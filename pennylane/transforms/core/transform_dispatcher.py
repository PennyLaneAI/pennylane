# Copyright 2023 Xanadu Quantum Technologies Inc.

# Licensed under the Apache License, Version 2.0 (the "License");
# you may not use this file except in compliance with the License.
# You may obtain a copy of the License at

#     http://www.apache.org/licenses/LICENSE-2.0

# Unless required by applicable law or agreed to in writing, software
# distributed under the License is distributed on an "AS IS" BASIS,
# WITHOUT WARRANTIES OR CONDITIONS OF ANY KIND, either express or implied.
# See the License for the specific language governing permissions and
# limitations under the License.
"""
This module contains the transform dispatcher and the transform container.
"""
import functools
import os
import warnings
from collections.abc import Callable, Sequence
from copy import copy

from pennylane import capture, math
from pennylane.capture.autograph import wraps
from pennylane.exceptions import TransformError
from pennylane.measurements import MeasurementProcess
from pennylane.operation import Operator
from pennylane.pytrees import flatten
from pennylane.queuing import AnnotatedQueue, QueuingManager, apply
from pennylane.tape import QuantumScript
from pennylane.typing import ResultBatch


def _create_transform_primitive(name):
    try:
        # pylint: disable=import-outside-toplevel
        from pennylane.capture.custom_primitives import QmlPrimitive
    except ImportError:
        return None

    transform_prim = QmlPrimitive(name + "_transform")
    transform_prim.multiple_results = True
    transform_prim.prim_type = "transform"

    @transform_prim.def_impl
    def _(
        *all_args, inner_jaxpr, args_slice, consts_slice, targs_slice, tkwargs
    ):  # pylint: disable=unused-argument
        args = all_args[args_slice]
        consts = all_args[consts_slice]
        return capture.eval_jaxpr(inner_jaxpr, consts, *args)

    @transform_prim.def_abstract_eval
    def _(*_, inner_jaxpr, **__):
        return [out.aval for out in inner_jaxpr.outvars]

    return transform_prim


def _create_plxpr_fallback_transform(tape_transform):
    # pylint: disable=import-outside-toplevel
    try:
        import jax

        from pennylane.tape import plxpr_to_tape
    except ImportError:
        return None

    def plxpr_fallback_transform(jaxpr, consts, targs, tkwargs, *args):

        def wrapper(*inner_args):
            tape = plxpr_to_tape(jaxpr, consts, *inner_args)
            with capture.pause():
                tapes, _ = tape_transform(tape, *targs, **tkwargs)

            if len(tapes) > 1:
                raise TransformError(
                    f"Cannot apply {tape_transform.__name__} transform with program "
                    "capture enabled. Only transforms that return a single QuantumTape "
                    "and null processing function are usable with program capture."
                )

            for op in tapes[0].operations:
                data, struct = jax.tree_util.tree_flatten(op)
                jax.tree_util.tree_unflatten(struct, data)

            out = []
            for mp in tapes[0].measurements:
                data, struct = jax.tree_util.tree_flatten(mp)
                out.append(jax.tree_util.tree_unflatten(struct, data))

            return tuple(out)

        abstracted_axes, abstract_shapes = capture.determine_abstracted_axes(args)
        return jax.make_jaxpr(wrapper, abstracted_axes=abstracted_axes)(*abstract_shapes, *args)

    return plxpr_fallback_transform


def _register_primitive_for_expansion(primitive, plxpr_transform):
    """Register a transform such that it can be expanded when applied to a function with
    program capture enabled."""
    # pylint: disable=import-outside-toplevel
    try:
        import jax

        from pennylane.capture.expand_transforms import ExpandTransformsInterpreter
    except ImportError:
        return

    @ExpandTransformsInterpreter.register_primitive(primitive)
    def _(
        self, *invals, inner_jaxpr, args_slice, consts_slice, targs_slice, tkwargs
    ):  # pylint: disable=too-many-arguments
        args = invals[args_slice]
        consts = invals[consts_slice]
        targs = invals[targs_slice]

        def wrapper(*inner_args):
            return copy(self).eval(inner_jaxpr, consts, *inner_args)

        jaxpr = jax.make_jaxpr(wrapper)(*args)
        jaxpr = plxpr_transform(jaxpr.jaxpr, jaxpr.consts, targs, tkwargs, *args)
        return copy(self).eval(jaxpr.jaxpr, jaxpr.consts, *args)


def specific_apply_transform(transform, obj, *targs, **tkwargs):
    """The default behavior for TransformDispatcher._apply_transform. By default, it dispatches to the
    generic registration."""
    return transform.generic_apply_transform(obj, *targs, **tkwargs)


@functools.singledispatch
def generic_apply_transform(obj, transform, *targs, **tkwargs):
    """Apply an generic transform to a specific type of object. A singledispatch function
    used by ``TransformDipsatcher.generic_apply_transform``, but with a different order of arguments
    to allow is to be used by singledispatch.
    """
    #  error out on transform(*targs, **tkwargs)(obj)
    # in that care, no special dispatch would be found.
    raise TransformError(
        "Decorating a QNode with @transform_fn(**transform_kwargs) has been "
        "removed. Please decorate with @functools.partial(transform_fn, **transform_kwargs) "
        "instead, or call the transform directly using qnode = transform_fn(qnode, "
        "**transform_kwargs). Visit the deprecations page for more details: "
        "https://docs.pennylane.ai/en/stable/development/deprecations.html#completed-deprecation-cycles",
    )


# pragma: no cover
def _dummy_register(obj):  # just used for sphinx
    if isinstance(obj, type):  # pragma: no cover
        return lambda arg: arg  # pragma: no cover
    return obj  # pragma: no cover


class TransformDispatcher:  # pylint: disable=too-many-instance-attributes
    r"""Converts a transform that has the signature ``(tape -> Sequence(tape), fn)`` to a transform dispatcher
    that can act on :class:`pennylane.tape.QuantumTape`, quantum function, :class:`pennylane.QNode`,
    :class:`pennylane.devices.Device`.

    .. warning::

        This class is developer-facing and should not be used directly. Instead, use
        :func:`qml.transform <pennylane.transform>` if you would like to make a custom
        transform.

    .. seealso:: :func:`~.pennylane.transform`
    """

    def __new__(cls, *args, **__):
        if os.environ.get("SPHINX_BUILD") == "1":
            # If called during a Sphinx documentation build,
            # simply return the original function rather than
            # instantiating the object. This allows the signature to
            # be correctly displayed in the documentation.

            warnings.warn(
                "Transforms have been disabled, as a Sphinx "
                "build has been detected via SPHINX_BUILD='1'. If this is not the "
                "case, please set the environment variable SPHINX_BUILD='0'.",
                UserWarning,
            )

            args[0].custom_qnode_transform = lambda x: x
            args[0].register = _dummy_register

            return args[0]

        return super().__new__(cls)

    # pylint: disable=too-many-arguments,too-many-positional-arguments
    def __init__(
        self,
        transform,
        expand_transform=None,
        classical_cotransform=None,
        is_informative=False,
        final_transform=False,
        use_argnum_in_expand=False,
        plxpr_transform=None,
    ):
        self._transform = transform
        self._expand_transform = expand_transform
        self._classical_cotransform = classical_cotransform
        self._is_informative = is_informative
        # is_informative supersedes final_transform
        self._final_transform = is_informative or final_transform
        self._custom_qnode_transform = None

        self._use_argnum_in_expand = use_argnum_in_expand
        functools.update_wrapper(self, transform)

        self._apply_transform = functools.singledispatch(
            functools.partial(specific_apply_transform, self)
        )

        self._plxpr_transform = plxpr_transform or _create_plxpr_fallback_transform(self._transform)
        self._primitive = _create_transform_primitive(self._transform.__name__)
        _register_primitive_for_expansion(self._primitive, self._plxpr_transform)

    @property
    def register(self):
        """Returns a decorator for registering a specific application behavior for a given transform
        and a new class.

        .. code-block:: python

            @qml.transform
            def printer(tape):
                print("I have a tape: ", tape)
                return (tape, ), lambda x: x[0]

<<<<<<< HEAD
        if isinstance(obj, qml.workflow.QNode):
            return self._qnode_transform(obj, targs, tkwargs)
=======
            @printer.register
            def _(obj: qml.operation.Operator, *targs, **tkwargs):
                print("I have an operator:", obj)
                return obj
>>>>>>> a9761e3a

        >>> printer(qml.X(0))
        I have an operator: X(0)
        X(0)


<<<<<<< HEAD
        if callable(obj):
            return self._qfunc_transform(obj, targs, tkwargs)
=======
        """
        return self._apply_transform.register
>>>>>>> a9761e3a

    def generic_apply_transform(self, obj, *targs, **tkwargs):
        """generic_apply_transform(obj, *targs, **tkwargs)
        Generic application of a transform that forms the default for all transforms.

        Args:
            obj: The object we want to transform
            *targs: The arguments for the transform
            **tkwargs: The keyword arguments for the transform.

        """
        return generic_apply_transform(obj, self, *targs, **tkwargs)

    @staticmethod
    def generic_register(arg=None):
        """Returns a decorator for registering a default application behavior for a transform for a new class.

        Given a special new class, we can register how transforms should apply to them via:

        .. code-block:: python

            class Subroutine:

                def __repr__(self):
                    return f"<Subroutine: {self.ops}>"

                def __init__(self, ops):
                    self.ops = ops

            from pennylane.transforms.core import TransformDispatcher

            @TransformDispatcher.generic_register
            def apply_to_subroutine(obj: Subroutine, transform, *targs, **tkwargs):
                tape = qml.tape.QuantumScript(obj.ops)
                batch, _ = transform(tape, *targs, **tkwargs)
                return Subroutine(batch[0].operations)

        >>> qml.transforms.cancel_inverses(Subroutine([qml.Y(0), qml.X(0), qml.X(0)]))
        <Subroutine: [Y(0)]>

        The type can also be explicitly provided like:

        .. code-block:: python

            @TransformDispatcher.generic_register(Subroutine)
            def apply_to_subroutine(obj: Subroutine, transform *targs, **tkwargs):
                tape = qml.tape.QuantumScript(obj.ops)
                batch, _ = transform(tape, *targs, **tkwargs)
                return Subroutine(batch[0].operations)

        to more explicitly force registration for a given type.

        """

        return generic_apply_transform.register(arg)  # pylint: disable=no-member

    def __call__(self, obj, *targs, **tkwargs):
        return self._apply_transform(obj, *targs, **tkwargs)

    def __repr__(self):
        return f"<transform: {self._transform.__name__}>"

    @property
    def transform(self):
        """The quantum transform."""
        return self._transform

    @property
    def expand_transform(self):
        """The expand transform."""
        return self._expand_transform

    @property
    def classical_cotransform(self):
        """The classical co-transform."""
        return self._classical_cotransform

    @property
    def plxpr_transform(self):
        """Function for transforming plxpr."""
        return self._plxpr_transform

    @property
    def is_informative(self):
        """``True`` if the transform is informative."""
        return self._is_informative

    @property
    def final_transform(self):
        """``True`` if the transformed tapes must be executed."""
        return self._final_transform

    def custom_qnode_transform(self, fn):
        """Register a custom QNode execution wrapper function
        for the batch transform.

        **Example**

        .. code-block:: python

            @transform
            def my_transform(tape, *targs, **tkwargs):
                ...
                return tapes, processing_fn

            @my_transform.custom_qnode_transform
            def my_custom_qnode_wrapper(self, qnode, targs, tkwargs):
                tkwargs = {**tkwargs, shots=100}
                return self.default_qnode_transform(qnode, targs, tkwargs)

        The custom QNode execution wrapper must have arguments
        ``self`` (the batch transform object), ``qnode`` (the input QNode
        to transform and execute), ``targs`` and ``tkwargs`` (the transform
        arguments and keyword arguments respectively).

        It should return a QNode that accepts the *same* arguments as the
        input QNode with the transform applied.

        The default :meth:`~.default_qnode_transform` method may be called
        if only pre- or post-processing dependent on QNode arguments is required.
        """
        # unfortunately, we don't have access to qml.QNode here, or in the places where
        # transforms are defining custom qnode transforms, so we still need to have this
        # "hold onto until later" approach
        # potentially can remove this patch by moving source code
        self._custom_qnode_transform = fn

    def default_qnode_transform(self, qnode, targs, tkwargs):
        """
        The default method that takes in a QNode and returns another QNode
        with the transform applied.
        """
        # same comment as custom_qnode_transform :(
        qnode = copy(qnode)

        if self.expand_transform:
            qnode.transform_program.push_back(
                TransformContainer(
                    TransformDispatcher(self._expand_transform),
                    args=targs,
                    kwargs=tkwargs,
                    use_argnum=self._use_argnum_in_expand,
                )
            )
        qnode.transform_program.push_back(
            TransformContainer(
                self,
                args=targs,
                kwargs=tkwargs,
            )
        )
        return qnode

<<<<<<< HEAD
    def _capture_callable_transform(self, qfunc, targs, tkwargs):
        """Apply the transform on a quantum function when program capture is enabled"""

        @wraps(qfunc)
        def qfunc_transformed(*args, **kwargs):
            import jax  # pylint: disable=import-outside-toplevel

            flat_qfunc = capture.flatfn.FlatFn(qfunc)
            jaxpr = jax.make_jaxpr(functools.partial(flat_qfunc, **kwargs))(*args)
            flat_args = jax.tree_util.tree_leaves(args)

            n_args = len(flat_args)
            n_consts = len(jaxpr.consts)
            args_slice = slice(0, n_args)
            consts_slice = slice(n_args, n_args + n_consts)
            targs_slice = slice(n_args + n_consts, None)

            results = self._primitive.bind(
                *flat_args,
                *jaxpr.consts,
                *targs,
                inner_jaxpr=jaxpr.jaxpr,
                args_slice=args_slice,
                consts_slice=consts_slice,
                targs_slice=targs_slice,
                tkwargs=tkwargs,
            )

            assert flat_qfunc.out_tree is not None
            return jax.tree_util.tree_unflatten(flat_qfunc.out_tree, results)

        return qfunc_transformed

    def _qfunc_transform(self, qfunc, targs, tkwargs):
        """Apply the transform on a quantum function."""

        @wraps(qfunc)
        def qfunc_transformed(*args, **kwargs):

            if qml.capture.enabled():
                return self._capture_callable_transform(qfunc, targs, tkwargs)(*args, **kwargs)
            # removes the argument to the qfuncs from the active queuing context.
            leaves, _ = qml.pytrees.flatten((args, kwargs), lambda obj: isinstance(obj, Operator))
            for l in leaves:
                if isinstance(l, Operator):
                    qml.QueuingManager.remove(l)

            with AnnotatedQueue() as q:
                qfunc_output = qfunc(*args, **kwargs)

            tape = qml.tape.QuantumScript.from_queue(q)
            with QueuingManager.stop_recording():
                transformed_tapes, processing_fn = self._transform(tape, *targs, **tkwargs)

            if len(transformed_tapes) != 1:
                raise TransformError(
                    "Impossible to dispatch your transform on quantum function, because more than "
                    "one tape is returned"
                )

            transformed_tape = transformed_tapes[0]

            if self.is_informative:
                return processing_fn(transformed_tapes)

            for op in transformed_tape.operations:
                apply(op)

            mps = [qml.apply(mp) for mp in transformed_tape.measurements]

            if not mps:
                return qfunc_output

            if isinstance(qfunc_output, qml.measurements.MeasurementProcess):
                return tuple(mps) if len(mps) > 1 else mps[0]

            if isinstance(qfunc_output, (tuple, list)):
                return type(qfunc_output)(mps)

            interface = math.get_interface(qfunc_output)
            return math.asarray(mps, like=interface)

        return qfunc_transformed

    def _device_transform(self, original_device, targs, tkwargs):
        """Apply the transform on a device"""
        if self._expand_transform:
            raise TransformError("Device transform does not support expand transforms.")
        if self._is_informative:
            raise TransformError("Device transform does not support informative transforms.")
        if self._final_transform:
            raise TransformError("Device transform does not support final transforms.")

        if type(original_device).preprocess != qml.devices.Device.preprocess:
            return _preprocess_device(original_device, self, targs, tkwargs)

        return _preprocess_transforms_device(original_device, self, targs, tkwargs)

    def _batch_transform(self, original_batch, targs, tkwargs):
        """Apply the transform on a batch of tapes."""
        execution_tapes = []
        batch_fns = []
        tape_counts = []

        for t in original_batch:
            # Preprocess the tapes by applying transforms
            # to each tape, and storing corresponding tapes
            # for execution, processing functions, and list of tape lengths.
            new_tapes, fn = self(t, *targs, **tkwargs)
            execution_tapes.extend(new_tapes)
            batch_fns.append(fn)
            tape_counts.append(len(new_tapes))

        def processing_fn(res: ResultBatch) -> ResultBatch:
            """Applies a batch of post-processing functions to results.

            Args:
                res (ResultBatch): the results of executing a batch of circuits.

            Returns:
                ResultBatch: results that have undergone classical post processing.

            Closure variables:
                tape_counts: the number of tapes outputted from each application of the transform.
                batch_fns: the post processing functions to apply to each sub-batch.

            """
            count = 0
            final_results = []

            for f, s in zip(batch_fns, tape_counts, strict=True):
                # apply any batch transform post-processing
                new_res = f(res[count : count + s])
                final_results.append(new_res)
                count += s

            return tuple(final_results)

        return tuple(execution_tapes), processing_fn

=======
>>>>>>> a9761e3a

class TransformContainer:  # pylint: disable=too-many-instance-attributes
    """Class to store a quantum transform with its ``args``, ``kwargs`` and classical co-transforms.  Use
    :func:`~.pennylane.transform`.

    .. warning::

        This class is developer-facing and should not be used directly. Instead, use
        :func:`qml.transform <pennylane.transform>` if you would like to make a custom
        transform.

    .. seealso:: :func:`~.pennylane.transform`
    """

    def __init__(
        self,
        transform: TransformDispatcher,
        args: tuple | list = (),
        kwargs: None | dict = None,
        use_argnum: bool = False,
        **transform_config,
    ):
        if not isinstance(transform, TransformDispatcher):
            transform = TransformDispatcher(transform, **transform_config)
        elif transform_config:
            raise ValueError(
                f"transform_config kwargs {transform_config} cannot be passed if a TransformDispatcher is provided."
            )
        self._transform_dispatcher = transform
        self._args = tuple(args)
        self._kwargs = kwargs or {}
        self._use_argnum = use_argnum

    def __repr__(self):
        return f"<{self._transform_dispatcher.transform.__name__}({self._args}, {self._kwargs})>"

    def __call__(self, obj):
        return self._transform_dispatcher(obj, *self.args, **self.kwargs)

    def __iter__(self):
        return iter(
            (
                self._transform_dispatcher.transform,
                self._args,
                self._kwargs,
                self._transform_dispatcher._classical_cotransform,
                self._transform_dispatcher._plxpr_transform,
                self._transform_dispatcher._is_informative,
                self._transform_dispatcher.final_transform,
            )
        )

    def __eq__(self, other: object) -> bool:
        if not isinstance(other, TransformContainer):
            return False
        return (
            self.args == other.args
            and self.transform == other.transform
            and self.kwargs == other.kwargs
            and self.classical_cotransform == other.classical_cotransform
            and self.is_informative == other.is_informative
            and self.final_transform == other.final_transform
        )

    @property
    def transform(self) -> Callable:
        """The stored quantum transform."""
        return self._transform_dispatcher.transform

    @property
    def args(self) -> tuple:
        """The stored quantum transform's ``args``."""
        return self._args

    @property
    def kwargs(self) -> dict:
        """The stored quantum transform's ``kwargs``."""
        return self._kwargs

    @property
    def classical_cotransform(self) -> None | Callable:
        """The stored quantum transform's classical co-transform."""
        return self._transform_dispatcher.classical_cotransform

    @property
    def plxpr_transform(self) -> None | Callable:
        """The stored quantum transform's PLxPR transform."""
        return self._transform_dispatcher.plxpr_transform

    @property
    def is_informative(self) -> bool:
        """``True`` if the transform is informative."""
        return self._transform_dispatcher.is_informative

    @property
    def final_transform(self) -> bool:
        """``True`` if the transform needs to be executed"""
        return self._transform_dispatcher.final_transform


@TransformDispatcher.generic_register
def _apply_to_tape(obj: QuantumScript, transform, *targs, **tkwargs):
    if transform.expand_transform:
        expanded_tapes, expand_processing = transform.expand_transform(obj, *targs, **tkwargs)
        transformed_tapes = []
        processing_and_slices = []
        start = 0
        for tape in expanded_tapes:
            intermediate_tapes, post_processing_fn = transform.transform(tape, *targs, **tkwargs)
            transformed_tapes.extend(intermediate_tapes)
            end = start + len(intermediate_tapes)
            processing_and_slices.append(tuple([post_processing_fn, slice(start, end)]))
            start = end

        def processing_fn(results):
            processed_results = [fn(results[slice]) for fn, slice in processing_and_slices]
            return expand_processing(processed_results)

    else:
        transformed_tapes, processing_fn = transform.transform(obj, *targs, **tkwargs)

    if transform.is_informative:
        return processing_fn(transformed_tapes)

    return transformed_tapes, processing_fn


def _capture_apply(obj, transform, *targs, **tkwargs):
    @wraps(obj)
    def qfunc_transformed(*args, **kwargs):
        import jax  # pylint: disable=import-outside-toplevel

        flat_qfunc = capture.flatfn.FlatFn(obj)
        jaxpr = jax.make_jaxpr(functools.partial(flat_qfunc, **kwargs))(*args)
        flat_args = jax.tree_util.tree_leaves(args)

        n_args = len(flat_args)
        n_consts = len(jaxpr.consts)
        args_slice = slice(0, n_args)
        consts_slice = slice(n_args, n_args + n_consts)
        targs_slice = slice(n_args + n_consts, None)

        results = transform._primitive.bind(  # pylint: disable=protected-access
            *flat_args,
            *jaxpr.consts,
            *targs,
            inner_jaxpr=jaxpr.jaxpr,
            args_slice=args_slice,
            consts_slice=consts_slice,
            targs_slice=targs_slice,
            tkwargs=tkwargs,
        )

        assert flat_qfunc.out_tree is not None
        return jax.tree_util.tree_unflatten(flat_qfunc.out_tree, results)

    return qfunc_transformed


@TransformDispatcher.generic_register
def apply_to_callable(obj: Callable, transform, *targs, **tkwargs):
    """Apply a transform to a Callable object."""
    if obj.__class__.__name__ == "QJIT":
        raise TransformError(
            "Functions that are wrapped / decorated with qjit cannot subsequently be"
            f" transformed with a PennyLane transform (attempted {transform})."
            f" For the desired affect, ensure that qjit is applied after {transform}."
        )

    @functools.wraps(obj)
    def qfunc_transformed(*args, **kwargs):
        if capture.enabled():
            return _capture_apply(obj, transform, *targs, **tkwargs)(*args, **kwargs)

        # removes the argument to the qfuncs from the active queuing context.
        leaves, _ = flatten((args, kwargs), lambda obj: isinstance(obj, Operator))
        for l in leaves:
            if isinstance(l, Operator):
                QueuingManager.remove(l)

        with AnnotatedQueue() as q:
            qfunc_output = obj(*args, **kwargs)

        tape = QuantumScript.from_queue(q)

        with QueuingManager.stop_recording():
            if transform.is_informative:
                transformed_tapes, processing_fn = transform.transform(tape, *targs, **tkwargs)
            else:
                transformed_tapes, processing_fn = transform(tape, *targs, **tkwargs)

        if len(transformed_tapes) != 1:
            raise TransformError(
                "Impossible to dispatch your transform on quantum function, because more than "
                "one tape is returned"
            )

        transformed_tape = transformed_tapes[0]

        if transform.is_informative:
            return processing_fn(transformed_tapes)

        for op in transformed_tape.operations:
            apply(op)

        mps = [apply(mp) for mp in transformed_tape.measurements]

        if not mps:
            return qfunc_output

        if isinstance(qfunc_output, MeasurementProcess):
            return tuple(mps) if len(mps) > 1 else mps[0]

        if isinstance(qfunc_output, (tuple, list)):
            return type(qfunc_output)(mps)

        interface = math.get_interface(qfunc_output)
        return math.asarray(mps, like=interface)

    return qfunc_transformed


@TransformDispatcher.generic_register
def _apply_to_sequence(obj: Sequence, transform, *targs, **tkwargs):
    if not all(isinstance(t, QuantumScript) for t in obj):
        raise TransformError(
            f"Transforms can only apply to sequences of QuantumScript, not {type(obj[0])}"
        )
    execution_tapes = []
    batch_fns = []
    tape_counts = []

    for t in obj:
        # Preprocess the tapes by applying transforms
        # to each tape, and storing corresponding tapes
        # for execution, processing functions, and list of tape lengths.
        new_tapes, fn = transform(t, *targs, **tkwargs)
        execution_tapes.extend(new_tapes)
        batch_fns.append(fn)
        tape_counts.append(len(new_tapes))

    def processing_fn(res: ResultBatch) -> ResultBatch:
        """Applies a batch of post-processing functions to results.

        Args:
            res (ResultBatch): the results of executing a batch of circuits.

        Returns:
            ResultBatch: results that have undergone classical post processing.

        Closure variables:
            tape_counts: the number of tapes outputted from each application of the transform.
            batch_fns: the post processing functions to apply to each sub-batch.

        """
        count = 0
        final_results = []

        for f, s in zip(batch_fns, tape_counts):
            # apply any batch transform post-processing
            new_res = f(res[count : count + s])
            final_results.append(new_res)
            count += s

        return tuple(final_results)

    return tuple(execution_tapes), processing_fn<|MERGE_RESOLUTION|>--- conflicted
+++ resolved
@@ -231,28 +231,18 @@
                 print("I have a tape: ", tape)
                 return (tape, ), lambda x: x[0]
 
-<<<<<<< HEAD
-        if isinstance(obj, qml.workflow.QNode):
-            return self._qnode_transform(obj, targs, tkwargs)
-=======
             @printer.register
             def _(obj: qml.operation.Operator, *targs, **tkwargs):
                 print("I have an operator:", obj)
                 return obj
->>>>>>> a9761e3a
 
         >>> printer(qml.X(0))
         I have an operator: X(0)
         X(0)
 
 
-<<<<<<< HEAD
-        if callable(obj):
-            return self._qfunc_transform(obj, targs, tkwargs)
-=======
         """
         return self._apply_transform.register
->>>>>>> a9761e3a
 
     def generic_apply_transform(self, obj, *targs, **tkwargs):
         """generic_apply_transform(obj, *targs, **tkwargs)
@@ -406,149 +396,6 @@
         )
         return qnode
 
-<<<<<<< HEAD
-    def _capture_callable_transform(self, qfunc, targs, tkwargs):
-        """Apply the transform on a quantum function when program capture is enabled"""
-
-        @wraps(qfunc)
-        def qfunc_transformed(*args, **kwargs):
-            import jax  # pylint: disable=import-outside-toplevel
-
-            flat_qfunc = capture.flatfn.FlatFn(qfunc)
-            jaxpr = jax.make_jaxpr(functools.partial(flat_qfunc, **kwargs))(*args)
-            flat_args = jax.tree_util.tree_leaves(args)
-
-            n_args = len(flat_args)
-            n_consts = len(jaxpr.consts)
-            args_slice = slice(0, n_args)
-            consts_slice = slice(n_args, n_args + n_consts)
-            targs_slice = slice(n_args + n_consts, None)
-
-            results = self._primitive.bind(
-                *flat_args,
-                *jaxpr.consts,
-                *targs,
-                inner_jaxpr=jaxpr.jaxpr,
-                args_slice=args_slice,
-                consts_slice=consts_slice,
-                targs_slice=targs_slice,
-                tkwargs=tkwargs,
-            )
-
-            assert flat_qfunc.out_tree is not None
-            return jax.tree_util.tree_unflatten(flat_qfunc.out_tree, results)
-
-        return qfunc_transformed
-
-    def _qfunc_transform(self, qfunc, targs, tkwargs):
-        """Apply the transform on a quantum function."""
-
-        @wraps(qfunc)
-        def qfunc_transformed(*args, **kwargs):
-
-            if qml.capture.enabled():
-                return self._capture_callable_transform(qfunc, targs, tkwargs)(*args, **kwargs)
-            # removes the argument to the qfuncs from the active queuing context.
-            leaves, _ = qml.pytrees.flatten((args, kwargs), lambda obj: isinstance(obj, Operator))
-            for l in leaves:
-                if isinstance(l, Operator):
-                    qml.QueuingManager.remove(l)
-
-            with AnnotatedQueue() as q:
-                qfunc_output = qfunc(*args, **kwargs)
-
-            tape = qml.tape.QuantumScript.from_queue(q)
-            with QueuingManager.stop_recording():
-                transformed_tapes, processing_fn = self._transform(tape, *targs, **tkwargs)
-
-            if len(transformed_tapes) != 1:
-                raise TransformError(
-                    "Impossible to dispatch your transform on quantum function, because more than "
-                    "one tape is returned"
-                )
-
-            transformed_tape = transformed_tapes[0]
-
-            if self.is_informative:
-                return processing_fn(transformed_tapes)
-
-            for op in transformed_tape.operations:
-                apply(op)
-
-            mps = [qml.apply(mp) for mp in transformed_tape.measurements]
-
-            if not mps:
-                return qfunc_output
-
-            if isinstance(qfunc_output, qml.measurements.MeasurementProcess):
-                return tuple(mps) if len(mps) > 1 else mps[0]
-
-            if isinstance(qfunc_output, (tuple, list)):
-                return type(qfunc_output)(mps)
-
-            interface = math.get_interface(qfunc_output)
-            return math.asarray(mps, like=interface)
-
-        return qfunc_transformed
-
-    def _device_transform(self, original_device, targs, tkwargs):
-        """Apply the transform on a device"""
-        if self._expand_transform:
-            raise TransformError("Device transform does not support expand transforms.")
-        if self._is_informative:
-            raise TransformError("Device transform does not support informative transforms.")
-        if self._final_transform:
-            raise TransformError("Device transform does not support final transforms.")
-
-        if type(original_device).preprocess != qml.devices.Device.preprocess:
-            return _preprocess_device(original_device, self, targs, tkwargs)
-
-        return _preprocess_transforms_device(original_device, self, targs, tkwargs)
-
-    def _batch_transform(self, original_batch, targs, tkwargs):
-        """Apply the transform on a batch of tapes."""
-        execution_tapes = []
-        batch_fns = []
-        tape_counts = []
-
-        for t in original_batch:
-            # Preprocess the tapes by applying transforms
-            # to each tape, and storing corresponding tapes
-            # for execution, processing functions, and list of tape lengths.
-            new_tapes, fn = self(t, *targs, **tkwargs)
-            execution_tapes.extend(new_tapes)
-            batch_fns.append(fn)
-            tape_counts.append(len(new_tapes))
-
-        def processing_fn(res: ResultBatch) -> ResultBatch:
-            """Applies a batch of post-processing functions to results.
-
-            Args:
-                res (ResultBatch): the results of executing a batch of circuits.
-
-            Returns:
-                ResultBatch: results that have undergone classical post processing.
-
-            Closure variables:
-                tape_counts: the number of tapes outputted from each application of the transform.
-                batch_fns: the post processing functions to apply to each sub-batch.
-
-            """
-            count = 0
-            final_results = []
-
-            for f, s in zip(batch_fns, tape_counts, strict=True):
-                # apply any batch transform post-processing
-                new_res = f(res[count : count + s])
-                final_results.append(new_res)
-                count += s
-
-            return tuple(final_results)
-
-        return tuple(execution_tapes), processing_fn
-
-=======
->>>>>>> a9761e3a
 
 class TransformContainer:  # pylint: disable=too-many-instance-attributes
     """Class to store a quantum transform with its ``args``, ``kwargs`` and classical co-transforms.  Use
