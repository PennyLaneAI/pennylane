--- conflicted
+++ resolved
@@ -1,178 +1,173 @@
-# Copyright 2022 Xanadu Quantum Technologies Inc.
-
-# Licensed under the Apache License, Version 2.0 (the "License");
-# you may not use this file except in compliance with the License.
-# You may obtain a copy of the License at
-
-#     http://www.apache.org/licenses/LICENSE-2.0
-
-# Unless required by applicable law or agreed to in writing, software
-# distributed under the License is distributed on an "AS IS" BASIS,
-# WITHOUT WARRANTIES OR CONDITIONS OF ANY KIND, either express or implied.
-# See the License for the specific language governing permissions and
-# limitations under the License.
-"""
-Contains the condition transform.
-"""
-import inspect
-from copy import copy
-from functools import wraps
-from typing import Type
-
-from pennylane.measurements import MeasurementValue
-from pennylane.operation import AnyWires, Operation, Operator
-from pennylane.transforms import make_tape
-
-
-class ConditionalTransformError(ValueError):
-    """Error for using qml.cond incorrectly"""
-
-
-class Conditional(Operation):
-    """A Conditional Operation.
-
-    Unless you are a Pennylane plugin developer, **you should NOT directly use this class**,
-    instead, use the :func:`qml.cond <.cond>` function.
-
-    The ``Conditional`` class is a container class that defines an operation
-    that should by applied relative to a single measurement value.
-
-    Support for executing ``Conditional`` operations is device-dependent. If a
-    device doesn't support mid-circuit measurements natively, then the QNode
-    will apply the :func:`defer_measurements` transform.
-
-    Args:
-        expr (MeasurementValue): the measurement outcome value to consider
-        then_op (Operation): the PennyLane operation to apply conditionally
-        do_queue (bool): indicates whether the operator should be
-            recorded when created in a tape context
-        id (str): custom label given to an operator instance,
-            can be useful for some applications where the instance has to be identified
-    """
-
-    num_wires = AnyWires
-
-    def __init__(
-        self,
-        expr: MeasurementValue[bool],
-        then_op: Type[Operation],
-        do_queue=True,
-        id=None,
-    ):
-        self.meas_val = expr
-        self.then_op = then_op
-        super().__init__(wires=then_op.wires, do_queue=do_queue, id=id)
-
-
-def cond(measurement, then_func, else_func=None):
-    """Condition a quantum operation on the results of mid-circuit qubit measurements.
-
-    Support for using :func:`~.cond` is device-dependent. If a device doesn't
-    support mid-circuit measurements natively, then the QNode will apply the
-    :func:`defer_measurements` transform.
-
-    Args:
-        measurement (MeasurementValue): a measurement value to consider, for
-<<<<<<< HEAD
-            example the output of calling :func:`qml.measure`
-        then_func (Operation): The quantum function or PennyLane operation to apply if the condition
-=======
-            example the output of calling :func:`~.measure`
-        then_op (Operation): The PennyLane operation to apply if the condition
->>>>>>> 53ff9227
-            applies.
-        else_func (Operation): The quantum function or PennyLane operation to apply if the condition
-            doesn't apply.
-
-    Returns:
-        function: A new function that applies the conditional equivalent of ``then_func``. The returned
-        function takes the same input arguments as ``then_func``.
-
-    **Example**
-
-    .. code-block:: python3
-
-        dev = qml.device("default.qubit", wires=3)
-
-        first_par = 0.1
-        sec_par = 0.3
-
-        @qml.qnode(dev)
-        def qnode():
-            m_0 = qml.measure(0)
-            qml.cond(m_0, qml.RY)(first_par, wires=1)
-
-            m_1 = qml.measure(2)
-            qml.cond(m_0, qml.RZ)(sec_par, wires=1)
-            return qml.expval(qml.PauliZ(1))
-    """
-
-    if inspect.isclass(then_func) and issubclass(then_func, Operator):
-
-        @wraps(then_func)
-        def wrapper(*args, **kwargs):
-            ops = []
-            then_cond_op = Conditional(measurement, then_func(*args, do_queue=False, **kwargs))
-            ops.append(then_cond_op)
-
-            if else_func:
-
-                # Copy the MV such that the external state is not changed
-                inverted_m = copy(measurement)
-                else_cond_op = Conditional(~inverted_m, else_func(*args, do_queue=False, **kwargs))
-                ops.append(else_cond_op)
-
-            return ops
-
-    elif callable(then_func):
-
-        with_meas_err = (
-            "Only quantum functions that contain no measurements can be applied conditionally."
-        )
-
-        if else_func is None:
-
-            @wraps(then_func)
-            def wrapper(*args, **kwargs):
-                # We assume that the callable is a quantum function
-                tape = make_tape(then_func)(*args, **kwargs)
-
-                if tape.measurements:
-                    raise ConditionalTransformError(with_meas_err)
-
-                for op in tape.operations:
-                    Conditional(measurement, op)
-
-        else:
-
-            @wraps(then_func)
-            def wrapper(*args, **kwargs):
-                # We assume that the callable is a quantum function
-
-                # 1. Apply then_func conditionally
-                tape = make_tape(then_func)(*args, **kwargs)
-
-                if tape.measurements:
-                    raise ConditionalTransformError(with_meas_err)
-
-                for op in tape.operations:
-                    Conditional(measurement, op)
-
-                # 2. Apply else_func conditionally
-                else_tape = make_tape(else_func)(*args, **kwargs)
-
-                if else_tape.measurements:
-                    raise ConditionalTransformError(with_meas_err)
-
-                inverted_m = copy(measurement)
-                inverted_m = ~inverted_m
-
-                for op in else_tape.operations:
-                    Conditional(inverted_m, op)
-
-    else:
-        raise ConditionalTransformError(
-            "Only operations and quantum functions with no measurements can be applied conditionally."
-        )
-
-    return wrapper
+# Copyright 2022 Xanadu Quantum Technologies Inc.
+
+# Licensed under the Apache License, Version 2.0 (the "License");
+# you may not use this file except in compliance with the License.
+# You may obtain a copy of the License at
+
+#     http://www.apache.org/licenses/LICENSE-2.0
+
+# Unless required by applicable law or agreed to in writing, software
+# distributed under the License is distributed on an "AS IS" BASIS,
+# WITHOUT WARRANTIES OR CONDITIONS OF ANY KIND, either express or implied.
+# See the License for the specific language governing permissions and
+# limitations under the License.
+"""
+Contains the condition transform.
+"""
+import inspect
+from copy import copy
+from functools import wraps
+from typing import Type
+
+from pennylane.measurements import MeasurementValue
+from pennylane.operation import AnyWires, Operation, Operator
+from pennylane.transforms import make_tape
+
+
+class ConditionalTransformError(ValueError):
+    """Error for using qml.cond incorrectly"""
+
+
+class Conditional(Operation):
+    """A Conditional Operation.
+
+    Unless you are a Pennylane plugin developer, **you should NOT directly use this class**,
+    instead, use the :func:`qml.cond <.cond>` function.
+
+    The ``Conditional`` class is a container class that defines an operation
+    that should by applied relative to a single measurement value.
+
+    Support for executing ``Conditional`` operations is device-dependent. If a
+    device doesn't support mid-circuit measurements natively, then the QNode
+    will apply the :func:`defer_measurements` transform.
+
+    Args:
+        expr (MeasurementValue): the measurement outcome value to consider
+        then_op (Operation): the PennyLane operation to apply conditionally
+        do_queue (bool): indicates whether the operator should be
+            recorded when created in a tape context
+        id (str): custom label given to an operator instance,
+            can be useful for some applications where the instance has to be identified
+    """
+
+    num_wires = AnyWires
+
+    def __init__(
+        self,
+        expr: MeasurementValue[bool],
+        then_op: Type[Operation],
+        do_queue=True,
+        id=None,
+    ):
+        self.meas_val = expr
+        self.then_op = then_op
+        super().__init__(wires=then_op.wires, do_queue=do_queue, id=id)
+
+
+def cond(measurement, then_func, else_func=None):
+    """Condition a quantum operation on the results of mid-circuit qubit measurements.
+
+    Support for using :func:`~.cond` is device-dependent. If a device doesn't
+    support mid-circuit measurements natively, then the QNode will apply the
+    :func:`defer_measurements` transform.
+
+    Args:
+        measurement (MeasurementValue): a measurement value to consider, for
+            example the output of calling :func:`~.measure`
+        then_func (Operation): The quantum function or PennyLane operation to apply if the condition
+            applies.
+        else_func (Operation): The quantum function or PennyLane operation to apply if the condition
+            doesn't apply.
+
+    Returns:
+        function: A new function that applies the conditional equivalent of ``then_func``. The returned
+        function takes the same input arguments as ``then_func``.
+
+    **Example**
+
+    .. code-block:: python3
+
+        dev = qml.device("default.qubit", wires=3)
+
+        first_par = 0.1
+        sec_par = 0.3
+
+        @qml.qnode(dev)
+        def qnode():
+            m_0 = qml.measure(0)
+            qml.cond(m_0, qml.RY)(first_par, wires=1)
+
+            m_1 = qml.measure(2)
+            qml.cond(m_0, qml.RZ)(sec_par, wires=1)
+            return qml.expval(qml.PauliZ(1))
+    """
+
+    if inspect.isclass(then_func) and issubclass(then_func, Operator):
+
+        @wraps(then_func)
+        def wrapper(*args, **kwargs):
+            ops = []
+            then_cond_op = Conditional(measurement, then_func(*args, do_queue=False, **kwargs))
+            ops.append(then_cond_op)
+
+            if else_func:
+
+                # Copy the MV such that the external state is not changed
+                inverted_m = copy(measurement)
+                else_cond_op = Conditional(~inverted_m, else_func(*args, do_queue=False, **kwargs))
+                ops.append(else_cond_op)
+
+            return ops
+
+    elif callable(then_func):
+
+        with_meas_err = (
+            "Only quantum functions that contain no measurements can be applied conditionally."
+        )
+
+        if else_func is None:
+
+            @wraps(then_func)
+            def wrapper(*args, **kwargs):
+                # We assume that the callable is a quantum function
+                tape = make_tape(then_func)(*args, **kwargs)
+
+                if tape.measurements:
+                    raise ConditionalTransformError(with_meas_err)
+
+                for op in tape.operations:
+                    Conditional(measurement, op)
+
+        else:
+
+            @wraps(then_func)
+            def wrapper(*args, **kwargs):
+                # We assume that the callable is a quantum function
+
+                # 1. Apply then_func conditionally
+                tape = make_tape(then_func)(*args, **kwargs)
+
+                if tape.measurements:
+                    raise ConditionalTransformError(with_meas_err)
+
+                for op in tape.operations:
+                    Conditional(measurement, op)
+
+                # 2. Apply else_func conditionally
+                else_tape = make_tape(else_func)(*args, **kwargs)
+
+                if else_tape.measurements:
+                    raise ConditionalTransformError(with_meas_err)
+
+                inverted_m = copy(measurement)
+                inverted_m = ~inverted_m
+
+                for op in else_tape.operations:
+                    Conditional(inverted_m, op)
+
+    else:
+        raise ConditionalTransformError(
+            "Only operations and quantum functions with no measurements can be applied conditionally."
+        )
+
+    return wrapper