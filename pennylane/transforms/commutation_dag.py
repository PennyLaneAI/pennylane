--- conflicted
+++ resolved
@@ -162,7 +162,6 @@
     for op in no_commutation:
         commutation_map[op] = {}
 
-<<<<<<< HEAD
     commutation_map["Identity"] = {
         "Hadamard",
         "PauliX",
@@ -190,11 +189,10 @@
         "IsingZZ",
         "ECR",
     }
-=======
+
     commutation_map["Identity"] = pauliz_group.union(
         swap_group, paulix_group, pauliy_group, identity_only
     )
->>>>>>> bbbe6ff2
 
     def commutes_inner(op_name1, op_name2):
         """Determine whether or not two operations commute.
