# Copyright 2022 Xanadu Quantum Technologies Inc.
#
# Licensed under the Apache License, Version 2.0 (the "License");
# you may not use this file except in compliance with the License.
# You may obtain a copy of the License at
#
#     http://www.apache.org/licenses/LICENSE-2.0
#
# Unless required by applicable law or agreed to in writing, software
# distributed under the License is distributed on an "AS IS" BASIS,
# WITHOUT WARRANTIES OR CONDITIONS OF ANY KIND, either express or implied.
# See the License for the specific language governing permissions and
# limitations under the License.
"""
This module provides the circuit cutting functionality that allows large
circuits to be distributed across multiple devices.
"""
<<<<<<< HEAD
import copy
import itertools
=======

import copy
>>>>>>> c13cb477
import string
from itertools import product
from typing import Any, Callable, Dict, List, Optional, Sequence, Tuple, Union

import pennylane as qml
<<<<<<< HEAD
from networkx import MultiDiGraph, weakly_connected_components
from pennylane import Hadamard, Identity, PauliX, PauliY, PauliZ, S, apply, expval
from pennylane.grouping import string_to_pauli_word
=======
from pennylane import apply
>>>>>>> c13cb477
from pennylane.measure import MeasurementProcess
from pennylane.operation import AnyWires, Expectation, Operation, Operator, Tensor
from pennylane.ops.qubit.non_parametric_ops import WireCut
<<<<<<< HEAD
from pennylane.tape import QuantumTape, stop_recording
=======
from pennylane.tape import QuantumTape
>>>>>>> c13cb477
from pennylane.wires import Wires


class MeasureNode(Operation):
    """Placeholder node for measurement operations"""

    num_wires = 1
    grad_method = None


class PrepareNode(Operation):
    """Placeholder node for state preparations"""

    num_wires = 1
    grad_method = None


SUBS = "₀₁₂₃₄₅₆₇₈₉"
SUB = str.maketrans("0123456789", SUBS)


def replace_wire_cut_node(node: WireCut, graph: MultiDiGraph):
    """
    Replace a :class:`~.WireCut` node in the graph with a :class:`~.MeasureNode`
    and :class:`~.PrepareNode`.

    Args:
        node (WireCut): the  :class:`~.WireCut` node to be replaced with a :class:`~.MeasureNode`
            and :class:`~.PrepareNode`
        graph (MultiDiGraph): the graph containing the node to be replaced

    **Example**

    Consider the following circuit with a manually-placed wire cut:

    .. code-block:: python

        wire_cut = qml.WireCut(wires=0)

        with qml.tape.QuantumTape() as tape:
            qml.RX(0.4, wires=0)
            qml.apply(wire_cut)
            qml.RY(0.5, wires=0)
            qml.expval(qml.PauliZ(0))

    We can find the circuit graph and remove the wire cut node using:

    >>> graph = qml.transforms.tape_to_graph(tape)
    >>> qml.transforms.replace_wire_cut_node(wire_cut, graph)
    """
    predecessors = graph.pred[node]
    successors = graph.succ[node]

    predecessor_on_wire = {}
    for op, data in predecessors.items():
        for d in data.values():
            wire = d["wire"]
            predecessor_on_wire[wire] = op

    successor_on_wire = {}
    for op, data in successors.items():
        for d in data.values():
            wire = d["wire"]
            successor_on_wire[wire] = op

    order = graph.nodes[node]["order"]
    graph.remove_node(node)

    for wire in node.wires:
        predecessor = predecessor_on_wire.get(wire, None)
        successor = successor_on_wire.get(wire, None)

        meas = MeasureNode(wires=wire)
        prep = PrepareNode(wires=wire)

        # We are introducing a degeneracy in the order of the measure and prepare nodes
        # here but the order can be inferred as MeasureNode always precedes
        # the corresponding PrepareNode
        graph.add_node(meas, order=order)
        graph.add_node(prep, order=order)

        graph.add_edge(meas, prep, wire=wire)

        if predecessor is not None:
            graph.add_edge(predecessor, meas, wire=wire)
        if successor is not None:
            graph.add_edge(prep, successor, wire=wire)


def replace_wire_cut_nodes(graph: MultiDiGraph):
    """
    Replace each :class:`~.WireCut` node in the graph with a
    :class:`~.MeasureNode` and :class:`~.PrepareNode`.

    Args:
        graph (MultiDiGraph): The graph containing the :class:`~.WireCut` nodes
            to be replaced

    **Example**

    Consider the following circuit with manually-placed wire cuts:

    .. code-block:: python

        wire_cut_0 = qml.WireCut(wires=0)
        wire_cut_1 = qml.WireCut(wires=1)
        multi_wire_cut = qml.WireCut(wires=[0, 1])

        with qml.tape.QuantumTape() as tape:
            qml.RX(0.4, wires=0)
            qml.apply(wire_cut_0)
            qml.RY(0.5, wires=0)
            qml.apply(wire_cut_1)
            qml.CNOT(wires=[0, 1])
            qml.apply(multi_wire_cut)
            qml.RZ(0.6, wires=1)
            qml.expval(qml.PauliZ(0))

    We can find the circuit graph and remove all the wire cut nodes using:

    >>> graph = qml.transforms.tape_to_graph(tape)
    >>> qml.transforms.replace_wire_cut_nodes(graph)
    """
    for op in list(graph.nodes):
        if isinstance(op, WireCut):
            replace_wire_cut_node(op, graph)


def _add_operator_node(graph: MultiDiGraph, op: Operator, order: int, wire_latest_node: dict):
    """
    Helper function to add operators as nodes during tape to graph conversion.
    """
    graph.add_node(op, order=order)
    for wire in op.wires:
        if wire_latest_node[wire] is not None:
            parent_op = wire_latest_node[wire]
            graph.add_edge(parent_op, op, wire=wire)
        wire_latest_node[wire] = op


def tape_to_graph(tape: QuantumTape) -> MultiDiGraph:
    """
    Converts a quantum tape to a directed multigraph.

    Args:
        tape (QuantumTape): tape to be converted into a directed multigraph

    Returns:
        MultiDiGraph: a directed multigraph that captures the circuit structure
        of the input tape

    **Example**

    Consider the following tape:

    .. code-block:: python

        with qml.tape.QuantumTape() as tape:
            qml.RX(0.4, wires=0)
            qml.RY(0.9, wires=0)
            qml.CNOT(wires=[0, 1])
            qml.expval(qml.PauliZ(1))

    Its corresponding circuit graph can be found using

    >>> qml.transforms.tape_to_graph(tape)
    <networkx.classes.multidigraph.MultiDiGraph at 0x7fe41cbd7210>
    """
    graph = MultiDiGraph()

    wire_latest_node = {w: None for w in tape.wires}

    for order, op in enumerate(tape.operations):
        _add_operator_node(graph, op, order, wire_latest_node)

    order += 1  # pylint: disable=undefined-loop-variable
    for m in tape.measurements:
        obs = getattr(m, "obs", None)
        if obs is not None and isinstance(obs, Tensor):
            for o in obs.obs:
                m_ = MeasurementProcess(m.return_type, obs=o)

                _add_operator_node(graph, m_, order, wire_latest_node)

        else:
            _add_operator_node(graph, m, order, wire_latest_node)
            order += 1

    return graph


def fragment_graph(graph: MultiDiGraph) -> Tuple[Tuple[MultiDiGraph], MultiDiGraph]:
    """
    Fragments a graph into a collection of subgraphs as well as returning
    the communication/`quotient <https://en.wikipedia.org/wiki/Quotient_graph>`__
    graph. Each node of the communication graph represents a fragment and the edges
    denote the flow of qubits between fragments.

    Args:
        graph (MultiDiGraph): directed multigraph containing measure and prepare
            nodes at cut locations

    Returns:
        Tuple[Tuple[MultiDiGraph], MultiDiGraph]: the subgraphs of the cut graph
        and the communication graph.

    **Example**

    Consider the following circuit with manually-placed wire cuts:

    .. code-block:: python

        wire_cut_0 = qml.WireCut(wires=0)
        wire_cut_1 = qml.WireCut(wires=1)
        multi_wire_cut = qml.WireCut(wires=[0, 1])

        with qml.tape.QuantumTape() as tape:
            qml.RX(0.4, wires=0)
            qml.apply(wire_cut_0)
            qml.RY(0.5, wires=0)
            qml.apply(wire_cut_1)
            qml.CNOT(wires=[0, 1])
            qml.apply(multi_wire_cut)
            qml.RZ(0.6, wires=1)
            qml.expval(qml.PauliZ(0))

    We can find the corresponding graph, remove all the wire cut nodes, and
    find the subgraphs and communication graph by using:

    >>> graph = qml.transforms.tape_to_graph(tape)
    >>> qml.transforms.replace_wire_cut_nodes(graph)
    >>> qml.transforms.fragment_graph(graph)
    ((<networkx.classes.multidigraph.MultiDiGraph object at 0x7fb3b2311940>,
      <networkx.classes.multidigraph.MultiDiGraph object at 0x7fb3b2311c10>,
      <networkx.classes.multidigraph.MultiDiGraph object at 0x7fb3b23e2820>,
      <networkx.classes.multidigraph.MultiDiGraph object at 0x7fb3b23e27f0>),
     <networkx.classes.multidigraph.MultiDiGraph object at 0x7fb3b23e26a0>)
    """

    graph_copy = graph.copy()

    cut_edges = []

    for node1, node2, wire in graph.edges:
        if isinstance(node1, MeasureNode):
            assert isinstance(node2, PrepareNode)
            cut_edges.append((node1, node2, wire))
            graph_copy.remove_edge(node1, node2, key=wire)

    subgraph_nodes = weakly_connected_components(graph_copy)
    subgraphs = tuple(graph_copy.subgraph(n) for n in subgraph_nodes)

    communication_graph = MultiDiGraph()
    communication_graph.add_nodes_from(range(len(subgraphs)))

    for node1, node2, wire in cut_edges:
        for i, subgraph in enumerate(subgraphs):
            if subgraph.has_node(node1):
                start_fragment = i
            if subgraph.has_node(node2):
                end_fragment = i

        communication_graph.add_edge(start_fragment, end_fragment, pair=(node1, node2, wire))

    return subgraphs, communication_graph


def _find_new_wire(wires: Wires) -> int:
    """Finds a new wire label that is not in ``wires``."""
    ctr = 0
    while ctr in wires:
        ctr += 1
    return ctr


# pylint: disable=protected-access
def graph_to_tape(graph: MultiDiGraph) -> QuantumTape:
    """
    Converts a directed multigraph to the corresponding :class:`~.QuantumTape`.

    Each node in the graph should have an order attribute specifying the topological order of
<<<<<<< HEAD
    the operations. This maintains ordering of operations and allows for the
    deferred measurement principle to be applied when necessary.
=======
    the operations.
>>>>>>> c13cb477

    .. note::

        This function is designed for use as part of the circuit cutting workflow.
        Check out the :doc:`transforms </code/qml_transforms>` page for more details.

    Args:
        graph (MultiDiGraph): directed multigraph to be converted to a tape

    Returns:
        QuantumTape: the quantum tape corresponding to the input graph

    **Example**

<<<<<<< HEAD
    Consider the following, where ``graph`` contains three :class:`~.MeasureNode` and
=======
    Consider the following, where ``graph`` contains :class:`~.MeasureNode` and
>>>>>>> c13cb477
    :class:`~.PrepareNode` pairs that divide the full circuit graph into five subgraphs.
    We can find the circuit fragments by using:

    .. code-block:: python

        >>> subgraphs, communication_graph = qml.transforms.fragment_graph(graph)
        >>> tapes = [qml.transforms.graph_to_tape(sg) for sg in subgraphs]
        >>> tapes
        [<QuantumTape: wires=[0], params=1>, <QuantumTape: wires=[0, 1], params=1>,
         <QuantumTape: wires=[1], params=1>, <QuantumTape: wires=[0], params=0>,
         <QuantumTape: wires=[1], params=0>]
    """

    wires = Wires.all_wires([n.wires for n in graph.nodes])

    ordered_ops = sorted(
        [(order, op) for op, order in graph.nodes(data="order")], key=lambda x: x[0]
    )
    wire_map = {w: w for w in wires}
<<<<<<< HEAD

    copy_ordered_ops = copy.deepcopy(ordered_ops)

    updated = {}
    with QuantumTape() as tape:
        for _, op in copy_ordered_ops:
            name_and_wire = op.name + str(op.wires)

=======
    reverse_wire_map = {v: k for k, v in wire_map.items()}

    copy_ops = [copy.copy(op) for _, op in ordered_ops]

    with QuantumTape() as tape:
        for op in copy_ops:
>>>>>>> c13cb477
            new_wires = [wire_map[w] for w in op.wires]
            op._wires = Wires(new_wires)  # TODO: find a better way to update operation wires
            apply(op)

            if isinstance(op, MeasureNode):
                assert len(op.wires) == 1
<<<<<<< HEAD
                # if a wire has already been updated we still
                # want to map *from* the original wire
                if name_and_wire in updated:
                    new_wire = updated[name_and_wire] + 1
                    wire_map[measured_wire] = new_wire
                else:
                    measured_wire = op.wires[0]
                    new_wire = _find_new_wire(wires)
                    wires += new_wire
                    wire_map[measured_wire] = new_wire
                updated[name_and_wire] = new_wire

    return tape


def _prep_zero_state(wire):
    Identity(wire)


def _prep_one_state(wire):
    PauliX(wire)


def _prep_plus_state(wire):
    Hadamard(wire)


def _prep_iplus_state(wire):
    Hadamard(wire)
    S(wires=wire)


PREPARE_SETTINGS = [_prep_zero_state, _prep_one_state, _prep_plus_state, _prep_iplus_state]


def expand_fragment_tapes(
    tape: QuantumTape,
) -> Tuple[List[QuantumTape], List[PrepareNode], List[MeasureNode]]:
    """
    Expands a fragment tape into a tape for each configuration.

    Args:
        tape (QuantumTape): the fragment tape to be expanded.

    Returns:
        Tuple[List[QuantumTape], List[PrepareNode], List[MeasureNode]]: the
        tapes corresponding to each configration, the preparation nodes and
        the measurement nodes.

    **Example**

    Consider the following where ``graph`` contains a single
    :class:`~.MeasureNode` and :class:`~.PrepareNode` within the full circuit
    graph:

    .. code-block:: python

        from pennylane.transforms import qcut

        >>> subgraphs, communication_graph = qcut.fragment_graph(graph)
        >>> tapes = [qcut.graph_to_tape(sg) for sg in subgraphs]

        >>> fragment_configurations = [qcut.expand_fragment_tapes(tape) for tape in tapes]
        >>> fragment_configurations
        [([<QuantumTape: wires=[0, 1], params=4>,
           <QuantumTape: wires=[0, 1], params=4>,
           <QuantumTape: wires=[0, 1], params=4>,
           <QuantumTape: wires=[0, 1], params=4>],
          [],
          [MeasureNode(wires=[1])]),
         ([<QuantumTape: wires=[1, 2], params=2>,
           <QuantumTape: wires=[1, 2], params=2>,
           <QuantumTape: wires=[1, 2], params=2>,
           <QuantumTape: wires=[1, 2], params=2>],
          [PrepareNode(wires=[1])],
          [])]

    """
    obs_map = {"Identity": Identity, "PauliX": PauliX, "PauliY": PauliY, "PauliZ": PauliZ}

    prepare_nodes = [o for o in tape.operations if isinstance(o, PrepareNode)]
    measure_nodes = [o for o in tape.operations if isinstance(o, MeasureNode)]

    wire_map = {mn.wires.tolist()[0]: i for i, mn in enumerate(measure_nodes)}

    n_qubits = len(measure_nodes)
    if n_qubits >= 1:
        measure_combinations = partition_pauli_group(len(measure_nodes))
    else:
        measure_combinations = [
            [""]
        ]  # this helps `product()` give the desired effect in following loop

    tapes = []

    for prepare_settings in product(range(len(PREPARE_SETTINGS)), repeat=len(prepare_nodes)):
        for measure_group in measure_combinations:
            if n_qubits >= 1:
                group = [
                    string_to_pauli_word(paulis, wire_map=wire_map) for paulis in measure_group
                ]
            else:
                group = []

            prepare_mapping = {
                n: PREPARE_SETTINGS[s] for n, s in zip(prepare_nodes, prepare_settings)
            }
            meas = []

            with QuantumTape() as tape_:
                for op in tape.operations:
                    if isinstance(op, PrepareNode):
                        w = op.wires[0]
                        prepare_mapping[op](w)
                    elif isinstance(op, MeasureNode):
                        meas.append(op)
                    else:
                        apply(op)

                for meas_op in group:
                    with stop_recording():
                        op_tensor = Tensor(meas_op)

                    if len(tape.measurements) > 0:
                        for m in tape.measurements:
                            if m.return_type is not Expectation:
                                raise ValueError("Only expectation values supported for now")
                            with stop_recording():
                                m_obs = obs_map[m.obs.name](wires=m.obs.wires)
                                if isinstance(m_obs, Tensor):
                                    terms = m_obs.obs
                                    for t in terms:
                                        if not isinstance(t, (Identity, PauliX, PauliY, PauliY)):
                                            raise ValueError(
                                                "Only tensor products of Paulis for now"
                                            )
                                    op_tensor_wires = [
                                        (t.wires.tolist()[0], t) for t in op_tensor.obs
                                    ]
                                    m_obs_wires = [(t.wires.tolist()[0], t) for t in terms]
                                    all_wires = sorted(op_tensor_wires + m_obs_wires)
                                    all_terms = [t[1] for t in all_wires]
                                    full_tensor = Tensor(*all_terms)
                                else:
                                    if not isinstance(m_obs, (Identity, PauliX, PauliY, PauliZ)):
                                        raise ValueError("Only tensor products of Paulis for now")

                                    op_tensor_wires = [
                                        (t.wires.tolist()[0], t) for t in op_tensor.obs
                                    ]
                                    m_obs_wires = [(m_obs.wires.tolist()[0], m_obs)]
                                    all_wires = sorted(op_tensor_wires + m_obs_wires)
                                    all_terms = [t[1] for t in all_wires]
                                    full_tensor = Tensor(*all_terms)
                            expval(full_tensor)
                    elif len(op_tensor.name) > 0:
                        expval(op_tensor)
                    else:
                        expval(Identity(tape.wires[0]))

                tapes.append(tape_)

    return tapes, prepare_nodes, measure_nodes


def partition_pauli_group(n_qubits: int) -> List[List[str]]:
    """Partitions the :math:`n`-qubit Pauli group into qubit-wise commuting terms.
    The :math:`n`-qubit Pauli group is composed of :math:`4^{n}` terms that can be partitioned into
    :math:`3^{n}` qubit-wise commuting groups.
    Args:
        n_qubits (int): number of qubits
    Returns:
        List[List[str]]: A collection of qubit-wise commuting groups containing Pauli words as
        simple strings
    **Example**
    >>> qml.grouping.partition_pauli_group(3)
    [['III', 'IIZ', 'IZI', 'IZZ', 'ZII', 'ZIZ', 'ZZI', 'ZZZ'],
     ['IIX', 'IZX', 'ZIX', 'ZZX'],
     ['IIY', 'IZY', 'ZIY', 'ZZY'],
     ['IXI', 'IXZ', 'ZXI', 'ZXZ'],
     ['IXX', 'ZXX'],
     ['IXY', 'ZXY'],
     ['IYI', 'IYZ', 'ZYI', 'ZYZ'],
     ['IYX', 'ZYX'],
     ['IYY', 'ZYY'],
     ['XII', 'XIZ', 'XZI', 'XZZ'],
     ['XIX', 'XZX'],
     ['XIY', 'XZY'],
     ['XXI', 'XXZ'],
     ['XXX'],
     ['XXY'],
     ['XYI', 'XYZ'],
     ['XYX'],
     ['XYY'],
     ['YII', 'YIZ', 'YZI', 'YZZ'],
     ['YIX', 'YZX'],
     ['YIY', 'YZY'],
     ['YXI', 'YXZ'],
     ['YXX'],
     ['YXY'],
     ['YYI', 'YYZ'],
     ['YYX'],
     ['YYY']]
    """
    # Cover the case where n_qubits may be passed as a float
    if isinstance(n_qubits, float):
        if n_qubits.is_integer():
            n_qubits = int(n_qubits)

    # If not an int, or a float representing a int, raise an error
    if not isinstance(n_qubits, int):
        raise TypeError("Must specify an integer number of qubits.")

    if n_qubits <= 0:
        raise ValueError("Number of qubits must be at least 1.")

    strings = set()  # tracks all the strings that have already been grouped
    groups = []

    # We know that I and Z always commute on a given qubit. The following generates all product
    # sequences of len(n_qubits) over "FXYZ", with F indicating a free slot that can be swapped for
    # the product over I and Z, and all other terms fixed to the given X/Y/Z. For example, if
    # ``n_qubits = 3`` our first value for ``string`` will be ``('F', 'F', 'F')``. We then expand
    # the product of I and Z over the three free slots, giving
    # ``['III', 'IIZ', 'IZI', 'IZZ', 'ZII', 'ZIZ', 'ZZI', 'ZZZ']``, which is our first group. The
    # next element of ``string`` will be ``('F', 'F', 'X')`` which we use to generate our second
    # group ``['IIX', 'IZX', 'ZIX', 'ZZX']``.

    for string in itertools.product("FXYZ", repeat=n_qubits):
        if string not in strings:
            num_free_slots = string.count("F")

            group = []
            commuting = itertools.product("IZ", repeat=num_free_slots)

            for commuting_string in commuting:
                commuting_string = list(commuting_string)
                new_string = tuple(commuting_string.pop(0) if s == "F" else s for s in string)

                if new_string not in strings:  # only add if string has not already been grouped
                    group.append("".join(new_string))
                    strings |= {new_string}

            if len(group) > 0:
                groups.append(group)

    return groups
=======
                measured_wire = op.wires[0]

                new_wire = _find_new_wire(wires)
                wires += new_wire

                original_wire = reverse_wire_map[measured_wire]
                wire_map[original_wire] = new_wire
                reverse_wire_map[new_wire] = original_wire

    return tape
>>>>>>> c13cb477


def _get_symbol(i):
    """Finds the i-th ASCII symbol. Works for lowercase and uppercase letters, allowing i up to
    51."""
    if i >= len(string.ascii_letters):
        raise ValueError(
            "Set the use_opt_einsum argument to True when applying more than "
            f"{len(string.ascii_letters)} wire cuts to a circuit"
        )
    return string.ascii_letters[i]


# pylint: disable=too-many-branches
def contract_tensors(
    tensors: Sequence,
    communication_graph: MultiDiGraph,
    prepare_nodes: Sequence[Sequence[PrepareNode]],
    measure_nodes: Sequence[Sequence[MeasureNode]],
    use_opt_einsum: bool = False,
):
    r"""Contract tensors according to the edges specified in the communication graph.

    .. note::

        This function is designed for use as part of the circuit cutting workflow. Check out the
        :doc:`transforms </code/qml_transforms>` page for more details.

    Consider the three tensors :math:`T^{(1)}`, :math:`T^{(2)}`, and :math:`T^{(3)}`, along with
    their contraction equation

    .. math::

        \sum_{ijklmn} T^{(1)}_{ij,km} T^{(2)}_{kl,in} T^{(3)}_{mn,jl}

    Each tensor is the result of the tomography of a circuit fragment and has some indices
    corresponding to state preparations (marked by the indices before the comma) and some indices
    corresponding to measurements (marked by the indices after the comma).

    An equivalent representation of the contraction equation is to use a directed multigraph known
    as the communication/quotient graph. In the communication graph, each tensor is assigned a node
    and edges are added between nodes to mark a contraction along an index. The communication graph
    resulting from the above contraction equation is a complete directed graph.

    In the communication graph provided by :func:`fragment_graph`, edges are composed of
    :class:`PrepareNode` and :class:`MeasureNode` pairs. To correctly map back to the contraction
    equation, we must keep track of the order of preparation and measurement indices in each tensor.
    This order is specified in the ``prepare_nodes`` and ``measure_nodes`` arguments.

    Args:
        tensors (Sequence): the tensors to be contracted
        communication_graph (MultiDiGraph): the communication graph determining connectivity between
            the tensors
        prepare_nodes (Sequence[Sequence[PrepareNode]]): a sequence of size
            ``len(communication_graph.nodes)`` that determines the order of preparation indices in
            each tensor
        measure_nodes (Sequence[Sequence[MeasureNode]]): a sequence of size
            ``len(communication_graph.nodes)`` that determines the order of measurement indices in
            each tensor
        use_opt_einsum (bool): Determines whether to use the
            `opt_einsum <https://dgasmith.github.io/opt_einsum/>`__ package. This package is useful
            for tensor contractions of large networks but must be installed separately using, e.g.,
            ``pip install opt_einsum``. Both settings for ``use_opt_einsum`` result in a
            differentiable contraction.

    Returns:
        float or array-like: the result of contracting the tensor network

    **Example**

    We first set up the tensors and their corresponding :class:`~.PrepareNode` and
    :class:`~.MeasureNode` orderings:

        import networkx as nx
        import numpy as np

        tensors = [np.arange(4), np.arange(4, 8)]
        prep = [[], [qcut.PrepareNode(wires=0)]]
        meas = [[qcut.MeasureNode(wires=0)], []]

    The communication graph describing edges in the tensor network must also be constructed:

    .. code-block:: python

        graph = nx.MultiDiGraph([(0, 1, {"pair": (meas[0][0], prep[1][0])})])

    The network can then be contracted using:

    >>> qml.transforms.contract_tensors(tensors, graph, prep, meas)
    38
    """
    # pylint: disable=import-outside-toplevel
    if use_opt_einsum:
        try:
            from opt_einsum import contract, get_symbol
        except ImportError as e:
            raise ImportError(
                "The opt_einsum package is required when use_opt_einsum is set to "
                "True in the contract_tensors function. This package can be "
                "installed using:\npip install opt_einsum"
            ) from e
    else:
        contract = qml.math.einsum
        get_symbol = _get_symbol

    ctr = 0
    tensor_indxs = [""] * len(communication_graph.nodes)

    meas_map = {}

    for i, (node, prep) in enumerate(zip(communication_graph.nodes, prepare_nodes)):
        predecessors = communication_graph.pred[node]

        for p in prep:
            for _, pred_edges in predecessors.items():
                for pred_edge in pred_edges.values():
                    meas_op, prep_op = pred_edge["pair"]

                    if p is prep_op:
                        symb = get_symbol(ctr)
                        ctr += 1
                        tensor_indxs[i] += symb
                        meas_map[meas_op] = symb

    for i, (node, meas) in enumerate(zip(communication_graph.nodes, measure_nodes)):
        successors = communication_graph.succ[node]

        for m in meas:
            for _, succ_edges in successors.items():
                for succ_edge in succ_edges.values():
                    meas_op, _ = succ_edge["pair"]

                    if m is meas_op:
                        symb = meas_map[meas_op]
                        tensor_indxs[i] += symb

    eqn = ",".join(tensor_indxs)
    kwargs = {} if use_opt_einsum else {"like": tensors[0]}

    return contract(eqn, *tensors, **kwargs)<|MERGE_RESOLUTION|>--- conflicted
+++ resolved
@@ -15,33 +15,22 @@
 This module provides the circuit cutting functionality that allows large
 circuits to be distributed across multiple devices.
 """
-<<<<<<< HEAD
+
 import copy
-import itertools
-=======
-
-import copy
->>>>>>> c13cb477
 import string
 from itertools import product
 from typing import Any, Callable, Dict, List, Optional, Sequence, Tuple, Union
 
 import pennylane as qml
-<<<<<<< HEAD
 from networkx import MultiDiGraph, weakly_connected_components
 from pennylane import Hadamard, Identity, PauliX, PauliY, PauliZ, S, apply, expval
 from pennylane.grouping import string_to_pauli_word
-=======
-from pennylane import apply
->>>>>>> c13cb477
 from pennylane.measure import MeasurementProcess
 from pennylane.operation import AnyWires, Expectation, Operation, Operator, Tensor
 from pennylane.ops.qubit.non_parametric_ops import WireCut
-<<<<<<< HEAD
+
 from pennylane.tape import QuantumTape, stop_recording
-=======
-from pennylane.tape import QuantumTape
->>>>>>> c13cb477
+
 from pennylane.wires import Wires
 
 
@@ -323,12 +312,7 @@
     Converts a directed multigraph to the corresponding :class:`~.QuantumTape`.
 
     Each node in the graph should have an order attribute specifying the topological order of
-<<<<<<< HEAD
-    the operations. This maintains ordering of operations and allows for the
-    deferred measurement principle to be applied when necessary.
-=======
     the operations.
->>>>>>> c13cb477
 
     .. note::
 
@@ -343,11 +327,7 @@
 
     **Example**
 
-<<<<<<< HEAD
-    Consider the following, where ``graph`` contains three :class:`~.MeasureNode` and
-=======
     Consider the following, where ``graph`` contains :class:`~.MeasureNode` and
->>>>>>> c13cb477
     :class:`~.PrepareNode` pairs that divide the full circuit graph into five subgraphs.
     We can find the circuit fragments by using:
 
@@ -367,41 +347,27 @@
         [(order, op) for op, order in graph.nodes(data="order")], key=lambda x: x[0]
     )
     wire_map = {w: w for w in wires}
-<<<<<<< HEAD
-
-    copy_ordered_ops = copy.deepcopy(ordered_ops)
-
-    updated = {}
-    with QuantumTape() as tape:
-        for _, op in copy_ordered_ops:
-            name_and_wire = op.name + str(op.wires)
-
-=======
+
     reverse_wire_map = {v: k for k, v in wire_map.items()}
 
     copy_ops = [copy.copy(op) for _, op in ordered_ops]
 
     with QuantumTape() as tape:
         for op in copy_ops:
->>>>>>> c13cb477
             new_wires = [wire_map[w] for w in op.wires]
             op._wires = Wires(new_wires)  # TODO: find a better way to update operation wires
             apply(op)
 
             if isinstance(op, MeasureNode):
                 assert len(op.wires) == 1
-<<<<<<< HEAD
-                # if a wire has already been updated we still
-                # want to map *from* the original wire
-                if name_and_wire in updated:
-                    new_wire = updated[name_and_wire] + 1
-                    wire_map[measured_wire] = new_wire
-                else:
-                    measured_wire = op.wires[0]
-                    new_wire = _find_new_wire(wires)
-                    wires += new_wire
-                    wire_map[measured_wire] = new_wire
-                updated[name_and_wire] = new_wire
+                measured_wire = op.wires[0]
+
+                new_wire = _find_new_wire(wires)
+                wires += new_wire
+
+                original_wire = reverse_wire_map[measured_wire]
+                wire_map[original_wire] = new_wire
+                reverse_wire_map[new_wire] = original_wire
 
     return tape
 
@@ -478,7 +444,7 @@
 
     n_qubits = len(measure_nodes)
     if n_qubits >= 1:
-        measure_combinations = partition_pauli_group(len(measure_nodes))
+        measure_combinations = qml.grouping.partition_pauli_group(len(measure_nodes))
     else:
         measure_combinations = [
             [""]
@@ -556,102 +522,6 @@
     return tapes, prepare_nodes, measure_nodes
 
 
-def partition_pauli_group(n_qubits: int) -> List[List[str]]:
-    """Partitions the :math:`n`-qubit Pauli group into qubit-wise commuting terms.
-    The :math:`n`-qubit Pauli group is composed of :math:`4^{n}` terms that can be partitioned into
-    :math:`3^{n}` qubit-wise commuting groups.
-    Args:
-        n_qubits (int): number of qubits
-    Returns:
-        List[List[str]]: A collection of qubit-wise commuting groups containing Pauli words as
-        simple strings
-    **Example**
-    >>> qml.grouping.partition_pauli_group(3)
-    [['III', 'IIZ', 'IZI', 'IZZ', 'ZII', 'ZIZ', 'ZZI', 'ZZZ'],
-     ['IIX', 'IZX', 'ZIX', 'ZZX'],
-     ['IIY', 'IZY', 'ZIY', 'ZZY'],
-     ['IXI', 'IXZ', 'ZXI', 'ZXZ'],
-     ['IXX', 'ZXX'],
-     ['IXY', 'ZXY'],
-     ['IYI', 'IYZ', 'ZYI', 'ZYZ'],
-     ['IYX', 'ZYX'],
-     ['IYY', 'ZYY'],
-     ['XII', 'XIZ', 'XZI', 'XZZ'],
-     ['XIX', 'XZX'],
-     ['XIY', 'XZY'],
-     ['XXI', 'XXZ'],
-     ['XXX'],
-     ['XXY'],
-     ['XYI', 'XYZ'],
-     ['XYX'],
-     ['XYY'],
-     ['YII', 'YIZ', 'YZI', 'YZZ'],
-     ['YIX', 'YZX'],
-     ['YIY', 'YZY'],
-     ['YXI', 'YXZ'],
-     ['YXX'],
-     ['YXY'],
-     ['YYI', 'YYZ'],
-     ['YYX'],
-     ['YYY']]
-    """
-    # Cover the case where n_qubits may be passed as a float
-    if isinstance(n_qubits, float):
-        if n_qubits.is_integer():
-            n_qubits = int(n_qubits)
-
-    # If not an int, or a float representing a int, raise an error
-    if not isinstance(n_qubits, int):
-        raise TypeError("Must specify an integer number of qubits.")
-
-    if n_qubits <= 0:
-        raise ValueError("Number of qubits must be at least 1.")
-
-    strings = set()  # tracks all the strings that have already been grouped
-    groups = []
-
-    # We know that I and Z always commute on a given qubit. The following generates all product
-    # sequences of len(n_qubits) over "FXYZ", with F indicating a free slot that can be swapped for
-    # the product over I and Z, and all other terms fixed to the given X/Y/Z. For example, if
-    # ``n_qubits = 3`` our first value for ``string`` will be ``('F', 'F', 'F')``. We then expand
-    # the product of I and Z over the three free slots, giving
-    # ``['III', 'IIZ', 'IZI', 'IZZ', 'ZII', 'ZIZ', 'ZZI', 'ZZZ']``, which is our first group. The
-    # next element of ``string`` will be ``('F', 'F', 'X')`` which we use to generate our second
-    # group ``['IIX', 'IZX', 'ZIX', 'ZZX']``.
-
-    for string in itertools.product("FXYZ", repeat=n_qubits):
-        if string not in strings:
-            num_free_slots = string.count("F")
-
-            group = []
-            commuting = itertools.product("IZ", repeat=num_free_slots)
-
-            for commuting_string in commuting:
-                commuting_string = list(commuting_string)
-                new_string = tuple(commuting_string.pop(0) if s == "F" else s for s in string)
-
-                if new_string not in strings:  # only add if string has not already been grouped
-                    group.append("".join(new_string))
-                    strings |= {new_string}
-
-            if len(group) > 0:
-                groups.append(group)
-
-    return groups
-=======
-                measured_wire = op.wires[0]
-
-                new_wire = _find_new_wire(wires)
-                wires += new_wire
-
-                original_wire = reverse_wire_map[measured_wire]
-                wire_map[original_wire] = new_wire
-                reverse_wire_map[new_wire] = original_wire
-
-    return tape
->>>>>>> c13cb477
-
-
 def _get_symbol(i):
     """Finds the i-th ASCII symbol. Works for lowercase and uppercase letters, allowing i up to
     51."""
