--- conflicted
+++ resolved
@@ -18,8 +18,7 @@
 
 from networkx import MultiDiGraph
 from pennylane.measure import MeasurementProcess
-<<<<<<< HEAD
-from pennylane.operation import Observable, Operation, Tensor
+from pennylane.operation import Observable, Operation, Operator, Tensor
 from pennylane.ops.qubit.non_parametric_ops import WireCut
 from pennylane.tape import QuantumTape
 
@@ -85,17 +84,9 @@
         if isinstance(op, WireCut):
             replace_wire_cut_node(op, graph)
 
-
-def add_operator_node(
-    graph: MultiDiGraph, op: Observable, order: int, wire_latest_node: dict
-=======
-from pennylane.operation import Operator, Tensor
-from pennylane.tape import QuantumTape
-
-
+            
 def _add_operator_node(
     graph: MultiDiGraph, op: Operator, order: int, wire_latest_node: dict
->>>>>>> b61d9756
 ) -> None:
     """
     Helper function to add operators as nodes during tape to graph conversion.
