# Copyright 2022 Xanadu Quantum Technologies Inc.
#
# Licensed under the Apache License, Version 2.0 (the "License");
# you may not use this file except in compliance with the License.
# You may obtain a copy of the License at
#
#     http://www.apache.org/licenses/LICENSE-2.0
#
# Unless required by applicable law or agreed to in writing, software
# distributed under the License is distributed on an "AS IS" BASIS,
# WITHOUT WARRANTIES OR CONDITIONS OF ANY KIND, either express or implied.
# See the License for the specific language governing permissions and
# limitations under the License.
"""
Functions for performing quantum circuit cutting.
"""

import copy
import string
import uuid
import warnings
from dataclasses import InitVar, dataclass
from functools import partial
from itertools import compress, product
from pathlib import Path
from typing import Any, Callable, ClassVar, Dict, List, Optional, Sequence, Tuple, Union

from networkx import MultiDiGraph, has_path, weakly_connected_components

import pennylane as qml
import pennylane.numpy as np
from pennylane import apply, expval
from pennylane import numpy as np
from pennylane.grouping import string_to_pauli_word
from pennylane.measurements import Expectation, MeasurementProcess, Sample
from pennylane.operation import Operation, Operator, Tensor
from pennylane.ops.qubit.non_parametric_ops import WireCut
from pennylane.tape import QuantumTape
from pennylane.wires import Wires

from .batch_transform import batch_transform


class MeasureNode(Operation):
    """Placeholder node for measurement operations"""

    num_wires = 1
    grad_method = None

    def __init__(self, *params, wires=None, do_queue=True, id=None):
        id = id or str(uuid.uuid4())

        super().__init__(*params, wires=wires, do_queue=do_queue, id=id)


class PrepareNode(Operation):
    """Placeholder node for state preparations"""

    num_wires = 1
    grad_method = None

    def __init__(self, *params, wires=None, do_queue=True, id=None):
        id = id or str(uuid.uuid4())

        super().__init__(*params, wires=wires, do_queue=do_queue, id=id)


def replace_wire_cut_node(node: WireCut, graph: MultiDiGraph):
    """
    Replace a :class:`~.WireCut` node in the graph with a :class:`~.MeasureNode`
    and :class:`~.PrepareNode`.

    .. note::

        This function is designed for use as part of the circuit cutting workflow.
        Check out the :func:`qml.cut_circuit() <pennylane.cut_circuit>` transform for more details.

    Args:
        node (WireCut): the  :class:`~.WireCut` node to be replaced with a :class:`~.MeasureNode`
            and :class:`~.PrepareNode`
        graph (nx.MultiDiGraph): the graph containing the node to be replaced

    **Example**

    Consider the following circuit with a manually-placed wire cut:

    .. code-block:: python

        wire_cut = qml.WireCut(wires=0)

        with qml.tape.QuantumTape() as tape:
            qml.RX(0.4, wires=0)
            qml.apply(wire_cut)
            qml.RY(0.5, wires=0)
            qml.expval(qml.PauliZ(0))

    We can find the circuit graph and remove the wire cut node using:

    >>> graph = qml.transforms.qcut.tape_to_graph(tape)
    >>> qml.transforms.qcut.replace_wire_cut_node(wire_cut, graph)
    """
    predecessors = graph.pred[node]
    successors = graph.succ[node]

    predecessor_on_wire = {}
    for op, data in predecessors.items():
        for d in data.values():
            wire = d["wire"]
            predecessor_on_wire[wire] = op

    successor_on_wire = {}
    for op, data in successors.items():
        for d in data.values():
            wire = d["wire"]
            successor_on_wire[wire] = op

    order = graph.nodes[node]["order"]
    graph.remove_node(node)

    for wire in node.wires:
        predecessor = predecessor_on_wire.get(wire, None)
        successor = successor_on_wire.get(wire, None)

        meas = MeasureNode(wires=wire)
        prep = PrepareNode(wires=wire)

        # We are introducing a degeneracy in the order of the measure and prepare nodes
        # here but the order can be inferred as MeasureNode always precedes
        # the corresponding PrepareNode
        graph.add_node(meas, order=order)
        graph.add_node(prep, order=order)

        graph.add_edge(meas, prep, wire=wire)

        if predecessor is not None:
            graph.add_edge(predecessor, meas, wire=wire)
        if successor is not None:
            graph.add_edge(prep, successor, wire=wire)


def replace_wire_cut_nodes(graph: MultiDiGraph):
    """
    Replace each :class:`~.WireCut` node in the graph with a
    :class:`~.MeasureNode` and :class:`~.PrepareNode`.

    .. note::

        This function is designed for use as part of the circuit cutting workflow.
        Check out the :func:`qml.cut_circuit() <pennylane.cut_circuit>` transform for more details.

    Args:
        graph (nx.MultiDiGraph): The graph containing the :class:`~.WireCut` nodes
            to be replaced

    **Example**

    Consider the following circuit with manually-placed wire cuts:

    .. code-block:: python

        wire_cut_0 = qml.WireCut(wires=0)
        wire_cut_1 = qml.WireCut(wires=1)
        multi_wire_cut = qml.WireCut(wires=[0, 1])

        with qml.tape.QuantumTape() as tape:
            qml.RX(0.4, wires=0)
            qml.apply(wire_cut_0)
            qml.RY(0.5, wires=0)
            qml.apply(wire_cut_1)
            qml.CNOT(wires=[0, 1])
            qml.apply(multi_wire_cut)
            qml.RZ(0.6, wires=1)
            qml.expval(qml.PauliZ(0))

    We can find the circuit graph and remove all the wire cut nodes using:

    >>> graph = qml.transforms.qcut.tape_to_graph(tape)
    >>> qml.transforms.qcut.replace_wire_cut_nodes(graph)
    """
    for op in list(graph.nodes):
        if isinstance(op, WireCut):
            replace_wire_cut_node(op, graph)


def _add_operator_node(graph: MultiDiGraph, op: Operator, order: int, wire_latest_node: dict):
    """
    Helper function to add operators as nodes during tape to graph conversion.
    """
    graph.add_node(op, order=order)
    for wire in op.wires:
        if wire_latest_node[wire] is not None:
            parent_op = wire_latest_node[wire]
            graph.add_edge(parent_op, op, wire=wire)
        wire_latest_node[wire] = op


def tape_to_graph(tape: QuantumTape) -> MultiDiGraph:
    """
    Converts a quantum tape to a directed multigraph.

    .. note::

        This operation is designed for use as part of the circuit cutting workflow.
        Check out the :func:`qml.cut_circuit() <pennylane.cut_circuit>` transform for more details.

    Args:
        tape (QuantumTape): tape to be converted into a directed multigraph

    Returns:
        nx.MultiDiGraph: a directed multigraph that captures the circuit structure
        of the input tape

    **Example**

    Consider the following tape:

    .. code-block:: python

        with qml.tape.QuantumTape() as tape:
            qml.RX(0.4, wires=0)
            qml.RY(0.9, wires=0)
            qml.CNOT(wires=[0, 1])
            qml.expval(qml.PauliZ(1))

    Its corresponding circuit graph can be found using

    >>> qml.transforms.qcut.tape_to_graph(tape)
    <networkx.classes.multidigraph.MultiDiGraph at 0x7fe41cbd7210>
    """
    graph = MultiDiGraph()

    wire_latest_node = {w: None for w in tape.wires}

    for order, op in enumerate(tape.operations):
        _add_operator_node(graph, op, order, wire_latest_node)

    order += 1  # pylint: disable=undefined-loop-variable
    for m in tape.measurements:
        obs = getattr(m, "obs", None)
        if obs is not None and isinstance(obs, Tensor):
            if m.return_type is Sample:
                raise ValueError(
                    "Sampling from tensor products of observables "
                    "is not supported in circuit cutting"
                )
            for o in obs.obs:
                m_ = MeasurementProcess(m.return_type, obs=o)

                _add_operator_node(graph, m_, order, wire_latest_node)
        elif m.return_type is Sample and obs is None:
            for w in m.wires:
                s_ = qml.sample(qml.Projector([1], wires=w))
                _add_operator_node(graph, s_, order, wire_latest_node)
        else:
            _add_operator_node(graph, m, order, wire_latest_node)
            order += 1

    return graph


# pylint: disable=too-many-branches
def fragment_graph(graph: MultiDiGraph) -> Tuple[Tuple[MultiDiGraph], MultiDiGraph]:
    """
    Fragments a graph into a collection of subgraphs as well as returning
    the communication (`quotient <https://en.wikipedia.org/wiki/Quotient_graph>`__)
    graph.

    The input ``graph`` is fragmented by disconnecting each :class:`~.MeasureNode` and
    :class:`~.PrepareNode` pair and finding the resultant disconnected subgraph fragments.
    Each node of the communication graph represents a subgraph fragment and the edges
    denote the flow of qubits between fragments due to the removed :class:`~.MeasureNode` and
    :class:`~.PrepareNode` pairs.

    .. note::

        This operation is designed for use as part of the circuit cutting workflow.
        Check out the :func:`qml.cut_circuit() <pennylane.cut_circuit>` transform for more details.

    Args:
        graph (nx.MultiDiGraph): directed multigraph containing measure and prepare
            nodes at cut locations

    Returns:
        Tuple[Tuple[nx.MultiDiGraph], nx.MultiDiGraph]: the subgraphs of the cut graph
        and the communication graph.

    **Example**

    Consider the following circuit with manually-placed wire cuts:

    .. code-block:: python

        wire_cut_0 = qml.WireCut(wires=0)
        wire_cut_1 = qml.WireCut(wires=1)
        multi_wire_cut = qml.WireCut(wires=[0, 1])

        with qml.tape.QuantumTape() as tape:
            qml.RX(0.4, wires=0)
            qml.apply(wire_cut_0)
            qml.RY(0.5, wires=0)
            qml.apply(wire_cut_1)
            qml.CNOT(wires=[0, 1])
            qml.apply(multi_wire_cut)
            qml.RZ(0.6, wires=1)
            qml.expval(qml.PauliZ(0))

    We can find the corresponding graph, remove all the wire cut nodes, and
    find the subgraphs and communication graph by using:

    >>> graph = qml.transforms.qcut.tape_to_graph(tape)
    >>> qml.transforms.qcut.replace_wire_cut_nodes(graph)
    >>> qml.transforms.qcut.fragment_graph(graph)
    ((<networkx.classes.multidigraph.MultiDiGraph object at 0x7fb3b2311940>,
      <networkx.classes.multidigraph.MultiDiGraph object at 0x7fb3b2311c10>,
      <networkx.classes.multidigraph.MultiDiGraph object at 0x7fb3b23e2820>,
      <networkx.classes.multidigraph.MultiDiGraph object at 0x7fb3b23e27f0>),
     <networkx.classes.multidigraph.MultiDiGraph object at 0x7fb3b23e26a0>)
    """

    graph_copy = graph.copy()

    cut_edges = []
    measure_nodes = [n for n in graph.nodes if isinstance(n, MeasurementProcess)]

    for node1, node2, wire_key in graph.edges:
        if isinstance(node1, MeasureNode):
            assert isinstance(node2, PrepareNode)
            cut_edges.append((node1, node2, wire_key))
            graph_copy.remove_edge(node1, node2, key=wire_key)

    subgraph_nodes = weakly_connected_components(graph_copy)
    subgraphs = tuple(MultiDiGraph(graph_copy.subgraph(n)) for n in subgraph_nodes)

    communication_graph = MultiDiGraph()
    communication_graph.add_nodes_from(range(len(subgraphs)))

    for node1, node2, _ in cut_edges:
        for i, subgraph in enumerate(subgraphs):
            if subgraph.has_node(node1):
                start_fragment = i
            if subgraph.has_node(node2):
                end_fragment = i

        if start_fragment != end_fragment:
            communication_graph.add_edge(start_fragment, end_fragment, pair=(node1, node2))
        else:
            # The MeasureNode and PrepareNode pair live in the same fragment and did not result
            # in a disconnection. We can therefore remove these nodes. Note that we do not need
            # to worry about adding back an edge between the predecessor to node1 and the successor
            # to node2 because our next step is to convert the fragment circuit graphs to tapes,
            # a process that does not depend on edge connections in the subgraph.
            subgraphs[start_fragment].remove_node(node1)
            subgraphs[end_fragment].remove_node(node2)

    terminal_indices = [i for i, s in enumerate(subgraphs) for n in measure_nodes if s.has_node(n)]

    subgraphs_connected_to_measurements = []
    subgraphs_indices_to_remove = []
    prepare_nodes_removed = []

    for i, s in enumerate(subgraphs):
        if any(has_path(communication_graph, i, t) for t in terminal_indices):
            subgraphs_connected_to_measurements.append(s)
        else:
            subgraphs_indices_to_remove.append(i)
            prepare_nodes_removed.extend([n for n in s.nodes if isinstance(n, PrepareNode)])

    measure_nodes_to_remove = [
        m for p in prepare_nodes_removed for m, p_, _ in cut_edges if p is p_
    ]
    communication_graph.remove_nodes_from(subgraphs_indices_to_remove)

    for m in measure_nodes_to_remove:
        for s in subgraphs_connected_to_measurements:
            if s.has_node(m):
                s.remove_node(m)

    return subgraphs_connected_to_measurements, communication_graph


def _find_new_wire(wires: Wires) -> int:
    """Finds a new wire label that is not in ``wires``."""
    ctr = 0
    while ctr in wires:
        ctr += 1
    return ctr


# pylint: disable=protected-access
def graph_to_tape(graph: MultiDiGraph) -> QuantumTape:
    """
    Converts a directed multigraph to the corresponding :class:`~.QuantumTape`.

    To account for the possibility of needing to perform mid-circuit measurements, if any operations
    follow a :class:`MeasureNode` operation on a given wire then these operations are mapped to a
    new wire.

    .. note::

        This function is designed for use as part of the circuit cutting workflow.
        Check out the :func:`qml.cut_circuit() <pennylane.cut_circuit>` transform for more details.

    Args:
        graph (nx.MultiDiGraph): directed multigraph to be converted to a tape

    Returns:
        QuantumTape: the quantum tape corresponding to the input graph

    **Example**

    Consider the following circuit:

    .. code-block:: python

        with qml.tape.QuantumTape() as tape:
            qml.RX(0.4, wires=0)
            qml.RY(0.5, wires=1)
            qml.CNOT(wires=[0, 1])
            qml.transforms.qcut.MeasureNode(wires=1)
            qml.transforms.qcut.PrepareNode(wires=1)
            qml.CNOT(wires=[1, 0])
            qml.expval(qml.PauliZ(0))

    This circuit contains operations that follow a :class:`~.MeasureNode`. These operations will
    subsequently act on wire ``2`` instead of wire ``1``:

    >>> graph = qml.transforms.qcut.tape_to_graph(tape)
    >>> tape = qml.transforms.qcut.graph_to_tape(graph)
    >>> print(tape.draw())
     0: ──RX(0.4)──────╭C───────────────╭X──┤ ⟨Z⟩
     1: ──RY(0.5)──────╰X──MeasureNode──│───┤
     2: ──PrepareNode───────────────────╰C──┤
    """

    wires = Wires.all_wires([n.wires for n in graph.nodes])

    ordered_ops = sorted(
        [(order, op) for op, order in graph.nodes(data="order")], key=lambda x: x[0]
    )
    wire_map = {w: w for w in wires}
    reverse_wire_map = {v: k for k, v in wire_map.items()}

    copy_ops = [copy.copy(op) for _, op in ordered_ops if not isinstance(op, MeasurementProcess)]
    copy_meas = [copy.copy(op) for _, op in ordered_ops if isinstance(op, MeasurementProcess)]
    observables = []

    with QuantumTape() as tape:
        for op in copy_ops:
            new_wires = Wires([wire_map[w] for w in op.wires])

            # TODO: find a better way to update operation wires
            op._wires = new_wires
            apply(op)

            if isinstance(op, MeasureNode):
                assert len(op.wires) == 1
                measured_wire = op.wires[0]

                new_wire = _find_new_wire(wires)
                wires += new_wire

                original_wire = reverse_wire_map[measured_wire]
                wire_map[original_wire] = new_wire
                reverse_wire_map[new_wire] = original_wire

        if copy_meas:
            return_types = set(meas.return_type for meas in copy_meas)
            if len(return_types) > 1:
                raise ValueError(
                    "Only a single return type can be used for measurement "
                    "nodes in graph_to_tape"
                )
            return_type = return_types.pop()

            if return_type not in {Sample, Expectation}:
                raise ValueError(
                    "Invalid return type. Only expecation value and sampling measurements "
                    "are supported in graph_to_tape"
                )

            for meas in copy_meas:
                obs = meas.obs
                obs._wires = Wires([wire_map[w] for w in obs.wires])
                observables.append(obs)

                if return_type is Sample:
                    apply(meas)

            if return_type is Expectation:
                if len(observables) > 1:
                    qml.expval(Tensor(*observables))
                else:
                    qml.expval(obs)

    return tape


def _get_measurements(
    group: Sequence[Operator], measurements: Sequence[MeasurementProcess]
) -> List[MeasurementProcess]:
    """Pairs each observable in ``group`` with the circuit ``measurements``.

    Only a single measurement of an expectation value is currently supported
    in ``measurements``.

    Args:
        group (Sequence[Operator]): a collection of observables
        measurements (Sequence[MeasurementProcess]): measurements from the circuit

    Returns:
        List[MeasurementProcess]: the expectation values of ``g @ obs``, where ``g`` is iterated
        over ``group`` and ``obs`` is the observable composing the single measurement
        in ``measurements``
    """
    if len(group) == 0:
        # This ensures the measurements of the original tape are carried over to the
        # following tape configurations in the absence of any MeasureNodes in the fragment
        return measurements

    n_measurements = len(measurements)
    if n_measurements > 1:
        raise ValueError(
            "The circuit cutting workflow only supports circuits with a single output "
            "measurement"
        )
    if n_measurements == 0:
        return [expval(g) for g in group]

    measurement = measurements[0]

    if measurement.return_type is not Expectation:
        raise ValueError(
            "The circuit cutting workflow only supports circuits with expectation "
            "value measurements"
        )

    obs = measurement.obs

    return [expval(copy.copy(obs) @ g) for g in group]


def _prep_zero_state(wire):
    qml.Identity(wire)


def _prep_one_state(wire):
    qml.PauliX(wire)


def _prep_plus_state(wire):
    qml.Hadamard(wire)


def _prep_minus_state(wire):
    qml.PauliX(wire)
    qml.Hadamard(wire)


def _prep_iplus_state(wire):
    qml.Hadamard(wire)
    qml.S(wires=wire)


def _prep_iminus_state(wire):
    qml.PauliX(wire)
    qml.Hadamard(wire)
    qml.S(wires=wire)


PREPARE_SETTINGS = [_prep_zero_state, _prep_one_state, _prep_plus_state, _prep_iplus_state]


def expand_fragment_tape(
    tape: QuantumTape,
) -> Tuple[List[QuantumTape], List[PrepareNode], List[MeasureNode]]:
    """
    Expands a fragment tape into a sequence of tapes for each configuration of the contained
    :class:`MeasureNode` and :class:`PrepareNode` operations.

    .. note::

        This function is designed for use as part of the circuit cutting workflow.
        Check out the :func:`qml.cut_circuit() <pennylane.cut_circuit>` transform for more details.

    Args:
        tape (QuantumTape): the fragment tape containing :class:`MeasureNode` and
            :class:`PrepareNode` operations to be expanded

    Returns:
        Tuple[List[QuantumTape], List[PrepareNode], List[MeasureNode]]: the
        tapes corresponding to each configuration and the order of preparation nodes and
        measurement nodes used in the expansion

    **Example**

    Consider the following circuit, which contains a :class:`~.MeasureNode` and
    :class:`~.PrepareNode` operation:

    .. code-block:: python

        with qml.tape.QuantumTape() as tape:
            qml.transforms.qcut.PrepareNode(wires=0)
            qml.RX(0.5, wires=0)
            qml.transforms.qcut.MeasureNode(wires=0)

    We can expand over the measurement and preparation nodes using:

    >>> tapes, prep, meas = qml.transforms.qcut.expand_fragment_tape(tape)
    >>> for t in tapes:
    ...     print(qml.drawer.tape_text(t, decimals=1))
    0: ──I──RX(0.5)─┤  <I>  <Z>
    0: ──I──RX(0.5)─┤  <X>
    0: ──I──RX(0.5)─┤  <Y>
    0: ──X──RX(0.5)─┤  <I>  <Z>
    0: ──X──RX(0.5)─┤  <X>
    0: ──X──RX(0.5)─┤  <Y>
    0: ──H──RX(0.5)─┤  <I>  <Z>
    0: ──H──RX(0.5)─┤  <X>
    0: ──H──RX(0.5)─┤  <Y>
    0: ──H──S──RX(0.5)─┤  <I>  <Z>
    0: ──H──S──RX(0.5)─┤  <X>
    0: ──H──S──RX(0.5)─┤  <Y>
    """
    prepare_nodes = [o for o in tape.operations if isinstance(o, PrepareNode)]
    measure_nodes = [o for o in tape.operations if isinstance(o, MeasureNode)]

    wire_map = {mn.wires[0]: i for i, mn in enumerate(measure_nodes)}

    n_meas = len(measure_nodes)
    if n_meas >= 1:
        measure_combinations = qml.grouping.partition_pauli_group(len(measure_nodes))
    else:
        measure_combinations = [[""]]

    tapes = []

    for prepare_settings in product(range(len(PREPARE_SETTINGS)), repeat=len(prepare_nodes)):
        for measure_group in measure_combinations:
            if n_meas >= 1:
                group = [
                    string_to_pauli_word(paulis, wire_map=wire_map) for paulis in measure_group
                ]
            else:
                group = []

            prepare_mapping = {
                n: PREPARE_SETTINGS[s] for n, s in zip(prepare_nodes, prepare_settings)
            }

            with QuantumTape() as tape_:
                for op in tape.operations:
                    if isinstance(op, PrepareNode):
                        w = op.wires[0]
                        prepare_mapping[op](w)
                    elif not isinstance(op, MeasureNode):
                        apply(op)

                with qml.tape.stop_recording():
                    measurements = _get_measurements(group, tape.measurements)
                for meas in measurements:
                    apply(meas)

                tapes.append(tape_)

    return tapes, prepare_nodes, measure_nodes


MC_STATES = [
    _prep_zero_state,
    _prep_one_state,
    _prep_plus_state,
    _prep_minus_state,
    _prep_iplus_state,
    _prep_iminus_state,
    _prep_zero_state,
    _prep_one_state,
]


def _identity(wire):
    qml.sample(qml.Identity(wires=wire))


def _pauliX(wire):
    qml.sample(qml.PauliX(wires=wire))


def _pauliY(wire):
    qml.sample(qml.PauliY(wires=wire))


def _pauliZ(wire):
    qml.sample(qml.PauliZ(wires=wire))


MC_MEASUREMENTS = [
    _identity,
    _identity,
    _pauliX,
    _pauliX,
    _pauliY,
    _pauliY,
    _pauliZ,
    _pauliZ,
]


def expand_fragment_tapes_mc(
    tapes: Sequence[QuantumTape], communication_graph: MultiDiGraph, shots: int
<<<<<<< HEAD
) -> List[QuantumTape]:
=======
) -> Tuple[List[QuantumTape], np.array]:
>>>>>>> d74b46b7
    """
    Expands fragment tapes into a sequence of random configurations of the contained pairs of
    :class:`MeasureNode` and :class:`PrepareNode` operations.

    For each pair, a measurement is sampled from
    the Pauli basis and a state preparation is sampled from the corresponding pair of eigenstates.

    .. note::

        This function is designed for use as part of the sampling-based circuit cutting workflow.
        Check out the :func:`~.cut_circuit_mc` transform for more details.

    Args:
        tapes (Sequence[QuantumTape]): the fragment tapes containing :class:`MeasureNode` and
            :class:`PrepareNode` operations to be expanded
        communication_graph (nx.MultiDiGraph): the communication (quotient) graph of the fragmented
            full graph
        shots (int): number of shots

    Returns:
        List[QuantumTape]: the tapes corresponding to each configuration

    **Example**

    Consider the following circuit that contains a sample measurement:

    .. code-block:: python

        with qml.tape.QuantumTape() as tape:
            qml.Hadamard(wires=0)
            qml.CNOT(wires=[0, 1])
            qml.WireCut(wires=1)
            qml.CNOT(wires=[1, 2])
            qml.sample(wires=[0, 1, 2])

    We can generate the fragment tapes using the following workflow:

    >>> g = qml.transforms.qcut.tape_to_graph(tape)
    >>> qml.transforms.qcut.replace_wire_cut_nodes(g)
    >>> subgraphs, communication_graph = qml.transforms.qcut.fragment_graph(g)
    >>> tapes = [qml.transforms.qcut.graph_to_tape(sg) for sg in subgraphs]

    We can then expand over the measurement and preparation nodes to generate random
    configurations using:

    .. code-block:: python

        >>> configs = qml.transforms.qcut.expand_fragment_tapes_mc(tapes, communication_graph, 3)
        >>> for i, (c1, c2) in enumerate(zip(configs[0], configs[1])):
        ...    print(f"config {i}:")
        ...    print(c1.draw())
        ...    print(c2.draw())
        ...

        config 0:
        0: ──H──╭C──┤ Sample[Projector(M0)]
        1: ─────╰X──┤ Sample[X]
        M0 =
        [1]

        1: ──H──╭C──┤ Sample[Projector(M0)]
        2: ─────╰X──┤ Sample[Projector(M0)]
        M0 =
        [1]

        config 1:
        0: ──H──╭C──┤ Sample[Projector(M0)]
        1: ─────╰X──┤ Sample[Z]
        M0 =
        [1]

        1: ──I──╭C──┤ Sample[Projector(M0)]
        2: ─────╰X──┤ Sample[Projector(M0)]
        M0 =
        [1]

        config 2:
        0: ──H──╭C──┤ Sample[Projector(M0)]
        1: ─────╰X──┤ Sample[Y]
        M0 =
        [1]

        1: ──X──H──S──╭C──┤ Sample[Projector(M0)]
        2: ───────────╰X──┤ Sample[Projector(M0)]
        M0 =
        [1]
    """
    pairs = [e[-1] for e in communication_graph.edges.data("pair")]
    settings = np.random.choice(range(8), size=(len(pairs), shots), replace=True)

    meas_settings = {pair[0].id: setting for pair, setting in zip(pairs, settings)}
    prep_settings = {pair[1].id: setting for pair, setting in zip(pairs, settings)}

    all_configs = []
    for tape in tapes:
        frag_config = []
        for shot in range(shots):
            with qml.tape.QuantumTape() as new_tape:
                for op in tape.operations:
                    w = op.wires[0]
                    if isinstance(op, PrepareNode):
                        MC_STATES[prep_settings[op.id][shot]](w)
                    elif not isinstance(op, MeasureNode):
                        qml.apply(op)

                for meas in tape.measurements:
                    qml.apply(meas)
                for op in tape.operations:
                    meas_w = op.wires[0]
                    if isinstance(op, MeasureNode):
                        MC_MEASUREMENTS[meas_settings[op.id][shot]](meas_w)

            frag_config.append(new_tape)

        all_configs.append(frag_config)

    return all_configs, settings


<<<<<<< HEAD
def reshape_and_find_degrees(results, communication_graph, shots):
    """
    Helper function to reshape results and find out degrees of communication
    graph
    """
    results = [r.flatten() for r in results]
    results = np.array(results, dtype=object)
    results = results.reshape((len(communication_graph), shots)).T
    out_degrees = [d for _, d in communication_graph.out_degree]

    return results, out_degrees


def qcut_processing_fn_sample(results, communication_graph, shots):
    """
    TODO: Docstring
    """
    results, out_degrees = reshape_and_find_degrees(results, communication_graph, shots)

    samples = []
    for result in results:
        sample = []
        for fragment_result, out_degree in zip(result, out_degrees):
            sample.append(fragment_result[: -out_degree or None])
        samples.append(np.hstack(sample))
    return [np.array(samples)]


def qcut_processing_fn_mc(
    results, communication_graph, settings, shots, classical_processing_fn: callable
):
    """
    TODO: Docstring
    """
    results, out_degrees = reshape_and_find_degrees(results, communication_graph, shots)

    evals = (0.5, 0.5, 0.5, -0.5, 0.5, -0.5, 0.5, -0.5)
    expvals = []
    for result, setting in zip(results, settings.T):
        sample_terminal = []
        sample_mid = []

        for fragment_result, out_degree in zip(result, out_degrees):
            sample_terminal.append(fragment_result[: -out_degree or None])
            sample_mid.append(fragment_result[-out_degree or len(fragment_result) :])

        sample_terminal = np.hstack(sample_terminal)
        sample_mid = np.hstack(sample_mid)

        # following Eq.(35) of Peng et.al: https://arxiv.org/abs/1904.00102
        f = classical_processing_fn(sample_terminal)
        sigma_s = np.prod(sample_mid)
        t_s = f * sigma_s
        c_s = np.prod([evals[s] for s in setting])
        K = len(sample_mid)
        expvals.append(8**K * c_s * t_s)

    return np.mean(expvals)


=======
>>>>>>> d74b46b7
def _get_symbol(i):
    """Finds the i-th ASCII symbol. Works for lowercase and uppercase letters, allowing i up to
    51."""
    if i >= len(string.ascii_letters):
        raise ValueError(
            "Set the use_opt_einsum argument to True when applying more than "
            f"{len(string.ascii_letters)} wire cuts to a circuit"
        )
    return string.ascii_letters[i]


# pylint: disable=too-many-branches
def contract_tensors(
    tensors: Sequence,
    communication_graph: MultiDiGraph,
    prepare_nodes: Sequence[Sequence[PrepareNode]],
    measure_nodes: Sequence[Sequence[MeasureNode]],
    use_opt_einsum: bool = False,
):
    r"""Contract tensors according to the edges specified in the communication graph.

    .. note::

        This function is designed for use as part of the circuit cutting workflow.
        Check out the :func:`qml.cut_circuit() <pennylane.cut_circuit>` transform for more details.

    Consider the three tensors :math:`T^{(1)}`, :math:`T^{(2)}`, and :math:`T^{(3)}`, along with
    their contraction equation

    .. math::

        \sum_{ijklmn} T^{(1)}_{ij,km} T^{(2)}_{kl,in} T^{(3)}_{mn,jl}

    Each tensor is the result of the tomography of a circuit fragment and has some indices
    corresponding to state preparations (marked by the indices before the comma) and some indices
    corresponding to measurements (marked by the indices after the comma).

    An equivalent representation of the contraction equation is to use a directed multigraph known
    as the communication/quotient graph. In the communication graph, each tensor is assigned a node
    and edges are added between nodes to mark a contraction along an index. The communication graph
    resulting from the above contraction equation is a complete directed graph.

    In the communication graph provided by :func:`fragment_graph`, edges are composed of
    :class:`PrepareNode` and :class:`MeasureNode` pairs. To correctly map back to the contraction
    equation, we must keep track of the order of preparation and measurement indices in each tensor.
    This order is specified in the ``prepare_nodes`` and ``measure_nodes`` arguments.

    Args:
        tensors (Sequence): the tensors to be contracted
        communication_graph (nx.MultiDiGraph): the communication graph determining connectivity
            between the tensors
        prepare_nodes (Sequence[Sequence[PrepareNode]]): a sequence of size
            ``len(communication_graph.nodes)`` that determines the order of preparation indices in
            each tensor
        measure_nodes (Sequence[Sequence[MeasureNode]]): a sequence of size
            ``len(communication_graph.nodes)`` that determines the order of measurement indices in
            each tensor
        use_opt_einsum (bool): Determines whether to use the
            `opt_einsum <https://dgasmith.github.io/opt_einsum/>`__ package. This package is useful
            for faster tensor contractions of large networks but must be installed separately using,
            e.g., ``pip install opt_einsum``. Both settings for ``use_opt_einsum`` result in a
            differentiable contraction.

    Returns:
        float or tensor_like: the result of contracting the tensor network

    **Example**

    We first set up the tensors and their corresponding :class:`~.PrepareNode` and
    :class:`~.MeasureNode` orderings:

    .. code-block:: python

        from pennylane.transforms import qcut
        import networkx as nx
        import numpy as np

        tensors = [np.arange(4), np.arange(4, 8)]
        prep = [[], [qcut.PrepareNode(wires=0)]]
        meas = [[qcut.MeasureNode(wires=0)], []]

    The communication graph describing edges in the tensor network must also be constructed:

    .. code-block:: python

        graph = nx.MultiDiGraph([(0, 1, {"pair": (meas[0][0], prep[1][0])})])

    The network can then be contracted using:

    >>> qml.transforms.qcut.contract_tensors(tensors, graph, prep, meas)
    38
    """
    # pylint: disable=import-outside-toplevel
    if use_opt_einsum:
        try:
            from opt_einsum import contract, get_symbol
        except ImportError as e:
            raise ImportError(
                "The opt_einsum package is required when use_opt_einsum is set to "
                "True in the contract_tensors function. This package can be "
                "installed using:\npip install opt_einsum"
            ) from e
    else:
        contract = qml.math.einsum
        get_symbol = _get_symbol

    ctr = 0
    tensor_indxs = [""] * len(communication_graph.nodes)

    meas_map = {}

    for i, (node, prep) in enumerate(zip(communication_graph.nodes, prepare_nodes)):
        predecessors = communication_graph.pred[node]

        for p in prep:
            for _, pred_edges in predecessors.items():
                for pred_edge in pred_edges.values():
                    meas_op, prep_op = pred_edge["pair"]

                    if p.id is prep_op.id:
                        symb = get_symbol(ctr)
                        ctr += 1
                        tensor_indxs[i] += symb
                        meas_map[meas_op] = symb

    for i, (node, meas) in enumerate(zip(communication_graph.nodes, measure_nodes)):
        successors = communication_graph.succ[node]

        for m in meas:
            for _, succ_edges in successors.items():
                for succ_edge in succ_edges.values():
                    meas_op, _ = succ_edge["pair"]

                    if m.id is meas_op.id:
                        symb = meas_map[meas_op]
                        tensor_indxs[i] += symb

    eqn = ",".join(tensor_indxs)
    kwargs = {} if use_opt_einsum else {"like": tensors[0]}

    return contract(eqn, *tensors, **kwargs)


CHANGE_OF_BASIS = qml.math.array(
    [[1.0, 1.0, 0.0, 0.0], [-1.0, -1.0, 2.0, 0.0], [-1.0, -1.0, 0.0, 2.0], [1.0, -1.0, 0.0, 0.0]]
)


def _process_tensor(results, n_prep: int, n_meas: int):
    """Convert a flat slice of an individual circuit fragment's execution results into a tensor.

    This function performs the following steps:

    1. Reshapes ``results`` into the intermediate shape ``(4,) * n_prep + (4**n_meas,)``
    2. Shuffles the final axis to follow the standard product over measurement settings. E.g., for
      ``n_meas = 2`` the standard product is: II, IX, IY, IZ, XI, ..., ZY, ZZ while the input order
      will be the result of ``qml.grouping.partition_pauli_group(2)``, i.e., II, IZ, ZI, ZZ, ...,
      YY.
    3. Reshapes into the final target shape ``(4,) * (n_prep + n_meas)``
    4. Performs a change of basis for the preparation indices (the first ``n_prep`` indices) from
       the |0>, |1>, |+>, |+i> basis to the I, X, Y, Z basis using ``CHANGE_OF_BASIS``.

    Args:
        results (tensor_like): the input execution results
        n_prep (int): the number of preparation nodes in the corresponding circuit fragment
        n_meas (int): the number of measurement nodes in the corresponding circuit fragment

    Returns:
        tensor_like: the corresponding fragment tensor
    """
    n = n_prep + n_meas
    dim_meas = 4**n_meas

    # Step 1
    intermediate_shape = (4,) * n_prep + (dim_meas,)
    intermediate_tensor = qml.math.reshape(results, intermediate_shape)

    # Step 2
    grouped = qml.grouping.partition_pauli_group(n_meas)
    grouped_flat = [term for group in grouped for term in group]
    order = qml.math.argsort(grouped_flat)

    if qml.math.get_interface(intermediate_tensor) == "tensorflow":
        # TensorFlow does not support slicing
        intermediate_tensor = qml.math.gather(intermediate_tensor, order, axis=-1)
    else:
        sl = [slice(None)] * n_prep + [order]
        intermediate_tensor = intermediate_tensor[tuple(sl)]

    # Step 3
    final_shape = (4,) * n
    final_tensor = qml.math.reshape(intermediate_tensor, final_shape)

    # Step 4
    change_of_basis = qml.math.convert_like(CHANGE_OF_BASIS, intermediate_tensor)

    for i in range(n_prep):
        axes = [[1], [i]]
        final_tensor = qml.math.tensordot(change_of_basis, final_tensor, axes=axes)

    axes = list(reversed(range(n_prep))) + list(range(n_prep, n))

    # Use transpose to reorder indices. We must do this because tensordot returns a tensor whose
    # indices are ordered according to the uncontracted indices of the first tensor, followed
    # by the uncontracted indices of the second tensor. For example, calculating C_kj T_ij returns
    # a tensor T'_ki rather than T'_ik.
    final_tensor = qml.math.transpose(final_tensor, axes=axes)

    final_tensor *= qml.math.power(2, -(n_meas + n_prep) / 2)
    return final_tensor


def _to_tensors(
    results,
    prepare_nodes: Sequence[Sequence[PrepareNode]],
    measure_nodes: Sequence[Sequence[MeasureNode]],
) -> List:
    """Process a flat list of execution results from all circuit fragments into the corresponding
    tensors.

    This function slices ``results`` according to the expected size of fragment tensors derived from
    the ``prepare_nodes`` and ``measure_nodes`` and then passes onto ``_process_tensor`` for further
    transformation.

    Args:
        results (tensor_like): A collection of execution results, provided as a flat tensor,
            corresponding to the expansion of circuit fragments in the communication graph over
            measurement and preparation node configurations. These results are processed into
            tensors by this function.
        prepare_nodes (Sequence[Sequence[PrepareNode]]): a sequence whose length is equal to the
            number of circuit fragments, with each element used here to determine the number of
            preparation nodes in a given fragment
        measure_nodes (Sequence[Sequence[MeasureNode]]): a sequence whose length is equal to the
            number of circuit fragments, with each element used here to determine the number of
            measurement nodes in a given fragment

    Returns:
        List[tensor_like]: the tensors for each circuit fragment in the communication graph
    """
    ctr = 0
    tensors = []

    for p, m in zip(prepare_nodes, measure_nodes):
        n_prep = len(p)
        n_meas = len(m)
        n = n_prep + n_meas

        dim = 4**n
        results_slice = results[ctr : dim + ctr]

        tensors.append(_process_tensor(results_slice, n_prep, n_meas))

        ctr += dim

    if results.shape[0] != ctr:
        raise ValueError(f"The results argument should be a flat list of length {ctr}")

    return tensors


def qcut_processing_fn(
    results: Sequence[Sequence],
    communication_graph: MultiDiGraph,
    prepare_nodes: Sequence[Sequence[PrepareNode]],
    measure_nodes: Sequence[Sequence[MeasureNode]],
    use_opt_einsum: bool = False,
):
    """Processing function for the :func:`cut_circuit() <pennylane.cut_circuit>` transform.

    .. note::

        This function is designed for use as part of the circuit cutting workflow.
        Check out the :func:`qml.cut_circuit() <pennylane.cut_circuit>` transform for more details.

    Args:
        results (Sequence[Sequence]): A collection of execution results generated from the
            expansion of circuit fragments over measurement and preparation node configurations.
            These results are processed into tensors and then contracted.
        communication_graph (nx.MultiDiGraph): the communication graph determining connectivity
            between circuit fragments
        prepare_nodes (Sequence[Sequence[PrepareNode]]): a sequence of size
            ``len(communication_graph.nodes)`` that determines the order of preparation indices in
            each tensor
        measure_nodes (Sequence[Sequence[MeasureNode]]): a sequence of size
            ``len(communication_graph.nodes)`` that determines the order of measurement indices in
            each tensor
        use_opt_einsum (bool): Determines whether to use the
            `opt_einsum <https://dgasmith.github.io/opt_einsum/>`__ package. This package is useful
            for faster tensor contractions of large networks but must be installed separately using,
            e.g., ``pip install opt_einsum``. Both settings for ``use_opt_einsum`` result in a
            differentiable contraction.

    Returns:
        float or tensor_like: the output of the original uncut circuit arising from contracting
        the tensor network of circuit fragments
    """
    flat_results = qml.math.concatenate(results)

    tensors = _to_tensors(flat_results, prepare_nodes, measure_nodes)
    result = contract_tensors(
        tensors, communication_graph, prepare_nodes, measure_nodes, use_opt_einsum
    )
    return result


@batch_transform
def cut_circuit(
    tape: QuantumTape,
    use_opt_einsum: bool = False,
    device_wires: Optional[Wires] = None,
    max_depth: int = 1,
) -> Tuple[Tuple[QuantumTape], Callable]:
    """
    Cut up a quantum circuit into smaller circuit fragments.

    Following the approach outlined in Theorem 2 of
    `Peng et al. <https://journals.aps.org/prl/abstract/10.1103/PhysRevLett.125.150504>`__,
    strategic placement of :class:`~.WireCut` operations can allow a quantum circuit to be split
    into disconnected circuit fragments. Each circuit fragment is then executed multiple times by
    varying the state preparations and measurements at incoming and outgoing cut locations,
    respectively, resulting in a process tensor describing the action of the fragment. The process
    tensors are then contracted to provide the result of the original uncut circuit.

    .. note::

        Only circuits that return a single expectation value are supported.

    Args:
        tape (QuantumTape): the tape of the full circuit to be cut
        use_opt_einsum (bool): Determines whether to use the
            `opt_einsum <https://dgasmith.github.io/opt_einsum/>`__ package. This package is useful
            for faster tensor contractions of large networks but must be installed separately using,
            e.g., ``pip install opt_einsum``. Both settings for ``use_opt_einsum`` result in a
            differentiable contraction.
        device_wires (Wires): wires of the device that the cut circuits are to be run on
        max_depth (int): the maximum depth used to expand the circuit while searching for wire cuts

    Returns:
        Tuple[Tuple[QuantumTape], Callable]: the tapes corresponding to the circuit fragments as a
        result of cutting and a post-processing function which combines the results via tensor
        contractions.

    **Example**

    The following :math:`3`-qubit circuit containins a :class:`~.WireCut` operation. When decorated
    with ``@qml.cut_circuit``, we can cut the circuit into two :math:`2`-qubit fragments:

    .. code-block:: python

        dev = qml.device("default.qubit", wires=2)

        @qml.cut_circuit
        @qml.qnode(dev)
        def circuit(x):
            qml.RX(x, wires=0)
            qml.RY(0.9, wires=1)
            qml.RX(0.3, wires=2)

            qml.CZ(wires=[0, 1])
            qml.RY(-0.4, wires=0)

            qml.WireCut(wires=1)

            qml.CZ(wires=[1, 2])

            return qml.expval(qml.grouping.string_to_pauli_word("ZZZ"))

    Executing ``circuit`` will run multiple configurations of the :math:`2`-qubit fragments which
    are then postprocessed to give the result of the original circuit:

    >>> x = np.array(0.531, requires_grad=True)
    >>> circuit(0.531)
    0.47165198882111165

    Futhermore, the output of the cut circuit is also differentiable:

    >>> qml.grad(circuit)(x)
    -0.276982865449393

    .. UsageDetails::

        Manually placing :class:`~.WireCut` operations and decorating the QNode with the
        ``cut_circuit()`` batch transform is the suggested entrypoint into circuit cutting. However,
        advanced users also have the option to work directly with a :class:`~.QuantumTape` and
        manipulate the tape to perform circuit cutting using the below functionality:

        .. autosummary::
            :toctree:

            ~transforms.qcut.tape_to_graph
            ~transforms.qcut.replace_wire_cut_nodes
            ~transforms.qcut.fragment_graph
            ~transforms.qcut.graph_to_tape
            ~transforms.qcut.remap_tape_wires
            ~transforms.qcut.expand_fragment_tape
            ~transforms.qcut.qcut_processing_fn
            ~transforms.qcut.CutStrategy

        The following shows how these elementary steps are combined as part of the
        ``cut_circuit()`` transform.

        Consider the circuit below:

        .. code-block:: python

            with qml.tape.QuantumTape() as tape:
                qml.RX(0.531, wires=0)
                qml.RY(0.9, wires=1)
                qml.RX(0.3, wires=2)

                qml.CZ(wires=[0, 1])
                qml.RY(-0.4, wires=0)

                qml.WireCut(wires=1)

                qml.CZ(wires=[1, 2])

                qml.expval(qml.grouping.string_to_pauli_word("ZZZ"))

        >>> print(tape.draw())
         0: ──RX(0.531)──╭C──RY(-0.4)──────╭┤ ⟨Z ⊗ Z ⊗ Z⟩
         1: ──RY(0.9)────╰Z──//────────╭C──├┤ ⟨Z ⊗ Z ⊗ Z⟩
         2: ──RX(0.3)──────────────────╰Z──╰┤ ⟨Z ⊗ Z ⊗ Z⟩

        To cut the circuit, we first convert it to its graph representation:

        >>> graph = qml.transforms.qcut.tape_to_graph(tape)

        .. figure:: ../../_static/qcut_graph.svg
            :align: center
            :width: 60%
            :target: javascript:void(0);

        Our next step is to remove the :class:`~.WireCut` nodes in the graph and replace with
        :class:`~.MeasureNode` and :class:`~.PrepareNode` pairs.

        >>> qml.transforms.qcut.replace_wire_cut_nodes(graph)

        The :class:`~.MeasureNode` and :class:`~.PrepareNode` pairs are placeholder operations that
        allow us to cut the circuit graph and then iterate over measurement and preparation
        configurations at cut locations. First, the :func:`~.fragment_graph` function pulls apart
        the graph into disconnected components as well as returning the
        `communication_graph <https://en.wikipedia.org/wiki/Quotient_graph>`__
        detailing the connectivity between the components.

        >>> fragments, communication_graph = qml.transforms.qcut.fragment_graph(graph)

        We now convert the ``fragments`` back to :class:`~.QuantumTape` objects

        >>> fragment_tapes = [qml.transforms.qcut.graph_to_tape(f) for f in fragments]

        The circuit fragments can now be visualized:

        >>> print(fragment_tapes[0].draw())
         0: ──RX(0.531)──╭C──RY(-0.4)─────┤ ⟨Z⟩
         1: ──RY(0.9)────╰Z──MeasureNode──┤

        >>> print(fragment_tapes[1].draw())
         2: ──RX(0.3)──────╭Z──╭┤ ⟨Z ⊗ Z⟩
         1: ──PrepareNode──╰C──╰┤ ⟨Z ⊗ Z⟩

        Additionally, we must remap the tape wires to match those available on our device.

        >>> dev = qml.device("default.qubit", wires=2)
        >>> fragment_tapes = [
        ...     qml.transforms.qcut.remap_tape_wires(t, dev.wires) for t in fragment_tapes
        ... ]

        Next, each circuit fragment is expanded over :class:`~.MeasureNode` and
        :class:`~.PrepareNode` configurations and a flat list of tapes is created:

        .. code-block::

            expanded = [qml.transforms.qcut.expand_fragment_tape(t) for t in fragment_tapes]

            configurations = []
            prepare_nodes = []
            measure_nodes = []
            for tapes, p, m in expanded:
                configurations.append(tapes)
                prepare_nodes.append(p)
                measure_nodes.append(m)

            tapes = tuple(tape for c in configurations for tape in c)

        Each configuration is drawn below:

        >>> for t in tapes:
        ...     print(t.draw())

        .. code-block::

             0: ──RX(0.531)──╭C──RY(-0.4)──╭┤ ⟨Z ⊗ I⟩ ╭┤ ⟨Z ⊗ Z⟩
             1: ──RY(0.9)────╰Z────────────╰┤ ⟨Z ⊗ I⟩ ╰┤ ⟨Z ⊗ Z⟩

             0: ──RX(0.531)──╭C──RY(-0.4)──╭┤ ⟨Z ⊗ X⟩
             1: ──RY(0.9)────╰Z────────────╰┤ ⟨Z ⊗ X⟩

             0: ──RX(0.531)──╭C──RY(-0.4)──╭┤ ⟨Z ⊗ Y⟩
             1: ──RY(0.9)────╰Z────────────╰┤ ⟨Z ⊗ Y⟩

             0: ──RX(0.3)──╭Z──╭┤ ⟨Z ⊗ Z⟩
             1: ──I────────╰C──╰┤ ⟨Z ⊗ Z⟩

             0: ──RX(0.3)──╭Z──╭┤ ⟨Z ⊗ Z⟩
             1: ──X────────╰C──╰┤ ⟨Z ⊗ Z⟩

             0: ──RX(0.3)──╭Z──╭┤ ⟨Z ⊗ Z⟩
             1: ──H────────╰C──╰┤ ⟨Z ⊗ Z⟩

             0: ──RX(0.3)─────╭Z──╭┤ ⟨Z ⊗ Z⟩
             1: ──H────────S──╰C──╰┤ ⟨Z ⊗ Z⟩

        The last step is to execute the tapes and postprocess the results using
        :func:`~.qcut_processing_fn`, which processes the results to the original full circuit
        output via a tensor network contraction

        >>> results = qml.execute(tapes, dev, gradient_fn=None)
        >>> qml.transforms.qcut.qcut_processing_fn(
        ...     results,
        ...     communication_graph,
        ...     prepare_nodes,
        ...     measure_nodes,
        ... )
        0.47165198882111165
    """
    # pylint: disable=unused-argument
    if len(tape.measurements) != 1:
        raise ValueError(
            "The circuit cutting workflow only supports circuits with a single output "
            "measurement"
        )

    if not all(m.return_type is Expectation for m in tape.measurements):
        raise ValueError(
            "The circuit cutting workflow only supports circuits with expectation "
            "value measurements"
        )

    if use_opt_einsum:
        try:
            import opt_einsum  # pylint: disable=import-outside-toplevel,unused-import
        except ImportError as e:
            raise ImportError(
                "The opt_einsum package is required when use_opt_einsum is set to "
                "True in the cut_circuit function. This package can be "
                "installed using:\npip install opt_einsum"
            ) from e

    g = tape_to_graph(tape)
    replace_wire_cut_nodes(g)
    fragments, communication_graph = fragment_graph(g)
    fragment_tapes = [graph_to_tape(f) for f in fragments]
    fragment_tapes = [remap_tape_wires(t, device_wires) for t in fragment_tapes]
    expanded = [expand_fragment_tape(t) for t in fragment_tapes]

    configurations = []
    prepare_nodes = []
    measure_nodes = []
    for tapes, p, m in expanded:
        configurations.append(tapes)
        prepare_nodes.append(p)
        measure_nodes.append(m)

    tapes = tuple(tape for c in configurations for tape in c)

    return tapes, partial(
        qcut_processing_fn,
        communication_graph=communication_graph,
        prepare_nodes=prepare_nodes,
        measure_nodes=measure_nodes,
        use_opt_einsum=use_opt_einsum,
    )


@cut_circuit.custom_qnode_wrapper
def qnode_execution_wrapper(self, qnode, targs, tkwargs):
    """Here, we overwrite the QNode execution wrapper in order
    to access the device wires."""

    tkwargs.setdefault("device_wires", qnode.device.wires)
    return self.default_qnode_wrapper(qnode, targs, tkwargs)


def _qcut_expand_fn(
    tape: QuantumTape,
    use_opt_einsum: bool = False,
    device_wires: Optional[Wires] = None,
    max_depth: int = 1,
):
    """Expansion function for circuit cutting.

    Expands operations until reaching a depth that includes :class:`~.WireCut` operations.
    """
    # pylint: disable=unused-argument
    for op in tape.operations:
        if isinstance(op, WireCut):
            return tape

    if max_depth > 0:
        return cut_circuit.expand_fn(tape.expand(), max_depth=max_depth - 1)

    raise ValueError(
        "No WireCut operations found in the circuit. Consider increasing the max_depth value if "
        "operations or nested tapes contain WireCut operations."
    )


cut_circuit.expand_fn = _qcut_expand_fn


def remap_tape_wires(tape: QuantumTape, wires: Sequence) -> QuantumTape:
    """Map the wires of a tape to a new set of wires.

    Given an :math:`n`-wire ``tape``, this function returns a new :class:`~.QuantumTape` with
    operations and measurements acting on the first :math:`n` wires provided in the ``wires``
    argument. The input ``tape`` is left unmodified.

    .. note::

        This function is designed for use as part of the circuit cutting workflow.
        Check out the :func:`qml.cut_circuit() <pennylane.cut_circuit>` transform for more details.

    Args:
        tape (QuantumTape): the quantum tape whose wires should be remapped
        wires (Sequence): the new set of wires to map to

    Returns:
        QuantumTape: A remapped copy of the input tape

    Raises:
        ValueError: if the number of wires in ``tape`` exceeds ``len(wires)``

    **Example**

    Consider the following circuit that operates on wires ``[2, 3]``:

    .. code-block:: python

        with qml.tape.QuantumTape() as tape:
            qml.RX(0.5, wires=2)
            qml.RY(0.6, wires=3)
            qml.CNOT(wires=[2, 3])
            qml.expval(qml.PauliZ(2) @ qml.PauliZ(3))

    We can map from wires ``[2, 3]`` to ``[0, 1]`` using:

    >>> new_wires = [0, 1]
    >>> new_tape = qml.transforms.qcut.remap_tape_wires(tape, new_wires)
    >>> print(new_tape.draw())
     0: ──RX(0.5)──╭C──╭┤ ⟨Z ⊗ Z⟩
     1: ──RY(0.6)──╰X──╰┤ ⟨Z ⊗ Z⟩
    """
    if len(tape.wires) > len(wires):
        raise ValueError(
            f"Attempting to run a {len(tape.wires)}-wire circuit on a "
            f"{len(wires)}-wire device. Consider increasing the number of wires in "
            f"your device."
        )

    wire_map = dict(zip(tape.wires, wires))
    copy_ops = [copy.copy(op) for op in tape.operations]
    copy_meas = [copy.copy(op) for op in tape.measurements]

    with QuantumTape() as new_tape:
        for op in copy_ops:
            new_wires = Wires([wire_map[w] for w in op.wires])
            op._wires = new_wires
            apply(op)
        for meas in copy_meas:
            obs = meas.obs

            if isinstance(obs, Tensor):
                for obs in obs.obs:
                    new_wires = Wires([wire_map[w] for w in obs.wires])
                    obs._wires = new_wires
            else:
                new_wires = Wires([wire_map[w] for w in obs.wires])
                obs._wires = new_wires
            apply(meas)

    return new_tape


@dataclass()
class CutStrategy:
    """
    A circuit-cutting distribution policy for executing (large) circuits on available (comparably
    smaller) devices.

    .. note::

        This class is part of a work-in-progress feature to support automatic cut placement in the
        circuit cutting workflow. Currently only manual placement of cuts is supported,
        check out the :func:`qml.cut_circuit() <pennylane.cut_circuit>` transform for more details.

    Args:
        devices (Union[qml.Device, Sequence[qml.Device]]): Single, or Sequence of, device(s).
            Optional only when ``max_free_wires`` is provided.
        max_free_wires (int): Number of wires for the largest available device. Optional only when
            ``devices`` is provided where it defaults to the maximum number of wires among
            ``devices``.
        min_free_wires (int): Number of wires for the smallest available device, or, equivalently,
            the smallest max fragment-wire-size that the partitioning is allowed to explore.
            When provided, this parameter will be used to derive an upper-bound to the range of
            explored number of fragments.  Optional, defaults to ``max_free_wires``.
        num_fragments_probed (Union[int, Sequence[int]]): Single, or 2-Sequence of, number(s)
            specifying the potential (range of) number of fragments for the partitioner to attempt.
            Optional, defaults to probing all valid strategies derivable from the circuit and
            devices.
        max_free_gates (int): Maximum allowed circuit depth for the deepest available device.
            Optional, defaults to unlimited depth.
        min_free_gates (int): Maximum allowed circuit depth for the shallowest available device.
            Optional, defaults to ``max_free_gates``.
        imbalance_tolerance (float): The global maximum allowed imbalance for all partition trials.
            Optional, defaults to unlimited imbalance. Used only if there's a known hard balancing
            constraint on the partitioning problem.

    **Example**

    The following cut strategy specifies that a circuit should be cut into between
    ``2`` to ``5`` fragments, with each fragment having at most ``6`` wires and
    at least ``4`` wires:

    >>> cut_strategy = qml.transforms.CutStrategy(
    ...     max_free_wires=6,
    ...     min_free_wires=4,
    ...     num_fragments_probed=(2, 5),
    ... )

    """

    # pylint: disable=too-many-arguments, too-many-instance-attributes

    #: Initialization argument only, used to derive ``max_free_wires`` and ``min_free_wires``.
    devices: InitVar[Union[qml.Device, Sequence[qml.Device]]] = None

    #: Number of wires for the largest available device.
    max_free_wires: int = None
    #: Number of wires for the smallest available device.
    min_free_wires: int = None
    #: The potential (range of) number of fragments for the partitioner to attempt.
    num_fragments_probed: Union[int, Sequence[int]] = None
    #: Maximum allowed circuit depth for the deepest available device.
    max_free_gates: int = None
    #: Maximum allowed circuit depth for the shallowest available device.
    min_free_gates: int = None
    #: The global maximum allowed imbalance for all partition trials.
    imbalance_tolerance: float = None

    #: Class attribute, threshold for warning about too many fragments.
    HIGH_NUM_FRAGMENTS: ClassVar[int] = 20
    #: Class attribute, threshold for warning about too many partition attempts.
    HIGH_PARTITION_ATTEMPTS: ClassVar[int] = 20

    def __post_init__(
        self,
        devices,
    ):
        """Deriving cutting constraints from given devices and parameters."""

        self.max_free_wires = self.max_free_wires or self.min_free_wires
        if isinstance(self.num_fragments_probed, int):
            self.num_fragments_probed = [self.num_fragments_probed]
        if isinstance(self.num_fragments_probed, (list, tuple)):
            self.num_fragments_probed = sorted(self.num_fragments_probed)
            self.k_lower = self.num_fragments_probed[0]
            self.k_upper = self.num_fragments_probed[-1]
            if self.k_lower <= 0:
                raise ValueError("`num_fragments_probed` must be positive int(s)")
        else:
            self.k_lower, self.k_upper = None, None

        if devices is None and self.max_free_wires is None:
            raise ValueError("One of arguments `devices` and max_free_wires` must be provided.")

        if isinstance(devices, qml.Device):
            devices = (devices,)

        if devices is not None:
            if not isinstance(devices, Sequence) or any(
                (not isinstance(d, qml.Device) for d in devices)
            ):
                raise ValueError(
                    "Argument `devices` must be a list or tuple containing elements of type "
                    "`qml.Device`"
                )

            device_wire_sizes = [len(d.wires) for d in devices]

            self.max_free_wires = self.max_free_wires or max(device_wire_sizes)
            self.min_free_wires = self.min_free_wires or min(device_wire_sizes)

        if (self.imbalance_tolerance is not None) and not (
            isinstance(self.imbalance_tolerance, (float, int)) and self.imbalance_tolerance >= 0
        ):
            raise ValueError(
                "The overall `imbalance_tolerance` is expected to be a non-negative number, "
                f"got {type(self.imbalance_tolerance)} with value {self.imbalance_tolerance}."
            )

    def get_cut_kwargs(
        self,
        tape_dag: MultiDiGraph,
        max_wires_by_fragment: Sequence[int] = None,
        max_gates_by_fragment: Sequence[int] = None,
    ) -> List[Dict[str, Any]]:
        """Derive the complete set of arguments, based on a given circuit, for passing to a graph
        partitioner.

        Args:
            tape_dag (nx.MultiDiGraph): Graph representing a tape, typically the output of
                :func:`tape_to_graph`.
            max_wires_by_fragment (Sequence[int]): User-predetermined list of wire limits by
                fragment. If supplied, the number of fragments will be derived from it and
                exploration of other choices will not be made.
            max_gates_by_fragment (Sequence[int]): User-predetermined list of gate limits by
                fragment. If supplied, the number of fragments will be derived from it and
                exploration of other choices will not be made.

        Returns:
            List[Dict[str, Any]]: A list of minimal kwargs being passed to a graph
            partitioner method.

        **Example**

        Deriving kwargs for a given circuit and feeding them to a custom partitioner, along with
        extra parameters specified using ``extra_kwargs``:

        >>> cut_strategy = qcut.CutStrategy(devices=dev)
        >>> cut_kwargs = cut_strategy.get_cut_kwargs(tape_dag)
        >>> cut_trials = [
        ...     my_partition_fn(tape_dag, **kwargs, **extra_kwargs) for kwargs in cut_kwargs
        ... ]

        """
        tape_wires = set(w for _, _, w in tape_dag.edges.data("wire"))
        num_tape_wires = len(tape_wires)
        num_tape_gates = tape_dag.order()
        self._validate_input(max_wires_by_fragment, max_gates_by_fragment)

        probed_cuts = self._infer_probed_cuts(
            num_tape_wires=num_tape_wires,
            num_tape_gates=num_tape_gates,
            max_wires_by_fragment=max_wires_by_fragment,
            max_gates_by_fragment=max_gates_by_fragment,
        )

        return probed_cuts

    @staticmethod
    def _infer_imbalance(
        k, num_wires, num_gates, free_wires, free_gates, imbalance_tolerance=None
    ) -> float:
        """Helper function for determining best imbalance limit."""
        avg_fragment_wires = (num_wires - 1) // k + 1
        avg_fragment_gates = (num_gates - 1) // k + 1
        if free_wires < avg_fragment_wires:
            raise ValueError(
                "`free_wires` should be no less than the average number of wires per fragment. "
                f"Got {free_wires} >= {avg_fragment_wires} ."
            )
        if free_gates < avg_fragment_gates:
            raise ValueError(
                "`free_gates` should be no less than the average number of gates per fragment. "
                f"Got {free_gates} >= {avg_fragment_gates} ."
            )

        wire_imbalance = free_wires / avg_fragment_wires - 1
        gate_imbalance = free_gates / avg_fragment_gates - 1
        imbalance = min(gate_imbalance, wire_imbalance)
        if imbalance_tolerance is not None:
            imbalance = min(imbalance, imbalance_tolerance)

        return imbalance

    @staticmethod
    def _validate_input(
        max_wires_by_fragment,
        max_gates_by_fragment,
    ):
        """Helper parameter checker."""
        if max_wires_by_fragment is not None:
            if not isinstance(max_wires_by_fragment, (list, tuple)):
                raise ValueError(
                    "`max_wires_by_fragment` is expected to be a list or tuple, but got "
                    f"{type(max_gates_by_fragment)}."
                )
            if any(not (isinstance(i, int) and i > 0) for i in max_wires_by_fragment):
                raise ValueError(
                    "`max_wires_by_fragment` is expected to contain positive integers only."
                )
        if max_gates_by_fragment is not None:
            if not isinstance(max_gates_by_fragment, (list, tuple)):
                raise ValueError(
                    "`max_gates_by_fragment` is expected to be a list or tuple, but got "
                    f"{type(max_gates_by_fragment)}."
                )
            if any(not (isinstance(i, int) and i > 0) for i in max_gates_by_fragment):
                raise ValueError(
                    "`max_gates_by_fragment` is expected to contain positive integers only."
                )
        if max_wires_by_fragment is not None and max_gates_by_fragment is not None:
            if len(max_wires_by_fragment) != len(max_gates_by_fragment):
                raise ValueError(
                    "The lengths of `max_wires_by_fragment` and `max_gates_by_fragment` should be "
                    f"equal, but got {len(max_wires_by_fragment)} and {len(max_gates_by_fragment)}."
                )

    def _infer_probed_cuts(
        self,
        num_tape_wires,
        num_tape_gates,
        max_wires_by_fragment=None,
        max_gates_by_fragment=None,
    ) -> List[Dict[str, Any]]:
        """
        Helper function for deriving the minimal set of best default partitioning constraints
        for the graph partitioner.

        Args:
            num_tape_wires (int): Number of wires in the circuit tape to be partitioned.
            num_tape_gates (int): Number of gates in the circuit tape to be partitioned.
            max_wires_by_fragment (Sequence[int]): User-predetermined list of wire limits by
                fragment. If supplied, the number of fragments will be derived from it and
                exploration of other choices will not be made.
            max_gates_by_fragment (Sequence[int]): User-predetermined list of gate limits by
                fragment. If supplied, the number of fragments will be derived from it and
                exploration of other choices will not be made.

        Returns:
            List[Dict[str, Any]]: A list of minimal set of kwargs being passed to a graph
                partitioner method.
        """

        # Assumes unlimited width/depth if not supplied.
        max_free_wires = self.max_free_wires or num_tape_wires
        max_free_gates = self.max_free_gates or num_tape_gates

        # Assumes same number of wires/gates across all devices if min_free_* not provided.
        min_free_wires = self.min_free_wires or max_free_wires
        min_free_gates = self.min_free_gates or max_free_gates

        # The lower bound of k corresponds to executing each fragment on the largest available device.
        k_lb = 1 + max(
            (num_tape_wires - 1) // max_free_wires,  # wire limited
            (num_tape_gates - 1) // max_free_gates,  # gate limited
        )
        # The upper bound of k corresponds to executing each fragment on the smallest available device.
        k_ub = 1 + max(
            (num_tape_wires - 1) // min_free_wires,  # wire limited
            (num_tape_gates - 1) // min_free_gates,  # gate limited
        )

        # The global imbalance tolerance, if not given, defaults to a very loose upper bound:
        imbalance_tolerance = k_ub if self.imbalance_tolerance is None else self.imbalance_tolerance

        probed_cuts = []

        if max_gates_by_fragment is None and max_wires_by_fragment is None:

            # k_lower, when supplied by a user, can be higher than k_lb if the the desired k is known:
            k_lower = self.k_lower if self.k_lower is not None else k_lb
            # k_upper, when supplied by a user, can be higher than k_ub to encourage exploration:
            k_upper = self.k_upper if self.k_upper is not None else k_ub

            if k_lower < k_lb:
                warnings.warn(
                    f"The provided `k_lower={k_lower}` is less than the lowest allowed value, "
                    f"will override and set `k_lower={k_lb}`."
                )
                k_lower = k_lb

            if k_lower > self.HIGH_NUM_FRAGMENTS:
                warnings.warn(
                    f"The attempted number of fragments seems high with lower bound at {k_lower}."
                )

            # Prepare the list of ks to explore:
            ks = list(range(k_lower, k_upper + 1))

            if len(ks) > self.HIGH_PARTITION_ATTEMPTS:
                warnings.warn(f"The numer of partition attempts seems high ({len(ks)}).")
        else:
            # When the by-fragment wire and/or gate limits are supplied, derive k and imbalance and
            # return a single partition config.
            ks = [len(max_wires_by_fragment or max_gates_by_fragment)]

        for k in ks:
            imbalance = self._infer_imbalance(
                k,
                num_tape_wires,
                num_tape_gates,
                max_free_wires if max_wires_by_fragment is None else max(max_wires_by_fragment),
                max_free_gates if max_gates_by_fragment is None else max(max_gates_by_fragment),
                imbalance_tolerance,
            )
            cut_kwargs = {
                "num_fragments": k,
                "imbalance": imbalance,
            }
            if max_wires_by_fragment is not None:
                cut_kwargs["max_wires_by_fragment"] = max_wires_by_fragment
            if max_gates_by_fragment is not None:
                cut_kwargs["max_gates_by_fragment"] = max_gates_by_fragment

            probed_cuts.append(cut_kwargs)

        return probed_cuts


def _graph_to_hmetis(
    graph: MultiDiGraph,
    hyperwire_weight: int = 0,
    edge_weights: Sequence[int] = None,
) -> Tuple[List[int], List[int], List[Union[int, float]]]:
    """Converts a ``MultiDiGraph`` into the
    `hMETIS hypergraph input format <http://glaros.dtc.umn.edu/gkhome/fetch/sw/hmetis/manual.pdf>`__
    conforming to KaHyPar's calling signature.

    Args:
        graph (MultiDiGraph): The original (tape-converted) graph to be cut.
        hyperwire_weight (int): Weight on the artificially appended hyperedges representing wires.
            Defaults to 0 which leads to no such insertion. If greater than 0, hyperedges will be
            appended with the provided weight, to encourage the resulting fragments to cluster gates
            on the same wire together.
        edge_weights (Sequence[int]): Weights for regular edges in the graph. Defaults to ``None``,
            which leads to unit-weighted edges.

    Returns:
        Tuple[List,List,List]: The 3 lists representing an (optionally weighted) hypergraph:
        - Flattened list of adjacent node indices.
        - List of starting indices for edges in the above adjacent-nodes-list.
        - Optional list of edge weights. ``None`` if ``hyperwire_weight`` is equal to 0.
    """

    nodes = list(graph.nodes)
    edges = graph.edges(data="wire")
    wires = {w for _, _, w in edges}

    adj_nodes = [nodes.index(v) for ops in graph.edges(keys=False) for v in ops]
    edge_splits = qml.math.cumsum([0] + [len(e) for e in graph.edges(keys=False)]).tolist()
    edge_weights = (
        edge_weights if edge_weights is not None and len(edges) == len(edge_weights) else None
    )

    if hyperwire_weight:
        hyperwires = {w: set() for w in wires}
        num_wires = len(hyperwires)

        for v0, v1, wire in edges:
            hyperwires[wire].update([nodes.index(v0), nodes.index(v1)])

        for wire, nodes_on_wire in hyperwires.items():
            nwv = len(nodes_on_wire)
            edge_splits.append(nwv + edge_splits[-1])
            adj_nodes = adj_nodes + list(nodes_on_wire)
        assert len(edge_splits) == len(edges) + num_wires + 1

        if isinstance(hyperwire_weight, (int, float)):
            # assumes original edges having unit weights by default:
            edge_weights = edge_weights or ([1] * len(edges))
            wire_weights = [hyperwire_weight] * num_wires
            edge_weights = edge_weights + wire_weights

    return adj_nodes, edge_splits, edge_weights


def kahypar_cut(
    graph: MultiDiGraph,
    num_fragments: int,
    imbalance: int = None,
    edge_weights: List[Union[int, float]] = None,
    node_weights: List[Union[int, float]] = None,
    fragment_weights: List[Union[int, float]] = None,
    hyperwire_weight: int = None,
    seed: int = None,
    config_path: Union[str, Path] = None,
    trial: int = None,
    verbose: bool = False,
) -> List[Tuple[Operation, Operation, Any]]:
    """Calls `KaHyPar <https://kahypar.org/>`__ to partition a graph.

    .. warning::
        Requires KaHyPar to be installed separately. For Linux and Mac users,
        KaHyPar can be installed using ``pip install kahypar``. Windows users
        can follow the instructions
        `here <https://kahypar.org>`__ to compile from source.

    Args:
        graph (nx.MultiDiGraph): The graph to be partitioned.
        num_fragments (int): Desired number of fragments.
        imbalance (int): Imbalance factor of the partitioning. Defaults to KaHyPar's determination.
        edge_weights (List[Union[int, float]]): Weights for edges. Defaults to unit-weighted edges.
        node_weights (List[Union[int, float]]): Weights for nodes. Defaults to unit-weighted nodes.
        fragment_weights (List[Union[int, float]]): Maximum size constraints by fragment. Defaults
            to no such constraints, with ``imbalance`` the only parameter affecting fragment sizes.
        hyperwire_weight (int): Weight on the artificially appended hyperedges representing wires.
            Defaults to 0 which leads to no such insertion. If greater than 0, hyperedges will be
            appended with the provided weight, to encourage the resulting fragments to cluster gates
            on the same wire together.
        seed (int): KaHyPar's seed. Defaults to the seed in the config file which defaults to -1,
            i.e. unfixed seed.
        config_path (str): KaHyPar's ``.ini`` config file path. Defaults to its SEA20 paper config.
        trial (int): trial id for summary label creation. Defaults to ``None``.
        verbose (bool): Flag for printing KaHyPar's output summary. Defaults to ``False``.

    Returns:
        List[Union[int, Any]]: List of cut edges.

    **Example**

    Consider the following 2-wire circuit with one CNOT gate connecting the wires:

    .. code-block:: python

        with qml.tape.QuantumTape() as tape:
            qml.RX(0.432, wires=0)
            qml.RY(0.543, wires="a")
            qml.CNOT(wires=[0, "a"])
            qml.RZ(0.240, wires=0)
            qml.RZ(0.133, wires="a")
            qml.RX(0.432, wires=0)
            qml.RY(0.543, wires="a")
            qml.expval(qml.PauliZ(wires=[0]))

    We can let KaHyPar automatically find the optimal edges to place cuts:

    >>> graph = qml.transforms.qcut.tape_to_graph(tape)
    >>> cut_edges = qml.transforms.qcut.kahypar_cut(
            graph=graph,
            num_fragments=2,
        )
    >>> cut_edges
    [(CNOT(wires=[0, 'a']), RZ(0.24, wires=[0]), 0)]
    """
    # pylint: disable=too-many-arguments, import-outside-toplevel
    try:
        import kahypar
    except ImportError as e:
        raise ImportError(
            "KaHyPar must be installed to use this method for automatic "
            "cut placement. Try pip install kahypar or visit "
            "https://kahypar.org/ for installation instructions."
        ) from e

    adjacent_nodes, edge_splits, edge_weights = _graph_to_hmetis(
        graph=graph, hyperwire_weight=hyperwire_weight, edge_weights=edge_weights
    )

    trial = 0 if trial is None else trial
    ne = len(edge_splits) - 1
    nv = max(adjacent_nodes) + 1

    if edge_weights is not None or node_weights is not None:
        edge_weights = edge_weights or [1] * ne
        node_weights = node_weights or [1] * nv
        hypergraph = kahypar.Hypergraph(
            nv,
            ne,
            edge_splits,
            adjacent_nodes,
            num_fragments,
            edge_weights,
            node_weights,
        )

    else:
        hypergraph = kahypar.Hypergraph(nv, ne, edge_splits, adjacent_nodes, num_fragments)

    context = kahypar.Context()

    config_path = config_path or str(Path(__file__).parent / "_cut_kKaHyPar_sea20.ini")
    context.loadINIconfiguration(config_path)

    context.setK(num_fragments)

    if isinstance(imbalance, float):
        context.setEpsilon(imbalance)
    if isinstance(fragment_weights, Sequence) and (len(fragment_weights) == num_fragments):
        context.setCustomTargetBlockWeights(fragment_weights)
    if not verbose:
        context.suppressOutput(True)

    # KaHyPar fixes seed to 42 by default, need to manually sample seed to randomize:
    context.setSeed(np.random.default_rng(seed).choice(2**15))

    kahypar.partition(hypergraph, context)

    cut_edge_mask = [hypergraph.connectivity(e) > 1 for e in hypergraph.edges()]

    # compress() ignores the extra hyperwires at the end if there is any.
    cut_edges = list(compress(graph.edges, cut_edge_mask))

    return cut_edges


def place_wire_cuts(
    graph: MultiDiGraph, cut_edges: Sequence[Tuple[Operation, Operation, Any]]
) -> MultiDiGraph:
    """Inserts a :class:`~.WireCut` node for each provided cut edge into a circuit graph.

    Args:
        graph (nx.MultiDiGraph): The original (tape-converted) graph to be cut.
        cut_edges (Sequence[Tuple[Operation, Operation, Any]]): List of ``MultiDiGraph`` edges
            to be replaced with a :class:`~.WireCut` node. Each 3-tuple represents the source node, the
            target node, and the wire key of the (multi)edge.

    Returns:
        MultiDiGraph: Copy of the input graph with :class:`~.WireCut` nodes inserted.

    **Example**

    Consider the following 2-wire circuit with one CNOT gate connecting the wires:

    .. code-block:: python

        with qml.tape.QuantumTape() as tape:
            qml.RX(0.432, wires=0)
            qml.RY(0.543, wires="a")
            qml.CNOT(wires=[0, "a"])
            qml.expval(qml.PauliZ(wires=[0]))

    >>> print(tape.draw())
     0: ──RX(0.432)──╭C──┤ ⟨Z⟩
     a: ──RY(0.543)──╰X──┤

    If we know we want to place a :class:`~.WireCut` node between nodes ``RY(0.543, wires=["a"])`` and
    ``CNOT(wires=[0, 'a'])`` after the tape is constructed, we can first find the edge in the graph:

    >>> graph = qml.transforms.qcut.tape_to_graph(tape)
    >>> op0, op1 = tape.operations[1], tape.operations[2]
    >>> cut_edges = [e for e in graph.edges if e[0] is op0 and e[1] is op1]
    >>> cut_edges
    [(RY(0.543, wires=['a']), CNOT(wires=[0, 'a']), 0)]

    Then feed it to this function for placement:

    >>> cut_graph = qml.transforms.qcut.place_wire_cuts(graph=graph, cut_edges=cut_edges)
    >>> cut_graph
    <networkx.classes.multidigraph.MultiDiGraph at 0x7f7251ac1220>

    And visualize the cut by converting back to a tape:

    >>> print(qml.transforms.qcut.graph_to_tape(cut_graph).draw())
     0: ──RX(0.432)──────╭C──┤ ⟨Z⟩
     a: ──RY(0.543)──//──╰X──┤
    """
    cut_graph = graph.copy()

    for op0, op1, wire_key in cut_edges:
        # Get info:
        order = cut_graph.nodes[op0]["order"] + 1
        wire = cut_graph.edges[(op0, op1, wire_key)]["wire"]
        # Apply cut:
        cut_graph.remove_edge(op0, op1, wire_key)
        # Increment order for all subsequent gates:
        for op, o in cut_graph.nodes(data="order"):
            if o >= order:
                cut_graph.nodes[op]["order"] += 1
        # Add WireCut
        wire_cut = WireCut(wires=wire)
        cut_graph.add_node(wire_cut, order=order)
        cut_graph.add_edge(op0, wire_cut, wire=wire)
        cut_graph.add_edge(wire_cut, op1, wire=wire)

    return cut_graph


def _remove_existing_cuts(graph: MultiDiGraph) -> MultiDiGraph:
    """Removes all existing, manually or automatically placed, cuts from a circuit graph, be it
    ``WireCut``s or ``MeasureNode``-``PrepareNode`` pairs.

    Args:
        graph (MultiDiGraph): The original (tape-converted) graph to be cut.

    Returns:
        (MultiDiGraph): Copy of the input graph with all its existing cuts removed.
    """
    uncut_graph = graph.copy()
    for op in list(graph.nodes):
        if isinstance(op, WireCut):
            uncut_graph.remove_node(op)
        elif isinstance(op, MeasureNode):
            for op1 in graph.neighbors(op):
                if isinstance(op1, PrepareNode):
                    uncut_graph.remove_node(op)
                    uncut_graph.remove_node(op1)

    if len([n for n in uncut_graph.nodes if isinstance(n, (MeasureNode, PrepareNode))]) > 0:
        warnings.warn(
            "The circuit contains `MeasureNode` or `PrepareNode` operations that are "
            "not paired up correctly. Please check.",
            UserWarning,
        )
    return uncut_graph


def find_and_place_cuts(
    graph: MultiDiGraph, cut_method: Callable = kahypar_cut, replace_wire_cuts=False, **kwargs
) -> MultiDiGraph:
    """Automatically finds and places optimal :class:`~.WireCut` nodes into a given tape-converted graph
    using a customizable graph partitioning function. Preserves existing placed cuts.

    Args:
        graph (MultiDiGraph): The original (tape-converted) graph to be cut.
        cut_method (Callable): A graph partitioning function that takes an input graph and returns
            a list of edges to be cut based on a given set of constraints and objective. Defaults
            to :func:`kahypar_cut` which requires KaHyPar to be installed using
            ``pip install kahypar`` for Linux and Mac users or visiting the
            instructions `here <https://kahypar.org>`__ to compile from
            source for Windows users.
        replace_wire_cuts (bool): Whether to replace :class:`~.WireCut` nodes with
            :class:`~.MeasureNode` and :class:`~.PrepareNode` pairs. Defaults to ``False``.
        kwargs: Additional keyword arguments to be passed to the callable ``cut_method``.

    Returns:
        nx.MultiDiGraph: Copy of the input graph with :class:`~.WireCut` nodes inserted.

    **Example**

    Consider the following 4-wire circuit with a single CNOT gate connecting the top (wires
    ``[1, 2]``) and bottom (wires ``["a", "b"]``) halves of the circuit. Note there's a
    :class:`~.WireCut` manually placed into the circuit already.

    .. code-block:: python

        with qml.tape.QuantumTape() as tape:
            qml.RX(0.1, wires=0)
            qml.RY(0.2, wires=1)
            qml.RX(0.3, wires="a")
            qml.RY(0.4, wires="b")
            qml.CNOT(wires=[0, 1])
            qml.WireCut(wires=1)
            qml.CNOT(wires=["a", "b"])
            qml.CNOT(wires=[1, "a"])
            qml.CNOT(wires=[0, 1])
            qml.CNOT(wires=["a", "b"])
            qml.RX(0.5, wires="a")
            qml.RY(0.6, wires="b")
            qml.expval(qml.PauliX(wires=[0]) @ qml.PauliY(wires=["a"]) @ qml.PauliZ(wires=["b"]))

    >>> print(tape.draw())
     0: ──RX(0.1)──╭C──────────╭C───────────╭┤ ⟨X ⊗ Y ⊗ Z⟩
     1: ──RY(0.2)──╰X──//──╭C──╰X───────────│┤
     a: ──RX(0.3)──╭C──────╰X──╭C──RX(0.5)──├┤ ⟨X ⊗ Y ⊗ Z⟩
     b: ──RY(0.4)──╰X──────────╰X──RY(0.6)──╰┤ ⟨X ⊗ Y ⊗ Z⟩

    Since the existing :class:`~.WireCut` doesn't sufficiently fragment the circuit, we can find the
    remaining cuts using the default KaHyPar partitioner:

    >>> graph = qml.transforms.qcut.tape_to_graph(tape)
    >>> cut_graph = qml.transforms.qcut.find_and_place_cuts(
            graph=graph,
            num_fragments=2,
            imbalance=0.5,
        )

    Visualizing the newly-placed cut:

    >>> print(qml.transforms.qcut.graph_to_tape(cut_graph).draw())
     0: ──RX(0.1)──╭C───────────────╭C────────╭┤ ⟨X ⊗ Y ⊗ Z⟩
     1: ──RY(0.2)──╰X──//──╭C───//──╰X────────│┤
     a: ──RX(0.3)──╭C──────╰X──╭C────RX(0.5)──├┤ ⟨X ⊗ Y ⊗ Z⟩
     b: ──RY(0.4)──╰X──────────╰X────RY(0.6)──╰┤ ⟨X ⊗ Y ⊗ Z⟩

    We can then proceed with the usual process of replacing :class:`~.WireCut` nodes with
    pairs of :class:`~.MeasureNode` and :class:`~.PrepareNode`, and then break the graph
    into fragments. Or, alternatively, we can directly get such processed graph by passing
    ``replace_wire_cuts=True``:

    >>> cut_graph = qml.transforms.qcut.find_and_place_cuts(
            graph=graph,
            num_fragments=2,
            imbalance=0.5,
            replace_wire_cuts=True,
        )
    >>> frags, comm_graph = qml.transforms.qcut.fragment_graph(cut_graph)
    >>> for t in frags:
    ...     print(qml.transforms.qcut.graph_to_tape(t).draw())

    .. code-block::

         0: ──RX(0.1)──────╭C───────────────╭C──┤ ⟨X⟩
         1: ──RY(0.2)──────╰X──MeasureNode──│───┤
         2: ──PrepareNode───────────────────╰X──┤

         a: ──RX(0.3)──────╭C──╭X──╭C────────────RX(0.5)──╭┤ ⟨Y ⊗ Z⟩
         b: ──RY(0.4)──────╰X──│───╰X────────────RY(0.6)──╰┤ ⟨Y ⊗ Z⟩
         1: ──PrepareNode──────╰C───MeasureNode────────────┤

    """

    cut_graph = _remove_existing_cuts(graph)

    cut_edges = cut_method(cut_graph, **kwargs)
    cut_graph = place_wire_cuts(graph=graph, cut_edges=cut_edges)

    if replace_wire_cuts:
        replace_wire_cut_nodes(cut_graph)

    return cut_graph<|MERGE_RESOLUTION|>--- conflicted
+++ resolved
@@ -707,11 +707,7 @@
 
 def expand_fragment_tapes_mc(
     tapes: Sequence[QuantumTape], communication_graph: MultiDiGraph, shots: int
-<<<<<<< HEAD
-) -> List[QuantumTape]:
-=======
 ) -> Tuple[List[QuantumTape], np.array]:
->>>>>>> d74b46b7
     """
     Expands fragment tapes into a sequence of random configurations of the contained pairs of
     :class:`MeasureNode` and :class:`PrepareNode` operations.
@@ -831,7 +827,6 @@
     return all_configs, settings
 
 
-<<<<<<< HEAD
 def reshape_and_find_degrees(results, communication_graph, shots):
     """
     Helper function to reshape results and find out degrees of communication
@@ -892,8 +887,6 @@
     return np.mean(expvals)
 
 
-=======
->>>>>>> d74b46b7
 def _get_symbol(i):
     """Finds the i-th ASCII symbol. Works for lowercase and uppercase letters, allowing i up to
     51."""
