# Copyright 2022 Xanadu Quantum Technologies Inc.
#
# Licensed under the Apache License, Version 2.0 (the "License");
# you may not use this file except in compliance with the License.
# You may obtain a copy of the License at
#
#     http://www.apache.org/licenses/LICENSE-2.0
#
# Unless required by applicable law or agreed to in writing, software
# distributed under the License is distributed on an "AS IS" BASIS,
# WITHOUT WARRANTIES OR CONDITIONS OF ANY KIND, either express or implied.
# See the License for the specific language governing permissions and
# limitations under the License.
"""
This module provides the circuit cutting functionality that allows large
circuits to be distributed across multiple devices.
"""

import copy
import string
import warnings
import uuid
<<<<<<< HEAD
from functools import partial
from itertools import product
from typing import Callable, List, Optional, Sequence, Tuple, Union
=======
from typing import Sequence, Tuple, List, Dict, Any, Union, ClassVar
from itertools import product
from dataclasses import dataclass, InitVar
>>>>>>> 1c0a57c6

import pennylane as qml
from networkx import MultiDiGraph, weakly_connected_components
from pennylane import apply, expval
from pennylane.grouping import string_to_pauli_word
from pennylane.measure import MeasurementProcess
from pennylane.operation import Expectation, Operation, Operator, Tensor
from pennylane.ops.qubit.non_parametric_ops import WireCut
from pennylane.tape import QuantumTape
from pennylane.wires import Wires

from .batch_transform import batch_transform


class MeasureNode(Operation):
    """Placeholder node for measurement operations"""

    num_wires = 1
    grad_method = None

    def __init__(self, *params, wires=None, do_queue=True, id=None):
        id = str(uuid.uuid4())

        super().__init__(*params, wires=wires, do_queue=do_queue, id=id)


class PrepareNode(Operation):
    """Placeholder node for state preparations"""

    num_wires = 1
    grad_method = None

    def __init__(self, *params, wires=None, do_queue=True, id=None):
        id = str(uuid.uuid4())

        super().__init__(*params, wires=wires, do_queue=do_queue, id=id)


def replace_wire_cut_node(node: WireCut, graph: MultiDiGraph):
    """
    Replace a :class:`~.WireCut` node in the graph with a :class:`~.MeasureNode`
    and :class:`~.PrepareNode`.

    Args:
        node (WireCut): the  :class:`~.WireCut` node to be replaced with a :class:`~.MeasureNode`
            and :class:`~.PrepareNode`
        graph (MultiDiGraph): the graph containing the node to be replaced

    **Example**

    Consider the following circuit with a manually-placed wire cut:

    .. code-block:: python

        wire_cut = qml.WireCut(wires=0)

        with qml.tape.QuantumTape() as tape:
            qml.RX(0.4, wires=0)
            qml.apply(wire_cut)
            qml.RY(0.5, wires=0)
            qml.expval(qml.PauliZ(0))

    We can find the circuit graph and remove the wire cut node using:

    >>> graph = qml.transforms.tape_to_graph(tape)
    >>> qml.transforms.replace_wire_cut_node(wire_cut, graph)
    """
    predecessors = graph.pred[node]
    successors = graph.succ[node]

    predecessor_on_wire = {}
    for op, data in predecessors.items():
        for d in data.values():
            wire = d["wire"]
            predecessor_on_wire[wire] = op

    successor_on_wire = {}
    for op, data in successors.items():
        for d in data.values():
            wire = d["wire"]
            successor_on_wire[wire] = op

    order = graph.nodes[node]["order"]
    graph.remove_node(node)

    for wire in node.wires:
        predecessor = predecessor_on_wire.get(wire, None)
        successor = successor_on_wire.get(wire, None)

        meas = MeasureNode(wires=wire)
        prep = PrepareNode(wires=wire)

        # We are introducing a degeneracy in the order of the measure and prepare nodes
        # here but the order can be inferred as MeasureNode always precedes
        # the corresponding PrepareNode
        graph.add_node(meas, order=order)
        graph.add_node(prep, order=order)

        graph.add_edge(meas, prep, wire=wire)

        if predecessor is not None:
            graph.add_edge(predecessor, meas, wire=wire)
        if successor is not None:
            graph.add_edge(prep, successor, wire=wire)


def replace_wire_cut_nodes(graph: MultiDiGraph):
    """
    Replace each :class:`~.WireCut` node in the graph with a
    :class:`~.MeasureNode` and :class:`~.PrepareNode`.

    Args:
        graph (MultiDiGraph): The graph containing the :class:`~.WireCut` nodes
            to be replaced

    **Example**

    Consider the following circuit with manually-placed wire cuts:

    .. code-block:: python

        wire_cut_0 = qml.WireCut(wires=0)
        wire_cut_1 = qml.WireCut(wires=1)
        multi_wire_cut = qml.WireCut(wires=[0, 1])

        with qml.tape.QuantumTape() as tape:
            qml.RX(0.4, wires=0)
            qml.apply(wire_cut_0)
            qml.RY(0.5, wires=0)
            qml.apply(wire_cut_1)
            qml.CNOT(wires=[0, 1])
            qml.apply(multi_wire_cut)
            qml.RZ(0.6, wires=1)
            qml.expval(qml.PauliZ(0))

    We can find the circuit graph and remove all the wire cut nodes using:

    >>> graph = qml.transforms.tape_to_graph(tape)
    >>> qml.transforms.replace_wire_cut_nodes(graph)
    """
    for op in list(graph.nodes):
        if isinstance(op, WireCut):
            replace_wire_cut_node(op, graph)


def _add_operator_node(graph: MultiDiGraph, op: Operator, order: int, wire_latest_node: dict):
    """
    Helper function to add operators as nodes during tape to graph conversion.
    """
    graph.add_node(op, order=order)
    for wire in op.wires:
        if wire_latest_node[wire] is not None:
            parent_op = wire_latest_node[wire]
            graph.add_edge(parent_op, op, wire=wire)
        wire_latest_node[wire] = op


def tape_to_graph(tape: QuantumTape) -> MultiDiGraph:
    """
    Converts a quantum tape to a directed multigraph.

    Args:
        tape (QuantumTape): tape to be converted into a directed multigraph

    Returns:
        MultiDiGraph: a directed multigraph that captures the circuit structure
        of the input tape

    **Example**

    Consider the following tape:

    .. code-block:: python

        with qml.tape.QuantumTape() as tape:
            qml.RX(0.4, wires=0)
            qml.RY(0.9, wires=0)
            qml.CNOT(wires=[0, 1])
            qml.expval(qml.PauliZ(1))

    Its corresponding circuit graph can be found using

    >>> qml.transforms.tape_to_graph(tape)
    <networkx.classes.multidigraph.MultiDiGraph at 0x7fe41cbd7210>
    """
    graph = MultiDiGraph()

    wire_latest_node = {w: None for w in tape.wires}

    for order, op in enumerate(tape.operations):
        _add_operator_node(graph, op, order, wire_latest_node)

    order += 1  # pylint: disable=undefined-loop-variable
    for m in tape.measurements:
        obs = getattr(m, "obs", None)
        if obs is not None and isinstance(obs, Tensor):
            for o in obs.obs:
                m_ = MeasurementProcess(m.return_type, obs=o)

                _add_operator_node(graph, m_, order, wire_latest_node)

        else:
            _add_operator_node(graph, m, order, wire_latest_node)
            order += 1

    return graph


def fragment_graph(graph: MultiDiGraph) -> Tuple[Tuple[MultiDiGraph], MultiDiGraph]:
    """
    Fragments a graph into a collection of subgraphs as well as returning
    the communication/`quotient <https://en.wikipedia.org/wiki/Quotient_graph>`__
    graph. Each node of the communication graph represents a fragment and the edges
    denote the flow of qubits between fragments.

    Args:
        graph (MultiDiGraph): directed multigraph containing measure and prepare
            nodes at cut locations

    Returns:
        Tuple[Tuple[MultiDiGraph], MultiDiGraph]: the subgraphs of the cut graph
        and the communication graph.

    **Example**

    Consider the following circuit with manually-placed wire cuts:

    .. code-block:: python

        wire_cut_0 = qml.WireCut(wires=0)
        wire_cut_1 = qml.WireCut(wires=1)
        multi_wire_cut = qml.WireCut(wires=[0, 1])

        with qml.tape.QuantumTape() as tape:
            qml.RX(0.4, wires=0)
            qml.apply(wire_cut_0)
            qml.RY(0.5, wires=0)
            qml.apply(wire_cut_1)
            qml.CNOT(wires=[0, 1])
            qml.apply(multi_wire_cut)
            qml.RZ(0.6, wires=1)
            qml.expval(qml.PauliZ(0))

    We can find the corresponding graph, remove all the wire cut nodes, and
    find the subgraphs and communication graph by using:

    >>> graph = qml.transforms.tape_to_graph(tape)
    >>> qml.transforms.replace_wire_cut_nodes(graph)
    >>> qml.transforms.fragment_graph(graph)
    ((<networkx.classes.multidigraph.MultiDiGraph object at 0x7fb3b2311940>,
      <networkx.classes.multidigraph.MultiDiGraph object at 0x7fb3b2311c10>,
      <networkx.classes.multidigraph.MultiDiGraph object at 0x7fb3b23e2820>,
      <networkx.classes.multidigraph.MultiDiGraph object at 0x7fb3b23e27f0>),
     <networkx.classes.multidigraph.MultiDiGraph object at 0x7fb3b23e26a0>)
    """

    graph_copy = graph.copy()

    cut_edges = []

    for node1, node2, wire in graph.edges:
        if isinstance(node1, MeasureNode):
            assert isinstance(node2, PrepareNode)
            cut_edges.append((node1, node2))
            graph_copy.remove_edge(node1, node2, key=wire)

    subgraph_nodes = weakly_connected_components(graph_copy)
    subgraphs = tuple(graph_copy.subgraph(n) for n in subgraph_nodes)

    communication_graph = MultiDiGraph()
    communication_graph.add_nodes_from(range(len(subgraphs)))

    for node1, node2 in cut_edges:
        for i, subgraph in enumerate(subgraphs):
            if subgraph.has_node(node1):
                start_fragment = i
            if subgraph.has_node(node2):
                end_fragment = i

        communication_graph.add_edge(start_fragment, end_fragment, pair=(node1, node2))

    return subgraphs, communication_graph


def _find_new_wire(wires: Wires) -> int:
    """Finds a new wire label that is not in ``wires``."""
    ctr = 0
    while ctr in wires:
        ctr += 1
    return ctr


# pylint: disable=protected-access
def graph_to_tape(graph: MultiDiGraph) -> QuantumTape:
    """
    Converts a directed multigraph to the corresponding :class:`~.QuantumTape`.

    Each node in the graph should have an order attribute specifying the topological order of
    the operations.

    .. note::

        This function is designed for use as part of the circuit cutting workflow.
        Check out the :doc:`transforms </code/qml_transforms>` page for more details.

    Args:
        graph (MultiDiGraph): directed multigraph to be converted to a tape

    Returns:
        QuantumTape: the quantum tape corresponding to the input graph

    **Example**

    Consider the following, where ``graph`` contains :class:`~.MeasureNode` and
    :class:`~.PrepareNode` pairs that divide the full circuit graph into five subgraphs.
    We can find the circuit fragments by using:

    .. code-block:: python

        >>> subgraphs, communication_graph = qml.transforms.fragment_graph(graph)
        >>> tapes = [qml.transforms.graph_to_tape(sg) for sg in subgraphs]
        >>> tapes
        [<QuantumTape: wires=[0], params=1>, <QuantumTape: wires=[0, 1], params=1>,
         <QuantumTape: wires=[1], params=1>, <QuantumTape: wires=[0], params=0>,
         <QuantumTape: wires=[1], params=0>]
    """

    wires = Wires.all_wires([n.wires for n in graph.nodes])

    ordered_ops = sorted(
        [(order, op) for op, order in graph.nodes(data="order")], key=lambda x: x[0]
    )
    wire_map = {w: w for w in wires}
    reverse_wire_map = {v: k for k, v in wire_map.items()}

    copy_ops = [copy.copy(op) for _, op in ordered_ops]

    with QuantumTape() as tape:
        for op in copy_ops:
            new_wires = [wire_map[w] for w in op.wires]
            op._wires = Wires(new_wires)  # TODO: find a better way to update operation wires
            apply(op)

            if isinstance(op, MeasureNode):
                assert len(op.wires) == 1
                measured_wire = op.wires[0]

                new_wire = _find_new_wire(wires)
                wires += new_wire

                original_wire = reverse_wire_map[measured_wire]
                wire_map[original_wire] = new_wire
                reverse_wire_map[new_wire] = original_wire

    return tape


def _get_measurements(
    group: Sequence[Operator], measurements: Sequence[MeasurementProcess]
) -> List[MeasurementProcess]:
    """Pairs each observable in ``group`` with the circuit ``measurements``.

    Only a single measurement of an expectation value is currently supported
    in ``measurements``.

    Args:
        group (Sequence[Operator]): a collection of observables
        measurements (Sequence[MeasurementProcess]): measurements from the circuit

    Returns:
        List[MeasurementProcess]: the expectation values of ``g @ obs``, where ``g`` is iterated
        over ``group`` and ``obs`` is the observable composing the single measurement
        in ``measurements``
    """
    if len(group) == 0:
        # This ensures the measurements of the original tape are carried over to the
        # following tape configurations in the absence of any MeasureNodes in the fragment
        return measurements

    n_measurements = len(measurements)
    if n_measurements > 1:
        raise ValueError(
            "The circuit cutting workflow only supports circuits with a single output "
            "measurement"
        )
    if n_measurements == 0:
        return [expval(g) for g in group]

    measurement = measurements[0]

    if measurement.return_type is not Expectation:
        raise ValueError(
            "The circuit cutting workflow only supports circuits with expectation "
            "value measurements"
        )

    obs = measurement.obs

    return [expval(obs @ g) for g in group]


def _prep_zero_state(wire):
    qml.Identity(wire)


def _prep_one_state(wire):
    qml.PauliX(wire)


def _prep_plus_state(wire):
    qml.Hadamard(wire)


def _prep_iplus_state(wire):
    qml.Hadamard(wire)
    qml.S(wires=wire)


PREPARE_SETTINGS = [_prep_zero_state, _prep_one_state, _prep_plus_state, _prep_iplus_state]


def expand_fragment_tapes(
    tape: QuantumTape,
) -> Tuple[List[QuantumTape], List[PrepareNode], List[MeasureNode]]:
    """
    Expands a fragment tape into a collection of tapes for each configuration of the
    :class:`MeasureNode` and :class:`PrepareNode` operations.

    .. note::

        This function is designed for use as part of the circuit cutting workflow. Check out the
        :doc:`transforms </code/qml_transforms>` page for more details.

    Args:
        tape (QuantumTape): the fragment tape to be expanded.

    Returns:
        Tuple[List[QuantumTape], List[PrepareNode], List[MeasureNode]]: the
        tapes corresponding to each configuration, the preparation nodes and
        the measurement nodes.

    **Example**

    Consider the following circuit, which contains a :class:`~.MeasureNode` and :class:`~.PrepareNode`
    operation:

    .. code-block:: python

        from pennylane.transforms import qcut

        with qml.tape.QuantumTape() as tape:
            qcut.PrepareNode(wires=0)
            qml.RX(0.5, wires=0)
            qcut.MeasureNode(wires=0)

    We can expand over the measurement and preparation nodes using:

    .. code-block:: python

        >>> tapes, prep, meas = qml.transforms.expand_fragment_tapes(tape)
        >>> for t in tapes:
        ...     print(t.draw())
         0: ──I──RX(0.5)──┤ ⟨I⟩ ┤ ⟨Z⟩

         0: ──I──RX(0.5)──┤ ⟨X⟩

         0: ──I──RX(0.5)──┤ ⟨Y⟩

         0: ──X──RX(0.5)──┤ ⟨I⟩ ┤ ⟨Z⟩

         0: ──X──RX(0.5)──┤ ⟨X⟩

         0: ──X──RX(0.5)──┤ ⟨Y⟩

         0: ──H──RX(0.5)──┤ ⟨I⟩ ┤ ⟨Z⟩

         0: ──H──RX(0.5)──┤ ⟨X⟩

         0: ──H──RX(0.5)──┤ ⟨Y⟩

         0: ──H──S──RX(0.5)──┤ ⟨I⟩ ┤ ⟨Z⟩

         0: ──H──S──RX(0.5)──┤ ⟨X⟩

         0: ──H──S──RX(0.5)──┤ ⟨Y⟩
    """
    prepare_nodes = [o for o in tape.operations if isinstance(o, PrepareNode)]
    measure_nodes = [o for o in tape.operations if isinstance(o, MeasureNode)]

    wire_map = {mn.wires[0]: i for i, mn in enumerate(measure_nodes)}

    n_meas = len(measure_nodes)
    if n_meas >= 1:
        measure_combinations = qml.grouping.partition_pauli_group(len(measure_nodes))
    else:
        measure_combinations = [[""]]

    tapes = []

    for prepare_settings in product(range(len(PREPARE_SETTINGS)), repeat=len(prepare_nodes)):
        for measure_group in measure_combinations:
            if n_meas >= 1:
                group = [
                    string_to_pauli_word(paulis, wire_map=wire_map) for paulis in measure_group
                ]
            else:
                group = []

            prepare_mapping = {
                n: PREPARE_SETTINGS[s] for n, s in zip(prepare_nodes, prepare_settings)
            }

            with QuantumTape() as tape_:
                for op in tape.operations:
                    if isinstance(op, PrepareNode):
                        w = op.wires[0]
                        prepare_mapping[op](w)
                    elif not isinstance(op, MeasureNode):
                        apply(op)

                with qml.tape.stop_recording():
                    measurements = _get_measurements(group, tape.measurements)
                for meas in measurements:
                    apply(meas)

                tapes.append(tape_)

    return tapes, prepare_nodes, measure_nodes


def _get_symbol(i):
    """Finds the i-th ASCII symbol. Works for lowercase and uppercase letters, allowing i up to
    51."""
    if i >= len(string.ascii_letters):
        raise ValueError(
            "Set the use_opt_einsum argument to True when applying more than "
            f"{len(string.ascii_letters)} wire cuts to a circuit"
        )
    return string.ascii_letters[i]


# pylint: disable=too-many-branches
def contract_tensors(
    tensors: Sequence,
    communication_graph: MultiDiGraph,
    prepare_nodes: Sequence[Sequence[PrepareNode]],
    measure_nodes: Sequence[Sequence[MeasureNode]],
    use_opt_einsum: bool = False,
):
    r"""Contract tensors according to the edges specified in the communication graph.

    .. note::

        This function is designed for use as part of the circuit cutting workflow. Check out the
        :doc:`transforms </code/qml_transforms>` page for more details.

    Consider the three tensors :math:`T^{(1)}`, :math:`T^{(2)}`, and :math:`T^{(3)}`, along with
    their contraction equation

    .. math::

        \sum_{ijklmn} T^{(1)}_{ij,km} T^{(2)}_{kl,in} T^{(3)}_{mn,jl}

    Each tensor is the result of the tomography of a circuit fragment and has some indices
    corresponding to state preparations (marked by the indices before the comma) and some indices
    corresponding to measurements (marked by the indices after the comma).

    An equivalent representation of the contraction equation is to use a directed multigraph known
    as the communication/quotient graph. In the communication graph, each tensor is assigned a node
    and edges are added between nodes to mark a contraction along an index. The communication graph
    resulting from the above contraction equation is a complete directed graph.

    In the communication graph provided by :func:`fragment_graph`, edges are composed of
    :class:`PrepareNode` and :class:`MeasureNode` pairs. To correctly map back to the contraction
    equation, we must keep track of the order of preparation and measurement indices in each tensor.
    This order is specified in the ``prepare_nodes`` and ``measure_nodes`` arguments.

    Args:
        tensors (Sequence): the tensors to be contracted
        communication_graph (MultiDiGraph): the communication graph determining connectivity between
            the tensors
        prepare_nodes (Sequence[Sequence[PrepareNode]]): a sequence of size
            ``len(communication_graph.nodes)`` that determines the order of preparation indices in
            each tensor
        measure_nodes (Sequence[Sequence[MeasureNode]]): a sequence of size
            ``len(communication_graph.nodes)`` that determines the order of measurement indices in
            each tensor
        use_opt_einsum (bool): Determines whether to use the
            `opt_einsum <https://dgasmith.github.io/opt_einsum/>`__ package. This package is useful
            for faster tensor contractions of large networks but must be installed separately using,
            e.g., ``pip install opt_einsum``. Both settings for ``use_opt_einsum`` result in a
            differentiable contraction.

    Returns:
        float or tensor_like: the result of contracting the tensor network

    **Example**

    We first set up the tensors and their corresponding :class:`~.PrepareNode` and
    :class:`~.MeasureNode` orderings:

    .. code-block:: python

        from pennylane.transforms import qcut
        import networkx as nx
        import numpy as np

        tensors = [np.arange(4), np.arange(4, 8)]
        prep = [[], [qcut.PrepareNode(wires=0)]]
        meas = [[qcut.MeasureNode(wires=0)], []]

    The communication graph describing edges in the tensor network must also be constructed:

    .. code-block:: python

        graph = nx.MultiDiGraph([(0, 1, {"pair": (meas[0][0], prep[1][0])})])

    The network can then be contracted using:

    >>> qml.transforms.contract_tensors(tensors, graph, prep, meas)
    38
    """
    # pylint: disable=import-outside-toplevel
    if use_opt_einsum:
        try:
            from opt_einsum import contract, get_symbol
        except ImportError as e:
            raise ImportError(
                "The opt_einsum package is required when use_opt_einsum is set to "
                "True in the contract_tensors function. This package can be "
                "installed using:\npip install opt_einsum"
            ) from e
    else:
        contract = qml.math.einsum
        get_symbol = _get_symbol

    ctr = 0
    tensor_indxs = [""] * len(communication_graph.nodes)

    meas_map = {}

    for i, (node, prep) in enumerate(zip(communication_graph.nodes, prepare_nodes)):
        predecessors = communication_graph.pred[node]

        for p in prep:
            for _, pred_edges in predecessors.items():
                for pred_edge in pred_edges.values():
                    meas_op, prep_op = pred_edge["pair"]

                    if p.id is prep_op.id:
                        symb = get_symbol(ctr)
                        ctr += 1
                        tensor_indxs[i] += symb
                        meas_map[meas_op] = symb

    for i, (node, meas) in enumerate(zip(communication_graph.nodes, measure_nodes)):
        successors = communication_graph.succ[node]

        for m in meas:
            for _, succ_edges in successors.items():
                for succ_edge in succ_edges.values():
                    meas_op, _ = succ_edge["pair"]

                    if m.id is meas_op.id:
                        symb = meas_map[meas_op]
                        tensor_indxs[i] += symb

    eqn = ",".join(tensor_indxs)
    kwargs = {} if use_opt_einsum else {"like": tensors[0]}

    return contract(eqn, *tensors, **kwargs)


CHANGE_OF_BASIS = qml.math.array(
    [[1.0, 1.0, 0.0, 0.0], [-1.0, -1.0, 2.0, 0.0], [-1.0, -1.0, 0.0, 2.0], [1.0, -1.0, 0.0, 0.0]]
)


def _process_tensor(results, n_prep: int, n_meas: int):
    """Convert a flat slice of an individual circuit fragment's execution results into a tensor.

    This function performs the following steps:

    1. Reshapes ``results`` into the intermediate shape ``(4,) * n_prep + (4**n_meas,)``
    2. Shuffles the final axis to follow the standard product over measurement settings. E.g., for
      ``n_meas = 2`` the standard product is: II, IX, IY, IZ, XI, ..., ZY, ZZ while the input order
      will be the result of ``qml.grouping.partition_pauli_group(2)``, i.e., II, IZ, ZI, ZZ, ...,
      YY.
    3. Reshapes into the final target shape ``(4,) * (n_prep + n_meas)``
    4. Performs a change of basis for the preparation indices (the first ``n_prep`` indices) from
       the |0>, |1>, |+>, |+i> basis to the I, X, Y, Z basis using ``CHANGE_OF_BASIS``.

    Args:
        results (tensor_like): the input execution results
        n_prep (int): the number of preparation nodes in the corresponding circuit fragment
        n_meas (int): the number of measurement nodes in the corresponding circuit fragment

    Returns:
        tensor_like: the corresponding fragment tensor
    """
    n = n_prep + n_meas
    dim_meas = 4**n_meas

    # Step 1
    intermediate_shape = (4,) * n_prep + (dim_meas,)
    intermediate_tensor = qml.math.reshape(results, intermediate_shape)

    # Step 2
    grouped = qml.grouping.partition_pauli_group(n_meas)
    grouped_flat = [term for group in grouped for term in group]
    order = qml.math.argsort(grouped_flat)

    if qml.math.get_interface(intermediate_tensor) == "tensorflow":
        # TensorFlow does not support slicing
        intermediate_tensor = qml.math.gather(intermediate_tensor, order, axis=-1)
    else:
        sl = [slice(None)] * n_prep + [order]
        intermediate_tensor = intermediate_tensor[tuple(sl)]

    # Step 3
    final_shape = (4,) * n
    final_tensor = qml.math.reshape(intermediate_tensor, final_shape)

    # Step 4
    change_of_basis = qml.math.convert_like(CHANGE_OF_BASIS, intermediate_tensor)

    for i in range(n_prep):
        axes = [[1], [i]]
        final_tensor = qml.math.tensordot(change_of_basis, final_tensor, axes=axes)

    axes = list(reversed(range(n_prep))) + list(range(n_prep, n))

    # Use transpose to reorder indices. We must do this because tensordot returns a tensor whose
    # indices are ordered according to the uncontracted indices of the first tensor, followed
    # by the uncontracted indices of the second tensor. For example, calculating C_kj T_ij returns
    # a tensor T'_ki rather than T'_ik.
    final_tensor = qml.math.transpose(final_tensor, axes=axes)

    final_tensor *= qml.math.power(2, -(n_meas + n_prep) / 2)
    return final_tensor


def _to_tensors(
    results,
    prepare_nodes: Sequence[Sequence[PrepareNode]],
    measure_nodes: Sequence[Sequence[MeasureNode]],
) -> List:
    """Process a flat list of execution results from all circuit fragments into the corresponding
    tensors.

    This function slices ``results`` according to the expected size of fragment tensors derived from
    the ``prepare_nodes`` and ``measure_nodes`` and then passes onto ``_process_tensor`` for further
    transformation.

    Args:
        results (tensor_like): A collection of execution results, provided as a flat tensor,
            corresponding to the expansion of circuit fragments in the communication graph over
            measurement and preparation node configurations. These results are processed into
            tensors by this function.
        prepare_nodes (Sequence[Sequence[PrepareNode]]): a sequence whose length is equal to the
            number of circuit fragments, with each element used here to determine the number of
            preparation nodes in a given fragment
        measure_nodes (Sequence[Sequence[MeasureNode]]): a sequence whose length is equal to the
            number of circuit fragments, with each element used here to determine the number of
            measurement nodes in a given fragment

    Returns:
        List[tensor_like]: the tensors for each circuit fragment in the communication graph
    """
    ctr = 0
    tensors = []

    for p, m in zip(prepare_nodes, measure_nodes):
        n_prep = len(p)
        n_meas = len(m)
        n = n_prep + n_meas

        dim = 4**n
        results_slice = results[ctr : dim + ctr]

        tensors.append(_process_tensor(results_slice, n_prep, n_meas))

        ctr += dim

    if len(results) != ctr:
        raise ValueError(f"The results argument should be a flat list of length {ctr}")

    return tensors


def qcut_processing_fn(
    results: Sequence[Sequence],
    communication_graph: MultiDiGraph,
    prepare_nodes: Sequence[Sequence[PrepareNode]],
    measure_nodes: Sequence[Sequence[MeasureNode]],
    use_opt_einsum: bool = False,
):
    """Processing function for the :func:`cut_circuit` transform.

    .. note::

        This function is designed for use as part of the circuit cutting workflow. Check out the
        :doc:`transforms </code/qml_transforms>` page for more details.

    Args:
        results (Sequence[Sequence]): A collection of execution results corresponding to the
            expansion of circuit fragments in the ``communication_graph`` over measurement and
            preparation node configurations. These results are processed into tensors and then
            contracted.
        communication_graph (MultiDiGraph): the communication graph determining connectivity between
            circuit fragments
        prepare_nodes (Sequence[Sequence[PrepareNode]]): a sequence of size
            ``len(communication_graph.nodes)`` that determines the order of preparation indices in
            each tensor
        measure_nodes (Sequence[Sequence[MeasureNode]]): a sequence of size
            ``len(communication_graph.nodes)`` that determines the order of measurement indices in
            each tensor
        use_opt_einsum (bool): Determines whether to use the
            `opt_einsum <https://dgasmith.github.io/opt_einsum/>`__ package. This package is useful
            for faster tensor contractions of large networks but must be installed separately using,
            e.g., ``pip install opt_einsum``. Both settings for ``use_opt_einsum`` result in a
            differentiable contraction.

    Returns:
        float or tensor_like: the output of the original uncut circuit arising from contracting
        the tensor network of circuit fragments
    """
    flat_results = qml.math.concatenate(results)

    tensors = _to_tensors(flat_results, prepare_nodes, measure_nodes)
    result = contract_tensors(
        tensors, communication_graph, prepare_nodes, measure_nodes, use_opt_einsum
    )
    return result


<<<<<<< HEAD
@batch_transform
def cut_circuit(tape: QuantumTape, **kwargs) -> Tuple[Tuple[QuantumTape], Callable]:
    """
    Batch transform for circuit cutting.

    .. note::

        This function is designed for use as part of the circuit cutting workflow. Check out the
        :doc:`transforms </code/qml_transforms>` page for more details.

    Args:
        tape (QuantumTape): The tape of the full circuit to be cut.

    Returns:
        the tapes corresponding to the circuit fragments as a result of cutting
        and a post-processing function which combines the results via tensor contractions.

        **Example**

        Consider the following circuit containing a :class:`~.WireCut` operation:

        .. code-block:: python

            dev = qml.device("default.qubit", wires=2)

            @qml.qnode(dev)
            def circuit(x):
                qml.RX(x, wires=0)
                qml.RY(0.543, wires=1)
                qml.WireCut(wires=0)
                qml.CNOT(wires=[0, 1])
                qml.RZ(0.240, wires=0)
                qml.RZ(0.133, wires=1)
                return qml.expval(qml.PauliZ(wires=[0]))

            >>> x = 0.531
            >>> print(circuit(x))
            0.8623011058543121
            >>> print(qml.grad(circuit)(x))
            -0.506395895364911

        This can be cut using the following transform

        >>> x = 0.531
        >>> cut_circuit = qcut.cut_circuit(circuit)
        >>> cut_circuit(x)
        0.8623011058543121

        Futhermore, the output of the cut circuit is also differentiable:

        .. code-block:: python

            >>> qml.grad(cut_circuit)(x)
            -0.506395895364911
    """

    g = tape_to_graph(tape)
    replace_wire_cut_nodes(g)
    fragments, communication_graph = fragment_graph(g)
    fragment_tapes = [graph_to_tape(f) for f in fragments]
    expanded = [expand_fragment_tapes(t) for t in fragment_tapes]

    configurations = []
    prepare_nodes = []
    measure_nodes = []
    for tapes, p, m in expanded:
        configurations.append(tapes)
        prepare_nodes.append(p)
        measure_nodes.append(m)

    tapes = tuple(tape for c in configurations for tape in c)

    return tapes, partial(
        qcut_processing_fn,
        communication_graph=communication_graph,
        prepare_nodes=prepare_nodes,
        measure_nodes=measure_nodes,
    )
=======
@dataclass()
class CutStrategy:
    """
    A circuit-cutting distribution policy for executing (large) circuits on available (comparably
    smaller) devices.

    Args:
        devices (Union[qml.Device, Sequence[qml.Device]]): Single, or Sequence of, device(s).
            Optional only when ``max_free_wires`` is provided.
        max_free_wires (int): Number of wires for the largest available device. Optional only when
            ``devices`` is provided where it defaults to the maximum number of wires among
            ``devices``.
        min_free_wires (int): Number of wires for the smallest available device, or, equivalently,
            the smallest max fragment-wire-size that the partitioning is allowed to explore.
            When provided, this parameter will be used to derive an upper-bound to the range of
            explored number of fragments.  Optional, defaults to ``max_free_wires``.
        num_fragments_probed (Union[int, Sequence[int]]): Single, or 2-Sequence of, number(s)
            specifying the potential (range of) number of fragments for the partitioner to attempt.
            Optional, defaults to probing all valid strategies derivable from the circuit and
            devices.
        max_free_gates (int): Maximum allowed circuit depth for the deepest available device.
            Optional, defaults to unlimited depth.
        min_free_gates (int): Maximum allowed circuit depth for the shallowest available device.
            Optional, defaults to ``max_free_gates``.
        imbalance_tolerance (float): The global maximum allowed imbalance for all partition trials.
            Optional, defaults to unlimited imbalance. Used only if there's a known hard balancing
            constraint on the partitioning problem.

    **Example**

    The following cut strategy specifies that a circuit should be cut into between
    ``2`` to ``5`` fragments, with each fragment having at most ``6`` wires and
    at least ``4`` wires:

    >>> cut_strategy = qml.transforms.CutStrategy(
    ...     max_free_wires=6,
    ...     min_free_wires=4,
    ...     num_fragments_probed=(2, 5),
    ... )

    """

    # pylint: disable=too-many-arguments, too-many-instance-attributes

    #: Initialization argument only, used to derive ``max_free_wires`` and ``min_free_wires``.
    devices: InitVar[Union[qml.Device, Sequence[qml.Device]]] = None

    #: Number of wires for the largest available device.
    max_free_wires: int = None
    #: Number of wires for the smallest available device.
    min_free_wires: int = None
    #: The potential (range of) number of fragments for the partitioner to attempt.
    num_fragments_probed: Union[int, Sequence[int]] = None
    #: Maximum allowed circuit depth for the deepest available device.
    max_free_gates: int = None
    #: Maximum allowed circuit depth for the shallowest available device.
    min_free_gates: int = None
    #: The global maximum allowed imbalance for all partition trials.
    imbalance_tolerance: float = None

    #: Class attribute, threshold for warning about too many fragments.
    HIGH_NUM_FRAGMENTS: ClassVar[int] = 20
    #: Class attribute, threshold for warning about too many partition attempts.
    HIGH_PARTITION_ATTEMPTS: ClassVar[int] = 20

    def __post_init__(
        self,
        devices,
    ):
        """Deriving cutting constraints from given devices and parameters."""

        self.max_free_wires = self.max_free_wires or self.min_free_wires
        if isinstance(self.num_fragments_probed, int):
            self.num_fragments_probed = [self.num_fragments_probed]
        if isinstance(self.num_fragments_probed, (list, tuple)):
            self.num_fragments_probed = sorted(self.num_fragments_probed)
            self.k_lower = self.num_fragments_probed[0]
            self.k_upper = self.num_fragments_probed[-1]
            if self.k_lower <= 0:
                raise ValueError("`num_fragments_probed` must be positive int(s)")
        else:
            self.k_lower, self.k_upper = None, None

        if devices is None and self.max_free_wires is None:
            raise ValueError("One of arguments `devices` and max_free_wires` must be provided.")

        if isinstance(devices, qml.Device):
            devices = (devices,)

        if devices is not None:
            if not isinstance(devices, Sequence) or any(
                (not isinstance(d, qml.Device) for d in devices)
            ):
                raise ValueError(
                    "Argument `devices` must be a list or tuple containing elements of type "
                    "`qml.Device`"
                )

            device_wire_sizes = [len(d.wires) for d in devices]

            self.max_free_wires = self.max_free_wires or max(device_wire_sizes)
            self.min_free_wires = self.min_free_wires or min(device_wire_sizes)

        if (self.imbalance_tolerance is not None) and not (
            isinstance(self.imbalance_tolerance, (float, int)) and self.imbalance_tolerance >= 0
        ):
            raise ValueError(
                "The overall `imbalance_tolerance` is expected to be a non-negative number, "
                f"got {type(self.imbalance_tolerance)} with value {self.imbalance_tolerance}."
            )

    def get_cut_kwargs(
        self,
        tape_dag: MultiDiGraph,
        max_wires_by_fragment: Sequence[int] = None,
        max_gates_by_fragment: Sequence[int] = None,
    ) -> List[Dict[str, Any]]:
        """Derive the complete set of arguments, based on a given circuit, for passing to a graph
        partitioner.

        Args:
            tape_dag (MultiDiGraph): Graph representing a tape, typically the output of
                :func:`tape_to_graph`.
            max_wires_by_fragment (Sequence[int]): User-predetermined list of wire limits by
                fragment. If supplied, the number of fragments will be derived from it and
                exploration of other choices will not be made.
            max_gates_by_fragment (Sequence[int]): User-predetermined list of gate limits by
                fragment. If supplied, the number of fragments will be derived from it and
                exploration of other choices will not be made.

        Returns:
            List[Dict[str, Any]]: A list of minimal kwargs being passed to a graph
            partitioner method.

        **Example**

        Deriving kwargs for a given circuit and feeding them to a custom partitioner, along with
        extra parameters specified using ``extra_kwargs``:

        >>> cut_strategy = qcut.CutStrategy(devices=dev)
        >>> cut_kwargs = cut_strategy.get_cut_kwargs(tape_dag)
        >>> cut_trials = [
        ...     my_partition_fn(tape_dag, **kwargs, **extra_kwargs) for kwargs in cut_kwargs
        ... ]

        """
        tape_wires = set(w for _, _, w in tape_dag.edges.data("wire"))
        num_tape_wires = len(tape_wires)
        num_tape_gates = tape_dag.order()
        self._validate_input(max_wires_by_fragment, max_gates_by_fragment)

        probed_cuts = self._infer_probed_cuts(
            num_tape_wires=num_tape_wires,
            num_tape_gates=num_tape_gates,
            max_wires_by_fragment=max_wires_by_fragment,
            max_gates_by_fragment=max_gates_by_fragment,
        )

        return probed_cuts

    @staticmethod
    def _infer_imbalance(
        k, num_wires, num_gates, free_wires, free_gates, imbalance_tolerance=None
    ) -> float:
        """Helper function for determining best imbalance limit."""
        avg_fragment_wires = (num_wires - 1) // k + 1
        avg_fragment_gates = (num_gates - 1) // k + 1
        if free_wires < avg_fragment_wires:
            raise ValueError(
                "`free_wires` should be no less than the average number of wires per fragment. "
                f"Got {free_wires} >= {avg_fragment_wires} ."
            )
        if free_gates < avg_fragment_gates:
            raise ValueError(
                "`free_gates` should be no less than the average number of gates per fragment. "
                f"Got {free_gates} >= {avg_fragment_gates} ."
            )

        wire_imbalance = free_wires / avg_fragment_wires - 1
        gate_imbalance = free_gates / avg_fragment_gates - 1
        imbalance = min(gate_imbalance, wire_imbalance)
        if imbalance_tolerance is not None:
            imbalance = min(imbalance, imbalance_tolerance)

        return imbalance

    @staticmethod
    def _validate_input(
        max_wires_by_fragment,
        max_gates_by_fragment,
    ):
        """Helper parameter checker."""
        if max_wires_by_fragment is not None:
            if not isinstance(max_wires_by_fragment, (list, tuple)):
                raise ValueError(
                    "`max_wires_by_fragment` is expected to be a list or tuple, but got "
                    f"{type(max_gates_by_fragment)}."
                )
            if any(not (isinstance(i, int) and i > 0) for i in max_wires_by_fragment):
                raise ValueError(
                    "`max_wires_by_fragment` is expected to contain positive integers only."
                )
        if max_gates_by_fragment is not None:
            if not isinstance(max_gates_by_fragment, (list, tuple)):
                raise ValueError(
                    "`max_gates_by_fragment` is expected to be a list or tuple, but got "
                    f"{type(max_gates_by_fragment)}."
                )
            if any(not (isinstance(i, int) and i > 0) for i in max_gates_by_fragment):
                raise ValueError(
                    "`max_gates_by_fragment` is expected to contain positive integers only."
                )
        if max_wires_by_fragment is not None and max_gates_by_fragment is not None:
            if len(max_wires_by_fragment) != len(max_gates_by_fragment):
                raise ValueError(
                    "The lengths of `max_wires_by_fragment` and `max_gates_by_fragment` should be "
                    f"equal, but got {len(max_wires_by_fragment)} and {len(max_gates_by_fragment)}."
                )

    def _infer_probed_cuts(
        self,
        num_tape_wires,
        num_tape_gates,
        max_wires_by_fragment=None,
        max_gates_by_fragment=None,
    ) -> List[Dict[str, Any]]:
        """
        Helper function for deriving the minimal set of best default partitioning constraints
        for the graph partitioner.

        Args:
            num_tape_wires (int): Number of wires in the circuit tape to be partitioned.
            num_tape_gates (int): Number of gates in the circuit tape to be partitioned.
            max_wires_by_fragment (Sequence[int]): User-predetermined list of wire limits by
                fragment. If supplied, the number of fragments will be derived from it and
                exploration of other choices will not be made.
            max_gates_by_fragment (Sequence[int]): User-predetermined list of gate limits by
                fragment. If supplied, the number of fragments will be derived from it and
                exploration of other choices will not be made.

        Returns:
            List[Dict[str, Any]]: A list of minimal set of kwargs being passed to a graph
                partitioner method.
        """

        # Assumes unlimited width/depth if not supplied.
        max_free_wires = self.max_free_wires or num_tape_wires
        max_free_gates = self.max_free_gates or num_tape_gates

        # Assumes same number of wires/gates across all devices if min_free_* not provided.
        min_free_wires = self.min_free_wires or max_free_wires
        min_free_gates = self.min_free_gates or max_free_gates

        # The lower bound of k corresponds to executing each fragment on the largest available device.
        k_lb = 1 + max(
            (num_tape_wires - 1) // max_free_wires,  # wire limited
            (num_tape_gates - 1) // max_free_gates,  # gate limited
        )
        # The upper bound of k corresponds to executing each fragment on the smallest available device.
        k_ub = 1 + max(
            (num_tape_wires - 1) // min_free_wires,  # wire limited
            (num_tape_gates - 1) // min_free_gates,  # gate limited
        )

        # The global imbalance tolerance, if not given, defaults to a very loose upper bound:
        imbalance_tolerance = k_ub if self.imbalance_tolerance is None else self.imbalance_tolerance

        probed_cuts = []

        if max_gates_by_fragment is None and max_wires_by_fragment is None:

            # k_lower, when supplied by a user, can be higher than k_lb if the the desired k is known:
            k_lower = self.k_lower if self.k_lower is not None else k_lb
            # k_upper, when supplied by a user, can be higher than k_ub to encourage exploration:
            k_upper = self.k_upper if self.k_upper is not None else k_ub

            if k_lower < k_lb:
                warnings.warn(
                    f"The provided `k_lower={k_lower}` is less than the lowest allowed value, "
                    f"will override and set `k_lower={k_lb}`."
                )
                k_lower = k_lb

            if k_lower > self.HIGH_NUM_FRAGMENTS:
                warnings.warn(
                    f"The attempted number of fragments seems high with lower bound at {k_lower}."
                )

            # Prepare the list of ks to explore:
            ks = list(range(k_lower, k_upper + 1))

            if len(ks) > self.HIGH_PARTITION_ATTEMPTS:
                warnings.warn(f"The numer of partition attempts seems high ({len(ks)}).")
        else:
            # When the by-fragment wire and/or gate limits are supplied, derive k and imbalance and
            # return a single partition config.
            ks = [len(max_wires_by_fragment or max_gates_by_fragment)]

        for k in ks:
            imbalance = self._infer_imbalance(
                k,
                num_tape_wires,
                num_tape_gates,
                max_free_wires if max_wires_by_fragment is None else max(max_wires_by_fragment),
                max_free_gates if max_gates_by_fragment is None else max(max_gates_by_fragment),
                imbalance_tolerance,
            )
            cut_kwargs = {
                "num_fragments": k,
                "imbalance": imbalance,
            }
            if max_wires_by_fragment is not None:
                cut_kwargs["max_wires_by_fragment"] = max_wires_by_fragment
            if max_gates_by_fragment is not None:
                cut_kwargs["max_gates_by_fragment"] = max_gates_by_fragment

            probed_cuts.append(cut_kwargs)

        return probed_cuts
>>>>>>> 1c0a57c6
<|MERGE_RESOLUTION|>--- conflicted
+++ resolved
@@ -20,15 +20,11 @@
 import string
 import warnings
 import uuid
-<<<<<<< HEAD
+
 from functools import partial
 from itertools import product
-from typing import Callable, List, Optional, Sequence, Tuple, Union
-=======
-from typing import Sequence, Tuple, List, Dict, Any, Union, ClassVar
-from itertools import product
+from typing import Callable, List, Optional, Sequence, Tuple, Union, Dict, Any, ClassVar
 from dataclasses import dataclass, InitVar
->>>>>>> 1c0a57c6
 
 import pennylane as qml
 from networkx import MultiDiGraph, weakly_connected_components
@@ -865,7 +861,7 @@
     return result
 
 
-<<<<<<< HEAD
+
 @batch_transform
 def cut_circuit(tape: QuantumTape, **kwargs) -> Tuple[Tuple[QuantumTape], Callable]:
     """
@@ -944,7 +940,7 @@
         prepare_nodes=prepare_nodes,
         measure_nodes=measure_nodes,
     )
-=======
+
 @dataclass()
 class CutStrategy:
     """
@@ -1263,5 +1259,4 @@
 
             probed_cuts.append(cut_kwargs)
 
-        return probed_cuts
->>>>>>> 1c0a57c6
+        return probed_cuts