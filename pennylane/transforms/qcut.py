# Copyright 2022 Xanadu Quantum Technologies Inc.
#
# Licensed under the Apache License, Version 2.0 (the "License");
# you may not use this file except in compliance with the License.
# You may obtain a copy of the License at
#
#     http://www.apache.org/licenses/LICENSE-2.0
#
# Unless required by applicable law or agreed to in writing, software
# distributed under the License is distributed on an "AS IS" BASIS,
# WITHOUT WARRANTIES OR CONDITIONS OF ANY KIND, either express or implied.
# See the License for the specific language governing permissions and
# limitations under the License.
"""
Functions for performing quantum circuit cutting.
"""

import copy
import string
import uuid
import warnings
from dataclasses import InitVar, dataclass
from functools import partial
from itertools import product
from typing import Any, Callable, ClassVar, Dict, List, Optional, Sequence, Tuple, Union

from networkx import MultiDiGraph, has_path, weakly_connected_components

import pennylane as qml
from pennylane import apply, expval
from pennylane.grouping import string_to_pauli_word
from pennylane.measurements import MeasurementProcess
from pennylane.operation import Expectation, Operation, Operator, Sample, Tensor
from pennylane.ops.qubit.non_parametric_ops import WireCut
from pennylane.tape import QuantumTape
from pennylane.wires import Wires

from .batch_transform import batch_transform


class MeasureNode(Operation):
    """Placeholder node for measurement operations"""

    num_wires = 1
    grad_method = None

    def __init__(self, *params, wires=None, do_queue=True, id=None):
        id = id or str(uuid.uuid4())

        super().__init__(*params, wires=wires, do_queue=do_queue, id=id)


class PrepareNode(Operation):
    """Placeholder node for state preparations"""

    num_wires = 1
    grad_method = None

    def __init__(self, *params, wires=None, do_queue=True, id=None):
        id = id or str(uuid.uuid4())

        super().__init__(*params, wires=wires, do_queue=do_queue, id=id)


def replace_wire_cut_node(node: WireCut, graph: MultiDiGraph):
    """
    Replace a :class:`~.WireCut` node in the graph with a :class:`~.MeasureNode`
    and :class:`~.PrepareNode`.

    .. note::

        This function is designed for use as part of the circuit cutting workflow.
        Check out the :func:`qml.cut_circuit() <pennylane.cut_circuit>` transform for more details.

    Args:
        node (WireCut): the  :class:`~.WireCut` node to be replaced with a :class:`~.MeasureNode`
            and :class:`~.PrepareNode`
        graph (nx.MultiDiGraph): the graph containing the node to be replaced

    **Example**

    Consider the following circuit with a manually-placed wire cut:

    .. code-block:: python

        wire_cut = qml.WireCut(wires=0)

        with qml.tape.QuantumTape() as tape:
            qml.RX(0.4, wires=0)
            qml.apply(wire_cut)
            qml.RY(0.5, wires=0)
            qml.expval(qml.PauliZ(0))

    We can find the circuit graph and remove the wire cut node using:

    >>> graph = qml.transforms.qcut.tape_to_graph(tape)
    >>> qml.transforms.qcut.replace_wire_cut_node(wire_cut, graph)
    """
    predecessors = graph.pred[node]
    successors = graph.succ[node]

    predecessor_on_wire = {}
    for op, data in predecessors.items():
        for d in data.values():
            wire = d["wire"]
            predecessor_on_wire[wire] = op

    successor_on_wire = {}
    for op, data in successors.items():
        for d in data.values():
            wire = d["wire"]
            successor_on_wire[wire] = op

    order = graph.nodes[node]["order"]
    graph.remove_node(node)

    for wire in node.wires:
        predecessor = predecessor_on_wire.get(wire, None)
        successor = successor_on_wire.get(wire, None)

        meas = MeasureNode(wires=wire)
        prep = PrepareNode(wires=wire)

        # We are introducing a degeneracy in the order of the measure and prepare nodes
        # here but the order can be inferred as MeasureNode always precedes
        # the corresponding PrepareNode
        graph.add_node(meas, order=order)
        graph.add_node(prep, order=order)

        graph.add_edge(meas, prep, wire=wire)

        if predecessor is not None:
            graph.add_edge(predecessor, meas, wire=wire)
        if successor is not None:
            graph.add_edge(prep, successor, wire=wire)


def replace_wire_cut_nodes(graph: MultiDiGraph):
    """
    Replace each :class:`~.WireCut` node in the graph with a
    :class:`~.MeasureNode` and :class:`~.PrepareNode`.

    .. note::

        This function is designed for use as part of the circuit cutting workflow.
        Check out the :func:`qml.cut_circuit() <pennylane.cut_circuit>` transform for more details.

    Args:
        graph (nx.MultiDiGraph): The graph containing the :class:`~.WireCut` nodes
            to be replaced

    **Example**

    Consider the following circuit with manually-placed wire cuts:

    .. code-block:: python

        wire_cut_0 = qml.WireCut(wires=0)
        wire_cut_1 = qml.WireCut(wires=1)
        multi_wire_cut = qml.WireCut(wires=[0, 1])

        with qml.tape.QuantumTape() as tape:
            qml.RX(0.4, wires=0)
            qml.apply(wire_cut_0)
            qml.RY(0.5, wires=0)
            qml.apply(wire_cut_1)
            qml.CNOT(wires=[0, 1])
            qml.apply(multi_wire_cut)
            qml.RZ(0.6, wires=1)
            qml.expval(qml.PauliZ(0))

    We can find the circuit graph and remove all the wire cut nodes using:

    >>> graph = qml.transforms.qcut.tape_to_graph(tape)
    >>> qml.transforms.qcut.replace_wire_cut_nodes(graph)
    """
    for op in list(graph.nodes):
        if isinstance(op, WireCut):
            replace_wire_cut_node(op, graph)


def _add_operator_node(graph: MultiDiGraph, op: Operator, order: int, wire_latest_node: dict):
    """
    Helper function to add operators as nodes during tape to graph conversion.
    """
    graph.add_node(op, order=order)
    for wire in op.wires:
        if wire_latest_node[wire] is not None:
            parent_op = wire_latest_node[wire]
            graph.add_edge(parent_op, op, wire=wire)
        wire_latest_node[wire] = op


def tape_to_graph(tape: QuantumTape) -> MultiDiGraph:
    """
    Converts a quantum tape to a directed multigraph.

    .. note::

        This operation is designed for use as part of the circuit cutting workflow.
        Check out the :func:`qml.cut_circuit() <pennylane.cut_circuit>` transform for more details.

    Args:
        tape (QuantumTape): tape to be converted into a directed multigraph

    Returns:
        nx.MultiDiGraph: a directed multigraph that captures the circuit structure
        of the input tape

    **Example**

    Consider the following tape:

    .. code-block:: python

        with qml.tape.QuantumTape() as tape:
            qml.RX(0.4, wires=0)
            qml.RY(0.9, wires=0)
            qml.CNOT(wires=[0, 1])
            qml.expval(qml.PauliZ(1))

    Its corresponding circuit graph can be found using

    >>> qml.transforms.qcut.tape_to_graph(tape)
    <networkx.classes.multidigraph.MultiDiGraph at 0x7fe41cbd7210>
    """
    graph = MultiDiGraph()

    wire_latest_node = {w: None for w in tape.wires}

    for order, op in enumerate(tape.operations):
        _add_operator_node(graph, op, order, wire_latest_node)

    order += 1  # pylint: disable=undefined-loop-variable
    for m in tape.measurements:
        obs = getattr(m, "obs", None)
        if obs is not None and isinstance(obs, Tensor):
            if m.return_type is Sample:
                raise ValueError(
                    "Sampling from tensor products of observables "
                    "is not supported in circuit cutting"
                )
            for o in obs.obs:
                m_ = MeasurementProcess(m.return_type, obs=o)

                _add_operator_node(graph, m_, order, wire_latest_node)
        elif m.return_type is Sample and obs is None:
            for w in m.wires:
                s_ = qml.sample(qml.Projector([1], wires=w))
                _add_operator_node(graph, s_, order, wire_latest_node)
        else:
            _add_operator_node(graph, m, order, wire_latest_node)
            order += 1

    return graph


# pylint: disable=too-many-branches
def fragment_graph(graph: MultiDiGraph) -> Tuple[Tuple[MultiDiGraph], MultiDiGraph]:
    """
    Fragments a graph into a collection of subgraphs as well as returning
    the communication (`quotient <https://en.wikipedia.org/wiki/Quotient_graph>`__)
    graph.

    The input ``graph`` is fragmented by disconnecting each :class:`~.MeasureNode` and
    :class:`~.PrepareNode` pair and finding the resultant disconnected subgraph fragments.
    Each node of the communication graph represents a subgraph fragment and the edges
    denote the flow of qubits between fragments due to the removed :class:`~.MeasureNode` and
    :class:`~.PrepareNode` pairs.

    .. note::

        This operation is designed for use as part of the circuit cutting workflow.
        Check out the :func:`qml.cut_circuit() <pennylane.cut_circuit>` transform for more details.

    Args:
        graph (nx.MultiDiGraph): directed multigraph containing measure and prepare
            nodes at cut locations

    Returns:
        Tuple[Tuple[nx.MultiDiGraph], nx.MultiDiGraph]: the subgraphs of the cut graph
        and the communication graph.

    **Example**

    Consider the following circuit with manually-placed wire cuts:

    .. code-block:: python

        wire_cut_0 = qml.WireCut(wires=0)
        wire_cut_1 = qml.WireCut(wires=1)
        multi_wire_cut = qml.WireCut(wires=[0, 1])

        with qml.tape.QuantumTape() as tape:
            qml.RX(0.4, wires=0)
            qml.apply(wire_cut_0)
            qml.RY(0.5, wires=0)
            qml.apply(wire_cut_1)
            qml.CNOT(wires=[0, 1])
            qml.apply(multi_wire_cut)
            qml.RZ(0.6, wires=1)
            qml.expval(qml.PauliZ(0))

    We can find the corresponding graph, remove all the wire cut nodes, and
    find the subgraphs and communication graph by using:

    >>> graph = qml.transforms.qcut.tape_to_graph(tape)
    >>> qml.transforms.qcut.replace_wire_cut_nodes(graph)
    >>> qml.transforms.qcut.fragment_graph(graph)
    ((<networkx.classes.multidigraph.MultiDiGraph object at 0x7fb3b2311940>,
      <networkx.classes.multidigraph.MultiDiGraph object at 0x7fb3b2311c10>,
      <networkx.classes.multidigraph.MultiDiGraph object at 0x7fb3b23e2820>,
      <networkx.classes.multidigraph.MultiDiGraph object at 0x7fb3b23e27f0>),
     <networkx.classes.multidigraph.MultiDiGraph object at 0x7fb3b23e26a0>)
    """

    graph_copy = graph.copy()

    cut_edges = []
    measure_nodes = [n for n in graph.nodes if isinstance(n, MeasurementProcess)]

    for node1, node2, wire in graph.edges:
        if isinstance(node1, MeasureNode):
            assert isinstance(node2, PrepareNode)
            cut_edges.append((node1, node2))
            graph_copy.remove_edge(node1, node2, key=wire)

    subgraph_nodes = weakly_connected_components(graph_copy)
    subgraphs = tuple(MultiDiGraph(graph_copy.subgraph(n)) for n in subgraph_nodes)

    communication_graph = MultiDiGraph()
    communication_graph.add_nodes_from(range(len(subgraphs)))

    for node1, node2 in cut_edges:
        for i, subgraph in enumerate(subgraphs):
            if subgraph.has_node(node1):
                start_fragment = i
            if subgraph.has_node(node2):
                end_fragment = i

        if start_fragment != end_fragment:
            communication_graph.add_edge(start_fragment, end_fragment, pair=(node1, node2))
        else:
            # The MeasureNode and PrepareNode pair live in the same fragment and did not result
            # in a disconnection. We can therefore remove these nodes. Note that we do not need
            # to worry about adding back an edge between the predecessor to node1 and the successor
            # to node2 because our next step is to convert the fragment circuit graphs to tapes,
            # a process that does not depend on edge connections in the subgraph.
            subgraphs[start_fragment].remove_node(node1)
            subgraphs[end_fragment].remove_node(node2)

    terminal_indices = [i for i, s in enumerate(subgraphs) for n in measure_nodes if s.has_node(n)]

    subgraphs_connected_to_measurements = []
    subgraphs_indices_to_remove = []
    prepare_nodes_removed = []

    for i, s in enumerate(subgraphs):
        if any(has_path(communication_graph, i, t) for t in terminal_indices):
            subgraphs_connected_to_measurements.append(s)
        else:
            subgraphs_indices_to_remove.append(i)
            prepare_nodes_removed.extend([n for n in s.nodes if isinstance(n, PrepareNode)])

    measure_nodes_to_remove = [m for p in prepare_nodes_removed for m, p_ in cut_edges if p is p_]
    communication_graph.remove_nodes_from(subgraphs_indices_to_remove)

    for m in measure_nodes_to_remove:
        for s in subgraphs_connected_to_measurements:
            if s.has_node(m):
                s.remove_node(m)

    return subgraphs_connected_to_measurements, communication_graph


def _find_new_wire(wires: Wires) -> int:
    """Finds a new wire label that is not in ``wires``."""
    ctr = 0
    while ctr in wires:
        ctr += 1
    return ctr


# pylint: disable=protected-access
def graph_to_tape(graph: MultiDiGraph) -> QuantumTape:
    """
    Converts a directed multigraph to the corresponding :class:`~.QuantumTape`.

    To account for the possibility of needing to perform mid-circuit measurements, if any operations
    follow a :class:`MeasureNode` operation on a given wire then these operations are mapped to a
    new wire.

    .. note::

        This function is designed for use as part of the circuit cutting workflow.
        Check out the :func:`qml.cut_circuit() <pennylane.cut_circuit>` transform for more details.

    Args:
        graph (nx.MultiDiGraph): directed multigraph to be converted to a tape

    Returns:
        QuantumTape: the quantum tape corresponding to the input graph

    **Example**

    Consider the following circuit:

    .. code-block:: python

        with qml.tape.QuantumTape() as tape:
            qml.RX(0.4, wires=0)
            qml.RY(0.5, wires=1)
            qml.CNOT(wires=[0, 1])
            qml.transforms.qcut.MeasureNode(wires=1)
            qml.transforms.qcut.PrepareNode(wires=1)
            qml.CNOT(wires=[1, 0])
            qml.expval(qml.PauliZ(0))

    This circuit contains operations that follow a :class:`~.MeasureNode`. These operations will
    subsequently act on wire ``2`` instead of wire ``1``:

    >>> graph = qml.transforms.qcut.tape_to_graph(tape)
    >>> tape = qml.transforms.qcut.graph_to_tape(graph)
    >>> print(tape.draw())
     0: ──RX(0.4)──────╭C───────────────╭X──┤ ⟨Z⟩
     1: ──RY(0.5)──────╰X──MeasureNode──│───┤
     2: ──PrepareNode───────────────────╰C──┤
    """

    wires = Wires.all_wires([n.wires for n in graph.nodes])

    ordered_ops = sorted(
        [(order, op) for op, order in graph.nodes(data="order")], key=lambda x: x[0]
    )
    wire_map = {w: w for w in wires}
    reverse_wire_map = {v: k for k, v in wire_map.items()}

    copy_ops = [copy.copy(op) for _, op in ordered_ops if not isinstance(op, MeasurementProcess)]
    copy_meas = [copy.copy(op) for _, op in ordered_ops if isinstance(op, MeasurementProcess)]
    observables = []

    with QuantumTape() as tape:
        for op in copy_ops:
            new_wires = Wires([wire_map[w] for w in op.wires])

            # TODO: find a better way to update operation wires
            op._wires = new_wires
            apply(op)

            if isinstance(op, MeasureNode):
                assert len(op.wires) == 1
                measured_wire = op.wires[0]

                new_wire = _find_new_wire(wires)
                wires += new_wire

                original_wire = reverse_wire_map[measured_wire]
                wire_map[original_wire] = new_wire
                reverse_wire_map[new_wire] = original_wire

        for meas in copy_meas:
            obs = meas.obs
            obs._wires = Wires([wire_map[w] for w in obs.wires])
            observables.append(obs)

        # We assume that each MeasurementProcess node in the graph contributes to a single
        # expectation value of an observable, given by the tensor product over the observables of
        # each MeasurementProcess.
        if len(observables) > 1:
            qml.expval(Tensor(*observables))
        elif len(observables) == 1:
            qml.expval(obs)

    return tape


def _get_measurements(
    group: Sequence[Operator], measurements: Sequence[MeasurementProcess]
) -> List[MeasurementProcess]:
    """Pairs each observable in ``group`` with the circuit ``measurements``.

    Only a single measurement of an expectation value is currently supported
    in ``measurements``.

    Args:
        group (Sequence[Operator]): a collection of observables
        measurements (Sequence[MeasurementProcess]): measurements from the circuit

    Returns:
        List[MeasurementProcess]: the expectation values of ``g @ obs``, where ``g`` is iterated
        over ``group`` and ``obs`` is the observable composing the single measurement
        in ``measurements``
    """
    if len(group) == 0:
        # This ensures the measurements of the original tape are carried over to the
        # following tape configurations in the absence of any MeasureNodes in the fragment
        return measurements

    n_measurements = len(measurements)
    if n_measurements > 1:
        raise ValueError(
            "The circuit cutting workflow only supports circuits with a single output "
            "measurement"
        )
    if n_measurements == 0:
        return [expval(g) for g in group]

    measurement = measurements[0]

    if measurement.return_type is not Expectation:
        raise ValueError(
            "The circuit cutting workflow only supports circuits with expectation "
            "value measurements"
        )

    obs = measurement.obs

    return [expval(copy.copy(obs) @ g) for g in group]


def _prep_zero_state(wire):
    qml.Identity(wire)


def _prep_one_state(wire):
    qml.PauliX(wire)


def _prep_plus_state(wire):
    qml.Hadamard(wire)


def _prep_iplus_state(wire):
    qml.Hadamard(wire)
    qml.S(wires=wire)


PREPARE_SETTINGS = [_prep_zero_state, _prep_one_state, _prep_plus_state, _prep_iplus_state]


def expand_fragment_tape(
    tape: QuantumTape,
) -> Tuple[List[QuantumTape], List[PrepareNode], List[MeasureNode]]:
    """
    Expands a fragment tape into a sequence of tapes for each configuration of the contained
    :class:`MeasureNode` and :class:`PrepareNode` operations.

    .. note::

        This function is designed for use as part of the circuit cutting workflow.
        Check out the :func:`qml.cut_circuit() <pennylane.cut_circuit>` transform for more details.

    Args:
        tape (QuantumTape): the fragment tape containing :class:`MeasureNode` and
            :class:`PrepareNode` operations to be expanded

    Returns:
        Tuple[List[QuantumTape], List[PrepareNode], List[MeasureNode]]: the
        tapes corresponding to each configuration and the order of preparation nodes and
        measurement nodes used in the expansion

    **Example**

    Consider the following circuit, which contains a :class:`~.MeasureNode` and
    :class:`~.PrepareNode` operation:

    .. code-block:: python

        with qml.tape.QuantumTape() as tape:
            qml.transforms.qcut.PrepareNode(wires=0)
            qml.RX(0.5, wires=0)
            qml.transforms.qcut.MeasureNode(wires=0)

    We can expand over the measurement and preparation nodes using:

    >>> tapes, prep, meas = qml.transforms.qcut.expand_fragment_tape(tape)
    >>> for t in tapes:
    ...     print(qml.drawer.tape_text(t, decimals=1))
    0: ──I──RX(0.5)─┤  <I>  <Z>
    0: ──I──RX(0.5)─┤  <X>
    0: ──I──RX(0.5)─┤  <Y>
    0: ──X──RX(0.5)─┤  <I>  <Z>
    0: ──X──RX(0.5)─┤  <X>
    0: ──X──RX(0.5)─┤  <Y>
    0: ──H──RX(0.5)─┤  <I>  <Z>
    0: ──H──RX(0.5)─┤  <X>
    0: ──H──RX(0.5)─┤  <Y>
    0: ──H──S──RX(0.5)─┤  <I>  <Z>
    0: ──H──S──RX(0.5)─┤  <X>
    0: ──H──S──RX(0.5)─┤  <Y>
    """
    prepare_nodes = [o for o in tape.operations if isinstance(o, PrepareNode)]
    measure_nodes = [o for o in tape.operations if isinstance(o, MeasureNode)]

    wire_map = {mn.wires[0]: i for i, mn in enumerate(measure_nodes)}

    n_meas = len(measure_nodes)
    if n_meas >= 1:
        measure_combinations = qml.grouping.partition_pauli_group(len(measure_nodes))
    else:
        measure_combinations = [[""]]

    tapes = []

    for prepare_settings in product(range(len(PREPARE_SETTINGS)), repeat=len(prepare_nodes)):
        for measure_group in measure_combinations:
            if n_meas >= 1:
                group = [
                    string_to_pauli_word(paulis, wire_map=wire_map) for paulis in measure_group
                ]
            else:
                group = []

            prepare_mapping = {
                n: PREPARE_SETTINGS[s] for n, s in zip(prepare_nodes, prepare_settings)
            }

            with QuantumTape() as tape_:
                for op in tape.operations:
                    if isinstance(op, PrepareNode):
                        w = op.wires[0]
                        prepare_mapping[op](w)
                    elif not isinstance(op, MeasureNode):
                        apply(op)

                with qml.tape.stop_recording():
                    measurements = _get_measurements(group, tape.measurements)
                for meas in measurements:
                    apply(meas)

                tapes.append(tape_)

    return tapes, prepare_nodes, measure_nodes


def _get_symbol(i):
    """Finds the i-th ASCII symbol. Works for lowercase and uppercase letters, allowing i up to
    51."""
    if i >= len(string.ascii_letters):
        raise ValueError(
            "Set the use_opt_einsum argument to True when applying more than "
            f"{len(string.ascii_letters)} wire cuts to a circuit"
        )
    return string.ascii_letters[i]


# pylint: disable=too-many-branches
def contract_tensors(
    tensors: Sequence,
    communication_graph: MultiDiGraph,
    prepare_nodes: Sequence[Sequence[PrepareNode]],
    measure_nodes: Sequence[Sequence[MeasureNode]],
    use_opt_einsum: bool = False,
):
    r"""Contract tensors according to the edges specified in the communication graph.

    .. note::

        This function is designed for use as part of the circuit cutting workflow.
        Check out the :func:`qml.cut_circuit() <pennylane.cut_circuit>` transform for more details.

    Consider the three tensors :math:`T^{(1)}`, :math:`T^{(2)}`, and :math:`T^{(3)}`, along with
    their contraction equation

    .. math::

        \sum_{ijklmn} T^{(1)}_{ij,km} T^{(2)}_{kl,in} T^{(3)}_{mn,jl}

    Each tensor is the result of the tomography of a circuit fragment and has some indices
    corresponding to state preparations (marked by the indices before the comma) and some indices
    corresponding to measurements (marked by the indices after the comma).

    An equivalent representation of the contraction equation is to use a directed multigraph known
    as the communication/quotient graph. In the communication graph, each tensor is assigned a node
    and edges are added between nodes to mark a contraction along an index. The communication graph
    resulting from the above contraction equation is a complete directed graph.

    In the communication graph provided by :func:`fragment_graph`, edges are composed of
    :class:`PrepareNode` and :class:`MeasureNode` pairs. To correctly map back to the contraction
    equation, we must keep track of the order of preparation and measurement indices in each tensor.
    This order is specified in the ``prepare_nodes`` and ``measure_nodes`` arguments.

    Args:
        tensors (Sequence): the tensors to be contracted
        communication_graph (nx.MultiDiGraph): the communication graph determining connectivity
            between the tensors
        prepare_nodes (Sequence[Sequence[PrepareNode]]): a sequence of size
            ``len(communication_graph.nodes)`` that determines the order of preparation indices in
            each tensor
        measure_nodes (Sequence[Sequence[MeasureNode]]): a sequence of size
            ``len(communication_graph.nodes)`` that determines the order of measurement indices in
            each tensor
        use_opt_einsum (bool): Determines whether to use the
            `opt_einsum <https://dgasmith.github.io/opt_einsum/>`__ package. This package is useful
            for faster tensor contractions of large networks but must be installed separately using,
            e.g., ``pip install opt_einsum``. Both settings for ``use_opt_einsum`` result in a
            differentiable contraction.

    Returns:
        float or tensor_like: the result of contracting the tensor network

    **Example**

    We first set up the tensors and their corresponding :class:`~.PrepareNode` and
    :class:`~.MeasureNode` orderings:

    .. code-block:: python

        from pennylane.transforms import qcut
        import networkx as nx
        import numpy as np

        tensors = [np.arange(4), np.arange(4, 8)]
        prep = [[], [qcut.PrepareNode(wires=0)]]
        meas = [[qcut.MeasureNode(wires=0)], []]

    The communication graph describing edges in the tensor network must also be constructed:

    .. code-block:: python

        graph = nx.MultiDiGraph([(0, 1, {"pair": (meas[0][0], prep[1][0])})])

    The network can then be contracted using:

    >>> qml.transforms.qcut.contract_tensors(tensors, graph, prep, meas)
    38
    """
    # pylint: disable=import-outside-toplevel
    if use_opt_einsum:
        try:
            from opt_einsum import contract, get_symbol
        except ImportError as e:
            raise ImportError(
                "The opt_einsum package is required when use_opt_einsum is set to "
                "True in the contract_tensors function. This package can be "
                "installed using:\npip install opt_einsum"
            ) from e
    else:
        contract = qml.math.einsum
        get_symbol = _get_symbol

    ctr = 0
    tensor_indxs = [""] * len(communication_graph.nodes)

    meas_map = {}

    for i, (node, prep) in enumerate(zip(communication_graph.nodes, prepare_nodes)):
        predecessors = communication_graph.pred[node]

        for p in prep:
            for _, pred_edges in predecessors.items():
                for pred_edge in pred_edges.values():
                    meas_op, prep_op = pred_edge["pair"]

                    if p.id is prep_op.id:
                        symb = get_symbol(ctr)
                        ctr += 1
                        tensor_indxs[i] += symb
                        meas_map[meas_op] = symb

    for i, (node, meas) in enumerate(zip(communication_graph.nodes, measure_nodes)):
        successors = communication_graph.succ[node]

        for m in meas:
            for _, succ_edges in successors.items():
                for succ_edge in succ_edges.values():
                    meas_op, _ = succ_edge["pair"]

                    if m.id is meas_op.id:
                        symb = meas_map[meas_op]
                        tensor_indxs[i] += symb

    eqn = ",".join(tensor_indxs)
    kwargs = {} if use_opt_einsum else {"like": tensors[0]}

    return contract(eqn, *tensors, **kwargs)


CHANGE_OF_BASIS = qml.math.array(
    [[1.0, 1.0, 0.0, 0.0], [-1.0, -1.0, 2.0, 0.0], [-1.0, -1.0, 0.0, 2.0], [1.0, -1.0, 0.0, 0.0]]
)


def _process_tensor(results, n_prep: int, n_meas: int):
    """Convert a flat slice of an individual circuit fragment's execution results into a tensor.

    This function performs the following steps:

    1. Reshapes ``results`` into the intermediate shape ``(4,) * n_prep + (4**n_meas,)``
    2. Shuffles the final axis to follow the standard product over measurement settings. E.g., for
      ``n_meas = 2`` the standard product is: II, IX, IY, IZ, XI, ..., ZY, ZZ while the input order
      will be the result of ``qml.grouping.partition_pauli_group(2)``, i.e., II, IZ, ZI, ZZ, ...,
      YY.
    3. Reshapes into the final target shape ``(4,) * (n_prep + n_meas)``
    4. Performs a change of basis for the preparation indices (the first ``n_prep`` indices) from
       the |0>, |1>, |+>, |+i> basis to the I, X, Y, Z basis using ``CHANGE_OF_BASIS``.

    Args:
        results (tensor_like): the input execution results
        n_prep (int): the number of preparation nodes in the corresponding circuit fragment
        n_meas (int): the number of measurement nodes in the corresponding circuit fragment

    Returns:
        tensor_like: the corresponding fragment tensor
    """
    n = n_prep + n_meas
    dim_meas = 4**n_meas

    # Step 1
    intermediate_shape = (4,) * n_prep + (dim_meas,)
    intermediate_tensor = qml.math.reshape(results, intermediate_shape)

    # Step 2
    grouped = qml.grouping.partition_pauli_group(n_meas)
    grouped_flat = [term for group in grouped for term in group]
    order = qml.math.argsort(grouped_flat)

    if qml.math.get_interface(intermediate_tensor) == "tensorflow":
        # TensorFlow does not support slicing
        intermediate_tensor = qml.math.gather(intermediate_tensor, order, axis=-1)
    else:
        sl = [slice(None)] * n_prep + [order]
        intermediate_tensor = intermediate_tensor[tuple(sl)]

    # Step 3
    final_shape = (4,) * n
    final_tensor = qml.math.reshape(intermediate_tensor, final_shape)

    # Step 4
    change_of_basis = qml.math.convert_like(CHANGE_OF_BASIS, intermediate_tensor)

    for i in range(n_prep):
        axes = [[1], [i]]
        final_tensor = qml.math.tensordot(change_of_basis, final_tensor, axes=axes)

    axes = list(reversed(range(n_prep))) + list(range(n_prep, n))

    # Use transpose to reorder indices. We must do this because tensordot returns a tensor whose
    # indices are ordered according to the uncontracted indices of the first tensor, followed
    # by the uncontracted indices of the second tensor. For example, calculating C_kj T_ij returns
    # a tensor T'_ki rather than T'_ik.
    final_tensor = qml.math.transpose(final_tensor, axes=axes)

    final_tensor *= qml.math.power(2, -(n_meas + n_prep) / 2)
    return final_tensor


def _to_tensors(
    results,
    prepare_nodes: Sequence[Sequence[PrepareNode]],
    measure_nodes: Sequence[Sequence[MeasureNode]],
) -> List:
    """Process a flat list of execution results from all circuit fragments into the corresponding
    tensors.

    This function slices ``results`` according to the expected size of fragment tensors derived from
    the ``prepare_nodes`` and ``measure_nodes`` and then passes onto ``_process_tensor`` for further
    transformation.

    Args:
        results (tensor_like): A collection of execution results, provided as a flat tensor,
            corresponding to the expansion of circuit fragments in the communication graph over
            measurement and preparation node configurations. These results are processed into
            tensors by this function.
        prepare_nodes (Sequence[Sequence[PrepareNode]]): a sequence whose length is equal to the
            number of circuit fragments, with each element used here to determine the number of
            preparation nodes in a given fragment
        measure_nodes (Sequence[Sequence[MeasureNode]]): a sequence whose length is equal to the
            number of circuit fragments, with each element used here to determine the number of
            measurement nodes in a given fragment

    Returns:
        List[tensor_like]: the tensors for each circuit fragment in the communication graph
    """
    ctr = 0
    tensors = []

    for p, m in zip(prepare_nodes, measure_nodes):
        n_prep = len(p)
        n_meas = len(m)
        n = n_prep + n_meas

        dim = 4**n
        results_slice = results[ctr : dim + ctr]

        tensors.append(_process_tensor(results_slice, n_prep, n_meas))

        ctr += dim

    if results.shape[0] != ctr:
        raise ValueError(f"The results argument should be a flat list of length {ctr}")

    return tensors


def qcut_processing_fn(
    results: Sequence[Sequence],
    communication_graph: MultiDiGraph,
    prepare_nodes: Sequence[Sequence[PrepareNode]],
    measure_nodes: Sequence[Sequence[MeasureNode]],
    use_opt_einsum: bool = False,
):
    """Processing function for the :func:`cut_circuit() <pennylane.cut_circuit>` transform.

    .. note::

        This function is designed for use as part of the circuit cutting workflow.
        Check out the :func:`qml.cut_circuit() <pennylane.cut_circuit>` transform for more details.

    Args:
        results (Sequence[Sequence]): A collection of execution results generated from the
            expansion of circuit fragments over measurement and preparation node configurations.
            These results are processed into tensors and then contracted.
        communication_graph (nx.MultiDiGraph): the communication graph determining connectivity
            between circuit fragments
        prepare_nodes (Sequence[Sequence[PrepareNode]]): a sequence of size
            ``len(communication_graph.nodes)`` that determines the order of preparation indices in
            each tensor
        measure_nodes (Sequence[Sequence[MeasureNode]]): a sequence of size
            ``len(communication_graph.nodes)`` that determines the order of measurement indices in
            each tensor
        use_opt_einsum (bool): Determines whether to use the
            `opt_einsum <https://dgasmith.github.io/opt_einsum/>`__ package. This package is useful
            for faster tensor contractions of large networks but must be installed separately using,
            e.g., ``pip install opt_einsum``. Both settings for ``use_opt_einsum`` result in a
            differentiable contraction.

    Returns:
        float or tensor_like: the output of the original uncut circuit arising from contracting
        the tensor network of circuit fragments
    """
    flat_results = qml.math.concatenate(results)

    tensors = _to_tensors(flat_results, prepare_nodes, measure_nodes)
    result = contract_tensors(
        tensors, communication_graph, prepare_nodes, measure_nodes, use_opt_einsum
    )
    return result


@batch_transform
def cut_circuit(
    tape: QuantumTape, use_opt_einsum: bool = False, device_wires: Optional[Wires] = None
) -> Tuple[Tuple[QuantumTape], Callable]:
    """
    Cut up a quantum circuit into smaller circuit fragments.

    Following the approach outlined in Theorem 2 of
    `Peng et al. <https://journals.aps.org/prl/abstract/10.1103/PhysRevLett.125.150504>`__,
    strategic placement of :class:`~.WireCut` operations can allow a quantum circuit to be split
    into disconnected circuit fragments. Each circuit fragment is then executed multiple times by
    varying the state preparations and measurements at incoming and outgoing cut locations,
    respectively, resulting in a process tensor describing the action of the fragment. The process
    tensors are then contracted to provide the result of the original uncut circuit.

    .. note::

        Only circuits that return a single expectation value are supported.

    Args:
        tape (QuantumTape): the tape of the full circuit to be cut
        use_opt_einsum (bool): Determines whether to use the
            `opt_einsum <https://dgasmith.github.io/opt_einsum/>`__ package. This package is useful
            for faster tensor contractions of large networks but must be installed separately using,
            e.g., ``pip install opt_einsum``. Both settings for ``use_opt_einsum`` result in a
            differentiable contraction.
        device_wires (Wires): wires of the device that the cut circuits are to be run on

    Returns:
        Tuple[Tuple[QuantumTape], Callable]: the tapes corresponding to the circuit fragments as a
        result of cutting and a post-processing function which combines the results via tensor
        contractions.

    **Example**

    The following :math:`3`-qubit circuit containins a :class:`~.WireCut` operation. When decorated
    with ``@qml.cut_circuit``, we can cut the circuit into two :math:`2`-qubit fragments:

    .. code-block:: python

        dev = qml.device("default.qubit", wires=2)

        @qml.cut_circuit
        @qml.qnode(dev)
        def circuit(x):
            qml.RX(x, wires=0)
            qml.RY(0.9, wires=1)
            qml.RX(0.3, wires=2)

            qml.CZ(wires=[0, 1])
            qml.RY(-0.4, wires=0)
<<<<<<< HEAD

            qml.WireCut(wires=1)

            qml.CZ(wires=[1, 2])

            return qml.expval(qml.grouping.string_to_pauli_word("ZZZ"))

=======

            qml.WireCut(wires=1)

            qml.CZ(wires=[1, 2])

            return qml.expval(qml.grouping.string_to_pauli_word("ZZZ"))

>>>>>>> 9a7b10c4
    Executing ``circuit`` will run multiple configurations of the :math:`2`-qubit fragments which
    are then postprocessed to give the result of the original circuit:

    >>> x = np.array(0.531, requires_grad=True)
    >>> circuit(0.531)
    0.47165198882111165

    Futhermore, the output of the cut circuit is also differentiable:

    >>> qml.grad(circuit)(x)
    -0.276982865449393

    .. UsageDetails::

        Manually placing :class:`~.WireCut` operations and decorating the QNode with the
        ``cut_circuit()`` batch transform is the suggested entrypoint into circuit cutting. However,
        advanced users also have the option to work directly with a :class:`~.QuantumTape` and
        manipulate the tape to perform circuit cutting using the below functionality:

        .. autosummary::
            :toctree:

            ~transforms.qcut.tape_to_graph
            ~transforms.qcut.replace_wire_cut_nodes
            ~transforms.qcut.fragment_graph
            ~transforms.qcut.graph_to_tape
            ~transforms.qcut.remap_tape_wires
            ~transforms.qcut.expand_fragment_tape
            ~transforms.qcut.qcut_processing_fn
            ~transforms.qcut.CutStrategy

        The following shows how these elementary steps are combined as part of the
        ``cut_circuit()`` transform.

        Consider the circuit below:
<<<<<<< HEAD

        .. code-block:: python

=======

        .. code-block:: python

>>>>>>> 9a7b10c4
            with qml.tape.QuantumTape() as tape:
                qml.RX(0.531, wires=0)
                qml.RY(0.9, wires=1)
                qml.RX(0.3, wires=2)

                qml.CZ(wires=[0, 1])
                qml.RY(-0.4, wires=0)

                qml.WireCut(wires=1)

                qml.CZ(wires=[1, 2])

                qml.expval(qml.grouping.string_to_pauli_word("ZZZ"))

        >>> print(tape.draw())
         0: ──RX(0.531)──╭C──RY(-0.4)──────╭┤ ⟨Z ⊗ Z ⊗ Z⟩
         1: ──RY(0.9)────╰Z──//────────╭C──├┤ ⟨Z ⊗ Z ⊗ Z⟩
         2: ──RX(0.3)──────────────────╰Z──╰┤ ⟨Z ⊗ Z ⊗ Z⟩

        To cut the circuit, we first convert it to its graph representation:

        >>> graph = qml.transforms.qcut.tape_to_graph(tape)

        .. figure:: ../../_static/qcut_graph.svg
            :align: center
            :width: 60%
            :target: javascript:void(0);

        Our next step is to remove the :class:`~.WireCut` nodes in the graph and replace with
        :class:`~.MeasureNode` and :class:`~.PrepareNode` pairs.

        >>> qml.transforms.qcut.replace_wire_cut_nodes(graph)

        The :class:`~.MeasureNode` and :class:`~.PrepareNode` pairs are placeholder operations that
        allow us to cut the circuit graph and then iterate over measurement and preparation
        configurations at cut locations. First, the :func:`~.fragment_graph` function pulls apart
        the graph into disconnected components as well as returning the
        `communication_graph <https://en.wikipedia.org/wiki/Quotient_graph>`__
        detailing the connectivity between the components.

        >>> fragments, communication_graph = qml.transforms.qcut.fragment_graph(graph)

        We now convert the ``fragments`` back to :class:`~.QuantumTape` objects

        >>> fragment_tapes = [qml.transforms.qcut.graph_to_tape(f) for f in fragments]

        The circuit fragments can now be visualized:

        >>> print(fragment_tapes[0].draw())
         0: ──RX(0.531)──╭C──RY(-0.4)─────┤ ⟨Z⟩
         1: ──RY(0.9)────╰Z──MeasureNode──┤

        >>> print(fragment_tapes[1].draw())
         2: ──RX(0.3)──────╭Z──╭┤ ⟨Z ⊗ Z⟩
         1: ──PrepareNode──╰C──╰┤ ⟨Z ⊗ Z⟩

        Additionally, we must remap the tape wires to match those available on our device.

        >>> dev = qml.device("default.qubit", wires=2)
        >>> fragment_tapes = [
        ...     qml.transforms.qcut.remap_tape_wires(t, dev.wires) for t in fragment_tapes
        ... ]

        Next, each circuit fragment is expanded over :class:`~.MeasureNode` and
        :class:`~.PrepareNode` configurations and a flat list of tapes is created:

        .. code-block::

            expanded = [qml.transforms.qcut.expand_fragment_tape(t) for t in fragment_tapes]

            configurations = []
            prepare_nodes = []
            measure_nodes = []
            for tapes, p, m in expanded:
                configurations.append(tapes)
                prepare_nodes.append(p)
                measure_nodes.append(m)

            tapes = tuple(tape for c in configurations for tape in c)

        Each configuration is drawn below:

        >>> for t in tapes:
        ...     print(t.draw())

        .. code-block::

             0: ──RX(0.531)──╭C──RY(-0.4)──╭┤ ⟨Z ⊗ I⟩ ╭┤ ⟨Z ⊗ Z⟩
             1: ──RY(0.9)────╰Z────────────╰┤ ⟨Z ⊗ I⟩ ╰┤ ⟨Z ⊗ Z⟩

             0: ──RX(0.531)──╭C──RY(-0.4)──╭┤ ⟨Z ⊗ X⟩
             1: ──RY(0.9)────╰Z────────────╰┤ ⟨Z ⊗ X⟩

             0: ──RX(0.531)──╭C──RY(-0.4)──╭┤ ⟨Z ⊗ Y⟩
             1: ──RY(0.9)────╰Z────────────╰┤ ⟨Z ⊗ Y⟩

             0: ──RX(0.3)──╭Z──╭┤ ⟨Z ⊗ Z⟩
             1: ──I────────╰C──╰┤ ⟨Z ⊗ Z⟩

             0: ──RX(0.3)──╭Z──╭┤ ⟨Z ⊗ Z⟩
             1: ──X────────╰C──╰┤ ⟨Z ⊗ Z⟩

             0: ──RX(0.3)──╭Z──╭┤ ⟨Z ⊗ Z⟩
             1: ──H────────╰C──╰┤ ⟨Z ⊗ Z⟩

             0: ──RX(0.3)─────╭Z──╭┤ ⟨Z ⊗ Z⟩
             1: ──H────────S──╰C──╰┤ ⟨Z ⊗ Z⟩

        The last step is to execute the tapes and postprocess the results using
        :func:`~.qcut_processing_fn`, which processes the results to the original full circuit
        output via a tensor network contraction

        >>> results = qml.execute(tapes, dev, gradient_fn=None)
        >>> qml.transforms.qcut.qcut_processing_fn(
        ...     results,
        ...     communication_graph,
        ...     prepare_nodes,
        ...     measure_nodes,
        ... )
        0.47165198882111165
    """
    if len(tape.measurements) != 1:
        raise ValueError(
            "The circuit cutting workflow only supports circuits with a single output "
            "measurement"
        )

    if not all(m.return_type is Expectation for m in tape.measurements):
        raise ValueError(
            "The circuit cutting workflow only supports circuits with expectation "
            "value measurements"
        )

    if use_opt_einsum:
        try:
            import opt_einsum  # pylint: disable=import-outside-toplevel,unused-import
        except ImportError as e:
            raise ImportError(
                "The opt_einsum package is required when use_opt_einsum is set to "
                "True in the cut_circuit function. This package can be "
                "installed using:\npip install opt_einsum"
            ) from e

    num_cut = len([op for op in tape.operations if isinstance(op, WireCut)])
    if num_cut == 0:
        raise ValueError("Cannot apply the circuit cutting workflow to a circuit without any cuts")

    g = tape_to_graph(tape)
    replace_wire_cut_nodes(g)
    fragments, communication_graph = fragment_graph(g)
    fragment_tapes = [graph_to_tape(f) for f in fragments]
    fragment_tapes = [remap_tape_wires(t, device_wires) for t in fragment_tapes]
    expanded = [expand_fragment_tape(t) for t in fragment_tapes]

    configurations = []
    prepare_nodes = []
    measure_nodes = []
    for tapes, p, m in expanded:
        configurations.append(tapes)
        prepare_nodes.append(p)
        measure_nodes.append(m)

    tapes = tuple(tape for c in configurations for tape in c)

    return tapes, partial(
        qcut_processing_fn,
        communication_graph=communication_graph,
        prepare_nodes=prepare_nodes,
        measure_nodes=measure_nodes,
        use_opt_einsum=use_opt_einsum,
    )


@cut_circuit.custom_qnode_wrapper
def qnode_execution_wrapper(self, qnode, targs, tkwargs):
    """Here, we overwrite the QNode execution wrapper in order
    to access the device wires."""

    tkwargs.setdefault("device_wires", qnode.device.wires)
    return self.default_qnode_wrapper(qnode, targs, tkwargs)


def remap_tape_wires(tape: QuantumTape, wires: Sequence) -> QuantumTape:
    """Map the wires of a tape to a new set of wires.

    Given an :math:`n`-wire ``tape``, this function returns a new :class:`~.QuantumTape` with
    operations and measurements acting on the first :math:`n` wires provided in the ``wires``
    argument. The input ``tape`` is left unmodified.

    .. note::

        This function is designed for use as part of the circuit cutting workflow.
        Check out the :func:`qml.cut_circuit() <pennylane.cut_circuit>` transform for more details.

    Args:
        tape (QuantumTape): the quantum tape whose wires should be remapped
        wires (Sequence): the new set of wires to map to

    Returns:
        QuantumTape: A remapped copy of the input tape

    Raises:
        ValueError: if the number of wires in ``tape`` exceeds ``len(wires)``

    **Example**

    Consider the following circuit that operates on wires ``[2, 3]``:

    .. code-block:: python

        with qml.tape.QuantumTape() as tape:
            qml.RX(0.5, wires=2)
            qml.RY(0.6, wires=3)
            qml.CNOT(wires=[2, 3])
            qml.expval(qml.PauliZ(2) @ qml.PauliZ(3))

    We can map from wires ``[2, 3]`` to ``[0, 1]`` using:

    >>> new_wires = [0, 1]
    >>> new_tape = qml.transforms.qcut.remap_tape_wires(tape, new_wires)
    >>> print(new_tape.draw())
     0: ──RX(0.5)──╭C──╭┤ ⟨Z ⊗ Z⟩
     1: ──RY(0.6)──╰X──╰┤ ⟨Z ⊗ Z⟩
    """
    if len(tape.wires) > len(wires):
        raise ValueError(
            f"Attempting to run a {len(tape.wires)}-wire circuit on a "
            f"{len(wires)}-wire device. Consider increasing the number of wires in "
            f"your device."
        )

    wire_map = dict(zip(tape.wires, wires))
    copy_ops = [copy.copy(op) for op in tape.operations]
    copy_meas = [copy.copy(op) for op in tape.measurements]

    with QuantumTape() as new_tape:
        for op in copy_ops:
            new_wires = Wires([wire_map[w] for w in op.wires])
            op._wires = new_wires
            apply(op)
        for meas in copy_meas:
            obs = meas.obs

            if isinstance(obs, Tensor):
                for obs in obs.obs:
                    new_wires = Wires([wire_map[w] for w in obs.wires])
                    obs._wires = new_wires
            else:
                new_wires = Wires([wire_map[w] for w in obs.wires])
                obs._wires = new_wires
            apply(meas)

    return new_tape


@dataclass()
class CutStrategy:
    """
    A circuit-cutting distribution policy for executing (large) circuits on available (comparably
    smaller) devices.

    .. note::

        This class is part of a work-in-progress feature to support automatic cut placement in the
        circuit cutting workflow. Currently only manual placement of cuts is supported,
        check out the :func:`qml.cut_circuit() <pennylane.cut_circuit>` transform for more details.

    Args:
        devices (Union[qml.Device, Sequence[qml.Device]]): Single, or Sequence of, device(s).
            Optional only when ``max_free_wires`` is provided.
        max_free_wires (int): Number of wires for the largest available device. Optional only when
            ``devices`` is provided where it defaults to the maximum number of wires among
            ``devices``.
        min_free_wires (int): Number of wires for the smallest available device, or, equivalently,
            the smallest max fragment-wire-size that the partitioning is allowed to explore.
            When provided, this parameter will be used to derive an upper-bound to the range of
            explored number of fragments.  Optional, defaults to ``max_free_wires``.
        num_fragments_probed (Union[int, Sequence[int]]): Single, or 2-Sequence of, number(s)
            specifying the potential (range of) number of fragments for the partitioner to attempt.
            Optional, defaults to probing all valid strategies derivable from the circuit and
            devices.
        max_free_gates (int): Maximum allowed circuit depth for the deepest available device.
            Optional, defaults to unlimited depth.
        min_free_gates (int): Maximum allowed circuit depth for the shallowest available device.
            Optional, defaults to ``max_free_gates``.
        imbalance_tolerance (float): The global maximum allowed imbalance for all partition trials.
            Optional, defaults to unlimited imbalance. Used only if there's a known hard balancing
            constraint on the partitioning problem.

    **Example**

    The following cut strategy specifies that a circuit should be cut into between
    ``2`` to ``5`` fragments, with each fragment having at most ``6`` wires and
    at least ``4`` wires:

    >>> cut_strategy = qml.transforms.CutStrategy(
    ...     max_free_wires=6,
    ...     min_free_wires=4,
    ...     num_fragments_probed=(2, 5),
    ... )

    """

    # pylint: disable=too-many-arguments, too-many-instance-attributes

    #: Initialization argument only, used to derive ``max_free_wires`` and ``min_free_wires``.
    devices: InitVar[Union[qml.Device, Sequence[qml.Device]]] = None

    #: Number of wires for the largest available device.
    max_free_wires: int = None
    #: Number of wires for the smallest available device.
    min_free_wires: int = None
    #: The potential (range of) number of fragments for the partitioner to attempt.
    num_fragments_probed: Union[int, Sequence[int]] = None
    #: Maximum allowed circuit depth for the deepest available device.
    max_free_gates: int = None
    #: Maximum allowed circuit depth for the shallowest available device.
    min_free_gates: int = None
    #: The global maximum allowed imbalance for all partition trials.
    imbalance_tolerance: float = None

    #: Class attribute, threshold for warning about too many fragments.
    HIGH_NUM_FRAGMENTS: ClassVar[int] = 20
    #: Class attribute, threshold for warning about too many partition attempts.
    HIGH_PARTITION_ATTEMPTS: ClassVar[int] = 20

    def __post_init__(
        self,
        devices,
    ):
        """Deriving cutting constraints from given devices and parameters."""

        self.max_free_wires = self.max_free_wires or self.min_free_wires
        if isinstance(self.num_fragments_probed, int):
            self.num_fragments_probed = [self.num_fragments_probed]
        if isinstance(self.num_fragments_probed, (list, tuple)):
            self.num_fragments_probed = sorted(self.num_fragments_probed)
            self.k_lower = self.num_fragments_probed[0]
            self.k_upper = self.num_fragments_probed[-1]
            if self.k_lower <= 0:
                raise ValueError("`num_fragments_probed` must be positive int(s)")
        else:
            self.k_lower, self.k_upper = None, None

        if devices is None and self.max_free_wires is None:
            raise ValueError("One of arguments `devices` and max_free_wires` must be provided.")

        if isinstance(devices, qml.Device):
            devices = (devices,)

        if devices is not None:
            if not isinstance(devices, Sequence) or any(
                (not isinstance(d, qml.Device) for d in devices)
            ):
                raise ValueError(
                    "Argument `devices` must be a list or tuple containing elements of type "
                    "`qml.Device`"
                )

            device_wire_sizes = [len(d.wires) for d in devices]

            self.max_free_wires = self.max_free_wires or max(device_wire_sizes)
            self.min_free_wires = self.min_free_wires or min(device_wire_sizes)

        if (self.imbalance_tolerance is not None) and not (
            isinstance(self.imbalance_tolerance, (float, int)) and self.imbalance_tolerance >= 0
        ):
            raise ValueError(
                "The overall `imbalance_tolerance` is expected to be a non-negative number, "
                f"got {type(self.imbalance_tolerance)} with value {self.imbalance_tolerance}."
            )

    def get_cut_kwargs(
        self,
        tape_dag: MultiDiGraph,
        max_wires_by_fragment: Sequence[int] = None,
        max_gates_by_fragment: Sequence[int] = None,
    ) -> List[Dict[str, Any]]:
        """Derive the complete set of arguments, based on a given circuit, for passing to a graph
        partitioner.

        Args:
            tape_dag (nx.MultiDiGraph): Graph representing a tape, typically the output of
                :func:`tape_to_graph`.
            max_wires_by_fragment (Sequence[int]): User-predetermined list of wire limits by
                fragment. If supplied, the number of fragments will be derived from it and
                exploration of other choices will not be made.
            max_gates_by_fragment (Sequence[int]): User-predetermined list of gate limits by
                fragment. If supplied, the number of fragments will be derived from it and
                exploration of other choices will not be made.

        Returns:
            List[Dict[str, Any]]: A list of minimal kwargs being passed to a graph
            partitioner method.

        **Example**

        Deriving kwargs for a given circuit and feeding them to a custom partitioner, along with
        extra parameters specified using ``extra_kwargs``:

        >>> cut_strategy = qcut.CutStrategy(devices=dev)
        >>> cut_kwargs = cut_strategy.get_cut_kwargs(tape_dag)
        >>> cut_trials = [
        ...     my_partition_fn(tape_dag, **kwargs, **extra_kwargs) for kwargs in cut_kwargs
        ... ]

        """
        tape_wires = set(w for _, _, w in tape_dag.edges.data("wire"))
        num_tape_wires = len(tape_wires)
        num_tape_gates = tape_dag.order()
        self._validate_input(max_wires_by_fragment, max_gates_by_fragment)

        probed_cuts = self._infer_probed_cuts(
            num_tape_wires=num_tape_wires,
            num_tape_gates=num_tape_gates,
            max_wires_by_fragment=max_wires_by_fragment,
            max_gates_by_fragment=max_gates_by_fragment,
        )

        return probed_cuts

    @staticmethod
    def _infer_imbalance(
        k, num_wires, num_gates, free_wires, free_gates, imbalance_tolerance=None
    ) -> float:
        """Helper function for determining best imbalance limit."""
        avg_fragment_wires = (num_wires - 1) // k + 1
        avg_fragment_gates = (num_gates - 1) // k + 1
        if free_wires < avg_fragment_wires:
            raise ValueError(
                "`free_wires` should be no less than the average number of wires per fragment. "
                f"Got {free_wires} >= {avg_fragment_wires} ."
            )
        if free_gates < avg_fragment_gates:
            raise ValueError(
                "`free_gates` should be no less than the average number of gates per fragment. "
                f"Got {free_gates} >= {avg_fragment_gates} ."
            )

        wire_imbalance = free_wires / avg_fragment_wires - 1
        gate_imbalance = free_gates / avg_fragment_gates - 1
        imbalance = min(gate_imbalance, wire_imbalance)
        if imbalance_tolerance is not None:
            imbalance = min(imbalance, imbalance_tolerance)

        return imbalance

    @staticmethod
    def _validate_input(
        max_wires_by_fragment,
        max_gates_by_fragment,
    ):
        """Helper parameter checker."""
        if max_wires_by_fragment is not None:
            if not isinstance(max_wires_by_fragment, (list, tuple)):
                raise ValueError(
                    "`max_wires_by_fragment` is expected to be a list or tuple, but got "
                    f"{type(max_gates_by_fragment)}."
                )
            if any(not (isinstance(i, int) and i > 0) for i in max_wires_by_fragment):
                raise ValueError(
                    "`max_wires_by_fragment` is expected to contain positive integers only."
                )
        if max_gates_by_fragment is not None:
            if not isinstance(max_gates_by_fragment, (list, tuple)):
                raise ValueError(
                    "`max_gates_by_fragment` is expected to be a list or tuple, but got "
                    f"{type(max_gates_by_fragment)}."
                )
            if any(not (isinstance(i, int) and i > 0) for i in max_gates_by_fragment):
                raise ValueError(
                    "`max_gates_by_fragment` is expected to contain positive integers only."
                )
        if max_wires_by_fragment is not None and max_gates_by_fragment is not None:
            if len(max_wires_by_fragment) != len(max_gates_by_fragment):
                raise ValueError(
                    "The lengths of `max_wires_by_fragment` and `max_gates_by_fragment` should be "
                    f"equal, but got {len(max_wires_by_fragment)} and {len(max_gates_by_fragment)}."
                )

    def _infer_probed_cuts(
        self,
        num_tape_wires,
        num_tape_gates,
        max_wires_by_fragment=None,
        max_gates_by_fragment=None,
    ) -> List[Dict[str, Any]]:
        """
        Helper function for deriving the minimal set of best default partitioning constraints
        for the graph partitioner.

        Args:
            num_tape_wires (int): Number of wires in the circuit tape to be partitioned.
            num_tape_gates (int): Number of gates in the circuit tape to be partitioned.
            max_wires_by_fragment (Sequence[int]): User-predetermined list of wire limits by
                fragment. If supplied, the number of fragments will be derived from it and
                exploration of other choices will not be made.
            max_gates_by_fragment (Sequence[int]): User-predetermined list of gate limits by
                fragment. If supplied, the number of fragments will be derived from it and
                exploration of other choices will not be made.

        Returns:
            List[Dict[str, Any]]: A list of minimal set of kwargs being passed to a graph
                partitioner method.
        """

        # Assumes unlimited width/depth if not supplied.
        max_free_wires = self.max_free_wires or num_tape_wires
        max_free_gates = self.max_free_gates or num_tape_gates

        # Assumes same number of wires/gates across all devices if min_free_* not provided.
        min_free_wires = self.min_free_wires or max_free_wires
        min_free_gates = self.min_free_gates or max_free_gates

        # The lower bound of k corresponds to executing each fragment on the largest available device.
        k_lb = 1 + max(
            (num_tape_wires - 1) // max_free_wires,  # wire limited
            (num_tape_gates - 1) // max_free_gates,  # gate limited
        )
        # The upper bound of k corresponds to executing each fragment on the smallest available device.
        k_ub = 1 + max(
            (num_tape_wires - 1) // min_free_wires,  # wire limited
            (num_tape_gates - 1) // min_free_gates,  # gate limited
        )

        # The global imbalance tolerance, if not given, defaults to a very loose upper bound:
        imbalance_tolerance = k_ub if self.imbalance_tolerance is None else self.imbalance_tolerance

        probed_cuts = []

        if max_gates_by_fragment is None and max_wires_by_fragment is None:

            # k_lower, when supplied by a user, can be higher than k_lb if the the desired k is known:
            k_lower = self.k_lower if self.k_lower is not None else k_lb
            # k_upper, when supplied by a user, can be higher than k_ub to encourage exploration:
            k_upper = self.k_upper if self.k_upper is not None else k_ub

            if k_lower < k_lb:
                warnings.warn(
                    f"The provided `k_lower={k_lower}` is less than the lowest allowed value, "
                    f"will override and set `k_lower={k_lb}`."
                )
                k_lower = k_lb

            if k_lower > self.HIGH_NUM_FRAGMENTS:
                warnings.warn(
                    f"The attempted number of fragments seems high with lower bound at {k_lower}."
                )

            # Prepare the list of ks to explore:
            ks = list(range(k_lower, k_upper + 1))

            if len(ks) > self.HIGH_PARTITION_ATTEMPTS:
                warnings.warn(f"The numer of partition attempts seems high ({len(ks)}).")
        else:
            # When the by-fragment wire and/or gate limits are supplied, derive k and imbalance and
            # return a single partition config.
            ks = [len(max_wires_by_fragment or max_gates_by_fragment)]

        for k in ks:
            imbalance = self._infer_imbalance(
                k,
                num_tape_wires,
                num_tape_gates,
                max_free_wires if max_wires_by_fragment is None else max(max_wires_by_fragment),
                max_free_gates if max_gates_by_fragment is None else max(max_gates_by_fragment),
                imbalance_tolerance,
            )
            cut_kwargs = {
                "num_fragments": k,
                "imbalance": imbalance,
            }
            if max_wires_by_fragment is not None:
                cut_kwargs["max_wires_by_fragment"] = max_wires_by_fragment
            if max_gates_by_fragment is not None:
                cut_kwargs["max_gates_by_fragment"] = max_gates_by_fragment

            probed_cuts.append(cut_kwargs)

        return probed_cuts<|MERGE_RESOLUTION|>--- conflicted
+++ resolved
@@ -989,7 +989,6 @@
 
             qml.CZ(wires=[0, 1])
             qml.RY(-0.4, wires=0)
-<<<<<<< HEAD
 
             qml.WireCut(wires=1)
 
@@ -997,15 +996,6 @@
 
             return qml.expval(qml.grouping.string_to_pauli_word("ZZZ"))
 
-=======
-
-            qml.WireCut(wires=1)
-
-            qml.CZ(wires=[1, 2])
-
-            return qml.expval(qml.grouping.string_to_pauli_word("ZZZ"))
-
->>>>>>> 9a7b10c4
     Executing ``circuit`` will run multiple configurations of the :math:`2`-qubit fragments which
     are then postprocessed to give the result of the original circuit:
 
@@ -1041,15 +1031,9 @@
         ``cut_circuit()`` transform.
 
         Consider the circuit below:
-<<<<<<< HEAD
 
         .. code-block:: python
 
-=======
-
-        .. code-block:: python
-
->>>>>>> 9a7b10c4
             with qml.tape.QuantumTape() as tape:
                 qml.RX(0.531, wires=0)
                 qml.RY(0.9, wires=1)
