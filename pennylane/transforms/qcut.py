# Copyright 2022 Xanadu Quantum Technologies Inc.
#
# Licensed under the Apache License, Version 2.0 (the "License");
# you may not use this file except in compliance with the License.
# You may obtain a copy of the License at
#
#     http://www.apache.org/licenses/LICENSE-2.0
#
# Unless required by applicable law or agreed to in writing, software
# distributed under the License is distributed on an "AS IS" BASIS,
# WITHOUT WARRANTIES OR CONDITIONS OF ANY KIND, either express or implied.
# See the License for the specific language governing permissions and
# limitations under the License.
"""
This module provides the circuit cutting functionality that allows large
circuits to be distributed across multiple devices.
"""
<<<<<<< HEAD

from functools import partial
from typing import Tuple, Union

from networkx import MultiDiGraph, weakly_connected_components
from pennylane import apply
=======
import string
from typing import Sequence, Tuple

from networkx import MultiDiGraph, weakly_connected_components

import pennylane as qml
>>>>>>> 1b2e2135
from pennylane.measure import MeasurementProcess
from pennylane.operation import Operation, Operator, Tensor
from pennylane.ops.qubit.non_parametric_ops import WireCut
from pennylane.tape import QuantumTape
from pennylane.wires import Wires


class MeasureNode(Operation):
    """Placeholder node for measurement operations"""

    num_wires = 1
    grad_method = None


class PrepareNode(Operation):
    """Placeholder node for state preparations"""

    num_wires = 1
    grad_method = None


SUB = str.maketrans("0123456789", "₀₁₂₃₄₅₆₇₈₉")


def replace_wire_cut_node(node: WireCut, graph: MultiDiGraph):
    """
    Replace a :class:`~.WireCut` node in the graph with a :class:`~.MeasureNode`
    and :class:`~.PrepareNode`.

    Args:
        node (WireCut): the  :class:`~.WireCut` node to be replaced with a :class:`~.MeasureNode`
            and :class:`~.PrepareNode`
        graph (MultiDiGraph): the graph containing the node to be replaced

    **Example**

    Consider the following circuit with a manually-placed wire cut:

    .. code-block:: python

        wire_cut = qml.WireCut(wires=0)

        with qml.tape.QuantumTape() as tape:
            qml.RX(0.4, wires=0)
            qml.apply(wire_cut)
            qml.RY(0.5, wires=0)
            qml.expval(qml.PauliZ(0))

    We can find the circuit graph and remove the wire cut node using:

    >>> graph = qml.transforms.tape_to_graph(tape)
    >>> qml.transforms.replace_wire_cut_node(wire_cut, graph)
    """
    predecessors = graph.pred[node]
    successors = graph.succ[node]

    predecessor_on_wire = {}
    for op, data in predecessors.items():
        for d in data.values():
            wire = d["wire"]
            predecessor_on_wire[wire] = op

    successor_on_wire = {}
    for op, data in successors.items():
        for d in data.values():
            wire = d["wire"]
            successor_on_wire[wire] = op

    order = graph.nodes[node]["order"]
    graph.remove_node(node)

    for wire in node.wires:
        predecessor = predecessor_on_wire.get(wire, None)
        successor = successor_on_wire.get(wire, None)

        meas = MeasureNode(wires=wire)
        prep = PrepareNode(wires=wire)

        # We are introducing a degeneracy in the order of the measure and prepare nodes
        # here but the order can be inferred as MeasureNode always precedes
        # the corresponding PrepareNode
        graph.add_node(meas, order=order)
        graph.add_node(prep, order=order)

        graph.add_edge(meas, prep, wire=wire)

        if predecessor is not None:
            graph.add_edge(predecessor, meas, wire=wire)
        if successor is not None:
            graph.add_edge(prep, successor, wire=wire)


def replace_wire_cut_nodes(graph: MultiDiGraph):
    """
    Replace each :class:`~.WireCut` node in the graph with a
    :class:`~.MeasureNode` and :class:`~.PrepareNode`.

    Args:
        graph (MultiDiGraph): The graph containing the :class:`~.WireCut` nodes
            to be replaced

    **Example**

    Consider the following circuit with manually-placed wire cuts:

    .. code-block:: python

        wire_cut_0 = qml.WireCut(wires=0)
        wire_cut_1 = qml.WireCut(wires=1)
        multi_wire_cut = qml.WireCut(wires=[0, 1])

        with qml.tape.QuantumTape() as tape:
            qml.RX(0.4, wires=0)
            qml.apply(wire_cut_0)
            qml.RY(0.5, wires=0)
            qml.apply(wire_cut_1)
            qml.CNOT(wires=[0, 1])
            qml.apply(multi_wire_cut)
            qml.RZ(0.6, wires=1)
            qml.expval(qml.PauliZ(0))

    We can find the circuit graph and remove all the wire cut nodes using:

    >>> graph = qml.transforms.tape_to_graph(tape)
    >>> qml.transforms.replace_wire_cut_nodes(graph)
    """
    for op in list(graph.nodes):
        if isinstance(op, WireCut):
            replace_wire_cut_node(op, graph)


def _add_operator_node(graph: MultiDiGraph, op: Operator, order: int, wire_latest_node: dict):
    """
    Helper function to add operators as nodes during tape to graph conversion.
    """
    graph.add_node(op, order=order)
    for wire in op.wires:
        if wire_latest_node[wire] is not None:
            parent_op = wire_latest_node[wire]
            graph.add_edge(parent_op, op, wire=wire)
        wire_latest_node[wire] = op


def tape_to_graph(tape: QuantumTape) -> MultiDiGraph:
    """
    Converts a quantum tape to a directed multigraph.

    Args:
        tape (QuantumTape): tape to be converted into a directed multigraph

    Returns:
        MultiDiGraph: a directed multigraph that captures the circuit structure
        of the input tape

    **Example**

    Consider the following tape:

    .. code-block:: python

        with qml.tape.QuantumTape() as tape:
            qml.RX(0.4, wires=0)
            qml.RY(0.9, wires=0)
            qml.CNOT(wires=[0, 1])
            qml.expval(qml.PauliZ(1))

    Its corresponding circuit graph can be found using

    >>> qml.transforms.tape_to_graph(tape)
    <networkx.classes.multidigraph.MultiDiGraph at 0x7fe41cbd7210>
    """
    graph = MultiDiGraph()

    wire_latest_node = {w: None for w in tape.wires}

    for order, op in enumerate(tape.operations):
        _add_operator_node(graph, op, order, wire_latest_node)

    order += 1  # pylint: disable=undefined-loop-variable
    for m in tape.measurements:
        obs = getattr(m, "obs", None)
        if obs is not None and isinstance(obs, Tensor):
            for o in obs.obs:
                m_ = MeasurementProcess(m.return_type, obs=o)

                _add_operator_node(graph, m_, order, wire_latest_node)

        else:
            _add_operator_node(graph, m, order, wire_latest_node)
            order += 1

    return graph


def fragment_graph(graph: MultiDiGraph) -> Tuple[Tuple[MultiDiGraph], MultiDiGraph]:
    """
    Fragments a graph into a collection of subgraphs as well as returning
    the communication/`quotient <https://en.wikipedia.org/wiki/Quotient_graph>`__
    graph. Each node of the communication graph represents a fragment and the edges

    denote the flow of qubits between fragments.

    Args:
        graph (MultiDiGraph): directed multigraph containing measure and prepare
            nodes at cut locations

    Returns:
        Tuple[Tuple[MultiDiGraph], MultiDiGraph]: the subgraphs of the cut graph
        and the communication graph.

    **Example**

    Consider the following circuit with manually-placed wire cuts:

    .. code-block:: python

        wire_cut_0 = qml.WireCut(wires=0)
        wire_cut_1 = qml.WireCut(wires=1)
        multi_wire_cut = qml.WireCut(wires=[0, 1])

        with qml.tape.QuantumTape() as tape:
            qml.RX(0.4, wires=0)
            qml.apply(wire_cut_0)
            qml.RY(0.5, wires=0)
            qml.apply(wire_cut_1)
            qml.CNOT(wires=[0, 1])
            qml.apply(multi_wire_cut)
            qml.RZ(0.6, wires=1)
            qml.expval(qml.PauliZ(0))

    We can find the corresponding graph, remove all the wire cut nodes, and
    find the subgraphs and communication graph by using:

    >>> graph = qml.transforms.tape_to_graph(tape)
    >>> qml.transforms.replace_wire_cut_nodes(graph)
    >>> qml.transforms.fragment_graph(graph)
    ((<networkx.classes.multidigraph.MultiDiGraph object at 0x7fb3b2311940>,
      <networkx.classes.multidigraph.MultiDiGraph object at 0x7fb3b2311c10>,
      <networkx.classes.multidigraph.MultiDiGraph object at 0x7fb3b23e2820>,
      <networkx.classes.multidigraph.MultiDiGraph object at 0x7fb3b23e27f0>),
     <networkx.classes.multidigraph.MultiDiGraph object at 0x7fb3b23e26a0>)
    """

    graph_copy = graph.copy()

    cut_edges = []

    for node1, node2, wire in graph.edges:
        if isinstance(node1, MeasureNode):
            assert isinstance(node2, PrepareNode)
            cut_edges.append((node1, node2, wire))
            graph_copy.remove_edge(node1, node2, key=wire)

    subgraph_nodes = weakly_connected_components(graph_copy)
    subgraphs = tuple(graph_copy.subgraph(n) for n in subgraph_nodes)

    communication_graph = MultiDiGraph()
    communication_graph.add_nodes_from(range(len(subgraphs)))

    for node1, node2, wire in cut_edges:
        for i, subgraph in enumerate(subgraphs):
            if subgraph.has_node(node1):
                start_fragment = i
            if subgraph.has_node(node2):
                end_fragment = i

        communication_graph.add_edge(start_fragment, end_fragment, pair=(node1, node2, wire))

    return subgraphs, communication_graph


<<<<<<< HEAD
def _subscripted(inp: Union[int, str], subscript: int) -> str:
    """Returns a subscripted version of ``inp`` with an integer
    subscript."""
    return str(inp) + str(subscript).translate(SUB)


def _find_new_wire(target, wires: Wires) -> int:
    """Finds a new wire label that is not in ``wires`` based
    upon a ``target`` label. Subscripts are used to find a
    unique new label."""
    if target not in wires:
        return target

    if isinstance(target, (int, str)):
        wire_func = partial(_subscripted, target)
    else:
        wire_func = lambda ctr: ctr - 1

    ctr = 1
    new_wire = wire_func(ctr)

    while new_wire in wires:
        ctr += 1
        new_wire = wire_func(ctr)
    return new_wire


def graph_to_tape(graph: MultiDiGraph) -> QuantumTape:
    """
    Converts a directed multigraph to the corresponding quantum tape. Each node
    in graph should have an order attribute specifying the topological order of
    the operations. This allows for the support of mid circuit measurements
    when speficied as `MeasureNode` within a  directed multigraph.

    .. note::

        This function is designed for use as part of the circuit cutting workflow.
        Check out the :doc:`transforms </code/qml_transforms>` page for more details.

    Args:
        graph (MultiDiGraph): directed multigraph to be converted to a tape

    Returns:
        QuantumTape: the quantum tape corresponding to the input graph

    **Example**

    Consider the following where ``graph`` contains a three pairs of :class:`~.MeasureNode` and
    :class:`~.PrepareNode` which divides the full circuit graph into five subgraphs.
    We can find the circuit fragments by using:

    .. code-block:: python

        >>> subgraphs, communication_graph = qml.transforms.fragment_graph(graph)
        >>> tapes = [qml.transforms.graph_to_tape(sg) for sg in subgraphs]
        >>> tapes
        [<QuantumTape: wires=[0], params=1>, <QuantumTape: wires=[0, 1], params=1>,
         <QuantumTape: wires=[1], params=1>, <QuantumTape: wires=[0], params=0>,
         <QuantumTape: wires=[1], params=0>]
    """
    wires = Wires.all_wires([n.wires for n in graph.nodes])

    ordered_ops = sorted(
        [(order, op) for op, order in graph.nodes(data="order")], key=lambda x: x[0]
    )
    wire_map = {w: w for w in wires}

    with QuantumTape() as tape: # pylint: disable=protected-access
        for _, op in ordered_ops:
            original_op_wires = op._wires
            new_wires = [wire_map[w] for w in op.wires]
            op._wires = Wires(new_wires)  # TODO: find a better way to update operation wires
            apply(op)
            op._wires = original_op_wires

            if isinstance(op, MeasureNode):
                assert len(op.wires) == 1
                measured_wire = op.wires[0]
                new_wire = _find_new_wire(measured_wire, wires)
                wires += new_wire
                wire_map[measured_wire] = new_wire

    return tape
=======
def _get_symbol(i):
    """Finds the i-th ASCII symbol. Works for lowercase and uppercase letters, allowing i up to
    51."""
    if i >= len(string.ascii_letters):
        raise ValueError(
            "Set the use_opt_einsum argument to True when applying more than "
            f"{len(string.ascii_letters)} wire cuts to a circuit"
        )
    return string.ascii_letters[i]


# pylint: disable=too-many-branches
def contract_tensors(
    tensors: Sequence,
    communication_graph: MultiDiGraph,
    prepare_nodes: Sequence[Sequence[PrepareNode]],
    measure_nodes: Sequence[Sequence[MeasureNode]],
    use_opt_einsum: bool = False,
):
    r"""Contract tensors according to the edges specified in the communication graph.

    .. note::

        This function is designed for use as part of the circuit cutting workflow. Check out the
        :doc:`transforms </code/qml_transforms>` page for more details.

    Consider the three tensors :math:`T^{(1)}`, :math:`T^{(2)}`, and :math:`T^{(3)}`, along with
    their contraction equation

    .. math::

        \sum_{ijklmn} T^{(1)}_{ij,km} T^{(2)}_{kl,in} T^{(3)}_{mn,jl}

    Each tensor is the result of the tomography of a circuit fragment and has some indices
    corresponding to state preparations (marked by the indices before the comma) and some indices
    corresponding to measurements (marked by the indices after the comma).

    An equivalent representation of the contraction equation is to use a directed multigraph known
    as the communication/quotient graph. In the communication graph, each tensor is assigned a node
    and edges are added between nodes to mark a contraction along an index. The communication graph
    resulting from the above contraction equation is a complete directed graph.

    In the communication graph provided by :func:`fragment_graph`, edges are composed of
    :class:`PrepareNode` and :class:`MeasureNode` pairs. To correctly map back to the contraction
    equation, we must keep track of the order of preparation and measurement indices in each tensor.
    This order is specified in the ``prepare_nodes`` and ``measure_nodes`` arguments.

    Args:
        tensors (Sequence): the tensors to be contracted
        communication_graph (MultiDiGraph): the communication graph determining connectivity between
            the tensors
        prepare_nodes (Sequence[Sequence[PrepareNode]]): a sequence of size
            ``len(communication_graph.nodes)`` that determines the order of preparation indices in
            each tensor
        measure_nodes (Sequence[Sequence[MeasureNode]]): a sequence of size
            ``len(communication_graph.nodes)`` that determines the order of measurement indices in
            each tensor
        use_opt_einsum (bool): Determines whether to use the
            `opt_einsum <https://dgasmith.github.io/opt_einsum/>`__ package. This package is useful
            for tensor contractions of large networks but must be installed separately using, e.g.,
            ``pip install opt_einsum``. Both settings for ``use_opt_einsum`` result in a
            differentiable contraction.

    Returns:
        float or array-like: the result of contracting the tensor network

    **Example**

    We first set up the tensors and their corresponding :class:`~.PrepareNode` and
    :class:`~.MeasureNode` orderings:

    .. code-block:: python

        from pennylane.transforms import qcut
        import networkx as nx
        import numpy as np

        tensors = [np.arange(4), np.arange(4, 8)]
        prep = [[], [qcut.PrepareNode(wires=0)]]
        meas = [[qcut.MeasureNode(wires=0)], []]

    The communication graph describing edges in the tensor network must also be constructed:

    .. code-block:: python

        graph = nx.MultiDiGraph([(0, 1, {"pair": (meas[0][0], prep[1][0])})])

    The network can then be contracted using:

    >>> qml.transforms.contract_tensors(tensors, graph, prep, meas)
    38
    """
    # pylint: disable=import-outside-toplevel
    if use_opt_einsum:
        try:
            from opt_einsum import contract, get_symbol
        except ImportError as e:
            raise ImportError(
                "The opt_einsum package is required when use_opt_einsum is set to "
                "True in the contract_tensors function. This package can be "
                "installed using:\npip install opt_einsum"
            ) from e
    else:
        contract = qml.math.einsum
        get_symbol = _get_symbol

    ctr = 0
    tensor_indxs = [""] * len(communication_graph.nodes)

    meas_map = {}

    for i, (node, prep) in enumerate(zip(communication_graph.nodes, prepare_nodes)):
        predecessors = communication_graph.pred[node]

        for p in prep:
            for _, pred_edges in predecessors.items():
                for pred_edge in pred_edges.values():
                    meas_op, prep_op = pred_edge["pair"]

                    if p is prep_op:
                        symb = get_symbol(ctr)
                        ctr += 1
                        tensor_indxs[i] += symb
                        meas_map[meas_op] = symb

    for i, (node, meas) in enumerate(zip(communication_graph.nodes, measure_nodes)):
        successors = communication_graph.succ[node]

        for m in meas:
            for _, succ_edges in successors.items():
                for succ_edge in succ_edges.values():
                    meas_op, _ = succ_edge["pair"]

                    if m is meas_op:
                        symb = meas_map[meas_op]
                        tensor_indxs[i] += symb

    eqn = ",".join(tensor_indxs)
    kwargs = {} if use_opt_einsum else {"like": tensors[0]}

    return contract(eqn, *tensors, **kwargs)
>>>>>>> 1b2e2135
<|MERGE_RESOLUTION|>--- conflicted
+++ resolved
@@ -15,21 +15,15 @@
 This module provides the circuit cutting functionality that allows large
 circuits to be distributed across multiple devices.
 """
-<<<<<<< HEAD
-
+
+import string
 from functools import partial
-from typing import Tuple, Union
+from typing import Sequence, Tuple, Union
 
 from networkx import MultiDiGraph, weakly_connected_components
 from pennylane import apply
-=======
-import string
-from typing import Sequence, Tuple
-
-from networkx import MultiDiGraph, weakly_connected_components
-
 import pennylane as qml
->>>>>>> 1b2e2135
+
 from pennylane.measure import MeasurementProcess
 from pennylane.operation import Operation, Operator, Tensor
 from pennylane.ops.qubit.non_parametric_ops import WireCut
@@ -301,7 +295,6 @@
     return subgraphs, communication_graph
 
 
-<<<<<<< HEAD
 def _subscripted(inp: Union[int, str], subscript: int) -> str:
     """Returns a subscripted version of ``inp`` with an integer
     subscript."""
@@ -385,7 +378,8 @@
                 wire_map[measured_wire] = new_wire
 
     return tape
-=======
+
+  
 def _get_symbol(i):
     """Finds the i-th ASCII symbol. Works for lowercase and uppercase letters, allowing i up to
     51."""
@@ -527,4 +521,5 @@
     kwargs = {} if use_opt_einsum else {"like": tensors[0]}
 
     return contract(eqn, *tensors, **kwargs)
->>>>>>> 1b2e2135
+
+  