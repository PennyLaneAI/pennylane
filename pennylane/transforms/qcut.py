--- conflicted
+++ resolved
@@ -18,21 +18,13 @@
 
 import copy
 import string
-<<<<<<< HEAD
+import uuid
 from functools import partial
-=======
-import uuid
->>>>>>> 193631e5
 from itertools import product
 from typing import List, Sequence, Tuple, Optional, Callable, Union
 
-<<<<<<< HEAD
-import pennylane as qml
+
 from .batch_transform import batch_transform
-from networkx import MultiDiGraph, weakly_connected_components
-
-=======
->>>>>>> 193631e5
 import pennylane as qml
 from networkx import MultiDiGraph, weakly_connected_components
 from pennylane import apply, expval
