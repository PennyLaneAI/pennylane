--- conflicted
+++ resolved
@@ -16,18 +16,12 @@
 circuits to be distributed across multiple devices.
 """
 import string
-from typing import Sequence, Tuple
-
-<<<<<<< HEAD
 import warnings
-from typing import List, Tuple, Dict, Any, Union
+from typing import Sequence, Tuple, List, Dict, Any, Union
 from dataclasses import dataclass
-from networkx import MultiDiGraph
-=======
+
 from networkx import MultiDiGraph, weakly_connected_components
-
 import pennylane as qml
->>>>>>> 4b6155a4
 from pennylane.measure import MeasurementProcess
 from pennylane.operation import Operation, Operator, Tensor
 from pennylane.ops.qubit.non_parametric_ops import WireCut
@@ -218,12 +212,231 @@
     return graph
 
 
-<<<<<<< HEAD
+def fragment_graph(graph: MultiDiGraph) -> Tuple[Tuple[MultiDiGraph], MultiDiGraph]:
+    """
+    Fragments a graph into a collection of subgraphs as well as returning
+    the communication/`quotient <https://en.wikipedia.org/wiki/Quotient_graph>`__
+    graph. Each node of the communication graph represents a fragment and the edges
+    denote the flow of qubits between fragments.
+
+    Args:
+        graph (MultiDiGraph): directed multigraph containing measure and prepare
+            nodes at cut locations
+
+    Returns:
+        Tuple[Tuple[MultiDiGraph], MultiDiGraph]: the subgraphs of the cut graph
+        and the communication graph.
+
+    **Example**
+
+    Consider the following circuit with manually-placed wire cuts:
+
+    .. code-block:: python
+
+        wire_cut_0 = qml.WireCut(wires=0)
+        wire_cut_1 = qml.WireCut(wires=1)
+        multi_wire_cut = qml.WireCut(wires=[0, 1])
+
+        with qml.tape.QuantumTape() as tape:
+            qml.RX(0.4, wires=0)
+            qml.apply(wire_cut_0)
+            qml.RY(0.5, wires=0)
+            qml.apply(wire_cut_1)
+            qml.CNOT(wires=[0, 1])
+            qml.apply(multi_wire_cut)
+            qml.RZ(0.6, wires=1)
+            qml.expval(qml.PauliZ(0))
+
+    We can find the corresponding graph, remove all the wire cut nodes, and
+    find the subgraphs and communication graph by using:
+
+    >>> graph = qml.transforms.tape_to_graph(tape)
+    >>> qml.transforms.replace_wire_cut_nodes(graph)
+    >>> qml.transforms.fragment_graph(graph)
+    ((<networkx.classes.multidigraph.MultiDiGraph object at 0x7fb3b2311940>,
+      <networkx.classes.multidigraph.MultiDiGraph object at 0x7fb3b2311c10>,
+      <networkx.classes.multidigraph.MultiDiGraph object at 0x7fb3b23e2820>,
+      <networkx.classes.multidigraph.MultiDiGraph object at 0x7fb3b23e27f0>),
+     <networkx.classes.multidigraph.MultiDiGraph object at 0x7fb3b23e26a0>)
+    """
+
+    graph_copy = graph.copy()
+
+    cut_edges = []
+
+    for node1, node2, wire in graph.edges:
+        if isinstance(node1, MeasureNode):
+            assert isinstance(node2, PrepareNode)
+            cut_edges.append((node1, node2, wire))
+            graph_copy.remove_edge(node1, node2, key=wire)
+
+    subgraph_nodes = weakly_connected_components(graph_copy)
+    subgraphs = tuple(graph_copy.subgraph(n) for n in subgraph_nodes)
+
+    communication_graph = MultiDiGraph()
+    communication_graph.add_nodes_from(range(len(subgraphs)))
+
+    for node1, node2, wire in cut_edges:
+        for i, subgraph in enumerate(subgraphs):
+            if subgraph.has_node(node1):
+                start_fragment = i
+            if subgraph.has_node(node2):
+                end_fragment = i
+
+        communication_graph.add_edge(start_fragment, end_fragment, pair=(node1, node2, wire))
+
+    return subgraphs, communication_graph
+
+
+def _get_symbol(i):
+    """Finds the i-th ASCII symbol. Works for lowercase and uppercase letters, allowing i up to
+    51."""
+    if i >= len(string.ascii_letters):
+        raise ValueError(
+            "Set the use_opt_einsum argument to True when applying more than "
+            f"{len(string.ascii_letters)} wire cuts to a circuit"
+        )
+    return string.ascii_letters[i]
+
+
+# pylint: disable=too-many-branches
+def contract_tensors(
+    tensors: Sequence,
+    communication_graph: MultiDiGraph,
+    prepare_nodes: Sequence[Sequence[PrepareNode]],
+    measure_nodes: Sequence[Sequence[MeasureNode]],
+    use_opt_einsum: bool = False,
+):
+    r"""Contract tensors according to the edges specified in the communication graph.
+
+    .. note::
+
+        This function is designed for use as part of the circuit cutting workflow. Check out the
+        :doc:`transforms </code/qml_transforms>` page for more details.
+
+    Consider the three tensors :math:`T^{(1)}`, :math:`T^{(2)}`, and :math:`T^{(3)}`, along with
+    their contraction equation
+
+    .. math::
+
+        \sum_{ijklmn} T^{(1)}_{ij,km} T^{(2)}_{kl,in} T^{(3)}_{mn,jl}
+
+    Each tensor is the result of the tomography of a circuit fragment and has some indices
+    corresponding to state preparations (marked by the indices before the comma) and some indices
+    corresponding to measurements (marked by the indices after the comma).
+
+    An equivalent representation of the contraction equation is to use a directed multigraph known
+    as the communication/quotient graph. In the communication graph, each tensor is assigned a node
+    and edges are added between nodes to mark a contraction along an index. The communication graph
+    resulting from the above contraction equation is a complete directed graph.
+
+    In the communication graph provided by :func:`fragment_graph`, edges are composed of
+    :class:`PrepareNode` and :class:`MeasureNode` pairs. To correctly map back to the contraction
+    equation, we must keep track of the order of preparation and measurement indices in each tensor.
+    This order is specified in the ``prepare_nodes`` and ``measure_nodes`` arguments.
+
+    Args:
+        tensors (Sequence): the tensors to be contracted
+        communication_graph (MultiDiGraph): the communication graph determining connectivity between
+            the tensors
+        prepare_nodes (Sequence[Sequence[PrepareNode]]): a sequence of size
+            ``len(communication_graph.nodes)`` that determines the order of preparation indices in
+            each tensor
+        measure_nodes (Sequence[Sequence[MeasureNode]]): a sequence of size
+            ``len(communication_graph.nodes)`` that determines the order of measurement indices in
+            each tensor
+        use_opt_einsum (bool): Determines whether to use the
+            `opt_einsum <https://dgasmith.github.io/opt_einsum/>`__ package. This package is useful
+            for tensor contractions of large networks but must be installed separately using, e.g.,
+            ``pip install opt_einsum``. Both settings for ``use_opt_einsum`` result in a
+            differentiable contraction.
+
+    Returns:
+        float or array-like: the result of contracting the tensor network
+
+    **Example**
+
+    We first set up the tensors and their corresponding :class:`~.PrepareNode` and
+    :class:`~.MeasureNode` orderings:
+
+    .. code-block:: python
+
+        from pennylane.transforms import qcut
+        import networkx as nx
+        import numpy as np
+
+        tensors = [np.arange(4), np.arange(4, 8)]
+        prep = [[], [qcut.PrepareNode(wires=0)]]
+        meas = [[qcut.MeasureNode(wires=0)], []]
+
+    The communication graph describing edges in the tensor network must also be constructed:
+
+    .. code-block:: python
+
+        graph = nx.MultiDiGraph([(0, 1, {"pair": (meas[0][0], prep[1][0])})])
+
+    The network can then be contracted using:
+
+    >>> qml.transforms.contract_tensors(tensors, graph, prep, meas)
+    38
+    """
+    # pylint: disable=import-outside-toplevel
+    if use_opt_einsum:
+        try:
+            from opt_einsum import contract, get_symbol
+        except ImportError as e:
+            raise ImportError(
+                "The opt_einsum package is required when use_opt_einsum is set to "
+                "True in the contract_tensors function. This package can be "
+                "installed using:\npip install opt_einsum"
+            ) from e
+    else:
+        contract = qml.math.einsum
+        get_symbol = _get_symbol
+
+    ctr = 0
+    tensor_indxs = [""] * len(communication_graph.nodes)
+
+    meas_map = {}
+
+    for i, (node, prep) in enumerate(zip(communication_graph.nodes, prepare_nodes)):
+        predecessors = communication_graph.pred[node]
+
+        for p in prep:
+            for _, pred_edges in predecessors.items():
+                for pred_edge in pred_edges.values():
+                    meas_op, prep_op = pred_edge["pair"]
+
+                    if p is prep_op:
+                        symb = get_symbol(ctr)
+                        ctr += 1
+                        tensor_indxs[i] += symb
+                        meas_map[meas_op] = symb
+
+    for i, (node, meas) in enumerate(zip(communication_graph.nodes, measure_nodes)):
+        successors = communication_graph.succ[node]
+
+        for m in meas:
+            for _, succ_edges in successors.items():
+                for succ_edge in succ_edges.values():
+                    meas_op, _ = succ_edge["pair"]
+
+                    if m is meas_op:
+                        symb = meas_map[meas_op]
+                        tensor_indxs[i] += symb
+
+    eqn = ",".join(tensor_indxs)
+    kwargs = {} if use_opt_einsum else {"like": tensors[0]}
+
+    return contract(eqn, *tensors, **kwargs)
+
+
 @dataclass(frozen=True)
 class CutConfig:
     """
     Container wrapping partitioning parameters for passing to the automatic cutter.
     """
+
     # pylint: disable=too-many-arguments
 
     k: int
@@ -464,223 +677,4 @@
     @property
     def fragment_wires(self):
         """Property: dict of number of wires by fragment {fragment_id: wire_size}"""
-        return {k: len(self.collect_wires(gates)) for k, gates in self.fragments.items()}
-=======
-def fragment_graph(graph: MultiDiGraph) -> Tuple[Tuple[MultiDiGraph], MultiDiGraph]:
-    """
-    Fragments a graph into a collection of subgraphs as well as returning
-    the communication/`quotient <https://en.wikipedia.org/wiki/Quotient_graph>`__
-    graph. Each node of the communication graph represents a fragment and the edges
-    denote the flow of qubits between fragments.
-
-    Args:
-        graph (MultiDiGraph): directed multigraph containing measure and prepare
-            nodes at cut locations
-
-    Returns:
-        Tuple[Tuple[MultiDiGraph], MultiDiGraph]: the subgraphs of the cut graph
-        and the communication graph.
-
-    **Example**
-
-    Consider the following circuit with manually-placed wire cuts:
-
-    .. code-block:: python
-
-        wire_cut_0 = qml.WireCut(wires=0)
-        wire_cut_1 = qml.WireCut(wires=1)
-        multi_wire_cut = qml.WireCut(wires=[0, 1])
-
-        with qml.tape.QuantumTape() as tape:
-            qml.RX(0.4, wires=0)
-            qml.apply(wire_cut_0)
-            qml.RY(0.5, wires=0)
-            qml.apply(wire_cut_1)
-            qml.CNOT(wires=[0, 1])
-            qml.apply(multi_wire_cut)
-            qml.RZ(0.6, wires=1)
-            qml.expval(qml.PauliZ(0))
-
-    We can find the corresponding graph, remove all the wire cut nodes, and
-    find the subgraphs and communication graph by using:
-
-    >>> graph = qml.transforms.tape_to_graph(tape)
-    >>> qml.transforms.replace_wire_cut_nodes(graph)
-    >>> qml.transforms.fragment_graph(graph)
-    ((<networkx.classes.multidigraph.MultiDiGraph object at 0x7fb3b2311940>,
-      <networkx.classes.multidigraph.MultiDiGraph object at 0x7fb3b2311c10>,
-      <networkx.classes.multidigraph.MultiDiGraph object at 0x7fb3b23e2820>,
-      <networkx.classes.multidigraph.MultiDiGraph object at 0x7fb3b23e27f0>),
-     <networkx.classes.multidigraph.MultiDiGraph object at 0x7fb3b23e26a0>)
-    """
-
-    graph_copy = graph.copy()
-
-    cut_edges = []
-
-    for node1, node2, wire in graph.edges:
-        if isinstance(node1, MeasureNode):
-            assert isinstance(node2, PrepareNode)
-            cut_edges.append((node1, node2, wire))
-            graph_copy.remove_edge(node1, node2, key=wire)
-
-    subgraph_nodes = weakly_connected_components(graph_copy)
-    subgraphs = tuple(graph_copy.subgraph(n) for n in subgraph_nodes)
-
-    communication_graph = MultiDiGraph()
-    communication_graph.add_nodes_from(range(len(subgraphs)))
-
-    for node1, node2, wire in cut_edges:
-        for i, subgraph in enumerate(subgraphs):
-            if subgraph.has_node(node1):
-                start_fragment = i
-            if subgraph.has_node(node2):
-                end_fragment = i
-
-        communication_graph.add_edge(start_fragment, end_fragment, pair=(node1, node2, wire))
-
-    return subgraphs, communication_graph
-
-
-def _get_symbol(i):
-    """Finds the i-th ASCII symbol. Works for lowercase and uppercase letters, allowing i up to
-    51."""
-    if i >= len(string.ascii_letters):
-        raise ValueError(
-            "Set the use_opt_einsum argument to True when applying more than "
-            f"{len(string.ascii_letters)} wire cuts to a circuit"
-        )
-    return string.ascii_letters[i]
-
-
-# pylint: disable=too-many-branches
-def contract_tensors(
-    tensors: Sequence,
-    communication_graph: MultiDiGraph,
-    prepare_nodes: Sequence[Sequence[PrepareNode]],
-    measure_nodes: Sequence[Sequence[MeasureNode]],
-    use_opt_einsum: bool = False,
-):
-    r"""Contract tensors according to the edges specified in the communication graph.
-
-    .. note::
-
-        This function is designed for use as part of the circuit cutting workflow. Check out the
-        :doc:`transforms </code/qml_transforms>` page for more details.
-
-    Consider the three tensors :math:`T^{(1)}`, :math:`T^{(2)}`, and :math:`T^{(3)}`, along with
-    their contraction equation
-
-    .. math::
-
-        \sum_{ijklmn} T^{(1)}_{ij,km} T^{(2)}_{kl,in} T^{(3)}_{mn,jl}
-
-    Each tensor is the result of the tomography of a circuit fragment and has some indices
-    corresponding to state preparations (marked by the indices before the comma) and some indices
-    corresponding to measurements (marked by the indices after the comma).
-
-    An equivalent representation of the contraction equation is to use a directed multigraph known
-    as the communication/quotient graph. In the communication graph, each tensor is assigned a node
-    and edges are added between nodes to mark a contraction along an index. The communication graph
-    resulting from the above contraction equation is a complete directed graph.
-
-    In the communication graph provided by :func:`fragment_graph`, edges are composed of
-    :class:`PrepareNode` and :class:`MeasureNode` pairs. To correctly map back to the contraction
-    equation, we must keep track of the order of preparation and measurement indices in each tensor.
-    This order is specified in the ``prepare_nodes`` and ``measure_nodes`` arguments.
-
-    Args:
-        tensors (Sequence): the tensors to be contracted
-        communication_graph (MultiDiGraph): the communication graph determining connectivity between
-            the tensors
-        prepare_nodes (Sequence[Sequence[PrepareNode]]): a sequence of size
-            ``len(communication_graph.nodes)`` that determines the order of preparation indices in
-            each tensor
-        measure_nodes (Sequence[Sequence[MeasureNode]]): a sequence of size
-            ``len(communication_graph.nodes)`` that determines the order of measurement indices in
-            each tensor
-        use_opt_einsum (bool): Determines whether to use the
-            `opt_einsum <https://dgasmith.github.io/opt_einsum/>`__ package. This package is useful
-            for tensor contractions of large networks but must be installed separately using, e.g.,
-            ``pip install opt_einsum``. Both settings for ``use_opt_einsum`` result in a
-            differentiable contraction.
-
-    Returns:
-        float or array-like: the result of contracting the tensor network
-
-    **Example**
-
-    We first set up the tensors and their corresponding :class:`~.PrepareNode` and
-    :class:`~.MeasureNode` orderings:
-
-    .. code-block:: python
-
-        from pennylane.transforms import qcut
-        import networkx as nx
-        import numpy as np
-
-        tensors = [np.arange(4), np.arange(4, 8)]
-        prep = [[], [qcut.PrepareNode(wires=0)]]
-        meas = [[qcut.MeasureNode(wires=0)], []]
-
-    The communication graph describing edges in the tensor network must also be constructed:
-
-    .. code-block:: python
-
-        graph = nx.MultiDiGraph([(0, 1, {"pair": (meas[0][0], prep[1][0])})])
-
-    The network can then be contracted using:
-
-    >>> qml.transforms.contract_tensors(tensors, graph, prep, meas)
-    38
-    """
-    # pylint: disable=import-outside-toplevel
-    if use_opt_einsum:
-        try:
-            from opt_einsum import contract, get_symbol
-        except ImportError as e:
-            raise ImportError(
-                "The opt_einsum package is required when use_opt_einsum is set to "
-                "True in the contract_tensors function. This package can be "
-                "installed using:\npip install opt_einsum"
-            ) from e
-    else:
-        contract = qml.math.einsum
-        get_symbol = _get_symbol
-
-    ctr = 0
-    tensor_indxs = [""] * len(communication_graph.nodes)
-
-    meas_map = {}
-
-    for i, (node, prep) in enumerate(zip(communication_graph.nodes, prepare_nodes)):
-        predecessors = communication_graph.pred[node]
-
-        for p in prep:
-            for _, pred_edges in predecessors.items():
-                for pred_edge in pred_edges.values():
-                    meas_op, prep_op = pred_edge["pair"]
-
-                    if p is prep_op:
-                        symb = get_symbol(ctr)
-                        ctr += 1
-                        tensor_indxs[i] += symb
-                        meas_map[meas_op] = symb
-
-    for i, (node, meas) in enumerate(zip(communication_graph.nodes, measure_nodes)):
-        successors = communication_graph.succ[node]
-
-        for m in meas:
-            for _, succ_edges in successors.items():
-                for succ_edge in succ_edges.values():
-                    meas_op, _ = succ_edge["pair"]
-
-                    if m is meas_op:
-                        symb = meas_map[meas_op]
-                        tensor_indxs[i] += symb
-
-    eqn = ",".join(tensor_indxs)
-    kwargs = {} if use_opt_einsum else {"like": tensors[0]}
-
-    return contract(eqn, *tensors, **kwargs)
->>>>>>> 4b6155a4
+        return {k: len(self.collect_wires(gates)) for k, gates in self.fragments.items()}