--- conflicted
+++ resolved
@@ -685,7 +685,169 @@
     return contract(eqn, *tensors, **kwargs)
 
 
-<<<<<<< HEAD
+CHANGE_OF_BASIS = qml.math.array(
+    [[1.0, 1.0, 0.0, 0.0], [-1.0, -1.0, 2.0, 0.0], [-1.0, -1.0, 0.0, 2.0], [1.0, -1.0, 0.0, 0.0]]
+)
+
+
+def _process_tensor(results, n_prep: int, n_meas: int):
+    """Convert a flat slice of an individual circuit fragment's execution results into a tensor.
+
+    This function performs the following steps:
+
+    1. Reshapes ``results`` into the intermediate shape ``(4,) * n_prep + (4**n_meas,)``
+    2. Shuffles the final axis to follow the standard product over measurement settings. E.g., for
+      ``n_meas = 2`` the standard product is: II, IX, IY, IZ, XI, ..., ZY, ZZ while the input order
+      will be the result of ``qml.grouping.partition_pauli_group(2)``, i.e., II, IZ, ZI, ZZ, ...,
+      YY.
+    3. Reshapes into the final target shape ``(4,) * (n_prep + n_meas)``
+    4. Performs a change of basis for the preparation indices (the first ``n_prep`` indices) from
+       the |0>, |1>, |+>, |+i> basis to the I, X, Y, Z basis using ``CHANGE_OF_BASIS``.
+
+    Args:
+        results (tensor_like): the input execution results
+        n_prep (int): the number of preparation nodes in the corresponding circuit fragment
+        n_meas (int): the number of measurement nodes in the corresponding circuit fragment
+
+    Returns:
+        tensor_like: the corresponding fragment tensor
+    """
+    n = n_prep + n_meas
+    dim_meas = 4**n_meas
+
+    # Step 1
+    intermediate_shape = (4,) * n_prep + (dim_meas,)
+    intermediate_tensor = qml.math.reshape(results, intermediate_shape)
+
+    # Step 2
+    grouped = qml.grouping.partition_pauli_group(n_meas)
+    grouped_flat = [term for group in grouped for term in group]
+    order = qml.math.argsort(grouped_flat)
+
+    if qml.math.get_interface(intermediate_tensor) == "tensorflow":
+        # TensorFlow does not support slicing
+        intermediate_tensor = qml.math.gather(intermediate_tensor, order, axis=-1)
+    else:
+        sl = [slice(None)] * n_prep + [order]
+        intermediate_tensor = intermediate_tensor[tuple(sl)]
+
+    # Step 3
+    final_shape = (4,) * n
+    final_tensor = qml.math.reshape(intermediate_tensor, final_shape)
+
+    # Step 4
+    change_of_basis = qml.math.convert_like(CHANGE_OF_BASIS, intermediate_tensor)
+
+    for i in range(n_prep):
+        axes = [[1], [i]]
+        final_tensor = qml.math.tensordot(change_of_basis, final_tensor, axes=axes)
+
+    axes = list(reversed(range(n_prep))) + list(range(n_prep, n))
+
+    # Use transpose to reorder indices. We must do this because tensordot returns a tensor whose
+    # indices are ordered according to the uncontracted indices of the first tensor, followed
+    # by the uncontracted indices of the second tensor. For example, calculating C_kj T_ij returns
+    # a tensor T'_ki rather than T'_ik.
+    final_tensor = qml.math.transpose(final_tensor, axes=axes)
+
+    final_tensor *= qml.math.power(2, -(n_meas + n_prep) / 2)
+    return final_tensor
+
+
+def _to_tensors(
+    results,
+    prepare_nodes: Sequence[Sequence[PrepareNode]],
+    measure_nodes: Sequence[Sequence[MeasureNode]],
+) -> List:
+    """Process a flat list of execution results from all circuit fragments into the corresponding
+    tensors.
+
+    This function slices ``results`` according to the expected size of fragment tensors derived from
+    the ``prepare_nodes`` and ``measure_nodes`` and then passes onto ``_process_tensor`` for further
+    transformation.
+
+    Args:
+        results (tensor_like): A collection of execution results, provided as a flat tensor,
+            corresponding to the expansion of circuit fragments in the communication graph over
+            measurement and preparation node configurations. These results are processed into
+            tensors by this function.
+        prepare_nodes (Sequence[Sequence[PrepareNode]]): a sequence whose length is equal to the
+            number of circuit fragments, with each element used here to determine the number of
+            preparation nodes in a given fragment
+        measure_nodes (Sequence[Sequence[MeasureNode]]): a sequence whose length is equal to the
+            number of circuit fragments, with each element used here to determine the number of
+            measurement nodes in a given fragment
+
+    Returns:
+        List[tensor_like]: the tensors for each circuit fragment in the communication graph
+    """
+    ctr = 0
+    tensors = []
+
+    for p, m in zip(prepare_nodes, measure_nodes):
+        n_prep = len(p)
+        n_meas = len(m)
+        n = n_prep + n_meas
+
+        dim = 4**n
+        results_slice = results[ctr : dim + ctr]
+
+        tensors.append(_process_tensor(results_slice, n_prep, n_meas))
+
+        ctr += dim
+
+    if len(results) != ctr:
+        raise ValueError(f"The results argument should be a flat list of length {ctr}")
+
+    return tensors
+
+
+def qcut_processing_fn(
+    results: Sequence[Sequence],
+    communication_graph: MultiDiGraph,
+    prepare_nodes: Sequence[Sequence[PrepareNode]],
+    measure_nodes: Sequence[Sequence[MeasureNode]],
+    use_opt_einsum: bool = False,
+):
+    """Processing function for the :func:`cut_circuit` transform.
+
+    .. note::
+
+        This function is designed for use as part of the circuit cutting workflow. Check out the
+        :doc:`transforms </code/qml_transforms>` page for more details.
+
+    Args:
+        results (Sequence[Sequence]): A collection of execution results corresponding to the
+            expansion of circuit fragments in the ``communication_graph`` over measurement and
+            preparation node configurations. These results are processed into tensors and then
+            contracted.
+        communication_graph (MultiDiGraph): the communication graph determining connectivity between
+            circuit fragments
+        prepare_nodes (Sequence[Sequence[PrepareNode]]): a sequence of size
+            ``len(communication_graph.nodes)`` that determines the order of preparation indices in
+            each tensor
+        measure_nodes (Sequence[Sequence[MeasureNode]]): a sequence of size
+            ``len(communication_graph.nodes)`` that determines the order of measurement indices in
+            each tensor
+        use_opt_einsum (bool): Determines whether to use the
+            `opt_einsum <https://dgasmith.github.io/opt_einsum/>`__ package. This package is useful
+            for faster tensor contractions of large networks but must be installed separately using,
+            e.g., ``pip install opt_einsum``. Both settings for ``use_opt_einsum`` result in a
+            differentiable contraction.
+
+    Returns:
+        float or tensor_like: the output of the original uncut circuit arising from contracting
+        the tensor network of circuit fragments
+    """
+    flat_results = qml.math.concatenate(results)
+
+    tensors = _to_tensors(flat_results, prepare_nodes, measure_nodes)
+    result = contract_tensors(
+        tensors, communication_graph, prepare_nodes, measure_nodes, use_opt_einsum
+    )
+    return result
+
+
 @dataclass()
 class CutStrategy:
     """
@@ -1010,167 +1172,4 @@
 
             probed_cuts.append(cut_kwargs)
 
-        return probed_cuts
-=======
-CHANGE_OF_BASIS = qml.math.array(
-    [[1.0, 1.0, 0.0, 0.0], [-1.0, -1.0, 2.0, 0.0], [-1.0, -1.0, 0.0, 2.0], [1.0, -1.0, 0.0, 0.0]]
-)
-
-
-def _process_tensor(results, n_prep: int, n_meas: int):
-    """Convert a flat slice of an individual circuit fragment's execution results into a tensor.
-
-    This function performs the following steps:
-
-    1. Reshapes ``results`` into the intermediate shape ``(4,) * n_prep + (4**n_meas,)``
-    2. Shuffles the final axis to follow the standard product over measurement settings. E.g., for
-      ``n_meas = 2`` the standard product is: II, IX, IY, IZ, XI, ..., ZY, ZZ while the input order
-      will be the result of ``qml.grouping.partition_pauli_group(2)``, i.e., II, IZ, ZI, ZZ, ...,
-      YY.
-    3. Reshapes into the final target shape ``(4,) * (n_prep + n_meas)``
-    4. Performs a change of basis for the preparation indices (the first ``n_prep`` indices) from
-       the |0>, |1>, |+>, |+i> basis to the I, X, Y, Z basis using ``CHANGE_OF_BASIS``.
-
-    Args:
-        results (tensor_like): the input execution results
-        n_prep (int): the number of preparation nodes in the corresponding circuit fragment
-        n_meas (int): the number of measurement nodes in the corresponding circuit fragment
-
-    Returns:
-        tensor_like: the corresponding fragment tensor
-    """
-    n = n_prep + n_meas
-    dim_meas = 4**n_meas
-
-    # Step 1
-    intermediate_shape = (4,) * n_prep + (dim_meas,)
-    intermediate_tensor = qml.math.reshape(results, intermediate_shape)
-
-    # Step 2
-    grouped = qml.grouping.partition_pauli_group(n_meas)
-    grouped_flat = [term for group in grouped for term in group]
-    order = qml.math.argsort(grouped_flat)
-
-    if qml.math.get_interface(intermediate_tensor) == "tensorflow":
-        # TensorFlow does not support slicing
-        intermediate_tensor = qml.math.gather(intermediate_tensor, order, axis=-1)
-    else:
-        sl = [slice(None)] * n_prep + [order]
-        intermediate_tensor = intermediate_tensor[tuple(sl)]
-
-    # Step 3
-    final_shape = (4,) * n
-    final_tensor = qml.math.reshape(intermediate_tensor, final_shape)
-
-    # Step 4
-    change_of_basis = qml.math.convert_like(CHANGE_OF_BASIS, intermediate_tensor)
-
-    for i in range(n_prep):
-        axes = [[1], [i]]
-        final_tensor = qml.math.tensordot(change_of_basis, final_tensor, axes=axes)
-
-    axes = list(reversed(range(n_prep))) + list(range(n_prep, n))
-
-    # Use transpose to reorder indices. We must do this because tensordot returns a tensor whose
-    # indices are ordered according to the uncontracted indices of the first tensor, followed
-    # by the uncontracted indices of the second tensor. For example, calculating C_kj T_ij returns
-    # a tensor T'_ki rather than T'_ik.
-    final_tensor = qml.math.transpose(final_tensor, axes=axes)
-
-    final_tensor *= qml.math.power(2, -(n_meas + n_prep) / 2)
-    return final_tensor
-
-
-def _to_tensors(
-    results,
-    prepare_nodes: Sequence[Sequence[PrepareNode]],
-    measure_nodes: Sequence[Sequence[MeasureNode]],
-) -> List:
-    """Process a flat list of execution results from all circuit fragments into the corresponding
-    tensors.
-
-    This function slices ``results`` according to the expected size of fragment tensors derived from
-    the ``prepare_nodes`` and ``measure_nodes`` and then passes onto ``_process_tensor`` for further
-    transformation.
-
-    Args:
-        results (tensor_like): A collection of execution results, provided as a flat tensor,
-            corresponding to the expansion of circuit fragments in the communication graph over
-            measurement and preparation node configurations. These results are processed into
-            tensors by this function.
-        prepare_nodes (Sequence[Sequence[PrepareNode]]): a sequence whose length is equal to the
-            number of circuit fragments, with each element used here to determine the number of
-            preparation nodes in a given fragment
-        measure_nodes (Sequence[Sequence[MeasureNode]]): a sequence whose length is equal to the
-            number of circuit fragments, with each element used here to determine the number of
-            measurement nodes in a given fragment
-
-    Returns:
-        List[tensor_like]: the tensors for each circuit fragment in the communication graph
-    """
-    ctr = 0
-    tensors = []
-
-    for p, m in zip(prepare_nodes, measure_nodes):
-        n_prep = len(p)
-        n_meas = len(m)
-        n = n_prep + n_meas
-
-        dim = 4**n
-        results_slice = results[ctr : dim + ctr]
-
-        tensors.append(_process_tensor(results_slice, n_prep, n_meas))
-
-        ctr += dim
-
-    if len(results) != ctr:
-        raise ValueError(f"The results argument should be a flat list of length {ctr}")
-
-    return tensors
-
-
-def qcut_processing_fn(
-    results: Sequence[Sequence],
-    communication_graph: MultiDiGraph,
-    prepare_nodes: Sequence[Sequence[PrepareNode]],
-    measure_nodes: Sequence[Sequence[MeasureNode]],
-    use_opt_einsum: bool = False,
-):
-    """Processing function for the :func:`cut_circuit` transform.
-
-    .. note::
-
-        This function is designed for use as part of the circuit cutting workflow. Check out the
-        :doc:`transforms </code/qml_transforms>` page for more details.
-
-    Args:
-        results (Sequence[Sequence]): A collection of execution results corresponding to the
-            expansion of circuit fragments in the ``communication_graph`` over measurement and
-            preparation node configurations. These results are processed into tensors and then
-            contracted.
-        communication_graph (MultiDiGraph): the communication graph determining connectivity between
-            circuit fragments
-        prepare_nodes (Sequence[Sequence[PrepareNode]]): a sequence of size
-            ``len(communication_graph.nodes)`` that determines the order of preparation indices in
-            each tensor
-        measure_nodes (Sequence[Sequence[MeasureNode]]): a sequence of size
-            ``len(communication_graph.nodes)`` that determines the order of measurement indices in
-            each tensor
-        use_opt_einsum (bool): Determines whether to use the
-            `opt_einsum <https://dgasmith.github.io/opt_einsum/>`__ package. This package is useful
-            for faster tensor contractions of large networks but must be installed separately using,
-            e.g., ``pip install opt_einsum``. Both settings for ``use_opt_einsum`` result in a
-            differentiable contraction.
-
-    Returns:
-        float or tensor_like: the output of the original uncut circuit arising from contracting
-        the tensor network of circuit fragments
-    """
-    flat_results = qml.math.concatenate(results)
-
-    tensors = _to_tensors(flat_results, prepare_nodes, measure_nodes)
-    result = contract_tensors(
-        tensors, communication_graph, prepare_nodes, measure_nodes, use_opt_einsum
-    )
-    return result
->>>>>>> 1fdbcb56
+        return probed_cuts