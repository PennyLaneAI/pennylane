# Copyright 2022 Xanadu Quantum Technologies Inc.
#
# Licensed under the Apache License, Version 2.0 (the "License");
# you may not use this file except in compliance with the License.
# You may obtain a copy of the License at
#
#     http://www.apache.org/licenses/LICENSE-2.0
#
# Unless required by applicable law or agreed to in writing, software
# distributed under the License is distributed on an "AS IS" BASIS,
# WITHOUT WARRANTIES OR CONDITIONS OF ANY KIND, either express or implied.
# See the License for the specific language governing permissions and
# limitations under the License.
"""
This module provides the circuit cutting functionality that allows large
circuits to be distributed across multiple devices.
"""
<<<<<<< HEAD
import string
from typing import Sequence

from networkx import MultiDiGraph

import pennylane as qml
=======
from typing import Tuple

from networkx import MultiDiGraph, weakly_connected_components
>>>>>>> c6d5cc4d
from pennylane.measure import MeasurementProcess
from pennylane.operation import Operation, Operator, Tensor
from pennylane.ops.qubit.non_parametric_ops import WireCut
from pennylane.tape import QuantumTape


class MeasureNode(Operation):
    """Placeholder node for measurement operations"""

    num_wires = 1
    grad_method = None


class PrepareNode(Operation):
    """Placeholder node for state preparations"""

    num_wires = 1
    grad_method = None


def replace_wire_cut_node(node: WireCut, graph: MultiDiGraph):
    """
    Replace a :class:`~.WireCut` node in the graph with a :class:`~.MeasureNode`
    and :class:`~.PrepareNode`.

    Args:
        node (WireCut): the  :class:`~.WireCut` node to be replaced with a :class:`~.MeasureNode`
            and :class:`~.PrepareNode`
        graph (MultiDiGraph): the graph containing the node to be replaced

    **Example**

    Consider the following circuit with a manually-placed wire cut:

    .. code-block:: python

        wire_cut = qml.WireCut(wires=0)

        with qml.tape.QuantumTape() as tape:
            qml.RX(0.4, wires=0)
            qml.apply(wire_cut)
            qml.RY(0.5, wires=0)
            qml.expval(qml.PauliZ(0))

    We can find the circuit graph and remove the wire cut node using:

    >>> graph = qml.transforms.tape_to_graph(tape)
    >>> qml.transforms.replace_wire_cut_node(wire_cut, graph)
    """
    predecessors = graph.pred[node]
    successors = graph.succ[node]

    predecessor_on_wire = {}
    for op, data in predecessors.items():
        for d in data.values():
            wire = d["wire"]
            predecessor_on_wire[wire] = op

    successor_on_wire = {}
    for op, data in successors.items():
        for d in data.values():
            wire = d["wire"]
            successor_on_wire[wire] = op

    order = graph.nodes[node]["order"]
    graph.remove_node(node)

    for wire in node.wires:
        predecessor = predecessor_on_wire.get(wire, None)
        successor = successor_on_wire.get(wire, None)

        meas = MeasureNode(wires=wire)
        prep = PrepareNode(wires=wire)

        # We are introducing a degeneracy in the order of the measure and prepare nodes
        # here but the order can be inferred as MeasureNode always precedes
        # the corresponding PrepareNode
        graph.add_node(meas, order=order)
        graph.add_node(prep, order=order)

        graph.add_edge(meas, prep, wire=wire)

        if predecessor is not None:
            graph.add_edge(predecessor, meas, wire=wire)
        if successor is not None:
            graph.add_edge(prep, successor, wire=wire)


def replace_wire_cut_nodes(graph: MultiDiGraph):
    """
    Replace each :class:`~.WireCut` node in the graph with a
    :class:`~.MeasureNode` and :class:`~.PrepareNode`.

    Args:
        graph (MultiDiGraph): The graph containing the :class:`~.WireCut` nodes
            to be replaced

    **Example**

    Consider the following circuit with manually-placed wire cuts:

    .. code-block:: python

        wire_cut_0 = qml.WireCut(wires=0)
        wire_cut_1 = qml.WireCut(wires=1)
        multi_wire_cut = qml.WireCut(wires=[0, 1])

        with qml.tape.QuantumTape() as tape:
            qml.RX(0.4, wires=0)
            qml.apply(wire_cut_0)
            qml.RY(0.5, wires=0)
            qml.apply(wire_cut_1)
            qml.CNOT(wires=[0, 1])
            qml.apply(multi_wire_cut)
            qml.RZ(0.6, wires=1)
            qml.expval(qml.PauliZ(0))

    We can find the circuit graph and remove all the wire cut nodes using:

    >>> graph = qml.transforms.tape_to_graph(tape)
    >>> qml.transforms.replace_wire_cut_nodes(graph)
    """
    for op in list(graph.nodes):
        if isinstance(op, WireCut):
            replace_wire_cut_node(op, graph)


def _add_operator_node(graph: MultiDiGraph, op: Operator, order: int, wire_latest_node: dict):
    """
    Helper function to add operators as nodes during tape to graph conversion.
    """
    graph.add_node(op, order=order)
    for wire in op.wires:
        if wire_latest_node[wire] is not None:
            parent_op = wire_latest_node[wire]
            graph.add_edge(parent_op, op, wire=wire)
        wire_latest_node[wire] = op


def tape_to_graph(tape: QuantumTape) -> MultiDiGraph:
    """
    Converts a quantum tape to a directed multigraph.

    Args:
        tape (QuantumTape): tape to be converted into a directed multigraph

    Returns:
        MultiDiGraph: a directed multigraph that captures the circuit structure
        of the input tape

    **Example**

    Consider the following tape:

    .. code-block:: python

        with qml.tape.QuantumTape() as tape:
            qml.RX(0.4, wires=0)
            qml.RY(0.9, wires=0)
            qml.CNOT(wires=[0, 1])
            qml.expval(qml.PauliZ(1))

    Its corresponding circuit graph can be found using

    >>> qml.transforms.tape_to_graph(tape)
    <networkx.classes.multidigraph.MultiDiGraph at 0x7fe41cbd7210>
    """
    graph = MultiDiGraph()

    wire_latest_node = {w: None for w in tape.wires}

    for order, op in enumerate(tape.operations):
        _add_operator_node(graph, op, order, wire_latest_node)

    order += 1  # pylint: disable=undefined-loop-variable
    for m in tape.measurements:
        obs = getattr(m, "obs", None)
        if obs is not None and isinstance(obs, Tensor):
            for o in obs.obs:
                m_ = MeasurementProcess(m.return_type, obs=o)

                _add_operator_node(graph, m_, order, wire_latest_node)

        else:
            _add_operator_node(graph, m, order, wire_latest_node)
            order += 1

    return graph


<<<<<<< HEAD
def _get_symbol(i):
    """Finds the i-th ASCII symbol. Works for lowercase and uppercase letters, allowing i up to
    51."""
    if i >= len(string.ascii_letters):
        raise ValueError(
            "Set the use_opt_einsum argument to True when applying more than "
            f"{len(string.ascii_letters)} wire cuts to a circuit"
        )
    return string.ascii_letters[i]


# pylint: disable=too-many-branches
def contract_tensors(
    tensors: Sequence,
    communication_graph: MultiDiGraph,
    prepare_nodes: Sequence[Sequence[PrepareNode]],
    measure_nodes: Sequence[Sequence[MeasureNode]],
    use_opt_einsum: bool = False,
):
    r"""Contract tensors according to the edges specified in the communication graph.

    .. note::

        This function is designed for use as part of the circuit cutting workflow. Check out the
        :doc:`transforms </code/qml_transforms>` page for more details.

    Consider the three tensors :math:`T^{(1)}`, :math:`T^{(2)}`, and :math:`T^{(3)}`, along with
    their contraction equation

    .. math::

        \sum_{ijklmn} T^{(1)}_{ij,km} T^{(2)}_{kl,in} T^{(3)}_{mn,jl}

    Each tensor is the result of the tomography of a circuit fragment and has some indices
    corresponding to state preparations (marked by the indices before the comma) and some indices
    corresponding to measurements (marked by the indices after the comma).

    An equivalent representation of the contraction equation is to use a directed multigraph known
    as the communication/quotient graph. In the communication graph, each tensor is assigned a node
    and edges are added between nodes to mark a contraction along an index. The communication graph
    resulting from the above contraction equation is a complete directed graph.

    In the communication graph provided by :func:`fragment_graph`, edges are composed of
    :class:`PrepareNode` and :class:`MeasureNode` pairs. To correctly map back to the contraction
    equation, we must keep track of the order of preparation and measurement indices in each tensor.
    This order is specified in the ``prepare_nodes`` and ``measure_nodes`` arguments.

    Args:
        tensors (Sequence): the tensors to be contracted
        communication_graph (MultiDiGraph): the communication graph determining connectivity between
            the tensors
        prepare_nodes (Sequence[Sequence[PrepareNode]]): a sequence of size
            ``len(communication_graph.nodes)`` that determines the order of preparation indices in
            each tensor
        measure_nodes (Sequence[Sequence[MeasureNode]]): a sequence of size
            ``len(communication_graph.nodes)`` that determines the order of measurement indices in
            each tensor
        use_opt_einsum (bool): Determines whether to use the
            [opt_einsum](https://dgasmith.github.io/opt_einsum/) package. This package is useful for
            tensor contractions of large networks but must be installed separately using, e.g.,
            ``pip install opt_einsum``. Both settings for ``use_opt_einsum`` result in a
            differentiable contraction.

    Returns:
        float or array-like: the result of contracting the tensor network

    **Example**

    We first set up the tensors and their corresponding :class:`~.PrepareNode` and
    :class`~.MeasureNode` orderings:

    .. code-block:: python

        from pennylane.transforms import qcut
        import networkx as nx
        import numpy as np

        tensors = [np.arange(4), np.arange(4, 8)]
        prep = [[], [qcut.PrepareNode(wires=0)]]
        meas = [[qcut.MeasureNode(wires=0)], []]

    The communication graph describing edges in the tensor network must also be constructed:

    .. code-block:: python

        graph = nx.MultiDiGraph([(0, 1, {"pair": (meas[0][0], prep[1][0])})])

    The network can then be contracted using:

    >>> qml.transforms.contract_tensors(tensors, graph, prep, meas)
    38
    """
    # pylint: disable=import-outside-toplevel
    if use_opt_einsum:
        try:
            from opt_einsum import contract, get_symbol
        except ImportError as e:
            raise ImportError(
                "The opt_einsum package is required when use_opt_einsum is set to "
                "True in the contract_tensors function. This package can be "
                "installed using:\npip install opt_einsum"
            ) from e
    else:
        contract = qml.math.einsum
        get_symbol = _get_symbol

    ctr = 0
    tensor_indxs = [""] * len(communication_graph.nodes)

    meas_map = {}

    for i, (node, prep) in enumerate(zip(communication_graph.nodes, prepare_nodes)):
        predecessors = communication_graph.pred[node]

        for p in prep:
            for _, pred_edges in predecessors.items():
                for pred_edge in pred_edges.values():
                    meas_op, prep_op = pred_edge["pair"]

                    if p is prep_op:
                        symb = get_symbol(ctr)
                        ctr += 1
                        tensor_indxs[i] += symb
                        meas_map[meas_op] = symb

    for i, (node, meas) in enumerate(zip(communication_graph.nodes, measure_nodes)):
        successors = communication_graph.succ[node]

        for m in meas:
            for _, succ_edges in successors.items():
                for succ_edge in succ_edges.values():
                    meas_op, _ = succ_edge["pair"]

                    if m is meas_op:
                        symb = meas_map[meas_op]
                        tensor_indxs[i] += symb

    eqn = ",".join(tensor_indxs)
    kwargs = {} if use_opt_einsum else {"like": tensors[0]}

    return contract(eqn, *tensors, **kwargs)
=======
def fragment_graph(graph: MultiDiGraph) -> Tuple[Tuple[MultiDiGraph], MultiDiGraph]:
    """
    Fragments a graph into a collection of subgraphs as well as returning
    the communication/`quotient <https://en.wikipedia.org/wiki/Quotient_graph>`__
    graph. Each node of the communication graph represents a fragment and the edges
    denote the flow of qubits between fragments.

    Args:
        graph (MultiDiGraph): directed multigraph containing measure and prepare
            nodes at cut locations

    Returns:
        Tuple[Tuple[MultiDiGraph], MultiDiGraph]: the subgraphs of the cut graph
        and the communication graph.

    **Example**

    Consider the following circuit with manually-placed wire cuts:

    .. code-block:: python

        wire_cut_0 = qml.WireCut(wires=0)
        wire_cut_1 = qml.WireCut(wires=1)
        multi_wire_cut = qml.WireCut(wires=[0, 1])

        with qml.tape.QuantumTape() as tape:
            qml.RX(0.4, wires=0)
            qml.apply(wire_cut_0)
            qml.RY(0.5, wires=0)
            qml.apply(wire_cut_1)
            qml.CNOT(wires=[0, 1])
            qml.apply(multi_wire_cut)
            qml.RZ(0.6, wires=1)
            qml.expval(qml.PauliZ(0))

    We can find the corresponding graph, remove all the wire cut nodes, and
    find the subgraphs and communication graph by using:

    >>> graph = qml.transforms.tape_to_graph(tape)
    >>> qml.transforms.replace_wire_cut_nodes(graph)
    >>> qml.transforms.fragment_graph(graph)
    ((<networkx.classes.multidigraph.MultiDiGraph object at 0x7fb3b2311940>,
      <networkx.classes.multidigraph.MultiDiGraph object at 0x7fb3b2311c10>,
      <networkx.classes.multidigraph.MultiDiGraph object at 0x7fb3b23e2820>,
      <networkx.classes.multidigraph.MultiDiGraph object at 0x7fb3b23e27f0>),
     <networkx.classes.multidigraph.MultiDiGraph object at 0x7fb3b23e26a0>)
    """

    graph_copy = graph.copy()

    cut_edges = []

    for node1, node2, wire in graph.edges:
        if isinstance(node1, MeasureNode):
            assert isinstance(node2, PrepareNode)
            cut_edges.append((node1, node2, wire))
            graph_copy.remove_edge(node1, node2, key=wire)

    subgraph_nodes = weakly_connected_components(graph_copy)
    subgraphs = tuple(graph_copy.subgraph(n) for n in subgraph_nodes)

    communication_graph = MultiDiGraph()
    communication_graph.add_nodes_from(range(len(subgraphs)))

    for node1, node2, wire in cut_edges:
        for i, subgraph in enumerate(subgraphs):
            if subgraph.has_node(node1):
                start_fragment = i
            if subgraph.has_node(node2):
                end_fragment = i

        communication_graph.add_edge(start_fragment, end_fragment, pair=(node1, node2, wire))

    return subgraphs, communication_graph
>>>>>>> c6d5cc4d
<|MERGE_RESOLUTION|>--- conflicted
+++ resolved
@@ -15,18 +15,14 @@
 This module provides the circuit cutting functionality that allows large
 circuits to be distributed across multiple devices.
 """
-<<<<<<< HEAD
 import string
-from typing import Sequence
-
-from networkx import MultiDiGraph
 
 import pennylane as qml
-=======
-from typing import Tuple
+
+from typing import Sequence, Tuple
 
 from networkx import MultiDiGraph, weakly_connected_components
->>>>>>> c6d5cc4d
+
 from pennylane.measure import MeasurementProcess
 from pennylane.operation import Operation, Operator, Tensor
 from pennylane.ops.qubit.non_parametric_ops import WireCut
@@ -217,7 +213,82 @@
     return graph
 
 
-<<<<<<< HEAD
+def fragment_graph(graph: MultiDiGraph) -> Tuple[Tuple[MultiDiGraph], MultiDiGraph]:
+    """
+    Fragments a graph into a collection of subgraphs as well as returning
+    the communication/`quotient <https://en.wikipedia.org/wiki/Quotient_graph>`__
+    graph. Each node of the communication graph represents a fragment and the edges
+    denote the flow of qubits between fragments.
+
+    Args:
+        graph (MultiDiGraph): directed multigraph containing measure and prepare
+            nodes at cut locations
+
+    Returns:
+        Tuple[Tuple[MultiDiGraph], MultiDiGraph]: the subgraphs of the cut graph
+        and the communication graph.
+
+    **Example**
+
+    Consider the following circuit with manually-placed wire cuts:
+
+    .. code-block:: python
+
+        wire_cut_0 = qml.WireCut(wires=0)
+        wire_cut_1 = qml.WireCut(wires=1)
+        multi_wire_cut = qml.WireCut(wires=[0, 1])
+
+        with qml.tape.QuantumTape() as tape:
+            qml.RX(0.4, wires=0)
+            qml.apply(wire_cut_0)
+            qml.RY(0.5, wires=0)
+            qml.apply(wire_cut_1)
+            qml.CNOT(wires=[0, 1])
+            qml.apply(multi_wire_cut)
+            qml.RZ(0.6, wires=1)
+            qml.expval(qml.PauliZ(0))
+
+    We can find the corresponding graph, remove all the wire cut nodes, and
+    find the subgraphs and communication graph by using:
+
+    >>> graph = qml.transforms.tape_to_graph(tape)
+    >>> qml.transforms.replace_wire_cut_nodes(graph)
+    >>> qml.transforms.fragment_graph(graph)
+    ((<networkx.classes.multidigraph.MultiDiGraph object at 0x7fb3b2311940>,
+      <networkx.classes.multidigraph.MultiDiGraph object at 0x7fb3b2311c10>,
+      <networkx.classes.multidigraph.MultiDiGraph object at 0x7fb3b23e2820>,
+      <networkx.classes.multidigraph.MultiDiGraph object at 0x7fb3b23e27f0>),
+     <networkx.classes.multidigraph.MultiDiGraph object at 0x7fb3b23e26a0>)
+    """
+
+    graph_copy = graph.copy()
+
+    cut_edges = []
+
+    for node1, node2, wire in graph.edges:
+        if isinstance(node1, MeasureNode):
+            assert isinstance(node2, PrepareNode)
+            cut_edges.append((node1, node2, wire))
+            graph_copy.remove_edge(node1, node2, key=wire)
+
+    subgraph_nodes = weakly_connected_components(graph_copy)
+    subgraphs = tuple(graph_copy.subgraph(n) for n in subgraph_nodes)
+
+    communication_graph = MultiDiGraph()
+    communication_graph.add_nodes_from(range(len(subgraphs)))
+
+    for node1, node2, wire in cut_edges:
+        for i, subgraph in enumerate(subgraphs):
+            if subgraph.has_node(node1):
+                start_fragment = i
+            if subgraph.has_node(node2):
+                end_fragment = i
+
+        communication_graph.add_edge(start_fragment, end_fragment, pair=(node1, node2, wire))
+
+    return subgraphs, communication_graph
+
+
 def _get_symbol(i):
     """Finds the i-th ASCII symbol. Works for lowercase and uppercase letters, allowing i up to
     51."""
@@ -358,80 +429,4 @@
     eqn = ",".join(tensor_indxs)
     kwargs = {} if use_opt_einsum else {"like": tensors[0]}
 
-    return contract(eqn, *tensors, **kwargs)
-=======
-def fragment_graph(graph: MultiDiGraph) -> Tuple[Tuple[MultiDiGraph], MultiDiGraph]:
-    """
-    Fragments a graph into a collection of subgraphs as well as returning
-    the communication/`quotient <https://en.wikipedia.org/wiki/Quotient_graph>`__
-    graph. Each node of the communication graph represents a fragment and the edges
-    denote the flow of qubits between fragments.
-
-    Args:
-        graph (MultiDiGraph): directed multigraph containing measure and prepare
-            nodes at cut locations
-
-    Returns:
-        Tuple[Tuple[MultiDiGraph], MultiDiGraph]: the subgraphs of the cut graph
-        and the communication graph.
-
-    **Example**
-
-    Consider the following circuit with manually-placed wire cuts:
-
-    .. code-block:: python
-
-        wire_cut_0 = qml.WireCut(wires=0)
-        wire_cut_1 = qml.WireCut(wires=1)
-        multi_wire_cut = qml.WireCut(wires=[0, 1])
-
-        with qml.tape.QuantumTape() as tape:
-            qml.RX(0.4, wires=0)
-            qml.apply(wire_cut_0)
-            qml.RY(0.5, wires=0)
-            qml.apply(wire_cut_1)
-            qml.CNOT(wires=[0, 1])
-            qml.apply(multi_wire_cut)
-            qml.RZ(0.6, wires=1)
-            qml.expval(qml.PauliZ(0))
-
-    We can find the corresponding graph, remove all the wire cut nodes, and
-    find the subgraphs and communication graph by using:
-
-    >>> graph = qml.transforms.tape_to_graph(tape)
-    >>> qml.transforms.replace_wire_cut_nodes(graph)
-    >>> qml.transforms.fragment_graph(graph)
-    ((<networkx.classes.multidigraph.MultiDiGraph object at 0x7fb3b2311940>,
-      <networkx.classes.multidigraph.MultiDiGraph object at 0x7fb3b2311c10>,
-      <networkx.classes.multidigraph.MultiDiGraph object at 0x7fb3b23e2820>,
-      <networkx.classes.multidigraph.MultiDiGraph object at 0x7fb3b23e27f0>),
-     <networkx.classes.multidigraph.MultiDiGraph object at 0x7fb3b23e26a0>)
-    """
-
-    graph_copy = graph.copy()
-
-    cut_edges = []
-
-    for node1, node2, wire in graph.edges:
-        if isinstance(node1, MeasureNode):
-            assert isinstance(node2, PrepareNode)
-            cut_edges.append((node1, node2, wire))
-            graph_copy.remove_edge(node1, node2, key=wire)
-
-    subgraph_nodes = weakly_connected_components(graph_copy)
-    subgraphs = tuple(graph_copy.subgraph(n) for n in subgraph_nodes)
-
-    communication_graph = MultiDiGraph()
-    communication_graph.add_nodes_from(range(len(subgraphs)))
-
-    for node1, node2, wire in cut_edges:
-        for i, subgraph in enumerate(subgraphs):
-            if subgraph.has_node(node1):
-                start_fragment = i
-            if subgraph.has_node(node2):
-                end_fragment = i
-
-        communication_graph.add_edge(start_fragment, end_fragment, pair=(node1, node2, wire))
-
-    return subgraphs, communication_graph
->>>>>>> c6d5cc4d
+    return contract(eqn, *tensors, **kwargs)