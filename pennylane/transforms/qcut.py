--- conflicted
+++ resolved
@@ -18,17 +18,11 @@
 
 import copy
 import string
-<<<<<<< HEAD
 import warnings
 from typing import Sequence, Tuple, List, Dict, Any, Union, ClassVar
+from itertools import product
 from dataclasses import dataclass, InitVar
 
-from networkx import MultiDiGraph, weakly_connected_components
-=======
-from itertools import product
-from typing import List, Sequence, Tuple
-
->>>>>>> 5f79eca4
 import pennylane as qml
 from networkx import MultiDiGraph, weakly_connected_components
 from pennylane import apply, expval
