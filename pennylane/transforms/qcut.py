--- conflicted
+++ resolved
@@ -336,30 +336,6 @@
             if s.has_node(m):
                 s.remove_node(m)
 
-<<<<<<< HEAD
-=======
-    terminal_indices = [i for i, s in enumerate(subgraphs) for n in measure_nodes if s.has_node(n)]
-
-    subgraphs_connected_to_measurements = []
-    subgraphs_indices_to_remove = []
-    prepare_nodes_removed = []
-
-    for i, s in enumerate(subgraphs):
-        if any(has_path(communication_graph, i, t) for t in terminal_indices):
-            subgraphs_connected_to_measurements.append(s)
-        else:
-            subgraphs_indices_to_remove.append(i)
-            prepare_nodes_removed.extend([n for n in s.nodes if isinstance(n, PrepareNode)])
-
-    measure_nodes_to_remove = [m for p in prepare_nodes_removed for m, p_ in cut_edges if p is p_]
-    communication_graph.remove_nodes_from(subgraphs_indices_to_remove)
-
-    for m in measure_nodes_to_remove:
-        for s in subgraphs_connected_to_measurements:
-            if s.has_node(m):
-                s.remove_node(m)
-
->>>>>>> 90a72886
     return subgraphs_connected_to_measurements, communication_graph
 
 
