# Copyright 2022 Xanadu Quantum Technologies Inc.
#
# Licensed under the Apache License, Version 2.0 (the "License");
# you may not use this file except in compliance with the License.
# You may obtain a copy of the License at
#
#     http://www.apache.org/licenses/LICENSE-2.0
#
# Unless required by applicable law or agreed to in writing, software
# distributed under the License is distributed on an "AS IS" BASIS,
# WITHOUT WARRANTIES OR CONDITIONS OF ANY KIND, either express or implied.
# See the License for the specific language governing permissions and
# limitations under the License.
"""
This module provides the circuit cutting functionality that allows large
circuits to be distributed across multiple devices.
"""

import copy
import string
<<<<<<< HEAD
import warnings
from typing import Sequence, Tuple, List, Dict, Any, Union, ClassVar
=======
import uuid
>>>>>>> 60bdfd11
from itertools import product
from dataclasses import dataclass, InitVar

import pennylane as qml
from networkx import MultiDiGraph, weakly_connected_components
from pennylane import apply, expval
from pennylane.grouping import string_to_pauli_word
from pennylane.measure import MeasurementProcess
from pennylane.operation import Expectation, Operation, Operator, Tensor
from pennylane.ops.qubit.non_parametric_ops import WireCut
from pennylane.tape import QuantumTape
from pennylane.wires import Wires


class MeasureNode(Operation):
    """Placeholder node for measurement operations"""

    num_wires = 1
    grad_method = None

    def __init__(self, *params, wires=None, do_queue=True, id=None):
        id = str(uuid.uuid4())

        super().__init__(*params, wires=wires, do_queue=do_queue, id=id)


class PrepareNode(Operation):
    """Placeholder node for state preparations"""

    num_wires = 1
    grad_method = None

    def __init__(self, *params, wires=None, do_queue=True, id=None):
        id = str(uuid.uuid4())

        super().__init__(*params, wires=wires, do_queue=do_queue, id=id)


def replace_wire_cut_node(node: WireCut, graph: MultiDiGraph):
    """
    Replace a :class:`~.WireCut` node in the graph with a :class:`~.MeasureNode`
    and :class:`~.PrepareNode`.

    Args:
        node (WireCut): the  :class:`~.WireCut` node to be replaced with a :class:`~.MeasureNode`
            and :class:`~.PrepareNode`
        graph (MultiDiGraph): the graph containing the node to be replaced

    **Example**

    Consider the following circuit with a manually-placed wire cut:

    .. code-block:: python

        wire_cut = qml.WireCut(wires=0)

        with qml.tape.QuantumTape() as tape:
            qml.RX(0.4, wires=0)
            qml.apply(wire_cut)
            qml.RY(0.5, wires=0)
            qml.expval(qml.PauliZ(0))

    We can find the circuit graph and remove the wire cut node using:

    >>> graph = qml.transforms.tape_to_graph(tape)
    >>> qml.transforms.replace_wire_cut_node(wire_cut, graph)
    """
    predecessors = graph.pred[node]
    successors = graph.succ[node]

    predecessor_on_wire = {}
    for op, data in predecessors.items():
        for d in data.values():
            wire = d["wire"]
            predecessor_on_wire[wire] = op

    successor_on_wire = {}
    for op, data in successors.items():
        for d in data.values():
            wire = d["wire"]
            successor_on_wire[wire] = op

    order = graph.nodes[node]["order"]
    graph.remove_node(node)

    for wire in node.wires:
        predecessor = predecessor_on_wire.get(wire, None)
        successor = successor_on_wire.get(wire, None)

        meas = MeasureNode(wires=wire)
        prep = PrepareNode(wires=wire)

        # We are introducing a degeneracy in the order of the measure and prepare nodes
        # here but the order can be inferred as MeasureNode always precedes
        # the corresponding PrepareNode
        graph.add_node(meas, order=order)
        graph.add_node(prep, order=order)

        graph.add_edge(meas, prep, wire=wire)

        if predecessor is not None:
            graph.add_edge(predecessor, meas, wire=wire)
        if successor is not None:
            graph.add_edge(prep, successor, wire=wire)


def replace_wire_cut_nodes(graph: MultiDiGraph):
    """
    Replace each :class:`~.WireCut` node in the graph with a
    :class:`~.MeasureNode` and :class:`~.PrepareNode`.

    Args:
        graph (MultiDiGraph): The graph containing the :class:`~.WireCut` nodes
            to be replaced

    **Example**

    Consider the following circuit with manually-placed wire cuts:

    .. code-block:: python

        wire_cut_0 = qml.WireCut(wires=0)
        wire_cut_1 = qml.WireCut(wires=1)
        multi_wire_cut = qml.WireCut(wires=[0, 1])

        with qml.tape.QuantumTape() as tape:
            qml.RX(0.4, wires=0)
            qml.apply(wire_cut_0)
            qml.RY(0.5, wires=0)
            qml.apply(wire_cut_1)
            qml.CNOT(wires=[0, 1])
            qml.apply(multi_wire_cut)
            qml.RZ(0.6, wires=1)
            qml.expval(qml.PauliZ(0))

    We can find the circuit graph and remove all the wire cut nodes using:

    >>> graph = qml.transforms.tape_to_graph(tape)
    >>> qml.transforms.replace_wire_cut_nodes(graph)
    """
    for op in list(graph.nodes):
        if isinstance(op, WireCut):
            replace_wire_cut_node(op, graph)


def _add_operator_node(graph: MultiDiGraph, op: Operator, order: int, wire_latest_node: dict):
    """
    Helper function to add operators as nodes during tape to graph conversion.
    """
    graph.add_node(op, order=order)
    for wire in op.wires:
        if wire_latest_node[wire] is not None:
            parent_op = wire_latest_node[wire]
            graph.add_edge(parent_op, op, wire=wire)
        wire_latest_node[wire] = op


def tape_to_graph(tape: QuantumTape) -> MultiDiGraph:
    """
    Converts a quantum tape to a directed multigraph.

    Args:
        tape (QuantumTape): tape to be converted into a directed multigraph

    Returns:
        MultiDiGraph: a directed multigraph that captures the circuit structure
        of the input tape

    **Example**

    Consider the following tape:

    .. code-block:: python

        with qml.tape.QuantumTape() as tape:
            qml.RX(0.4, wires=0)
            qml.RY(0.9, wires=0)
            qml.CNOT(wires=[0, 1])
            qml.expval(qml.PauliZ(1))

    Its corresponding circuit graph can be found using

    >>> qml.transforms.tape_to_graph(tape)
    <networkx.classes.multidigraph.MultiDiGraph at 0x7fe41cbd7210>
    """
    graph = MultiDiGraph()

    wire_latest_node = {w: None for w in tape.wires}

    for order, op in enumerate(tape.operations):
        _add_operator_node(graph, op, order, wire_latest_node)

    order += 1  # pylint: disable=undefined-loop-variable
    for m in tape.measurements:
        obs = getattr(m, "obs", None)
        if obs is not None and isinstance(obs, Tensor):
            for o in obs.obs:
                m_ = MeasurementProcess(m.return_type, obs=o)

                _add_operator_node(graph, m_, order, wire_latest_node)

        else:
            _add_operator_node(graph, m, order, wire_latest_node)
            order += 1

    return graph


def fragment_graph(graph: MultiDiGraph) -> Tuple[Tuple[MultiDiGraph], MultiDiGraph]:
    """
    Fragments a graph into a collection of subgraphs as well as returning
    the communication/`quotient <https://en.wikipedia.org/wiki/Quotient_graph>`__
    graph. Each node of the communication graph represents a fragment and the edges
    denote the flow of qubits between fragments.

    Args:
        graph (MultiDiGraph): directed multigraph containing measure and prepare
            nodes at cut locations

    Returns:
        Tuple[Tuple[MultiDiGraph], MultiDiGraph]: the subgraphs of the cut graph
        and the communication graph.

    **Example**

    Consider the following circuit with manually-placed wire cuts:

    .. code-block:: python

        wire_cut_0 = qml.WireCut(wires=0)
        wire_cut_1 = qml.WireCut(wires=1)
        multi_wire_cut = qml.WireCut(wires=[0, 1])

        with qml.tape.QuantumTape() as tape:
            qml.RX(0.4, wires=0)
            qml.apply(wire_cut_0)
            qml.RY(0.5, wires=0)
            qml.apply(wire_cut_1)
            qml.CNOT(wires=[0, 1])
            qml.apply(multi_wire_cut)
            qml.RZ(0.6, wires=1)
            qml.expval(qml.PauliZ(0))

    We can find the corresponding graph, remove all the wire cut nodes, and
    find the subgraphs and communication graph by using:

    >>> graph = qml.transforms.tape_to_graph(tape)
    >>> qml.transforms.replace_wire_cut_nodes(graph)
    >>> qml.transforms.fragment_graph(graph)
    ((<networkx.classes.multidigraph.MultiDiGraph object at 0x7fb3b2311940>,
      <networkx.classes.multidigraph.MultiDiGraph object at 0x7fb3b2311c10>,
      <networkx.classes.multidigraph.MultiDiGraph object at 0x7fb3b23e2820>,
      <networkx.classes.multidigraph.MultiDiGraph object at 0x7fb3b23e27f0>),
     <networkx.classes.multidigraph.MultiDiGraph object at 0x7fb3b23e26a0>)
    """

    graph_copy = graph.copy()

    cut_edges = []

    for node1, node2, wire in graph.edges:
        if isinstance(node1, MeasureNode):
            assert isinstance(node2, PrepareNode)
            cut_edges.append((node1, node2))
            graph_copy.remove_edge(node1, node2, key=wire)

    subgraph_nodes = weakly_connected_components(graph_copy)
    subgraphs = tuple(graph_copy.subgraph(n) for n in subgraph_nodes)

    communication_graph = MultiDiGraph()
    communication_graph.add_nodes_from(range(len(subgraphs)))

    for node1, node2 in cut_edges:
        for i, subgraph in enumerate(subgraphs):
            if subgraph.has_node(node1):
                start_fragment = i
            if subgraph.has_node(node2):
                end_fragment = i

        communication_graph.add_edge(start_fragment, end_fragment, pair=(node1, node2))

    return subgraphs, communication_graph


def _find_new_wire(wires: Wires) -> int:
    """Finds a new wire label that is not in ``wires``."""
    ctr = 0
    while ctr in wires:
        ctr += 1
    return ctr


# pylint: disable=protected-access
def graph_to_tape(graph: MultiDiGraph) -> QuantumTape:
    """
    Converts a directed multigraph to the corresponding :class:`~.QuantumTape`.

    Each node in the graph should have an order attribute specifying the topological order of
    the operations.

    .. note::

        This function is designed for use as part of the circuit cutting workflow.
        Check out the :doc:`transforms </code/qml_transforms>` page for more details.

    Args:
        graph (MultiDiGraph): directed multigraph to be converted to a tape

    Returns:
        QuantumTape: the quantum tape corresponding to the input graph

    **Example**

    Consider the following, where ``graph`` contains :class:`~.MeasureNode` and
    :class:`~.PrepareNode` pairs that divide the full circuit graph into five subgraphs.
    We can find the circuit fragments by using:

    .. code-block:: python

        >>> subgraphs, communication_graph = qml.transforms.fragment_graph(graph)
        >>> tapes = [qml.transforms.graph_to_tape(sg) for sg in subgraphs]
        >>> tapes
        [<QuantumTape: wires=[0], params=1>, <QuantumTape: wires=[0, 1], params=1>,
         <QuantumTape: wires=[1], params=1>, <QuantumTape: wires=[0], params=0>,
         <QuantumTape: wires=[1], params=0>]
    """

    wires = Wires.all_wires([n.wires for n in graph.nodes])

    ordered_ops = sorted(
        [(order, op) for op, order in graph.nodes(data="order")], key=lambda x: x[0]
    )
    wire_map = {w: w for w in wires}
    reverse_wire_map = {v: k for k, v in wire_map.items()}

    copy_ops = [copy.copy(op) for _, op in ordered_ops]

    with QuantumTape() as tape:
        for op in copy_ops:
            new_wires = [wire_map[w] for w in op.wires]
            op._wires = Wires(new_wires)  # TODO: find a better way to update operation wires
            apply(op)

            if isinstance(op, MeasureNode):
                assert len(op.wires) == 1
                measured_wire = op.wires[0]

                new_wire = _find_new_wire(wires)
                wires += new_wire

                original_wire = reverse_wire_map[measured_wire]
                wire_map[original_wire] = new_wire
                reverse_wire_map[new_wire] = original_wire

    return tape


def _get_measurements(
    group: Sequence[Operator], measurements: Sequence[MeasurementProcess]
) -> List[MeasurementProcess]:
    """Pairs each observable in ``group`` with the circuit ``measurements``.

    Only a single measurement of an expectation value is currently supported
    in ``measurements``.

    Args:
        group (Sequence[Operator]): a collection of observables
        measurements (Sequence[MeasurementProcess]): measurements from the circuit

    Returns:
        List[MeasurementProcess]: the expectation values of ``g @ obs``, where ``g`` is iterated
        over ``group`` and ``obs`` is the observable composing the single measurement
        in ``measurements``
    """
    if len(group) == 0:
        # This ensures the measurements of the original tape are carried over to the
        # following tape configurations in the absence of any MeasureNodes in the fragment
        return measurements

    n_measurements = len(measurements)
    if n_measurements > 1:
        raise ValueError(
            "The circuit cutting workflow only supports circuits with a single output "
            "measurement"
        )
    if n_measurements == 0:
        return [expval(g) for g in group]

    measurement = measurements[0]

    if measurement.return_type is not Expectation:
        raise ValueError(
            "The circuit cutting workflow only supports circuits with expectation "
            "value measurements"
        )

    obs = measurement.obs

    return [expval(obs @ g) for g in group]


def _prep_zero_state(wire):
    qml.Identity(wire)


def _prep_one_state(wire):
    qml.PauliX(wire)


def _prep_plus_state(wire):
    qml.Hadamard(wire)


def _prep_iplus_state(wire):
    qml.Hadamard(wire)
    qml.S(wires=wire)


PREPARE_SETTINGS = [_prep_zero_state, _prep_one_state, _prep_plus_state, _prep_iplus_state]


def expand_fragment_tapes(
    tape: QuantumTape,
) -> Tuple[List[QuantumTape], List[PrepareNode], List[MeasureNode]]:
    """
    Expands a fragment tape into a collection of tapes for each configuration of the
    :class:`MeasureNode` and :class:`PrepareNode` operations.

    .. note::

        This function is designed for use as part of the circuit cutting workflow. Check out the
        :doc:`transforms </code/qml_transforms>` page for more details.

    Args:
        tape (QuantumTape): the fragment tape to be expanded.

    Returns:
        Tuple[List[QuantumTape], List[PrepareNode], List[MeasureNode]]: the
        tapes corresponding to each configuration, the preparation nodes and
        the measurement nodes.

    **Example**

    Consider the following circuit, which contains a :class:`~.MeasureNode` and :class:`~.PrepareNode`
    operation:

    .. code-block:: python

        from pennylane.transforms import qcut

        with qml.tape.QuantumTape() as tape:
            qcut.PrepareNode(wires=0)
            qml.RX(0.5, wires=0)
            qcut.MeasureNode(wires=0)

    We can expand over the measurement and preparation nodes using:

    .. code-block:: python

        >>> tapes, prep, meas = qml.transforms.expand_fragment_tapes(tape)
        >>> for t in tapes:
        ...     print(t.draw())
         0: ──I──RX(0.5)──┤ ⟨I⟩ ┤ ⟨Z⟩

         0: ──I──RX(0.5)──┤ ⟨X⟩

         0: ──I──RX(0.5)──┤ ⟨Y⟩

         0: ──X──RX(0.5)──┤ ⟨I⟩ ┤ ⟨Z⟩

         0: ──X──RX(0.5)──┤ ⟨X⟩

         0: ──X──RX(0.5)──┤ ⟨Y⟩

         0: ──H──RX(0.5)──┤ ⟨I⟩ ┤ ⟨Z⟩

         0: ──H──RX(0.5)──┤ ⟨X⟩

         0: ──H──RX(0.5)──┤ ⟨Y⟩

         0: ──H──S──RX(0.5)──┤ ⟨I⟩ ┤ ⟨Z⟩

         0: ──H──S──RX(0.5)──┤ ⟨X⟩

         0: ──H──S──RX(0.5)──┤ ⟨Y⟩
    """
    prepare_nodes = [o for o in tape.operations if isinstance(o, PrepareNode)]
    measure_nodes = [o for o in tape.operations if isinstance(o, MeasureNode)]

    wire_map = {mn.wires[0]: i for i, mn in enumerate(measure_nodes)}

    n_meas = len(measure_nodes)
    if n_meas >= 1:
        measure_combinations = qml.grouping.partition_pauli_group(len(measure_nodes))
    else:
        measure_combinations = [[""]]

    tapes = []

    for prepare_settings in product(range(len(PREPARE_SETTINGS)), repeat=len(prepare_nodes)):
        for measure_group in measure_combinations:
            if n_meas >= 1:
                group = [
                    string_to_pauli_word(paulis, wire_map=wire_map) for paulis in measure_group
                ]
            else:
                group = []

            prepare_mapping = {
                n: PREPARE_SETTINGS[s] for n, s in zip(prepare_nodes, prepare_settings)
            }

            with QuantumTape() as tape_:
                for op in tape.operations:
                    if isinstance(op, PrepareNode):
                        w = op.wires[0]
                        prepare_mapping[op](w)
                    elif not isinstance(op, MeasureNode):
                        apply(op)

                with qml.tape.stop_recording():
                    measurements = _get_measurements(group, tape.measurements)
                for meas in measurements:
                    apply(meas)

                tapes.append(tape_)

    return tapes, prepare_nodes, measure_nodes


def _get_symbol(i):
    """Finds the i-th ASCII symbol. Works for lowercase and uppercase letters, allowing i up to
    51."""
    if i >= len(string.ascii_letters):
        raise ValueError(
            "Set the use_opt_einsum argument to True when applying more than "
            f"{len(string.ascii_letters)} wire cuts to a circuit"
        )
    return string.ascii_letters[i]


# pylint: disable=too-many-branches
def contract_tensors(
    tensors: Sequence,
    communication_graph: MultiDiGraph,
    prepare_nodes: Sequence[Sequence[PrepareNode]],
    measure_nodes: Sequence[Sequence[MeasureNode]],
    use_opt_einsum: bool = False,
):
    r"""Contract tensors according to the edges specified in the communication graph.

    .. note::

        This function is designed for use as part of the circuit cutting workflow. Check out the
        :doc:`transforms </code/qml_transforms>` page for more details.

    Consider the three tensors :math:`T^{(1)}`, :math:`T^{(2)}`, and :math:`T^{(3)}`, along with
    their contraction equation

    .. math::

        \sum_{ijklmn} T^{(1)}_{ij,km} T^{(2)}_{kl,in} T^{(3)}_{mn,jl}

    Each tensor is the result of the tomography of a circuit fragment and has some indices
    corresponding to state preparations (marked by the indices before the comma) and some indices
    corresponding to measurements (marked by the indices after the comma).

    An equivalent representation of the contraction equation is to use a directed multigraph known
    as the communication/quotient graph. In the communication graph, each tensor is assigned a node
    and edges are added between nodes to mark a contraction along an index. The communication graph
    resulting from the above contraction equation is a complete directed graph.

    In the communication graph provided by :func:`fragment_graph`, edges are composed of
    :class:`PrepareNode` and :class:`MeasureNode` pairs. To correctly map back to the contraction
    equation, we must keep track of the order of preparation and measurement indices in each tensor.
    This order is specified in the ``prepare_nodes`` and ``measure_nodes`` arguments.

    Args:
        tensors (Sequence): the tensors to be contracted
        communication_graph (MultiDiGraph): the communication graph determining connectivity between
            the tensors
        prepare_nodes (Sequence[Sequence[PrepareNode]]): a sequence of size
            ``len(communication_graph.nodes)`` that determines the order of preparation indices in
            each tensor
        measure_nodes (Sequence[Sequence[MeasureNode]]): a sequence of size
            ``len(communication_graph.nodes)`` that determines the order of measurement indices in
            each tensor
        use_opt_einsum (bool): Determines whether to use the
            `opt_einsum <https://dgasmith.github.io/opt_einsum/>`__ package. This package is useful
            for faster tensor contractions of large networks but must be installed separately using,
            e.g., ``pip install opt_einsum``. Both settings for ``use_opt_einsum`` result in a
            differentiable contraction.

    Returns:
        float or tensor_like: the result of contracting the tensor network

    **Example**

    We first set up the tensors and their corresponding :class:`~.PrepareNode` and
    :class:`~.MeasureNode` orderings:

    .. code-block:: python

        from pennylane.transforms import qcut
        import networkx as nx
        import numpy as np

        tensors = [np.arange(4), np.arange(4, 8)]
        prep = [[], [qcut.PrepareNode(wires=0)]]
        meas = [[qcut.MeasureNode(wires=0)], []]

    The communication graph describing edges in the tensor network must also be constructed:

    .. code-block:: python

        graph = nx.MultiDiGraph([(0, 1, {"pair": (meas[0][0], prep[1][0])})])

    The network can then be contracted using:

    >>> qml.transforms.contract_tensors(tensors, graph, prep, meas)
    38
    """
    # pylint: disable=import-outside-toplevel
    if use_opt_einsum:
        try:
            from opt_einsum import contract, get_symbol
        except ImportError as e:
            raise ImportError(
                "The opt_einsum package is required when use_opt_einsum is set to "
                "True in the contract_tensors function. This package can be "
                "installed using:\npip install opt_einsum"
            ) from e
    else:
        contract = qml.math.einsum
        get_symbol = _get_symbol

    ctr = 0
    tensor_indxs = [""] * len(communication_graph.nodes)

    meas_map = {}

    for i, (node, prep) in enumerate(zip(communication_graph.nodes, prepare_nodes)):
        predecessors = communication_graph.pred[node]

        for p in prep:
            for _, pred_edges in predecessors.items():
                for pred_edge in pred_edges.values():
                    meas_op, prep_op = pred_edge["pair"]

                    if p.id is prep_op.id:
                        symb = get_symbol(ctr)
                        ctr += 1
                        tensor_indxs[i] += symb
                        meas_map[meas_op] = symb

    for i, (node, meas) in enumerate(zip(communication_graph.nodes, measure_nodes)):
        successors = communication_graph.succ[node]

        for m in meas:
            for _, succ_edges in successors.items():
                for succ_edge in succ_edges.values():
                    meas_op, _ = succ_edge["pair"]

                    if m.id is meas_op.id:
                        symb = meas_map[meas_op]
                        tensor_indxs[i] += symb

    eqn = ",".join(tensor_indxs)
    kwargs = {} if use_opt_einsum else {"like": tensors[0]}

    return contract(eqn, *tensors, **kwargs)


CHANGE_OF_BASIS = qml.math.array(
    [[1.0, 1.0, 0.0, 0.0], [-1.0, -1.0, 2.0, 0.0], [-1.0, -1.0, 0.0, 2.0], [1.0, -1.0, 0.0, 0.0]]
)


def _process_tensor(results, n_prep: int, n_meas: int):
    """Convert a flat slice of an individual circuit fragment's execution results into a tensor.

    This function performs the following steps:

    1. Reshapes ``results`` into the intermediate shape ``(4,) * n_prep + (4**n_meas,)``
    2. Shuffles the final axis to follow the standard product over measurement settings. E.g., for
      ``n_meas = 2`` the standard product is: II, IX, IY, IZ, XI, ..., ZY, ZZ while the input order
      will be the result of ``qml.grouping.partition_pauli_group(2)``, i.e., II, IZ, ZI, ZZ, ...,
      YY.
    3. Reshapes into the final target shape ``(4,) * (n_prep + n_meas)``
    4. Performs a change of basis for the preparation indices (the first ``n_prep`` indices) from
       the |0>, |1>, |+>, |+i> basis to the I, X, Y, Z basis using ``CHANGE_OF_BASIS``.

    Args:
        results (tensor_like): the input execution results
        n_prep (int): the number of preparation nodes in the corresponding circuit fragment
        n_meas (int): the number of measurement nodes in the corresponding circuit fragment

    Returns:
        tensor_like: the corresponding fragment tensor
    """
    n = n_prep + n_meas
    dim_meas = 4**n_meas

    # Step 1
    intermediate_shape = (4,) * n_prep + (dim_meas,)
    intermediate_tensor = qml.math.reshape(results, intermediate_shape)

    # Step 2
    grouped = qml.grouping.partition_pauli_group(n_meas)
    grouped_flat = [term for group in grouped for term in group]
    order = qml.math.argsort(grouped_flat)

    if qml.math.get_interface(intermediate_tensor) == "tensorflow":
        # TensorFlow does not support slicing
        intermediate_tensor = qml.math.gather(intermediate_tensor, order, axis=-1)
    else:
        sl = [slice(None)] * n_prep + [order]
        intermediate_tensor = intermediate_tensor[tuple(sl)]

    # Step 3
    final_shape = (4,) * n
    final_tensor = qml.math.reshape(intermediate_tensor, final_shape)

    # Step 4
    change_of_basis = qml.math.convert_like(CHANGE_OF_BASIS, intermediate_tensor)

    for i in range(n_prep):
        axes = [[1], [i]]
        final_tensor = qml.math.tensordot(change_of_basis, final_tensor, axes=axes)

    axes = list(reversed(range(n_prep))) + list(range(n_prep, n))

    # Use transpose to reorder indices. We must do this because tensordot returns a tensor whose
    # indices are ordered according to the uncontracted indices of the first tensor, followed
    # by the uncontracted indices of the second tensor. For example, calculating C_kj T_ij returns
    # a tensor T'_ki rather than T'_ik.
    final_tensor = qml.math.transpose(final_tensor, axes=axes)

    final_tensor *= qml.math.power(2, -(n_meas + n_prep) / 2)
    return final_tensor


def _to_tensors(
    results,
    prepare_nodes: Sequence[Sequence[PrepareNode]],
    measure_nodes: Sequence[Sequence[MeasureNode]],
) -> List:
    """Process a flat list of execution results from all circuit fragments into the corresponding
    tensors.

    This function slices ``results`` according to the expected size of fragment tensors derived from
    the ``prepare_nodes`` and ``measure_nodes`` and then passes onto ``_process_tensor`` for further
    transformation.

    Args:
        results (tensor_like): A collection of execution results, provided as a flat tensor,
            corresponding to the expansion of circuit fragments in the communication graph over
            measurement and preparation node configurations. These results are processed into
            tensors by this function.
        prepare_nodes (Sequence[Sequence[PrepareNode]]): a sequence whose length is equal to the
            number of circuit fragments, with each element used here to determine the number of
            preparation nodes in a given fragment
        measure_nodes (Sequence[Sequence[MeasureNode]]): a sequence whose length is equal to the
            number of circuit fragments, with each element used here to determine the number of
            measurement nodes in a given fragment

    Returns:
        List[tensor_like]: the tensors for each circuit fragment in the communication graph
    """
    ctr = 0
    tensors = []

    for p, m in zip(prepare_nodes, measure_nodes):
        n_prep = len(p)
        n_meas = len(m)
        n = n_prep + n_meas

        dim = 4**n
        results_slice = results[ctr : dim + ctr]

        tensors.append(_process_tensor(results_slice, n_prep, n_meas))

        ctr += dim

    if len(results) != ctr:
        raise ValueError(f"The results argument should be a flat list of length {ctr}")

    return tensors


def qcut_processing_fn(
    results: Sequence[Sequence],
    communication_graph: MultiDiGraph,
    prepare_nodes: Sequence[Sequence[PrepareNode]],
    measure_nodes: Sequence[Sequence[MeasureNode]],
    use_opt_einsum: bool = False,
):
    """Processing function for the :func:`cut_circuit` transform.

    .. note::

        This function is designed for use as part of the circuit cutting workflow. Check out the
        :doc:`transforms </code/qml_transforms>` page for more details.

    Args:
        results (Sequence[Sequence]): A collection of execution results corresponding to the
            expansion of circuit fragments in the ``communication_graph`` over measurement and
            preparation node configurations. These results are processed into tensors and then
            contracted.
        communication_graph (MultiDiGraph): the communication graph determining connectivity between
            circuit fragments
        prepare_nodes (Sequence[Sequence[PrepareNode]]): a sequence of size
            ``len(communication_graph.nodes)`` that determines the order of preparation indices in
            each tensor
        measure_nodes (Sequence[Sequence[MeasureNode]]): a sequence of size
            ``len(communication_graph.nodes)`` that determines the order of measurement indices in
            each tensor
        use_opt_einsum (bool): Determines whether to use the
            `opt_einsum <https://dgasmith.github.io/opt_einsum/>`__ package. This package is useful
            for faster tensor contractions of large networks but must be installed separately using,
            e.g., ``pip install opt_einsum``. Both settings for ``use_opt_einsum`` result in a
            differentiable contraction.

    Returns:
        float or tensor_like: the output of the original uncut circuit arising from contracting
        the tensor network of circuit fragments
    """
    flat_results = qml.math.concatenate(results)

    tensors = _to_tensors(flat_results, prepare_nodes, measure_nodes)
    result = contract_tensors(
        tensors, communication_graph, prepare_nodes, measure_nodes, use_opt_einsum
    )
    return result


@dataclass()
class CutStrategy:
    """
    A circuit-cutting distribution policy for executing (large) circuits on available (comparably
    smaller) devices.

    Args:
        devices (Union[qml.Device, Sequence[qml.Device]]): Single, or Sequence of, device(s).
            Optional only when ``max_free_wires`` is provided.
        max_free_wires (int): Number of wires for the largest available device. Optional only when
            ``devices`` is provided where it defaults to the maximum number of wires among
            ``devices``.
        min_free_wires (int): Number of wires for the smallest available device, or, equivalently,
            the smallest max fragment-wire-size that the partitioning is allowed to explore.
            When provided, this parameter will be used to derive an upper-bound to the range of
            explored number of fragments.  Optional, defaults to ``max_free_wires``.
        num_fragments_probed (Union[int, Sequence[int]]): Single, or 2-Sequence of, number(s)
            specifying the potential (range of) number of fragments for the partitioner to attempt.
            Optional, defaults to probing all valid strategies derivable from the circuit and
            devices.
        max_free_gates (int): Maximum allowed circuit depth for the deepest available device.
            Optional, defaults to unlimited depth.
        min_free_gates (int): Maximum allowed circuit depth for the shallowest available device.
            Optional, defaults to ``max_free_gates``.
        imbalance_tolerance (float): The global maximum allowed imbalance for all partition trials.
            Optional, defaults to unlimited imbalance. Used only if there's a known hard balancing
            constraint on the partitioning problem.

    **Example**

    .. code-block:: python

    The following cut strategy specifies that a circuit should be cut into between
    ``2`` to ``5`` fragments, with each fragment having at most ``6`` wires and
    at least ``4`` wires:

    >>> cut_strategy = qml.transforms.CutStrategy(
    ...     max_free_wires=6,
    ...     min_free_wires=4,
    ...     num_fragments_probed=(2, 5),
    ... )

    """

    # pylint: disable=too-many-arguments, too-many-instance-attributes

    #: Initialization argument only, used to derive ``max_free_wires`` and ``min_free_wires``.
    devices: InitVar[Union[qml.Device, Sequence[qml.Device]]] = None

    #: Number of wires for the largest available device.
    max_free_wires: int = None
    #: Number of wires for the smallest available device.
    min_free_wires: int = None
    #: The potential (range of) number of fragments for the partitioner to attempt.
    num_fragments_probed: Union[int, Sequence[int]] = None
    #: Maximum allowed circuit depth for the deepest available device.
    max_free_gates: int = None
    #: Maximum allowed circuit depth for the shallowest available device.
    min_free_gates: int = None
    #: The global maximum allowed imbalance for all partition trials.
    imbalance_tolerance: float = None

    #: Class attribute, threshold for warning about too many fragments.
    HIGH_NUM_FRAGMENTS: ClassVar[int] = 20
    #: Class attribute, threshold for warning about too many partition attempts.
    HIGH_PARTITION_ATTEMPTS: ClassVar[int] = 20

    def __post_init__(
        self,
        devices,
    ):
        """Deriving cutting constraints from given devices and parameters."""

        self.max_free_wires = self.max_free_wires or self.min_free_wires
        if isinstance(self.num_fragments_probed, int):
            self.num_fragments_probed = [self.num_fragments_probed]
        if isinstance(self.num_fragments_probed, (list, tuple)):
            self.num_fragments_probed = sorted(self.num_fragments_probed)
            self.k_lower = self.num_fragments_probed[0]
            self.k_upper = self.num_fragments_probed[-1]
            if self.k_lower <= 0:
                raise ValueError("`num_fragments_probed` must be positive int(s)")
        else:
            self.k_lower, self.k_upper = None, None

        if devices is None and self.max_free_wires is None:
            raise ValueError("One of arguments `devices` and max_free_wires` must be provided.")

        if isinstance(devices, qml.Device):
            devices = (devices,)

        if devices is not None:
            if not isinstance(devices, Sequence) or any(
                (not isinstance(d, qml.Device) for d in devices)
            ):
                raise ValueError(
                    "Argument `devices` must be a list or tuple containing elements of type "
                    f"`qml.Device`, got `{type(devices)}`."
                )

            device_wire_sizes = [len(d.wires) for d in devices]

            self.max_free_wires = self.max_free_wires or max(device_wire_sizes)
            self.min_free_wires = self.min_free_wires or min(device_wire_sizes)

        if (self.imbalance_tolerance is not None) and not (
            isinstance(self.imbalance_tolerance, (float, int)) and self.imbalance_tolerance >= 0
        ):
            raise ValueError(
                "The overall `imbalance_tolerance` is expected to be a non-negative number, "
                f"got {type(self.imbalance_tolerance)} with value {self.imbalance_tolerance}."
            )

    def get_cut_kwargs(
        self,
        tape_dag: MultiDiGraph,
        max_wires_by_fragment: Sequence[int] = None,
        max_gates_by_fragment: Sequence[int] = None,
    ) -> List[Dict[str, Any]]:
        """Derive the complete set of arguments, based on a given circuit, for passing to a graph
        partitioner.

        Args:
            tape_dag (MultiDiGraph): Graph representing a tape, typically the output of
                :func:`tape_to_graph`.
            max_wires_by_fragment (Sequence[int]): User-predetermined list of wire limits by
                fragment. If supplied, the number of fragments will be derived from it and
                exploration of other choices will not be made.
            max_gates_by_fragment (Sequence[int]): User-predetermined list of gate limits by
                fragment. If supplied, the number of fragments will be derived from it and
                exploration of other choices will not be made.

        Returns:
            List[Dict[str, Any]]: A list of minimal kwargs being passed to a graph
                partitioner method.

        **Example**

        Deriving kwargs for a given circuit and feeding them to a custom partitioner, along with
        extra parameters specified using ``extra_kwargs``:

        >>> cut_strategy = qcut.CutStrategy(devices=dev)
        >>> cut_kwargs = cut_strategy.get_cut_kwargs(tape_dag)
        >>> cut_trials = [
        ...     my_partition_fn(tape_dag, **kwargs, **extra_kwargs) for kwargs in cut_kwargs
        ... ]

        """
        tape_wires = set(w for _, _, w in tape_dag.edges.data("wire"))
        num_tape_wires = len(tape_wires)
        num_tape_gates = tape_dag.order()
        self._validate_input(max_wires_by_fragment, max_gates_by_fragment)

        probed_cuts = self._infer_probed_cuts(
            num_tape_wires=num_tape_wires,
            num_tape_gates=num_tape_gates,
            max_wires_by_fragment=max_wires_by_fragment,
            max_gates_by_fragment=max_gates_by_fragment,
        )

        return probed_cuts

    @staticmethod
    def _infer_imbalance(
        k, num_wires, num_gates, free_wires, free_gates, imbalance_tolerance=None
    ) -> float:
        """Helper function for determining best imbalance limit."""
        avg_fragment_wires = (num_wires - 1) // k + 1
        avg_fragment_gates = (num_gates - 1) // k + 1
        if free_wires < avg_fragment_wires:
            raise ValueError(
                "`free_wires` should be no less than the average number of wires per fragment. "
                f"Got {free_wires} >= {avg_fragment_wires} ."
            )
        if free_gates < avg_fragment_gates:
            raise ValueError(
                "`free_gates` should be no less than the average number of gates per fragment. "
                f"Got {free_gates} >= {avg_fragment_gates} ."
            )

        wire_imbalance = free_wires / avg_fragment_wires - 1
        gate_imbalance = free_gates / avg_fragment_gates - 1
        imbalance = min(gate_imbalance, wire_imbalance)
        if imbalance_tolerance is not None:
            imbalance = min(imbalance, imbalance_tolerance)

        return imbalance

    @staticmethod
    def _validate_input(
        max_wires_by_fragment,
        max_gates_by_fragment,
    ):
        """Helper parameter checker."""
        if max_wires_by_fragment is not None:
            if not isinstance(max_wires_by_fragment, (list, tuple)):
                raise ValueError(
                    "`max_wires_by_fragment` is expected to be a list or tuple, but got "
                    f"{type(max_gates_by_fragment)}."
                )
            if any(not (isinstance(i, int) and i > 0) for i in max_wires_by_fragment):
                raise ValueError(
                    "`max_wires_by_fragment` is expected to contain positive integers only."
                )
        if max_gates_by_fragment is not None:
            if not isinstance(max_gates_by_fragment, (list, tuple)):
                raise ValueError(
                    "`max_gates_by_fragment` is expected to be a list or tuple, but got "
                    f"{type(max_gates_by_fragment)}."
                )
            if any(not (isinstance(i, int) and i > 0) for i in max_gates_by_fragment):
                raise ValueError(
                    "`max_gates_by_fragment` is expected to contain positive integers only."
                )
        if max_wires_by_fragment is not None and max_gates_by_fragment is not None:
            if len(max_wires_by_fragment) != len(max_gates_by_fragment):
                raise ValueError(
                    "The lengths of `max_wires_by_fragment` and `max_gates_by_fragment` should be "
                    f"equal, but got {len(max_wires_by_fragment)} and {len(max_gates_by_fragment)}."
                )

    def _infer_probed_cuts(
        self,
        num_tape_wires,
        num_tape_gates,
        max_wires_by_fragment=None,
        max_gates_by_fragment=None,
    ) -> List[Dict[str, Any]]:
        """
        Helper function for deriving the minimal set of best default partitioning constraints
        for the graph partitioner.

        Args:
            num_tape_wires (int): Number of wires in the circuit tape to be partitioned.
            num_tape_gates (int): Number of gates in the circuit tape to be partitioned.
            max_wires_by_fragment (Sequence[int]): User-predetermined list of wire limits by
                fragment. If supplied, the number of fragments will be derived from it and
                exploration of other choices will not be made.
            max_gates_by_fragment (Sequence[int]): User-predetermined list of gate limits by
                fragment. If supplied, the number of fragments will be derived from it and
                exploration of other choices will not be made.

        Returns:
            List[Dict[str, Any]]: A list of minimal set of kwargs being passed to a graph
                partitioner method.
        """

        # Assumes unlimited width/depth if not supplied.
        max_free_wires = self.max_free_wires or num_tape_wires
        max_free_gates = self.max_free_gates or num_tape_gates

        # Assumes same number of wires/gates across all devices if min_free_* not provided.
        min_free_wires = self.min_free_wires or max_free_wires
        min_free_gates = self.min_free_gates or max_free_gates

        # The lower bound of k corresponds to executing each fragment on the largest available device.
        k_lb = 1 + max(
            (num_tape_wires - 1) // max_free_wires,  # wire limited
            (num_tape_gates - 1) // max_free_gates,  # gate limited
        )
        # The upper bound of k corresponds to executing each fragment on the smallest available device.
        k_ub = 1 + max(
            (num_tape_wires - 1) // min_free_wires,  # wire limited
            (num_tape_gates - 1) // min_free_gates,  # gate limited
        )

        # The global imbalance tolerance, if not given, defaults to a very loose upper bound:
        imbalance_tolerance = k_ub if self.imbalance_tolerance is None else self.imbalance_tolerance

        probed_cuts = []

        if max_gates_by_fragment is None and max_wires_by_fragment is None:

            # k_lower, when supplied by a user, can be higher than k_lb if the the desired k is known:
            k_lower = self.k_lower if self.k_lower is not None else k_lb
            # k_upper, when supplied by a user, can be higher than k_ub to encourage exploration:
            k_upper = self.k_upper if self.k_upper is not None else k_ub

            if k_lower < k_lb:
                warnings.warn(
                    f"The provided `k_lower={k_lower}` is less than the lowest allowed value, "
                    f"will override and set `k_lower={k_lb}`."
                )
                k_lower = k_lb

            if k_lower > self.HIGH_NUM_FRAGMENTS:
                warnings.warn(
                    f"The attempted number of fragments seems high with lower bound at {k_lower}, "
                    "are you sure?"
                )

            # Prepare the list of ks to explore:
            ks = list(range(k_lower, k_upper + 1))

            if len(ks) > self.HIGH_PARTITION_ATTEMPTS:
                warnings.warn(
                    f"The numer of partition attempts seems high ({len(ks)}), are you sure?"
                )
        else:
            # When the by-fragment wire and/or gate limits are supplied, derive k and imbalance and
            # return a single partition config.
            ks = [len(max_wires_by_fragment or max_gates_by_fragment)]

        for k in ks:
            imbalance = self._infer_imbalance(
                k,
                num_tape_wires,
                num_tape_gates,
                max_free_wires if max_wires_by_fragment is None else max(max_wires_by_fragment),
                max_free_gates if max_gates_by_fragment is None else max(max_gates_by_fragment),
                imbalance_tolerance,
            )
            cut_kwargs = {
                "num_fragments": k,
                "imbalance": imbalance,
            }
            if max_wires_by_fragment is not None:
                cut_kwargs["max_wires_by_fragment"] = max_wires_by_fragment
            if max_gates_by_fragment is not None:
                cut_kwargs["max_gates_by_fragment"] = max_gates_by_fragment

            probed_cuts.append(cut_kwargs)

        return probed_cuts<|MERGE_RESOLUTION|>--- conflicted
+++ resolved
@@ -18,12 +18,9 @@
 
 import copy
 import string
-<<<<<<< HEAD
 import warnings
+import uuid
 from typing import Sequence, Tuple, List, Dict, Any, Union, ClassVar
-=======
-import uuid
->>>>>>> 60bdfd11
 from itertools import product
 from dataclasses import dataclass, InitVar
 
