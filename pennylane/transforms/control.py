# Copyright 2018-2021 Xanadu Quantum Technologies Inc.

# Licensed under the Apache License, Version 2.0 (the "License");
# you may not use this file except in compliance with the License.
# You may obtain a copy of the License at

#     http://www.apache.org/licenses/LICENSE-2.0

# Unless required by applicable law or agreed to in writing, software
# distributed under the License is distributed on an "AS IS" BASIS,
# WITHOUT WARRANTIES OR CONDITIONS OF ANY KIND, either express or implied.
# See the License for the specific language governing permissions and
# limitations under the License.
"""
Contains the control transform.
"""


from functools import wraps
from pennylane.tape import QuantumTape
from pennylane.operation import Operation, AnyWires
from pennylane.wires import Wires
from pennylane.transforms.registrations import register_control, CONTROL_MAPS
from pennylane.transforms.adjoint import adjoint


def expand_with_control(tape, control_wire):
    """Expand a tape to include a control wire on all queued operations.

    Args:
        tape: A QuantumTape.
        control_wire: A single wire to use as the control wire.
    Returns:
        A new QuantumTape with the controlled operations.
    """
    with QuantumTape(do_queue=False) as new_tape:
        for op in tape.operations:
            if op.__class__ in CONTROL_MAPS:
                # Create the controlled version of the operation
                # and add that the to the tape context.
                # NOTE(chase): Should we use type(op) here instead?
                CONTROL_MAPS[op.__class__](op, control_wire)
            else:
                raise NotImplementedError(
                    f"Control transform of operation {type(op)} is not registered."
                    "You can define the control transform by using qml.register_control"
                    "See documentation for more details."
                )
    return new_tape


class ControlledOperation(Operation):
    """A Controlled Operation.

    Unless you are a Pennylane plugin developer, **you should NOT directly use this class**,
    instead, use the ``qml.ctrl`` method.

    The ``ControlledOperation`` is a container class that defines a set of operations that
    should by applied relative to a single control wire or a list of control wires.

    Certain simulators and quantum computers can take advantage of the controlled gate sparsity,
    while other devices must rely on the op-by-op decomposition defined by the ``op.expand``
    method.
<<<<<<< HEAD
    
    Attributes:
        _tape (QuantumTape): The tape that defines the underlying operation.
        _control_wires (Wires): The control wires.
=======

>>>>>>> 2bd758f4
    Args:
        tape: A QuantumTape. This tape defines the unitary that should be applied relative
            to the control wires.
        control_wires: A wire or set of wires.
    """

    par_domain = "A"
    num_wires = AnyWires
    num_params = property(lambda self: self._tape.num_params)

    def __init__(self, tape, control_wires, do_queue=True):
        self._tape = tape
        self._control_wires = Wires(control_wires)
        wires = self._control_wires + tape.wires
        super().__init__(*tape.get_parameters(), wires=wires, do_queue=do_queue)

    def expand(self):
        tape = self._tape
        for wire in self._control_wires:
            tape = expand_with_control(tape, wire)
        # TODO(chase): Do we need to re-queue these ops?
        return tape

    def adjoint(self, do_queue=False):
        def requeue_tape(tape):
            for op in tape.operations:
                op.queue()

        with QuantumTape(do_queue=False) as new_tape:
            # Execute all ops adjointed.
            adjoint(requeue_tape)(self._tape)
        return ControlledOperation(new_tape, self._control_wires, do_queue=do_queue)


register_control(
    ControlledOperation,
    lambda op, wires: ControlledOperation(
        tape=op._tape,
        control_wires=Wires(wires) + op._control_wires,
    ),
)


def ctrl(fn, control):
    """Create a method that applies a controlled version of the provided method.

    Args:
        fn (function): Any python function that applies pennylane operations.
        control (Wires): The control wire(s).

    Returns:
        A new function that applies the controlled equivalent of `fn`.

    **Example**

    .. code-block:: python3

        def ops(params):
            qml.RX(params[0], wires=0)
            qml.RZ(params[1] wires=3)

        ops1 = qml.ctrl(ops, control=1)
        ops2 = qml.ctrl(ops, control=2)

        @qml.qnode(dev)
        def my_circuit():
            ops1(params=[0.123, 0.456])
            ops1(params=[0.789, 1.234])
            ops2(params=[2.987, 3.654])
            ops2(params=[2.321, 1.111])
            return qml.state()

    The above code would be equivalent to

    .. code-block:: python3

        @qml.qnode(dev)
        def my_circuit(params):
            # ops1(params=[0.123, 0.456])
            qml.CRX(0.123, wires=[1, 0])
            qml.CRZ(0.456, wires=[1, 3])

            # ops1(params=[0.789, 1.234])
            qml.CRX(0.789, wires=[1, 0])
            qml.CRZ(1.234, (wires=[1, 3])

            # ops2(params=[2.987, 3.654])
            qml.CRX(2.987, wires=[2, 0])
            qml.CRZ(3.654, wires=[2, 3])

            # ops2(params=[2.321, 1.111])
            qml.CRX(2.321, wires=[2, 0])
            qml.CRZ(1.111, wires=[2, 3])
            return qml.state()

    .. Note::

        Some devices are able to take advantage of the inherient sparsity of a
        controlled operation. In those cases, it may be more efficient to use
        this transform rather than adding controls by hand. For devices that don't
        have special control support, the operation is expanded to add control wires
        to each underlying op individually.

    .. UsageDetails::

        **Nesting Controls**

        The ``ctrl`` transform can be nested with itself arbitrarily.

        .. code-block:: python3

            # These two ops are equivalent.
            op1 = ctrl(ctrl(my_ops, 1), 2)
            op2 = ctrl(my_ops, [2, 1])
    """

    @wraps(fn)
    def wrapper(*args, **kwargs):
        with QuantumTape(do_queue=False) as tape:
            fn(*args, **kwargs)
        return ControlledOperation(tape, control)

    return wrapper
<|MERGE_RESOLUTION|>--- conflicted
+++ resolved
@@ -1,194 +1,191 @@
-# Copyright 2018-2021 Xanadu Quantum Technologies Inc.
-
-# Licensed under the Apache License, Version 2.0 (the "License");
-# you may not use this file except in compliance with the License.
-# You may obtain a copy of the License at
-
-#     http://www.apache.org/licenses/LICENSE-2.0
-
-# Unless required by applicable law or agreed to in writing, software
-# distributed under the License is distributed on an "AS IS" BASIS,
-# WITHOUT WARRANTIES OR CONDITIONS OF ANY KIND, either express or implied.
-# See the License for the specific language governing permissions and
-# limitations under the License.
-"""
-Contains the control transform.
-"""
-
-
-from functools import wraps
-from pennylane.tape import QuantumTape
-from pennylane.operation import Operation, AnyWires
-from pennylane.wires import Wires
-from pennylane.transforms.registrations import register_control, CONTROL_MAPS
-from pennylane.transforms.adjoint import adjoint
-
-
-def expand_with_control(tape, control_wire):
-    """Expand a tape to include a control wire on all queued operations.
-
-    Args:
-        tape: A QuantumTape.
-        control_wire: A single wire to use as the control wire.
-    Returns:
-        A new QuantumTape with the controlled operations.
-    """
-    with QuantumTape(do_queue=False) as new_tape:
-        for op in tape.operations:
-            if op.__class__ in CONTROL_MAPS:
-                # Create the controlled version of the operation
-                # and add that the to the tape context.
-                # NOTE(chase): Should we use type(op) here instead?
-                CONTROL_MAPS[op.__class__](op, control_wire)
-            else:
-                raise NotImplementedError(
-                    f"Control transform of operation {type(op)} is not registered."
-                    "You can define the control transform by using qml.register_control"
-                    "See documentation for more details."
-                )
-    return new_tape
-
-
-class ControlledOperation(Operation):
-    """A Controlled Operation.
-
-    Unless you are a Pennylane plugin developer, **you should NOT directly use this class**,
-    instead, use the ``qml.ctrl`` method.
-
-    The ``ControlledOperation`` is a container class that defines a set of operations that
-    should by applied relative to a single control wire or a list of control wires.
-
-    Certain simulators and quantum computers can take advantage of the controlled gate sparsity,
-    while other devices must rely on the op-by-op decomposition defined by the ``op.expand``
-    method.
-<<<<<<< HEAD
-    
-    Attributes:
-        _tape (QuantumTape): The tape that defines the underlying operation.
-        _control_wires (Wires): The control wires.
-=======
-
->>>>>>> 2bd758f4
-    Args:
-        tape: A QuantumTape. This tape defines the unitary that should be applied relative
-            to the control wires.
-        control_wires: A wire or set of wires.
-    """
-
-    par_domain = "A"
-    num_wires = AnyWires
-    num_params = property(lambda self: self._tape.num_params)
-
-    def __init__(self, tape, control_wires, do_queue=True):
-        self._tape = tape
-        self._control_wires = Wires(control_wires)
-        wires = self._control_wires + tape.wires
-        super().__init__(*tape.get_parameters(), wires=wires, do_queue=do_queue)
-
-    def expand(self):
-        tape = self._tape
-        for wire in self._control_wires:
-            tape = expand_with_control(tape, wire)
-        # TODO(chase): Do we need to re-queue these ops?
-        return tape
-
-    def adjoint(self, do_queue=False):
-        def requeue_tape(tape):
-            for op in tape.operations:
-                op.queue()
-
-        with QuantumTape(do_queue=False) as new_tape:
-            # Execute all ops adjointed.
-            adjoint(requeue_tape)(self._tape)
-        return ControlledOperation(new_tape, self._control_wires, do_queue=do_queue)
-
-
-register_control(
-    ControlledOperation,
-    lambda op, wires: ControlledOperation(
-        tape=op._tape,
-        control_wires=Wires(wires) + op._control_wires,
-    ),
-)
-
-
-def ctrl(fn, control):
-    """Create a method that applies a controlled version of the provided method.
-
-    Args:
-        fn (function): Any python function that applies pennylane operations.
-        control (Wires): The control wire(s).
-
-    Returns:
-        A new function that applies the controlled equivalent of `fn`.
-
-    **Example**
-
-    .. code-block:: python3
-
-        def ops(params):
-            qml.RX(params[0], wires=0)
-            qml.RZ(params[1] wires=3)
-
-        ops1 = qml.ctrl(ops, control=1)
-        ops2 = qml.ctrl(ops, control=2)
-
-        @qml.qnode(dev)
-        def my_circuit():
-            ops1(params=[0.123, 0.456])
-            ops1(params=[0.789, 1.234])
-            ops2(params=[2.987, 3.654])
-            ops2(params=[2.321, 1.111])
-            return qml.state()
-
-    The above code would be equivalent to
-
-    .. code-block:: python3
-
-        @qml.qnode(dev)
-        def my_circuit(params):
-            # ops1(params=[0.123, 0.456])
-            qml.CRX(0.123, wires=[1, 0])
-            qml.CRZ(0.456, wires=[1, 3])
-
-            # ops1(params=[0.789, 1.234])
-            qml.CRX(0.789, wires=[1, 0])
-            qml.CRZ(1.234, (wires=[1, 3])
-
-            # ops2(params=[2.987, 3.654])
-            qml.CRX(2.987, wires=[2, 0])
-            qml.CRZ(3.654, wires=[2, 3])
-
-            # ops2(params=[2.321, 1.111])
-            qml.CRX(2.321, wires=[2, 0])
-            qml.CRZ(1.111, wires=[2, 3])
-            return qml.state()
-
-    .. Note::
-
-        Some devices are able to take advantage of the inherient sparsity of a
-        controlled operation. In those cases, it may be more efficient to use
-        this transform rather than adding controls by hand. For devices that don't
-        have special control support, the operation is expanded to add control wires
-        to each underlying op individually.
-
-    .. UsageDetails::
-
-        **Nesting Controls**
-
-        The ``ctrl`` transform can be nested with itself arbitrarily.
-
-        .. code-block:: python3
-
-            # These two ops are equivalent.
-            op1 = ctrl(ctrl(my_ops, 1), 2)
-            op2 = ctrl(my_ops, [2, 1])
-    """
-
-    @wraps(fn)
-    def wrapper(*args, **kwargs):
-        with QuantumTape(do_queue=False) as tape:
-            fn(*args, **kwargs)
-        return ControlledOperation(tape, control)
-
-    return wrapper
+# Copyright 2018-2021 Xanadu Quantum Technologies Inc.
+
+# Licensed under the Apache License, Version 2.0 (the "License");
+# you may not use this file except in compliance with the License.
+# You may obtain a copy of the License at
+
+#     http://www.apache.org/licenses/LICENSE-2.0
+
+# Unless required by applicable law or agreed to in writing, software
+# distributed under the License is distributed on an "AS IS" BASIS,
+# WITHOUT WARRANTIES OR CONDITIONS OF ANY KIND, either express or implied.
+# See the License for the specific language governing permissions and
+# limitations under the License.
+"""
+Contains the control transform.
+"""
+
+
+from functools import wraps
+from pennylane.tape import QuantumTape
+from pennylane.operation import Operation, AnyWires
+from pennylane.wires import Wires
+from pennylane.transforms.registrations import register_control, CONTROL_MAPS
+from pennylane.transforms.adjoint import adjoint
+
+
+def expand_with_control(tape, control_wire):
+    """Expand a tape to include a control wire on all queued operations.
+
+    Args:
+        tape: A QuantumTape.
+        control_wire: A single wire to use as the control wire.
+    Returns:
+        A new QuantumTape with the controlled operations.
+    """
+    with QuantumTape(do_queue=False) as new_tape:
+        for op in tape.operations:
+            if op.__class__ in CONTROL_MAPS:
+                # Create the controlled version of the operation
+                # and add that the to the tape context.
+                # NOTE(chase): Should we use type(op) here instead?
+                CONTROL_MAPS[op.__class__](op, control_wire)
+            else:
+                raise NotImplementedError(
+                    f"Control transform of operation {type(op)} is not registered."
+                    "You can define the control transform by using qml.register_control"
+                    "See documentation for more details."
+                )
+    return new_tape
+
+
+class ControlledOperation(Operation):
+    """A Controlled Operation.
+
+    Unless you are a Pennylane plugin developer, **you should NOT directly use this class**,
+    instead, use the ``qml.ctrl`` method.
+
+    The ``ControlledOperation`` is a container class that defines a set of operations that
+    should by applied relative to a single control wire or a list of control wires.
+
+    Certain simulators and quantum computers can take advantage of the controlled gate sparsity,
+    while other devices must rely on the op-by-op decomposition defined by the ``op.expand``
+    method.
+    
+    Attributes:
+        _tape (QuantumTape): The tape that defines the underlying operation.
+        _control_wires (Wires): The control wires.
+
+    Args:
+        tape: A QuantumTape. This tape defines the unitary that should be applied relative
+            to the control wires.
+        control_wires: A wire or set of wires.
+    """
+
+    par_domain = "A"
+    num_wires = AnyWires
+    num_params = property(lambda self: self._tape.num_params)
+
+    def __init__(self, tape, control_wires, do_queue=True):
+        self._tape = tape
+        self._control_wires = Wires(control_wires)
+        wires = self._control_wires + tape.wires
+        super().__init__(*tape.get_parameters(), wires=wires, do_queue=do_queue)
+
+    def expand(self):
+        tape = self._tape
+        for wire in self._control_wires:
+            tape = expand_with_control(tape, wire)
+        # TODO(chase): Do we need to re-queue these ops?
+        return tape
+
+    def adjoint(self, do_queue=False):
+        def requeue_tape(tape):
+            for op in tape.operations:
+                op.queue()
+
+        with QuantumTape(do_queue=False) as new_tape:
+            # Execute all ops adjointed.
+            adjoint(requeue_tape)(self._tape)
+        return ControlledOperation(new_tape, self._control_wires, do_queue=do_queue)
+
+
+register_control(
+    ControlledOperation,
+    lambda op, wires: ControlledOperation(
+        tape=op._tape,
+        control_wires=Wires(wires) + op._control_wires,
+    ),
+)
+
+
+def ctrl(fn, control):
+    """Create a method that applies a controlled version of the provided method.
+
+    Args:
+        fn (function): Any python function that applies pennylane operations.
+        control (Wires): The control wire(s).
+
+    Returns:
+        A new function that applies the controlled equivalent of `fn`.
+
+    **Example**
+
+    .. code-block:: python3
+
+        def ops(params):
+            qml.RX(params[0], wires=0)
+            qml.RZ(params[1] wires=3)
+
+        ops1 = qml.ctrl(ops, control=1)
+        ops2 = qml.ctrl(ops, control=2)
+
+        @qml.qnode(dev)
+        def my_circuit():
+            ops1(params=[0.123, 0.456])
+            ops1(params=[0.789, 1.234])
+            ops2(params=[2.987, 3.654])
+            ops2(params=[2.321, 1.111])
+            return qml.state()
+
+    The above code would be equivalent to
+
+    .. code-block:: python3
+
+        @qml.qnode(dev)
+        def my_circuit(params):
+            # ops1(params=[0.123, 0.456])
+            qml.CRX(0.123, wires=[1, 0])
+            qml.CRZ(0.456, wires=[1, 3])
+
+            # ops1(params=[0.789, 1.234])
+            qml.CRX(0.789, wires=[1, 0])
+            qml.CRZ(1.234, (wires=[1, 3])
+
+            # ops2(params=[2.987, 3.654])
+            qml.CRX(2.987, wires=[2, 0])
+            qml.CRZ(3.654, wires=[2, 3])
+
+            # ops2(params=[2.321, 1.111])
+            qml.CRX(2.321, wires=[2, 0])
+            qml.CRZ(1.111, wires=[2, 3])
+            return qml.state()
+
+    .. Note::
+
+        Some devices are able to take advantage of the inherient sparsity of a
+        controlled operation. In those cases, it may be more efficient to use
+        this transform rather than adding controls by hand. For devices that don't
+        have special control support, the operation is expanded to add control wires
+        to each underlying op individually.
+
+    .. UsageDetails::
+
+        **Nesting Controls**
+
+        The ``ctrl`` transform can be nested with itself arbitrarily.
+
+        .. code-block:: python3
+
+            # These two ops are equivalent.
+            op1 = ctrl(ctrl(my_ops, 1), 2)
+            op2 = ctrl(my_ops, [2, 1])
+    """
+
+    @wraps(fn)
+    def wrapper(*args, **kwargs):
+        with QuantumTape(do_queue=False) as tape:
+            fn(*args, **kwargs)
+        return ControlledOperation(tape, control)
+
+    return wrapper