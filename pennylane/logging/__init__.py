--- conflicted
+++ resolved
@@ -1,55 +1,3 @@
-<<<<<<< HEAD
-from .configure import configure_logging, enable_logging, TRACE
-=======
-"""This module enables support for log-level messaging throughout PennyLane, following the native Python logging framework interface. Please see the official documentation for details on usage https://docs.python.org/3/library/logging.html"""
-import logging
-import logging.config
-import os
-from importlib import import_module
-from importlib.util import find_spec
-
-has_toml = False
-toml_libs = ["tomllib", "tomli", "tomlkit"]
-for pkg in toml_libs:
-    spec = find_spec(pkg)
-    if spec:
-        tomllib = import_module(pkg)
-        has_toml = True
-        break
-
-# Define absolute path to this file in source tree
-_path = os.path.dirname(__file__)
-
-# Define a more verbose mode for the messages. Not currently controlled by internal log configurations.
-TRACE = logging.DEBUG // 2
-
-
-def enable_logging():
-    """
-    This method allows top selectively enable logging throughout PennyLane.
-    All configurations are read through the `log_config.toml` file.
-    """
-    if not has_toml:
-        raise ImportError(
-            "A TOML parser is required to enable PennyLane logging defaults. "
-            "You can install tomli via `pip install tomli`, "
-            "install tomlkit via `pip install tomlkit`, "
-            "or use Python 3.11 which natively offers the tomllib library."
-        )
-
-    with open(os.path.join(_path, "log_config.toml"), "rb") as f:
-        pl_config = tomllib.load(f)
-        logging.config.dictConfig(pl_config)
-
-    def trace(self, message, *args, **kws):
-        """Enable a more verbose mode than DEBUG. Used to enable inspection of function definitions in log messages."""
-
-        # Due to limitations in how the logging module exposes support for custom levels, accessing the private method `_log` has no alternative.
-        # pylint: disable=protected-access
-        self._log(TRACE, message, args, **kws)
-
-    logging.addLevelName(TRACE, "TRACE")
-    logging.TRACE = TRACE
-    lc = logging.getLoggerClass()
-    lc.trace = trace
->>>>>>> 3c7ed596
+from .configure import configure_logging
+from .configure import enable_logging
+from .configure import TRACE