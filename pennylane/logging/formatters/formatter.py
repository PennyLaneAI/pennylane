"""The PennyLane log-level formatters are defined here with default options, and ANSI-terminal color-codes."""
import logging
from logging import Formatter
from typing import NamedTuple, Tuple, Union

# For color-code definitions see https://en.wikipedia.org/wiki/ANSI_escape_code#Colors
# 24-bit mode support RGB color codes in 8bit-wide r;g;b format
ANSI_CODES = {
    "begin": "\x1b[",
    "end": "\x1b[0m",
    "foreground_rgb": "38;2;",
    "background_rgb": "48;2;",
    "foreground": "38;5;",
    "background": "48;5;",
}


class ColorScheme(NamedTuple):
    """Utility class to contain level-controlled color-codes for log-level messages."""

    use_rgb: bool
    debug: str
    info: str
    warning: str
    error: str
    critical: str
    debug_bg: Union[None, str]
    info_bg: Union[None, str]
    warning_bg: Union[None, str]
    error_bg: Union[None, str]
    critical_bg: Union[None, str]


def build_code_rgb(rgb: Tuple[int, int, int], rgb_bg: Union[None, Tuple[int, int, int]] = None):
    """
    Utility function to generate the appropriate ANSI RGB codes for a given set of foreground (font) and background colors.
    """
    output = ANSI_CODES["begin"]
    output += ANSI_CODES["foreground_rgb"]
    output += ";".join([str(i) for i in rgb])
    output += "m"
    if rgb_bg:
        output += ANSI_CODES["begin"]
        output += ANSI_CODES["background_rgb"]
        output += ";".join([str(i) for i in rgb_bg])
        output += "m"
    return output


def bash_ansi_codes():
    """Utility function to generate a bash command for all ANSI color-codes in 24-bit format using both foreground and background colors."""
    str = r"""
        for r in {0..255}; do
            for g in {0..255}; do
                for b in {0..255}; do
                    echo -e "\e[38;2;${r};${g};${b}m"'\\e[38;2;'"${r}"m" FOREGROUND\e[0m"
                    echo -e "\e[48;2;${r};${g};${b}m"'\\e[48;2;'"${r}"m" FOREGROUND\e[0m"
                done
            done
        done"""
    return str


class DefaultFormatter(Formatter):
    """This formatter has the default rules used for formatting PennyLane log messages."""

    fmt_str = '[%(asctime)s][%(levelname)s][<PID %(process)d:%(processName)s>] - %(name)s.%(funcName)s()::"%(message)s"'

    # 0x000000 Background
    text_bg = (0, 0, 0)

    cmap = ColorScheme(
        debug=(220, 238, 200),  # Grey 1
        debug_bg=text_bg,
        info=(80, 125, 125),  # Blue
        info_bg=text_bg,
        warning=(208, 167, 133),  # Orange
        warning_bg=text_bg,
        error=(208, 133, 133),  # Red 1
        error_bg=text_bg,
        critical=(135, 53, 53),  # Red 2
        critical_bg=(210, 210, 210),  # Grey 2
        use_rgb=True,
    )

    FORMATS = {
        logging.DEBUG: build_code_rgb(cmap.debug, cmap.debug_bg) + fmt_str + ANSI_CODES["end"],
        logging.INFO: build_code_rgb(cmap.info, cmap.info_bg) + fmt_str + ANSI_CODES["end"],
        logging.WARNING: build_code_rgb(cmap.warning, cmap.warning_bg)
        + fmt_str
        + ANSI_CODES["end"],
        logging.ERROR: build_code_rgb(cmap.error, cmap.error_bg) + fmt_str + ANSI_CODES["end"],
        logging.CRITICAL: build_code_rgb(cmap.critical, cmap.critical_bg)
        + fmt_str
        + ANSI_CODES["end"],
    }

    def format(self, record):
        log_fmt = self.FORMATS.get(record.levelno)
        formatter = logging.Formatter(log_fmt)
        return formatter.format(record)


<<<<<<< HEAD
class LogFormatter(Formatter):
=======
class SimpleFormatter(Formatter):
    """This formatter has a simplified layout and rules used for formatting PennyLane log messages."""

>>>>>>> 3c7ed596
    indigo = "\x1b[38;4;45m"
    blue = "\x1b[38;4;44m"
    yellow = "\x1b[38;4;43m"
    red = "\x1b[31;20m"
    bold_red = "\x1b[31;107m"
    reset = "\x1b[0m"
    str_format = "%(asctime)s - %(name)s - %(levelname)s - %(message)s (%(filename)s:%(lineno)d)"

    FORMATS = {
        logging.DEBUG: "\x1b[38;5;10m" + str_format + reset,
        logging.INFO: "\x1b[38;5;12m" + str_format + reset,
        logging.WARNING: "\x1b[38;5;11m" + str_format + reset,
        logging.ERROR: "\x1b[38;5;9m" + str_format + reset,
        logging.CRITICAL: "\x1b[38;5;13m" + str_format + reset,
    }

    def format(self, record):
        log_fmt = self.FORMATS.get(record.levelno)
        formatter = logging.Formatter(log_fmt)
        return formatter.format(record)<|MERGE_RESOLUTION|>--- conflicted
+++ resolved
@@ -101,13 +101,8 @@
         return formatter.format(record)
 
 
-<<<<<<< HEAD
-class LogFormatter(Formatter):
-=======
 class SimpleFormatter(Formatter):
     """This formatter has a simplified layout and rules used for formatting PennyLane log messages."""
-
->>>>>>> 3c7ed596
     indigo = "\x1b[38;4;45m"
     blue = "\x1b[38;4;44m"
     yellow = "\x1b[38;4;43m"
