--- conflicted
+++ resolved
@@ -101,7 +101,7 @@
     - ``layer_par`` feeds into a layer of rotations with a single parameter (three frequencies), and
     - ``crot_param`` feeds three parameters into three controlled Pauli rotations (two frequencies
       each).
-  
+
     We also initialize a set of parameters for all these operations, and summarize
     the numbers of frequencies in ``num_frequencies``.
 
@@ -115,30 +115,7 @@
 
         num_frequencies = [[1, 1, 1], 3, [2, 2, 2]]
 
-<<<<<<< HEAD
-    The keyword argument `requires_grad` can be used to determine whether the respective
-=======
-    Run the optimization step-by-step for ``num_steps`` steps.
-
-    .. code-block :: python
-
-        cost_rotosolve = []
-
-        opt = qml.RotosolveOptimizer()
-        param = init_param.copy()
-        for _ in range(num_steps):
-            param, cost = opt.step_and_cost(
-                cost_function,
-                *param,
-                num_frequencies=num_frequencies,
-            )
-            cost_rotosolve.append(cost)
-
-    The optimized values for ``x`` are now stored in ``param`` and steps-vs-cost can be
-    assessed by plotting ``cost_rotosolve``.
-
     The keyword argument ``requires_grad`` can be used to determine whether the respective
->>>>>>> 77c2de17
     parameter should be optimized or not, following the behaviour of gradient computations and
     gradient-based optimizers when using Autograd or JAX.
 
@@ -397,7 +374,9 @@
         return reconstruction
 
     @staticmethod
-    def _rotosolve(objective_fn, num_frequency, optimizer, optimizer_kwargs, full_output, fun_at_zero=None):
+    def _rotosolve(
+        objective_fn, num_frequency, optimizer, optimizer_kwargs, full_output, fun_at_zero=None
+    ):
         r"""The rotosolve step for a univariate (restriction of a) cost function.
 
         Updates the parameter of the ``objective_fn`` based on Equation 1 in
