--- conflicted
+++ resolved
@@ -424,29 +424,6 @@
         for arg_idx, (arg, arg_name) in enumerate(zip(args, arg_names)):
             del after_args[0]
 
-<<<<<<< HEAD
-            if _requires_grad[arg_index]:
-                num_frequency_flat = num_freqs_flat[train_arg_index]
-                x_flat = np.fromiter(_flatten(arg), dtype=float)
-                num_params = len(x_flat)
-                if np.isscalar(num_frequency_flat):
-                    num_frequency_flat = [num_frequency_flat] * num_params
-                else:
-                    if len(num_frequency_flat) != num_params:
-                        raise ValueError(
-                            "The number of the frequency counts "
-                            f"({len(num_frequency_flat)}) for the {arg_index}th argument does "
-                            f"not match the number of parameters in that argument ({num_params})."
-                        )
-                shift_vecs = np.eye(num_params)
-
-                # Iterate over current arg:
-                for par_index, _num_frequency in enumerate(num_frequency_flat):
-                    shift_vec = shift_vecs[par_index]
-                    # univariate objective function
-                    univariate_obj_fn = lambda x: objective_fn(
-                        *before_args, unflatten(x_flat + shift_vec * x, arg), *after_args, **kwargs,
-=======
             if not requires_grad[arg_name]:
                 before_args.append(arg)
                 continue
@@ -464,7 +441,6 @@
                     _args = before_args + [arg] + after_args
                     univariate = _restrict_to_univariate(
                         objective_fn, arg_idx, par_idx, _args, kwargs
->>>>>>> e7635a33
                     )
                     freq = 1.0 if num_freq is not None else spectrum[spectrum > 0][0]
                     x_min, y_min = self.min_analytic(univariate, freq, _fun_at_zero)
