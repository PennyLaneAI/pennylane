# Copyright 2018-2020 Xanadu Quantum Technologies Inc.

# Licensed under the Apache License, Version 2.0 (the "License");
# you may not use this file except in compliance with the License.
# You may obtain a copy of the License at

#     http://www.apache.org/licenses/LICENSE-2.0

# Unless required by applicable law or agreed to in writing, software
# distributed under the License is distributed on an "AS IS" BASIS,
# WITHOUT WARRANTIES OR CONDITIONS OF ANY KIND, either express or implied.
# See the License for the specific language governing permissions and
# limitations under the License.
"""Quantum natural gradient optimizer"""
# pylint: disable=too-many-branches

import numpy as np

from pennylane.utils import _flatten, unflatten
from .gradient_descent import GradientDescentOptimizer


class QNGOptimizer(GradientDescentOptimizer):
    r"""Optimizer with adaptive learning rate, via calculation
    of the diagonal or block-diagonal approximation to the Fubini-Study metric tensor.
    A quantum generalization of natural gradient descent.

    The QNG optimizer uses a step- and parameter-dependent learning rate,
    with the learning rate dependent on the pseudo-inverse
    of the Fubini-Study metric tensor :math:`g`:

    .. math::
        x^{(t+1)} = x^{(t)} - \eta g(f(x^{(t)}))^{-1} \nabla f(x^{(t)}),

    where :math:`f(x^{(t)}) = \langle 0 | U(x^{(t)})^\dagger \hat{B} U(x^{(t)}) | 0 \rangle`
    is an expectation value of some observable measured on the variational
    quantum circuit :math:`U(x^{(t)})`.

    Consider a quantum node represented by the variational quantum circuit

    .. math::

        U(\mathbf{\theta}) = W(\theta_{i+1}, \dots, \theta_{N})X(\theta_{i})
        V(\theta_1, \dots, \theta_{i-1}),

    where all parametrized gates can be written of the form :math:`X(\theta_{i}) = e^{i\theta_i K_i}`.
    That is, the gate :math:`K_i` is the *generator* of the parametrized operation :math:`X(\theta_i)`
    corresponding to the :math:`i`-th parameter.

    For each parametric layer :math:`\ell` in the variational quantum circuit
    containing :math:`n` parameters, the :math:`n\times n` block-diagonal submatrix
    of the Fubini-Study tensor :math:`g_{ij}^{(\ell)}` is calculated directly on the
    quantum device in a single evaluation:

    .. math::

        g_{ij}^{(\ell)} = \langle \psi_\ell | K_i K_j | \psi_\ell \rangle
        - \langle \psi_\ell | K_i | \psi_\ell\rangle
        \langle \psi_\ell |K_j | \psi_\ell\rangle

    where :math:`|\psi_\ell\rangle =  V(\theta_1, \dots, \theta_{i-1})|0\rangle`
    (that is, :math:`|\psi_\ell\rangle` is the quantum state prior to the application
    of parameterized layer :math:`\ell`).

    Combining the quantum natural gradient optimizer with the analytic parameter-shift
    rule to optimize a variational circuit with :math:`d` parameters and :math:`L` layers,
    a total of :math:`2d+L` quantum evaluations are required per optimization step.

    For more details, see:

        James Stokes, Josh Izaac, Nathan Killoran, Giuseppe Carleo.
        "Quantum Natural Gradient." `arXiv:1909.02108 <https://arxiv.org/abs/1909.02108>`_, 2019.

    .. note::

        The QNG optimizer supports single QNodes or VQECost objects as objective functions.
        Alternatively, metric_tensor_fn can directly be provided to the optimizer.

        For the following cases, providing metric_tensor_fn may be useful:

        * For hybrid classical-quantum models, the "mixed geometry" of the model
          makes it unclear which metric should be used for which parameter.
          For example, parameters of quantum nodes are better suited to
          one metric (such as the QNG), whereas others (e.g., parameters of classical nodes)
          are likely better suited to another metric.

        * For multi-QNode models, we don't know what geometry is appropriate
          if a parameter is shared amongst several QNodes.

        If the objective function is VQE/VQE-like, i.e. a function of a group
        of QNodes that share an ansatz, there are two ways to use the optimizer:

        * Realize the objective function as a VQECost object, which has
          the metric_tensor function.

        * Manually provide the metric_tensor_fn as the metric_tensor of
          one of the QNodes in the group of QNodes involved in the objective function.

    **Examples:**

    For VQE/VQE-like problems, the objective function for the optimizer can be
    realized as a VQECost object.

    >>> dev = qml.device("default.qubit", wires=1)
    >>> def circuit(params, wires=0):
    >>>     qml.RX(params[0], wires=wires)
    >>>     qml.RY(params[1], wires=wires)
    >>> coeffs = [1, 1]
    >>> obs = [qml.PauliX(0), qml.PauliZ(0)]
    >>> H = qml.Hamiltonian(coeffs, obs)
    >>> cost_fn = qml.VQECost(circuit, H, dev)
    >>> eta = 0.01
    >>> init_params = [0.011, 0.012]
    >>> opt = qml.QNGOptimizer(eta)
    >>> theta_new = opt.step(cost_fn, init_params)
    >>> print(theta_new)
    [0.011445239214543481, -0.027519522461477233]

    Alternatively, the same objective function can be used for the optimizer
    by manually providing the metric_tensor_fn.

    >>> dev = qml.device("default.qubit", wires=1)
    >>> def circuit(params, wires=0):
    >>>     qml.RX(params[0], wires=wires)
    >>>     qml.RY(params[1], wires=wires)
    >>> coeffs = [1, 1]
    >>> obs = [qml.PauliX(0), qml.PauliZ(0)]
    >>> qnodes = qml.map(circuit, obs, dev, 'expval')
    >>> cost_fn = qml.dot(coeffs, qnodes)
    >>> eta = 0.01
    >>> init_params = [0.011, 0.012]
    >>> opt = qml.QNGOptimizer(eta)
    >>> theta_new = opt.step(cost_fn, init_params, metric_tensor_fn=qnodes.qnodes[0].metric_tensor)
    >>> print(theta_new)
    [0.011445239214543481, -0.027519522461477233]

    .. seealso::

        See the :ref:`quantum natural gradient example <quantum_natural_gradient>`
        for more details on Fubini-Study metric tensor and this optimization class.

    Args:
        stepsize (float): the user-defined hyperparameter :math:`\eta`
        diag_approx (bool): If ``True``, forces a diagonal approximation
            where the calculated metric tensor only contains diagonal
            elements :math:`G_{ii}`. In some cases, this may reduce the
            time taken per optimization step.
        lam (float): metric tensor regularization :math:`G_{ij}+\lambda I`
            to be applied at each optimization step
    """

    def __init__(self, stepsize=0.01, diag_approx=False, lam=0):
        super().__init__(stepsize)
        self.diag_approx = diag_approx
        self.metric_tensor = None
        self.lam = lam

    def step(self, qnode, x, recompute_tensor=True, metric_tensor_fn=None):
        """Update x with one step of the optimizer.

        Args:
            qnode (QNode): the QNode for optimization
            x (array): NumPy array containing the current values of the variables to be updated
            recompute_tensor (bool): Whether or not the metric tensor should
                be recomputed. If not, the metric tensor from the previous
                optimization step is used.
            metric_tensor_fn (function): Optional metric tensor function
                with respect to the variables ``x``.
                If ``None``, the metric tensor function is computed automatically.

        Returns:
            array: the new variable values :math:`x^{(t+1)}`
        """
        # pylint: disable=arguments-differ
        if not hasattr(qnode, "metric_tensor") and not metric_tensor_fn:
            raise ValueError(
                "The objective function must either be encoded as a single QNode or "
<<<<<<< HEAD
                "a VQECost object for the natural gradient to be automatically computed."
=======
                "a VQECost object for the natural gradient to be automatically computed. "
>>>>>>> 788a6c4d
                "Otherwise, metric_tensor_fn must be explicitly provided to the optimizer."
            )

        if recompute_tensor or self.metric_tensor is None:
            if not metric_tensor_fn:
                # pseudo-inverse metric tensor
                self.metric_tensor = qnode.metric_tensor([x], diag_approx=self.diag_approx)
            else:
                self.metric_tensor = metric_tensor_fn([x], diag_approx=self.diag_approx)
            self.metric_tensor += self.lam * np.identity(self.metric_tensor.shape[0])

        g = self.compute_grad(qnode, x)
        x_out = self.apply_grad(g, x)
        return x_out

    def apply_grad(self, grad, x):
        r"""Update the variables x to take a single optimization step. Flattens and unflattens
        the inputs to maintain nested iterables as the parameters of the optimization.

        Args:
            grad (array): The gradient of the objective
                function at point :math:`x^{(t)}`: :math:`\nabla f(x^{(t)})`
            x (array): the current value of the variables :math:`x^{(t)}`

        Returns:
            array: the new values :math:`x^{(t+1)}`
        """
        grad_flat = np.array(list(_flatten(grad)))
        x_flat = np.array(list(_flatten(x)))
        x_new_flat = x_flat - self._stepsize * np.linalg.solve(self.metric_tensor, grad_flat)
        return unflatten(x_new_flat, x)<|MERGE_RESOLUTION|>--- conflicted
+++ resolved
@@ -175,11 +175,7 @@
         if not hasattr(qnode, "metric_tensor") and not metric_tensor_fn:
             raise ValueError(
                 "The objective function must either be encoded as a single QNode or "
-<<<<<<< HEAD
-                "a VQECost object for the natural gradient to be automatically computed."
-=======
                 "a VQECost object for the natural gradient to be automatically computed. "
->>>>>>> 788a6c4d
                 "Otherwise, metric_tensor_fn must be explicitly provided to the optimizer."
             )
 
