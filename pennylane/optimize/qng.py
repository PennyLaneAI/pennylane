--- conflicted
+++ resolved
@@ -15,13 +15,7 @@
 import numbers
 from collections.abc import Iterable
 
-<<<<<<< HEAD
-import pennylane as qml
-=======
-# pylint: disable=too-many-branches
-# pylint: disable=too-many-arguments
 from pennylane import math
->>>>>>> b228bec6
 from pennylane import numpy as pnp
 from pennylane.gradients.metric_tensor import metric_tensor
 from pennylane.wires import Wires
