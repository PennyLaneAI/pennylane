# Copyright 2018-2021 Xanadu Quantum Technologies Inc.

# Licensed under the Apache License, Version 2.0 (the "License");
# you may not use this file except in compliance with the License.
# You may obtain a copy of the License at

#     http://www.apache.org/licenses/LICENSE-2.0

# Unless required by applicable law or agreed to in writing, software
# distributed under the License is distributed on an "AS IS" BASIS,
# WITHOUT WARRANTIES OR CONDITIONS OF ANY KIND, either express or implied.
# See the License for the specific language governing permissions and
# limitations under the License.
r"""
This module contains optimizers for the standard :mod:`QNode` class, which uses the NumPy interface.
"""

# Python optimizers that are available in PennyLane
# listed in alphabetical order to avoid circular imports
from .adagrad import AdagradOptimizer
from .adam import AdamOptimizer
from .adaptive import AdaptiveOptimizer
from .gradient_descent import GradientDescentOptimizer
from .momentum import MomentumOptimizer
from .momentum_qng import MomentumQNGOptimizer
from .nesterov_momentum import NesterovMomentumOptimizer
from .qng import QNGOptimizer
from .qnspsa import QNSPSAOptimizer
from .riemannian_gradient import RiemannianGradientOptimizer
from .rms_prop import RMSPropOptimizer
from .rotoselect import RotoselectOptimizer
from .rotosolve import RotosolveOptimizer
from .shot_adaptive import ShotAdaptiveOptimizer
from .spsa import SPSAOptimizer
<<<<<<< HEAD
from .qng_jax import QNGOptimizerJax
from .momentum_qng_jax import MomentumQNGOptimizerJax
=======
from .qng_qjit import QNGOptimizerQJIT
>>>>>>> 7db6e767

# Optimizers to display in the docs
__all__ = [
    "AdagradOptimizer",
    "AdamOptimizer",
    "AdaptiveOptimizer",
    "GradientDescentOptimizer",
    "MomentumOptimizer",
    "MomentumQNGOptimizer",
    "NesterovMomentumOptimizer",
    "RMSPropOptimizer",
    "QNGOptimizer",
    "QNSPSAOptimizer",
    "RiemannianGradientOptimizer",
    "RotosolveOptimizer",
    "RotoselectOptimizer",
    "ShotAdaptiveOptimizer",
    "SPSAOptimizer",
<<<<<<< HEAD
    "QNGOptimizerJax",
    "MomentumQNGOptimizerJax",
=======
    "QNGOptimizerQJIT",
>>>>>>> 7db6e767
]<|MERGE_RESOLUTION|>--- conflicted
+++ resolved
@@ -32,12 +32,8 @@
 from .rotosolve import RotosolveOptimizer
 from .shot_adaptive import ShotAdaptiveOptimizer
 from .spsa import SPSAOptimizer
-<<<<<<< HEAD
-from .qng_jax import QNGOptimizerJax
-from .momentum_qng_jax import MomentumQNGOptimizerJax
-=======
 from .qng_qjit import QNGOptimizerQJIT
->>>>>>> 7db6e767
+from .momentum_qng_qjit import MomentumQNGOptimizerQJIT
 
 # Optimizers to display in the docs
 __all__ = [
@@ -56,10 +52,6 @@
     "RotoselectOptimizer",
     "ShotAdaptiveOptimizer",
     "SPSAOptimizer",
-<<<<<<< HEAD
-    "QNGOptimizerJax",
-    "MomentumQNGOptimizerJax",
-=======
-    "QNGOptimizerQJIT",
->>>>>>> 7db6e767
+    "QNGOptimizerQJIT",,
+    "MomentumQNGOptimizerQJIT",
 ]