# Copyright 2018-2021 Xanadu Quantum Technologies Inc.

# Licensed under the Apache License, Version 2.0 (the "License");
# you may not use this file except in compliance with the License.
# You may obtain a copy of the License at

#     http://www.apache.org/licenses/LICENSE-2.0

# Unless required by applicable law or agreed to in writing, software
# distributed under the License is distributed on an "AS IS" BASIS,
# WITHOUT WARRANTIES OR CONDITIONS OF ANY KIND, either express or implied.
# See the License for the specific language governing permissions and
# limitations under the License.
"""
This module contains functions for adding the Autograd interface
to a PennyLane Device class.

**How to bind a custom derivative with autograd.**

Suppose I have a function ``f`` that I want to change how autograd takes the derivative of.

I need to:

1) Mark it as an autograd primitive with ``@autograd.extend.primitive``
2) Register its VJP with ``autograd.extend.defvjp``

.. code-block:: python

    @autograd.extend.primitive
    def f(x, exponent=2):
        return x**exponent

    def vjp(ans, x, exponent=2):
        def grad_fn(dy):
            print(f"Calculating the gradient with {x}, {dy}")
            return dy * exponent * x**(exponent-1)
        return grad_fn

    autograd.extend.defvjp(f, vjp, argnums=[0])


>>> autograd.grad(f)(autograd.numpy.array(2.0))
Calculating the gradient with 2.0, 1.0
4.0

The above code told autograd how to differentiate the first argument of ``f``.

We have an additional problem that autograd does not understand that a :class:`~.QuantumTape`
contains parameters we want to differentiate. So in order to match the ``vjp`` function with
the correct parameters, we need to extract them from the batch of tapes, and pass them as is
as the first argument to the primitive. Even though the primitive function
does not use the parameters, that is how we communicate to autograd what parameters the derivatives
belong to.

**Jacobian Calculations and the need for caching:**

Suppose we use the above function with an array and take the jacobian:

>>> x = autograd.numpy.array([1.0, 2.0])
>>> autograd.jacobian(f)(x)
Calculating the gradient with [1. 2.], [1. 0.]
Calculating the gradient with [1. 2.], [0. 1.]
array([[2., 0.],
       [0., 4.]])

Here, the ``grad_fn`` was called once for each output quantity. Each time ``grad_fn``
is called, we are forced to reproduce the calculation for ``exponent * x ** (exponent-1)``,
only to multiply it by a different vector. When executing quantum circuits, that quantity
can potentially be quite expensive. Autograd would naively
request indepedent vjps for each entry in the output, even though the internal circuits will be
exactly the same.

When normal caching provided by :func:`~.cache_execute` is present, the expensive part (re-executing
identical circuits) is avoided, but when normal caching is turned off, the above can lead to an explosion
in the number of required circuit executions.

To avoid this explosion in the number of executed circuits when caching is turned off, we will instead internally
cache the full jacobian so that is is reused between different calls to the same ``grad_fn``. This behavior is toggled
by the ``cache_full_jacobian`` keyword argument to :class:`~.TransformJacobianProducts`.

Other interfaces are capable of calculating the full jacobian in one call, so this patch is only present for autograd.

"""
# pylint: disable=too-many-arguments, unused-argument
import logging
from typing import Tuple, Callable

import autograd
from autograd.numpy.numpy_boxes import ArrayBox

import pennylane as qml

Batch = Tuple[qml.tape.QuantumTape]
ExecuteFn = Callable[[Batch], qml.typing.ResultBatch]

logger = logging.getLogger(__name__)
logger.addHandler(logging.NullHandler())


# pylint: disable=unused-argument
def autograd_execute(
    tapes: Batch,
    execute_fn: ExecuteFn,
    jpc: qml.interfaces.jacobian_products.JacobianProductCalculator,
<<<<<<< HEAD
    differentiable=None,
=======
    device=None,
>>>>>>> 87021826
):
    """Execute a batch of tapes with Autograd parameters on a device.

    Args:
        tapes (Sequence[.QuantumTape]): batch of tapes to execute
        execute_fn (Callable[[Sequence[.QuantumTape]], ResultBatch]): a function that turns a batch of circuits into results
        jpc (JacobianProductCalculator): a class that can compute the vector Jacobian product (VJP)
            for the input tapes.

    Returns:
        TensorLike: A nested tuple of tape results. Each element in
        the returned tuple corresponds in order to the provided tapes.

    **Example:**

    >>> from pennylane.interfaces.jacobian_products import DeviceDerivatives
    >>> from pennylane.interfaces.autograd import autograd_execute
    >>> execute_fn = qml.device('default.qubit').execute
    >>> config = qml.devices.ExecutionConfig(gradient_method="adjoint", use_device_gradient=True)
    >>> jpc = DeviceDerivatives(qml.device('default.qubit'), config)
    >>> def f(x):
    ...     tape = qml.tape.QuantumScript([qml.RX(x, 0)], [qml.expval(qml.PauliZ(0))])
    ...     batch = (tape, )
    ...     return autograd_execute(batch, execute_fn, jpc)
    >>> qml.grad(f)(qml.numpy.array(0.1))
    -0.09983341664682815

    """
    tapes = tuple(tapes)
    if logger.isEnabledFor(logging.DEBUG):
        logger.debug("Entry with (tapes=%s, execute_fn=%s, jpc=%s)", tapes, execute_fn, jpc)
    for tape in tapes:
        # set the trainable parameters
        params = tape.get_parameters(trainable_only=False)
        tape.trainable_params = qml.math.get_trainable_indices(params)

    # pylint misidentifies autograd.builtins as a dict
    # pylint: disable=no-member
    parameters = autograd.builtins.tuple(
        [autograd.builtins.list(t.get_parameters()) for t in tapes]
    )
    return _execute(parameters, tuple(tapes), execute_fn, jpc)


@autograd.extend.primitive
def _execute(
    parameters,
    tapes,
    execute_fn,
    jpc,
):  # pylint: disable=unused-argument
    """Autodifferentiable wrapper around a way of executing tapes.

    Args:
        parameters (list[list[Any]]): Nested list of the quantum tape parameters.
            This argument should be generated from the provided list of tapes.
        tapes (Sequence[.QuantumTape]): batch of tapes to execute
        execute_fn (Callable[[Sequence[.QuantumTape]], ResultBatch]): a function that turns a batch of circuits into results
        jpc (JacobianProductCalculator): a class that can compute the vector Jacobian product (VJP)
            for the input tapes.

    """
    return execute_fn(tapes)


# pylint: disable=unused-argument
def vjp(
    ans,
    parameters,
    tapes,
    execute_fn,
    jpc,
):
    """Returns the vector-Jacobian product operator for a batch of quantum tapes.

    Args:
        ans (array): the result of the batch tape execution
        parameters (list[list[Any]]): Nested list of the quantum tape parameters.
            This argument should be generated from the provided list of tapes.
        tapes (Sequence[.QuantumTape]): batch of tapes to execute
        execute_fn (Callable[[Sequence[.QuantumTape]], ResultBatch]): a function that turns a batch of circuits into results
        jpc (JacobianProductCalculator): a class that can compute the vector Jacobian product (VJP)
            for the input tapes.


    Returns:
        function: this function accepts the backpropagation
        gradient output vector, and computes the vector-Jacobian product
    """

    def grad_fn(dy):
        """Returns the vector-Jacobian product with given
        parameter values and output gradient dy"""
        vjps = jpc.compute_vjp(tapes, dy)
        return tuple(
            qml.math.to_numpy(v, max_depth=1) if isinstance(v, ArrayBox) else v for v in vjps
        )

    return grad_fn


autograd.extend.defvjp(_execute, vjp, argnums=[0])
<|MERGE_RESOLUTION|>--- conflicted
+++ resolved
@@ -1,211 +1,208 @@
-# Copyright 2018-2021 Xanadu Quantum Technologies Inc.
-
-# Licensed under the Apache License, Version 2.0 (the "License");
-# you may not use this file except in compliance with the License.
-# You may obtain a copy of the License at
-
-#     http://www.apache.org/licenses/LICENSE-2.0
-
-# Unless required by applicable law or agreed to in writing, software
-# distributed under the License is distributed on an "AS IS" BASIS,
-# WITHOUT WARRANTIES OR CONDITIONS OF ANY KIND, either express or implied.
-# See the License for the specific language governing permissions and
-# limitations under the License.
-"""
-This module contains functions for adding the Autograd interface
-to a PennyLane Device class.
-
-**How to bind a custom derivative with autograd.**
-
-Suppose I have a function ``f`` that I want to change how autograd takes the derivative of.
-
-I need to:
-
-1) Mark it as an autograd primitive with ``@autograd.extend.primitive``
-2) Register its VJP with ``autograd.extend.defvjp``
-
-.. code-block:: python
-
-    @autograd.extend.primitive
-    def f(x, exponent=2):
-        return x**exponent
-
-    def vjp(ans, x, exponent=2):
-        def grad_fn(dy):
-            print(f"Calculating the gradient with {x}, {dy}")
-            return dy * exponent * x**(exponent-1)
-        return grad_fn
-
-    autograd.extend.defvjp(f, vjp, argnums=[0])
-
-
->>> autograd.grad(f)(autograd.numpy.array(2.0))
-Calculating the gradient with 2.0, 1.0
-4.0
-
-The above code told autograd how to differentiate the first argument of ``f``.
-
-We have an additional problem that autograd does not understand that a :class:`~.QuantumTape`
-contains parameters we want to differentiate. So in order to match the ``vjp`` function with
-the correct parameters, we need to extract them from the batch of tapes, and pass them as is
-as the first argument to the primitive. Even though the primitive function
-does not use the parameters, that is how we communicate to autograd what parameters the derivatives
-belong to.
-
-**Jacobian Calculations and the need for caching:**
-
-Suppose we use the above function with an array and take the jacobian:
-
->>> x = autograd.numpy.array([1.0, 2.0])
->>> autograd.jacobian(f)(x)
-Calculating the gradient with [1. 2.], [1. 0.]
-Calculating the gradient with [1. 2.], [0. 1.]
-array([[2., 0.],
-       [0., 4.]])
-
-Here, the ``grad_fn`` was called once for each output quantity. Each time ``grad_fn``
-is called, we are forced to reproduce the calculation for ``exponent * x ** (exponent-1)``,
-only to multiply it by a different vector. When executing quantum circuits, that quantity
-can potentially be quite expensive. Autograd would naively
-request indepedent vjps for each entry in the output, even though the internal circuits will be
-exactly the same.
-
-When normal caching provided by :func:`~.cache_execute` is present, the expensive part (re-executing
-identical circuits) is avoided, but when normal caching is turned off, the above can lead to an explosion
-in the number of required circuit executions.
-
-To avoid this explosion in the number of executed circuits when caching is turned off, we will instead internally
-cache the full jacobian so that is is reused between different calls to the same ``grad_fn``. This behavior is toggled
-by the ``cache_full_jacobian`` keyword argument to :class:`~.TransformJacobianProducts`.
-
-Other interfaces are capable of calculating the full jacobian in one call, so this patch is only present for autograd.
-
-"""
-# pylint: disable=too-many-arguments, unused-argument
-import logging
-from typing import Tuple, Callable
-
-import autograd
-from autograd.numpy.numpy_boxes import ArrayBox
-
-import pennylane as qml
-
-Batch = Tuple[qml.tape.QuantumTape]
-ExecuteFn = Callable[[Batch], qml.typing.ResultBatch]
-
-logger = logging.getLogger(__name__)
-logger.addHandler(logging.NullHandler())
-
-
-# pylint: disable=unused-argument
-def autograd_execute(
-    tapes: Batch,
-    execute_fn: ExecuteFn,
-    jpc: qml.interfaces.jacobian_products.JacobianProductCalculator,
-<<<<<<< HEAD
-    differentiable=None,
-=======
-    device=None,
->>>>>>> 87021826
-):
-    """Execute a batch of tapes with Autograd parameters on a device.
-
-    Args:
-        tapes (Sequence[.QuantumTape]): batch of tapes to execute
-        execute_fn (Callable[[Sequence[.QuantumTape]], ResultBatch]): a function that turns a batch of circuits into results
-        jpc (JacobianProductCalculator): a class that can compute the vector Jacobian product (VJP)
-            for the input tapes.
-
-    Returns:
-        TensorLike: A nested tuple of tape results. Each element in
-        the returned tuple corresponds in order to the provided tapes.
-
-    **Example:**
-
-    >>> from pennylane.interfaces.jacobian_products import DeviceDerivatives
-    >>> from pennylane.interfaces.autograd import autograd_execute
-    >>> execute_fn = qml.device('default.qubit').execute
-    >>> config = qml.devices.ExecutionConfig(gradient_method="adjoint", use_device_gradient=True)
-    >>> jpc = DeviceDerivatives(qml.device('default.qubit'), config)
-    >>> def f(x):
-    ...     tape = qml.tape.QuantumScript([qml.RX(x, 0)], [qml.expval(qml.PauliZ(0))])
-    ...     batch = (tape, )
-    ...     return autograd_execute(batch, execute_fn, jpc)
-    >>> qml.grad(f)(qml.numpy.array(0.1))
-    -0.09983341664682815
-
-    """
-    tapes = tuple(tapes)
-    if logger.isEnabledFor(logging.DEBUG):
-        logger.debug("Entry with (tapes=%s, execute_fn=%s, jpc=%s)", tapes, execute_fn, jpc)
-    for tape in tapes:
-        # set the trainable parameters
-        params = tape.get_parameters(trainable_only=False)
-        tape.trainable_params = qml.math.get_trainable_indices(params)
-
-    # pylint misidentifies autograd.builtins as a dict
-    # pylint: disable=no-member
-    parameters = autograd.builtins.tuple(
-        [autograd.builtins.list(t.get_parameters()) for t in tapes]
-    )
-    return _execute(parameters, tuple(tapes), execute_fn, jpc)
-
-
-@autograd.extend.primitive
-def _execute(
-    parameters,
-    tapes,
-    execute_fn,
-    jpc,
-):  # pylint: disable=unused-argument
-    """Autodifferentiable wrapper around a way of executing tapes.
-
-    Args:
-        parameters (list[list[Any]]): Nested list of the quantum tape parameters.
-            This argument should be generated from the provided list of tapes.
-        tapes (Sequence[.QuantumTape]): batch of tapes to execute
-        execute_fn (Callable[[Sequence[.QuantumTape]], ResultBatch]): a function that turns a batch of circuits into results
-        jpc (JacobianProductCalculator): a class that can compute the vector Jacobian product (VJP)
-            for the input tapes.
-
-    """
-    return execute_fn(tapes)
-
-
-# pylint: disable=unused-argument
-def vjp(
-    ans,
-    parameters,
-    tapes,
-    execute_fn,
-    jpc,
-):
-    """Returns the vector-Jacobian product operator for a batch of quantum tapes.
-
-    Args:
-        ans (array): the result of the batch tape execution
-        parameters (list[list[Any]]): Nested list of the quantum tape parameters.
-            This argument should be generated from the provided list of tapes.
-        tapes (Sequence[.QuantumTape]): batch of tapes to execute
-        execute_fn (Callable[[Sequence[.QuantumTape]], ResultBatch]): a function that turns a batch of circuits into results
-        jpc (JacobianProductCalculator): a class that can compute the vector Jacobian product (VJP)
-            for the input tapes.
-
-
-    Returns:
-        function: this function accepts the backpropagation
-        gradient output vector, and computes the vector-Jacobian product
-    """
-
-    def grad_fn(dy):
-        """Returns the vector-Jacobian product with given
-        parameter values and output gradient dy"""
-        vjps = jpc.compute_vjp(tapes, dy)
-        return tuple(
-            qml.math.to_numpy(v, max_depth=1) if isinstance(v, ArrayBox) else v for v in vjps
-        )
-
-    return grad_fn
-
-
-autograd.extend.defvjp(_execute, vjp, argnums=[0])
+# Copyright 2018-2021 Xanadu Quantum Technologies Inc.
+
+# Licensed under the Apache License, Version 2.0 (the "License");
+# you may not use this file except in compliance with the License.
+# You may obtain a copy of the License at
+
+#     http://www.apache.org/licenses/LICENSE-2.0
+
+# Unless required by applicable law or agreed to in writing, software
+# distributed under the License is distributed on an "AS IS" BASIS,
+# WITHOUT WARRANTIES OR CONDITIONS OF ANY KIND, either express or implied.
+# See the License for the specific language governing permissions and
+# limitations under the License.
+"""
+This module contains functions for adding the Autograd interface
+to a PennyLane Device class.
+
+**How to bind a custom derivative with autograd.**
+
+Suppose I have a function ``f`` that I want to change how autograd takes the derivative of.
+
+I need to:
+
+1) Mark it as an autograd primitive with ``@autograd.extend.primitive``
+2) Register its VJP with ``autograd.extend.defvjp``
+
+.. code-block:: python
+
+    @autograd.extend.primitive
+    def f(x, exponent=2):
+        return x**exponent
+
+    def vjp(ans, x, exponent=2):
+        def grad_fn(dy):
+            print(f"Calculating the gradient with {x}, {dy}")
+            return dy * exponent * x**(exponent-1)
+        return grad_fn
+
+    autograd.extend.defvjp(f, vjp, argnums=[0])
+
+
+>>> autograd.grad(f)(autograd.numpy.array(2.0))
+Calculating the gradient with 2.0, 1.0
+4.0
+
+The above code told autograd how to differentiate the first argument of ``f``.
+
+We have an additional problem that autograd does not understand that a :class:`~.QuantumTape`
+contains parameters we want to differentiate. So in order to match the ``vjp`` function with
+the correct parameters, we need to extract them from the batch of tapes, and pass them as is
+as the first argument to the primitive. Even though the primitive function
+does not use the parameters, that is how we communicate to autograd what parameters the derivatives
+belong to.
+
+**Jacobian Calculations and the need for caching:**
+
+Suppose we use the above function with an array and take the jacobian:
+
+>>> x = autograd.numpy.array([1.0, 2.0])
+>>> autograd.jacobian(f)(x)
+Calculating the gradient with [1. 2.], [1. 0.]
+Calculating the gradient with [1. 2.], [0. 1.]
+array([[2., 0.],
+       [0., 4.]])
+
+Here, the ``grad_fn`` was called once for each output quantity. Each time ``grad_fn``
+is called, we are forced to reproduce the calculation for ``exponent * x ** (exponent-1)``,
+only to multiply it by a different vector. When executing quantum circuits, that quantity
+can potentially be quite expensive. Autograd would naively
+request indepedent vjps for each entry in the output, even though the internal circuits will be
+exactly the same.
+
+When normal caching provided by :func:`~.cache_execute` is present, the expensive part (re-executing
+identical circuits) is avoided, but when normal caching is turned off, the above can lead to an explosion
+in the number of required circuit executions.
+
+To avoid this explosion in the number of executed circuits when caching is turned off, we will instead internally
+cache the full jacobian so that is is reused between different calls to the same ``grad_fn``. This behavior is toggled
+by the ``cache_full_jacobian`` keyword argument to :class:`~.TransformJacobianProducts`.
+
+Other interfaces are capable of calculating the full jacobian in one call, so this patch is only present for autograd.
+
+"""
+# pylint: disable=too-many-arguments, unused-argument
+import logging
+from typing import Tuple, Callable
+
+import autograd
+from autograd.numpy.numpy_boxes import ArrayBox
+
+import pennylane as qml
+
+Batch = Tuple[qml.tape.QuantumTape]
+ExecuteFn = Callable[[Batch], qml.typing.ResultBatch]
+
+logger = logging.getLogger(__name__)
+logger.addHandler(logging.NullHandler())
+
+
+# pylint: disable=unused-argument
+def autograd_execute(
+    tapes: Batch,
+    execute_fn: ExecuteFn,
+    jpc: qml.interfaces.jacobian_products.JacobianProductCalculator,
+    differentiable=None,
+    device=None,
+):
+    """Execute a batch of tapes with Autograd parameters on a device.
+
+    Args:
+        tapes (Sequence[.QuantumTape]): batch of tapes to execute
+        execute_fn (Callable[[Sequence[.QuantumTape]], ResultBatch]): a function that turns a batch of circuits into results
+        jpc (JacobianProductCalculator): a class that can compute the vector Jacobian product (VJP)
+            for the input tapes.
+
+    Returns:
+        TensorLike: A nested tuple of tape results. Each element in
+        the returned tuple corresponds in order to the provided tapes.
+
+    **Example:**
+
+    >>> from pennylane.interfaces.jacobian_products import DeviceDerivatives
+    >>> from pennylane.interfaces.autograd import autograd_execute
+    >>> execute_fn = qml.device('default.qubit').execute
+    >>> config = qml.devices.ExecutionConfig(gradient_method="adjoint", use_device_gradient=True)
+    >>> jpc = DeviceDerivatives(qml.device('default.qubit'), config)
+    >>> def f(x):
+    ...     tape = qml.tape.QuantumScript([qml.RX(x, 0)], [qml.expval(qml.PauliZ(0))])
+    ...     batch = (tape, )
+    ...     return autograd_execute(batch, execute_fn, jpc)
+    >>> qml.grad(f)(qml.numpy.array(0.1))
+    -0.09983341664682815
+
+    """
+    tapes = tuple(tapes)
+    if logger.isEnabledFor(logging.DEBUG):
+        logger.debug("Entry with (tapes=%s, execute_fn=%s, jpc=%s)", tapes, execute_fn, jpc)
+    for tape in tapes:
+        # set the trainable parameters
+        params = tape.get_parameters(trainable_only=False)
+        tape.trainable_params = qml.math.get_trainable_indices(params)
+
+    # pylint misidentifies autograd.builtins as a dict
+    # pylint: disable=no-member
+    parameters = autograd.builtins.tuple(
+        [autograd.builtins.list(t.get_parameters()) for t in tapes]
+    )
+    return _execute(parameters, tuple(tapes), execute_fn, jpc)
+
+
+@autograd.extend.primitive
+def _execute(
+    parameters,
+    tapes,
+    execute_fn,
+    jpc,
+):  # pylint: disable=unused-argument
+    """Autodifferentiable wrapper around a way of executing tapes.
+
+    Args:
+        parameters (list[list[Any]]): Nested list of the quantum tape parameters.
+            This argument should be generated from the provided list of tapes.
+        tapes (Sequence[.QuantumTape]): batch of tapes to execute
+        execute_fn (Callable[[Sequence[.QuantumTape]], ResultBatch]): a function that turns a batch of circuits into results
+        jpc (JacobianProductCalculator): a class that can compute the vector Jacobian product (VJP)
+            for the input tapes.
+
+    """
+    return execute_fn(tapes)
+
+
+# pylint: disable=unused-argument
+def vjp(
+    ans,
+    parameters,
+    tapes,
+    execute_fn,
+    jpc,
+):
+    """Returns the vector-Jacobian product operator for a batch of quantum tapes.
+
+    Args:
+        ans (array): the result of the batch tape execution
+        parameters (list[list[Any]]): Nested list of the quantum tape parameters.
+            This argument should be generated from the provided list of tapes.
+        tapes (Sequence[.QuantumTape]): batch of tapes to execute
+        execute_fn (Callable[[Sequence[.QuantumTape]], ResultBatch]): a function that turns a batch of circuits into results
+        jpc (JacobianProductCalculator): a class that can compute the vector Jacobian product (VJP)
+            for the input tapes.
+
+
+    Returns:
+        function: this function accepts the backpropagation
+        gradient output vector, and computes the vector-Jacobian product
+    """
+
+    def grad_fn(dy):
+        """Returns the vector-Jacobian product with given
+        parameter values and output gradient dy"""
+        vjps = jpc.compute_vjp(tapes, dy)
+        return tuple(
+            qml.math.to_numpy(v, max_depth=1) if isinstance(v, ArrayBox) else v for v in vjps
+        )
+
+    return grad_fn
+
+
+autograd.extend.defvjp(_execute, vjp, argnums=[0])