--- conflicted
+++ resolved
@@ -166,12 +166,8 @@
         self.set_parameters(self._all_parameter_values, trainable_only=False)
 
         if self.is_sampled:
-<<<<<<< HEAD
             return res
 
-=======
-            return res 
->>>>>>> d25545a2
         if res.dtype == np.dtype("object"):
             return np.hstack(res)
 
@@ -303,4 +299,4 @@
         return tape
 
 
-autograd.extend.defvjp(AutogradInterface._execute, AutogradInterface.vjp, argnums=[1])
+autograd.extend.defvjp(AutogradInterface._execute, AutogradInterface.vjp, argnums=[1])