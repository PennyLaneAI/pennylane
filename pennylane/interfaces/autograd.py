--- conflicted
+++ resolved
@@ -1,4 +1,3 @@
-<<<<<<< HEAD
 # Copyright 2018-2021 Xanadu Quantum Technologies Inc.
 
 # Licensed under the Apache License, Version 2.0 (the "License");
@@ -260,7 +259,7 @@
                     hessian = _evaluate_grad_matrix(p, "hessian")
 
                     if dy.size > 1:
-                        vhp = dy @ ddy @ hessian @ dy.T
+                        vhp = dy @ ddy @ hessian @ dy.T / np.linalg.norm(dy) ** 2
                     else:
                         vhp = ddy @ hessian
                         vhp = vhp.flatten()
@@ -300,308 +299,4 @@
         return tape
 
 
-autograd.extend.defvjp(AutogradInterface._execute, AutogradInterface.vjp, argnums=[1])
-=======
-# Copyright 2018-2021 Xanadu Quantum Technologies Inc.
-
-# Licensed under the Apache License, Version 2.0 (the "License");
-# you may not use this file except in compliance with the License.
-# You may obtain a copy of the License at
-
-#     http://www.apache.org/licenses/LICENSE-2.0
-
-# Unless required by applicable law or agreed to in writing, software
-# distributed under the License is distributed on an "AS IS" BASIS,
-# WITHOUT WARRANTIES OR CONDITIONS OF ANY KIND, either express or implied.
-# See the License for the specific language governing permissions and
-# limitations under the License.
-"""
-This module contains the mixin interface class for creating differentiable quantum tapes with
-Autograd.
-"""
-# pylint: disable=protected-access
-import autograd.extend
-import autograd.builtins
-from autograd.numpy.numpy_boxes import ArrayBox
-
-from pennylane import numpy as np
-from pennylane.queuing import AnnotatedQueue
-
-
-class AutogradInterface(AnnotatedQueue):
-    """Mixin class for applying an autograd interface to a :class:`~.JacobianTape`.
-
-    Autograd-compatible quantum tape classes can be created via subclassing:
-
-    .. code-block:: python
-
-        class MyAutogradQuantumTape(AutogradInterface, JacobianTape):
-
-    Alternatively, the autograd interface can be dynamically applied to existing
-    quantum tapes via the :meth:`~.apply` class method. This modifies the
-    tape **in place**.
-
-    Once created, the autograd interface can be used to perform quantum-classical
-    differentiable programming.
-
-    .. note::
-
-        If using a device that supports native autograd computation and backpropagation, such as
-        :class:`~.DefaultQubitAutograd`, the Autograd interface **does not need to be applied**. It
-        is only applied to tapes executed on non-Autograd compatible devices.
-
-    **Example**
-
-    Once an autograd quantum tape has been created, it can be differentiated using autograd:
-
-    .. code-block:: python
-
-        tape = AutogradInterface.apply(JacobianTape())
-
-        with tape:
-            qml.Rot(0, 0, 0, wires=0)
-            expval(qml.PauliX(0))
-
-        def cost_fn(x, y, z, device):
-            tape.set_parameters([x, y ** 2, y * np.sin(z)], trainable_only=False)
-            return tape.execute(device=device)
-
-    >>> x = np.array(0.1, requires_grad=False)
-    >>> y = np.array(0.2, requires_grad=True)
-    >>> z = np.array(0.3, requires_grad=True)
-    >>> dev = qml.device("default.qubit", wires=2)
-    >>> cost_fn(x, y, z, device=dev)
-    [0.03991951]
-    >>> jac_fn = qml.jacobian(cost_fn)
-    >>> jac_fn(x, y, z, device=dev)
-    [[ 0.39828408, -0.00045133]]
-    """
-
-    # pylint: disable=attribute-defined-outside-init
-    dtype = np.float64
-
-    @property
-    def interface(self):  # pylint: disable=missing-function-docstring
-        return "autograd"
-
-    def _update_trainable_params(self):
-        """Set the trainable parameters.
-
-        Unlike in :class:`~.JacobianTape`, we also set the private attribute
-        ``self._all_parameter_values``.
-        """
-        params = self.get_parameters(trainable_only=False, return_arraybox=True)
-        trainable_params = set()
-
-        for idx, p in enumerate(params):
-            if getattr(p, "requires_grad", False) or isinstance(p, ArrayBox):
-                trainable_params.add(idx)
-
-        self.trainable_params = trainable_params
-        self._all_parameter_values = params
-
-    def get_parameters(self, trainable_only=True, return_arraybox=False):
-        """Return the parameters incident on the tape operations.
-
-        The returned parameters are provided in order of appearance
-        on the tape. By default, the returned parameters are wrapped in
-        an ``autograd.builtins.list`` container.
-
-        Args:
-            trainable_only (bool): if True, returns only trainable parameters
-            return_arraybox (bool): if True, the returned parameters are not
-                wrapped in an ``autograd.builtins.list`` container
-        Returns:
-            autograd.builtins.list or list: the corresponding parameter values
-
-        **Example**
-
-        .. code-block:: python
-
-            with JacobianTape() as tape:
-                qml.RX(0.432, wires=0)
-                qml.RY(0.543, wires=0)
-                qml.CNOT(wires=[0, 'a'])
-                qml.RX(0.133, wires='a')
-                qml.expval(qml.PauliZ(wires=[0]))
-
-        By default, all parameters are trainable and will be returned:
-
-        >>> tape.get_parameters()
-        [0.432, 0.543, 0.133]
-
-        Setting the trainable parameter indices will result in only the specified
-        parameters being returned:
-
-        >>> tape.trainable_params = {1} # set the second parameter as free
-        >>> tape.get_parameters()
-        [0.543]
-
-        The ``trainable_only`` argument can be set to ``False`` to instead return
-        all parameters:
-
-        >>> tape.get_parameters(trainable_only=False)
-        [0.432, 0.543, 0.133]
-        """
-        params = []
-        iterator = self.trainable_params if trainable_only else self._par_info
-
-        for p_idx in iterator:
-            op = self._par_info[p_idx]["op"]
-            op_idx = self._par_info[p_idx]["p_idx"]
-            params.append(op.data[op_idx])
-
-        return params if return_arraybox else autograd.builtins.list(params)
-
-    @autograd.extend.primitive
-    def _execute(self, params, device):
-        # unwrap all NumPy scalar arrays to Python literals
-        params = [p.item() if p.shape == tuple() else p for p in params]
-        params = autograd.builtins.tuple(params)
-
-        # unwrap constant parameters
-        self._all_params_unwrapped = [
-            p.numpy() if isinstance(p, np.tensor) else p for p in self._all_parameter_values
-        ]
-
-        # evaluate the tape
-        self.set_parameters(self._all_params_unwrapped, trainable_only=False)
-        res = self.execute_device(params, device=device)
-        self.set_parameters(self._all_parameter_values, trainable_only=False)
-
-        if self.is_sampled:
-            return res
-
-        if res.dtype == np.dtype("object"):
-            return np.hstack(res)
-
-        requires_grad = False
-
-        if self.trainable_params:
-            requires_grad = True
-
-        return np.array(res, requires_grad=requires_grad)
-
-    @staticmethod
-    def vjp(ans, self, params, device):  # pylint: disable=unused-argument
-        """Returns the vector-Jacobian product operator for the quantum tape.
-        The returned function takes the arguments as :meth:`~.JacobianTape.execute`.
-
-        Args:
-            ans (array): the result of the tape execution
-            self (.AutogradQuantumTape): the tape instance
-            params (list[Any]): the quantum tape operation parameters
-            device (.Device): a PennyLane device that can execute quantum
-                operations and return measurement statistics
-
-        Returns:
-            function: this function accepts the backpropagation
-            gradient output vector, and computes the vector-Jacobian product
-        """
-
-        # The following dictionary caches the Jacobian and Hessian matrices,
-        # so that they can be re-used for different vjp/vhp computations
-        # within the same backpropagation call.
-        # This dictionary will exist in memory when autograd.grad is called,
-        # via closure. Once autograd.grad has returned, this dictionary
-        # will no longer be in scope and the memory will be freed.
-        saved_grad_matrices = {}
-
-        def _evaluate_grad_matrix(p, grad_matrix_fn):
-            """Convenience function for generating gradient matrices
-            for the given parameter values.
-
-            This function serves two purposes:
-
-            * Avoids duplicating logic surrounding parameter unwrapping/wrapping.
-
-            * Takes advantage of closure, to cache computed gradient matrices via
-              the ``saved_grad_matrices`` attribute, to avoid gradient matrices being
-              computed multiple redundant times.
-
-              This is particularly useful when differentiating vector-valued QNodes.
-              Because Autograd requests the vector-grad matrix product,
-              and *not* the full grad matrix, differentiating vector-valued
-              functions will result in multiple backward passes.
-
-            Args:
-                p (Sequence): quantum tape parameter values use to evaluate the gradient matrix
-                grad_matrix_fn (str): Name of the gradient matrix function. Should correspond to an existing
-                    tape method. Currently allowed values include ``"jacobian"`` and ``"hessian"``.
-
-                Returns:
-                    array[float]: the gradient matrix
-            """
-            if grad_matrix_fn in saved_grad_matrices:
-                return saved_grad_matrices[grad_matrix_fn]
-
-            self.set_parameters(self._all_params_unwrapped, trainable_only=False)
-            grad_matrix = getattr(self, grad_matrix_fn)(device, params=p, **self.jacobian_options)
-            self.set_parameters(self._all_parameter_values, trainable_only=False)
-
-            saved_grad_matrices[grad_matrix_fn] = grad_matrix
-            return grad_matrix
-
-        def gradient_product(dy):
-            """Returns the vector-Jacobian product with given
-            parameter values p and output gradient dy"""
-
-            if all(np.ndim(p) == 0 for p in params):
-                # only flatten dy if all parameters are single values
-                dy = dy.flatten()
-
-            @autograd.extend.primitive
-            def jacobian(p):
-                """Returns the Jacobian for parameters p"""
-                return _evaluate_grad_matrix(p, "jacobian")
-
-            def vhp(ans, p):
-                def hessian_product(ddy):
-                    """Returns the vector-Hessian product with given
-                    parameter values p, output gradient dy, and output
-                    second-order gradient ddy"""
-                    hessian = _evaluate_grad_matrix(p, "hessian")
-
-                    if dy.size > 1:
-                        vhp = dy @ ddy @ hessian @ dy.T / np.linalg.norm(dy) ** 2
-                    else:
-                        vhp = ddy @ hessian
-                        vhp = vhp.flatten()
-
-                    return vhp
-
-                return hessian_product
-
-            # register vhp as the backward method of the jacobian function
-            autograd.extend.defvjp(jacobian, vhp, argnums=[0])
-
-            vjp = dy @ jacobian(params)
-            return vjp
-
-        return gradient_product
-
-    @classmethod
-    def apply(cls, tape):
-        """Apply the autograd interface to an existing tape in-place.
-
-        Args:
-            tape (.JacobianTape): a quantum tape to apply the Autograd interface to
-
-        **Example**
-
-        >>> with JacobianTape() as tape:
-        ...     qml.RX(0.5, wires=0)
-        ...     expval(qml.PauliZ(0))
-        >>> AutogradInterface.apply(tape)
-        >>> tape
-        <AutogradQuantumTape: wires=<Wires = [0]>, params=1>
-        """
-        tape_class = getattr(tape, "__bare__", tape.__class__)
-        tape.__bare__ = tape_class
-        tape.__class__ = type("AutogradQuantumTape", (cls, tape_class), {})
-        tape._update_trainable_params()
-        return tape
-
-
-autograd.extend.defvjp(AutogradInterface._execute, AutogradInterface.vjp, argnums=[1])
->>>>>>> 2623fcd7
+autograd.extend.defvjp(AutogradInterface._execute, AutogradInterface.vjp, argnums=[1])