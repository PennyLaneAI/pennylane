# Copyright 2018-2023 Xanadu Quantum Technologies Inc.

# Licensed under the Apache License, Version 2.0 (the "License");
# you may not use this file except in compliance with the License.
# You may obtain a copy of the License at

#     http://www.apache.org/licenses/LICENSE-2.0

# Unless required by applicable law or agreed to in writing, software
# distributed under the License is distributed on an "AS IS" BASIS,
# WITHOUT WARRANTIES OR CONDITIONS OF ANY KIND, either express or implied.
# See the License for the specific language governing permissions and
# limitations under the License.
"""
Defines classes that take the vjps, jvps, and jacobians of circuits.
"""
import abc
from functools import partial
import inspect
import logging
from typing import Tuple, Callable, Optional, Union

from cachetools import LRUCache
import numpy as np

import pennylane as qml
from pennylane.tape import QuantumScript
from pennylane.typing import ResultBatch, TensorLike

Batch = Tuple[QuantumScript]

logger = logging.getLogger(__name__)
logger.addHandler(logging.NullHandler())


def _compute_vjps(jacs, dys, tapes):
    """Compute the vjps of multiple tapes, directly for a Jacobian and co-tangents dys."""
    f = {True: qml.gradients.compute_vjp_multi, False: qml.gradients.compute_vjp_single}

    vjps = []
    for jac, dy, t in zip(jacs, dys, tapes):
        multi = len(t.measurements) > 1
        if t.shots.has_partitioned_shots:
            shot_vjps = [f[multi](d, j) for d, j in zip(dy, jac)]
            vjps.append(qml.math.sum(qml.math.stack(shot_vjps), axis=0))
        else:
            vjps.append(f[multi](dy, jac))
    return tuple(vjps)


def _compute_jvps(jacs, tangents, tapes):
    """Compute the jvps of multiple tapes, directly for a Jacobian and tangents."""
    f = {True: qml.gradients.compute_jvp_multi, False: qml.gradients.compute_jvp_single}

    jvps = []
    for jac, dx, t in zip(jacs, tangents, tapes):
        multi = len(t.measurements) > 1
        if len(t.trainable_params) == 0:
            empty_shots = qml.measurements.Shots(None)
            zeros_jvp = tuple(
                np.zeros(mp.shape(None, empty_shots), dtype=mp.numeric_type)
                for mp in t.measurements
            )
            zeros_jvp = zeros_jvp[0] if len(t.measurements) == 1 else zeros_jvp
            if t.shots.has_partitioned_shots:
                jvps.append(tuple(zeros_jvp for _ in range(t.shots.num_copies)))
            else:
                jvps.append(zeros_jvp)
        elif t.shots.has_partitioned_shots:
            jvps.append(tuple(f[multi](dx, j) for j in jac))
        else:
            jvps.append(f[multi](dx, jac))
    return tuple(jvps)


class JacobianProductCalculator(abc.ABC):
    """Provides methods for calculating the JVP/VJP between the Jacobians of tapes and tangents/cotangents."""

    @abc.abstractmethod
    def execute_and_compute_jvp(
        self, tapes: Batch, tangents: Tuple[Tuple[TensorLike]]
    ) -> Tuple[ResultBatch, Tuple]:
        """Calculate both the results for a batch of tapes and the jvp.

        This method is required to compute JVPs in the JAX interface.

        Args:
            tapes (tuple[.QuantumScript]): The batch of tapes to take the derivatives of
            tangents (Sequence[Sequence[TensorLike]]): the tangents for the parameters of the tape.
                The ``i`` th tangent corresponds to the ``i`` th tape, and the ``j`` th entry into a
                tangent entry corresponds to the ``j`` th trainable parameter of the tape.

        Returns:
            ResultBatch, TensorLike: the results of the execution and the jacobian vector product

        **Examples:**

        For an instance of :class:`~.JacobianProductCalculator` ``jpc``, we have:

        >>> tape0 = qml.tape.QuantumScript([qml.RX(0.1, wires=0)], [qml.expval(qml.PauliZ(0))])
        >>> tape1 = qml.tape.QuantumScript([qml.RY(0.2, wires=0)], [qml.expval(qml.PauliZ(0))])
        >>> batch = (tape0, tape1)
        >>> tangents0 = (1.5, )
        >>> tangents1 = (2.0, )
        >>> tangents = (tangents0, tangents1)
        >>> results, jvps = jpc.execute_and_compute_jvp(batch, tangents)
        >>> expected_results = (np.cos(0.1), np.cos(0.2))
        >>> qml.math.allclose(results, expected_results)
        True
        >>> jvps
        (array(-0.14975012), array(-0.39733866))
        >>> expected_jvps = 1.5 * -np.sin(0.1), 2.0 * -np.sin(0.2)
        >>> qml.math.allclose(jvps, expected_jvps)
        True

        While this method could support non-scalar parameters in theory, no implementation currently supports
        jacobians with non-scalar parameters.

        """

    @abc.abstractmethod
    def compute_vjp(self, tapes: Batch, dy: Tuple[Tuple[TensorLike]]) -> Tuple:
        """Compute the vjp for a given batch of tapes.

        This method is used by autograd, torch, and tensorflow to compute VJPs.

        Args:
            tapes (tuple[.QuantumScript]): the batch of tapes to take the derivatives of
            dy (tuple[tuple[TensorLike]]): the derivatives of the results of an execution.
                The ``i``th entry (cotangent) corresponds to the ``i`` th tape, and the ``j`` th entry of the ``i`` th
                cotangent corresponds to the ``j`` th return value of the ``i`` th tape.

        Returns:
            TensorLike: the vector jacobian product.

        **Examples:**

        For an instance of :class:`~.JacobianProductCalculator` ``jpc``, we have:

        >>> tape0 = qml.tape.QuantumScript([qml.RX(0.1, wires=0)], [qml.expval(qml.PauliZ(0))])
        >>> tape1 = qml.tape.QuantumScript([qml.RY(0.2, wires=0)], [qml.expval(qml.PauliZ(0)), qml.expval(qml.PauliX(0))])
        >>> batch = (tape0, tape1)
        >>> dy0 = (0.5, )
        >>> dy1 = (2.0, 3.0)
        >>> dys = (dy0, dy1)
        >>> vjps = jpc.compute_vjp(batch, dys)
        >>> vjps
        (array([-0.04991671]), array([2.54286107]))
        >>> expected_vjp0 = 0.5 * -np.sin(0.1)
        >>> qml.math.allclose(vjps[0], expected_vjp0)
        True
        >>> expected_vjp1 = 2.0 * -np.sin(0.2) + 3.0 * np.cos(0.2)
        >>> qml.math.allclose(vjps[1], expected_vjp1)
        True

        While this method could support non-scalar parameters in theory, no implementation currently supports
        jacobians with non-scalar parameters.

        """

    @abc.abstractmethod
    def compute_jacobian(self, tapes: Batch) -> Tuple:
        """Compute the full Jacobian for a batch of tapes.

        This method is required to compute Jacobians in the ``tensorflow`` interface

        Args:
            tapes (tuple[.QuantumScript]): the batch of tapes to take the derivatives of

        **Examples:**

        For an instance of :class:`~.JacobianProductCalculator` ``jpc``, we have:

        >>> tape0 = qml.tape.QuantumScript([qml.RX(0.1, wires=0)], [qml.expval(qml.PauliZ(0))])
        >>> tape1 = qml.tape.QuantumScript([qml.RY(0.2, wires=0)], [qml.expval(qml.PauliZ(0)), qml.expval(qml.PauliX(0))])
        >>> batch = (tape0, tape1)
        >>> jpc.compute_jacobian(batch)
        (array(-0.09983342), (array(-0.19866933), array(0.98006658)))

        While this method could support non-scalar parameters in theory, no implementation currently supports
        jacobians with non-scalar parameters.

        """

    @abc.abstractmethod
    def execute_and_compute_jacobian(self, tapes: Batch) -> Tuple:
        """Compute the results and the full Jacobian for a batch of tapes.

        This method is required to compute Jacobians in the ``jax-jit`` interface

        Args:
            tapes (tuple[.QuantumScript]): the batch of tapes to take the derivatives of

        **Examples:**

        For an instance of :class:`~.JacobianProductCalculator` ``jpc``, we have:

        >>> tape0 = qml.tape.QuantumScript([qml.RX(0.1, wires=0)], [qml.expval(qml.PauliZ(0))])
        >>> tape1 = qml.tape.QuantumScript([qml.RY(0.2, wires=0)], [qml.expval(qml.PauliZ(0)), qml.expval(qml.PauliX(0))])
        >>> batch = (tape0, tape1)
        >>> results, jacs = jpc.execute_and_compute_jacobian(batch)
        >>> results
        (0.9950041652780258, (0.9800665778412417, 0.19866933079506116))
        >>> jacs
        (array(-0.09983342), (array(-0.19866933), array(0.98006658)))

        While this method could support non-scalar parameters in theory, no implementation currently supports
        jacobians with non-scalar parameters.

        """


class TransformJacobianProducts(JacobianProductCalculator):
    """Compute VJPs, JVPs and Jacobians via a gradient transform :class:`~.TransformDispatcher`.

    Args:
        inner_execute (Callable[[Tuple[QuantumTape]], ResultBatch]): a function that
            executes the batch of circuits and returns their results.
        gradient_transform (.TransformDispatcher): the gradient transform to use.
        gradient_kwargs (dict): Any keyword arguments for the gradient transform.

    Keyword Args:
        cache_full_jacobian=False (bool): Whether or not to compute the full jacobian and cache it,
            instead of treating each call as independent. This keyword argument is used to patch problematic
            autograd behavior when caching is turned off. In this case, caching will be based on the identity
            of the batch, rather than the potentially expensive :attr:`~.QuantumScript.hash` that is used
            by :func:`~.cache_execute`.

    >>> inner_execute = qml.device('default.qubit').execute
    >>> gradient_transform = qml.gradients.param_shift
    >>> kwargs = {"broadcast": True}
    >>> jpc = TransformJacobianProducts(inner_execute, gradient_transform, kwargs)

    """

    def __repr__(self):
        return (
            f"TransformJacobianProducts({self._inner_execute}, gradient_transform={self._gradient_transform}, "
            f"gradient_kwargs={self._gradient_kwargs}, cache_full_jacobian={self._cache_full_jacobian})"
        )

    def __init__(
        self,
        inner_execute: Callable,
        gradient_transform: "pennylane.transforms.core.TransformDispatcher",
        gradient_kwargs: Optional[dict] = None,
        cache_full_jacobian: bool = False,
    ):
        if logger.isEnabledFor(logging.DEBUG):  # pragma: no cover
            logger.debug(
                "TransformJacobianProduct being created with (%s, %s, %s, %s)",
                inspect.getsource(inner_execute)
                if (logger.isEnabledFor(qml.logging.TRACE) and inspect.isfunction(inner_execute))
                else inner_execute,
                gradient_transform,
                gradient_kwargs,
                cache_full_jacobian,
            )
        self._inner_execute = inner_execute
        self._gradient_transform = gradient_transform
        self._gradient_kwargs = gradient_kwargs or {}
        self._cache_full_jacobian = cache_full_jacobian
        self._cache = LRUCache(maxsize=10)

    def execute_and_compute_jvp(self, tapes: Batch, tangents: Tuple[Tuple[TensorLike]]):
        if logger.isEnabledFor(logging.DEBUG):  # pragma: no cover
            logger.debug("execute_and_compute_jvp called with (%s, %s)", tapes, tangents)

        num_result_tapes = len(tapes)

        if self._cache_full_jacobian:
            jacs = self.compute_jacobian(tapes)
            jvps = _compute_jvps(jacs, tangents, tapes)
            return self._inner_execute(tapes), jvps
        jvp_tapes, jvp_processing_fn = qml.gradients.batch_jvp(
            tapes, tangents, self._gradient_transform, gradient_kwargs=self._gradient_kwargs
        )

        full_batch = tapes + tuple(jvp_tapes)

        full_results = self._inner_execute(full_batch)

        results = full_results[:num_result_tapes]
        jvp_results = full_results[num_result_tapes:]
        jvps = jvp_processing_fn(jvp_results)
        return tuple(results), tuple(jvps)

    def compute_vjp(self, tapes: Batch, dy: Tuple[Tuple[TensorLike]]):
        if logger.isEnabledFor(logging.DEBUG):  # pragma: no cover
            logger.debug("compute_vjp called with (%s, %s)", tapes, dy)

        if self._cache_full_jacobian:
            jacs = self.compute_jacobian(tapes)
            return _compute_vjps(jacs, dy, tapes)

        vjp_tapes, processing_fn = qml.gradients.batch_vjp(
            tapes, dy, self._gradient_transform, gradient_kwargs=self._gradient_kwargs
        )

        vjp_results = self._inner_execute(tuple(vjp_tapes))
        return tuple(processing_fn(vjp_results))

    def execute_and_compute_jacobian(self, tapes: Batch):
        if logger.isEnabledFor(logging.DEBUG):  # pragma: no cover
            logger.debug("execute_and_compute_jacobian called with %s", tapes)

        num_result_tapes = len(tapes)

        partial_gradient_fn = partial(self._gradient_transform, **self._gradient_kwargs)
        jac_tapes, jac_postprocessing = qml.transforms.map_batch_transform(
            partial_gradient_fn, tapes
        )

        full_batch = tapes + tuple(jac_tapes)
        full_results = self._inner_execute(full_batch)
        results = full_results[:num_result_tapes]
        jac_results = full_results[num_result_tapes:]
        jacs = jac_postprocessing(jac_results)
        return tuple(results), tuple(jacs)

    def compute_jacobian(self, tapes: Batch):
        if logger.isEnabledFor(logging.DEBUG):  # pragma: no cover
            logger.debug("compute_jacobian called with %s", tapes)
        if tapes in self._cache:
            return self._cache[tapes]
        partial_gradient_fn = partial(self._gradient_transform, **self._gradient_kwargs)
        jac_tapes, batch_post_processing = qml.transforms.map_batch_transform(
            partial_gradient_fn, tapes
        )
        results = self._inner_execute(jac_tapes)
        jacs = tuple(batch_post_processing(results))
        self._cache[tapes] = jacs
        return jacs


class DeviceDerivatives(JacobianProductCalculator):
    """Calculate jacobian products via a device provided jacobian.  This class relies on either ``qml.Device.gradients`` or
    ``qml.devices.Device.compute_derivatives``.

    Args:

        device (Union[pennylane.Device, pennylane.devices.Device]): the device for execution and derivatives.
            Must support first order gradients with the requested configuration.
        execution_config (pennylane.devices.ExecutionConfig): a datastructure containing the options needed to fully
           describe the execution. Only used with :class:`pennylane.devices.Device` from the new device interface.
        gradient_kwargs (dict): a dictionary of keyword arguments for the gradients. Only used with a :class:`~.pennylane.Device`
            from the old device interface.

    **Examples:**

    >>> device = qml.device('default.qubit')
    >>> config = qml.devices.ExecutionConfig(gradient_method="adjoint")
    >>> jpc = DeviceDerivatives(device, config, {})

    This same class can also be used with the old device interface.

    >>> device = qml.device('lightning.qubit', wires=5)
    >>> gradient_kwargs = {"method": "adjoint_jacobian"}
    >>> jpc_lightning = DeviceDerivatives(device, gradient_kwargs=gradient_kwargs)

    **Technical comments on caching and calculating the gradients on execution:**

    In order to store results and Jacobians for the backward pass during the forward pass,
    the ``_jacs_cache`` and ``_results_cache`` properties are ``LRUCache`` objects with a maximum size of 10.
    In the current execution pipeline, only one batch will be used per instance, but a size of 10 adds some extra
    flexibility for future uses.

    Note that batches of identically looking :class:`~.QuantumScript` s that are different instances will be cached separately.
    This is because the ``hash`` of  :class:`~.QuantumScript` is expensive, as it requires inspecting all its constituents,
    which is not worth the effort in this case.

    When a forward pass with :meth:`~.execute_and_cache_jacobian` is called, both the results and the jacobian for the object are stored.

    >>> tape = qml.tape.QuantumScript([qml.RX(1.0, wires=0)], [qml.expval(qml.PauliZ(0))])
    >>> batch = (tape, )
    >>> with device.tracker:
    ...     results = jpc.execute_and_cache_jacobian(batch )
    >>> results
    (0.5403023058681398,)
    >>> device.tracker.totals
    {'execute_and_derivative_batches': 1, 'executions': 1, 'derivatives': 1}
    >>> jpc._jacs_cache
    LRUCache({5660934048: (array(-0.84147098),)}, maxsize=10, currsize=1)

    Then when the vjp, jvp, or jacobian is requested, that cached value is used instead of requesting from
    the device again.

    >>> with device.tracker:
    ...     vjp = jpc.compute_vjp(batch , (0.5, ) )
    >>> vjp
    (array([-0.42073549]),)
    >>> device.tracker.totals
    {}

    """

    def __repr__(self):
        return f"<DeviceDerivatives: {self._device.name}, {self._gradient_kwargs}, {self._execution_config}>"

    def __init__(
        self,
        device: Union["qml.devices.Device", "qml.Device"],
        execution_config: Optional["qml.devices.ExecutionConfig"] = None,
        gradient_kwargs: dict = None,
    ):
        if gradient_kwargs is None:
            gradient_kwargs = {}
        if logger.isEnabledFor(logging.DEBUG):  # pragma: no cover
            logger.debug(
                "DeviceDerivatives created with (%s, %s, %s)",
                device,
                execution_config,
                gradient_kwargs,
            )

        self._device = device
        self._execution_config = execution_config
        self._gradient_kwargs = gradient_kwargs

        self._uses_new_device = not isinstance(device, qml.Device)

        # only really need to keep most recent entry, but keeping 10 around just in case
        self._results_cache = LRUCache(maxsize=10)
        self._jacs_cache = LRUCache(maxsize=10)

    def _dev_execute_and_compute_derivatives(self, tapes: Batch):
        """
        Converts tapes to numpy before computing the the results and derivatives on the device.

        Dispatches between the two different device interfaces.
        """
        numpy_tapes = tuple(qml.transforms.convert_to_numpy_parameters(t) for t in tapes)
        if self._uses_new_device:
            return self._device.execute_and_compute_derivatives(numpy_tapes, self._execution_config)
        return self._device.execute_and_gradients(numpy_tapes, **self._gradient_kwargs)

    def _dev_execute(self, tapes: Batch):
        """
        Converts tapes to numpy before computing just the results on the device.

        Dispatches between the two different device interfaces.
        """
        numpy_tapes = tuple(qml.transforms.convert_to_numpy_parameters(t) for t in tapes)
        if self._uses_new_device:
            return self._device.execute(numpy_tapes, self._execution_config)
        return self._device.batch_execute(numpy_tapes)

    def _dev_compute_derivatives(self, tapes: Batch):
        """
        Converts tapes to numpy before computing the derivatives on the device.

        Dispatches between the two different device interfaces.
        """
        numpy_tapes = tuple(qml.transforms.convert_to_numpy_parameters(t) for t in tapes)
        if self._uses_new_device:
            return self._device.compute_derivatives(numpy_tapes, self._execution_config)
        return self._device.gradients(numpy_tapes, **self._gradient_kwargs)

    def execute_and_cache_jacobian(self, tapes: Batch):
        """Forward pass used to cache the results and jacobians.

        Args:
            tapes (tuple[`~.QuantumScript`]): the batch of tapes to execute and take derivatives of

        Returns:
            ResultBatch: the results of the execution.

        Side Effects:
            Caches both the results and jacobian into ``_results_cache`` and ``_jacs_cache``.

        """
        if logger.isEnabledFor(logging.DEBUG):  # pragma: no cover
            logger.debug("Forward pass called with %s", tapes)
        results, jac = self._dev_execute_and_compute_derivatives(tapes)
        self._results_cache[tapes] = results
        self._jacs_cache[tapes] = jac
        return results

    def execute_and_compute_jvp(self, tapes: Batch, tangents):
        """Calculate both the results for a batch of tapes and the jvp.

        This method is required to compute JVPs in the JAX interface.

        Args:
            tapes (tuple[`~.QuantumScript`]): The batch of tapes to take the derivatives of
            tangents (Sequence[Sequence[TensorLike]]): the tangents for the parameters of the tape.
                The ``i`` th tangent corresponds to the ``i`` th tape, and the ``j`` th entry into a
                tangent entry corresponds to the ``j`` th trainable parameter of the tape.

        Returns:
            ResultBatch, TensorLike: the results of the execution and the jacobian vector product

        Side Effects:
            caches newly computed results or jacobians if they were not already cached.

        **Examples:**

        For an instance of :class:`~.DeviceDerivatives` ``jpc``, we have:

        >>> tape0 = qml.tape.QuantumScript([qml.RX(0.1, wires=0)], [qml.expval(qml.PauliZ(0))])
        >>> tape1 = qml.tape.QuantumScript([qml.RY(0.2, wires=0)], [qml.expval(qml.PauliZ(0))])
        >>> batch = (tape0, tape1)
        >>> tangents0 = (1.5, )
        >>> tangents1 = (2.0, )
        >>> tangents = (tangents0, tangents1)
        >>> results, jvps = jpc.execute_and_compute_jvp(batch, tangents)
        >>> expected_results = (np.cos(0.1), np.cos(0.2))
        >>> qml.math.allclose(results, expected_results)
        True
        >>> jvps
        (array(-0.14975012), array(-0.39733866))
        >>> expected_jvps = 1.5 * -np.sin(0.1), 2.0 * -np.sin(0.2)
        >>> qml.math.allclose(jvps, expected_jvps)
        True

        While this method could support non-scalar parameters in theory, no implementation currently supports
        jacobians with non-scalar parameters.

        """
        results, jacs = self.execute_and_compute_jacobian(tapes)
        jvps = _compute_jvps(jacs, tangents, tapes)
        return results, jvps

    def compute_vjp(self, tapes, dy):
        """Compute the vjp for a given batch of tapes.

        This method is used by autograd, torch, and tensorflow to compute VJPs.

        Args:
            tapes (tuple[`~.QuantumScript`]): the batch of tapes to take the derivatives of
            dy (tuple[tuple[TensorLike]]): the derivatives of the results of an execution.
                The ``i`` th entry (cotangent) corresponds to the ``i`` th tape, and the ``j`` th entry of the ``i`` th
                cotangent corresponds to the ``j`` th return value of the ``i`` th tape.

        Returns:
            TensorLike: the vector jacobian product.

        Side Effects:
            caches the newly computed jacobian if it wasn't already present in the cache.

        **Examples:**

        For an instance of :class:`~.DeviceDerivatives` ``jpc``, we have:

        >>> tape0 = qml.tape.QuantumScript([qml.RX(0.1, wires=0)], [qml.expval(qml.PauliZ(0))])
        >>> tape1 = qml.tape.QuantumScript([qml.RY(0.2, wires=0)], [qml.expval(qml.PauliZ(0)), qml.expval(qml.PauliX(0))])
        >>> batch = (tape0, tape1)
        >>> dy0 = (0.5, )
        >>> dy1 = (2.0, 3.0)
        >>> dys = (dy0, dy1)
        >>> vjps = jpc.compute_vjp(batch, dys)
        >>> vjps
        (array([-0.04991671]), array([2.54286107]))
        >>> expected_vjp0 = 0.5 * -np.sin(0.1)
        >>> qml.math.allclose(vjps[0], expected_vjp0)
        True
        >>> expected_jvp1 = 2.0 * -np.sin(0.2) + 3.0 * np.cos(0.2)
        >>> qml.math.allclose(vjps[1], expected_vjp1)
        True

        While this method could support non-scalar parameters in theory, no implementation currently supports
        jacobians with non-scalar parameters.

        """
        if tapes in self._jacs_cache:
            if logger.isEnabledFor(logging.DEBUG):  # pragma: no cover
                logger.debug(" %s : Retrieving jacobian from cache.", self)
            jacs = self._jacs_cache[tapes]
        else:
            jacs = self._dev_compute_derivatives(tapes)
            self._jacs_cache[tapes] = jacs

        return _compute_vjps(jacs, dy, tapes)

    def compute_jacobian(self, tapes):
        """Compute the full Jacobian for a batch of tapes.

        This method is required to compute Jacobians in the ``jax-jit`` interface

        Args:
            tapes: the batch of tapes to take the Jacobian of

        Returns:
            TensorLike: the full jacobian

        Side Effects:
            caches the newly computed jacobian if it wasn't already present in the cache.

        **Examples:**

        For an instance of :class:`~.DeviceDerivatives` ``jpc``, we have:

        >>> tape0 = qml.tape.QuantumScript([qml.RX(0.1, wires=0)], [qml.expval(qml.PauliZ(0))])
        >>> tape1 = qml.tape.QuantumScript([qml.RY(0.2, wires=0)], [qml.expval(qml.PauliZ(0)), qml.expval(qml.PauliX(0))])
        >>> batch = (tape0, tape1)
        >>> jpc.compute_jacobian(batch)
        (array(-0.09983342), (array(-0.19866933), array(0.98006658)))

        While this method could support non-scalar parameters in theory, no implementation currently supports
        jacobians with non-scalar parameters.

        """
        if tapes in self._jacs_cache:
            if logger.isEnabledFor(logging.DEBUG):  # pragma: no cover
                logger.debug("%s : Retrieving jacobian from cache.", self)
            return self._jacs_cache[tapes]

        jacs = self._dev_compute_derivatives(tapes)
        self._jacs_cache[tapes] = jacs
        return jacs

    def execute_and_compute_jacobian(self, tapes):
        if tapes not in self._results_cache and tapes not in self._jacs_cache:
            results, jacs = self._dev_execute_and_compute_derivatives(tapes)
            self._results_cache[tapes] = results
            self._jacs_cache[tapes] = jacs
            return results, jacs

        if tapes not in self._jacs_cache:
            # Here the jac was not cached but the results were. This can not happen because results are never
            # cached alone (note that in the else clause below computing only results, jac must already be present)
            raise NotImplementedError(
                "No path to cache results without caching jac. This branch should not occur."
            )
        if logger.isEnabledFor(logging.DEBUG):  # pragma: no cover
            logger.debug("%s : Retrieving jacobian from cache.", self)
        jacs = self._jacs_cache[tapes]

        if tapes in self._results_cache:
            if logger.isEnabledFor(logging.DEBUG):  # pragma: no cover
                logger.debug("%s : Retrieving results from cache.", self)
            results = self._results_cache[tapes]
        else:
            results = self._dev_execute(tapes)
            self._results_cache[tapes] = results

        return results, jacs


class DeviceJacobianProducts(JacobianProductCalculator):
    """Compute jacobian products using the native device methods.

    Args:
        device (pennylane.devices.Device): the device for execution and derivatives.
            Must define both the vjp and jvp.
        execution_config (pennylane.devices.ExecutionConfig): a datastructure containing the options needed to fully
           describe the execution.

    >>> dev = qml.device('default.qubit')
    >>> config = qml.devices.ExecutionConfig(gradient_method="adjoint")
    >>> jpc = DeviceJacobianProducts(dev, config)

    This class relies on :meth:`~.devices.Device.compute_vjp` and :meth:`~.devices.Device.execute_and_compute_jvp`,
    and works strictly for the newer device interface :class:`~.devices.Device`.  This contrasts :class:`~.DeviceDerivatives`
    which works for both device interfaces and requests the full jacobian from the device.

    """

    def __repr__(self):
        return f"<DeviceJacobianProducts: {self._device.name}, {self._execution_config}>"

    def __init__(
        self, device: "qml.devices.Device", execution_config: "qml.devices.ExecutionConfig"
    ):
        if logger.isEnabledFor(logging.DEBUG):  # pragma: no cover
            logger.debug("DeviceJacobianProducts created with (%s, %s)", device, execution_config)
        self._device = device
        self._execution_config = execution_config

    def execute_and_compute_jvp(
        self, tapes: Batch, tangents: Tuple[Tuple[TensorLike]]
    ) -> Tuple[ResultBatch, Tuple]:
        if logger.isEnabledFor(logging.DEBUG):  # pragma: no cover
            logger.debug("execute_and_compute_jvp called with (%s, %s)", tapes, tangents)
        numpy_tapes = tuple(qml.transforms.convert_to_numpy_parameters(t) for t in tapes)
        tangents = qml.math.unwrap(tangents)
        return self._device.execute_and_compute_jvp(numpy_tapes, tangents, self._execution_config)

    def compute_vjp(self, tapes: Batch, dy: Tuple[Tuple[TensorLike]]) -> Tuple:
        if logger.isEnabledFor(logging.DEBUG):  # pragma: no cover
            logger.debug("compute_vjp called with (%s, %s)", tapes, dy)
        numpy_tapes = tuple(qml.transforms.convert_to_numpy_parameters(t) for t in tapes)
        dy = qml.math.unwrap(dy)
        return self._device.compute_vjp(numpy_tapes, dy, self._execution_config)

    def compute_jacobian(self, tapes: Batch):
        if logger.isEnabledFor(logging.DEBUG):  # pragma: no cover
            logger.debug("compute_jacobian called with %s", tapes)
        numpy_tapes = tuple(qml.transforms.convert_to_numpy_parameters(t) for t in tapes)
        return self._device.compute_derivatives(numpy_tapes, self._execution_config)

<<<<<<< HEAD

class LightningVJPs(JacobianProductCalculator):
    """Binds lightning vjps."""

    def __init__(self, device):
        self._device = device

    def execute_and_compute_jvp(self, tapes, tangents):
        raise NotImplementedError

    def compute_vjp(self, tapes, dy):
        if len(tapes) > 1:
            raise NotImplementedError
        results = []
        for tape in tapes:
            numpy_tape = qml.transforms.convert_to_numpy_parameters(tape)
            dy = qml.math.hstack(qml.math.unwrap(dy))
            vjp_f = self._device.vjp(numpy_tape.measurements, dy)
            out = vjp_f(numpy_tape)
            if len(tape.trainable_params) == 1:
                out = (out,)
            results.append(out)
        return tuple(results)

    def compute_jacobian(self, tapes):
        raise NotImplementedError
=======
    def execute_and_compute_jacobian(self, tapes: Batch) -> Tuple:
        if logger.isEnabledFor(logging.DEBUG):  # pragma: no cover
            logger.debug("execute_and_compute_jacobian called with %s", tapes)
        numpy_tapes = tuple(qml.transforms.convert_to_numpy_parameters(t) for t in tapes)
        return self._device.execute_and_compute_derivatives(numpy_tapes, self._execution_config)
>>>>>>> 89a7e775
<|MERGE_RESOLUTION|>--- conflicted
+++ resolved
@@ -689,7 +689,11 @@
         numpy_tapes = tuple(qml.transforms.convert_to_numpy_parameters(t) for t in tapes)
         return self._device.compute_derivatives(numpy_tapes, self._execution_config)
 
-<<<<<<< HEAD
+    def execute_and_compute_jacobian(self, tapes: Batch) -> Tuple:
+        if logger.isEnabledFor(logging.DEBUG):  # pragma: no cover
+            logger.debug("execute_and_compute_jacobian called with %s", tapes)
+        numpy_tapes = tuple(qml.transforms.convert_to_numpy_parameters(t) for t in tapes)
+        return self._device.execute_and_compute_derivatives(numpy_tapes, self._execution_config)
 
 class LightningVJPs(JacobianProductCalculator):
     """Binds lightning vjps."""
@@ -716,10 +720,8 @@
 
     def compute_jacobian(self, tapes):
         raise NotImplementedError
-=======
+
     def execute_and_compute_jacobian(self, tapes: Batch) -> Tuple:
-        if logger.isEnabledFor(logging.DEBUG):  # pragma: no cover
-            logger.debug("execute_and_compute_jacobian called with %s", tapes)
-        numpy_tapes = tuple(qml.transforms.convert_to_numpy_parameters(t) for t in tapes)
-        return self._device.execute_and_compute_derivatives(numpy_tapes, self._execution_config)
->>>>>>> 89a7e775
+        raise NotImplementedError
+   
+    