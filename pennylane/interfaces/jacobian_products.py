# Copyright 2018-2023 Xanadu Quantum Technologies Inc.

# Licensed under the Apache License, Version 2.0 (the "License");
# you may not use this file except in compliance with the License.
# You may obtain a copy of the License at

#     http://www.apache.org/licenses/LICENSE-2.0

# Unless required by applicable law or agreed to in writing, software
# distributed under the License is distributed on an "AS IS" BASIS,
# WITHOUT WARRANTIES OR CONDITIONS OF ANY KIND, either express or implied.
# See the License for the specific language governing permissions and
# limitations under the License.
"""
Defines classes that take the vjps, jvps, and jacobians of circuits.
"""
import abc
from functools import partial
import inspect
import logging
from typing import Tuple, Callable, Optional, Union

from cachetools import LRUCache

import pennylane as qml
from pennylane.tape import QuantumScript
from pennylane.typing import ResultBatch, TensorLike

Batch = Tuple[QuantumScript]

logger = logging.getLogger(__name__)
logger.addHandler(logging.NullHandler())


def _compute_vjps(jacs, dys, multi_measurements):
    """Compute the vjps of multiple tapes, directly for a Jacobian and co-tangents dys."""
    f = {True: qml.gradients.compute_vjp_multi, False: qml.gradients.compute_vjp_single}
    return tuple(f[multi](dy, jac) for jac, dy, multi in zip(jacs, dys, multi_measurements))


def _compute_jvps(jacs, tangents, multi_measurements):
    """Compute the jvps of multiple tapes, directly for a Jacobian and tangents."""
    f = {True: qml.gradients.compute_jvp_multi, False: qml.gradients.compute_jvp_single}
    return tuple(f[multi](dx, jac) for jac, dx, multi in zip(jacs, tangents, multi_measurements))


class JacobianProductCalculator(abc.ABC):
    """Provides methods for calculating the JVP/VJP between the Jacobians of tapes and tangents/cotangents."""

    @abc.abstractmethod
    def execute_and_compute_jvp(
        self, tapes: Batch, tangents: Tuple[Tuple[TensorLike]]
    ) -> Tuple[ResultBatch, Tuple]:
        """Calculate both the results for a batch of tapes and the jvp.

        This method is required to compute JVPs in the JAX interface.

        Args:
            tapes (tuple[.QuantumScript]): The batch of tapes to take the derivatives of
            tangents (Sequence[Sequence[TensorLike]]): the tangents for the parameters of the tape.
                The ``i`` th tangent corresponds to the ``i`` th tape, and the ``j`` th entry into a
                tangent entry corresponds to the ``j`` th trainable parameter of the tape.

        Returns:
            ResultBatch, TensorLike: the results of the execution and the jacobian vector product

        **Examples:**

        For an instance of :class:`~.JacobianProductCalculator` ``jpc``, we have:

        >>> tape0 = qml.tape.QuantumScript([qml.RX(0.1, wires=0)], [qml.expval(qml.PauliZ(0))])
        >>> tape1 = qml.tape.QuantumScript([qml.RY(0.2, wires=0)], [qml.expval(qml.PauliZ(0))])
        >>> batch = (tape0, tape1)
        >>> tangents0 = (1.5, )
        >>> tangents1 = (2.0, )
        >>> tangents = (tangents0, tangents1)
        >>> results, jvps = jpc.execute_and_compute_jvp(batch, tangents)
        >>> expected_results = (np.cos(0.1), np.cos(0.2))
        >>> qml.math.allclose(results, expected_results)
        True
        >>> jvps
        (array(-0.14975012), array(-0.39733866))
        >>> expected_jvps = 1.5 * -np.sin(0.1), 2.0 * -np.sin(0.2)
        >>> qml.math.allclose(jvps, expected_jvps)
        True

        While this method could support non-scalar parameters in theory, no implementation currently supports
        jacobians with non-scalar parameters.

        """

    @abc.abstractmethod
    def compute_vjp(self, tapes: Batch, dy: Tuple[Tuple[TensorLike]]) -> Tuple:
        """Compute the vjp for a given batch of tapes.

        This method is used by autograd, torch, and tensorflow to compute VJPs.

        Args:
            tapes (tuple[.QuantumScript]): the batch of tapes to take the derivatives of
            dy (tuple[tuple[TensorLike]]): the derivatives of the results of an execution.
                The ``i``th entry (cotangent) corresponds to the ``i`` th tape, and the ``j`` th entry of the ``i`` th
                cotangent corresponds to the ``j`` th return value of the ``i`` th tape.

        Returns:
            TensorLike: the vector jacobian product.

        **Examples:**

        For an instance of :class:`~.JacobianProductCalculator` ``jpc``, we have:

        >>> tape0 = qml.tape.QuantumScript([qml.RX(0.1, wires=0)], [qml.expval(qml.PauliZ(0))])
        >>> tape1 = qml.tape.QuantumScript([qml.RY(0.2, wires=0)], [qml.expval(qml.PauliZ(0)), qml.expval(qml.PauliX(0))])
        >>> batch = (tape0, tape1)
        >>> dy0 = (0.5, )
        >>> dy1 = (2.0, 3.0)
        >>> dys = (dy0, dy1)
        >>> vjps = jpc.compute_vjp(batch, dys)
        >>> vjps
        (array([-0.04991671]), array([2.54286107]))
        >>> expected_vjp0 = 0.5 * -np.sin(0.1)
        >>> qml.math.allclose(vjps[0], expected_vjp0)
        True
        >>> expected_jvp1 = 2.0 * -np.sin(0.2) + 3.0 * np.cos(0.2)
        >>> qml.math.allclose(vjps[1], expected_vjp1)
        True

        While this method could support non-scalar parameters in theory, no implementation currently supports
        jacobians with non-scalar parameters.

        """

    @abc.abstractmethod
    def compute_jacobian(self, tapes: Batch) -> Tuple:
        """Compute the full Jacobian for a batch of tapes.

        This method is required to compute Jacobians in the ``jax-jit`` interface

        Args:
            tapes (tuple[.QuantumScript]): the batch of tapes to take the derivatives of

        **Examples:**

        For an instance of :class:`~.JacobianProductCalculator` ``jpc``, we have:

        >>> tape0 = qml.tape.QuantumScript([qml.RX(0.1, wires=0)], [qml.expval(qml.PauliZ(0))])
        >>> tape1 = qml.tape.QuantumScript([qml.RY(0.2, wires=0)], [qml.expval(qml.PauliZ(0)), qml.expval(qml.PauliX(0))])
        >>> batch = (tape0, tape1)
        >>> jpc.compute_jacobian(batch)
        (array(-0.09983342), (array(-0.19866933), array(0.98006658)))

        While this method could support non-scalar parameters in theory, no implementation currently supports
        jacobians with non-scalar parameters.

        """


class TransformJacobianProducts(JacobianProductCalculator):
    """Compute VJPs, JVPs and Jacobians via a :class:`~.gradient_transform`.

    Args:
        inner_execute (Callable[[Tuple[QuantumTape]], ResultBatch]): a function that
            executes the batch of circuits and returns their results.
        gradient_transform (pennylane.gradients.gradient_transform): the gradient transform to use.
        gradient_kwargs (dict): Any keyword arguments for the gradient transform.

    >>> inner_execute = qml.device('default.qubit').execute
    >>> gradient_transform = qml.gradients.param_shift
    >>> kwargs = {"broadcast": True}
    >>> jpc = TransformJacobianProducts(inner_execute, gradient_transform, kwargs)

    """

    def __repr__(self):
        return f"TransformJacobianProducts({self._inner_execute}, gradient_transform={self._gradient_transform}, gradient_kwargs={self._gradient_kwargs})"

    def __init__(
        self,
        inner_execute: Callable,
        gradient_transform: "qml.gradients.gradient_transform",
        gradient_kwargs: Optional[dict] = None,
    ):
        if logger.isEnabledFor(logging.DEBUG):  # pragma: no cover
            logger.debug(
                "TransformJacobianProduct being created with (%s, %s, %s)",
                inspect.getsource(inner_execute)
                if logger.isEnabledFor(qml.logging.TRACE)
                else inner_execute,
                gradient_transform,
                gradient_kwargs,
            )
        self._inner_execute = inner_execute
        self._gradient_transform = gradient_transform
        self._gradient_kwargs = gradient_kwargs or {}

    def execute_and_compute_jvp(self, tapes: Batch, tangents: Tuple[Tuple[TensorLike]]):
        if logger.isEnabledFor(logging.DEBUG):  # pragma: no cover
            logger.debug("execute_and_compute_jvp called with (%s, %s)", tapes, tangents)
        num_result_tapes = len(tapes)

        jvp_tapes, jvp_processing_fn = qml.gradients.batch_jvp(
            tapes, tangents, self._gradient_transform, gradient_kwargs=self._gradient_kwargs
        )

        full_batch = tapes + tuple(jvp_tapes)

        full_results = self._inner_execute(full_batch)

        results = full_results[:num_result_tapes]
        jvp_results = full_results[num_result_tapes:]
        jvps = jvp_processing_fn(jvp_results)
        return tuple(results), tuple(jvps)

    def compute_vjp(self, tapes: Batch, dy: Tuple[Tuple[TensorLike]]):
        if logger.isEnabledFor(logging.DEBUG):  # pragma: no cover
            logger.debug("compute_vjp called with (%s, %s)", tapes, dy)
        vjp_tapes, processing_fn = qml.gradients.batch_vjp(
            tapes, dy, self._gradient_transform, gradient_kwargs=self._gradient_kwargs
        )

        vjp_results = self._inner_execute(vjp_tapes)
        return tuple(processing_fn(vjp_results))

    def compute_jacobian(self, tapes: Batch):
        if logger.isEnabledFor(logging.DEBUG):  # pragma: no cover
            logger.debug("compute_jacobian called with %s", tapes)
        partial_gradient_fn = partial(self._gradient_transform, **self._gradient_kwargs)
        jac_tapes, batch_post_processing = qml.transforms.map_batch_transform(
            partial_gradient_fn, tapes
        )
        results = self._inner_execute(jac_tapes)
        return tuple(batch_post_processing(results))


class DeviceJacobians(JacobianProductCalculator):
    """Calculate jacobian products via a device.

    Args:
        device (Union[pennylane.Device, pennylane.devicesDevice]): the device for execution and derivatives.
            Must support supports first order gradients with the requested configuration.
        gradient_kwargs (dict): a dictionary of keyword options for the gradients. Only used with a :class:`~.pennylane.Device`
            old device interface.
        execution_config (pennylane.devices.ExecutionConfig): a datastructure containing the parameters needed to fully
           describe the execution. Only used with :class:`pennylane.devices.Device` new device interface.

    **Examples:**

    >>> device = qml.device('default.qubit')
    >>> config = qml.devices.ExecutionConfig(gradient_method="adjoint")
    >>> jpc = DeviceJacobians(device, {}, config)

    This same class can also be used with the old device interface.

    >>> device = qml.device('lightning.qubit', wires=5)
    >>> gradient_kwargs = {"method": "adjoint_jacobian"}
    >>> jpc_lightning = DeviceJacobians(device, gradient_kwargs)

    **Technical comments on caching and calculating the gradients on execution:**

    In order to store results and jacobian for the backward pass during the forward pass,
    the ``_jacs_cache`` and ``_results_cache`` properties are ``LRUCache`` objects with a maximum size of 10.

    Note that since the hash and equality of :class:`~.QuantumScript` is based on object location, not contents, the
    caching and retrieval should be more performant than a lookup based on the potentially expensive ``QuantumScript.hash``.
    This means that the batch of tapes must be the
    same instance, not just something that looks the same but has a different location in memory.

    When a forward pass with :meth:`~.execute` is called, both the results and the jacobian for the object are stored.

    >>> tape = qml.tape.QuantumScript([qml.RX(1.0, wires=0)], [qml.expval(qml.PauliZ(0))])
    >>> batch = (tape, )
    >>> with device.tracker:
    ...     results = jpc.execute(batch )
    >>> results
    (0.5403023058681398,)
    >>> device.tracker.totals
    {'execute_and_derivative_batches': 1, 'executions': 1, 'derivatives': 1}
    >>> jpc._jacs_cache
    LRUCache({5660934048: (array(-0.84147098),)}, maxsize=10, currsize=1)

    Then when the vjp, jvp, or jacobian is requested, that cached value is used instead of requesting from
    the device again.

    >>> with device.tracker:
    ...     vjp = jpc.compute_vjp(batch , (0.5, ) )
    >>> vjp
    (array([-0.42073549]),)
    >>> device.tracker.totals
    {}

    **Lack of shot vector suppoprt:**

    Given we currently do not have any examples of device derivatives with shots vectors (or even finite shots),
    we are bypassing support for partitioned shots.

    """

    def __repr__(self):
        return f"<DeviceJacobians: {self._device.name}, {self._gradient_kwargs}, {self._execution_config}>"

    def __init__(
        self,
<<<<<<< HEAD
        device: Union["qml.devices.experimental.Device", "qml.Device"],
=======
        device: Union[qml.devices.Device, qml.Device],
>>>>>>> cddd6992
        gradient_kwargs: dict,
        execution_config: Optional["qml.devices.ExecutionConfig"] = None,
    ):
        if logger.isEnabledFor(logging.DEBUG):  # pragma: no cover
            logger.debug(
                "DeviceJacobians created with (%s, %s, %s)",
                device,
                execution_config,
                gradient_kwargs,
            )

        self._device = device
        self._execution_config = execution_config
        self._gradient_kwargs = gradient_kwargs

        self._is_new_device = not isinstance(device, qml.Device)

        # only really need to keep most recent entry, but keeping 10 around just in case
        self._results_cache = LRUCache(maxsize=10)
        self._jacs_cache = LRUCache(maxsize=10)

    def _dev_execute_and_compute_derivatives(self, tapes: Batch):
        """
        Converts tapes to numpy before computing the the results and derivatives on the device.

        Dispatches between the two different device interfaces.
        """
        numpy_tapes = tuple(qml.transforms.convert_to_numpy_parameters(t) for t in tapes)
        if self._is_new_device:
            return self._device.execute_and_compute_derivatives(numpy_tapes, self._execution_config)
        return self._device.execute_and_gradients(numpy_tapes, **self._gradient_kwargs)

    def _dev_execute(self, tapes: Batch):
        """
        Converts tapes to numpy before computing just the results on the device.

        Dispatches between the two different device interfaces.
        """
        numpy_tapes = tuple(qml.transforms.convert_to_numpy_parameters(t) for t in tapes)
        if self._is_new_device:
            return self._device.execute(numpy_tapes, self._execution_config)
        return self._device.batch_execute(numpy_tapes)

    def _dev_compute_derivatives(self, tapes: Batch):
        """
        Converts tapes to numpy before computing the derivatives on the device.

        Dispatches between the two different device interfaces.
        """
        numpy_tapes = tuple(qml.transforms.convert_to_numpy_parameters(t) for t in tapes)
        if self._is_new_device:
            return self._device.compute_derivatives(numpy_tapes, self._execution_config)
        return self._device.gradients(numpy_tapes, **self._gradient_kwargs)

    def execute(self, tapes: Batch):
        """Forward pass used to cache the results and jacobians.

        Args:
            tapes (tuple[`~.QuantumScript`]): the batch of tapes to execute and take derivatives of

        Returns:
            ResultBatch: the results of the execution.

        Side Effects:
            Caches both the results and jacobian into ``_results_cache`` and ``_jacs_cache``.

        """
        if logger.isEnabledFor(logging.DEBUG):  # pragma: no cover
            logger.debug("Forward pass called with %s", tapes)
        results, jac = self._dev_execute_and_compute_derivatives(tapes)
        self._results_cache[tapes] = results
        self._jacs_cache[tapes] = jac
        return results

    def execute_and_compute_jvp(self, tapes: Batch, tangents):
        """Calculate both the results for a batch of tapes and the jvp.

        This method is required to compute JVPs in the JAX interface.

        Args:
            tapes (tuple[`~.QuantumScript`]): The batch of tapes to take the derivatives of
            tangents (Sequence[Sequence[TensorLike]]): the tangents for the parameters of the tape.
                The ``i`` th tangent corresponds to the ``i`` th tape, and the ``j`` th entry into a
                tangent entry corresponds to the ``j`` th trainable parameter of the tape.

        Returns:
            ResultBatch, TensorLike: the results of the execution and the jacobian vector product

        Side Effects:
            caches newly computed results or jacobians if they were not already cached.

        **Examples:**

        For an instance of :class:`~.JacobianProductCalculator` ``jpc``, we have:

        >>> tape0 = qml.tape.QuantumScript([qml.RX(0.1, wires=0)], [qml.expval(qml.PauliZ(0))])
        >>> tape1 = qml.tape.QuantumScript([qml.RY(0.2, wires=0)], [qml.expval(qml.PauliZ(0))])
        >>> batch = (tape0, tape1)
        >>> tangents0 = (1.5, )
        >>> tangents1 = (2.0, )
        >>> tangents = (tangents0, tangents1)
        >>> results, jvps = jpc.execute_and_compute_jvp(batch, tangents)
        >>> expected_results = (np.cos(0.1), np.cos(0.2))
        >>> qml.math.allclose(results, expected_results)
        True
        >>> jvps
        (array(-0.14975012), array(-0.39733866))
        >>> expected_jvps = 1.5 * -np.sin(0.1), 2.0 * -np.sin(0.2)
        >>> qml.math.allclose(jvps, expected_jvps)
        True

        While this method could support non-scalar parameters in theory, no implementation currently supports
        jacobians with non-scalar parameters.

        """
        if any(t.shots.has_partitioned_shots for t in tapes):
            # we currently do not have any examples for testing
            raise NotImplementedError("device derivatives with shot vectors not supported.")
        if tapes not in self._results_cache and tapes not in self._jacs_cache:
            results, jacs = self._dev_execute_and_compute_derivatives(tapes)
            self._results_cache[tapes] = results
            self._jacs_cache[tapes] = jacs
        else:
            if tapes in self._results_cache:
                if logger.isEnabledFor(logging.DEBUG):  # pragma: no cover
                    logger.debug("Retrieving results from cache.")
                results = self._results_cache[tapes]
            else:
                results = self._dev_execute(tapes)
                self._results_cache[tapes] = results

            if tapes in self._jacs_cache:
                if logger.isEnabledFor(logging.DEBUG):  # pragma: no cover
                    logger.debug("Retrieving jacobian from cache.")
                jacs = self._jacs_cache[tapes]
            else:
                raise NotImplementedError(
                    "No path to cache results without caching jac. This branch should not occur."
                )

        multi_measurements = (len(t.measurements) > 1 for t in tapes)
        jvps = _compute_jvps(jacs, tangents, multi_measurements)
        return results, jvps

    def compute_vjp(self, tapes, dy):
        """Compute the vjp for a given batch of tapes.

        This method is used by autograd, torch, and tensorflow to compute VJPs.

        Args:
            tapes (tuple[`~.QuantumScript`]): the batch of tapes to take the derivatives of
            dy (tuple[tuple[TensorLike]]): the derivatives of the results of an execution.
                The ``i`` th entry (cotangent) corresponds to the ``i`` th tape, and the ``j`` th entry of the ``i`` th
                cotangent corresponds to the ``j`` th return value of the ``i`` th tape.

        Returns:
            TensorLike: the vector jacobian product.

        Side Effects:
            caches the newly computed jacobian if it wasn't already present in the cache.

        **Examples:**

        For an instance of :class:`~.JacobianProductCalculator` ``jpc``, we have:

        >>> tape0 = qml.tape.QuantumScript([qml.RX(0.1, wires=0)], [qml.expval(qml.PauliZ(0))])
        >>> tape1 = qml.tape.QuantumScript([qml.RY(0.2, wires=0)], [qml.expval(qml.PauliZ(0)), qml.expval(qml.PauliX(0))])
        >>> batch = (tape0, tape1)
        >>> dy0 = (0.5, )
        >>> dy1 = (2.0, 3.0)
        >>> dys = (dy0, dy1)
        >>> vjps = jpc.compute_vjp(batch, dys)
        >>> vjps
        (array([-0.04991671]), array([2.54286107]))
        >>> expected_vjp0 = 0.5 * -np.sin(0.1)
        >>> qml.math.allclose(vjps[0], expected_vjp0)
        True
        >>> expected_jvp1 = 2.0 * -np.sin(0.2) + 3.0 * np.cos(0.2)
        >>> qml.math.allclose(vjps[1], expected_vjp1)
        True

        While this method could support non-scalar parameters in theory, no implementation currently supports
        jacobians with non-scalar parameters.

        """
        if any(t.shots.has_partitioned_shots for t in tapes):
            # we currently do not have any examples for testing
            raise NotImplementedError("device derivatives with shot vectors not supported.")
        if tapes in self._jacs_cache:
            if logger.isEnabledFor(logging.DEBUG):  # pragma: no cover
                logger.debug("Retrieving jacobian from cache.")
            jacs = self._jacs_cache[tapes]
        else:
            jacs = self._dev_compute_derivatives(tapes)
            self._jacs_cache[tapes] = jacs

        multi_measurements = (len(t.measurements) > 1 for t in tapes)
        return _compute_vjps(jacs, dy, multi_measurements)

    def compute_jacobian(self, tapes):
        """Compute the full Jacobian for a batch of tapes.

        This method is required to compute Jacobians in the ``jax-jit`` interface

        Args:
            tapes: the batch of tapes to take the Jacobian of

        Returns:
            TensorLike: the full jacobian

        Side Effects:
            caches the newly computed jacobian if it wasn't already present in the cache.

        **Examples:**

        For an instance of :class:`~.JacobianProductCalculator` ``jpc``, we have:

        >>> tape0 = qml.tape.QuantumScript([qml.RX(0.1, wires=0)], [qml.expval(qml.PauliZ(0))])
        >>> tape1 = qml.tape.QuantumScript([qml.RY(0.2, wires=0)], [qml.expval(qml.PauliZ(0)), qml.expval(qml.PauliX(0))])
        >>> batch = (tape0, tape1)
        >>> jpc.compute_jacobian(batch)
        (array(-0.09983342), (array(-0.19866933), array(0.98006658)))

        While this method could support non-scalar parameters in theory, no implementation currently supports
        jacobians with non-scalar parameters.

        """
        if any(t.shots.has_partitioned_shots for t in tapes):
            # we currently do not have any examples for testing
            raise NotImplementedError("device derivatives with shot vectors not supported.")
        if tapes in self._jacs_cache:
            if logger.isEnabledFor(logging.DEBUG):  # pragma: no cover
                logger.debug("Retrieving jacobian from cache.")
            return self._jacs_cache[tapes]

        jacs = self._dev_compute_derivatives(tapes)
        self._jacs_cache[tapes] = jacs
        return jacs


class DeviceJacobianProducts(JacobianProductCalculator):
    """Compute the jacobian products using the native device methods.

    Args:
        device (pennylane.devices.Device): the device for execution and derivatives.
            Must define both the vjp and jvp.
        execution_config (pennylane.devices.ExecutionConfig): a datastructure containing the parameters needed to fully
           describe the execution.

    >>> dev = qml.device('default.qubit')
    >>> config = qml.devices.ExecutionConfig(gradient_method="adjoint")
    >>> jpc = DeviceJacobianProducts(dev, config)

    """

    def __repr__(self):
        return f"<DeviceJacobianProducts: {self._device.name}, {self._execution_config}>"

    def __init__(
        self, device: qml.devices.Device, execution_config=qml.devices.DefaultExecutionConfig
    ):
        if logger.isEnabledFor(logging.DEBUG):  # pragma: no cover
            logger.debug("DeviceJacobianProducts created with (%s, %s)", device, execution_config)
        self._device = device
        self._execution_config = execution_config

    def execute_and_compute_jvp(
        self, tapes: Batch, tangents: Tuple[Tuple[TensorLike]]
    ) -> Tuple[ResultBatch, Tuple]:
        if logger.isEnabledFor(logging.DEBUG):  # pragma: no cover
            logger.debug("execute_and_compute_jvp called with (%s, %s)", tapes, tangents)
        numpy_tapes = tuple(qml.transforms.convert_to_numpy_parameters(t) for t in tapes)
        tangents = qml.math.unwrap(tangents)
        return self._device.execute_and_compute_jvp(numpy_tapes, tangents, self._execution_config)

    def compute_vjp(self, tapes: Batch, dy: Tuple[Tuple[TensorLike]]) -> Tuple:
        if logger.isEnabledFor(logging.DEBUG):  # pragma: no cover
            logger.debug("compute_vjp called with (%s, %s)", tapes, dy)
        numpy_tapes = tuple(qml.transforms.convert_to_numpy_parameters(t) for t in tapes)
        dy = qml.math.unwrap(dy)
        return self._device.compute_vjp(numpy_tapes, dy, self._execution_config)

    def compute_jacobian(self, tapes: Batch):
        if logger.isEnabledFor(logging.DEBUG):  # pragma: no cover
            logger.debug("compute_jacobian called with %s", tapes)
        numpy_tapes = tuple(qml.transforms.convert_to_numpy_parameters(t) for t in tapes)
        return self._device.compute_derivatives(numpy_tapes, self._execution_config)<|MERGE_RESOLUTION|>--- conflicted
+++ resolved
@@ -299,11 +299,7 @@
 
     def __init__(
         self,
-<<<<<<< HEAD
-        device: Union["qml.devices.experimental.Device", "qml.Device"],
-=======
-        device: Union[qml.devices.Device, qml.Device],
->>>>>>> cddd6992
+        device: Union["qml.devices.Device", "qml.Device"],
         gradient_kwargs: dict,
         execution_config: Optional["qml.devices.ExecutionConfig"] = None,
     ):
