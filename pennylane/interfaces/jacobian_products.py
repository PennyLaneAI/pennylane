# Copyright 2018-2023 Xanadu Quantum Technologies Inc.

# Licensed under the Apache License, Version 2.0 (the "License");
# you may not use this file except in compliance with the License.
# You may obtain a copy of the License at

#     http://www.apache.org/licenses/LICENSE-2.0

# Unless required by applicable law or agreed to in writing, software
# distributed under the License is distributed on an "AS IS" BASIS,
# WITHOUT WARRANTIES OR CONDITIONS OF ANY KIND, either express or implied.
# See the License for the specific language governing permissions and
# limitations under the License.
"""
Defines classes that take the vjps, jvps, and jacobians of circuits.
"""
import abc
from functools import partial
import inspect
import logging
from typing import Tuple, Callable, Optional, Union

from cachetools import LRUCache

import pennylane as qml
from pennylane.tape import QuantumScript
from pennylane.typing import ResultBatch, TensorLike

Batch = Tuple[QuantumScript]

logger = logging.getLogger(__name__)
logger.addHandler(logging.NullHandler())


def _compute_vjps(jacs, dys, multi_measurements):
    """Compute the vjps of multiple tapes, directly for a Jacobian and co-tangents dys."""
    f = {True: qml.gradients.compute_vjp_multi, False: qml.gradients.compute_vjp_single}
    return tuple(f[multi](dy, jac) for jac, dy, multi in zip(jacs, dys, multi_measurements))


def _compute_jvps(jacs, tangents, multi_measurements):
    """Compute the jvps of multiple tapes, directly for a Jacobian and tangents."""
    f = {True: qml.gradients.compute_jvp_multi, False: qml.gradients.compute_jvp_single}
    return tuple(f[multi](dx, jac) for jac, dx, multi in zip(jacs, tangents, multi_measurements))


class JacobianProductCalculator(abc.ABC):
    """Provides methods for calculating the JVP/VJP between the Jacobians of tapes and tangents/cotangents."""

    @abc.abstractmethod
    def execute_and_compute_jvp(
        self, tapes: Batch, tangents: Tuple[Tuple[TensorLike]]
    ) -> Tuple[ResultBatch, Tuple]:
        """Calculate both the results for a batch of tapes and the jvp.

        This method is required to compute JVPs in the JAX interface.

        Args:
            tapes (tuple[.QuantumScript]): The batch of tapes to take the derivatives of
            tangents (Sequence[Sequence[TensorLike]]): the tangents for the parameters of the tape.
                The ``i`` th tangent corresponds to the ``i`` th tape, and the ``j`` th entry into a
                tangent entry corresponds to the ``j`` th trainable parameter of the tape.

        Returns:
            ResultBatch, TensorLike: the results of the execution and the jacobian vector product

        **Examples:**

        For an instance of :class:`~.JacobianProductCalculator` ``jpc``, we have:

        >>> tape0 = qml.tape.QuantumScript([qml.RX(0.1, wires=0)], [qml.expval(qml.PauliZ(0))])
        >>> tape1 = qml.tape.QuantumScript([qml.RY(0.2, wires=0)], [qml.expval(qml.PauliZ(0))])
        >>> batch = (tape0, tape1)
        >>> tangents0 = (1.5, )
        >>> tangents1 = (2.0, )
        >>> tangents = (tangents0, tangents1)
        >>> results, jvps = jpc.execute_and_compute_jvp(batch, tangents)
        >>> expected_results = (np.cos(0.1), np.cos(0.2))
        >>> qml.math.allclose(results, expected_results)
        True
        >>> jvps
        (array(-0.14975012), array(-0.39733866))
        >>> expected_jvps = 1.5 * -np.sin(0.1), 2.0 * -np.sin(0.2)
        >>> qml.math.allclose(jvps, expected_jvps)
        True

        While this method could support non-scalar parameters in theory, no implementation currently supports
        jacobians with non-scalar parameters.

        """

    @abc.abstractmethod
    def compute_vjp(self, tapes: Batch, dy: Tuple[Tuple[TensorLike]]) -> Tuple:
        """Compute the vjp for a given batch of tapes.

        This method is used by autograd, torch, and tensorflow to compute VJPs.

        Args:
            tapes (tuple[.QuantumScript]): the batch of tapes to take the derivatives of
            dy (tuple[tuple[TensorLike]]): the derivatives of the results of an execution.
                The ``i``th entry (cotangent) corresponds to the ``i`` th tape, and the ``j`` th entry of the ``i`` th
                cotangent corresponds to the ``j`` th return value of the ``i`` th tape.

        Returns:
            TensorLike: the vector jacobian product.

        **Examples:**

        For an instance of :class:`~.JacobianProductCalculator` ``jpc``, we have:

        >>> tape0 = qml.tape.QuantumScript([qml.RX(0.1, wires=0)], [qml.expval(qml.PauliZ(0))])
        >>> tape1 = qml.tape.QuantumScript([qml.RY(0.2, wires=0)], [qml.expval(qml.PauliZ(0)), qml.expval(qml.PauliX(0))])
        >>> batch = (tape0, tape1)
        >>> dy0 = (0.5, )
        >>> dy1 = (2.0, 3.0)
        >>> dys = (dy0, dy1)
        >>> vjps = jpc.compute_vjp(batch, dys)
        >>> vjps
        (array([-0.04991671]), array([2.54286107]))
        >>> expected_vjp0 = 0.5 * -np.sin(0.1)
        >>> qml.math.allclose(vjps[0], expected_vjp0)
        True
        >>> expected_jvp1 = 2.0 * -np.sin(0.2) + 3.0 * np.cos(0.2)
        >>> qml.math.allclose(vjps[1], expected_vjp1)
        True

        While this method could support non-scalar parameters in theory, no implementation currently supports
        jacobians with non-scalar parameters.

        """

    @abc.abstractmethod
    def compute_jacobian(self, tapes: Batch) -> Tuple:
        """Compute the full Jacobian for a batch of tapes.

        This method is required to compute Jacobians in the ``jax-jit`` interface

        Args:
            tapes (tuple[.QuantumScript]): the batch of tapes to take the derivatives of

        **Examples:**

        For an instance of :class:`~.JacobianProductCalculator` ``jpc``, we have:

        >>> tape0 = qml.tape.QuantumScript([qml.RX(0.1, wires=0)], [qml.expval(qml.PauliZ(0))])
        >>> tape1 = qml.tape.QuantumScript([qml.RY(0.2, wires=0)], [qml.expval(qml.PauliZ(0)), qml.expval(qml.PauliX(0))])
        >>> batch = (tape0, tape1)
        >>> jpc.compute_jacobian(batch)
        (array(-0.09983342), (array(-0.19866933), array(0.98006658)))

        While this method could support non-scalar parameters in theory, no implementation currently supports
        jacobians with non-scalar parameters.

        """


class TransformJacobianProducts(JacobianProductCalculator):
    """Compute VJPs, JVPs and Jacobians via a :class:`~.gradient_transform`.

    Args:
        inner_execute (Callable[[Tuple[QuantumTape]], ResultBatch]): a function that
            executes the batch of circuits and returns their results.
        gradient_transform (pennylane.gradients.gradient_transform): the gradient transform to use.
        gradient_kwargs (dict): Any keyword arguments for the gradient transform.

    >>> inner_execute = qml.device('default.qubit').execute
    >>> gradient_transform = qml.gradients.param_shift
    >>> kwargs = {"broadcast": True}
    >>> jpc = TransformJacobianProducts(inner_execute, gradient_transform, kwargs)

    """

    def __repr__(self):
        return f"TransformJacobianProducts({self._inner_execute}, gradient_transform={self._gradient_transform}, gradient_kwargs={self._gradient_kwargs})"

    def __init__(
        self,
        inner_execute: Callable,
        gradient_transform: "qml.gradients.gradient_transform",
        gradient_kwargs: Optional[dict] = None,
    ):
        if logger.isEnabledFor(logging.DEBUG):  # pragma: no-cover
            logger.debug(
                "TransformJacobianProduct being created with (%s, %s, %s)",
                inspect.getsource(inner_execute)
                if logger.isEnabledFor(qml.logging.TRACE)
                else inner_execute,
                gradient_transform,
                gradient_kwargs,
            )
        self._inner_execute = inner_execute
        self._gradient_transform = gradient_transform
        self._gradient_kwargs = gradient_kwargs or {}

    def execute_and_compute_jvp(self, tapes: Batch, tangents: Tuple[Tuple[TensorLike]]):
        if logger.isEnabledFor(logging.DEBUG):  # pragma: no-cover
            logger.debug("execute_and_compute_jvp called with (%s, %s)", tapes, tangents)
        num_result_tapes = len(tapes)

        jvp_tapes, jvp_processing_fn = qml.gradients.batch_jvp(
            tapes, tangents, self._gradient_transform, gradient_kwargs=self._gradient_kwargs
        )

        full_batch = tapes + tuple(jvp_tapes)

        full_results = self._inner_execute(full_batch)

        results = full_results[:num_result_tapes]
        jvp_results = full_results[num_result_tapes:]
        jvps = jvp_processing_fn(jvp_results)
        return tuple(results), tuple(jvps)

    def compute_vjp(self, tapes: Batch, dy: Tuple[Tuple[TensorLike]]):
        if logger.isEnabledFor(logging.DEBUG):  # pragma: no-cover
            logger.debug("compute_vjp called with (%s, %s)", tapes, dy)
        vjp_tapes, processing_fn = qml.gradients.batch_vjp(
            tapes, dy, self._gradient_transform, gradient_kwargs=self._gradient_kwargs
        )

        vjp_results = self._inner_execute(vjp_tapes)
        return tuple(processing_fn(vjp_results))

    def compute_jacobian(self, tapes: Batch):
        if logger.isEnabledFor(logging.DEBUG):  # pragma: no-cover
            logger.debug("compute_jacobian called with %s", tapes)
        partial_gradient_fn = partial(self._gradient_transform, **self._gradient_kwargs)
        jac_tapes, batch_post_processing = qml.transforms.map_batch_transform(
            partial_gradient_fn, tapes
        )
        results = self._inner_execute(jac_tapes)
        return tuple(batch_post_processing(results))


class DeviceJacobians(JacobianProductCalculator):
    """Calculate jacobian products via an experimental device.

    Args:
        device (Union[pennylane.Device, pennylane.devices.experimental.Device]): the device for execution and derivatives.
            Must support supports first order gradients with the requested configuration.
        gradient_kwargs (dict): a dictionary of keyword options for the gradients. Only used with a :class:`~.pennylane.Device`
            old device interface.
        execution_config (pennylane.devices.experimental.ExecutionConfig): a datastructure containing the parameters needed to fully
           describe the execution. Only used with :class:`pennylane.devices.experimental.ExecutionConfig` new device interface.

    **Examples:**
<<<<<<< HEAD

    >>> device = qml.devices.experimental.DefaultQubit2()
    >>> config = qml.devices.experimental.ExecutionConfig(gradient_method="adjoint")
    >>> jpc = DeviceJacobians(device, {}, config)

    This same class can also be used with the old device interface.

=======

    >>> device = qml.devices.experimental.DefaultQubit2()
    >>> config = qml.devices.experimental.ExecutionConfig(gradient_method="adjoint")
    >>> jpc = DeviceJacobians(device, {}, config)

    This same class can also be used with the old device interface.

>>>>>>> e689cb0d
    >>> device = qml.device('lightning.qubit', wires=5)
    >>> gradient_kwargs = {"method": "adjoint_jacobian"}
    >>> jpc_lightning = DeviceJacobians(device, gradient_kwargs)

    **Technical comments on caching and ``grad_on_execution=True``:**

    In order to store results and jacobian for the backward pass during the forward pass,
    the ``_jacs_cache`` and ``_results_cache`` properties are ``LRUCache`` objects with a maximum size of 10.

    Note that the the results and jacobains are cached based on the ``id`` of the tapes. This is done to separate the key
    from potentially expensive ``QuantumScript.hash``. This means that the batch of tapes must be the
    same instance, not just something that looks the same but has a different location in memory.

    When a forward pass with :meth:`~.execute` is called, both the results and the jacobian for the object are stored.

    >>> tape = qml.tape.QuantumScript([qml.RX(1.0, wires=0)], [qml.expval(qml.PauliZ(0))])
    >>> batch = (tape, )
    >>> with device.tracker:
    ...     results = jpc.execute(batch )
    >>> results
    (0.5403023058681398,)
    >>> device.tracker.totals
    {'execute_and_derivative_batches': 1, 'executions': 1, 'derivatives': 1}
    >>> jpc._jacs_cache
    LRUCache({5660934048: (array(-0.84147098),)}, maxsize=10, currsize=1)

    Then when the vjp, jvp, or jacobian is requested, that cached value is used instead of requesting from
    the device again.

    >>> with device.tracker:
    ...     vjp = jpc.compute_vjp(batch , (0.5, ) )
    >>> vjp
    (array([-0.42073549]),)
    >>> device.tracker.totals
    {}

    **Lack of shot vector suppoprt:**

    Given we currently do not have any examples of device derivatives with shots vectors (or even finite shots),
    we are bypassing support for partitioned shots.

    """

    def __repr__(self):
        return f"<DeviceJacobians: {self._device.name}, {self._gradient_kwargs}, {self._execution_config}>"

    def __init__(
        self,
<<<<<<< HEAD
        device: Union["qml.devices.experimental.Device", "qml.Device"],
=======
        device: Union[qml.devices.experimental.Device, qml.Device],
>>>>>>> e689cb0d
        gradient_kwargs: dict,
        execution_config: Optional["qml.devices.experimental.ExecutionConfig"] = None,
    ):
        if logger.isEnabledFor(logging.DEBUG):
            logger.debug(
                "DeviceJacobians created with (%s, %s, %s)",
                device,
                execution_config,
                gradient_kwargs,
            )

        self._device = device
        self._execution_config = execution_config
        self._gradient_kwargs = gradient_kwargs

        self._is_new_device = not isinstance(device, qml.Device)

        # only really need to keep most recent entry, but keeping 10 around just in case
        self._results_cache = LRUCache(maxsize=10)
        self._jacs_cache = LRUCache(maxsize=10)

    def _dev_execute_and_compute_derivatives(self, tapes: Batch):
        """
        Converts tapes to numpy before computing the the results and derivatives on the device.

        Dispatches between the two different device interfaces.
        """
        numpy_tapes = tuple(qml.transforms.convert_to_numpy_parameters(t) for t in tapes)
        if self._is_new_device:
            return self._device.execute_and_compute_derivatives(numpy_tapes, self._execution_config)
        return self._device.execute_and_gradients(numpy_tapes, **self._gradient_kwargs)

    def _dev_execute(self, tapes: Batch):
        """
        Converts tapes to numpy before computing just the results on the device.

        Dispatches between the two different device interfaces.
        """
        numpy_tapes = tuple(qml.transforms.convert_to_numpy_parameters(t) for t in tapes)
        if self._is_new_device:
            return self._device.execute(numpy_tapes, self._execution_config)
        return self._device.batch_execute(numpy_tapes)

    def _dev_compute_derivatives(self, tapes: Batch):
        """
        Converts tapes to numpy before computing the derivatives on the device.

        Dispatches between the two different device interfaces.
        """
        numpy_tapes = tuple(qml.transforms.convert_to_numpy_parameters(t) for t in tapes)
        if self._is_new_device:
            return self._device.compute_derivatives(numpy_tapes, self._execution_config)
        return self._device.gradients(numpy_tapes, **self._gradient_kwargs)

    def execute(self, tapes: Batch):
        """Forward pass used to cache the results and jacobians.

        Args:
            tapes (tuple[`~.QuantumScript`]): the batch of tapes to execute and take derivatives of

        Returns:
            ResultBatch: the results of the execution.

        Side Effects:
            Caches both the results and jacobian into ``_results_cache`` and ``jacs_cache``.

        """
        if logger.isEnabledFor(logging.DEBUG):
            logger.debug("Forward pass called with %s", tapes)
        results, jac = self._dev_execute_and_compute_derivatives(tapes)
        self._results_cache[id(tapes)] = results
        self._jacs_cache[id(tapes)] = jac
        return results

    def execute_and_compute_jvp(self, tapes: Batch, tangents):
        """Calculate both the results for a batch of tapes and the jvp.

        This method is required to compute JVPs in the JAX interface.

        Args:
            tapes (tuple[`~.QuantumScript`]): The batch of tapes to take the derivatives of
            tangents (Sequence[Sequence[TensorLike]]): the tangents for the parameters of the tape.
                The ``i``th tangent corresponds to the ``i``th tape, and the ``j``th entry into a
                tangent entry corresponds to the ``j``th trainable parameter of the tape.

        Returns:
            ResultBatch, TensorLike: the results of the execution and the jacobian vector product

        Side Effects:
            caches newly computed results or jacobians if they were not already cached.

        **Examples:**

        For an instance of :class:`~.JacobianProductCalculator` ``jpc``, we have:

        >>> tape0 = qml.tape.QuantumScript([qml.RX(0.1, wires=0)], [qml.expval(qml.PauliZ(0))])
        >>> tape1 = qml.tape.QuantumScript([qml.RY(0.2, wires=0)], [qml.expval(qml.PauliZ(0))])
        >>> batch = (tape0, tape1)
        >>> tangents0 = (1.5, )
        >>> tangents1 = (2.0, )
        >>> tangents = (tangents0, tangents1)
        >>> results, jvps = jpc.execute_and_compute_jvp(batch, tangents)
        >>> expected_results = (np.cos(0.1), np.cos(0.2))
        >>> qml.math.allclose(results, expected_results)
        True
        >>> jvps
        (array(-0.14975012), array(-0.39733866))
        >>> expected_jvps = 1.5 * -np.sin(0.1), 2.0 * -np.sin(0.2)
        >>> qml.math.allclose(jvps, expected_jvps)
        True

        While this method could support non-scalar parameters in theory, no implementation currently supports
        jacobians with non-scalar parameters.

        """
        if any(t.shots.has_partitioned_shots for t in tapes):
            # we currently do not have any examples for testing
            raise NotImplementedError("device derivatives with shot vectors not supported.")
        if id(tapes) not in self._results_cache and id(tapes) not in self._jacs_cache:
            results, jacs = self._dev_execute_and_compute_derivatives(tapes)
            self._results_cache[id(tapes)] = results
            self._jacs_cache[id(tapes)] = jacs
        else:
            if id(tapes) in self._results_cache:
                if logger.isEnabledFor(logging.DEBUG):
                    logger.debug("Retrieving results from cache.")
                results = self._results_cache[id(tapes)]
            else:
                results = self._dev_execute(tapes)
                self._results_cache[id(tapes)] = results

            if id(tapes) in self._jacs_cache:
                if logger.isEnabledFor(logging.DEBUG):
                    logger.debug("Retrieving jacobian from cache.")
                jacs = self._jacs_cache[id(tapes)]
            else:
                jacs = self._dev_compute_derivatives(tapes)
                self._jacs_cache[id(tapes)] = jacs

        multi_measurements = (len(t.measurements) > 1 for t in tapes)
        jvps = _compute_jvps(jacs, tangents, multi_measurements)
        return results, jvps

    def compute_vjp(self, tapes, dy):
        """Compute the vjp for a given batch of tapes.

        This method is used by autograd, torch, and tensorflow to compute VJPs.

        Args:
            tapes (tuple[`~.QuantumScript`]): the batch of tapes to take the derivatives of
            dy (tuple[tuple[TensorLike]]): the derivatives of the results of an execution.
                The ``i``th entry (cotangent) corresponds to the ``i``th tape, and the ``j``th entry of the ``i``th
                cotangent corresponds to the ``j``th return value of the ``i``th tape.

        Returns:
            TensorLike: the vector jacobian product.

        Side Effects:
            caches the newly computed jacobian if it wasn't already present in the cache.

        **Examples:**

        For an instance of :class:`~.JacobianProductCalculator` ``jpc``, we have:

        >>> tape0 = qml.tape.QuantumScript([qml.RX(0.1, wires=0)], [qml.expval(qml.PauliZ(0))])
        >>> tape1 = qml.tape.QuantumScript([qml.RY(0.2, wires=0)], [qml.expval(qml.PauliZ(0)), qml.expval(qml.PauliX(0))])
        >>> batch = (tape0, tape1)
        >>> dy0 = (0.5, )
        >>> dy1 = (2.0, 3.0)
        >>> dys = (dy0, dy1)
        >>> vjps = jpc.compute_vjp(batch, dys)
        >>> vjps
        (array([-0.04991671]), array([2.54286107]))
        >>> expected_vjp0 = 0.5 * -np.sin(0.1)
        >>> qml.math.allclose(vjps[0], expected_vjp0)
        True
        >>> expected_jvp1 = 2.0 * -np.sin(0.2) + 3.0 * np.cos(0.2)
        >>> qml.math.allclose(vjps[1], expected_vjp1)
        True

        While this method could support non-scalar parameters in theory, no implementation currently supports
        jacobians with non-scalar parameters.

        """
        if any(t.shots.has_partitioned_shots for t in tapes):
            # we currently do not have any examples for testing
            raise NotImplementedError("device derivatives with shot vectors not supported.")
        if id(tapes) in self._jacs_cache:
            if logger.isEnabledFor(logging.DEBUG):
                logger.debug("Retrieving jacobian from cache.")
            jacs = self._jacs_cache[id(tapes)]
        else:
            jacs = self._dev_compute_derivatives(tapes)
            self._jacs_cache[id(tapes)] = jacs

        multi_measurements = (len(t.measurements) > 1 for t in tapes)
        return _compute_vjps(jacs, dy, multi_measurements)

    def compute_jacobian(self, tapes):
        """Compute the full Jacobian for a batch of tapes.

        This method is required to compute Jacobians in the ``jax-jit`` interface

        Args:
            tapes: the batch of tapes to take the Jacobian of

        Returns:
            TensorLike: the full jacobian

        Side Effects:
            caches the newly computed jacobian if it wasn't already present in the cache.

        **Examples:**

        For an instance of :class:`~.JacobianProductCalculator` ``jpc``, we have:

        >>> tape0 = qml.tape.QuantumScript([qml.RX(0.1, wires=0)], [qml.expval(qml.PauliZ(0))])
        >>> tape1 = qml.tape.QuantumScript([qml.RY(0.2, wires=0)], [qml.expval(qml.PauliZ(0)), qml.expval(qml.PauliX(0))])
        >>> batch = (tape0, tape1)
        >>> jpc.compute_jacobian(batch)
        (array(-0.09983342), (array(-0.19866933), array(0.98006658)))

        While this method could support non-scalar parameters in theory, no implementation currently supports
        jacobians with non-scalar parameters.

        """
        if any(t.shots.has_partitioned_shots for t in tapes):
            # we currently do not have any examples for testing
            raise NotImplementedError("device derivatives with shot vectors not supported.")
        if id(tapes) in self._jacs_cache:
            if logger.isEnabledFor(logging.DEBUG):
                logger.debug("Retrieving jacobian from cache.")
            return self._jacs_cache[id(tapes)]

        jacs = self._dev_compute_derivatives(tapes)
        self._jacs_cache[id(tapes)] = jacs
        return jacs<|MERGE_RESOLUTION|>--- conflicted
+++ resolved
@@ -243,7 +243,6 @@
            describe the execution. Only used with :class:`pennylane.devices.experimental.ExecutionConfig` new device interface.
 
     **Examples:**
-<<<<<<< HEAD
 
     >>> device = qml.devices.experimental.DefaultQubit2()
     >>> config = qml.devices.experimental.ExecutionConfig(gradient_method="adjoint")
@@ -251,15 +250,6 @@
 
     This same class can also be used with the old device interface.
 
-=======
-
-    >>> device = qml.devices.experimental.DefaultQubit2()
-    >>> config = qml.devices.experimental.ExecutionConfig(gradient_method="adjoint")
-    >>> jpc = DeviceJacobians(device, {}, config)
-
-    This same class can also be used with the old device interface.
-
->>>>>>> e689cb0d
     >>> device = qml.device('lightning.qubit', wires=5)
     >>> gradient_kwargs = {"method": "adjoint_jacobian"}
     >>> jpc_lightning = DeviceJacobians(device, gradient_kwargs)
@@ -308,11 +298,7 @@
 
     def __init__(
         self,
-<<<<<<< HEAD
         device: Union["qml.devices.experimental.Device", "qml.Device"],
-=======
-        device: Union[qml.devices.experimental.Device, qml.Device],
->>>>>>> e689cb0d
         gradient_kwargs: dict,
         execution_config: Optional["qml.devices.experimental.ExecutionConfig"] = None,
     ):
