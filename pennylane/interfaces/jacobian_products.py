--- conflicted
+++ resolved
@@ -235,21 +235,13 @@
     """Calculate jacobian products via a device.
 
     Args:
-<<<<<<< HEAD
-        device (Union[pennylane.Device, pennylane.devicesDevice]): the device for execution and derivatives.
-            Must support supports first order gradients with the requested configuration.
-        execution_config (pennylane.devices.ExecutionConfig): a datastructure containing the parameters needed to fully
-           describe the execution. Only used with :class:`pennylane.devices.Device` new device interface.
-        gradient_kwargs (dict): a dictionary of keyword options for the gradients. Only used with a :class:`~.pennylane.Device`
-            old device interface.
-=======
+
         device (Union[pennylane.Device, pennylane.devices.Device]): the device for execution and derivatives.
             Must support first order gradients with the requested configuration.
+        execution_config (pennylane.devices.ExecutionConfig): a datastructure containing the options needed to fully
+           describe the execution. Only used with :class:`pennylane.devices.Device` from the new device interface.
         gradient_kwargs (dict): a dictionary of keyword arguments for the gradients. Only used with a :class:`~.pennylane.Device`
             from the old device interface.
-        execution_config (pennylane.devices.ExecutionConfig): a datastructure containing the options needed to fully
-           describe the execution. Only used with :class:`pennylane.devices.Device` from the new device interface.
->>>>>>> 8201f8bf
 
     **Examples:**
 
@@ -265,15 +257,10 @@
 
     **Technical comments on caching and calculating the gradients on execution:**
 
-<<<<<<< HEAD
-    In order to store results and jacobian for the backward pass during the forward pass,
+    In order to store results and Jacobians for the backward pass during the forward pass,
     the ``_jacs_cache`` and ``_results_cache`` properties are ``LRUCache`` objects with a maximum size of 10.
     In the current execution pipeline, only one batch will be used per instance, but a size of 10 adds some extra
     flexibility for future uses.
-=======
-    In order to store results and Jacobians for the backward pass during the forward pass,
-    the ``_jacs_cache`` and ``_results_cache`` attributes are ``LRUCache`` objects with a maximum size of 10.
->>>>>>> 8201f8bf
 
     Note that since the hash and equality of :class:`~.QuantumScript` is based on object location, not contents. So batches
     with identically looking :class:`~.QuantumScript` s that are different instances will be cached separately.
