--- conflicted
+++ resolved
@@ -536,8 +536,7 @@
             return self._jacs_cache[tapes]
 
         jacs = self._dev_compute_derivatives(tapes)
-<<<<<<< HEAD
-        self._jacs_cache[id(tapes)] = jacs
+        self._jacs_cache[tapes] = jacs
         return jacs
 
 
@@ -587,8 +586,4 @@
         if logger.isEnabledFor(logging.DEBUG):  # pragma: no cover
             logger.debug("compute_jacobian called with %s", tapes)
         numpy_tapes = tuple(qml.transforms.convert_to_numpy_parameters(t) for t in tapes)
-        return self._device.compute_derivatives(numpy_tapes, self._execution_config)
-=======
-        self._jacs_cache[tapes] = jacs
-        return jacs
->>>>>>> b42adc5d
+        return self._device.compute_derivatives(numpy_tapes, self._execution_config)