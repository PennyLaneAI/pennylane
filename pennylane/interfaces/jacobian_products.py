--- conflicted
+++ resolved
@@ -18,13 +18,9 @@
 from functools import partial
 import inspect
 import logging
-<<<<<<< HEAD
 from typing import Tuple, Callable, Optional, Union
 
 from cachetools import LRUCache
-=======
-from typing import Tuple, Callable, Optional
->>>>>>> 7aec029f
 
 import pennylane as qml
 from pennylane.tape import QuantumScript
@@ -35,7 +31,6 @@
 logger = logging.getLogger(__name__)
 logger.addHandler(logging.NullHandler())
 
-<<<<<<< HEAD
 
 def _compute_vjps(jacs, dy, multi_measurements, has_partitioned_shots):
     """Compute the vjps of multiple tapes, directly for a Jacobian and co-tangents dys."""
@@ -66,8 +61,6 @@
         jvps.append(compute_func(tangents[i], jacs[i]))
     return tuple(jvps)
 
-=======
->>>>>>> 7aec029f
 
 class JacobianProductCalculator(abc.ABC):
     """Provides methods for calculating the JVP/VJP between the Jacobians of tapes and tangents/cotangents."""
@@ -207,22 +200,12 @@
         if logger.isEnabledFor(logging.DEBUG):
             logger.debug(
                 "TransformJacobianProduct being created with (%s, %s, %s)",
-<<<<<<< HEAD
-                "\n" + inspect.getsource(inner_execute)
-                if logger.isEnabledFor(qml.logging.TRACE)
-                else inner_execute,
-                gradient_transform,
-                gradient_kwargs,
-            )
-
-=======
                 inner_execute
                 if not (logger.isEnabledFor(qml.logging.TRACE) and callable(inner_execute))
                 else "\n" + inspect.getsource(inner_execute),
                 gradient_transform,
                 gradient_kwargs,
             )
->>>>>>> 7aec029f
         self._inner_execute = inner_execute
         self._gradient_transform = gradient_transform
         self._gradient_kwargs = gradient_kwargs or {}
