# Copyright 2018-2023 Xanadu Quantum Technologies Inc.

# Licensed under the Apache License, Version 2.0 (the "License");
# you may not use this file except in compliance with the License.
# You may obtain a copy of the License at

#     http://www.apache.org/licenses/LICENSE-2.0

# Unless required by applicable law or agreed to in writing, software
# distributed under the License is distributed on an "AS IS" BASIS,
# WITHOUT WARRANTIES OR CONDITIONS OF ANY KIND, either express or implied.
# See the License for the specific language governing permissions and
# limitations under the License.
"""
Defines classes that take the vjps, jvps, and jacobians of circuits.
"""
import abc
from functools import partial
import inspect
import logging
from typing import Tuple, Callable, Optional, Union

from cachetools import LRUCache

import pennylane as qml
from pennylane.tape import QuantumScript
from pennylane.typing import ResultBatch, TensorLike

Batch = Tuple[QuantumScript]

logger = logging.getLogger(__name__)
logger.addHandler(logging.NullHandler())


<<<<<<< HEAD
def _compute_vjps(jacs, dys, multi_measurements, has_partitioned_shots):
    """Compute the vjps of multiple tapes, directly for a Jacobian and co-tangents dys."""
    f = {True: qml.gradients.compute_vjp_multi, False: qml.gradients.compute_vjp_single}
    if not has_partitioned_shots:
        return tuple(f[multi](dy, jac) for jac, dy, multi in zip(jacs, dys, multi_measurements))

    vjps = []
    for i, multi in enumerate(multi_measurements):
        shot_vjps = [f[multi](d, j) for d, j in zip(dys[i], jacs[i])]
        vjps.append(qml.math.sum(qml.math.stack(shot_vjps), axis=0))
=======
def _compute_vjps(jacs, dys, tapes):
    """Compute the vjps of multiple tapes, directly for a Jacobian and co-tangents dys."""
    f = {True: qml.gradients.compute_vjp_multi, False: qml.gradients.compute_vjp_single}

    vjps = []
    for jac, dy, t in zip(jacs, dys, tapes):
        multi = len(t.measurements) > 1
        if t.shots.has_partitioned_shots:
            shot_vjps = [f[multi](d, j) for d, j in zip(dy, jac)]
            vjps.append(qml.math.sum(qml.math.stack(shot_vjps), axis=0))
        else:
            vjps.append(f[multi](dy, jac))
>>>>>>> 61b23640

    return tuple(vjps)


<<<<<<< HEAD
def _compute_jvps(jacs, tangents, multi_measurements, has_partitioned_shots):
    """Compute the jvps of multiple tapes, directly for a Jacobian and tangents."""
    f = {True: qml.gradients.compute_jvp_multi, False: qml.gradients.compute_jvp_single}
    if has_partitioned_shots:
        return tuple(
            tuple(f[multi](dx, j) for j in jac)
            for jac, dx, multi in zip(jacs, tangents, multi_measurements)
        )
    return tuple(f[multi](dx, jac) for jac, dx, multi in zip(jacs, tangents, multi_measurements))
=======
def _compute_jvps(jacs, tangents, tapes):
    """Compute the jvps of multiple tapes, directly for a Jacobian and tangents."""
    f = {True: qml.gradients.compute_jvp_multi, False: qml.gradients.compute_jvp_single}

    jvps = []
    for jac, dx, t in zip(jacs, tangents, tapes):
        multi = len(t.measurements) > 1
        if t.shots.has_partitioned_shots:
            jvps.append(tuple(f[multi](dx, j) for j in jac))
        else:
            jvps.append(f[multi](dx, jac))
    return tuple(jvps)
>>>>>>> 61b23640


class JacobianProductCalculator(abc.ABC):
    """Provides methods for calculating the JVP/VJP between the Jacobians of tapes and tangents/cotangents."""

    @abc.abstractmethod
    def execute_and_compute_jvp(
        self, tapes: Batch, tangents: Tuple[Tuple[TensorLike]]
    ) -> Tuple[ResultBatch, Tuple]:
        """Calculate both the results for a batch of tapes and the jvp.

        This method is required to compute JVPs in the JAX interface.

        Args:
            tapes (tuple[.QuantumScript]): The batch of tapes to take the derivatives of
            tangents (Sequence[Sequence[TensorLike]]): the tangents for the parameters of the tape.
                The ``i`` th tangent corresponds to the ``i`` th tape, and the ``j`` th entry into a
                tangent entry corresponds to the ``j`` th trainable parameter of the tape.

        Returns:
            ResultBatch, TensorLike: the results of the execution and the jacobian vector product

        **Examples:**

        For an instance of :class:`~.JacobianProductCalculator` ``jpc``, we have:

        >>> tape0 = qml.tape.QuantumScript([qml.RX(0.1, wires=0)], [qml.expval(qml.PauliZ(0))])
        >>> tape1 = qml.tape.QuantumScript([qml.RY(0.2, wires=0)], [qml.expval(qml.PauliZ(0))])
        >>> batch = (tape0, tape1)
        >>> tangents0 = (1.5, )
        >>> tangents1 = (2.0, )
        >>> tangents = (tangents0, tangents1)
        >>> results, jvps = jpc.execute_and_compute_jvp(batch, tangents)
        >>> expected_results = (np.cos(0.1), np.cos(0.2))
        >>> qml.math.allclose(results, expected_results)
        True
        >>> jvps
        (array(-0.14975012), array(-0.39733866))
        >>> expected_jvps = 1.5 * -np.sin(0.1), 2.0 * -np.sin(0.2)
        >>> qml.math.allclose(jvps, expected_jvps)
        True

        While this method could support non-scalar parameters in theory, no implementation currently supports
        jacobians with non-scalar parameters.

        """

    @abc.abstractmethod
    def compute_vjp(self, tapes: Batch, dy: Tuple[Tuple[TensorLike]]) -> Tuple:
        """Compute the vjp for a given batch of tapes.

        This method is used by autograd, torch, and tensorflow to compute VJPs.

        Args:
            tapes (tuple[.QuantumScript]): the batch of tapes to take the derivatives of
            dy (tuple[tuple[TensorLike]]): the derivatives of the results of an execution.
                The ``i``th entry (cotangent) corresponds to the ``i`` th tape, and the ``j`` th entry of the ``i`` th
                cotangent corresponds to the ``j`` th return value of the ``i`` th tape.

        Returns:
            TensorLike: the vector jacobian product.

        **Examples:**

        For an instance of :class:`~.JacobianProductCalculator` ``jpc``, we have:

        >>> tape0 = qml.tape.QuantumScript([qml.RX(0.1, wires=0)], [qml.expval(qml.PauliZ(0))])
        >>> tape1 = qml.tape.QuantumScript([qml.RY(0.2, wires=0)], [qml.expval(qml.PauliZ(0)), qml.expval(qml.PauliX(0))])
        >>> batch = (tape0, tape1)
        >>> dy0 = (0.5, )
        >>> dy1 = (2.0, 3.0)
        >>> dys = (dy0, dy1)
        >>> vjps = jpc.compute_vjp(batch, dys)
        >>> vjps
        (array([-0.04991671]), array([2.54286107]))
        >>> expected_vjp0 = 0.5 * -np.sin(0.1)
        >>> qml.math.allclose(vjps[0], expected_vjp0)
        True
        >>> expected_jvp1 = 2.0 * -np.sin(0.2) + 3.0 * np.cos(0.2)
        >>> qml.math.allclose(vjps[1], expected_vjp1)
        True

        While this method could support non-scalar parameters in theory, no implementation currently supports
        jacobians with non-scalar parameters.

        """

    @abc.abstractmethod
    def compute_jacobian(self, tapes: Batch) -> Tuple:
        """Compute the full Jacobian for a batch of tapes.

        This method is required to compute Jacobians in the ``jax-jit`` interface

        Args:
            tapes (tuple[.QuantumScript]): the batch of tapes to take the derivatives of

        **Examples:**

        For an instance of :class:`~.JacobianProductCalculator` ``jpc``, we have:

        >>> tape0 = qml.tape.QuantumScript([qml.RX(0.1, wires=0)], [qml.expval(qml.PauliZ(0))])
        >>> tape1 = qml.tape.QuantumScript([qml.RY(0.2, wires=0)], [qml.expval(qml.PauliZ(0)), qml.expval(qml.PauliX(0))])
        >>> batch = (tape0, tape1)
        >>> jpc.compute_jacobian(batch)
        (array(-0.09983342), (array(-0.19866933), array(0.98006658)))

        While this method could support non-scalar parameters in theory, no implementation currently supports
        jacobians with non-scalar parameters.

        """


class TransformJacobianProducts(JacobianProductCalculator):
    """Compute VJPs, JVPs and Jacobians via a :class:`~.gradient_transform`.

    Args:
        inner_execute (Callable[[Tuple[QuantumTape]], ResultBatch]): a function that
            executes the batch of circuits and returns their results.
        gradient_transform (pennylane.gradients.gradient_transform): the gradient transform to use.
        gradient_kwargs (dict): Any keyword arguments for the gradient transform.
        cache_full_jacobian=False (bool): Whether or not to compute the full jacobian and cache it,
            instead of treating each call as independent

    >>> inner_execute = qml.device('default.qubit').execute
    >>> gradient_transform = qml.gradients.param_shift
    >>> kwargs = {"broadcast": True}
    >>> jpc = TransformJacobianProducts(inner_execute, gradient_transform, kwargs)

    """

    def __repr__(self):
        return (
            f"TransformJacobianProducts({self._inner_execute}, gradient_transform={self._gradient_transform}, "
            f"gradient_kwargs={self._gradient_kwargs}, cache_full_jacobian={self._cache_full_jacobian})"
        )

    def __init__(
        self,
        inner_execute: Callable,
        gradient_transform: "qml.gradients.gradient_transform",
        gradient_kwargs: Optional[dict] = None,
        cache_full_jacobian: bool = False,
    ):
        if logger.isEnabledFor(logging.DEBUG):  # pragma: no cover
            logger.debug(
                "TransformJacobianProduct being created with (%s, %s, %s, %s)",
                inspect.getsource(inner_execute)
                if logger.isEnabledFor(qml.logging.TRACE)
                else inner_execute,
                gradient_transform,
                gradient_kwargs,
                cache_full_jacobian,
            )
        self._inner_execute = inner_execute
        self._gradient_transform = gradient_transform
        self._gradient_kwargs = gradient_kwargs or {}
        self._cache_full_jacobian = cache_full_jacobian
        self._cache = LRUCache(maxsize=10)

    def execute_and_compute_jvp(self, tapes: Batch, tangents: Tuple[Tuple[TensorLike]]):
        if logger.isEnabledFor(logging.DEBUG):  # pragma: no cover
            logger.debug("execute_and_compute_jvp called with (%s, %s)", tapes, tangents)

        num_result_tapes = len(tapes)

        if self._cache_full_jacobian:
            jacs = self.compute_jacobian(tapes)
            multi_measurements = (len(t.measurements) > 1 for t in tapes)
            jvps = _compute_jvps(
                jacs, tangents, multi_measurements, tapes[0].shots.has_partitioned_shots
            )
            return self._inner_execute(tapes), jvps
        jvp_tapes, jvp_processing_fn = qml.gradients.batch_jvp(
            tapes, tangents, self._gradient_transform, gradient_kwargs=self._gradient_kwargs
        )

        full_batch = tapes + tuple(jvp_tapes)

        full_results = self._inner_execute(full_batch)

        results = full_results[:num_result_tapes]
        jvp_results = full_results[num_result_tapes:]
        jvps = jvp_processing_fn(jvp_results)
        return tuple(results), tuple(jvps)

    def compute_vjp(self, tapes: Batch, dy: Tuple[Tuple[TensorLike]]):
        if logger.isEnabledFor(logging.DEBUG):  # pragma: no cover
            logger.debug("compute_vjp called with (%s, %s)", tapes, dy)

        if self._cache_full_jacobian:
            jacs = self.compute_jacobian(tapes)
            multi_measurements = (len(t.measurements) > 1 for t in tapes)
            return _compute_vjps(jacs, dy, multi_measurements, tapes[0].shots.has_partitioned_shots)

        vjp_tapes, processing_fn = qml.gradients.batch_vjp(
            tapes, dy, self._gradient_transform, gradient_kwargs=self._gradient_kwargs
        )

        vjp_results = self._inner_execute(tuple(vjp_tapes))
        return tuple(processing_fn(vjp_results))

    def compute_jacobian(self, tapes: Batch):
        if logger.isEnabledFor(logging.DEBUG):  # pragma: no cover
            logger.debug("compute_jacobian called with %s", tapes)
        if tapes in self._cache:
            return self._cache[tapes]
        partial_gradient_fn = partial(self._gradient_transform, **self._gradient_kwargs)
        jac_tapes, batch_post_processing = qml.transforms.map_batch_transform(
            partial_gradient_fn, tapes
        )
        results = self._inner_execute(jac_tapes)
<<<<<<< HEAD
        jacs = tuple(batch_post_processing(results))
        if self._cache_full_jacobian:
            self._cache[tapes] = jacs
        return jacs
=======
        return tuple(batch_post_processing(results))
>>>>>>> 61b23640


class DeviceDerivatives(JacobianProductCalculator):
    """Calculate jacobian products via a device provided jacobian.  This class relies on either ``qml.Device.gradients`` or
    ``qml.devices.Device.compute_derivatives``.

    Args:

        device (Union[pennylane.Device, pennylane.devices.Device]): the device for execution and derivatives.
            Must support first order gradients with the requested configuration.
        execution_config (pennylane.devices.ExecutionConfig): a datastructure containing the options needed to fully
           describe the execution. Only used with :class:`pennylane.devices.Device` from the new device interface.
        gradient_kwargs (dict): a dictionary of keyword arguments for the gradients. Only used with a :class:`~.pennylane.Device`
            from the old device interface.

    **Examples:**

    >>> device = qml.device('default.qubit')
    >>> config = qml.devices.ExecutionConfig(gradient_method="adjoint")
    >>> jpc = DeviceDerivatives(device, config, {})

    This same class can also be used with the old device interface.

    >>> device = qml.device('lightning.qubit', wires=5)
    >>> gradient_kwargs = {"method": "adjoint_jacobian"}
    >>> jpc_lightning = DeviceDerivatives(device, gradient_kwargs=gradient_kwargs)

    **Technical comments on caching and calculating the gradients on execution:**

    In order to store results and Jacobians for the backward pass during the forward pass,
    the ``_jacs_cache`` and ``_results_cache`` properties are ``LRUCache`` objects with a maximum size of 10.
    In the current execution pipeline, only one batch will be used per instance, but a size of 10 adds some extra
    flexibility for future uses.

    Note that batches of identically looking :class:`~.QuantumScript` s that are different instances will be cached separately.
<<<<<<< HEAD
    This is because the `hash` of  :class:`~.QuantumScript` is expensive, as it requires inspecting all its constituents,
    which is not worth the effort in this case.

    When a forward pass with :meth:`~.execute` is called, both the results and the jacobian for the object are stored.
=======
    This is because the ``hash`` of  :class:`~.QuantumScript` is expensive, as it requires inspecting all its constituents,
    which is not worth the effort in this case.

    When a forward pass with :meth:`~.execute_and_cache_jacobian` is called, both the results and the jacobian for the object are stored.
>>>>>>> 61b23640

    >>> tape = qml.tape.QuantumScript([qml.RX(1.0, wires=0)], [qml.expval(qml.PauliZ(0))])
    >>> batch = (tape, )
    >>> with device.tracker:
<<<<<<< HEAD
    ...     results = jpc.execute(batch )
=======
    ...     results = jpc.execute_and_cache_jacobian(batch )
>>>>>>> 61b23640
    >>> results
    (0.5403023058681398,)
    >>> device.tracker.totals
    {'execute_and_derivative_batches': 1, 'executions': 1, 'derivatives': 1}
    >>> jpc._jacs_cache
    LRUCache({5660934048: (array(-0.84147098),)}, maxsize=10, currsize=1)

    Then when the vjp, jvp, or jacobian is requested, that cached value is used instead of requesting from
    the device again.

    >>> with device.tracker:
    ...     vjp = jpc.compute_vjp(batch , (0.5, ) )
    >>> vjp
    (array([-0.42073549]),)
    >>> device.tracker.totals
    {}

    """

    def __repr__(self):
        return f"<DeviceDerivatives: {self._device.name}, {self._gradient_kwargs}, {self._execution_config}>"

    def __init__(
        self,
<<<<<<< HEAD
        device: Union["qml.devices.Device", "qml.Device"],
=======
        device: Union[qml.devices.Device, qml.Device],
>>>>>>> 61b23640
        execution_config: Optional["qml.devices.ExecutionConfig"] = None,
        gradient_kwargs: dict = None,
    ):
        if gradient_kwargs is None:
            gradient_kwargs = {}
        if logger.isEnabledFor(logging.DEBUG):  # pragma: no cover
            logger.debug(
                "DeviceDerivatives created with (%s, %s, %s)",
                device,
                execution_config,
                gradient_kwargs,
            )

        self._device = device
        self._execution_config = execution_config
        self._gradient_kwargs = gradient_kwargs

        self._uses_new_device = not isinstance(device, qml.Device)

        # only really need to keep most recent entry, but keeping 10 around just in case
        self._results_cache = LRUCache(maxsize=10)
        self._jacs_cache = LRUCache(maxsize=10)

    def _dev_execute_and_compute_derivatives(self, tapes: Batch):
        """
        Converts tapes to numpy before computing the the results and derivatives on the device.

        Dispatches between the two different device interfaces.
        """
        numpy_tapes = tuple(qml.transforms.convert_to_numpy_parameters(t) for t in tapes)
        if self._uses_new_device:
            return self._device.execute_and_compute_derivatives(numpy_tapes, self._execution_config)
        return self._device.execute_and_gradients(numpy_tapes, **self._gradient_kwargs)

    def _dev_execute(self, tapes: Batch):
        """
        Converts tapes to numpy before computing just the results on the device.

        Dispatches between the two different device interfaces.
        """
        numpy_tapes = tuple(qml.transforms.convert_to_numpy_parameters(t) for t in tapes)
        if self._uses_new_device:
            return self._device.execute(numpy_tapes, self._execution_config)
        return self._device.batch_execute(numpy_tapes)

    def _dev_compute_derivatives(self, tapes: Batch):
        """
        Converts tapes to numpy before computing the derivatives on the device.

        Dispatches between the two different device interfaces.
        """
        numpy_tapes = tuple(qml.transforms.convert_to_numpy_parameters(t) for t in tapes)
        if self._uses_new_device:
            return self._device.compute_derivatives(numpy_tapes, self._execution_config)
        return self._device.gradients(numpy_tapes, **self._gradient_kwargs)

    def execute_and_cache_jacobian(self, tapes: Batch):
        """Forward pass used to cache the results and jacobians.

        Args:
            tapes (tuple[`~.QuantumScript`]): the batch of tapes to execute and take derivatives of

        Returns:
            ResultBatch: the results of the execution.

        Side Effects:
            Caches both the results and jacobian into ``_results_cache`` and ``_jacs_cache``.

        """
        if logger.isEnabledFor(logging.DEBUG):  # pragma: no cover
            logger.debug("Forward pass called with %s", tapes)
        results, jac = self._dev_execute_and_compute_derivatives(tapes)
        self._results_cache[tapes] = results
        self._jacs_cache[tapes] = jac
        return results

    def execute_and_compute_jvp(self, tapes: Batch, tangents):
        """Calculate both the results for a batch of tapes and the jvp.

        This method is required to compute JVPs in the JAX interface.

        Args:
            tapes (tuple[`~.QuantumScript`]): The batch of tapes to take the derivatives of
            tangents (Sequence[Sequence[TensorLike]]): the tangents for the parameters of the tape.
                The ``i`` th tangent corresponds to the ``i`` th tape, and the ``j`` th entry into a
                tangent entry corresponds to the ``j`` th trainable parameter of the tape.

        Returns:
            ResultBatch, TensorLike: the results of the execution and the jacobian vector product

        Side Effects:
            caches newly computed results or jacobians if they were not already cached.

        **Examples:**

        For an instance of :class:`~.DeviceDerivatives` ``jpc``, we have:

        >>> tape0 = qml.tape.QuantumScript([qml.RX(0.1, wires=0)], [qml.expval(qml.PauliZ(0))])
        >>> tape1 = qml.tape.QuantumScript([qml.RY(0.2, wires=0)], [qml.expval(qml.PauliZ(0))])
        >>> batch = (tape0, tape1)
        >>> tangents0 = (1.5, )
        >>> tangents1 = (2.0, )
        >>> tangents = (tangents0, tangents1)
        >>> results, jvps = jpc.execute_and_compute_jvp(batch, tangents)
        >>> expected_results = (np.cos(0.1), np.cos(0.2))
        >>> qml.math.allclose(results, expected_results)
        True
        >>> jvps
        (array(-0.14975012), array(-0.39733866))
        >>> expected_jvps = 1.5 * -np.sin(0.1), 2.0 * -np.sin(0.2)
        >>> qml.math.allclose(jvps, expected_jvps)
        True

        While this method could support non-scalar parameters in theory, no implementation currently supports
        jacobians with non-scalar parameters.

        """
        if tapes not in self._results_cache and tapes not in self._jacs_cache:
            results, jacs = self._dev_execute_and_compute_derivatives(tapes)
            self._results_cache[tapes] = results
            self._jacs_cache[tapes] = jacs
        else:
            if tapes in self._results_cache:
                if logger.isEnabledFor(logging.DEBUG):  # pragma: no cover
                    logger.debug("%s : Retrieving results from cache.", self)
                results = self._results_cache[tapes]
            else:
                results = self._dev_execute(tapes)
                self._results_cache[tapes] = results

            if tapes in self._jacs_cache:
                if logger.isEnabledFor(logging.DEBUG):  # pragma: no cover
                    logger.debug("%s : Retrieving jacobian from cache.", self)
                jacs = self._jacs_cache[tapes]
            else:
                # Here the jac was not cached but the results were. This can not happen because results are never
                # cached alone (note that in the else clause above computing only results, jac must already be present)
                raise NotImplementedError(
                    "No path to cache results without caching jac. This branch should not occur."
                )

<<<<<<< HEAD
        multi_measurements = (len(t.measurements) > 1 for t in tapes)
        jvps = _compute_jvps(
            jacs,
            tangents,
            multi_measurements,
            has_partitioned_shots=tapes[0].shots.has_partitioned_shots,
        )
=======
        jvps = _compute_jvps(jacs, tangents, tapes)
>>>>>>> 61b23640
        return results, jvps

    def compute_vjp(self, tapes, dy):
        """Compute the vjp for a given batch of tapes.

        This method is used by autograd, torch, and tensorflow to compute VJPs.

        Args:
            tapes (tuple[`~.QuantumScript`]): the batch of tapes to take the derivatives of
            dy (tuple[tuple[TensorLike]]): the derivatives of the results of an execution.
                The ``i`` th entry (cotangent) corresponds to the ``i`` th tape, and the ``j`` th entry of the ``i`` th
                cotangent corresponds to the ``j`` th return value of the ``i`` th tape.

        Returns:
            TensorLike: the vector jacobian product.

        Side Effects:
            caches the newly computed jacobian if it wasn't already present in the cache.

        **Examples:**

        For an instance of :class:`~.DeviceDerivatives` ``jpc``, we have:

        >>> tape0 = qml.tape.QuantumScript([qml.RX(0.1, wires=0)], [qml.expval(qml.PauliZ(0))])
        >>> tape1 = qml.tape.QuantumScript([qml.RY(0.2, wires=0)], [qml.expval(qml.PauliZ(0)), qml.expval(qml.PauliX(0))])
        >>> batch = (tape0, tape1)
        >>> dy0 = (0.5, )
        >>> dy1 = (2.0, 3.0)
        >>> dys = (dy0, dy1)
        >>> vjps = jpc.compute_vjp(batch, dys)
        >>> vjps
        (array([-0.04991671]), array([2.54286107]))
        >>> expected_vjp0 = 0.5 * -np.sin(0.1)
        >>> qml.math.allclose(vjps[0], expected_vjp0)
        True
        >>> expected_jvp1 = 2.0 * -np.sin(0.2) + 3.0 * np.cos(0.2)
        >>> qml.math.allclose(vjps[1], expected_vjp1)
        True

        While this method could support non-scalar parameters in theory, no implementation currently supports
        jacobians with non-scalar parameters.

        """
        if tapes in self._jacs_cache:
            if logger.isEnabledFor(logging.DEBUG):  # pragma: no cover
                logger.debug(" %s : Retrieving jacobian from cache.", self)
            jacs = self._jacs_cache[tapes]
        else:
            jacs = self._dev_compute_derivatives(tapes)
            self._jacs_cache[tapes] = jacs

<<<<<<< HEAD
        multi_measurements = (len(t.measurements) > 1 for t in tapes)
        return _compute_vjps(jacs, dy, multi_measurements, tapes[0].shots.has_partitioned_shots)
=======
        return _compute_vjps(jacs, dy, tapes)
>>>>>>> 61b23640

    def compute_jacobian(self, tapes):
        """Compute the full Jacobian for a batch of tapes.

        This method is required to compute Jacobians in the ``jax-jit`` interface

        Args:
            tapes: the batch of tapes to take the Jacobian of

        Returns:
            TensorLike: the full jacobian

        Side Effects:
            caches the newly computed jacobian if it wasn't already present in the cache.

        **Examples:**

        For an instance of :class:`~.DeviceDerivatives` ``jpc``, we have:

        >>> tape0 = qml.tape.QuantumScript([qml.RX(0.1, wires=0)], [qml.expval(qml.PauliZ(0))])
        >>> tape1 = qml.tape.QuantumScript([qml.RY(0.2, wires=0)], [qml.expval(qml.PauliZ(0)), qml.expval(qml.PauliX(0))])
        >>> batch = (tape0, tape1)
        >>> jpc.compute_jacobian(batch)
        (array(-0.09983342), (array(-0.19866933), array(0.98006658)))

        While this method could support non-scalar parameters in theory, no implementation currently supports
        jacobians with non-scalar parameters.

        """
        if tapes in self._jacs_cache:
            if logger.isEnabledFor(logging.DEBUG):  # pragma: no cover
                logger.debug("%s : Retrieving jacobian from cache.", self)
            return self._jacs_cache[tapes]

        jacs = self._dev_compute_derivatives(tapes)
        self._jacs_cache[tapes] = jacs
        return jacs


class DeviceJacobianProducts(JacobianProductCalculator):
    """Compute jacobian products using the native device methods.

    Args:
        device (pennylane.devices.Device): the device for execution and derivatives.
            Must define both the vjp and jvp.
        execution_config (pennylane.devices.ExecutionConfig): a datastructure containing the options needed to fully
           describe the execution.

    >>> dev = qml.device('default.qubit')
    >>> config = qml.devices.ExecutionConfig(gradient_method="adjoint")
    >>> jpc = DeviceJacobianProducts(dev, config)

    This class relies on :meth:`~.devices.Device.compute_vjp` and :meth:`~.devices.Device.execute_and_compute_jvp`,
    and works strictly for the newer device interface :class:`~.devices.Device`.  This contrasts :class:`~.DeviceDerivatives`
    which works for both device interfaces and requests the full jacobian from the device.

    """

    def __repr__(self):
        return f"<DeviceJacobianProducts: {self._device.name}, {self._execution_config}>"

<<<<<<< HEAD
    def __init__(self, device: "qml.devices.Device", execution_config=None):
        if execution_config is None:
            execution_config = qml.devices.DefaultExecutionConfig
=======
    def __init__(
        self, device: qml.devices.Device, execution_config=qml.devices.DefaultExecutionConfig
    ):
>>>>>>> 61b23640
        if logger.isEnabledFor(logging.DEBUG):  # pragma: no cover
            logger.debug("DeviceJacobianProducts created with (%s, %s)", device, execution_config)
        self._device = device
        self._execution_config = execution_config

    def execute_and_compute_jvp(
        self, tapes: Batch, tangents: Tuple[Tuple[TensorLike]]
    ) -> Tuple[ResultBatch, Tuple]:
        if logger.isEnabledFor(logging.DEBUG):  # pragma: no cover
            logger.debug("execute_and_compute_jvp called with (%s, %s)", tapes, tangents)
        numpy_tapes = tuple(qml.transforms.convert_to_numpy_parameters(t) for t in tapes)
        tangents = qml.math.unwrap(tangents)
        return self._device.execute_and_compute_jvp(numpy_tapes, tangents, self._execution_config)

    def compute_vjp(self, tapes: Batch, dy: Tuple[Tuple[TensorLike]]) -> Tuple:
        if logger.isEnabledFor(logging.DEBUG):  # pragma: no cover
            logger.debug("compute_vjp called with (%s, %s)", tapes, dy)
        numpy_tapes = tuple(qml.transforms.convert_to_numpy_parameters(t) for t in tapes)
        dy = qml.math.unwrap(dy)
        return self._device.compute_vjp(numpy_tapes, dy, self._execution_config)

    def compute_jacobian(self, tapes: Batch):
        if logger.isEnabledFor(logging.DEBUG):  # pragma: no cover
            logger.debug("compute_jacobian called with %s", tapes)
        numpy_tapes = tuple(qml.transforms.convert_to_numpy_parameters(t) for t in tapes)
        return self._device.compute_derivatives(numpy_tapes, self._execution_config)<|MERGE_RESOLUTION|>--- conflicted
+++ resolved
@@ -32,18 +32,6 @@
 logger.addHandler(logging.NullHandler())
 
 
-<<<<<<< HEAD
-def _compute_vjps(jacs, dys, multi_measurements, has_partitioned_shots):
-    """Compute the vjps of multiple tapes, directly for a Jacobian and co-tangents dys."""
-    f = {True: qml.gradients.compute_vjp_multi, False: qml.gradients.compute_vjp_single}
-    if not has_partitioned_shots:
-        return tuple(f[multi](dy, jac) for jac, dy, multi in zip(jacs, dys, multi_measurements))
-
-    vjps = []
-    for i, multi in enumerate(multi_measurements):
-        shot_vjps = [f[multi](d, j) for d, j in zip(dys[i], jacs[i])]
-        vjps.append(qml.math.sum(qml.math.stack(shot_vjps), axis=0))
-=======
 def _compute_vjps(jacs, dys, tapes):
     """Compute the vjps of multiple tapes, directly for a Jacobian and co-tangents dys."""
     f = {True: qml.gradients.compute_vjp_multi, False: qml.gradients.compute_vjp_single}
@@ -56,22 +44,10 @@
             vjps.append(qml.math.sum(qml.math.stack(shot_vjps), axis=0))
         else:
             vjps.append(f[multi](dy, jac))
->>>>>>> 61b23640
 
     return tuple(vjps)
 
 
-<<<<<<< HEAD
-def _compute_jvps(jacs, tangents, multi_measurements, has_partitioned_shots):
-    """Compute the jvps of multiple tapes, directly for a Jacobian and tangents."""
-    f = {True: qml.gradients.compute_jvp_multi, False: qml.gradients.compute_jvp_single}
-    if has_partitioned_shots:
-        return tuple(
-            tuple(f[multi](dx, j) for j in jac)
-            for jac, dx, multi in zip(jacs, tangents, multi_measurements)
-        )
-    return tuple(f[multi](dx, jac) for jac, dx, multi in zip(jacs, tangents, multi_measurements))
-=======
 def _compute_jvps(jacs, tangents, tapes):
     """Compute the jvps of multiple tapes, directly for a Jacobian and tangents."""
     f = {True: qml.gradients.compute_jvp_multi, False: qml.gradients.compute_jvp_single}
@@ -84,7 +60,6 @@
         else:
             jvps.append(f[multi](dx, jac))
     return tuple(jvps)
->>>>>>> 61b23640
 
 
 class JacobianProductCalculator(abc.ABC):
@@ -296,14 +271,7 @@
             partial_gradient_fn, tapes
         )
         results = self._inner_execute(jac_tapes)
-<<<<<<< HEAD
-        jacs = tuple(batch_post_processing(results))
-        if self._cache_full_jacobian:
-            self._cache[tapes] = jacs
-        return jacs
-=======
         return tuple(batch_post_processing(results))
->>>>>>> 61b23640
 
 
 class DeviceDerivatives(JacobianProductCalculator):
@@ -339,26 +307,15 @@
     flexibility for future uses.
 
     Note that batches of identically looking :class:`~.QuantumScript` s that are different instances will be cached separately.
-<<<<<<< HEAD
-    This is because the `hash` of  :class:`~.QuantumScript` is expensive, as it requires inspecting all its constituents,
-    which is not worth the effort in this case.
-
-    When a forward pass with :meth:`~.execute` is called, both the results and the jacobian for the object are stored.
-=======
     This is because the ``hash`` of  :class:`~.QuantumScript` is expensive, as it requires inspecting all its constituents,
     which is not worth the effort in this case.
 
     When a forward pass with :meth:`~.execute_and_cache_jacobian` is called, both the results and the jacobian for the object are stored.
->>>>>>> 61b23640
 
     >>> tape = qml.tape.QuantumScript([qml.RX(1.0, wires=0)], [qml.expval(qml.PauliZ(0))])
     >>> batch = (tape, )
     >>> with device.tracker:
-<<<<<<< HEAD
-    ...     results = jpc.execute(batch )
-=======
     ...     results = jpc.execute_and_cache_jacobian(batch )
->>>>>>> 61b23640
     >>> results
     (0.5403023058681398,)
     >>> device.tracker.totals
@@ -383,11 +340,7 @@
 
     def __init__(
         self,
-<<<<<<< HEAD
         device: Union["qml.devices.Device", "qml.Device"],
-=======
-        device: Union[qml.devices.Device, qml.Device],
->>>>>>> 61b23640
         execution_config: Optional["qml.devices.ExecutionConfig"] = None,
         gradient_kwargs: dict = None,
     ):
@@ -529,17 +482,7 @@
                     "No path to cache results without caching jac. This branch should not occur."
                 )
 
-<<<<<<< HEAD
-        multi_measurements = (len(t.measurements) > 1 for t in tapes)
-        jvps = _compute_jvps(
-            jacs,
-            tangents,
-            multi_measurements,
-            has_partitioned_shots=tapes[0].shots.has_partitioned_shots,
-        )
-=======
         jvps = _compute_jvps(jacs, tangents, tapes)
->>>>>>> 61b23640
         return results, jvps
 
     def compute_vjp(self, tapes, dy):
@@ -591,12 +534,7 @@
             jacs = self._dev_compute_derivatives(tapes)
             self._jacs_cache[tapes] = jacs
 
-<<<<<<< HEAD
-        multi_measurements = (len(t.measurements) > 1 for t in tapes)
-        return _compute_vjps(jacs, dy, multi_measurements, tapes[0].shots.has_partitioned_shots)
-=======
         return _compute_vjps(jacs, dy, tapes)
->>>>>>> 61b23640
 
     def compute_jacobian(self, tapes):
         """Compute the full Jacobian for a batch of tapes.
@@ -658,15 +596,9 @@
     def __repr__(self):
         return f"<DeviceJacobianProducts: {self._device.name}, {self._execution_config}>"
 
-<<<<<<< HEAD
     def __init__(self, device: "qml.devices.Device", execution_config=None):
         if execution_config is None:
             execution_config = qml.devices.DefaultExecutionConfig
-=======
-    def __init__(
-        self, device: qml.devices.Device, execution_config=qml.devices.DefaultExecutionConfig
-    ):
->>>>>>> 61b23640
         if logger.isEnabledFor(logging.DEBUG):  # pragma: no cover
             logger.debug("DeviceJacobianProducts created with (%s, %s)", device, execution_config)
         self._device = device
