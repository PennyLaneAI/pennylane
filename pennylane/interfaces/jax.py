# Copyright 2018-2022 Xanadu Quantum Technologies Inc.

# Licensed under the Apache License, Version 2.0 (the "License");
# you may not use this file except in compliance with the License.
# You may obtain a copy of the License at

#     http://www.apache.org/licenses/LICENSE-2.0

# Unless required by applicable law or agreed to in writing, software
# distributed under the License is distributed on an "AS IS" BASIS,
# WITHOUT WARRANTIES OR CONDITIONS OF ANY KIND, either express or implied.
# See the License for the specific language governing permissions and
# limitations under the License.
"""
This module contains functions for adding the JAX interface
to a PennyLane Device class.
"""
# pylint: disable=too-many-arguments

import jax
import jax.numpy as jnp

import pennylane as qml
from pennylane.interfaces import InterfaceUnsupportedError
from pennylane.measurements import CountsMP, ProbabilityMP, SampleMP

dtype = jnp.float64


def get_jax_interface_name(tapes):
    """Check all parameters in each tape and output the name of the suitable
    JAX interface.

    This function checks each tape and determines if any of the gate parameters
    was transformed by a JAX transform such as ``jax.jit``. If so, it outputs
    the name of the JAX interface with jit support.

    Note that determining if jit support should be turned on is done by
    checking if parameters are abstract. Parameters can be abstract not just
    for ``jax.jit``, but for other JAX transforms (vmap, pmap, etc.) too. The
    reason is that JAX doesn't have a public API for checking whether or not
    the execution is within the jit transform.

    Args:
        tapes (Sequence[.QuantumTape]): batch of tapes to execute

    Returns:
        str: name of JAX interface that fits the tape parameters, "jax" or
        "jax-jit"
    """
    for t in tapes:
        for op in t:
            # Unwrap the observable from a MeasurementProcess
            op = op.obs if hasattr(op, "obs") else op
            if op is not None:
                # Some MeasurementProcess objects have op.obs=None
                for param in op.data:
                    if qml.math.is_abstract(param):
                        return "jax-jit"

    return "jax"


def execute(tapes, device, execute_fn, gradient_fn, gradient_kwargs, _n=1, max_diff=1, mode=None):
    """Execute a batch of tapes with JAX parameters on a device.

    Args:
        tapes (Sequence[.QuantumTape]): batch of tapes to execute
        device (pennylane.Device): Device to use to execute the batch of tapes.
            If the device does not provide a ``batch_execute`` method,
            by default the tapes will be executed in serial.
        execute_fn (callable): The execution function used to execute the tapes
            during the forward pass. This function must return a tuple ``(results, jacobians)``.
            If ``jacobians`` is an empty list, then ``gradient_fn`` is used to
            compute the gradients during the backwards pass.
        gradient_kwargs (dict): dictionary of keyword arguments to pass when
            determining the gradients of tapes
        gradient_fn (callable): the gradient function to use to compute quantum gradients
        _n (int): a positive integer used to track nesting of derivatives, for example
            if the nth-order derivative is requested.
        max_diff (int): If ``gradient_fn`` is a gradient transform, this option specifies
            the maximum order of derivatives to support. Increasing this value allows
            for higher order derivatives to be extracted, at the cost of additional
            (classical) computational overhead during the backwards pass.
        mode (str): Whether the gradients should be computed on the forward
            pass (``forward``) or the backward pass (``backward``).

    Returns:
        list[list[float]]: A nested list of tape results. Each element in
        the returned list corresponds in order to the provided tapes.
    """
    # pylint: disable=unused-argument
    if max_diff > 1:
        raise InterfaceUnsupportedError("The JAX interface only supports first order derivatives.")

    _validate_tapes(tapes)

    for tape in tapes:
        # set the trainable parameters
        params = tape.get_parameters(trainable_only=False)
        tape.trainable_params = qml.math.get_trainable_indices(params)

    parameters = tuple(list(t.get_parameters()) for t in tapes)

    if gradient_fn is None:
        return _execute_fwd(
            parameters,
            tapes=tapes,
            device=device,
            execute_fn=execute_fn,
            gradient_kwargs=gradient_kwargs,
            _n=_n,
        )

    return _execute(
        parameters,
        tapes=tapes,
        device=device,
        execute_fn=execute_fn,
        gradient_fn=gradient_fn,
        gradient_kwargs=gradient_kwargs,
        _n=_n,
    )


def _validate_tapes(tapes):
    """Validates that the input tapes are compatible with JAX support.

    Note: the goal of this validation is to filter out cases where ragged
    outputs for QNodes may arise. Such QNodes involve creating arrays from
    ragged nested sequences that can not be handled by JAX.

    Raises:
        InterfaceUnsupportedError: if tapes that produce ragged outputs were provided
    """
    for t in tapes:
        measurement_types = [type(m) for m in t.measurements]
        set_of_measurement_types = set(measurement_types)
        probs_or_sample_measure = (
            SampleMP in measurement_types or ProbabilityMP in measurement_types
        )
        if probs_or_sample_measure and len(set_of_measurement_types) > 1:
            raise InterfaceUnsupportedError(
                "Using the JAX interface, sample and probability measurements cannot be mixed with other measurement types."
            )

        if ProbabilityMP in measurement_types:
            set_len_wires = {len(m.wires) for m in t.measurements}
            if len(set_len_wires) > 1:
                raise InterfaceUnsupportedError(
                    "Using the JAX interface, multiple probability measurements need to have the same number of wires specified."
                )


def _execute(
    params,
    tapes=None,
    device=None,
    execute_fn=None,
    gradient_fn=None,
    gradient_kwargs=None,
    _n=1,
):  # pylint: disable=dangerous-default-value,unused-argument
    """The main interface execution function where jacobians of the execute
    function are computed by the registered backward function."""

    def array_if_not_counts(tape, r):
        """Auxiliary function to convert the result of a tape to an array,
        unless the tape had Counts measurements that are represented with
        dictionaries. JAX NumPy arrays don't support dictionaries."""
        return jnp.array(r) if not any(isinstance(m, CountsMP) for m in tape.measurements) else r

    @jax.custom_vjp
    def wrapped_exec(params):
        new_tapes = [_copy_tape(t, a) for t, a in zip(tapes, params)]
        with qml.tape.Unwrap(*new_tapes):
            res, _ = execute_fn(new_tapes, **gradient_kwargs)

        if len(tapes) > 1:
            res = [array_if_not_counts(tape, r) for tape, r in zip(tapes, res)]
        else:
            res = array_if_not_counts(tapes[0], res)

        return res

    def wrapped_exec_fwd(params):
        return wrapped_exec(params), params

    def wrapped_exec_bwd(params, g):
        if isinstance(gradient_fn, qml.gradients.gradient_transform):
<<<<<<< HEAD
            args = tuple(params) + (g,)

            p = args[:-1]
            dy = args[-1]

            new_tapes = [_copy_tape(t, a) for t, a in zip(tapes, p)]
=======
            new_tapes = [_copy_tape(t, a) for t, a in zip(tapes, params)]
>>>>>>> 16e0cb98
            with qml.tape.Unwrap(*new_tapes):
                vjp_tapes, processing_fn = qml.gradients.batch_vjp(
                    new_tapes,
                    g,
                    gradient_fn,
                    reduction="append",
                    gradient_kwargs=gradient_kwargs,
                )

                partial_res = execute_fn(vjp_tapes)[0]

            for t in tapes:
                multi_probs = (
                    any(isinstance(m, ProbabilityMP) for m in t.measurements)
                    and len(t.measurements) > 1
                )

            if multi_probs:
                # For multiple probability measurements, adjust the
                # rows/columns in the result to match other interfaces
                new_partial_res = []
                for r in partial_res:
                    if r.ndim > 1:
                        new_partial_res.append(r.swapaxes(0, 1))
                    else:
                        new_partial_res.append(r)
                partial_res = new_partial_res

            res = processing_fn(partial_res)
            vjps = jnp.concatenate(res)

            param_idx = 0
            res = []

            # Group the vjps based on the parameters of the tapes
            for p in params:
                param_vjp = vjps[param_idx : param_idx + len(p)]
                res.append(param_vjp)
                param_idx += len(p)

            # Unstack partial results into ndim=0 arrays to allow
            # differentiability with JAX
            # E.g.,
            # [Array([-0.9553365], dtype=float32), Array([0., 0.],
            # dtype=float32)]
            # is mapped to
            # [[Array(-0.9553365, dtype=float32)], [Array(0.,
            # dtype=float32), Array(0., dtype=float32)]].
            need_unstacking = any(r.ndim != 0 for r in res)
            if need_unstacking:
                res = [qml.math.unstack(x) for x in res]

            return (tuple(res),)

        # Gradient function is a device method.
        with qml.tape.Unwrap(*tapes):
            jacs = gradient_fn(tapes, **gradient_kwargs)

        vjps = [qml.gradients.compute_vjp(d, jac) for d, jac in zip(g, jacs)]
        res = [[jnp.array(p) for p in v] for v in vjps]
        return (tuple(res),)

    wrapped_exec.defvjp(wrapped_exec_fwd, wrapped_exec_bwd)
    return wrapped_exec(params)


def _raise_vector_valued_fwd(tapes):
    """Raises an error for vector-valued tapes in forward mode due to incorrect
    results being produced.

    There is an issue when jax.jacobian is being used, either due to issues
    with tensor updating (TypeError: Updates tensor must be of rank 0; got 1)
    or because jax.vmap introduces a redundant dimensionality in the result by
    duplicating entries.

    Example to the latter:

    1. Output when using jax.jacobian:
    Array([[-0.09983342,  0.01983384],\n
                 [-0.09983342, 0.01983384]], dtype=float64),
    Array([[ 0.        , -0.97517033],\n
                 [ 0.        , -0.97517033]], dtype=float64)),

    2. Expected output:
    Array([[-0.09983342, 0.01983384],\n
                [ 0.        , -0.97517033]]

    The output produced by this function matches 1.
    """
    scalar_outputs = all(t.output_dim == 1 for t in tapes)
    if not scalar_outputs:
        raise InterfaceUnsupportedError(
            "Computing the jacobian of vector-valued tapes is not supported currently in forward mode."
        )


def _execute_fwd(
    params,
    tapes=None,
    device=None,
    execute_fn=None,
    gradient_kwargs=None,
    _n=1,
):  # pylint: disable=dangerous-default-value,unused-argument
    """The auxiliary execute function for cases when the user requested
    jacobians to be computed in forward mode or when no gradient function was
    provided."""

    @jax.custom_vjp
    def wrapped_exec(params):
        new_tapes = []

        for t, a in zip(tapes, params):
            new_tapes.append(t.copy(copy_operations=True))
            new_tapes[-1].set_parameters(a)

        with qml.tape.Unwrap(*new_tapes):
            res, jacs = execute_fn(new_tapes, **gradient_kwargs)

        if len(tapes) > 1:
            res, jacs = [jnp.array(r) for r in res], [jnp.array(j) for j in jacs]
        else:
            res, jacs = jnp.array(res), jnp.array(jacs)
        return res, jacs

    def wrapped_exec_fwd(params):
        res, jacs = wrapped_exec(params)
        return res, tuple([jacs, params])

    def wrapped_exec_bwd(params, g):
        # Use the jacobian that was computed on the forward pass
        jacs, params = params

        _raise_vector_valued_fwd(tapes)

        # Adjust the structure of how the jacobian is returned to match the
        # non-forward mode cases
        # E.g.,
        # [Array([[ 0.06695931,  0.01383095, -0.46500877]], dtype=float32)]
        # is mapped to
        # [[Array(0.06695931, dtype=float32), Array(0.01383095,
        # dtype=float32), Array(-0.46500877, dtype=float32)]]
        res_jacs = []
        for j in jacs:
            this_j = []
            for i in range(j.shape[1]):
                arr = (
                    j[0, i] if j.shape[0] == 1 else jnp.array([j[k, i] for k in range(j.shape[0])])
                )
                this_j.append(arr)
            res_jacs.append(this_j)
        return tuple([tuple(res_jacs)])

    wrapped_exec.defvjp(wrapped_exec_fwd, wrapped_exec_bwd)
    res = wrapped_exec(params)

    tracing = any(isinstance(r, jax.interpreters.ad.JVPTracer) for r in res)

    # When there are no tracers (not differentiating), we have the result of
    # the forward pass and the jacobian, but only need the result of the
    # forward pass
    if len(res) == 2 and not tracing:
        res = res[0]

    return res


def execute_new(tapes, device, execute_fn, gradient_fn, gradient_kwargs, _n=1, max_diff=2):
    """Execute a batch of tapes with JAX parameters on a device.

    Args:
        tapes (Sequence[.QuantumTape]): batch of tapes to execute
        device (pennylane.Device): Device to use for the shots vectors.
        execute_fn (callable): The execution function used to execute the tapes
            during the forward pass. This function must return a tuple ``(results, jacobians)``.
            If ``jacobians`` is an empty list, then ``gradient_fn`` is used to
            compute the gradients during the backwards pass.
        gradient_kwargs (dict): dictionary of keyword arguments to pass when
            determining the gradients of tapes
        gradient_fn (callable): the gradient function to use to compute quantum gradients
        _n (int): a positive integer used to track nesting of derivatives, for example
            if the nth-order derivative is requested.
        max_diff (int): If ``gradient_fn`` is a gradient transform, this option specifies
            the maximum order of derivatives to support. Increasing this value allows
            for higher order derivatives to be extracted, at the cost of additional
            (classical) computational overhead during the backwards pass.

    Returns:
        list[list[float]]: A nested list of tape results. Each element in
        the returned list corresponds in order to the provided tapes.
    """
    # Set the trainable parameters
    for tape in tapes:
        params = tape.get_parameters(trainable_only=False)
        tape.trainable_params = qml.math.get_trainable_indices(params)

    parameters = tuple(list(t.get_parameters()) for t in tapes)

    if gradient_fn is None:
        # PennyLane forward execution
        return _execute_fwd_new(
            parameters,
            tapes,
            execute_fn,
            gradient_kwargs,
            _n=_n,
        )

    # PennyLane backward execution
    return _execute_bwd_new(
        parameters,
        tapes,
        device,
        execute_fn,
        gradient_fn,
        gradient_kwargs,
        _n=_n,
        max_diff=max_diff,
    )


def _execute_bwd_new(
    params,
    tapes,
    device,
    execute_fn,
    gradient_fn,
    gradient_kwargs,
    _n=1,
    max_diff=2,
):
    """The main interface execution function where jacobians of the execute
    function are computed by the registered backward function."""

    # pylint: disable=unused-variable
    # Copy a given tape with operations and set parameters

    @jax.custom_jvp
    def execute_wrapper(params):
        new_tapes = [_copy_tape(t, a) for t, a in zip(tapes, params)]

        with qml.tape.Unwrap(*new_tapes):
            res, _ = execute_fn(new_tapes, **gradient_kwargs)

        if device.shot_vector:
            res = _to_jax_shot_vector(res)
        else:
            res = _to_jax(res)

        return res

    @execute_wrapper.defjvp
    def execute_wrapper_jvp(primals, tangents):
        """Primals[0] are parameters as Jax tracers and tangents[0] is a list of tangent vectors as Jax tracers."""
        new_tapes = [_copy_tape(t, a) for t, a in zip(tapes, primals[0])]

        if isinstance(gradient_fn, qml.gradients.gradient_transform):
            _args = (
                new_tapes,
                tangents[0],
                gradient_fn,
                device.shot_vector,
            )
            _kwargs = {
                "reduction": "append",
                "gradient_kwargs": gradient_kwargs,
            }
            if _n == max_diff:
                with qml.tape.Unwrap(*new_tapes):
                    jvp_tapes, processing_fn = qml.gradients.batch_jvp(*_args, **_kwargs)
                    jvps = processing_fn(execute_fn(jvp_tapes)[0])

            else:
                jvp_tapes, processing_fn = qml.gradients.batch_jvp(*_args, **_kwargs)

                jvps = processing_fn(
                    execute_new(
                        jvp_tapes,
                        device,
                        execute_fn,
                        gradient_fn,
                        gradient_kwargs,
                        _n=_n + 1,
                        max_diff=max_diff,
                    )
                )
            res = execute_wrapper(primals[0])
        else:
            # Execution: execute the function first
            res = execute_wrapper(primals[0])
            # Backward: Gradient function is a device method.
            with qml.tape.Unwrap(*new_tapes):
                jacs = gradient_fn(new_tapes, **gradient_kwargs)
            multi_measurements = [len(tape.measurements) > 1 for tape in new_tapes]
            jvps = _compute_jvps(jacs, tangents[0], multi_measurements)

        return res, jvps

    return execute_wrapper(params)


def _execute_fwd_new(
    params,
    tapes,
    execute_fn,
    gradient_kwargs,
    _n=1,
):
    """The auxiliary execute function for cases when the user requested
    jacobians to be computed in forward mode (e.g. adjoint) or when no gradient function was
    provided. This function does not allow multiple derivatives. It currently does not support shot vectors
    because adjoint jacobian for default qubit does not support it.."""

    # pylint: disable=unused-variable
    @jax.custom_jvp
    def execute_wrapper(params):
        new_tapes = [_copy_tape(t, a) for t, a in zip(tapes, params)]

        with qml.tape.Unwrap(*new_tapes):
            res, jacs = execute_fn(new_tapes, **gradient_kwargs)

        res = _to_jax(res)

        return res, jacs

    @execute_wrapper.defjvp
    def execute_wrapper_jvp(primals, tangents):
        """Primals[0] are parameters as Jax tracers and tangents[0] is a list of tangent vectors as Jax tracers."""
        res, jacs = execute_wrapper(primals[0])
        multi_measurements = [len(tape.measurements) > 1 for tape in tapes]

        jvps = _compute_jvps(jacs, tangents[0], multi_measurements)
        return res, jvps

    res = execute_wrapper(params)

    tracing = []
    for i, tape in enumerate(tapes):
        if len(tape.measurements) == 1:
            tracing.append(isinstance(res[i], jax.interpreters.ad.JVPTracer))
        else:
            tracing.extend([isinstance(r, jax.interpreters.ad.JVPTracer) for r in res[i]])

    tracing = any(tracing)

    # When there are no tracers (not differentiating), we have the result of
    # the forward pass and the jacobian, but only need the result of the
    # forward pass
    if len(res) == 2 and not tracing:
        res = res[0]

    return res


def _compute_jvps(jacs, tangents, multi_measurements):
    """Compute the jvps of multiple tapes, directly for a Jacobian and tangents."""
    jvps = []
    for i, multi in enumerate(multi_measurements):
        compute_func = (
            qml.gradients.compute_jvp_multi if multi else qml.gradients.compute_jvp_single
        )
        jvps.append(compute_func(tangents[i], jacs[i]))
    return jvps


def _copy_tape(t, a):
    tc = t.copy(copy_operations=True)
    tc.set_parameters(a)
    return tc


def _to_jax(res):
    """From a list of tapes results (each result is either a np.array or tuple), transform it to a list of Jax
    results (structure stay the same)."""
    res_ = []
    for r in res:
        if not isinstance(r, tuple):
            res_.append(jnp.array(r))
        else:
            sub_r = []
            for r_i in r:
                if isinstance(r_i, dict):
                    sub_r.append(r_i)
                else:
                    sub_r.append(jnp.array(r_i))
            res_.append(tuple(sub_r))
    return res_


def _to_jax_shot_vector(res):
    """Convert the results obtained by executing a list of tapes on a device with a shot vector to JAX objects while preserving the input structure.

    The expected structure of the inputs is a list of tape results with each element in the list being a tuple due to execution using shot vectors.
    """
    res_ = [tuple(_to_jax([r_])[0] for r_ in r) for r in res]
    return res_<|MERGE_RESOLUTION|>--- conflicted
+++ resolved
@@ -188,16 +188,7 @@
 
     def wrapped_exec_bwd(params, g):
         if isinstance(gradient_fn, qml.gradients.gradient_transform):
-<<<<<<< HEAD
-            args = tuple(params) + (g,)
-
-            p = args[:-1]
-            dy = args[-1]
-
-            new_tapes = [_copy_tape(t, a) for t, a in zip(tapes, p)]
-=======
             new_tapes = [_copy_tape(t, a) for t, a in zip(tapes, params)]
->>>>>>> 16e0cb98
             with qml.tape.Unwrap(*new_tapes):
                 vjp_tapes, processing_fn = qml.gradients.batch_vjp(
                     new_tapes,
