--- conflicted
+++ resolved
@@ -135,26 +135,18 @@
         InterfaceUnsupportedError: if tapes that produce ragged outputs were provided
     """
     for t in tapes:
-<<<<<<< HEAD
-        probs_or_sample_measure = any(
-            isinstance(m, (ProbabilityMP, SampleMP)) for m in t.measurements
-        )
-        all_probs = all(isinstance(m, ProbabilityMP) for m in t.measurements)
-        if probs_or_sample_measure and not (
-            all_probs or all(isinstance(m, SampleMP) for m in t.measurements)
-        ):
-=======
 
         measurement_types = [type(m) for m in t.measurements]
         set_of_return_types = set(measurement_types)
-        probs_or_sample_measure = _Sample in measurement_types or _Probability in measurement_types
+        probs_or_sample_measure = (
+            SampleMP in measurement_types or ProbabilityMP in measurement_types
+        )
         if probs_or_sample_measure and len(set_of_return_types) > 1:
->>>>>>> 634c09a0
             raise InterfaceUnsupportedError(
                 "Using the JAX interface, sample and probability measurements cannot be mixed with other measurement types."
             )
 
-        if _Probability in measurement_types:
+        if ProbabilityMP in measurement_types:
             set_len_wires = {len(m.wires) for m in t.measurements}
             if len(set_len_wires) > 1:
                 raise InterfaceUnsupportedError(
