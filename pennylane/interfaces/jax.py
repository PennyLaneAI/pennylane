--- conflicted
+++ resolved
@@ -96,7 +96,6 @@
     return _to_jax(execute_fn(tapes))
 
 
-<<<<<<< HEAD
 def jax_execute_and_compute_jvp(_, jpc, primals, tangents):
     """Compute the results and jacobian vector products for a batch of tapes.
 
@@ -110,141 +109,6 @@
 
     Returns:
         ResultBatch, TensorLike: The results of executing the tapes and the jacobian vector products.
-
-=======
-def _execute_bwd(
-    params,
-    tapes,
-    device,
-    execute_fn,
-    gradient_fn,
-    gradient_kwargs,
-    _n=1,
-    max_diff=2,
-):
-    """The main interface execution function where jacobians of the execute
-    function are computed by the registered backward function."""
-
-    # pylint: disable=unused-variable
-    # Copy a given tape with operations and set parameters
-
-    # assumes all tapes have the same shot vector
-    has_partitioned_shots = tapes[0].shots.has_partitioned_shots
-
-    @jax.custom_jvp
-    def execute_wrapper(params):
-        new_tapes = set_parameters_on_copy_and_unwrap(tapes, params)
-        res, _ = execute_fn(new_tapes, **gradient_kwargs)
-        return _to_jax_shot_vector(res) if has_partitioned_shots else _to_jax(res)
-
-    @execute_wrapper.defjvp
-    def execute_wrapper_jvp(primals, tangents):
-        """Primals[0] are parameters as Jax tracers and tangents[0] is a list of tangent vectors as Jax tracers."""
-        if isinstance(gradient_fn, qml.transforms.core.TransformDispatcher):
-            at_max_diff = _n == max_diff
-            new_tapes = set_parameters_on_copy_and_unwrap(tapes, primals[0], unwrap=False)
-            _args = (
-                new_tapes,
-                tangents[0],
-                gradient_fn,
-            )
-            _kwargs = {
-                "reduction": "append",
-                "gradient_kwargs": gradient_kwargs,
-            }
-            if at_max_diff:
-                jvp_tapes, processing_fn = qml.gradients.batch_jvp(*_args, **_kwargs)
-                jvps = processing_fn(execute_fn(jvp_tapes)[0])
-            else:
-                jvp_tapes, processing_fn = qml.gradients.batch_jvp(*_args, **_kwargs)
-
-                jvps = processing_fn(
-                    execute(
-                        jvp_tapes,
-                        device,
-                        execute_fn,
-                        gradient_fn,
-                        gradient_kwargs,
-                        _n=_n + 1,
-                        max_diff=max_diff,
-                    )
-                )
-            res = execute_wrapper(primals[0])
-        else:
-            # Execution: execute the function first
-            res = execute_wrapper(primals[0])
-            # Backward: Gradient function is a device method.
-            new_tapes = set_parameters_on_copy_and_unwrap(tapes, primals[0], unwrap=False)
-            jacs = gradient_fn(new_tapes, **gradient_kwargs)
-            jvps = _compute_jvps(jacs, tangents[0], new_tapes)
-        return res, jvps
-
-    return execute_wrapper(params)
-
-
-def _execute_fwd(
-    params,
-    tapes,
-    execute_fn,
-    gradient_kwargs,
-    _n=1,
-):
-    """The auxiliary execute function for cases when the user requested
-    jacobians to be computed in forward mode (e.g. adjoint) or when no gradient function was
-    provided. This function does not allow multiple derivatives. It currently does not support shot vectors
-    because adjoint jacobian for default qubit does not support it.."""
-
-    # pylint: disable=unused-variable
-    @jax.custom_jvp
-    def execute_wrapper(params):
-        new_tapes = set_parameters_on_copy_and_unwrap(tapes, params, unwrap=False)
-        res, jacs = execute_fn(new_tapes, **gradient_kwargs)
-        res = _to_jax(res)
-
-        return res, jacs
-
-    @execute_wrapper.defjvp
-    def execute_wrapper_jvp(primals, tangents):
-        """Primals[0] are parameters as Jax tracers and tangents[0] is a list of tangent vectors as Jax tracers."""
-        res, jacs = execute_wrapper(primals[0])
-
-        jvps = _compute_jvps(jacs, tangents[0], tapes)
-        return (res, jacs), (jvps, jacs)
-
-    res, _jacs = execute_wrapper(params)
-    return res
-
-
-def _is_count_result(r):
-    """Checks if ``r`` is a single count (or broadcasted count) result"""
-    return isinstance(r, dict) or isinstance(r, list) and all(isinstance(i, dict) for i in r)
-
-
-def _to_jax(res):
-    """From a list of tapes results (each result is either a np.array or tuple), transform it to a list of Jax
-    results (structure stay the same)."""
-    res_ = []
-    for r in res:
-        if _is_count_result(r):
-            res_.append(r)
-        elif not isinstance(r, tuple):
-            res_.append(jnp.array(r))
-        else:
-            sub_r = []
-            for r_i in r:
-                if _is_count_result(r_i):
-                    sub_r.append(r_i)
-                else:
-                    sub_r.append(jnp.array(r_i))
-            res_.append(tuple(sub_r))
-    return tuple(res_)
-
-
-def _to_jax_shot_vector(res):
-    """Convert the results obtained by executing a list of tapes on a device with a shot vector to JAX objects while preserving the input structure.
-
-    The expected structure of the inputs is a list of tape results with each element in the list being a tuple due to execution using shot vectors.
->>>>>>> 82ecfcd2
     """
     if logger.isEnabledFor(logging.DEBUG):
         logger.debug("Entry with (tapes=%s, jpc=%s)", primals[0], jpc)
