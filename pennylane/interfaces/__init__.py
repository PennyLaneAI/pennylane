# Copyright 2018-2021 Xanadu Quantum Technologies Inc.

# Licensed under the Apache License, Version 2.0 (the "License");
# you may not use this file except in compliance with the License.
# You may obtain a copy of the License at

#     http://www.apache.org/licenses/LICENSE-2.0

# Unless required by applicable law or agreed to in writing, software
# distributed under the License is distributed on an "AS IS" BASIS,
# WITHOUT WARRANTIES OR CONDITIONS OF ANY KIND, either express or implied.
# See the License for the specific language governing permissions and
# limitations under the License.
"""
This subpackage defines functions for interfacing devices' execution
capabilities with different machine learning libraries.

.. currentmodule:: pennylane

Execution functions and utilities
~~~~~~~~~~~~~~~~~~~~~~~~~~~~~~~~~

.. autosummary::
    :toctree: api

    ~execute
    ~interfaces.cache_execute
    ~interfaces.set_shots

Supported interfaces
~~~~~~~~~~~~~~~~~~~~

.. autosummary::
    :toctree: api

    ~interfaces.autograd
    ~interfaces.jax
    ~interfaces.jax_jit
    ~interfaces.tensorflow
    ~interfaces.tensorflow_autograph
    ~interfaces.torch

Jacobian Product Calculation
~~~~~~~~~~~~~~~~~~~~~~~~~~~~

.. autosummary::
    :toctree: api

    ~interfaces.jacobian_products.JacobianProductCalculator
<<<<<<< HEAD
    ~interfaces.jacobian_products.TransformDerivatives
    ~interfaces.jacobian_products.DeviceJacobians
=======
    ~interfaces.jacobian_products.TransformJacobianProducts
>>>>>>> 7aec029f

"""
from .execution import cache_execute, execute, INTERFACE_MAP, SUPPORTED_INTERFACES
from .set_shots import set_shots


class InterfaceUnsupportedError(NotImplementedError):
    """Exception raised when features not supported by an interface are
    attempted to be used."""
<|MERGE_RESOLUTION|>--- conflicted
+++ resolved
@@ -1,64 +1,60 @@
-# Copyright 2018-2021 Xanadu Quantum Technologies Inc.
-
-# Licensed under the Apache License, Version 2.0 (the "License");
-# you may not use this file except in compliance with the License.
-# You may obtain a copy of the License at
-
-#     http://www.apache.org/licenses/LICENSE-2.0
-
-# Unless required by applicable law or agreed to in writing, software
-# distributed under the License is distributed on an "AS IS" BASIS,
-# WITHOUT WARRANTIES OR CONDITIONS OF ANY KIND, either express or implied.
-# See the License for the specific language governing permissions and
-# limitations under the License.
-"""
-This subpackage defines functions for interfacing devices' execution
-capabilities with different machine learning libraries.
-
-.. currentmodule:: pennylane
-
-Execution functions and utilities
-~~~~~~~~~~~~~~~~~~~~~~~~~~~~~~~~~
-
-.. autosummary::
-    :toctree: api
-
-    ~execute
-    ~interfaces.cache_execute
-    ~interfaces.set_shots
-
-Supported interfaces
-~~~~~~~~~~~~~~~~~~~~
-
-.. autosummary::
-    :toctree: api
-
-    ~interfaces.autograd
-    ~interfaces.jax
-    ~interfaces.jax_jit
-    ~interfaces.tensorflow
-    ~interfaces.tensorflow_autograph
-    ~interfaces.torch
-
-Jacobian Product Calculation
-~~~~~~~~~~~~~~~~~~~~~~~~~~~~
-
-.. autosummary::
-    :toctree: api
-
-    ~interfaces.jacobian_products.JacobianProductCalculator
-<<<<<<< HEAD
-    ~interfaces.jacobian_products.TransformDerivatives
-    ~interfaces.jacobian_products.DeviceJacobians
-=======
-    ~interfaces.jacobian_products.TransformJacobianProducts
->>>>>>> 7aec029f
-
-"""
-from .execution import cache_execute, execute, INTERFACE_MAP, SUPPORTED_INTERFACES
-from .set_shots import set_shots
-
-
-class InterfaceUnsupportedError(NotImplementedError):
-    """Exception raised when features not supported by an interface are
-    attempted to be used."""
+# Copyright 2018-2021 Xanadu Quantum Technologies Inc.
+
+# Licensed under the Apache License, Version 2.0 (the "License");
+# you may not use this file except in compliance with the License.
+# You may obtain a copy of the License at
+
+#     http://www.apache.org/licenses/LICENSE-2.0
+
+# Unless required by applicable law or agreed to in writing, software
+# distributed under the License is distributed on an "AS IS" BASIS,
+# WITHOUT WARRANTIES OR CONDITIONS OF ANY KIND, either express or implied.
+# See the License for the specific language governing permissions and
+# limitations under the License.
+"""
+This subpackage defines functions for interfacing devices' execution
+capabilities with different machine learning libraries.
+
+.. currentmodule:: pennylane
+
+Execution functions and utilities
+~~~~~~~~~~~~~~~~~~~~~~~~~~~~~~~~~
+
+.. autosummary::
+    :toctree: api
+
+    ~execute
+    ~interfaces.cache_execute
+    ~interfaces.set_shots
+
+Supported interfaces
+~~~~~~~~~~~~~~~~~~~~
+
+.. autosummary::
+    :toctree: api
+
+    ~interfaces.autograd
+    ~interfaces.jax
+    ~interfaces.jax_jit
+    ~interfaces.tensorflow
+    ~interfaces.tensorflow_autograph
+    ~interfaces.torch
+
+Jacobian Product Calculation
+~~~~~~~~~~~~~~~~~~~~~~~~~~~~
+
+.. autosummary::
+    :toctree: api
+
+    ~interfaces.jacobian_products.JacobianProductCalculator
+    ~interfaces.jacobian_products.TransformJacobianProducts
+    ~interfaces.jacobian_products.DeviceJacobians
+
+"""
+from .execution import cache_execute, execute, INTERFACE_MAP, SUPPORTED_INTERFACES
+from .set_shots import set_shots
+
+
+class InterfaceUnsupportedError(NotImplementedError):
+    """Exception raised when features not supported by an interface are
+    attempted to be used."""