--- conflicted
+++ resolved
@@ -12,18 +12,6 @@
 # See the License for the specific language governing permissions and
 # limitations under the License.
 """
-<<<<<<< HEAD
-.. raw:: html
-
-    <h2>Classical interfaces</h2>
-
-**Module name:** :mod:`pennylane.interfaces`
-
-.. currentmodule:: pennylane.interfaces
-
-PennyLane now provides support for additional classical
-machine learning interfaces, specifically PyTorch and TensorFlow eager execution mode.
-=======
 .. currentmodule:: pennylane.interfaces
 
 PennyLane provides support for various classical
@@ -31,25 +19,14 @@
 and TensorFlow. The interfaces have access to gradients of a QNode, and
 can therefore integrate quantum computations into a larger machine learning
 or optimization pipeline.
->>>>>>> d8d2f931
 
 Depending on the classical machine learning interface chosen,
 you may be able to offload the classical portion of your hybrid model
 onto an accelerator, such as a GPU or TPU.
 
-<<<<<<< HEAD
-By default, when constructing a :ref:`QNode <qnode_decorator>`, PennyLane allows
-the underlying quantum function to accept any default Python types (for example,
-floats, ints, lists) as well as NumPy array arguments, and will always return
-NumPy arrays representing the returned expectation values. To enable the QNode
-to then be used in arbitrary hybrid classical-quantum computation, you can
-make use of the wrapped version of NumPy provided by PennyLane
-(via `autograd <https://github.com/HIPS/autograd>`_):
-=======
 By default, QNodes make use of the wrapped version of NumPy provided
 by PennyLane (via `autograd <https://github.com/HIPS/autograd>`_). By
 importing NumPy from PennyLane,
->>>>>>> d8d2f931
 
 .. code-block:: python
 
@@ -59,32 +36,12 @@
 functions, while retaining support for automatic differentiation. For an example,
 see the :ref:`hybrid computation tutorial <plugins_hybrid>`.
 
-<<<<<<< HEAD
-However, PennyLane has the ability to contruct quantum nodes can also be used in conjunction
-with other classical machine learning libraries; in such a case, the QNode is modified such that
-
-1. It accepts and returns the correct object types expected by the classical
-   machine learning library (i.e., Python default types and NumPy array for
-   the PennyLane-provided wrapped NumPy, ``torch.tensor`` for PyTorch, and
-   ``tf.Tensor`` or ``tfe.Variable`` for TensorFlow), and
-
-2. It correctly passes the quantum analytic gradient to the classical machine
-   learning library during backpropagation.
-
-
-.. toctree::
-    :maxdepth: 1
-    :hidden:
-
-    Creating QNodes <self>
-=======
 However, PennyLane has the ability to contruct quantum nodes that can also be used in conjunction
 with other classical machine learning libraries. Such QNodes will accept and return the correct
 object types expected by the machine learning library (i.e., Python default types and NumPy array
 for the PennyLane-provided wrapped NumPy, ``torch.tensor`` for PyTorch, and
 ``tf.Tensor`` or ``tfe.Variable`` for TensorFlow). Furthermore, PennyLane will correctly pass
 the quantum analytic gradient to the machine learning library during backpropagation.
->>>>>>> d8d2f931
 
 .. rst-class:: contents local topic
 
