--- conflicted
+++ resolved
@@ -1,533 +1,522 @@
-# Copyright 2018-2021 Xanadu Quantum Technologies Inc.
-
-# Licensed under the Apache License, Version 2.0 (the "License");
-# you may not use this file except in compliance with the License.
-# You may obtain a copy of the License at
-
-#     http://www.apache.org/licenses/LICENSE-2.0
-
-# Unless required by applicable law or agreed to in writing, software
-# distributed under the License is distributed on an "AS IS" BASIS,
-# WITHOUT WARRANTIES OR CONDITIONS OF ANY KIND, either express or implied.
-# See the License for the specific language governing permissions and
-# limitations under the License.
-"""
-This module contains functions for adding the TensorFlow Autograph interface
-to a PennyLane Device class.
-"""
-# pylint: disable=too-many-arguments,too-many-branches,too-many-statements
-from functools import reduce
-
-import numpy as np
-import tensorflow as tf
-
-import pennylane as qml
-<<<<<<< HEAD
-from pennylane.measurements import Sample, State
-=======
-from pennylane.measurements import _Sample, _State
-from pennylane._device import _get_num_copies
->>>>>>> 44005689
-
-from .tensorflow import (
-    _compute_vjp,
-    _compute_vjp_new,
-    _jac_restructured,
-    _res_restructured,
-    _to_tensors,
-)
-
-
-def _flatten_nested_list(x):
-    """
-    Recursively flatten the list
-    """
-    if not isinstance(x, (tuple, list)):
-        return [x]
-
-    return reduce(lambda a, y: a + _flatten_nested_list(y), x, [])
-
-
-def execute(tapes, device, execute_fn, gradient_fn, gradient_kwargs, _n=1, max_diff=2, mode=None):
-    """Execute a batch of tapes with TensorFlow parameters on a device.
-
-    Args:
-        tapes (Sequence[.QuantumTape]): batch of tapes to execute
-        device (.Device): Device to use to execute the batch of tapes.
-            If the device does not provide a ``batch_execute`` method,
-            by default the tapes will be executed in serial.
-        execute_fn (callable): The execution function used to execute the tapes
-            during the forward pass. This function must return a tuple ``(results, jacobians)``.
-            If ``jacobians`` is an empty list, then ``gradient_fn`` is used to
-            compute the gradients during the backwards pass.
-        gradient_kwargs (dict): dictionary of keyword arguments to pass when
-            determining the gradients of tapes
-        gradient_fn (callable): the gradient function to use to compute quantum gradients
-        _n (int): a positive integer used to track nesting of derivatives, for example
-            if the nth-order derivative is requested.
-        max_diff (int): If ``gradient_fn`` is a gradient transform, this option specifies
-            the maximum number of derivatives to support. Increasing this value allows
-            for higher order derivatives to be extracted, at the cost of additional
-            (classical) computational overhead during the backwards pass.
-        mode (str): Whether the gradients should be computed on the forward
-            pass (``forward``) or the backward pass (``backward``).
-
-    Returns:
-        list[list[tf.Tensor]]: A nested list of tape results. Each element in
-        the returned list corresponds in order to the provided tapes.
-    """
-    if qml.active_return():
-        return _execute_new(
-            tapes,
-            device,
-            execute_fn,
-            gradient_fn,
-            gradient_kwargs,
-            _n=_n,
-            max_diff=max_diff,
-            mode=mode,
-        )
-
-    all_params = []
-    parameters = []
-    lens = []
-    trainable = []
-    output_types = []
-
-    for tape in tapes:
-        # store the trainable parameters
-        params = tape.get_parameters(trainable_only=False)
-        tape.trainable_params = qml.math.get_trainable_indices(params)
-
-        parameters += [p for i, p in enumerate(params) if i in tape.trainable_params]
-        all_params += params
-        trainable += (np.array(list(tape.trainable_params)) + sum(lens)).tolist()
-
-        lens.append(len(params))
-
-        if tape.all_sampled:
-            output_types.append(tf.int64)
-        elif isinstance(tape.measurements[0], State):
-            output_types.append(tf.complex128)
-        else:
-            output_types.append(tf.float64)
-
-    if mode == "forward":
-        output_types += [tf.float64] * len(tapes)
-
-    output_types += [tf.int32] * len(tapes)
-
-    def _nest_params(all_params):
-        count = 0
-        params_unwrapped = []
-
-        for s in lens:
-            params_unwrapped.append(all_params[count : count + s])
-            count += s
-
-        return params_unwrapped
-
-    def _forward(*all_params):
-        params_unwrapped = _nest_params(all_params)
-        output_sizes = []
-
-        with qml.tape.Unwrap(*tapes, params=params_unwrapped):
-            # Forward pass: execute the tapes
-            res, jacs = execute_fn(tapes, **gradient_kwargs)
-
-        for i, _ in enumerate(tapes):
-            # convert output to TensorFlow tensors
-
-            # For backwards compatibility, we flatten ragged tape outputs
-            # when there is no sampling
-            r = np.hstack(res[i]) if res[i].dtype == np.dtype("object") else res[i]
-
-            res[i] = tf.convert_to_tensor(r)
-            output_sizes.append(tf.size(res[i]))
-
-        return res + jacs + output_sizes
-
-    @tf.custom_gradient
-    def _execute(*all_params):  # pylint:disable=unused-argument
-
-        res = tf.numpy_function(func=_forward, inp=all_params, Tout=output_types)
-        output_sizes = res[-len(tapes) :]
-
-        if mode == "forward":
-            jacs = res[len(tapes) : 2 * len(tapes)]
-
-        res = res[: len(tapes)]
-
-        def grad_fn(*dy, **tfkwargs):
-            """Returns the vector-Jacobian product with given
-            parameter values and output gradient dy"""
-
-            dy = [qml.math.T(d) for d in dy[: len(res)]]
-
-            if mode == "forward":
-                # Jacobians were computed on the forward pass (mode="forward")
-                # No additional quantum evaluations needed; simply compute the VJPs directly.
-                len_dy = len(dy)
-                vjps = tf.numpy_function(
-                    func=lambda *args: _compute_vjp(args[:len_dy], args[len_dy:]),
-                    inp=dy + jacs,
-                    Tout=[tf.float64] * len(parameters),
-                )
-
-            else:
-                # Need to compute the Jacobians on the backward pass (accumulation="backward")
-                if isinstance(gradient_fn, qml.gradients.gradient_transform):
-                    # Gradient function is a gradient transform.
-
-                    # Generate and execute the required gradient tapes
-                    if _n == max_diff:
-
-                        len_all_params = len(all_params)
-
-                        def _backward(*all_params):
-                            dy = all_params[len_all_params:]
-                            all_params = all_params[:len_all_params]
-                            params_unwrapped = _nest_params(all_params)
-
-                            with qml.tape.Unwrap(*tapes, params=params_unwrapped):
-                                vjp_tapes, processing_fn = qml.gradients.batch_vjp(
-                                    tapes,
-                                    dy,
-                                    gradient_fn,
-                                    reduction=lambda vjps, x: vjps.extend(qml.math.unstack(x)),
-                                    gradient_kwargs=gradient_kwargs,
-                                )
-
-                                vjps = processing_fn(execute_fn(vjp_tapes)[0])
-                            return vjps
-
-                        vjps = tf.py_function(
-                            func=_backward,
-                            inp=list(all_params) + dy,
-                            Tout=[tf.float64] * len(parameters),
-                        )
-
-                    else:
-                        vjp_tapes, processing_fn = qml.gradients.batch_vjp(
-                            tapes,
-                            dy,
-                            gradient_fn,
-                            reduction="append",
-                            gradient_kwargs=gradient_kwargs,
-                        )
-
-                        # This is where the magic happens. Note that we call ``execute``.
-                        # This recursion, coupled with the fact that the gradient transforms
-                        # are differentiable, allows for arbitrary order differentiation.
-                        vjps = processing_fn(
-                            execute(
-                                vjp_tapes,
-                                device,
-                                execute_fn,
-                                gradient_fn,
-                                gradient_kwargs,
-                                _n=_n + 1,
-                                max_diff=max_diff,
-                                mode=mode,
-                            ),
-                            nums=output_sizes,
-                        )
-
-                        vjps = tf.unstack(tf.concat(vjps, 0), num=len(parameters))
-
-                else:
-                    # Gradient function is not a gradient transform
-                    # (e.g., it might be a device method).
-                    # Note that unlike the previous branch:
-                    #
-                    # - there is no recursion here
-                    # - gradient_fn is not differentiable
-                    #
-                    # so we cannot support higher-order derivatives.
-                    len_all_params = len(all_params)
-
-                    def _backward(*all_params):
-                        dy = all_params[len_all_params:]
-                        all_params = all_params[:len_all_params]
-                        params_unwrapped = _nest_params(all_params)
-
-                        with qml.tape.Unwrap(*tapes, params=params_unwrapped):
-                            vjps = _compute_vjp(dy, gradient_fn(tapes, **gradient_kwargs))
-
-                        return vjps
-
-                    vjps = tf.numpy_function(
-                        func=_backward,
-                        inp=list(all_params) + dy,
-                        Tout=[tf.float64] * len(parameters),
-                    )
-
-            vjps = iter(vjps)
-            vjps = [next(vjps) if x in trainable else None for x in range(len(all_params))]
-
-            variables = tfkwargs.get("variables", None)
-            return (vjps, variables) if variables is not None else vjps
-
-        return res, grad_fn
-
-    return _execute(*all_params)
-
-
-def _execute_new(
-    tapes, device, execute_fn, gradient_fn, gradient_kwargs, _n=1, max_diff=2, mode=None
-):
-    """Execute a batch of tapes with TensorFlow parameters on a device.
-
-    Args:
-        tapes (Sequence[.QuantumTape]): batch of tapes to execute
-        device (.Device): Device to use to execute the batch of tapes.
-            If the device does not provide a ``batch_execute`` method,
-            by default the tapes will be executed in serial.
-        execute_fn (callable): The execution function used to execute the tapes
-            during the forward pass. This function must return a tuple ``(results, jacobians)``.
-            If ``jacobians`` is an empty list, then ``gradient_fn`` is used to
-            compute the gradients during the backwards pass.
-        gradient_kwargs (dict): dictionary of keyword arguments to pass when
-            determining the gradients of tapes
-        gradient_fn (callable): the gradient function to use to compute quantum gradients
-        _n (int): a positive integer used to track nesting of derivatives, for example
-            if the nth-order derivative is requested.
-        max_diff (int): If ``gradient_fn`` is a gradient transform, this option specifies
-            the maximum number of derivatives to support. Increasing this value allows
-            for higher order derivatives to be extracted, at the cost of additional
-            (classical) computational overhead during the backwards pass.
-        mode (str): Whether the gradients should be computed on the forward
-            pass (``forward``) or the backward pass (``backward``).
-
-    Returns:
-        list[list[tf.Tensor]]: A nested list of tape results. Each element in
-        the returned list corresponds in order to the provided tapes.
-    """
-    all_params = []
-    parameters = []
-    lens = []
-    trainable = []
-    output_types = []
-
-    num_shot_copies = _get_num_copies(device.shot_vector) if device.shot_vector else 1
-
-    for tape in tapes:
-        # store the trainable parameters
-        params = tape.get_parameters(trainable_only=False)
-        tape.trainable_params = qml.math.get_trainable_indices(params)
-
-        parameters += [p for i, p in enumerate(params) if i in tape.trainable_params]
-        all_params += params
-        trainable += (np.array(list(tape.trainable_params)) + sum(lens)).tolist()
-
-        lens.append(len(params))
-
-        o_types = []
-        for m in tape.measurements:
-<<<<<<< HEAD
-            if isinstance(m, Sample):
-                output_types.append(tf.int64)
-            elif isinstance(m, State):
-                output_types.append(tf.complex128)
-=======
-            if isinstance(m, _Sample):
-                o_types.append(tf.int64)
-            elif isinstance(m, _State):
-                o_types.append(tf.complex128)
->>>>>>> 44005689
-            else:
-                o_types.append(tf.float64)
-
-        output_types.extend(o_types * num_shot_copies)
-
-    total_measurements = sum(len(tape.measurements) for tape in tapes)
-
-    if mode == "forward":
-        output_types += [tf.float64] * len(trainable)
-
-    output_types += [tf.int32] * (total_measurements * num_shot_copies)
-
-    def _nest_params(all_params):
-        count = 0
-        params_unwrapped = []
-
-        for s in lens:
-            params_unwrapped.append(all_params[count : count + s])
-            count += s
-
-        return params_unwrapped
-
-    def _forward(*all_params):
-        params_unwrapped = _nest_params(all_params)
-        output_sizes = []
-
-        with qml.tape.Unwrap(*tapes, params=params_unwrapped):
-            # Forward pass: execute the tapes
-            res, jacs = execute_fn(tapes, **gradient_kwargs)
-
-        # flatten the results
-        res = _flatten_nested_list(res)
-
-        for i, r in enumerate(res):
-            # convert output to TensorFlow tensors
-            res[i] = _to_tensors(r)
-            output_sizes.append(tf.size(res[i]))
-
-        # flatten the jacobians
-        if jacs:
-            jacs = _flatten_nested_list(jacs)
-            for i, jac in enumerate(jacs):
-                jacs[i] = tf.convert_to_tensor(jac)
-
-        return res + jacs + output_sizes
-
-    @tf.custom_gradient
-    def _execute(*all_params):  # pylint:disable=unused-argument
-
-        res = tf.numpy_function(func=_forward, inp=all_params, Tout=output_types)
-        output_sizes = res[-total_measurements * num_shot_copies :]
-
-        if mode == "forward":
-            jacs = res[total_measurements * num_shot_copies : -total_measurements * num_shot_copies]
-
-        res = res[: total_measurements * num_shot_copies]
-
-        # reconstruct the nested structure of res
-        res = _res_restructured(res, tapes, shots=device.shot_vector)
-
-        def grad_fn(*dy, **tfkwargs):
-            """Returns the vector-Jacobian product with given
-            parameter values and output gradient dy"""
-
-            # whether the tapes contain multiple measurements
-            multi_measurements = [len(tape.measurements) > 1 for tape in tapes]
-            dy = list(dy[: total_measurements * num_shot_copies])
-
-            if mode == "forward":
-                # Jacobians were computed on the forward pass (mode="forward")
-                # No additional quantum evaluations needed; simply compute the VJPs directly.
-
-                def _backward(*args):
-                    dy = args[: total_measurements * num_shot_copies]
-                    jacs = args[total_measurements * num_shot_copies : -len(tapes)]
-                    multi_measurements = args[-len(tapes) :]
-
-                    dy = _res_restructured(dy, tapes, shots=device.shot_vector)
-                    jacs = _jac_restructured(jacs, tapes)
-
-                    return _compute_vjp_new(dy, jacs, multi_measurements, device.shot_vector)
-
-                vjps = tf.numpy_function(
-                    func=_backward,
-                    inp=dy + list(jacs) + multi_measurements,
-                    Tout=[tf.float64] * len(parameters),
-                )
-
-            else:
-                # Need to compute the Jacobians on the backward pass (accumulation="backward")
-                if isinstance(gradient_fn, qml.gradients.gradient_transform):
-                    # Gradient function is a gradient transform.
-
-                    # Generate and execute the required gradient tapes
-                    if _n == max_diff:
-
-                        len_all_params = len(all_params)
-
-                        def _backward(*all_params):
-                            dy = all_params[len_all_params:]
-                            all_params = all_params[:len_all_params]
-                            params_unwrapped = _nest_params(all_params)
-
-                            dy = _res_restructured(dy, tapes, device.shot_vector)
-
-                            with qml.tape.Unwrap(*tapes, params=params_unwrapped):
-                                vjp_tapes, processing_fn = qml.gradients.batch_vjp(
-                                    tapes,
-                                    dy,
-                                    gradient_fn,
-                                    shots=device.shot_vector,
-                                    reduction=lambda vjps, x: vjps.extend(qml.math.unstack(x)),
-                                    gradient_kwargs=gradient_kwargs,
-                                )
-
-                                vjps = processing_fn(execute_fn(vjp_tapes)[0])
-                            return vjps
-
-                        vjps = tf.py_function(
-                            func=_backward,
-                            inp=list(all_params) + dy,
-                            Tout=[tf.float64] * len(parameters),
-                        )
-
-                    else:
-                        dy = _res_restructured(dy, tapes, device.shot_vector)
-
-                        vjp_tapes, processing_fn = qml.gradients.batch_vjp(
-                            tapes,
-                            dy,
-                            gradient_fn,
-                            shots=device.shot_vector,
-                            reduction="append",
-                            gradient_kwargs=gradient_kwargs,
-                        )
-
-                        # This is where the magic happens. Note that we call ``execute``.
-                        # This recursion, coupled with the fact that the gradient transforms
-                        # are differentiable, allows for arbitrary order differentiation.
-                        vjps = processing_fn(
-                            execute(
-                                vjp_tapes,
-                                device,
-                                execute_fn,
-                                gradient_fn,
-                                gradient_kwargs,
-                                _n=_n + 1,
-                                max_diff=max_diff,
-                                mode=mode,
-                            ),
-                            nums=output_sizes,
-                        )
-
-                        vjps = tf.unstack(tf.concat(vjps, 0), num=len(parameters))
-
-                else:
-                    # Gradient function is not a gradient transform
-                    # (e.g., it might be a device method).
-                    # Note that unlike the previous branch:
-                    #
-                    # - there is no recursion here
-                    # - gradient_fn is not differentiable
-                    #
-                    # so we cannot support higher-order derivatives.
-                    len_all_params = len(all_params)
-
-                    def _backward(*all_params):
-                        dy = all_params[len_all_params : -len(tapes)]
-                        multi_measurements = all_params[-len(tapes) :]
-                        all_params = all_params[:len_all_params]
-                        params_unwrapped = _nest_params(all_params)
-
-                        with qml.tape.Unwrap(*tapes, params=params_unwrapped):
-                            jac = gradient_fn(tapes, **gradient_kwargs)
-
-                        vjps = _compute_vjp_new(dy, jac, multi_measurements, device.shot_vector)
-                        return vjps
-
-                    vjps = tf.numpy_function(
-                        func=_backward,
-                        inp=list(all_params) + dy + multi_measurements,
-                        Tout=[tf.float64] * len(parameters),
-                    )
-
-            if not isinstance(vjps, (list, tuple)):
-                vjps = [vjps]
-
-            vjps = iter(vjps)
-            vjps = [next(vjps) if x in trainable else None for x in range(len(all_params))]
-
-            variables = tfkwargs.get("variables", None)
-            return (vjps, variables) if variables is not None else vjps
-
-        return res, grad_fn
-
-    return _execute(*all_params)
+# Copyright 2018-2021 Xanadu Quantum Technologies Inc.
+
+# Licensed under the Apache License, Version 2.0 (the "License");
+# you may not use this file except in compliance with the License.
+# You may obtain a copy of the License at
+
+#     http://www.apache.org/licenses/LICENSE-2.0
+
+# Unless required by applicable law or agreed to in writing, software
+# distributed under the License is distributed on an "AS IS" BASIS,
+# WITHOUT WARRANTIES OR CONDITIONS OF ANY KIND, either express or implied.
+# See the License for the specific language governing permissions and
+# limitations under the License.
+"""
+This module contains functions for adding the TensorFlow Autograph interface
+to a PennyLane Device class.
+"""
+# pylint: disable=too-many-arguments,too-many-branches,too-many-statements
+from functools import reduce
+
+import numpy as np
+import tensorflow as tf
+
+import pennylane as qml
+from pennylane._device import _get_num_copies
+from pennylane.measurements import Sample, State
+
+from .tensorflow import (
+    _compute_vjp,
+    _compute_vjp_new,
+    _jac_restructured,
+    _res_restructured,
+    _to_tensors,
+)
+
+
+def _flatten_nested_list(x):
+    """
+    Recursively flatten the list
+    """
+    if not isinstance(x, (tuple, list)):
+        return [x]
+
+    return reduce(lambda a, y: a + _flatten_nested_list(y), x, [])
+
+
+def execute(tapes, device, execute_fn, gradient_fn, gradient_kwargs, _n=1, max_diff=2, mode=None):
+    """Execute a batch of tapes with TensorFlow parameters on a device.
+
+    Args:
+        tapes (Sequence[.QuantumTape]): batch of tapes to execute
+        device (.Device): Device to use to execute the batch of tapes.
+            If the device does not provide a ``batch_execute`` method,
+            by default the tapes will be executed in serial.
+        execute_fn (callable): The execution function used to execute the tapes
+            during the forward pass. This function must return a tuple ``(results, jacobians)``.
+            If ``jacobians`` is an empty list, then ``gradient_fn`` is used to
+            compute the gradients during the backwards pass.
+        gradient_kwargs (dict): dictionary of keyword arguments to pass when
+            determining the gradients of tapes
+        gradient_fn (callable): the gradient function to use to compute quantum gradients
+        _n (int): a positive integer used to track nesting of derivatives, for example
+            if the nth-order derivative is requested.
+        max_diff (int): If ``gradient_fn`` is a gradient transform, this option specifies
+            the maximum number of derivatives to support. Increasing this value allows
+            for higher order derivatives to be extracted, at the cost of additional
+            (classical) computational overhead during the backwards pass.
+        mode (str): Whether the gradients should be computed on the forward
+            pass (``forward``) or the backward pass (``backward``).
+
+    Returns:
+        list[list[tf.Tensor]]: A nested list of tape results. Each element in
+        the returned list corresponds in order to the provided tapes.
+    """
+    if qml.active_return():
+        return _execute_new(
+            tapes,
+            device,
+            execute_fn,
+            gradient_fn,
+            gradient_kwargs,
+            _n=_n,
+            max_diff=max_diff,
+            mode=mode,
+        )
+
+    all_params = []
+    parameters = []
+    lens = []
+    trainable = []
+    output_types = []
+
+    for tape in tapes:
+        # store the trainable parameters
+        params = tape.get_parameters(trainable_only=False)
+        tape.trainable_params = qml.math.get_trainable_indices(params)
+
+        parameters += [p for i, p in enumerate(params) if i in tape.trainable_params]
+        all_params += params
+        trainable += (np.array(list(tape.trainable_params)) + sum(lens)).tolist()
+
+        lens.append(len(params))
+
+        if tape.all_sampled:
+            output_types.append(tf.int64)
+        elif isinstance(tape.measurements[0], State):
+            output_types.append(tf.complex128)
+        else:
+            output_types.append(tf.float64)
+
+    if mode == "forward":
+        output_types += [tf.float64] * len(tapes)
+
+    output_types += [tf.int32] * len(tapes)
+
+    def _nest_params(all_params):
+        count = 0
+        params_unwrapped = []
+
+        for s in lens:
+            params_unwrapped.append(all_params[count : count + s])
+            count += s
+
+        return params_unwrapped
+
+    def _forward(*all_params):
+        params_unwrapped = _nest_params(all_params)
+        output_sizes = []
+
+        with qml.tape.Unwrap(*tapes, params=params_unwrapped):
+            # Forward pass: execute the tapes
+            res, jacs = execute_fn(tapes, **gradient_kwargs)
+
+        for i, _ in enumerate(tapes):
+            # convert output to TensorFlow tensors
+
+            # For backwards compatibility, we flatten ragged tape outputs
+            # when there is no sampling
+            r = np.hstack(res[i]) if res[i].dtype == np.dtype("object") else res[i]
+
+            res[i] = tf.convert_to_tensor(r)
+            output_sizes.append(tf.size(res[i]))
+
+        return res + jacs + output_sizes
+
+    @tf.custom_gradient
+    def _execute(*all_params):  # pylint:disable=unused-argument
+
+        res = tf.numpy_function(func=_forward, inp=all_params, Tout=output_types)
+        output_sizes = res[-len(tapes) :]
+
+        if mode == "forward":
+            jacs = res[len(tapes) : 2 * len(tapes)]
+
+        res = res[: len(tapes)]
+
+        def grad_fn(*dy, **tfkwargs):
+            """Returns the vector-Jacobian product with given
+            parameter values and output gradient dy"""
+
+            dy = [qml.math.T(d) for d in dy[: len(res)]]
+
+            if mode == "forward":
+                # Jacobians were computed on the forward pass (mode="forward")
+                # No additional quantum evaluations needed; simply compute the VJPs directly.
+                len_dy = len(dy)
+                vjps = tf.numpy_function(
+                    func=lambda *args: _compute_vjp(args[:len_dy], args[len_dy:]),
+                    inp=dy + jacs,
+                    Tout=[tf.float64] * len(parameters),
+                )
+
+            else:
+                # Need to compute the Jacobians on the backward pass (accumulation="backward")
+                if isinstance(gradient_fn, qml.gradients.gradient_transform):
+                    # Gradient function is a gradient transform.
+
+                    # Generate and execute the required gradient tapes
+                    if _n == max_diff:
+
+                        len_all_params = len(all_params)
+
+                        def _backward(*all_params):
+                            dy = all_params[len_all_params:]
+                            all_params = all_params[:len_all_params]
+                            params_unwrapped = _nest_params(all_params)
+
+                            with qml.tape.Unwrap(*tapes, params=params_unwrapped):
+                                vjp_tapes, processing_fn = qml.gradients.batch_vjp(
+                                    tapes,
+                                    dy,
+                                    gradient_fn,
+                                    reduction=lambda vjps, x: vjps.extend(qml.math.unstack(x)),
+                                    gradient_kwargs=gradient_kwargs,
+                                )
+
+                                vjps = processing_fn(execute_fn(vjp_tapes)[0])
+                            return vjps
+
+                        vjps = tf.py_function(
+                            func=_backward,
+                            inp=list(all_params) + dy,
+                            Tout=[tf.float64] * len(parameters),
+                        )
+
+                    else:
+                        vjp_tapes, processing_fn = qml.gradients.batch_vjp(
+                            tapes,
+                            dy,
+                            gradient_fn,
+                            reduction="append",
+                            gradient_kwargs=gradient_kwargs,
+                        )
+
+                        # This is where the magic happens. Note that we call ``execute``.
+                        # This recursion, coupled with the fact that the gradient transforms
+                        # are differentiable, allows for arbitrary order differentiation.
+                        vjps = processing_fn(
+                            execute(
+                                vjp_tapes,
+                                device,
+                                execute_fn,
+                                gradient_fn,
+                                gradient_kwargs,
+                                _n=_n + 1,
+                                max_diff=max_diff,
+                                mode=mode,
+                            ),
+                            nums=output_sizes,
+                        )
+
+                        vjps = tf.unstack(tf.concat(vjps, 0), num=len(parameters))
+
+                else:
+                    # Gradient function is not a gradient transform
+                    # (e.g., it might be a device method).
+                    # Note that unlike the previous branch:
+                    #
+                    # - there is no recursion here
+                    # - gradient_fn is not differentiable
+                    #
+                    # so we cannot support higher-order derivatives.
+                    len_all_params = len(all_params)
+
+                    def _backward(*all_params):
+                        dy = all_params[len_all_params:]
+                        all_params = all_params[:len_all_params]
+                        params_unwrapped = _nest_params(all_params)
+
+                        with qml.tape.Unwrap(*tapes, params=params_unwrapped):
+                            vjps = _compute_vjp(dy, gradient_fn(tapes, **gradient_kwargs))
+
+                        return vjps
+
+                    vjps = tf.numpy_function(
+                        func=_backward,
+                        inp=list(all_params) + dy,
+                        Tout=[tf.float64] * len(parameters),
+                    )
+
+            vjps = iter(vjps)
+            vjps = [next(vjps) if x in trainable else None for x in range(len(all_params))]
+
+            variables = tfkwargs.get("variables", None)
+            return (vjps, variables) if variables is not None else vjps
+
+        return res, grad_fn
+
+    return _execute(*all_params)
+
+
+def _execute_new(
+    tapes, device, execute_fn, gradient_fn, gradient_kwargs, _n=1, max_diff=2, mode=None
+):
+    """Execute a batch of tapes with TensorFlow parameters on a device.
+
+    Args:
+        tapes (Sequence[.QuantumTape]): batch of tapes to execute
+        device (.Device): Device to use to execute the batch of tapes.
+            If the device does not provide a ``batch_execute`` method,
+            by default the tapes will be executed in serial.
+        execute_fn (callable): The execution function used to execute the tapes
+            during the forward pass. This function must return a tuple ``(results, jacobians)``.
+            If ``jacobians`` is an empty list, then ``gradient_fn`` is used to
+            compute the gradients during the backwards pass.
+        gradient_kwargs (dict): dictionary of keyword arguments to pass when
+            determining the gradients of tapes
+        gradient_fn (callable): the gradient function to use to compute quantum gradients
+        _n (int): a positive integer used to track nesting of derivatives, for example
+            if the nth-order derivative is requested.
+        max_diff (int): If ``gradient_fn`` is a gradient transform, this option specifies
+            the maximum number of derivatives to support. Increasing this value allows
+            for higher order derivatives to be extracted, at the cost of additional
+            (classical) computational overhead during the backwards pass.
+        mode (str): Whether the gradients should be computed on the forward
+            pass (``forward``) or the backward pass (``backward``).
+
+    Returns:
+        list[list[tf.Tensor]]: A nested list of tape results. Each element in
+        the returned list corresponds in order to the provided tapes.
+    """
+    all_params = []
+    parameters = []
+    lens = []
+    trainable = []
+    output_types = []
+
+    num_shot_copies = _get_num_copies(device.shot_vector) if device.shot_vector else 1
+
+    for tape in tapes:
+        # store the trainable parameters
+        params = tape.get_parameters(trainable_only=False)
+        tape.trainable_params = qml.math.get_trainable_indices(params)
+
+        parameters += [p for i, p in enumerate(params) if i in tape.trainable_params]
+        all_params += params
+        trainable += (np.array(list(tape.trainable_params)) + sum(lens)).tolist()
+
+        lens.append(len(params))
+
+        o_types = []
+        for m in tape.measurements:
+            if isinstance(m, Sample):
+                o_types.append(tf.int64)
+            elif isinstance(m, State):
+                o_types.append(tf.complex128)
+            else:
+                o_types.append(tf.float64)
+
+        output_types.extend(o_types * num_shot_copies)
+
+    total_measurements = sum(len(tape.measurements) for tape in tapes)
+
+    if mode == "forward":
+        output_types += [tf.float64] * len(trainable)
+
+    output_types += [tf.int32] * (total_measurements * num_shot_copies)
+
+    def _nest_params(all_params):
+        count = 0
+        params_unwrapped = []
+
+        for s in lens:
+            params_unwrapped.append(all_params[count : count + s])
+            count += s
+
+        return params_unwrapped
+
+    def _forward(*all_params):
+        params_unwrapped = _nest_params(all_params)
+        output_sizes = []
+
+        with qml.tape.Unwrap(*tapes, params=params_unwrapped):
+            # Forward pass: execute the tapes
+            res, jacs = execute_fn(tapes, **gradient_kwargs)
+
+        # flatten the results
+        res = _flatten_nested_list(res)
+
+        for i, r in enumerate(res):
+            # convert output to TensorFlow tensors
+            res[i] = _to_tensors(r)
+            output_sizes.append(tf.size(res[i]))
+
+        # flatten the jacobians
+        if jacs:
+            jacs = _flatten_nested_list(jacs)
+            for i, jac in enumerate(jacs):
+                jacs[i] = tf.convert_to_tensor(jac)
+
+        return res + jacs + output_sizes
+
+    @tf.custom_gradient
+    def _execute(*all_params):  # pylint:disable=unused-argument
+
+        res = tf.numpy_function(func=_forward, inp=all_params, Tout=output_types)
+        output_sizes = res[-total_measurements * num_shot_copies :]
+
+        if mode == "forward":
+            jacs = res[total_measurements * num_shot_copies : -total_measurements * num_shot_copies]
+
+        res = res[: total_measurements * num_shot_copies]
+
+        # reconstruct the nested structure of res
+        res = _res_restructured(res, tapes, shots=device.shot_vector)
+
+        def grad_fn(*dy, **tfkwargs):
+            """Returns the vector-Jacobian product with given
+            parameter values and output gradient dy"""
+
+            # whether the tapes contain multiple measurements
+            multi_measurements = [len(tape.measurements) > 1 for tape in tapes]
+            dy = list(dy[: total_measurements * num_shot_copies])
+
+            if mode == "forward":
+                # Jacobians were computed on the forward pass (mode="forward")
+                # No additional quantum evaluations needed; simply compute the VJPs directly.
+
+                def _backward(*args):
+                    dy = args[: total_measurements * num_shot_copies]
+                    jacs = args[total_measurements * num_shot_copies : -len(tapes)]
+                    multi_measurements = args[-len(tapes) :]
+
+                    dy = _res_restructured(dy, tapes, shots=device.shot_vector)
+                    jacs = _jac_restructured(jacs, tapes)
+
+                    return _compute_vjp_new(dy, jacs, multi_measurements, device.shot_vector)
+
+                vjps = tf.numpy_function(
+                    func=_backward,
+                    inp=dy + list(jacs) + multi_measurements,
+                    Tout=[tf.float64] * len(parameters),
+                )
+
+            else:
+                # Need to compute the Jacobians on the backward pass (accumulation="backward")
+                if isinstance(gradient_fn, qml.gradients.gradient_transform):
+                    # Gradient function is a gradient transform.
+
+                    # Generate and execute the required gradient tapes
+                    if _n == max_diff:
+
+                        len_all_params = len(all_params)
+
+                        def _backward(*all_params):
+                            dy = all_params[len_all_params:]
+                            all_params = all_params[:len_all_params]
+                            params_unwrapped = _nest_params(all_params)
+
+                            dy = _res_restructured(dy, tapes, device.shot_vector)
+
+                            with qml.tape.Unwrap(*tapes, params=params_unwrapped):
+                                vjp_tapes, processing_fn = qml.gradients.batch_vjp(
+                                    tapes,
+                                    dy,
+                                    gradient_fn,
+                                    shots=device.shot_vector,
+                                    reduction=lambda vjps, x: vjps.extend(qml.math.unstack(x)),
+                                    gradient_kwargs=gradient_kwargs,
+                                )
+
+                                vjps = processing_fn(execute_fn(vjp_tapes)[0])
+                            return vjps
+
+                        vjps = tf.py_function(
+                            func=_backward,
+                            inp=list(all_params) + dy,
+                            Tout=[tf.float64] * len(parameters),
+                        )
+
+                    else:
+                        dy = _res_restructured(dy, tapes, device.shot_vector)
+
+                        vjp_tapes, processing_fn = qml.gradients.batch_vjp(
+                            tapes,
+                            dy,
+                            gradient_fn,
+                            shots=device.shot_vector,
+                            reduction="append",
+                            gradient_kwargs=gradient_kwargs,
+                        )
+
+                        # This is where the magic happens. Note that we call ``execute``.
+                        # This recursion, coupled with the fact that the gradient transforms
+                        # are differentiable, allows for arbitrary order differentiation.
+                        vjps = processing_fn(
+                            execute(
+                                vjp_tapes,
+                                device,
+                                execute_fn,
+                                gradient_fn,
+                                gradient_kwargs,
+                                _n=_n + 1,
+                                max_diff=max_diff,
+                                mode=mode,
+                            ),
+                            nums=output_sizes,
+                        )
+
+                        vjps = tf.unstack(tf.concat(vjps, 0), num=len(parameters))
+
+                else:
+                    # Gradient function is not a gradient transform
+                    # (e.g., it might be a device method).
+                    # Note that unlike the previous branch:
+                    #
+                    # - there is no recursion here
+                    # - gradient_fn is not differentiable
+                    #
+                    # so we cannot support higher-order derivatives.
+                    len_all_params = len(all_params)
+
+                    def _backward(*all_params):
+                        dy = all_params[len_all_params : -len(tapes)]
+                        multi_measurements = all_params[-len(tapes) :]
+                        all_params = all_params[:len_all_params]
+                        params_unwrapped = _nest_params(all_params)
+
+                        with qml.tape.Unwrap(*tapes, params=params_unwrapped):
+                            jac = gradient_fn(tapes, **gradient_kwargs)
+
+                        vjps = _compute_vjp_new(dy, jac, multi_measurements, device.shot_vector)
+                        return vjps
+
+                    vjps = tf.numpy_function(
+                        func=_backward,
+                        inp=list(all_params) + dy + multi_measurements,
+                        Tout=[tf.float64] * len(parameters),
+                    )
+
+            if not isinstance(vjps, (list, tuple)):
+                vjps = [vjps]
+
+            vjps = iter(vjps)
+            vjps = [next(vjps) if x in trainable else None for x in range(len(all_params))]
+
+            variables = tfkwargs.get("variables", None)
+            return (vjps, variables) if variables is not None else vjps
+
+        return res, grad_fn
+
+    return _execute(*all_params)