# Copyright 2018-2022 Xanadu Quantum Technologies Inc.

# Licensed under the Apache License, Version 2.0 (the "License");
# you may not use this file except in compliance with the License.
# You may obtain a copy of the License at

#     http://www.apache.org/licenses/LICENSE-2.0

# Unless required by applicable law or agreed to in writing, software
# distributed under the License is distributed on an "AS IS" BASIS,
# WITHOUT WARRANTIES OR CONDITIONS OF ANY KIND, either express or implied.
# See the License for the specific language governing permissions and
# limitations under the License.
"""
This module contains functions for adding the JAX interface
to a PennyLane Device class.
"""

# pylint: disable=too-many-arguments
import jax
import jax.numpy as jnp

import pennylane as qml
from pennylane.interfaces.jax import _compute_jvps
from pennylane.interfaces.jax_jit import _numeric_type_to_dtype, _validate_jax_version

dtype = jnp.float64


def _copy_tape(t, a):
    """Copy a given tape with operations and set parameters"""
    tc = t.copy(copy_operations=True)
    tc.set_parameters(a, trainable_only=False)
    return tc


def _create_shape_dtype_struct(tape, device):
    """Auxiliary function for creating the shape and dtype object structure
    given a tape."""

    def process_single_shape(shape, tape_dtype):
        return jax.ShapeDtypeStruct(tuple(shape), tape_dtype)

    num_measurements = len(tape.measurements)
    shape = tape.shape(device)
    if num_measurements == 1:
        tape_dtype = _numeric_type_to_dtype(tape.numeric_type)
        return process_single_shape(shape, tape_dtype)

    tape_dtype = tuple(_numeric_type_to_dtype(elem) for elem in tape.numeric_type)
    return tuple(process_single_shape(s, d) for s, d in zip(shape, tape_dtype))


def _tapes_shape_dtype_tuple(tapes, device):
    """Auxiliary function for defining the jax.ShapeDtypeStruct objects given
    the tapes and the device.

    The jax.pure_callback function expects jax.ShapeDtypeStruct objects to
    describe the output of the function call.
    """
    shape_dtypes = []

    for t in tapes:
        shape_and_dtype = _create_shape_dtype_struct(t, device)
        shape_dtypes.append(shape_and_dtype)
    return shape_dtypes


def _jac_shape_dtype_tuple(tapes, device):
    """Auxiliary function for defining the jax.ShapeDtypeStruct objects when
    computing the jacobian associated with the tapes and the device.

    The jax.pure_callback function expects jax.ShapeDtypeStruct objects to
    describe the output of the function call.
    """
    shape_dtypes = []

    for t in tapes:
        shape_and_dtype = _create_shape_dtype_struct(t, device)

        if len(t.trainable_params) == 1:
            shape_dtypes.append(shape_and_dtype)
        else:
            num_measurements = len(t.measurements)
            if num_measurements == 1:
                s = [shape_and_dtype for _ in range(len(t.trainable_params))]
                shape_dtypes.append(tuple(s))
            else:
                s = [tuple(_s for _ in range(len(t.trainable_params))) for _s in shape_and_dtype]
                shape_dtypes.append(tuple(s))

    if len(tapes) == 1:
        return shape_dtypes[0]

    return tuple(shape_dtypes)


def _jit_compute_jvps(jacobians, tangents, multi_measurements, trainable_params):
    # Remove the jitted parameters that are not trainable as they are not contributing to the jacobian.
    tangents_trainable = [
        [tangent[idx] for idx in trainable]
        for tangent, trainable in zip(tangents, trainable_params)
    ]

    jvps = _compute_jvps(jacobians, tangents_trainable, multi_measurements)

    return jvps


def execute_tuple(tapes, device, execute_fn, gradient_fn, gradient_kwargs, _n=1, max_diff=1):
    """Execute a batch of tapes with JAX parameters on a device.

    Args:
        tapes (Sequence[.QuantumTape]): batch of tapes to execute
        device (.Device): Device to use to execute the batch of tapes.
            If the device does not provide a ``batch_execute`` method,
            by default the tapes will be executed in serial.
        execute_fn (callable): The execution function used to execute the tapes
            during the forward pass. This function must return a tuple ``(results, jacobians)``.
            If ``jacobians`` is an empty list, then ``gradient_fn`` is used to
            compute the gradients during the backwards pass.
        gradient_fn (callable): the gradient function to use to compute quantum gradients
        gradient_kwargs (dict): dictionary of keyword arguments to pass when
            determining the gradients of tapes
        _n (int): a positive integer used to track nesting of derivatives, for example
            if the nth-order derivative is requested.
        max_diff (int): If ``gradient_fn`` is a gradient transform, this option specifies
            the maximum order of derivatives to support. Increasing this value allows
            for higher order derivatives to be extracted, at the cost of additional
            (classical) computational overhead during the backwards pass.

    Returns:
        list[list[float]]: A nested list of tape results. Each element in
        the returned list corresponds in order to the provided tapes.
    """
    # pylint: disable=unused-argument

    if any(
        m.return_type in (qml.measurements.Counts, qml.measurements.AllCounts)
        for t in tapes
        for m in t.measurements
    ):
        # Obtaining information about the shape of the Counts measurements is
        # not implemeneted and is required for the callback logic
        raise NotImplementedError("The JAX-JIT interface doesn't support qml.counts.")

    _validate_jax_version()

    if _n == 1:
        for tape in tapes:
            # set the trainable parameters
            params = tape.get_parameters(trainable_only=False)
            tape.trainable_params = qml.math.get_trainable_indices(params)

    parameters = tuple(list(t.get_parameters(trainable_only=False)) for t in tapes)

    if gradient_fn is None:
        return _execute_fwd_tuple(
            parameters,
            tapes=tapes,
            device=device,
            execute_fn=execute_fn,
            gradient_kwargs=gradient_kwargs,
            _n=_n,
        )

    return _execute_bwd_tuple(
        parameters,
        tapes=tapes,
        device=device,
        execute_fn=execute_fn,
        gradient_fn=gradient_fn,
        gradient_kwargs=gradient_kwargs,
        _n=_n,
        max_diff=max_diff,
    )


def _execute_bwd_tuple(
    params,
    tapes=None,
    device=None,
    execute_fn=None,
    gradient_fn=None,
    gradient_kwargs=None,
    _n=1,
    max_diff=2,
):  # pylint: disable=dangerous-default-value,unused-argument
    @jax.custom_jvp
    def execute_wrapper(params):
        shape_dtype_structs = _tapes_shape_dtype_tuple(tapes, device)

        def wrapper(p):
            """Compute the forward pass."""
            new_tapes = [_copy_tape(t, a) for t, a in zip(tapes, p)]

            with qml.tape.Unwrap(*new_tapes):
                res, _ = execute_fn(new_tapes, **gradient_kwargs)

            # When executed under `jax.vmap` the `result_shapes_dtypes` will contain
            # the shape without the vmap dimensions, while the function here will be
            # executed with objects containing the vmap dimensions. So res[i].ndim
            # will have an extra dimension for every `jax.vmap` wrapping this execution.
            #
            # The execute_fn will return an object with shape `(n_observables, batches)`
            # but the default behaviour for `jax.pure_callback` is to add the extra
            # dimension at the beginning, so `(batches, n_observables)`. So in here
            # we detect with the heuristic above if we are executing under vmap and we
            # swap the order in that case.
            res = jax.tree_map(lambda r, s: r.T if r.ndim > s.ndim else r, res, shape_dtype_structs)
            return res

        res = jax.pure_callback(wrapper, shape_dtype_structs, params, vectorized=True)
        return res

    @execute_wrapper.defjvp
    def execute_wrapper_jvp(primals, tangents):
        # pylint: disable=unused-variable
        params = primals[0]
<<<<<<< HEAD

        # Select the trainable params
=======
        # Select the trainable params. Non-trainable params contribute a 0 gradient.
>>>>>>> aee424e8
        trainable_params = [t.trainable_params for t in tapes]

        multi_measurements = [len(tape.measurements) > 1 for tape in tapes]

        # Execution: execute the function first
        evaluation_results = execute_wrapper(params)

        # Backward: branch off based on the gradient function is a device method.
        if isinstance(gradient_fn, qml.gradients.gradient_transform):
            # Gradient function is a gradient transform
            if _n == max_diff:
                jacobians_from_callback = _grad_transform_jac_via_callback(params, device)

                if len(tapes) == 1:
                    jacobians_from_callback = [jacobians_from_callback]

                jvps = _jit_compute_jvps(
                    jacobians_from_callback, tangents[0], multi_measurements, trainable_params
                )
            else:
                new_tapes = [_copy_tape(t, a) for t, a in zip(tapes, params)]

                all_jacs = []
                for new_t in new_tapes:
                    jvp_tapes, res_processing_fn = gradient_fn(
                        new_t, shots=device.shots, **gradient_kwargs
                    )
                    jacs = execute_tuple(
                        jvp_tapes,
                        device,
                        execute_fn,
                        gradient_fn,
                        gradient_kwargs,
                        _n=_n + 1,
                        max_diff=max_diff,
                    )
                    jacs = res_processing_fn(jacs)
                    all_jacs.append(jacs)

                jvps = _jit_compute_jvps(
                    all_jacs, tangents[0], multi_measurements, trainable_params
                )
        else:
            # Gradient function is a device method
            res_from_callback = _device_method_jac_via_callback(params, device)

            if len(tapes) == 1:
                res_from_callback = [res_from_callback]

            jvps = _jit_compute_jvps(
                res_from_callback, tangents[0], multi_measurements, trainable_params
            )

        return evaluation_results, jvps

    def _grad_transform_jac_via_callback(params, device):
        """Perform a callback to compute the jacobian of tapes using a gradient transform (e.g., parameter-shift or
        finite differences grad transform).

        Note: we are not using the batch_jvp pipeline and rather split the steps of unwrapping tapes and the JVP
        computation because:

        1. Tape unwrapping has to happen in the callback: otherwise jitting is broken and Tracer objects
        are converted to NumPy, something that raises an error;

        2. Passing in the tangents as an argument to the wrapper function called by the jax.pure_callback raises an
        error (as of jax and jaxlib 0.3.25):
        ValueError: Pure callbacks do not support transpose. Please use jax.custom_vjp to use callbacks while
        taking gradients.

        Solution: Use the callback to compute the jacobian and then separately compute the JVP using the
        tangent.
        """

        def wrapper(params):
            new_tapes = [_copy_tape(t, a) for t, a in zip(tapes, params)]

            with qml.tape.Unwrap(*new_tapes):
                all_jacs = []
                for new_t in new_tapes:
                    jvp_tapes, res_processing_fn = gradient_fn(
                        new_t, shots=device.shots, **gradient_kwargs
                    )
                    jacs = execute_fn(jvp_tapes)[0]
                    jacs = res_processing_fn(jacs)
                    all_jacs.append(jacs)

            if len(all_jacs) == 1:
                return all_jacs[0]

            return all_jacs

        expected_shapes = _jac_shape_dtype_tuple(tapes, device)
        res = jax.pure_callback(wrapper, expected_shapes, params)
        return res

    def _device_method_jac_via_callback(params, device):
        """Perform a callback to compute the jacobian of tapes using a device method (e.g., adjoint).

        Note: we are not using the batch_jvp pipeline and rather split the steps of unwrapping tapes and the JVP
        computation because:

        1. Tape unwrapping has to happen in the callback: otherwise jitting is broken and Tracer objects
        are converted to NumPy, something that raises an error;

        2. Passing in the tangents as an argument to the wrapper function called by the jax.pure_callback raises an
        error (as of jax and jaxlib 0.3.25):
        ValueError: Pure callbacks do not support transpose. Please use jax.custom_vjp to use callbacks while
        taking gradients.

        Solution: Use the callback to compute the jacobian and then separately compute the JVP using the
        tangent.
        """

        def wrapper(params):
            new_tapes = [_copy_tape(t, a) for t, a in zip(tapes, params)]
            with qml.tape.Unwrap(*new_tapes):
                return gradient_fn(new_tapes, **gradient_kwargs)

        shape_dtype_structs = _jac_shape_dtype_tuple(tapes, device)
        return jax.pure_callback(wrapper, shape_dtype_structs, params)

    return execute_wrapper(params)


# The execute function in forward mode
def _execute_fwd_tuple(
    params,
    tapes=None,
    device=None,
    execute_fn=None,
    gradient_kwargs=None,
    _n=1,
):  # pylint: disable=dangerous-default-value,unused-argument
    """The auxiliary execute function for cases when the user requested
    jacobians to be computed in forward mode (e.g. adjoint) or when no gradient function was
    provided. This function does not allow multiple derivatives. It currently does not support shot vectors
    because adjoint jacobian for default qubit does not support it."""

    # pylint: disable=unused-variable
    @jax.custom_jvp
    def execute_wrapper(params):
        def wrapper(p):
            """Compute the forward pass."""
            new_tapes = [_copy_tape(t, a) for t, a in zip(tapes, p)]
            with qml.tape.Unwrap(*new_tapes):
                res, jacs = execute_fn(new_tapes, **gradient_kwargs)
            return res, jacs

        shape_dtype_structs = _tapes_shape_dtype_tuple(tapes, device)
        jac_shape_dtype_structs = _jac_shape_dtype_tuple(tapes, device)
        res, jacs = jax.pure_callback(
            wrapper, (shape_dtype_structs, jac_shape_dtype_structs), params
        )
        return res, jacs

    @execute_wrapper.defjvp
    def execute_wrapper_jvp(primals, tangents):
        """Primals[0] are parameters as Jax tracers and tangents[0] is a list of tangent vectors as Jax tracers."""
        trainable_params = [t.trainable_params for t in tapes]
        res, jacs = execute_wrapper(primals[0])
        multi_measurements = [len(tape.measurements) > 1 for tape in tapes]

        if len(tapes) == 1:
            jacs = [jacs]

        jvps = _jit_compute_jvps(jacs, tangents[0], multi_measurements, trainable_params)
        return res, jvps

    res = execute_wrapper(params)

    tracing = []
    for i, tape in enumerate(tapes):
        if len(tape.measurements) == 1:
            tracing.append(isinstance(res[i], jax.interpreters.ad.JVPTracer))
        else:
            tracing.append(any(isinstance(r, jax.interpreters.ad.JVPTracer) for r in res[i]))

    tracing = any(tracing)

    # When there are no tracers (not differentiating), we have the result of
    # the forward pass and the jacobian, but only need the result of the
    # forward pass
    if len(res) == 2 and not tracing:
        res = res[0]

    return res<|MERGE_RESOLUTION|>--- conflicted
+++ resolved
@@ -217,12 +217,8 @@
     def execute_wrapper_jvp(primals, tangents):
         # pylint: disable=unused-variable
         params = primals[0]
-<<<<<<< HEAD
-
-        # Select the trainable params
-=======
+
         # Select the trainable params. Non-trainable params contribute a 0 gradient.
->>>>>>> aee424e8
         trainable_params = [t.trainable_params for t in tapes]
 
         multi_measurements = [len(tape.measurements) > 1 for tape in tapes]
