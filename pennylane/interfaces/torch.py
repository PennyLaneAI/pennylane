--- conflicted
+++ resolved
@@ -1,278 +1,236 @@
-# Copyright 2018-2022 Xanadu Quantum Technologies Inc.
-
-# Licensed under the Apache License, Version 2.0 (the "License");
-# you may not use this file except in compliance with the License.
-# You may obtain a copy of the License at
-
-#     http://www.apache.org/licenses/LICENSE-2.0
-
-# Unless required by applicable law or agreed to in writing, software
-# distributed under the License is distributed on an "AS IS" BASIS,
-# WITHOUT WARRANTIES OR CONDITIONS OF ANY KIND, either express or implied.
-# See the License for the specific language governing permissions and
-# limitations under the License.
-"""
-This module contains functions for adding the PyTorch interface
-to a PennyLane Device class.
-
-<<<<<<< HEAD
-**How to bind a custom derivative with torch.**
-
-Suppose I have a function ``f`` that I want to change how autograd takes the derivative of.
-
-I need to inherit from ``torch.autograd.Function`` and define ``forward`` and ``backward`` static
-methods.
-
-Since using the custom function definition involves the static ``apply`` method, we can wrap our
-custom function in ``f`` for user convenience.
-=======
-**How to bind a custom derivative with Torch.**
-
-See `the Torch documentation <https://pytorch.org/docs/stable/notes/extending.html>`_ for more complete
-information.
-
-Suppose I have a function ``f`` that I want to define a custom vjp for.
-
-We need to inherit from ``torch.autograd.Function`` and define ``forward`` and ``backward`` static
-methods.
->>>>>>> 370d9d44
-
-.. code-block:: python
-
-    class CustomFunction(torch.autograd.Function):
-
-        @staticmethod
-        def forward(ctx, x, exponent=2):
-            ctx.saved_info = {'x': x, 'exponent': exponent}
-            return x ** exponent
-
-        @staticmethod
-        def backward(ctx, dy):
-            x = ctx.saved_info['x']
-            exponent = ctx.saved_info['exponent']
-            print(f"Calculating the gradient with x={x}, dy={dy}, exponent={exponent}")
-            return dy * exponent * x ** (exponent-1), None
-
-<<<<<<< HEAD
-    def f(x):
-        return CustomFunction.apply(x)
-
->>> val = torch.tensor(2.0, requires_grad=True)
->>> res = f(val)
-=======
-To use the ``CustomFunction`` class, we call it with the static ``apply`` method.
-
->>> val = torch.tensor(2.0, requires_grad=True)
->>> res = CustomFunction.apply(val)
->>>>>>> 370d9d44
->>> res
-tensor(4., grad_fn=<CustomFunctionBackward>)
->>> res.backward()
->>> val.grad
-Calculating the gradient with x=2.0, dy=1.0, exponent=2
-tensor(4.)
-
-<<<<<<< HEAD
-Setting properties directly on the context ``ctx`` is usually reserved for non-trainable metadata,
-with ``ctx.save_for_backward`` used for trainable tensors. Since we are storing the tapes and jacobian
-product calculator for the backward pass, 
-            
-=======
-Note that for custom functions, the output of ``forward`` and the output of ``backward`` are flattened iterables of
-Torch arrays.  While autograd and jax can handle nested result objects like ``((np.array(1), np.array(2)), np.array(3))``,
-torch requires that it be flattened like ``(np.array(1), np.array(2), np.array(3))``.  The ``pytreeify`` class decorator
-modifies the output of ``forward`` and the input to ``backward`` to unpack and repack the nested structure of the PennyLane
-result object.
-
-
->>>>>>> 370d9d44
-"""
-# pylint: disable=too-many-arguments,protected-access,abstract-method
-import inspect
-import logging
-
-import numpy as np
-import torch
-import torch.utils._pytree as pytree
-
-import pennylane as qml
-
-logger = logging.getLogger(__name__)
-logger.addHandler(logging.NullHandler())
-
-
-def pytreeify(cls):
-    """Pytrees refer to a tree-like structure built out of container-like Python objects. The pytreeify class is used
-    to bypass some PyTorch limitation of `autograd.Function`. The forward pass can only return tuple of tensors but
-    not any other nested structure. This class apply flatten to the forward pass and unflatten the results in the
-    apply function. In this way, it is possible to treat multiple tapes with multiple measurements.
-    """
-    orig_fw = cls.forward
-    orig_bw = cls.backward
-    orig_apply = cls.apply
-
-    def new_apply(*inp):
-        # Inputs already flat
-        out_struct_holder = []
-        flat_out = orig_apply(out_struct_holder, *inp)
-        return pytree.tree_unflatten(flat_out, out_struct_holder[0])
-
-    def new_forward(ctx, out_struct_holder, *inp):
-        out = orig_fw(ctx, *inp)
-        flat_out, out_struct = pytree.tree_flatten(out)
-        ctx._out_struct = out_struct
-        out_struct_holder.append(out_struct)
-        return tuple(flat_out)
-
-    def new_backward(ctx, *flat_grad_outputs):
-        grad_outputs = pytree.tree_unflatten(flat_grad_outputs, ctx._out_struct)
-        grad_inputs = orig_bw(ctx, *grad_outputs)
-        # None corresponds to the diff of out_struct_holder
-        return (None,) + tuple(grad_inputs)
-
-    cls.apply = new_apply
-    cls.forward = new_forward
-    cls.backward = new_backward
-    return cls
-
-
-@pytreeify
-class ExecuteTapes(torch.autograd.Function):
-    """The signature of this ``torch.autograd.Function`` is designed to
-    work around Torch restrictions.
-
-    In particular, ``torch.autograd.Function``:
-
-    - Cannot accept keyword arguments. As a result, we pass a dictionary
-      as the first argument ``kwargs``. This dictionary **must** contain:
-
-      * ``"tapes"``: the quantum tapes to batch evaluate
-      * ``"execute_fn"``: a function that calculates the results of the tapes
-      * ``"jpc"``: a :class:`~.JacobianProductCalculator` that can compute the vjp.
-
-    Further, note that the ``parameters`` argument is dependent on the
-    ``tapes``; this function should always be called
-    with the parameters extracted directly from the tapes as follows:
-
-<<<<<<< HEAD
-    >>> parameters = []
-    >>> [parameters.extend(t.get_parameters()) for t in tapes]
-=======
-    >>> parameters = [p for t in tapes for p in t.get_parameters()]
->>>>>>> 370d9d44
-    >>> kwargs = {"tapes": tapes, "execute_fn": execute_fn, "jpc": jpc}
-    >>> ExecuteTapes.apply(kwargs, *parameters)
-
-    """
-
-    @staticmethod
-    def forward(ctx, kwargs, *parameters):  # pylint: disable=arguments-differ
-        """Implements the forward pass batch tape evaluation."""
-        if logger.isEnabledFor(logging.DEBUG):
-            logger.debug(
-                "Entry with args=(ctx=%s, kwargs=%s, parameters=%s) called by=%s",
-                ctx,
-                kwargs,
-                parameters,
-                "::L".join(
-                    str(i) for i in inspect.getouterframes(inspect.currentframe(), 2)[1][1:3]
-                ),
-            )
-
-        ctx.tapes = kwargs["tapes"]
-        ctx.jpc = kwargs["jpc"]
-
-        res = tuple(kwargs["execute_fn"](ctx.tapes))
-
-        # if any input tensor uses the GPU, the output should as well
-        ctx.torch_device = None
-
-        for p in parameters:
-            if isinstance(p, torch.Tensor) and p.is_cuda:  # pragma: no cover
-                ctx.torch_device = p.get_device()
-                break
-        res = tuple(_res_to_torch(r, ctx) for r in res)
-        return res
-
-    @staticmethod
-    def backward(ctx, *dy):
-        """Returns the vector-Jacobian product with given
-        parameter values p and output gradient dy"""
-        if logger.isEnabledFor(logging.DEBUG):
-            logger.debug(
-                "Entry with args=(ctx=%s, dy=%s) called by=%s",
-                ctx,
-                dy,
-                "::L".join(
-                    str(i) for i in inspect.getouterframes(inspect.currentframe(), 2)[1][1:3]
-                ),
-            )
-
-        vjps = ctx.jpc.compute_vjp(ctx.tapes, dy)
-
-        # split tensor into separate entries
-        unpacked_vjps = []
-        for vjp_slice in vjps:
-            if vjp_slice is not None and np.squeeze(vjp_slice).shape != (0,):
-                unpacked_vjps.extend(_res_to_torch(vjp_slice, ctx))
-        vjps = tuple(unpacked_vjps)
-        # The output of backward must match the input of forward.
-        # Therefore, we return `None` for the gradient of `kwargs`.
-        return (None,) + vjps
-
-
-<<<<<<< HEAD
-# pylint: disable=unused-argument
-def execute(tapes, execute_fn, jpc, differentiable=False):
-=======
-def execute(tapes, execute_fn, jpc):
->>>>>>> 370d9d44
-    """Execute a batch of tapes with Torch parameters on a device.
-
-    Args:
-        tapes (Sequence[.QuantumTape]): batch of tapes to execute
-        execute_fn (Callable[[Sequence[.QuantumTape]], ResultBatch]): a function that turns a batch of circuits into results
-        jpc (JacobianProductCalculator): a class that can compute the vector jacobian product for the input tapes.
-
-    Returns:
-        TensorLike: A nested tuple of tape results. Each element in
-        the returned tuple corresponds in order to the provided tapes.
-    """
-    if logger.isEnabledFor(logging.DEBUG):
-        logger.debug(
-<<<<<<< HEAD
-            "Entry with args=(tapes=%s, execute-fn=%s, jpc=%s",
-=======
-            "Entry with args=(tapes=%s, execute_fn=%s, jpc=%s",
->>>>>>> 370d9d44
-            tapes,
-            f"\n{inspect.getsource(execute_fn)}\n"
-            if logger.isEnabledFor(qml.logging.TRACE)
-            else execute_fn,
-            jpc,
-        )
-
-    # pylint: disable=unused-argument
-    parameters = []
-    for tape in tapes:
-        # set the trainable parameters
-        params = tape.get_parameters(trainable_only=False)
-        tape.trainable_params = qml.math.get_trainable_indices(params)
-        parameters.extend(tape.get_parameters())
-
-    kwargs = {
-        "tapes": tuple(tapes),
-        "execute_fn": execute_fn,
-        "jpc": jpc,
-    }
-
-    return ExecuteTapes.apply(kwargs, *parameters)
-
-
-def _res_to_torch(r, ctx):
-    """Convert results from unwrapped execution to torch."""
-    if isinstance(r, dict):
-        return r
-    if isinstance(r, (list, tuple)):
-        return type(r)(_res_to_torch(t, ctx) for t in r)
-    return torch.as_tensor(r, device=ctx.torch_device)
+# Copyright 2018-2022 Xanadu Quantum Technologies Inc.
+
+# Licensed under the Apache License, Version 2.0 (the "License");
+# you may not use this file except in compliance with the License.
+# You may obtain a copy of the License at
+
+#     http://www.apache.org/licenses/LICENSE-2.0
+
+# Unless required by applicable law or agreed to in writing, software
+# distributed under the License is distributed on an "AS IS" BASIS,
+# WITHOUT WARRANTIES OR CONDITIONS OF ANY KIND, either express or implied.
+# See the License for the specific language governing permissions and
+# limitations under the License.
+"""
+This module contains functions for adding the PyTorch interface
+to a PennyLane Device class.
+
+**How to bind a custom derivative with Torch.**
+
+See `the Torch documentation <https://pytorch.org/docs/stable/notes/extending.html>`_ for more complete
+information.
+
+Suppose I have a function ``f`` that I want to define a custom vjp for.
+
+We need to inherit from ``torch.autograd.Function`` and define ``forward`` and ``backward`` static
+methods.
+
+.. code-block:: python
+
+    class CustomFunction(torch.autograd.Function):
+
+        @staticmethod
+        def forward(ctx, x, exponent=2):
+            ctx.saved_info = {'x': x, 'exponent': exponent}
+            return x ** exponent
+
+        @staticmethod
+        def backward(ctx, dy):
+            x = ctx.saved_info['x']
+            exponent = ctx.saved_info['exponent']
+            print(f"Calculating the gradient with x={x}, dy={dy}, exponent={exponent}")
+            return dy * exponent * x ** (exponent-1), None
+
+To use the ``CustomFunction`` class, we call it with the static ``apply`` method.
+
+>>> val = torch.tensor(2.0, requires_grad=True)
+>>> res = CustomFunction.apply(val)
+>>> res
+tensor(4., grad_fn=<CustomFunctionBackward>)
+>>> res.backward()
+>>> val.grad
+Calculating the gradient with x=2.0, dy=1.0, exponent=2
+tensor(4.)
+
+Note that for custom functions, the output of ``forward`` and the output of ``backward`` are flattened iterables of
+Torch arrays.  While autograd and jax can handle nested result objects like ``((np.array(1), np.array(2)), np.array(3))``,
+torch requires that it be flattened like ``(np.array(1), np.array(2), np.array(3))``.  The ``pytreeify`` class decorator
+modifies the output of ``forward`` and the input to ``backward`` to unpack and repack the nested structure of the PennyLane
+result object.
+
+"""
+# pylint: disable=too-many-arguments,protected-access,abstract-method
+import inspect
+import logging
+
+import numpy as np
+import torch
+import torch.utils._pytree as pytree
+
+import pennylane as qml
+
+logger = logging.getLogger(__name__)
+logger.addHandler(logging.NullHandler())
+
+
+def pytreeify(cls):
+    """Pytrees refer to a tree-like structure built out of container-like Python objects. The pytreeify class is used
+    to bypass some PyTorch limitation of `autograd.Function`. The forward pass can only return tuple of tensors but
+    not any other nested structure. This class apply flatten to the forward pass and unflatten the results in the
+    apply function. In this way, it is possible to treat multiple tapes with multiple measurements.
+    """
+    orig_fw = cls.forward
+    orig_bw = cls.backward
+    orig_apply = cls.apply
+
+    def new_apply(*inp):
+        # Inputs already flat
+        out_struct_holder = []
+        flat_out = orig_apply(out_struct_holder, *inp)
+        return pytree.tree_unflatten(flat_out, out_struct_holder[0])
+
+    def new_forward(ctx, out_struct_holder, *inp):
+        out = orig_fw(ctx, *inp)
+        flat_out, out_struct = pytree.tree_flatten(out)
+        ctx._out_struct = out_struct
+        out_struct_holder.append(out_struct)
+        return tuple(flat_out)
+
+    def new_backward(ctx, *flat_grad_outputs):
+        grad_outputs = pytree.tree_unflatten(flat_grad_outputs, ctx._out_struct)
+        grad_inputs = orig_bw(ctx, *grad_outputs)
+        # None corresponds to the diff of out_struct_holder
+        return (None,) + tuple(grad_inputs)
+
+    cls.apply = new_apply
+    cls.forward = new_forward
+    cls.backward = new_backward
+    return cls
+
+
+@pytreeify
+class ExecuteTapes(torch.autograd.Function):
+    """The signature of this ``torch.autograd.Function`` is designed to
+    work around Torch restrictions.
+
+    In particular, ``torch.autograd.Function``:
+
+    - Cannot accept keyword arguments. As a result, we pass a dictionary
+      as the first argument ``kwargs``. This dictionary **must** contain:
+
+      * ``"tapes"``: the quantum tapes to batch evaluate
+      * ``"execute_fn"``: a function that calculates the results of the tapes
+      * ``"jpc"``: a :class:`~.JacobianProductCalculator` that can compute the vjp.
+
+    Further, note that the ``parameters`` argument is dependent on the
+    ``tapes``; this function should always be called
+    with the parameters extracted directly from the tapes as follows:
+
+    >>> parameters = [p for t in tapes for p in t.get_parameters()]
+    >>> kwargs = {"tapes": tapes, "execute_fn": execute_fn, "jpc": jpc}
+    >>> ExecuteTapes.apply(kwargs, *parameters)
+
+    """
+
+    @staticmethod
+    def forward(ctx, kwargs, *parameters):  # pylint: disable=arguments-differ
+        """Implements the forward pass batch tape evaluation."""
+        if logger.isEnabledFor(logging.DEBUG):
+            logger.debug(
+                "Entry with args=(ctx=%s, kwargs=%s, parameters=%s) called by=%s",
+                ctx,
+                kwargs,
+                parameters,
+                "::L".join(
+                    str(i) for i in inspect.getouterframes(inspect.currentframe(), 2)[1][1:3]
+                ),
+            )
+
+        ctx.tapes = kwargs["tapes"]
+        ctx.jpc = kwargs["jpc"]
+
+        res = tuple(kwargs["execute_fn"](ctx.tapes))
+
+        # if any input tensor uses the GPU, the output should as well
+        ctx.torch_device = None
+
+        for p in parameters:
+            if isinstance(p, torch.Tensor) and p.is_cuda:  # pragma: no cover
+                ctx.torch_device = p.get_device()
+                break
+        res = tuple(_res_to_torch(r, ctx) for r in res)
+        return res
+
+    @staticmethod
+    def backward(ctx, *dy):
+        """Returns the vector-Jacobian product with given
+        parameter values p and output gradient dy"""
+        if logger.isEnabledFor(logging.DEBUG):
+            logger.debug(
+                "Entry with args=(ctx=%s, dy=%s) called by=%s",
+                ctx,
+                dy,
+                "::L".join(
+                    str(i) for i in inspect.getouterframes(inspect.currentframe(), 2)[1][1:3]
+                ),
+            )
+
+        vjps = ctx.jpc.compute_vjp(ctx.tapes, dy)
+
+        # split tensor into separate entries
+        unpacked_vjps = []
+        for vjp_slice in vjps:
+            if vjp_slice is not None and np.squeeze(vjp_slice).shape != (0,):
+                unpacked_vjps.extend(_res_to_torch(vjp_slice, ctx))
+        vjps = tuple(unpacked_vjps)
+        # The output of backward must match the input of forward.
+        # Therefore, we return `None` for the gradient of `kwargs`.
+        return (None,) + vjps
+
+
+def execute(tapes, execute_fn, jpc):
+    """Execute a batch of tapes with Torch parameters on a device.
+
+    Args:
+        tapes (Sequence[.QuantumTape]): batch of tapes to execute
+        execute_fn (Callable[[Sequence[.QuantumTape]], ResultBatch]): a function that turns a batch of circuits into results
+        jpc (JacobianProductCalculator): a class that can compute the vector jacobian product for the input tapes.
+
+    Returns:
+        TensorLike: A nested tuple of tape results. Each element in
+        the returned tuple corresponds in order to the provided tapes.
+    """
+    if logger.isEnabledFor(logging.DEBUG):
+        logger.debug(
+            "Entry with args=(tapes=%s, execute_fn=%s, jpc=%s",
+            tapes,
+            f"\n{inspect.getsource(execute_fn)}\n"
+            if logger.isEnabledFor(qml.logging.TRACE)
+            else execute_fn,
+            jpc,
+        )
+
+    # pylint: disable=unused-argument
+    parameters = []
+    for tape in tapes:
+        # set the trainable parameters
+        params = tape.get_parameters(trainable_only=False)
+        tape.trainable_params = qml.math.get_trainable_indices(params)
+        parameters.extend(tape.get_parameters())
+
+    kwargs = {
+        "tapes": tuple(tapes),
+        "execute_fn": execute_fn,
+        "jpc": jpc,
+    }
+
+    return ExecuteTapes.apply(kwargs, *parameters)
+
+
+def _res_to_torch(r, ctx):
+    """Convert results from unwrapped execution to torch."""
+    if isinstance(r, dict):
+        return r
+    if isinstance(r, (list, tuple)):
+        return type(r)(_res_to_torch(t, ctx) for t in r)
+    return torch.as_tensor(r, device=ctx.torch_device)