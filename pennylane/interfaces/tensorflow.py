# Copyright 2018-2021 Xanadu Quantum Technologies Inc.

# Licensed under the Apache License, Version 2.0 (the "License");
# you may not use this file except in compliance with the License.
# You may obtain a copy of the License at

#     http://www.apache.org/licenses/LICENSE-2.0

# Unless required by applicable law or agreed to in writing, software
# distributed under the License is distributed on an "AS IS" BASIS,
# WITHOUT WARRANTIES OR CONDITIONS OF ANY KIND, either express or implied.
# See the License for the specific language governing permissions and
# limitations under the License.
"""
This module contains functions for adding the TensorFlow interface
to a PennyLane Device class.
"""
# pylint: disable=too-many-arguments,too-many-branches
from collections.abc import Sequence

import numpy as np
import tensorflow as tf
from tensorflow.python.eager import context

import pennylane as qml
<<<<<<< HEAD
from pennylane.measurements import Counts
=======
from pennylane.measurements import _Counts
from pennylane._device import _get_num_copies
>>>>>>> 44005689


def _compute_vjp(dy, jacs):
    # compute the vector-Jacobian product dy @ jac
    # for a list of dy's and Jacobian matrices.
    vjps = []

    for d, jac in zip(dy, jacs):
        vjp = qml.gradients.compute_vjp(d, jac)

        if not context.executing_eagerly():
            vjp = qml.math.unstack(vjp)

        vjps.extend(vjp)

    return vjps


def _compute_vjp_new(dy, jacs, multi_measurements, shots=None):
    # compute the vector-Jacobian product dy @ jac
    # for a list of dy's and Jacobian matrices.
    vjps = []

    shot_vector = isinstance(shots, Sequence)

    for dy_, jac_, multi in zip(dy, jacs, multi_measurements):
        dy_ = dy_ if shot_vector else (dy_,)
        jac_ = jac_ if shot_vector else (jac_,)

        shot_vjps = []
        for d, j in zip(dy_, jac_):
            if multi:
                shot_vjps.append(qml.gradients.compute_vjp_multi_new(d, j))
            else:
                shot_vjps.append(qml.gradients.compute_vjp_single_new(d, j))

        vjp = qml.math.sum(qml.math.stack(shot_vjps), 0)

        if not context.executing_eagerly():
            vjp = qml.math.unstack(vjp)

        vjps.extend(vjp)

    return vjps


def _to_tensors(x):
    """
    Convert a nested tuple structure of arrays into a nested tuple
    structure of TF tensors
    """
    if not isinstance(x, tuple):
        return tf.convert_to_tensor(x)

    return tuple(_to_tensors(x_) for x_ in x)


def _res_restructured(res, tapes, shots=None):
    """
    Reconstruct the nested tuple structure of the output of a list of tapes
    """
    shot_vector = isinstance(shots, Sequence)
    num_copies = _get_num_copies(shots) if shot_vector else 1

    start = 0
    res_nested = []
    for tape in tapes:

        shot_res_nested = []
        num_meas = len(tape.measurements)

        for _ in range(num_copies):
            shot_res = tuple(res[start : start + num_meas])
            shot_res_nested.append(shot_res[0] if num_meas == 1 else shot_res)
            start += num_meas

        res_nested.append(shot_res_nested[0] if not shot_vector else tuple(shot_res_nested))

    return tuple(res_nested)


def _jac_restructured(jacs, tapes):
    """
    Reconstruct the nested tuple structure of the jacobian of a list of tapes
    """
    start = 0
    jacs_nested = []
    for i, tape in enumerate(tapes):
        num_meas = len(tape.measurements)
        num_params = len(tape.trainable_params)

        tape_jacs = tuple(jacs[start : start + num_meas * num_params])
        tape_jacs = tuple(
            tuple(tape_jacs[i * num_params : (i + 1) * num_params]) for i in range(num_meas)
        )

        while isinstance(tape_jacs, tuple) and len(tape_jacs) == 1:
            tape_jacs = tape_jacs[0]

        jacs_nested.append(tape_jacs)

    return tuple(jacs_nested)


def execute(tapes, device, execute_fn, gradient_fn, gradient_kwargs, _n=1, max_diff=2, mode=None):
    """Execute a batch of tapes with TensorFlow parameters on a device.

    Args:
        tapes (Sequence[.QuantumTape]): batch of tapes to execute
        device (.Device): Device to use to execute the batch of tapes.
            If the device does not provide a ``batch_execute`` method,
            by default the tapes will be executed in serial.
        execute_fn (callable): The execution function used to execute the tapes
            during the forward pass. This function must return a tuple ``(results, jacobians)``.
            If ``jacobians`` is an empty list, then ``gradient_fn`` is used to
            compute the gradients during the backwards pass.
        gradient_kwargs (dict): dictionary of keyword arguments to pass when
            determining the gradients of tapes
        gradient_fn (callable): the gradient function to use to compute quantum gradients
        _n (int): a positive integer used to track nesting of derivatives, for example
            if the nth-order derivative is requested.
        max_diff (int): If ``gradient_fn`` is a gradient transform, this option specifies
            the maximum number of derivatives to support. Increasing this value allows
            for higher order derivatives to be extracted, at the cost of additional
            (classical) computational overhead during the backwards pass.
        mode (str): Whether the gradients should be computed on the forward
            pass (``forward``) or the backward pass (``backward``).

    Returns:
        list[list[tf.Tensor]]: A nested list of tape results. Each element in
        the returned list corresponds in order to the provided tapes.
    """
    # pylint: disable=unused-argument

    if qml.active_return():
        return _execute_new(
            tapes,
            device,
            execute_fn,
            gradient_fn,
            gradient_kwargs,
            _n=_n,
            max_diff=max_diff,
            mode=mode,
        )

    parameters = []
    params_unwrapped = []

    for i, tape in enumerate(tapes):
        # store the trainable parameters
        params = tape.get_parameters(trainable_only=False)
        tape.trainable_params = qml.math.get_trainable_indices(params)

        parameters += [p for i, p in enumerate(params) if i in tape.trainable_params]

        # store all unwrapped parameters
        params_unwrapped.append(
            [i.numpy() if isinstance(i, (tf.Variable, tf.Tensor)) else i for i in params]
        )

    with qml.tape.Unwrap(*tapes):
        # Forward pass: execute the tapes
        res, jacs = execute_fn(tapes, **gradient_kwargs)

    for i, tape in enumerate(tapes):
        # convert output to TensorFlow tensors

        if any(isinstance(m, Counts) for m in tape.measurements):
            continue

        if isinstance(res[i], np.ndarray):
            # For backwards compatibility, we flatten ragged tape outputs
            # when there is no sampling
            r = np.hstack(res[i]) if res[i].dtype == np.dtype("object") else res[i]
            res[i] = tf.convert_to_tensor(r)

        elif isinstance(res[i], tuple):
            res[i] = tuple(tf.convert_to_tensor(r) for r in res[i])

        else:
            res[i] = tf.convert_to_tensor(qml.math.toarray(res[i]))

    @tf.custom_gradient
    def _execute(*parameters):  # pylint:disable=unused-argument
        def grad_fn(*dy, **tfkwargs):
            """Returns the vector-Jacobian product with given
            parameter values and output gradient dy"""

            dy = [qml.math.T(d) for d in dy]

            if jacs:
                # Jacobians were computed on the forward pass (mode="forward")
                # No additional quantum evaluations needed; simply compute the VJPs directly.
                vjps = _compute_vjp(dy, jacs)

            else:
                # Need to compute the Jacobians on the backward pass (accumulation="backward")

                if isinstance(gradient_fn, qml.gradients.gradient_transform):
                    # Gradient function is a gradient transform.

                    # Generate and execute the required gradient tapes
                    if _n == max_diff or not context.executing_eagerly():

                        with qml.tape.Unwrap(*tapes, params=params_unwrapped):
                            vjp_tapes, processing_fn = qml.gradients.batch_vjp(
                                tapes,
                                dy,
                                gradient_fn,
                                reduction=lambda vjps, x: vjps.extend(qml.math.unstack(x)),
                                gradient_kwargs=gradient_kwargs,
                            )

                            vjps = processing_fn(execute_fn(vjp_tapes)[0])

                    else:
                        vjp_tapes, processing_fn = qml.gradients.batch_vjp(
                            tapes,
                            dy,
                            gradient_fn,
                            reduction="extend",
                            gradient_kwargs=gradient_kwargs,
                        )

                        # This is where the magic happens. Note that we call ``execute``.
                        # This recursion, coupled with the fact that the gradient transforms
                        # are differentiable, allows for arbitrary order differentiation.
                        vjps = processing_fn(
                            execute(
                                vjp_tapes,
                                device,
                                execute_fn,
                                gradient_fn,
                                gradient_kwargs,
                                _n=_n + 1,
                                max_diff=max_diff,
                            )
                        )

                else:
                    # Gradient function is not a gradient transform
                    # (e.g., it might be a device method).
                    # Note that unlike the previous branch:
                    #
                    # - there is no recursion here
                    # - gradient_fn is not differentiable
                    #
                    # so we cannot support higher-order derivatives.
                    with qml.tape.Unwrap(*tapes, params=params_unwrapped):
                        vjps = _compute_vjp(dy, gradient_fn(tapes, **gradient_kwargs))

            variables = tfkwargs.get("variables", None)
            return (vjps, variables) if variables is not None else vjps

        return res, grad_fn

    return _execute(*parameters)


def _execute_new(
    tapes, device, execute_fn, gradient_fn, gradient_kwargs, _n=1, max_diff=2, mode=None
):
    """Execute a batch of tapes with TensorFlow parameters on a device.

    Args:
        tapes (Sequence[.QuantumTape]): batch of tapes to execute
        device (.Device): Device to use to execute the batch of tapes.
            If the device does not provide a ``batch_execute`` method,
            by default the tapes will be executed in serial.
        execute_fn (callable): The execution function used to execute the tapes
            during the forward pass. This function must return a tuple ``(results, jacobians)``.
            If ``jacobians`` is an empty list, then ``gradient_fn`` is used to
            compute the gradients during the backwards pass.
        gradient_kwargs (dict): dictionary of keyword arguments to pass when
            determining the gradients of tapes
        gradient_fn (callable): the gradient function to use to compute quantum gradients
        _n (int): a positive integer used to track nesting of derivatives, for example
            if the nth-order derivative is requested.
        max_diff (int): If ``gradient_fn`` is a gradient transform, this option specifies
            the maximum number of derivatives to support. Increasing this value allows
            for higher order derivatives to be extracted, at the cost of additional
            (classical) computational overhead during the backwards pass.
        mode (str): Whether the gradients should be computed on the forward
            pass (``forward``) or the backward pass (``backward``).

    Returns:
        list[list[tf.Tensor]]: A nested list of tape results. Each element in
        the returned list corresponds in order to the provided tapes.
    """
    # pylint: disable=unused-argument

    parameters = []
    params_unwrapped = []

    for i, tape in enumerate(tapes):
        # store the trainable parameters
        params = tape.get_parameters(trainable_only=False)
        tape.trainable_params = qml.math.get_trainable_indices(params)

        parameters += [p for i, p in enumerate(params) if i in tape.trainable_params]

        # store all unwrapped parameters
        params_unwrapped.append(
            [i.numpy() if isinstance(i, (tf.Variable, tf.Tensor)) else i for i in params]
        )

    with qml.tape.Unwrap(*tapes):
        # Forward pass: execute the tapes
        res, jacs = execute_fn(tapes, **gradient_kwargs)

    for i, r in enumerate(res):
        # skip in the case of counts
        if not isinstance(r, dict):
            # convert output to TensorFlow tensors
            res[i] = _to_tensors(r)

    @tf.custom_gradient
    def _execute(*parameters):  # pylint:disable=unused-argument
        def grad_fn(*dy, **tfkwargs):
            """Returns the vector-Jacobian product with given
            parameter values and output gradient dy"""

            # whether the tapes contain multiple measurements
            multi_measurements = [len(tape.measurements) > 1 for tape in tapes]

            # reconstruct the nested structure of dy
            dy = _res_restructured(dy, tapes, shots=device.shot_vector)

            if jacs:
                # Jacobians were computed on the forward pass (mode="forward")
                # No additional quantum evaluations needed; simply compute the VJPs directly.
                vjps = _compute_vjp_new(dy, jacs, multi_measurements, device.shot_vector)

            else:
                # Need to compute the Jacobians on the backward pass (accumulation="backward")

                if isinstance(gradient_fn, qml.gradients.gradient_transform):
                    # Gradient function is a gradient transform.

                    # Generate and execute the required gradient tapes
                    if _n == max_diff or not context.executing_eagerly():

                        with qml.tape.Unwrap(*tapes, params=params_unwrapped):
                            vjp_tapes, processing_fn = qml.gradients.batch_vjp(
                                tapes,
                                dy,
                                gradient_fn,
                                shots=device.shot_vector,
                                reduction=lambda vjps, x: vjps.extend(qml.math.unstack(x)),
                                gradient_kwargs=gradient_kwargs,
                            )

                            vjps = processing_fn(execute_fn(vjp_tapes)[0])

                    else:
                        vjp_tapes, processing_fn = qml.gradients.batch_vjp(
                            tapes,
                            dy,
                            gradient_fn,
                            shots=device.shot_vector,
                            reduction="extend",
                            gradient_kwargs=gradient_kwargs,
                        )

                        # This is where the magic happens. Note that we call ``execute``.
                        # This recursion, coupled with the fact that the gradient transforms
                        # are differentiable, allows for arbitrary order differentiation.
                        vjps = processing_fn(
                            execute(
                                vjp_tapes,
                                device,
                                execute_fn,
                                gradient_fn,
                                gradient_kwargs,
                                _n=_n + 1,
                                max_diff=max_diff,
                            )
                        )

                else:
                    # Gradient function is not a gradient transform
                    # (e.g., it might be a device method).
                    # Note that unlike the previous branch:
                    #
                    # - there is no recursion here
                    # - gradient_fn is not differentiable
                    #
                    # so we cannot support higher-order derivatives.
                    with qml.tape.Unwrap(*tapes, params=params_unwrapped):
                        jac = gradient_fn(tapes, **gradient_kwargs)

                    vjps = _compute_vjp_new(dy, jac, multi_measurements, device.shot_vector)

            # filter out untrainable parameters if they happen to appear in the vjp
            vjps = [vjp for vjp in vjps if 0 not in qml.math.shape(vjp)]

            variables = tfkwargs.get("variables", None)
            return (vjps, variables) if variables is not None else vjps

        return res, grad_fn

    return _execute(*parameters)
<|MERGE_RESOLUTION|>--- conflicted
+++ resolved
@@ -1,434 +1,430 @@
-# Copyright 2018-2021 Xanadu Quantum Technologies Inc.
-
-# Licensed under the Apache License, Version 2.0 (the "License");
-# you may not use this file except in compliance with the License.
-# You may obtain a copy of the License at
-
-#     http://www.apache.org/licenses/LICENSE-2.0
-
-# Unless required by applicable law or agreed to in writing, software
-# distributed under the License is distributed on an "AS IS" BASIS,
-# WITHOUT WARRANTIES OR CONDITIONS OF ANY KIND, either express or implied.
-# See the License for the specific language governing permissions and
-# limitations under the License.
-"""
-This module contains functions for adding the TensorFlow interface
-to a PennyLane Device class.
-"""
-# pylint: disable=too-many-arguments,too-many-branches
-from collections.abc import Sequence
-
-import numpy as np
-import tensorflow as tf
-from tensorflow.python.eager import context
-
-import pennylane as qml
-<<<<<<< HEAD
-from pennylane.measurements import Counts
-=======
-from pennylane.measurements import _Counts
-from pennylane._device import _get_num_copies
->>>>>>> 44005689
-
-
-def _compute_vjp(dy, jacs):
-    # compute the vector-Jacobian product dy @ jac
-    # for a list of dy's and Jacobian matrices.
-    vjps = []
-
-    for d, jac in zip(dy, jacs):
-        vjp = qml.gradients.compute_vjp(d, jac)
-
-        if not context.executing_eagerly():
-            vjp = qml.math.unstack(vjp)
-
-        vjps.extend(vjp)
-
-    return vjps
-
-
-def _compute_vjp_new(dy, jacs, multi_measurements, shots=None):
-    # compute the vector-Jacobian product dy @ jac
-    # for a list of dy's and Jacobian matrices.
-    vjps = []
-
-    shot_vector = isinstance(shots, Sequence)
-
-    for dy_, jac_, multi in zip(dy, jacs, multi_measurements):
-        dy_ = dy_ if shot_vector else (dy_,)
-        jac_ = jac_ if shot_vector else (jac_,)
-
-        shot_vjps = []
-        for d, j in zip(dy_, jac_):
-            if multi:
-                shot_vjps.append(qml.gradients.compute_vjp_multi_new(d, j))
-            else:
-                shot_vjps.append(qml.gradients.compute_vjp_single_new(d, j))
-
-        vjp = qml.math.sum(qml.math.stack(shot_vjps), 0)
-
-        if not context.executing_eagerly():
-            vjp = qml.math.unstack(vjp)
-
-        vjps.extend(vjp)
-
-    return vjps
-
-
-def _to_tensors(x):
-    """
-    Convert a nested tuple structure of arrays into a nested tuple
-    structure of TF tensors
-    """
-    if not isinstance(x, tuple):
-        return tf.convert_to_tensor(x)
-
-    return tuple(_to_tensors(x_) for x_ in x)
-
-
-def _res_restructured(res, tapes, shots=None):
-    """
-    Reconstruct the nested tuple structure of the output of a list of tapes
-    """
-    shot_vector = isinstance(shots, Sequence)
-    num_copies = _get_num_copies(shots) if shot_vector else 1
-
-    start = 0
-    res_nested = []
-    for tape in tapes:
-
-        shot_res_nested = []
-        num_meas = len(tape.measurements)
-
-        for _ in range(num_copies):
-            shot_res = tuple(res[start : start + num_meas])
-            shot_res_nested.append(shot_res[0] if num_meas == 1 else shot_res)
-            start += num_meas
-
-        res_nested.append(shot_res_nested[0] if not shot_vector else tuple(shot_res_nested))
-
-    return tuple(res_nested)
-
-
-def _jac_restructured(jacs, tapes):
-    """
-    Reconstruct the nested tuple structure of the jacobian of a list of tapes
-    """
-    start = 0
-    jacs_nested = []
-    for i, tape in enumerate(tapes):
-        num_meas = len(tape.measurements)
-        num_params = len(tape.trainable_params)
-
-        tape_jacs = tuple(jacs[start : start + num_meas * num_params])
-        tape_jacs = tuple(
-            tuple(tape_jacs[i * num_params : (i + 1) * num_params]) for i in range(num_meas)
-        )
-
-        while isinstance(tape_jacs, tuple) and len(tape_jacs) == 1:
-            tape_jacs = tape_jacs[0]
-
-        jacs_nested.append(tape_jacs)
-
-    return tuple(jacs_nested)
-
-
-def execute(tapes, device, execute_fn, gradient_fn, gradient_kwargs, _n=1, max_diff=2, mode=None):
-    """Execute a batch of tapes with TensorFlow parameters on a device.
-
-    Args:
-        tapes (Sequence[.QuantumTape]): batch of tapes to execute
-        device (.Device): Device to use to execute the batch of tapes.
-            If the device does not provide a ``batch_execute`` method,
-            by default the tapes will be executed in serial.
-        execute_fn (callable): The execution function used to execute the tapes
-            during the forward pass. This function must return a tuple ``(results, jacobians)``.
-            If ``jacobians`` is an empty list, then ``gradient_fn`` is used to
-            compute the gradients during the backwards pass.
-        gradient_kwargs (dict): dictionary of keyword arguments to pass when
-            determining the gradients of tapes
-        gradient_fn (callable): the gradient function to use to compute quantum gradients
-        _n (int): a positive integer used to track nesting of derivatives, for example
-            if the nth-order derivative is requested.
-        max_diff (int): If ``gradient_fn`` is a gradient transform, this option specifies
-            the maximum number of derivatives to support. Increasing this value allows
-            for higher order derivatives to be extracted, at the cost of additional
-            (classical) computational overhead during the backwards pass.
-        mode (str): Whether the gradients should be computed on the forward
-            pass (``forward``) or the backward pass (``backward``).
-
-    Returns:
-        list[list[tf.Tensor]]: A nested list of tape results. Each element in
-        the returned list corresponds in order to the provided tapes.
-    """
-    # pylint: disable=unused-argument
-
-    if qml.active_return():
-        return _execute_new(
-            tapes,
-            device,
-            execute_fn,
-            gradient_fn,
-            gradient_kwargs,
-            _n=_n,
-            max_diff=max_diff,
-            mode=mode,
-        )
-
-    parameters = []
-    params_unwrapped = []
-
-    for i, tape in enumerate(tapes):
-        # store the trainable parameters
-        params = tape.get_parameters(trainable_only=False)
-        tape.trainable_params = qml.math.get_trainable_indices(params)
-
-        parameters += [p for i, p in enumerate(params) if i in tape.trainable_params]
-
-        # store all unwrapped parameters
-        params_unwrapped.append(
-            [i.numpy() if isinstance(i, (tf.Variable, tf.Tensor)) else i for i in params]
-        )
-
-    with qml.tape.Unwrap(*tapes):
-        # Forward pass: execute the tapes
-        res, jacs = execute_fn(tapes, **gradient_kwargs)
-
-    for i, tape in enumerate(tapes):
-        # convert output to TensorFlow tensors
-
-        if any(isinstance(m, Counts) for m in tape.measurements):
-            continue
-
-        if isinstance(res[i], np.ndarray):
-            # For backwards compatibility, we flatten ragged tape outputs
-            # when there is no sampling
-            r = np.hstack(res[i]) if res[i].dtype == np.dtype("object") else res[i]
-            res[i] = tf.convert_to_tensor(r)
-
-        elif isinstance(res[i], tuple):
-            res[i] = tuple(tf.convert_to_tensor(r) for r in res[i])
-
-        else:
-            res[i] = tf.convert_to_tensor(qml.math.toarray(res[i]))
-
-    @tf.custom_gradient
-    def _execute(*parameters):  # pylint:disable=unused-argument
-        def grad_fn(*dy, **tfkwargs):
-            """Returns the vector-Jacobian product with given
-            parameter values and output gradient dy"""
-
-            dy = [qml.math.T(d) for d in dy]
-
-            if jacs:
-                # Jacobians were computed on the forward pass (mode="forward")
-                # No additional quantum evaluations needed; simply compute the VJPs directly.
-                vjps = _compute_vjp(dy, jacs)
-
-            else:
-                # Need to compute the Jacobians on the backward pass (accumulation="backward")
-
-                if isinstance(gradient_fn, qml.gradients.gradient_transform):
-                    # Gradient function is a gradient transform.
-
-                    # Generate and execute the required gradient tapes
-                    if _n == max_diff or not context.executing_eagerly():
-
-                        with qml.tape.Unwrap(*tapes, params=params_unwrapped):
-                            vjp_tapes, processing_fn = qml.gradients.batch_vjp(
-                                tapes,
-                                dy,
-                                gradient_fn,
-                                reduction=lambda vjps, x: vjps.extend(qml.math.unstack(x)),
-                                gradient_kwargs=gradient_kwargs,
-                            )
-
-                            vjps = processing_fn(execute_fn(vjp_tapes)[0])
-
-                    else:
-                        vjp_tapes, processing_fn = qml.gradients.batch_vjp(
-                            tapes,
-                            dy,
-                            gradient_fn,
-                            reduction="extend",
-                            gradient_kwargs=gradient_kwargs,
-                        )
-
-                        # This is where the magic happens. Note that we call ``execute``.
-                        # This recursion, coupled with the fact that the gradient transforms
-                        # are differentiable, allows for arbitrary order differentiation.
-                        vjps = processing_fn(
-                            execute(
-                                vjp_tapes,
-                                device,
-                                execute_fn,
-                                gradient_fn,
-                                gradient_kwargs,
-                                _n=_n + 1,
-                                max_diff=max_diff,
-                            )
-                        )
-
-                else:
-                    # Gradient function is not a gradient transform
-                    # (e.g., it might be a device method).
-                    # Note that unlike the previous branch:
-                    #
-                    # - there is no recursion here
-                    # - gradient_fn is not differentiable
-                    #
-                    # so we cannot support higher-order derivatives.
-                    with qml.tape.Unwrap(*tapes, params=params_unwrapped):
-                        vjps = _compute_vjp(dy, gradient_fn(tapes, **gradient_kwargs))
-
-            variables = tfkwargs.get("variables", None)
-            return (vjps, variables) if variables is not None else vjps
-
-        return res, grad_fn
-
-    return _execute(*parameters)
-
-
-def _execute_new(
-    tapes, device, execute_fn, gradient_fn, gradient_kwargs, _n=1, max_diff=2, mode=None
-):
-    """Execute a batch of tapes with TensorFlow parameters on a device.
-
-    Args:
-        tapes (Sequence[.QuantumTape]): batch of tapes to execute
-        device (.Device): Device to use to execute the batch of tapes.
-            If the device does not provide a ``batch_execute`` method,
-            by default the tapes will be executed in serial.
-        execute_fn (callable): The execution function used to execute the tapes
-            during the forward pass. This function must return a tuple ``(results, jacobians)``.
-            If ``jacobians`` is an empty list, then ``gradient_fn`` is used to
-            compute the gradients during the backwards pass.
-        gradient_kwargs (dict): dictionary of keyword arguments to pass when
-            determining the gradients of tapes
-        gradient_fn (callable): the gradient function to use to compute quantum gradients
-        _n (int): a positive integer used to track nesting of derivatives, for example
-            if the nth-order derivative is requested.
-        max_diff (int): If ``gradient_fn`` is a gradient transform, this option specifies
-            the maximum number of derivatives to support. Increasing this value allows
-            for higher order derivatives to be extracted, at the cost of additional
-            (classical) computational overhead during the backwards pass.
-        mode (str): Whether the gradients should be computed on the forward
-            pass (``forward``) or the backward pass (``backward``).
-
-    Returns:
-        list[list[tf.Tensor]]: A nested list of tape results. Each element in
-        the returned list corresponds in order to the provided tapes.
-    """
-    # pylint: disable=unused-argument
-
-    parameters = []
-    params_unwrapped = []
-
-    for i, tape in enumerate(tapes):
-        # store the trainable parameters
-        params = tape.get_parameters(trainable_only=False)
-        tape.trainable_params = qml.math.get_trainable_indices(params)
-
-        parameters += [p for i, p in enumerate(params) if i in tape.trainable_params]
-
-        # store all unwrapped parameters
-        params_unwrapped.append(
-            [i.numpy() if isinstance(i, (tf.Variable, tf.Tensor)) else i for i in params]
-        )
-
-    with qml.tape.Unwrap(*tapes):
-        # Forward pass: execute the tapes
-        res, jacs = execute_fn(tapes, **gradient_kwargs)
-
-    for i, r in enumerate(res):
-        # skip in the case of counts
-        if not isinstance(r, dict):
-            # convert output to TensorFlow tensors
-            res[i] = _to_tensors(r)
-
-    @tf.custom_gradient
-    def _execute(*parameters):  # pylint:disable=unused-argument
-        def grad_fn(*dy, **tfkwargs):
-            """Returns the vector-Jacobian product with given
-            parameter values and output gradient dy"""
-
-            # whether the tapes contain multiple measurements
-            multi_measurements = [len(tape.measurements) > 1 for tape in tapes]
-
-            # reconstruct the nested structure of dy
-            dy = _res_restructured(dy, tapes, shots=device.shot_vector)
-
-            if jacs:
-                # Jacobians were computed on the forward pass (mode="forward")
-                # No additional quantum evaluations needed; simply compute the VJPs directly.
-                vjps = _compute_vjp_new(dy, jacs, multi_measurements, device.shot_vector)
-
-            else:
-                # Need to compute the Jacobians on the backward pass (accumulation="backward")
-
-                if isinstance(gradient_fn, qml.gradients.gradient_transform):
-                    # Gradient function is a gradient transform.
-
-                    # Generate and execute the required gradient tapes
-                    if _n == max_diff or not context.executing_eagerly():
-
-                        with qml.tape.Unwrap(*tapes, params=params_unwrapped):
-                            vjp_tapes, processing_fn = qml.gradients.batch_vjp(
-                                tapes,
-                                dy,
-                                gradient_fn,
-                                shots=device.shot_vector,
-                                reduction=lambda vjps, x: vjps.extend(qml.math.unstack(x)),
-                                gradient_kwargs=gradient_kwargs,
-                            )
-
-                            vjps = processing_fn(execute_fn(vjp_tapes)[0])
-
-                    else:
-                        vjp_tapes, processing_fn = qml.gradients.batch_vjp(
-                            tapes,
-                            dy,
-                            gradient_fn,
-                            shots=device.shot_vector,
-                            reduction="extend",
-                            gradient_kwargs=gradient_kwargs,
-                        )
-
-                        # This is where the magic happens. Note that we call ``execute``.
-                        # This recursion, coupled with the fact that the gradient transforms
-                        # are differentiable, allows for arbitrary order differentiation.
-                        vjps = processing_fn(
-                            execute(
-                                vjp_tapes,
-                                device,
-                                execute_fn,
-                                gradient_fn,
-                                gradient_kwargs,
-                                _n=_n + 1,
-                                max_diff=max_diff,
-                            )
-                        )
-
-                else:
-                    # Gradient function is not a gradient transform
-                    # (e.g., it might be a device method).
-                    # Note that unlike the previous branch:
-                    #
-                    # - there is no recursion here
-                    # - gradient_fn is not differentiable
-                    #
-                    # so we cannot support higher-order derivatives.
-                    with qml.tape.Unwrap(*tapes, params=params_unwrapped):
-                        jac = gradient_fn(tapes, **gradient_kwargs)
-
-                    vjps = _compute_vjp_new(dy, jac, multi_measurements, device.shot_vector)
-
-            # filter out untrainable parameters if they happen to appear in the vjp
-            vjps = [vjp for vjp in vjps if 0 not in qml.math.shape(vjp)]
-
-            variables = tfkwargs.get("variables", None)
-            return (vjps, variables) if variables is not None else vjps
-
-        return res, grad_fn
-
-    return _execute(*parameters)
+# Copyright 2018-2021 Xanadu Quantum Technologies Inc.
+
+# Licensed under the Apache License, Version 2.0 (the "License");
+# you may not use this file except in compliance with the License.
+# You may obtain a copy of the License at
+
+#     http://www.apache.org/licenses/LICENSE-2.0
+
+# Unless required by applicable law or agreed to in writing, software
+# distributed under the License is distributed on an "AS IS" BASIS,
+# WITHOUT WARRANTIES OR CONDITIONS OF ANY KIND, either express or implied.
+# See the License for the specific language governing permissions and
+# limitations under the License.
+"""
+This module contains functions for adding the TensorFlow interface
+to a PennyLane Device class.
+"""
+# pylint: disable=too-many-arguments,too-many-branches
+from collections.abc import Sequence
+
+import numpy as np
+import tensorflow as tf
+from tensorflow.python.eager import context
+
+import pennylane as qml
+from pennylane._device import _get_num_copies
+from pennylane.measurements import Counts
+
+
+def _compute_vjp(dy, jacs):
+    # compute the vector-Jacobian product dy @ jac
+    # for a list of dy's and Jacobian matrices.
+    vjps = []
+
+    for d, jac in zip(dy, jacs):
+        vjp = qml.gradients.compute_vjp(d, jac)
+
+        if not context.executing_eagerly():
+            vjp = qml.math.unstack(vjp)
+
+        vjps.extend(vjp)
+
+    return vjps
+
+
+def _compute_vjp_new(dy, jacs, multi_measurements, shots=None):
+    # compute the vector-Jacobian product dy @ jac
+    # for a list of dy's and Jacobian matrices.
+    vjps = []
+
+    shot_vector = isinstance(shots, Sequence)
+
+    for dy_, jac_, multi in zip(dy, jacs, multi_measurements):
+        dy_ = dy_ if shot_vector else (dy_,)
+        jac_ = jac_ if shot_vector else (jac_,)
+
+        shot_vjps = []
+        for d, j in zip(dy_, jac_):
+            if multi:
+                shot_vjps.append(qml.gradients.compute_vjp_multi_new(d, j))
+            else:
+                shot_vjps.append(qml.gradients.compute_vjp_single_new(d, j))
+
+        vjp = qml.math.sum(qml.math.stack(shot_vjps), 0)
+
+        if not context.executing_eagerly():
+            vjp = qml.math.unstack(vjp)
+
+        vjps.extend(vjp)
+
+    return vjps
+
+
+def _to_tensors(x):
+    """
+    Convert a nested tuple structure of arrays into a nested tuple
+    structure of TF tensors
+    """
+    if not isinstance(x, tuple):
+        return tf.convert_to_tensor(x)
+
+    return tuple(_to_tensors(x_) for x_ in x)
+
+
+def _res_restructured(res, tapes, shots=None):
+    """
+    Reconstruct the nested tuple structure of the output of a list of tapes
+    """
+    shot_vector = isinstance(shots, Sequence)
+    num_copies = _get_num_copies(shots) if shot_vector else 1
+
+    start = 0
+    res_nested = []
+    for tape in tapes:
+
+        shot_res_nested = []
+        num_meas = len(tape.measurements)
+
+        for _ in range(num_copies):
+            shot_res = tuple(res[start : start + num_meas])
+            shot_res_nested.append(shot_res[0] if num_meas == 1 else shot_res)
+            start += num_meas
+
+        res_nested.append(shot_res_nested[0] if not shot_vector else tuple(shot_res_nested))
+
+    return tuple(res_nested)
+
+
+def _jac_restructured(jacs, tapes):
+    """
+    Reconstruct the nested tuple structure of the jacobian of a list of tapes
+    """
+    start = 0
+    jacs_nested = []
+    for i, tape in enumerate(tapes):
+        num_meas = len(tape.measurements)
+        num_params = len(tape.trainable_params)
+
+        tape_jacs = tuple(jacs[start : start + num_meas * num_params])
+        tape_jacs = tuple(
+            tuple(tape_jacs[i * num_params : (i + 1) * num_params]) for i in range(num_meas)
+        )
+
+        while isinstance(tape_jacs, tuple) and len(tape_jacs) == 1:
+            tape_jacs = tape_jacs[0]
+
+        jacs_nested.append(tape_jacs)
+
+    return tuple(jacs_nested)
+
+
+def execute(tapes, device, execute_fn, gradient_fn, gradient_kwargs, _n=1, max_diff=2, mode=None):
+    """Execute a batch of tapes with TensorFlow parameters on a device.
+
+    Args:
+        tapes (Sequence[.QuantumTape]): batch of tapes to execute
+        device (.Device): Device to use to execute the batch of tapes.
+            If the device does not provide a ``batch_execute`` method,
+            by default the tapes will be executed in serial.
+        execute_fn (callable): The execution function used to execute the tapes
+            during the forward pass. This function must return a tuple ``(results, jacobians)``.
+            If ``jacobians`` is an empty list, then ``gradient_fn`` is used to
+            compute the gradients during the backwards pass.
+        gradient_kwargs (dict): dictionary of keyword arguments to pass when
+            determining the gradients of tapes
+        gradient_fn (callable): the gradient function to use to compute quantum gradients
+        _n (int): a positive integer used to track nesting of derivatives, for example
+            if the nth-order derivative is requested.
+        max_diff (int): If ``gradient_fn`` is a gradient transform, this option specifies
+            the maximum number of derivatives to support. Increasing this value allows
+            for higher order derivatives to be extracted, at the cost of additional
+            (classical) computational overhead during the backwards pass.
+        mode (str): Whether the gradients should be computed on the forward
+            pass (``forward``) or the backward pass (``backward``).
+
+    Returns:
+        list[list[tf.Tensor]]: A nested list of tape results. Each element in
+        the returned list corresponds in order to the provided tapes.
+    """
+    # pylint: disable=unused-argument
+
+    if qml.active_return():
+        return _execute_new(
+            tapes,
+            device,
+            execute_fn,
+            gradient_fn,
+            gradient_kwargs,
+            _n=_n,
+            max_diff=max_diff,
+            mode=mode,
+        )
+
+    parameters = []
+    params_unwrapped = []
+
+    for i, tape in enumerate(tapes):
+        # store the trainable parameters
+        params = tape.get_parameters(trainable_only=False)
+        tape.trainable_params = qml.math.get_trainable_indices(params)
+
+        parameters += [p for i, p in enumerate(params) if i in tape.trainable_params]
+
+        # store all unwrapped parameters
+        params_unwrapped.append(
+            [i.numpy() if isinstance(i, (tf.Variable, tf.Tensor)) else i for i in params]
+        )
+
+    with qml.tape.Unwrap(*tapes):
+        # Forward pass: execute the tapes
+        res, jacs = execute_fn(tapes, **gradient_kwargs)
+
+    for i, tape in enumerate(tapes):
+        # convert output to TensorFlow tensors
+
+        if any(isinstance(m, Counts) for m in tape.measurements):
+            continue
+
+        if isinstance(res[i], np.ndarray):
+            # For backwards compatibility, we flatten ragged tape outputs
+            # when there is no sampling
+            r = np.hstack(res[i]) if res[i].dtype == np.dtype("object") else res[i]
+            res[i] = tf.convert_to_tensor(r)
+
+        elif isinstance(res[i], tuple):
+            res[i] = tuple(tf.convert_to_tensor(r) for r in res[i])
+
+        else:
+            res[i] = tf.convert_to_tensor(qml.math.toarray(res[i]))
+
+    @tf.custom_gradient
+    def _execute(*parameters):  # pylint:disable=unused-argument
+        def grad_fn(*dy, **tfkwargs):
+            """Returns the vector-Jacobian product with given
+            parameter values and output gradient dy"""
+
+            dy = [qml.math.T(d) for d in dy]
+
+            if jacs:
+                # Jacobians were computed on the forward pass (mode="forward")
+                # No additional quantum evaluations needed; simply compute the VJPs directly.
+                vjps = _compute_vjp(dy, jacs)
+
+            else:
+                # Need to compute the Jacobians on the backward pass (accumulation="backward")
+
+                if isinstance(gradient_fn, qml.gradients.gradient_transform):
+                    # Gradient function is a gradient transform.
+
+                    # Generate and execute the required gradient tapes
+                    if _n == max_diff or not context.executing_eagerly():
+
+                        with qml.tape.Unwrap(*tapes, params=params_unwrapped):
+                            vjp_tapes, processing_fn = qml.gradients.batch_vjp(
+                                tapes,
+                                dy,
+                                gradient_fn,
+                                reduction=lambda vjps, x: vjps.extend(qml.math.unstack(x)),
+                                gradient_kwargs=gradient_kwargs,
+                            )
+
+                            vjps = processing_fn(execute_fn(vjp_tapes)[0])
+
+                    else:
+                        vjp_tapes, processing_fn = qml.gradients.batch_vjp(
+                            tapes,
+                            dy,
+                            gradient_fn,
+                            reduction="extend",
+                            gradient_kwargs=gradient_kwargs,
+                        )
+
+                        # This is where the magic happens. Note that we call ``execute``.
+                        # This recursion, coupled with the fact that the gradient transforms
+                        # are differentiable, allows for arbitrary order differentiation.
+                        vjps = processing_fn(
+                            execute(
+                                vjp_tapes,
+                                device,
+                                execute_fn,
+                                gradient_fn,
+                                gradient_kwargs,
+                                _n=_n + 1,
+                                max_diff=max_diff,
+                            )
+                        )
+
+                else:
+                    # Gradient function is not a gradient transform
+                    # (e.g., it might be a device method).
+                    # Note that unlike the previous branch:
+                    #
+                    # - there is no recursion here
+                    # - gradient_fn is not differentiable
+                    #
+                    # so we cannot support higher-order derivatives.
+                    with qml.tape.Unwrap(*tapes, params=params_unwrapped):
+                        vjps = _compute_vjp(dy, gradient_fn(tapes, **gradient_kwargs))
+
+            variables = tfkwargs.get("variables", None)
+            return (vjps, variables) if variables is not None else vjps
+
+        return res, grad_fn
+
+    return _execute(*parameters)
+
+
+def _execute_new(
+    tapes, device, execute_fn, gradient_fn, gradient_kwargs, _n=1, max_diff=2, mode=None
+):
+    """Execute a batch of tapes with TensorFlow parameters on a device.
+
+    Args:
+        tapes (Sequence[.QuantumTape]): batch of tapes to execute
+        device (.Device): Device to use to execute the batch of tapes.
+            If the device does not provide a ``batch_execute`` method,
+            by default the tapes will be executed in serial.
+        execute_fn (callable): The execution function used to execute the tapes
+            during the forward pass. This function must return a tuple ``(results, jacobians)``.
+            If ``jacobians`` is an empty list, then ``gradient_fn`` is used to
+            compute the gradients during the backwards pass.
+        gradient_kwargs (dict): dictionary of keyword arguments to pass when
+            determining the gradients of tapes
+        gradient_fn (callable): the gradient function to use to compute quantum gradients
+        _n (int): a positive integer used to track nesting of derivatives, for example
+            if the nth-order derivative is requested.
+        max_diff (int): If ``gradient_fn`` is a gradient transform, this option specifies
+            the maximum number of derivatives to support. Increasing this value allows
+            for higher order derivatives to be extracted, at the cost of additional
+            (classical) computational overhead during the backwards pass.
+        mode (str): Whether the gradients should be computed on the forward
+            pass (``forward``) or the backward pass (``backward``).
+
+    Returns:
+        list[list[tf.Tensor]]: A nested list of tape results. Each element in
+        the returned list corresponds in order to the provided tapes.
+    """
+    # pylint: disable=unused-argument
+
+    parameters = []
+    params_unwrapped = []
+
+    for i, tape in enumerate(tapes):
+        # store the trainable parameters
+        params = tape.get_parameters(trainable_only=False)
+        tape.trainable_params = qml.math.get_trainable_indices(params)
+
+        parameters += [p for i, p in enumerate(params) if i in tape.trainable_params]
+
+        # store all unwrapped parameters
+        params_unwrapped.append(
+            [i.numpy() if isinstance(i, (tf.Variable, tf.Tensor)) else i for i in params]
+        )
+
+    with qml.tape.Unwrap(*tapes):
+        # Forward pass: execute the tapes
+        res, jacs = execute_fn(tapes, **gradient_kwargs)
+
+    for i, r in enumerate(res):
+        # skip in the case of counts
+        if not isinstance(r, dict):
+            # convert output to TensorFlow tensors
+            res[i] = _to_tensors(r)
+
+    @tf.custom_gradient
+    def _execute(*parameters):  # pylint:disable=unused-argument
+        def grad_fn(*dy, **tfkwargs):
+            """Returns the vector-Jacobian product with given
+            parameter values and output gradient dy"""
+
+            # whether the tapes contain multiple measurements
+            multi_measurements = [len(tape.measurements) > 1 for tape in tapes]
+
+            # reconstruct the nested structure of dy
+            dy = _res_restructured(dy, tapes, shots=device.shot_vector)
+
+            if jacs:
+                # Jacobians were computed on the forward pass (mode="forward")
+                # No additional quantum evaluations needed; simply compute the VJPs directly.
+                vjps = _compute_vjp_new(dy, jacs, multi_measurements, device.shot_vector)
+
+            else:
+                # Need to compute the Jacobians on the backward pass (accumulation="backward")
+
+                if isinstance(gradient_fn, qml.gradients.gradient_transform):
+                    # Gradient function is a gradient transform.
+
+                    # Generate and execute the required gradient tapes
+                    if _n == max_diff or not context.executing_eagerly():
+
+                        with qml.tape.Unwrap(*tapes, params=params_unwrapped):
+                            vjp_tapes, processing_fn = qml.gradients.batch_vjp(
+                                tapes,
+                                dy,
+                                gradient_fn,
+                                shots=device.shot_vector,
+                                reduction=lambda vjps, x: vjps.extend(qml.math.unstack(x)),
+                                gradient_kwargs=gradient_kwargs,
+                            )
+
+                            vjps = processing_fn(execute_fn(vjp_tapes)[0])
+
+                    else:
+                        vjp_tapes, processing_fn = qml.gradients.batch_vjp(
+                            tapes,
+                            dy,
+                            gradient_fn,
+                            shots=device.shot_vector,
+                            reduction="extend",
+                            gradient_kwargs=gradient_kwargs,
+                        )
+
+                        # This is where the magic happens. Note that we call ``execute``.
+                        # This recursion, coupled with the fact that the gradient transforms
+                        # are differentiable, allows for arbitrary order differentiation.
+                        vjps = processing_fn(
+                            execute(
+                                vjp_tapes,
+                                device,
+                                execute_fn,
+                                gradient_fn,
+                                gradient_kwargs,
+                                _n=_n + 1,
+                                max_diff=max_diff,
+                            )
+                        )
+
+                else:
+                    # Gradient function is not a gradient transform
+                    # (e.g., it might be a device method).
+                    # Note that unlike the previous branch:
+                    #
+                    # - there is no recursion here
+                    # - gradient_fn is not differentiable
+                    #
+                    # so we cannot support higher-order derivatives.
+                    with qml.tape.Unwrap(*tapes, params=params_unwrapped):
+                        jac = gradient_fn(tapes, **gradient_kwargs)
+
+                    vjps = _compute_vjp_new(dy, jac, multi_measurements, device.shot_vector)
+
+            # filter out untrainable parameters if they happen to appear in the vjp
+            vjps = [vjp for vjp in vjps if 0 not in qml.math.shape(vjp)]
+
+            variables = tfkwargs.get("variables", None)
+            return (vjps, variables) if variables is not None else vjps
+
+        return res, grad_fn
+
+    return _execute(*parameters)