# Copyright 2018-2021 Xanadu Quantum Technologies Inc.

# Licensed under the Apache License, Version 2.0 (the "License");
# you may not use this file except in compliance with the License.
# You may obtain a copy of the License at

#     http://www.apache.org/licenses/LICENSE-2.0

# Unless required by applicable law or agreed to in writing, software
# distributed under the License is distributed on an "AS IS" BASIS,
# WITHOUT WARRANTIES OR CONDITIONS OF ANY KIND, either express or implied.
# See the License for the specific language governing permissions and
# limitations under the License.
"""
This module contains functions for adding the TensorFlow interface
to a PennyLane Device class.
"""
# pylint: disable=too-many-arguments,too-many-branches
import inspect
import logging

import tensorflow as tf
from tensorflow.python.eager import context

import pennylane as qml
from pennylane.measurements import Shots

logger = logging.getLogger(__name__)
logger.addHandler(logging.NullHandler())


def _set_copy_tape(t, a):
    """Copy a given tape with operations and set parameters"""
    tc = t.bind_new_parameters(a, list(range(len(a))))
    return tc


def set_parameters_on_copy(tapes, params):
    """Copy a set of tapes with operations and set parameters"""
    return tuple(_set_copy_tape(t, a) for t, a in zip(tapes, params))


def _compute_vjp(dy, jacs, multi_measurements, has_partitioned_shots):
    # compute the vector-Jacobian product dy @ jac
    # for a list of dy's and Jacobian matrices.

    if logger.isEnabledFor(logging.DEBUG):
        logger.debug(
            "Entry with args=(dy=%s, jacs=%s, multi_measurements=%s, shots=%s) called by=%s",
            dy,
            jacs,
            multi_measurements,
            has_partitioned_shots,
            "::L".join(str(i) for i in inspect.getouterframes(inspect.currentframe(), 2)[1][1:3]),
        )

    vjps = []

    for dy_, jac_, multi in zip(dy, jacs, multi_measurements):
        dy_ = dy_ if has_partitioned_shots else (dy_,)
        jac_ = jac_ if has_partitioned_shots else (jac_,)

        shot_vjps = []
        for d, j in zip(dy_, jac_):
            if multi:
                shot_vjps.append(qml.gradients.compute_vjp_multi(d, j))
            else:
                shot_vjps.append(qml.gradients.compute_vjp_single(d, j))

        vjp = qml.math.sum(qml.math.stack(shot_vjps), 0)

        if not context.executing_eagerly():
            vjp = qml.math.unstack(vjp)

        vjps.extend(vjp)

    return vjps


def _to_tensors(x):
    """
    Convert a nested tuple structure of arrays into a nested tuple
    structure of TF tensors
    """
    if isinstance(x, dict) or isinstance(x, list) and all(isinstance(i, dict) for i in x):
        # qml.counts returns a dict (list of dicts when broadcasted), can't form a valid tensor
        return x

    if isinstance(x, tuple):
        return tuple(_to_tensors(x_) for x_ in x)

    return tf.convert_to_tensor(x)


def _res_restructured(res, tapes):
    """
    Reconstruct the nested tuple structure of the output of a list of tapes
    """
    start = 0
    res_nested = []
    for tape in tapes:
        tape_shots = tape.shots or Shots(1)
        shot_res_nested = []
        num_meas = len(tape.measurements)

        for _ in range(tape_shots.num_copies):
            shot_res = tuple(res[start : start + num_meas])
            shot_res_nested.append(shot_res[0] if num_meas == 1 else shot_res)
            start += num_meas

        res_nested.append(
            tuple(shot_res_nested) if tape_shots.has_partitioned_shots else shot_res_nested[0]
        )

    return tuple(res_nested)


def execute(tapes, execute_fn, jpc, differentiable=False):
    """Execute a batch of tapes with TensorFlow parameters on a device.

    Args:
        tapes (Sequence[.QuantumTape]): batch of tapes to execute

    Returns:
        list[list[tf.Tensor]]: A nested list of tape results. Each element in
        the returned list corresponds in order to the provided tapes.
    """
<<<<<<< HEAD
=======
    if logger.isEnabledFor(logging.DEBUG):
        logger.debug(
            "Entry with args=(tapes=%s, jacs=%s, execute_fn=%s, gradient_fn=%s, gradient_kwargs=%s, _n=%s, max_diff=%s) called by=%s",
            tapes,
            repr(device),
            execute_fn
            if not (logger.isEnabledFor(qml.logging.TRACE) and inspect.isfunction(execute_fn))
            else "\n" + inspect.getsource(execute_fn) + "\n",
            gradient_fn
            if not (logger.isEnabledFor(qml.logging.TRACE) and inspect.isfunction(gradient_fn))
            else "\n" + inspect.getsource(gradient_fn) + "\n",
            gradient_kwargs,
            _n,
            max_diff,
            "::L".join(str(i) for i in inspect.getouterframes(inspect.currentframe(), 2)[1][1:3]),
        )

>>>>>>> ce2006e8
    # pylint: disable=unused-argument

    parameters = []
    params_unwrapped = []

    # assumes all tapes have the same shot vector
    has_partitioned_shots = tapes[0].shots.has_partitioned_shots

    for tape in tapes:
        # store the trainable parameters
        params = tape.get_parameters(trainable_only=False)
        tape.trainable_params = qml.math.get_trainable_indices(params)

        parameters += [p for i, p in enumerate(params) if i in tape.trainable_params]

        # store all unwrapped parameters
        params_unwrapped.append(
            [i.numpy() if isinstance(i, (tf.Variable, tf.Tensor)) else i for i in params]
        )

    res = execute_fn(tuple(tapes))
    res = tuple(_to_tensors(r) for r in res)  # convert output to TensorFlow tensors

    @tf.custom_gradient
    def _execute(*parameters):  # pylint:disable=unused-argument
        def grad_fn(*dy, **tfkwargs):
            # reconstruct the nested structure of dy
            if differentiable:
                inner_tapes = tuple(tapes)
            else:
                inner_tapes = set_parameters_on_copy(tapes, params_unwrapped)

            dy = _res_restructured(dy, tapes)

            if tf.executing_eagerly():
                vjps = jpc.compute_vjp(inner_tapes, dy)
            else:
                jacs = jpc.compute_jacobian(inner_tapes)
                multi_measurements = [len(t.measurements) > 1 for t in tapes]
                vjps = _compute_vjp(dy, jacs, multi_measurements, has_partitioned_shots)

<<<<<<< HEAD
            if isinstance(vjps, tuple):
                extended_vjps = []
                for vjp in vjps:
                    if vjp is not None and 0 not in qml.math.shape(vjp):
                        extended_vjps.extend(qml.math.unstack(vjp))
                vjps = tuple(extended_vjps)
=======
            else:
                # Need to compute the Jacobians on the backward pass (accumulation="backward")

                if isinstance(gradient_fn, qml.transforms.core.TransformDispatcher):
                    # Gradient function is a gradient transform.

                    # Generate and execute the required gradient tapes
                    if _n == max_diff or not context.executing_eagerly():
                        new_tapes = set_parameters_on_copy_and_unwrap(
                            tapes, params_unwrapped, unwrap=False
                        )
                        vjp_tapes, processing_fn = qml.gradients.batch_vjp(
                            new_tapes,
                            dy,
                            gradient_fn,
                            reduction=lambda vjps, x: vjps.extend(qml.math.unstack(x)),
                            gradient_kwargs=gradient_kwargs,
                        )

                        vjps = processing_fn(execute_fn(vjp_tapes)[0])

                    else:
                        vjp_tapes, processing_fn = qml.gradients.batch_vjp(
                            tapes,
                            dy,
                            gradient_fn,
                            reduction="extend",
                            gradient_kwargs=gradient_kwargs,
                        )

                        # This is where the magic happens. Note that we call ``execute``.
                        # This recursion, coupled with the fact that the gradient transforms
                        # are differentiable, allows for arbitrary order differentiation.
                        vjps = processing_fn(
                            execute(
                                vjp_tapes,
                                device,
                                execute_fn,
                                gradient_fn,
                                gradient_kwargs,
                                _n=_n + 1,
                                max_diff=max_diff,
                            )
                        )

                else:
                    # Gradient function is not a gradient transform
                    # (e.g., it might be a device method).
                    # Note that unlike the previous branch:
                    #
                    # - there is no recursion here
                    # - gradient_fn is not differentiable
                    #
                    # so we cannot support higher-order derivatives.
                    new_tapes = set_parameters_on_copy_and_unwrap(
                        tapes, params_unwrapped, unwrap=False
                    )
                    jac = gradient_fn(new_tapes, **gradient_kwargs)

                    vjps = _compute_vjp(dy, jac, multi_measurements, has_partitioned_shots)

            # filter out untrainable parameters if they happen to appear in the vjp
            vjps = [vjp for vjp in vjps if 0 not in qml.math.shape(vjp)]
>>>>>>> ce2006e8

            variables = tfkwargs.get("variables")
            return (vjps, variables) if variables is not None else vjps

        return res, grad_fn

    return _execute(*parameters)
<|MERGE_RESOLUTION|>--- conflicted
+++ resolved
@@ -1,267 +1,182 @@
-# Copyright 2018-2021 Xanadu Quantum Technologies Inc.
-
-# Licensed under the Apache License, Version 2.0 (the "License");
-# you may not use this file except in compliance with the License.
-# You may obtain a copy of the License at
-
-#     http://www.apache.org/licenses/LICENSE-2.0
-
-# Unless required by applicable law or agreed to in writing, software
-# distributed under the License is distributed on an "AS IS" BASIS,
-# WITHOUT WARRANTIES OR CONDITIONS OF ANY KIND, either express or implied.
-# See the License for the specific language governing permissions and
-# limitations under the License.
-"""
-This module contains functions for adding the TensorFlow interface
-to a PennyLane Device class.
-"""
-# pylint: disable=too-many-arguments,too-many-branches
-import inspect
-import logging
-
-import tensorflow as tf
-from tensorflow.python.eager import context
-
-import pennylane as qml
-from pennylane.measurements import Shots
-
-logger = logging.getLogger(__name__)
-logger.addHandler(logging.NullHandler())
-
-
-def _set_copy_tape(t, a):
-    """Copy a given tape with operations and set parameters"""
-    tc = t.bind_new_parameters(a, list(range(len(a))))
-    return tc
-
-
-def set_parameters_on_copy(tapes, params):
-    """Copy a set of tapes with operations and set parameters"""
-    return tuple(_set_copy_tape(t, a) for t, a in zip(tapes, params))
-
-
-def _compute_vjp(dy, jacs, multi_measurements, has_partitioned_shots):
-    # compute the vector-Jacobian product dy @ jac
-    # for a list of dy's and Jacobian matrices.
-
-    if logger.isEnabledFor(logging.DEBUG):
-        logger.debug(
-            "Entry with args=(dy=%s, jacs=%s, multi_measurements=%s, shots=%s) called by=%s",
-            dy,
-            jacs,
-            multi_measurements,
-            has_partitioned_shots,
-            "::L".join(str(i) for i in inspect.getouterframes(inspect.currentframe(), 2)[1][1:3]),
-        )
-
-    vjps = []
-
-    for dy_, jac_, multi in zip(dy, jacs, multi_measurements):
-        dy_ = dy_ if has_partitioned_shots else (dy_,)
-        jac_ = jac_ if has_partitioned_shots else (jac_,)
-
-        shot_vjps = []
-        for d, j in zip(dy_, jac_):
-            if multi:
-                shot_vjps.append(qml.gradients.compute_vjp_multi(d, j))
-            else:
-                shot_vjps.append(qml.gradients.compute_vjp_single(d, j))
-
-        vjp = qml.math.sum(qml.math.stack(shot_vjps), 0)
-
-        if not context.executing_eagerly():
-            vjp = qml.math.unstack(vjp)
-
-        vjps.extend(vjp)
-
-    return vjps
-
-
-def _to_tensors(x):
-    """
-    Convert a nested tuple structure of arrays into a nested tuple
-    structure of TF tensors
-    """
-    if isinstance(x, dict) or isinstance(x, list) and all(isinstance(i, dict) for i in x):
-        # qml.counts returns a dict (list of dicts when broadcasted), can't form a valid tensor
-        return x
-
-    if isinstance(x, tuple):
-        return tuple(_to_tensors(x_) for x_ in x)
-
-    return tf.convert_to_tensor(x)
-
-
-def _res_restructured(res, tapes):
-    """
-    Reconstruct the nested tuple structure of the output of a list of tapes
-    """
-    start = 0
-    res_nested = []
-    for tape in tapes:
-        tape_shots = tape.shots or Shots(1)
-        shot_res_nested = []
-        num_meas = len(tape.measurements)
-
-        for _ in range(tape_shots.num_copies):
-            shot_res = tuple(res[start : start + num_meas])
-            shot_res_nested.append(shot_res[0] if num_meas == 1 else shot_res)
-            start += num_meas
-
-        res_nested.append(
-            tuple(shot_res_nested) if tape_shots.has_partitioned_shots else shot_res_nested[0]
-        )
-
-    return tuple(res_nested)
-
-
-def execute(tapes, execute_fn, jpc, differentiable=False):
-    """Execute a batch of tapes with TensorFlow parameters on a device.
-
-    Args:
-        tapes (Sequence[.QuantumTape]): batch of tapes to execute
-
-    Returns:
-        list[list[tf.Tensor]]: A nested list of tape results. Each element in
-        the returned list corresponds in order to the provided tapes.
-    """
-<<<<<<< HEAD
-=======
-    if logger.isEnabledFor(logging.DEBUG):
-        logger.debug(
-            "Entry with args=(tapes=%s, jacs=%s, execute_fn=%s, gradient_fn=%s, gradient_kwargs=%s, _n=%s, max_diff=%s) called by=%s",
-            tapes,
-            repr(device),
-            execute_fn
-            if not (logger.isEnabledFor(qml.logging.TRACE) and inspect.isfunction(execute_fn))
-            else "\n" + inspect.getsource(execute_fn) + "\n",
-            gradient_fn
-            if not (logger.isEnabledFor(qml.logging.TRACE) and inspect.isfunction(gradient_fn))
-            else "\n" + inspect.getsource(gradient_fn) + "\n",
-            gradient_kwargs,
-            _n,
-            max_diff,
-            "::L".join(str(i) for i in inspect.getouterframes(inspect.currentframe(), 2)[1][1:3]),
-        )
-
->>>>>>> ce2006e8
-    # pylint: disable=unused-argument
-
-    parameters = []
-    params_unwrapped = []
-
-    # assumes all tapes have the same shot vector
-    has_partitioned_shots = tapes[0].shots.has_partitioned_shots
-
-    for tape in tapes:
-        # store the trainable parameters
-        params = tape.get_parameters(trainable_only=False)
-        tape.trainable_params = qml.math.get_trainable_indices(params)
-
-        parameters += [p for i, p in enumerate(params) if i in tape.trainable_params]
-
-        # store all unwrapped parameters
-        params_unwrapped.append(
-            [i.numpy() if isinstance(i, (tf.Variable, tf.Tensor)) else i for i in params]
-        )
-
-    res = execute_fn(tuple(tapes))
-    res = tuple(_to_tensors(r) for r in res)  # convert output to TensorFlow tensors
-
-    @tf.custom_gradient
-    def _execute(*parameters):  # pylint:disable=unused-argument
-        def grad_fn(*dy, **tfkwargs):
-            # reconstruct the nested structure of dy
-            if differentiable:
-                inner_tapes = tuple(tapes)
-            else:
-                inner_tapes = set_parameters_on_copy(tapes, params_unwrapped)
-
-            dy = _res_restructured(dy, tapes)
-
-            if tf.executing_eagerly():
-                vjps = jpc.compute_vjp(inner_tapes, dy)
-            else:
-                jacs = jpc.compute_jacobian(inner_tapes)
-                multi_measurements = [len(t.measurements) > 1 for t in tapes]
-                vjps = _compute_vjp(dy, jacs, multi_measurements, has_partitioned_shots)
-
-<<<<<<< HEAD
-            if isinstance(vjps, tuple):
-                extended_vjps = []
-                for vjp in vjps:
-                    if vjp is not None and 0 not in qml.math.shape(vjp):
-                        extended_vjps.extend(qml.math.unstack(vjp))
-                vjps = tuple(extended_vjps)
-=======
-            else:
-                # Need to compute the Jacobians on the backward pass (accumulation="backward")
-
-                if isinstance(gradient_fn, qml.transforms.core.TransformDispatcher):
-                    # Gradient function is a gradient transform.
-
-                    # Generate and execute the required gradient tapes
-                    if _n == max_diff or not context.executing_eagerly():
-                        new_tapes = set_parameters_on_copy_and_unwrap(
-                            tapes, params_unwrapped, unwrap=False
-                        )
-                        vjp_tapes, processing_fn = qml.gradients.batch_vjp(
-                            new_tapes,
-                            dy,
-                            gradient_fn,
-                            reduction=lambda vjps, x: vjps.extend(qml.math.unstack(x)),
-                            gradient_kwargs=gradient_kwargs,
-                        )
-
-                        vjps = processing_fn(execute_fn(vjp_tapes)[0])
-
-                    else:
-                        vjp_tapes, processing_fn = qml.gradients.batch_vjp(
-                            tapes,
-                            dy,
-                            gradient_fn,
-                            reduction="extend",
-                            gradient_kwargs=gradient_kwargs,
-                        )
-
-                        # This is where the magic happens. Note that we call ``execute``.
-                        # This recursion, coupled with the fact that the gradient transforms
-                        # are differentiable, allows for arbitrary order differentiation.
-                        vjps = processing_fn(
-                            execute(
-                                vjp_tapes,
-                                device,
-                                execute_fn,
-                                gradient_fn,
-                                gradient_kwargs,
-                                _n=_n + 1,
-                                max_diff=max_diff,
-                            )
-                        )
-
-                else:
-                    # Gradient function is not a gradient transform
-                    # (e.g., it might be a device method).
-                    # Note that unlike the previous branch:
-                    #
-                    # - there is no recursion here
-                    # - gradient_fn is not differentiable
-                    #
-                    # so we cannot support higher-order derivatives.
-                    new_tapes = set_parameters_on_copy_and_unwrap(
-                        tapes, params_unwrapped, unwrap=False
-                    )
-                    jac = gradient_fn(new_tapes, **gradient_kwargs)
-
-                    vjps = _compute_vjp(dy, jac, multi_measurements, has_partitioned_shots)
-
-            # filter out untrainable parameters if they happen to appear in the vjp
-            vjps = [vjp for vjp in vjps if 0 not in qml.math.shape(vjp)]
->>>>>>> ce2006e8
-
-            variables = tfkwargs.get("variables")
-            return (vjps, variables) if variables is not None else vjps
-
-        return res, grad_fn
-
-    return _execute(*parameters)
+# Copyright 2018-2021 Xanadu Quantum Technologies Inc.
+
+# Licensed under the Apache License, Version 2.0 (the "License");
+# you may not use this file except in compliance with the License.
+# You may obtain a copy of the License at
+
+#     http://www.apache.org/licenses/LICENSE-2.0
+
+# Unless required by applicable law or agreed to in writing, software
+# distributed under the License is distributed on an "AS IS" BASIS,
+# WITHOUT WARRANTIES OR CONDITIONS OF ANY KIND, either express or implied.
+# See the License for the specific language governing permissions and
+# limitations under the License.
+"""
+This module contains functions for adding the TensorFlow interface
+to a PennyLane Device class.
+"""
+# pylint: disable=too-many-arguments,too-many-branches
+import inspect
+import logging
+
+import tensorflow as tf
+from tensorflow.python.eager import context
+
+import pennylane as qml
+from pennylane.measurements import Shots
+
+logger = logging.getLogger(__name__)
+logger.addHandler(logging.NullHandler())
+
+
+def _set_copy_tape(t, a):
+    """Copy a given tape with operations and set parameters"""
+    tc = t.bind_new_parameters(a, list(range(len(a))))
+    return tc
+
+
+def set_parameters_on_copy(tapes, params):
+    """Copy a set of tapes with operations and set parameters"""
+    return tuple(_set_copy_tape(t, a) for t, a in zip(tapes, params))
+
+
+def _compute_vjp(dy, jacs, multi_measurements, has_partitioned_shots):
+    # compute the vector-Jacobian product dy @ jac
+    # for a list of dy's and Jacobian matrices.
+
+    if logger.isEnabledFor(logging.DEBUG):
+        logger.debug(
+            "Entry with args=(dy=%s, jacs=%s, multi_measurements=%s, shots=%s) called by=%s",
+            dy,
+            jacs,
+            multi_measurements,
+            has_partitioned_shots,
+            "::L".join(str(i) for i in inspect.getouterframes(inspect.currentframe(), 2)[1][1:3]),
+        )
+
+    vjps = []
+
+    for dy_, jac_, multi in zip(dy, jacs, multi_measurements):
+        dy_ = dy_ if has_partitioned_shots else (dy_,)
+        jac_ = jac_ if has_partitioned_shots else (jac_,)
+
+        shot_vjps = []
+        for d, j in zip(dy_, jac_):
+            if multi:
+                shot_vjps.append(qml.gradients.compute_vjp_multi(d, j))
+            else:
+                shot_vjps.append(qml.gradients.compute_vjp_single(d, j))
+
+        vjp = qml.math.sum(qml.math.stack(shot_vjps), 0)
+
+        if not context.executing_eagerly():
+            vjp = qml.math.unstack(vjp)
+
+        vjps.extend(vjp)
+
+    return vjps
+
+
+def _to_tensors(x):
+    """
+    Convert a nested tuple structure of arrays into a nested tuple
+    structure of TF tensors
+    """
+    if isinstance(x, dict) or isinstance(x, list) and all(isinstance(i, dict) for i in x):
+        # qml.counts returns a dict (list of dicts when broadcasted), can't form a valid tensor
+        return x
+
+    if isinstance(x, tuple):
+        return tuple(_to_tensors(x_) for x_ in x)
+
+    return tf.convert_to_tensor(x)
+
+
+def _res_restructured(res, tapes):
+    """
+    Reconstruct the nested tuple structure of the output of a list of tapes
+    """
+    start = 0
+    res_nested = []
+    for tape in tapes:
+        tape_shots = tape.shots or Shots(1)
+        shot_res_nested = []
+        num_meas = len(tape.measurements)
+
+        for _ in range(tape_shots.num_copies):
+            shot_res = tuple(res[start : start + num_meas])
+            shot_res_nested.append(shot_res[0] if num_meas == 1 else shot_res)
+            start += num_meas
+
+        res_nested.append(
+            tuple(shot_res_nested) if tape_shots.has_partitioned_shots else shot_res_nested[0]
+        )
+
+    return tuple(res_nested)
+
+
+def execute(tapes, execute_fn, jpc, differentiable=False):
+    """Execute a batch of tapes with TensorFlow parameters on a device.
+
+    Args:
+        tapes (Sequence[.QuantumTape]): batch of tapes to execute
+
+    Returns:
+        list[list[tf.Tensor]]: A nested list of tape results. Each element in
+        the returned list corresponds in order to the provided tapes.
+    """
+    # pylint: disable=unused-argument
+
+    parameters = []
+    params_unwrapped = []
+
+    # assumes all tapes have the same shot vector
+    has_partitioned_shots = tapes[0].shots.has_partitioned_shots
+
+    for tape in tapes:
+        # store the trainable parameters
+        params = tape.get_parameters(trainable_only=False)
+        tape.trainable_params = qml.math.get_trainable_indices(params)
+
+        parameters += [p for i, p in enumerate(params) if i in tape.trainable_params]
+
+        # store all unwrapped parameters
+        params_unwrapped.append(
+            [i.numpy() if isinstance(i, (tf.Variable, tf.Tensor)) else i for i in params]
+        )
+
+    res = execute_fn(tuple(tapes))
+    res = tuple(_to_tensors(r) for r in res)  # convert output to TensorFlow tensors
+
+    @tf.custom_gradient
+    def _execute(*parameters):  # pylint:disable=unused-argument
+        def grad_fn(*dy, **tfkwargs):
+            # reconstruct the nested structure of dy
+            if differentiable:
+                inner_tapes = tuple(tapes)
+            else:
+                inner_tapes = set_parameters_on_copy(tapes, params_unwrapped)
+
+            dy = _res_restructured(dy, tapes)
+
+            if tf.executing_eagerly():
+                vjps = jpc.compute_vjp(inner_tapes, dy)
+            else:
+                jacs = jpc.compute_jacobian(inner_tapes)
+                multi_measurements = [len(t.measurements) > 1 for t in tapes]
+                vjps = _compute_vjp(dy, jacs, multi_measurements, has_partitioned_shots)
+
+            if isinstance(vjps, tuple):
+                extended_vjps = []
+                for vjp in vjps:
+                    if vjp is not None and 0 not in qml.math.shape(vjp):
+                        extended_vjps.extend(qml.math.unstack(vjp))
+                vjps = tuple(extended_vjps)
+
+
+            variables = tfkwargs.get("variables")
+            return (vjps, variables) if variables is not None else vjps
+
+        return res, grad_fn
+
+    return _execute(*parameters)