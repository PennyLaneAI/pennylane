# Copyright 2018-2022 Xanadu Quantum Technologies Inc.

# Licensed under the Apache License, Version 2.0 (the "License");
# you may not use this file except in compliance with the License.
# You may obtain a copy of the License at

#     http://www.apache.org/licenses/LICENSE-2.0

# Unless required by applicable law or agreed to in writing, software
# distributed under the License is distributed on an "AS IS" BASIS,
# WITHOUT WARRANTIES OR CONDITIONS OF ANY KIND, either express or implied.
# See the License for the specific language governing permissions and
# limitations under the License.
"""Classical Shadows base class with processing functions"""
# pylint: disable = too-many-arguments
import warnings
from collections.abc import Iterable
from string import ascii_letters as ABC

import numpy as np
import pennylane as qml


class ClassicalShadow:
    r"""Class for classical shadow post-processing expectation values, approximate states, and entropies.

    A ``ClassicalShadow`` is a classical description of a quantum state that is capable of reproducing expectation values of local Pauli observables, see `2002.08953 <https://arxiv.org/abs/2002.08953>`_.

    The idea is to capture :math:`T` local snapshots (given by the ``shots`` set in the device) of the state by performing measurements in random Pauli bases at each qubit.
    The measurement outcomes, denoted ``bits``, as well as the choices of measurement bases, ``recipes``, are recorded in two ``(T, len(wires))`` integer tensors, respectively.

    From the :math:`t`-th measurement, we can reconstruct the ``local_snapshots`` (see methods)

    .. math:: \rho^{(t)} = \bigotimes_{i=1}^{n} 3 U^\dagger_i |b_i \rangle \langle b_i | U_i - \mathbb{I},

    where :math:`U_i` is the rotation corresponding to the measurement (e.g. :math:`U_i=H` for measurement in :math:`X`) of qubit :math:`i` at snapshot :math:`t` and :math:`|b_i\rangle = (1 - b_i, b_i)`
    the corresponding computational basis state given the output bit :math:`b_i`.

    From these local snapshots, one can compute expectation values of local Pauli strings, where locality refers to the number of non-Identity operators.
    The accuracy of the procedure is determined by the number of measurements :math:`T` (``shots``).
    To target an error :math:`\epsilon`, one needs of order :math:`T = \mathcal{O}\left( \log(M) 4^\ell/\epsilon^2 \right)` measurements to determine :math:`M` different,
    :math:`\ell`-local observables.

    One can in principle also reconstruct the global state :math:`\sum_t \rho^{(t)}/T`, though it is not advisable nor practical for larger systems due to its exponential scaling.

    .. note:: As per `arXiv:2103.07510 <https://arxiv.org/abs/2103.07510>`_, when computing multiple expectation values it is advisable to directly estimate the desired observables by simultaneously measuring
        qubit-wise-commuting terms. One way of doing this in PennyLane is via :class:`~pennylane.Hamiltonian` and setting ``grouping_type="qwc"``. For more details on this topic, see our demo
        on `estimating expectation values with classical shadows <https://pennylane.ai/qml/demos/tutorial_diffable_shadows.html>`_.

    Args:
        bits (tensor): recorded measurement outcomes in random Pauli bases.
        recipes (tensor): recorded measurement bases.
        wire_map (list[int]): list of the measured wires in the order that
            they appear in the columns of ``bits`` and ``recipes``. If None, defaults
            to ``range(n)``, where ``n`` is the number of measured wires.

    .. seealso:: Demo on `Estimating observables with classical shadows in the Pauli basis <https://pennylane.ai/qml/demos/tutorial_diffable_shadows.html>`_, :func:`~.pennylane.classical_shadow`

    **Example**

    We obtain the ``bits`` and ``recipes`` via :func:`~.pennylane.classical_shadow` measurement:

    .. code-block:: python3

        dev = qml.device("default.qubit", wires=range(2), shots=1000)
        @qml.qnode(dev)
        def qnode(x):
            qml.Hadamard(0)
            qml.CNOT((0,1))
            qml.RX(x, wires=0)
            return qml.classical_shadow(wires=range(2))

        bits, recipes = qnode(0)
        shadow = qml.ClassicalShadow(bits, recipes)

    After recording these ``T=1000`` quantum measurements, we can post-process the results to arbitrary local expectation values of Pauli strings.
    For example, we can compute the expectation value of a Pauli string

    >>> shadow.expval(qml.PauliX(0) @ qml.PauliX(1), k=1)
    array(0.972)

    or of a Hamiltonian:

    >>> H = qml.Hamiltonian([1., 1.], [qml.PauliZ(0) @ qml.PauliZ(1), qml.PauliX(0) @ qml.PauliX(1)])
    >>> shadow.expval(H, k=1)
    array(1.917)

    The parameter ``k`` is used to estimate the expectation values via the `median of means` algorithm (see `2002.08953 <https://arxiv.org/abs/2002.08953>`_). The case ``k=1`` corresponds to simply taking the mean
    value over all local snapshots. ``k>1`` corresponds to splitting the ``T`` local snapshots into ``k`` equal parts, and taking the median of their individual means. For the case of measuring only in the Pauli basis,
    there is no advantage expected from setting ``k>1``.
    """

    def __init__(self, bits, recipes, wire_map=None):
        self.bits = bits
        self.recipes = recipes

        # the wires corresponding to the columns of bitstrings
        if wire_map is None:
            self.wire_map = list(range(bits.shape[1]))
        else:
            self.wire_map = wire_map

        if bits.shape != recipes.shape:
            raise ValueError(
                f"Bits and recipes but have the same shape, got {bits.shape} and {recipes.shape}."
            )

        if bits.shape[1] != len(self.wire_map):
            raise ValueError(
                f"The 1st axis of bits must have the same size as wire_map, got {bits.shape[1]} and {len(self.wire_map)}."
            )

        self.observables = [
            qml.matrix(qml.PauliX(0)),
            qml.matrix(qml.PauliY(0)),
            qml.matrix(qml.PauliZ(0)),
        ]

    @property
    def snapshots(self):
        """
        The number of snapshots in the classical shadow measurement.
        """
        return len(self.bits)

    def local_snapshots(self, wires=None, snapshots=None):
        r"""Compute the T x n x 2 x 2 local snapshots

        For each qubit and each snapshot, compute :math:`3 U_i^\dagger |b_i \rangle \langle b_i| U_i - 1`

        Args:
            wires (Iterable[int]): The wires over which to compute the snapshots. For ``wires=None`` (default) all ``n`` qubits are used.
            snapshots (Iterable[int] or int): Only compute a subset of local snapshots. For ``snapshots=None`` (default), all local snapshots are taken.
                In case of an integer, a random subset of that size is taken. The subset can also be explicitly fixed by passing an Iterable with the corresponding indices.

        Returns:
            tensor: The local snapshots tensor of shape ``(T, n, 2, 2)`` containing the local local density matrices for each snapshot and each qubit.
        """
        if snapshots is not None:
            if isinstance(snapshots, int):
                # choose the given number of random snapshots
                pick_snapshots = np.random.choice(
                    np.arange(snapshots, dtype=np.int64), size=snapshots, replace=False
                )
            else:
                # snapshots is an iterable that determines the indices
                pick_snapshots = snapshots

            pick_snapshots = qml.math.convert_like(pick_snapshots, self.bits)
            bits = qml.math.gather(self.bits, pick_snapshots)
            recipes = qml.math.gather(self.recipes, pick_snapshots)
        else:
            bits = self.bits
            recipes = self.recipes

        if isinstance(wires, Iterable):
            wires = qml.math.convert_like(wires, bits)
            bits = qml.math.T(qml.math.gather(qml.math.T(bits), wires))
            recipes = qml.math.T(qml.math.gather(qml.math.T(recipes), wires))

        T, n = bits.shape

        U = np.empty((T, n, 2, 2), dtype="complex")
        for i, u in enumerate(self.observables):
            U[np.where(recipes == i)] = u

        state = (qml.math.cast((1 - 2 * bits[:, :, None, None]), np.complex64) * U + np.eye(2)) / 2

        return 3 * state - np.eye(2)[None, None, :, :]

    def global_snapshots(self, wires=None, snapshots=None):
        r"""Compute the T x 2**n x 2**n global snapshots

        .. warning::

            Classical shadows are not intended to reconstruct global quantum states.
            This method requires exponential scaling of measurements for accurate representations. Further, the output scales exponentially in the output dimension,
            and is therefore not practical for larger systems. A warning is raised for systems of sizes ``n>16``.

        Args:
            wires (Iterable[int]): The wires over which to compute the snapshots. For ``wires=None`` (default) all ``n`` qubits are used.
            snapshots (Iterable[int] or int): Only compute a subset of local snapshots. For ``snapshots=None`` (default), all local snapshots are taken.
                In case of an integer, a random subset of that size is taken. The subset can also be explicitly fixed by passing an Iterable with the corresponding indices.

        Returns:
            tensor: The global snapshots tensor of shape ``(T, 2**n, 2**n)`` containing the density matrices for each snapshot measurement.

        **Example**

        We can approximately reconstruct a Bell state:

        .. code-block:: python3

            dev = qml.device("default.qubit", wires=range(2), shots=1000)
            @qml.qnode(dev)
            def qnode():
                qml.Hadamard(0)
                qml.CNOT((0,1))
                return classical_shadow(wires=range(2))

            bits, recipes = qnode()
            shadow = ClassicalShadow(bits, recipes)
            shadow_state = np.mean(shadow.global_snapshots(), axis=0)

            bell_state = np.array([[0.5, 0, 0, 0.5], [0, 0, 0, 0], [0, 0, 0, 0], [0.5, 0, 0, 0.5]])

        >>> np.allclose(bell_state, shadow_state, atol=1e-1)
        True

        """
        local_snapshot = self.local_snapshots(wires, snapshots)

        if local_snapshot.shape[1] > 16:
            warnings.warn(
                "Querying density matrices for n_wires > 16 is not recommended, operation will take a long time",
                UserWarning,
            )

        T, n = local_snapshot.shape[:2]

        transposed_snapshots = np.transpose(local_snapshot, axes=(1, 0, 2, 3))

        old_indices = [f"a{ABC[1 + 2 * i: 3 + 2 * i]}" for i in range(n)]
        new_indices = f"a{ABC[1:2 * n + 1:2]}{ABC[2:2 * n + 1:2]}"

        return np.reshape(
            np.einsum(f'{",".join(old_indices)}->{new_indices}', *transposed_snapshots),
            (T, 2**n, 2**n),
        )

    def _convert_to_pauli_words(self, observable):
        """Given an observable, obtain a list of coefficients and Pauli words, the
        sum of which is equal to the observable"""

        num_wires = self.bits.shape[1]
        obs_to_recipe_map = {"PauliX": 0, "PauliY": 1, "PauliZ": 2, "Identity": -1}

        def pauli_list_to_word(obs):
            word = [-1] * num_wires
            for ob in obs:
                if ob.name not in obs_to_recipe_map:
                    raise ValueError("Observable must be a linear combination of Pauli observables")

                word[self.wire_map.index(ob.wires[0])] = obs_to_recipe_map[ob.name]

            return word

        if isinstance(observable, (qml.PauliX, qml.PauliY, qml.PauliZ, qml.Identity)):
            word = pauli_list_to_word([observable])
            return [(1, word)]

        if isinstance(observable, qml.operation.Tensor):
            word = pauli_list_to_word(observable.obs)
            return [(1, word)]

        # TODO: cases for new operator arithmetic

        if isinstance(observable, qml.Hamiltonian):
            coeffs_and_words = []
            for coeff, op in zip(observable.data, observable.ops):
                coeffs_and_words.extend(
                    [(coeff * c, w) for c, w in self._convert_to_pauli_words(op)]
                )
            return coeffs_and_words

    def expval(self, H, k=1):
        r"""Compute expectation value of an observable :math:`H`.

        The canonical way of computing expectation values is to simply average the expectation values for each local snapshot, :math:`\langle O \rangle = \sum_t \text{tr}(\rho^{(t)}O) / T`.
        This corresponds to the case ``k=1``. In the original work, `2002.08953 <https://arxiv.org/abs/2002.08953>`_, it has been proposed to split the ``T`` measurements into ``k`` equal
        parts to compute the median of means. For the case of Pauli measurements and Pauli observables, there is no advantage expected from setting ``k>1``.

        One of the main perks of classical shadows is being able to compute many different expectation values by classically post-processing the same measurements. This is helpful in general as it may help
        save quantum circuit executions.

        Args:
            H (qml.Observable): Observable to compute the expectation value
            k (int): Number of equal parts to split the shadow's measurements to compute the median of means. ``k=1`` (default) corresponds to simply taking the mean over all measurements.

        Returns:
            float: expectation value estimate.

        **Example**

        .. code-block:: python3

            dev = qml.device("default.qubit", wires=range(2), shots=1000)
            @qml.qnode(dev)
            def qnode(x):
                qml.Hadamard(0)
                qml.CNOT((0,1))
                qml.RX(x, wires=0)
                return qml.classical_shadow(wires=range(2))

            bits, recipes = qnode(0)
            shadow = qml.ClassicalShadow(bits, recipes)

        Compute Pauli string observables

        >>> shadow.expval(qml.PauliX(0) @ qml.PauliX(1), k=1)
        array(1.116)

        or of a Hamiltonian using `the same` measurement results

        >>> H = qml.Hamiltonian([1., 1.], [qml.PauliZ(0) @ qml.PauliZ(1), qml.PauliX(0) @ qml.PauliX(1)])
        >>> shadow.expval(H, k=1)
        array(1.9980000000000002)
        """
        if not isinstance(H, Iterable):
            H = [H]

        coeffs_and_words = [self._convert_to_pauli_words(h) for h in H]
        expvals = pauli_expval(
            self.bits, self.recipes, np.array([word for cw in coeffs_and_words for _, word in cw])
        )
        expvals = median_of_means(expvals, k, axis=0)
        expvals = expvals * np.array([coeff for cw in coeffs_and_words for coeff, _ in cw])

        start = 0
        results = []
        for i in range(len(H)):
            results.append(np.sum(expvals[start : start + len(coeffs_and_words[i])]))
            start += len(coeffs_and_words[i])

        return qml.math.squeeze(results)

    def entropy(self, wires, snapshots=None, alpha=2, k=1, base=None, atol=None):
        r"""Compute entropies from classical shadow measurements.

        Compute general Renyi entropies of order :math:`\alpha` for a reduced density matrix :math:`\rho` in terms of

        .. math:: S_\alpha(\rho) = \frac{1}{1-\alpha} \log\left(\text{tr}\left[\rho^\alpha \right] \right).

        There are two interesting special cases: In the limit :math:`\alpha \rightarrow 1`, we find the von Neumann entropy

        .. math:: S_{\alpha=1}(\rho) = -\text{tr}(\rho \log(\rho)).

        In the case of :math:`\alpha = 2`, the Renyi entropy becomes the logarithm of the purity of the reduced state

        .. math:: S_{\alpha=2}(\rho) = - \log\left(\text{tr}(\rho^2) \right).

        Since density matrices reconstructed from classical shadows can have negative eigenvalues, we use the algorithm described in
        `1106.5458 <https://arxiv.org/abs/1106.5458>`_ to project the estimator to the closest valid state.

        .. warning::

            Entropies are non-linear functions of the quantum state. Accuracy bounds on entropies with classical shadows are not known exactly,
            but scale exponentially in the subsystem size. It is advisable to only compute entropies for small subsystems of a few qubits.
            Further, entropies as post-processed by this class method are currently not automatically differentiable.

        Args:
            wires (Iterable[int]): The wires over which to compute the entropy of their reduced state. Note that the computation scales exponentially in the
                number of wires for the reduced state.
            snapshots (Iterable[int] or int): Only compute a subset of local snapshots. For ``snapshots=None`` (default), all local snapshots are taken.
                In case of an integer, a random subset of that size is taken. The subset can also be explicitly fixed by passing an Iterable with the corresponding indices.
            alpha (float): order of the Renyi-entropy. Defaults to ``alpha=2``, which corresponds to the purity of the reduced state. This case is straight forward to compute.
                All other cases ``alpha!=2`` necessitate computing the eigenvalues of the reduced state and thus may lead to longer computations times.
                Another special case is ``alpha=1``, which corresponds to the von Neumann entropy.
            k (int): Allow to split the snapshots into ``k`` equal parts and estimate the snapshots in a median of means fashion. There is no known advantage to do this for entropies.
                Thus, ``k=1`` is default and advised.
            base (float): Base to the logarithm used for the entropies.

        Returns:
            float: Entropy of the chosen subsystem.

        **Example**

        For the maximally entangled state of ``n`` qubits, the reduced state has two constant eigenvalues :math:`\frac{1}{2}`. For constant distributions, all Renyi entropies are
        equivalent:

        .. code-block:: python3

            wires = 4
            dev = qml.device("default.qubit", wires=range(wires), shots=1000)

            @qml.qnode(dev)
            def max_entangled_circuit():
                qml.Hadamard(wires=0)
                for i in range(1, wires):
                    qml.CNOT(wires=[0, i])
                return qml.classical_shadow(wires=range(wires))

            bits, recipes = max_entangled_circuit()
            shadow = qml.ClassicalShadow(bits, recipes)

            entropies = [shadow.entropy(wires=[0], alpha=alpha) for alpha in [1., 2., 3.]]

        >>> np.isclose(entropies, entropies[0], atol=1e-2)
        [ True,  True,  True]

        For non-uniform reduced states that is not the case anymore and the entropy differs for each order ``alpha``:

        .. code-block:: python3

            @qml.qnode(dev)
            def qnode(x):
                for i in range(wires):
                    qml.RY(x[i], wires=i)

                for i in range(wires - 1):
                    qml.CNOT((i, i + 1))

                return qml.classical_shadow(wires=range(wires))

            x = np.linspace(0.5, 1.5, num=wires)
            bitstrings, recipes = qnode(x)
            shadow = qml.ClassicalShadow(bitstrings, recipes)

        >>> [shadow.entropy(wires=wires, alpha=alpha) for alpha in [1., 2., 3.]]
        [1.5419292874423107, 1.1537924276625828, 0.9593638767763727]

        """

        if atol is not None:
            warnings.warn(
                "Trying to use atol in ClassicalShadow.entropy. This feature is deprecated and has been replaced by a more accurate version that projects the density matrix estimator to the closest valid density matrix in L2 norm. You can simply remove the atol keyword in your code.",
                qml.PennyLaneDeprecationWarning,
            )

        global_snapshots = self.global_snapshots(wires=wires, snapshots=snapshots)
        rdm = median_of_means(global_snapshots, k, axis=0)

        # Allow for different log base
        div = np.log(base) if base else 1

        evs_nonzero = _project_density_matrix_spectrum(rdm)
        if alpha == 1:
            # Special case of von Neumann entropy
            return qml.math.entr(evs_nonzero) / div

        # General Renyi-alpha entropy
        return qml.math.log(qml.math.sum(evs_nonzero**alpha)) / (1.0 - alpha) / div


def _project_density_matrix_spectrum(rdm):
    """Project the estimator density matrix rdm with possibly negative eigenvalues onto the closest true density matrix in L2 norm"""
    # algorithm below eq. (16) in https://arxiv.org/pdf/1106.5458.pdf
    evs = qml.math.eigvalsh(rdm)[::-1]  # order from largest to smallest
    d = len(rdm)
    a = 0.0
    for i in range(d - 1, -1, -1):
        if evs[i] + a / (i + 1) > 0:
            break
        a += evs[i]

<<<<<<< HEAD
    if not break_happened:
        # Edge case: when no break happened the closest spectrum is trivially just [1.,]
        return qml.math.ones_like(evs)[:1]

=======
    lambdas = qml.math.zeros_like(evs)[: i + 1]  # only keep non-zero ones
>>>>>>> a19a82aa
    lambdas = evs[: i + 1] + a / (i + 1)
    return lambdas[::-1]


# Util functions
def median_of_means(arr, num_batches, axis=0):
    r"""
    The median of means of the given array.

    The array is split into the specified number of batches. The mean value
    of each batch is taken, then the median of the mean values is returned.

    Args:
        arr (tensor-like[float]): The 1-D array for which the median of means
            is determined
        num_batches (int): The number of batches to split the array into

    Returns:
        float: The median of means
    """
    batch_size = int(np.ceil(arr.shape[0] / num_batches))
    means = [
        qml.math.mean(arr[i * batch_size : (i + 1) * batch_size], 0) for i in range(num_batches)
    ]

    return np.median(means, axis=axis)


def pauli_expval(bits, recipes, word):
    r"""
    The approximate expectation value of a Pauli word given the bits and recipes
    from a classical shadow measurement.

    The expectation value can be computed using

    .. math::

        \alpha = \frac{1}{|T_{match}|}\sum_{T_{match}}\left(1 - 2\left(\sum b \text{  mod }2\right)\right)

    where :math:`T_{match}` denotes the snapshots with recipes that match the Pauli word,
    and the right-most sum is taken over all bits in the snapshot where the observable
    in the Pauli word for that bit is not the identity.

    Args:
        bits (tensor-like[int]): An array with shape ``(T, n)``, where ``T`` is the
            number of snapshots and ``n`` is the number of measured qubits. Each
            entry must be either ``0`` or ``1`` depending on the sample for the
            corresponding snapshot and qubit.
        recipes (tensor-like[int]): An array with shape ``(T, n)``. Each entry
            must be either ``0``, ``1``, or ``2`` depending on the selected Pauli
            measurement for the corresponding snapshot and qubit. ``0`` corresponds
            to PauliX, ``1`` to PauliY, and ``2`` to PauliZ.
        word (tensor-like[int]): An array with shape ``(n,)``. Each entry must be
            either ``0``, ``1``, ``2``, or ``-1`` depending on the Pauli observable
            on each qubit. For example, when ``n=3``, the observable ``PauliY(0) @ PauliX(2)``
            corresponds to the word ``np.array([1 -1 0])``.

    Returns:
        tensor-like[float]: An array with shape ``(T,)`` containing the value
        of the Pauli observable for each snapshot. The expectation can be
        found by averaging across the snapshots.
    """
    T, n = recipes.shape
    b = word.shape[0]

    bits = qml.math.cast(bits, np.int64)
    recipes = qml.math.cast(recipes, np.int64)

    word = qml.math.convert_like(qml.math.cast_like(word, bits), bits)

    # -1 in the word indicates an identity observable on that qubit
    id_mask = word == -1

    # determine snapshots and qubits that match the word
    indices = qml.math.equal(
        qml.math.reshape(recipes, (T, 1, n)), qml.math.reshape(word, (1, b, n))
    )
    indices = np.logical_or(indices, qml.math.tile(qml.math.reshape(id_mask, (1, b, n)), (T, 1, 1)))
    indices = qml.math.all(indices, axis=2)

    # mask identity bits (set to 0)
    bits = qml.math.where(id_mask, 0, qml.math.tile(qml.math.expand_dims(bits, 1), (1, b, 1)))

    bits = qml.math.sum(bits, axis=2) % 2

    expvals = qml.math.where(indices, 1 - 2 * bits, 0) * 3 ** np.count_nonzero(
        np.logical_not(id_mask), axis=1
    )
    return qml.math.cast(expvals, np.float64)<|MERGE_RESOLUTION|>--- conflicted
+++ resolved
@@ -443,14 +443,6 @@
             break
         a += evs[i]
 
-<<<<<<< HEAD
-    if not break_happened:
-        # Edge case: when no break happened the closest spectrum is trivially just [1.,]
-        return qml.math.ones_like(evs)[:1]
-
-=======
-    lambdas = qml.math.zeros_like(evs)[: i + 1]  # only keep non-zero ones
->>>>>>> a19a82aa
     lambdas = evs[: i + 1] + a / (i + 1)
     return lambdas[::-1]
 
