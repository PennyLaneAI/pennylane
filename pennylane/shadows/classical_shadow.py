--- conflicted
+++ resolved
@@ -269,11 +269,7 @@
             word = pauli_list_to_word(observable.obs)
             return [(1, word)]
 
-<<<<<<< HEAD
-        if isinstance(observable, qml.Hamiltonian):
-=======
         if isinstance(observable, qml.ops.Hamiltonian):
->>>>>>> 04be3174
             coeffs_and_words = []
             for coeff, op in zip(observable.data, observable.ops):
                 coeffs_and_words.extend(
