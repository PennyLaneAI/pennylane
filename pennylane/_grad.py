# Copyright 2018-2021 Xanadu Quantum Technologies Inc.

# Licensed under the Apache License, Version 2.0 (the "License");
# you may not use this file except in compliance with the License.
# You may obtain a copy of the License at

#     http://www.apache.org/licenses/LICENSE-2.0

# Unless required by applicable law or agreed to in writing, software
# distributed under the License is distributed on an "AS IS" BASIS,
# WITHOUT WARRANTIES OR CONDITIONS OF ANY KIND, either express or implied.
# See the License for the specific language governing permissions and
# limitations under the License.
"""
This module contains the autograd wrappers :class:`grad` and :func:`jacobian`
"""
import numpy as onp

from pennylane import numpy as np
from functools import partial

from autograd.core import make_vjp as _make_vjp
from autograd.wrap_util import unary_to_nary
from autograd.extend import vspace
from autograd import jacobian as _jacobian

make_vjp = unary_to_nary(_make_vjp)


class grad:
    """Returns the gradient as a callable function of (functions of) QNodes.

    Function arguments with the property ``requires_grad`` set to ``False``
    will automatically be excluded from the gradient computation, unless
    the ``argnum`` keyword argument is passed.

    When the output gradient function is executed, both the forward pass
    *and* the backward pass will be performed in order to
    compute the gradient. The value of the forward pass is available via the
    :attr:`~.forward` property.

    Args:
        func (function): a plain QNode, or a Python function that contains
            a combination of quantum and classical nodes
        argnum (int, list(int), None): Which argument(s) to take the gradient
            with respect to. By default, the arguments themselves are used
            to determine differentiability, by examining the ``requires_grad``
            property.

    Returns:
        function: The function that returns the gradient of the input
        function with respect to the differentiable arguments, or, if specified,
        the arguments in ``argnum``.
    """

    def __init__(self, fun, argnum=None):
        self._forward = None
        self._grad_fn = None

        self._fun = fun
        self._argnum = argnum

        if self._argnum is not None:
            # If the differentiable argnum is provided, we can construct
            # the gradient function at once during initialization
            self._grad_fn = self._grad_with_forward(fun, argnum=argnum)

    def _get_grad_fn(self, args):
        """Get the required gradient function.

        * If the differentiable argnum was provided on initialization,
          this has been pre-computed and is available via self._grad_fn

        * Otherwise, we must dynamically construct the gradient function by
          inspecting as to which of the parameter arguments are marked
          as differentiable.
        """
        if self._grad_fn is not None:
            return self._grad_fn

        # Inspect the arguments for differentiability, and
        # compute the autograd gradient function with required argnums
        # dynamically.
        argnum = []

        for idx, arg in enumerate(args):
            if getattr(arg, "requires_grad", True):
                argnum.append(idx)

        if len(argnum) == 1:
            argnum = argnum[0]

        return self._grad_with_forward(
            self._fun,
            argnum=argnum,
        )

    def __call__(self, *args, **kwargs):
        """Evaluates the gradient function, and saves the function value
        calculated during the forward pass in :attr:`.forward`."""
        grad_value, ans = self._get_grad_fn(args)(*args, **kwargs)
        self._forward = ans
        return grad_value

    @property
    def forward(self):
        """float: The result of the forward pass calculated while performing
        backpropagation. Will return ``None`` if the backpropagation has not yet
        been performed."""
        return self._forward

    @staticmethod
    @unary_to_nary
    def _grad_with_forward(fun, x):
        """This function is a replica of ``autograd.grad``, with the only
        difference being that it returns both the gradient *and* the forward pass
        value."""
        vjp, ans = _make_vjp(fun, x)

        if not vspace(ans).size == 1:
            raise TypeError(
                "Grad only applies to real scalar-output functions. "
                "Try jacobian, elementwise_grad or holomorphic_grad."
            )

        grad_value = vjp(vspace(ans).ones())
        return grad_value, ans


def jacobian(func, argnum=None):
    """Returns the Jacobian as a callable function of vector-valued
    (functions of) QNodes.

    This is a wrapper around the :mod:`autograd.jacobian` function.

    Args:
        func (function): A vector-valued Python function or QNode that contains
            a combination of quantum and classical nodes. The output of the computation
            must consist of a single NumPy array (if classical) or a tuple of
            expectation values (if a quantum node)
        argnum (int or Sequence[int]): Which argument to take the gradient
            with respect to. If a sequence is given, the Jacobian matrix
            corresponding to all input elements and all output elements is returned.

    Returns:
        function: the function that returns the Jacobian of the input
        function with respect to the arguments in argnum
    """
    # pylint: disable=no-value-for-parameter

    if argnum is not None:
        # for backwards compatibility with existing code
        # that manually specifies argnum
        if isinstance(argnum, int):
            return _jacobian(func, argnum)

        return lambda *args, **kwargs: np.stack(
            [_jacobian(func, arg)(*args, **kwargs) for arg in argnum]
        ).T

    def _jacobian_function(*args, **kwargs):
        """Inspect the arguments for differentiability, and
        compute the autograd gradient function with required argnums
        dynamically.

        This wrapper function is returned to the user instead of autograd.jacobian,
        so that we can take into account cases where the user computes the
        jacobian function once, but then calls it with arguments that change
        in differentiability.
        """
        argnum = []

        for idx, arg in enumerate(args):
            if getattr(arg, "requires_grad", True):
                argnum.append(idx)

        if not argnum:
            return tuple()

        if len(argnum) == 1:
            return _jacobian(func, argnum[0])(*args, **kwargs)

<<<<<<< HEAD
        jacs = tuple([_jacobian(func, arg)(*args, **kwargs) for arg in argnum])

        try:
            return np.stack(jacs).T
        except:
            return jacs
=======
        jacobians = [_jacobian(func, arg)(*args, **kwargs) for arg in argnum]

        try:
            return np.stack(jacobians).T
        except ValueError:
            return tuple(jacobians)
>>>>>>> c2689592

    return _jacobian_function


def _fd_first_order_centered(f, argnum, delta, *args, idx=None, **kwargs):

    r"""Uses a central finite difference approximation to compute the gradient
    of the function ``f`` with respect to the argument ``argnum``.

    Args:
        f (function): function with signature ``f(*args, **kwargs)``
        argnum (int): the argument with respect to which the gradient is taken
        delta (float): step size used to evaluate the finite difference
        idx (list[int]): If argument ``args[argnum]`` is an array, ``idx`` can
            be used to specify the indices of the arguments to differentiate.
            For example, for function ``f(x, y, z)``, ``argnum=1``, ``idx=[3, 2]``
            the function will differentiate ``f`` with respect to elements
            ``3`` and ``2`` of argument ``y``.

    Returns:
        (float or array): the gradient of the input function with respect
        to the arguments in ``argnum``
    """

    if argnum > len(args) - 1:
        raise ValueError(
            "The value of 'argnum' has to be between 0 and {}; got {}".format(len(args) - 1, argnum)
        )

    x = onp.array(args[argnum])
    gradient = onp.zeros_like(x, dtype="O")

    if x.ndim == 0 and idx is not None:
        raise ValueError(
            "Argument {} is not an array, 'idx' should be set to 'None';"
            " got {}".format(argnum, idx)
        )

    if idx is None:
        idx = list(onp.ndindex(*x.shape))

    for i in idx:
        shift = onp.zeros_like(x)
        shift[i] += 0.5 * delta
        gradient[i] = (
            f(*args[:argnum], x + shift, *args[argnum + 1 :], **kwargs)
            - f(*args[:argnum], x - shift, *args[argnum + 1 :], **kwargs)
        ) * delta ** -1

    return gradient


def _fd_second_order_centered(f, argnum, delta, *args, idx=None, **kwargs):
    r"""Uses a central finite difference approximation to compute the second-order
    derivative :math:`\frac{\partial^2 f(x)}{\partial x_i \partial x_j}` of the function ``f``
    with respect to the argument ``argnum``.

    Args:
        f (function): function with signature ``f(*args, **kwargs)``
        argnum (int): the argument with respect to which the gradient is taken
        delta (float): step size used to evaluate the finite difference
        idx (list[int]): If argument ``args[argnum]`` is an array, `idx`` specifies
            the indices ``i, j`` of the arguments to differentiate.
            For example, for function ``f(x, y, z)``, ``argnum=1``, ``idx=[3, 2]``,
            the function will calculate the second-order derivative of ``f`` with
            respect to elements ``3`` and ``2`` of argument ``y``.

    Returns:
        (float or array): the second-order derivative of the input function with respect
        to the arguments in ``argnum``
    """

    if argnum > len(args) - 1:
        raise ValueError(
            "The value of 'argnum' has to be between 0 and {}; got {}".format(len(args) - 1, argnum)
        )

    x = onp.array(args[argnum])

    if x.ndim == 0 and idx is not None:
        raise ValueError(
            "Argument {} is not an array, 'idx' should be set to 'None';"
            " got {}".format(argnum, idx)
        )

    if idx is None:
        if x.ndim != 0:
            raise ValueError(
                "Argument {} is an array, 'idx' should contain the indices of the arguments"
                " to differentiate; got idx = {}".format(argnum, idx)
            )
        idx = [(), ()]
    else:
        if len(idx) > 2:
            raise ValueError(
                "The number of indices given in 'idx' can not be greater than two; got {} indices".format(
                    len(idx)
                )
            )

    i, j = idx

    # diagonal
    if i == j:
        shift = onp.zeros_like(x)
        shift[i] += delta
        deriv2 = (
            f(*args[:argnum], x + shift, *args[argnum + 1 :], **kwargs)
            - 2 * f(*args[:argnum], x, *args[argnum + 1 :], **kwargs)
            + f(*args[:argnum], x - shift, *args[argnum + 1 :], **kwargs)
        ) * delta ** -2

    # off-diagonal
    if i != j:
        shift_i = onp.zeros_like(x)
        shift_i[i] += 0.5 * delta

        shift_j = onp.zeros_like(x)
        shift_j[j] += 0.5 * delta

        deriv2 = (
            f(*args[:argnum], x + shift_i + shift_j, *args[argnum + 1 :], **kwargs)
            - f(*args[:argnum], x - shift_i + shift_j, *args[argnum + 1 :], **kwargs)
            - f(*args[:argnum], x + shift_i - shift_j, *args[argnum + 1 :], **kwargs)
            + f(*args[:argnum], x - shift_i - shift_j, *args[argnum + 1 :], **kwargs)
        ) * delta ** -2

    return deriv2


def finite_diff(f, N=1, argnum=0, idx=None, delta=0.01):
    r"""Returns a function that can be evaluated to compute the gradient or the
    second-order derivative of the callable function ``f`` using a centered finite
    difference approximation.

    The first-order derivatives :math:`\frac{\partial f(x)}{\partial x_i}` entering
    the gradient of the input function are given by,

    .. math::

        \frac{\partial f(x)}{\partial x_i} \approx \frac{f(x_i + \delta/2)
        - f(x_i - \delta/2)}{\delta}

    On the other hand, the second-order derivative
    :math:`\frac{\partial^2 f(x)}{\partial x_i \partial x_j}` are evaluated using the
    following expressions:

    For :math:`i = j`:

    .. math::
        \frac{\partial^2 f(x)}{\partial x_i^2} \approx
        \frac{f(x_i + \delta) - 2 f(x) + f(x_i - \delta)}{\delta^2},

    and for :math:`i \neq j`:

    .. math::
        \frac{\partial^2 f(x)}{\partial x_i \partial x_j} \approx
        \frac{f(x_i + \delta/2, x_j + \delta/2) - f(x_i - \delta/2, x_j + \delta/2)
        - f(x_i + \delta/2, x_j - \delta/2) + f(x_i - \delta/2, x_j - \delta/2)}
        {\delta^2}.

    Args:
        f (function): function with signature ``f(*args, **kwargs)``
        N (int): specifies the order of the finite difference approximation
        argnum (int): the argument of function ``f`` to differentiate
        idx (list[int]): If argument ``args[argnum]`` is an array, ``idx`` can be used
            to specify the indices of the argument ``argnum`` to differentiate.
            For ``N=1`` it can be given to specify the gradient components to be computed.
            For example, for the function ``f(x, y, z)``, ``argnum=1``, ``idx=[3, 2]``
            the returned function will differentiate ``f`` with respect to elements
            ``3`` and ``2`` of argument ``y``. For ``N=2``, it specifies the indices
            ``i, j`` of the variables involved in the second-order derivative
            :math:`\frac{\partial^2 f(x, y, z)}{\partial y_i \partial y_j}`.
        delta (float): step size used to evaluate the finite differences

    Returns:
        function: the function to compute the gradient (``N=1``) or the
        second-order derivative (``N=2``) of the input function ``f`` with respect
        to the arguments in ``argnum``

    **Examples**

    >>> def f(x, y):
    ...     return np.sin(y[0])*np.sin(y[1]) - x**-3

    >>> (x, y) = (0.376, np.array([1.975, 0.33, -0.4]))

    >>> # We compute the gradient with respect to 'y' as
    >>> gradient = qml.finite_diff(f, argnum=1)
    >>> print(gradient(x, y))
    [-0.12744129189670161 0.8698027233702277]

    >>> # We can also compute the derivative with respect to 'y[1]'
    >>> derivative = qml.finite_diff(f, argnum=1, idx=[1])
    >>> print(derivative(x, y)[1])
    0.8698027233702277

    >>> # and the second derivative with respect to 'y[0], y[1]'
    >>> second_derivative = qml.finite_diff(f, N=2, argnum=1, idx=[0, 1])
    >>> print(second_derivative(x, y))
    -0.372062798810191
    """

    if not callable(f):
        error_message = "{} object is not callable. \n" "'f' should be a callable function".format(
            type(f)
        )
        raise TypeError(error_message)

    if delta <= 0.0:
        raise ValueError(
            "The value of the step size 'delta' has to be greater than 0; got {}".format(delta)
        )

    if N == 1:
        return partial(_fd_first_order_centered, f, argnum, delta, idx=idx)

    if N == 2:
        return partial(_fd_second_order_centered, f, argnum, delta, idx=idx)

    raise ValueError(
        "At present, finite-difference approximations are supported up to second-order."
        " The value of 'N' can be 1 or 2; got {}".format(N)
    )<|MERGE_RESOLUTION|>--- conflicted
+++ resolved
@@ -180,21 +180,12 @@
         if len(argnum) == 1:
             return _jacobian(func, argnum[0])(*args, **kwargs)
 
-<<<<<<< HEAD
-        jacs = tuple([_jacobian(func, arg)(*args, **kwargs) for arg in argnum])
-
-        try:
-            return np.stack(jacs).T
-        except:
-            return jacs
-=======
         jacobians = [_jacobian(func, arg)(*args, **kwargs) for arg in argnum]
 
         try:
             return np.stack(jacobians).T
         except ValueError:
             return tuple(jacobians)
->>>>>>> c2689592
 
     return _jacobian_function
 
