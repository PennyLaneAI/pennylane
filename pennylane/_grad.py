--- conflicted
+++ resolved
@@ -95,11 +95,7 @@
             ops_loader = available_eps[active_jit]["ops"].load()
             return ops_loader.grad(func, method=method, h=h, argnum=argnum)
 
-<<<<<<< HEAD
-        if method or h:
-=======
         if method or h:  # pragma: no cover
->>>>>>> bf734056
             raise ValueError(
                 f"Invalid values for 'method={method}' and 'h={h}' in interpreted mode"
             )
