# Copyright 2018-2021 Xanadu Quantum Technologies Inc.

# Licensed under the Apache License, Version 2.0 (the "License");
# you may not use this file except in compliance with the License.
# You may obtain a copy of the License at

#     http://www.apache.org/licenses/LICENSE-2.0

# Unless required by applicable law or agreed to in writing, software
# distributed under the License is distributed on an "AS IS" BASIS,
# WITHOUT WARRANTIES OR CONDITIONS OF ANY KIND, either express or implied.
# See the License for the specific language governing permissions and
# limitations under the License.
"""
This module contains the autograd wrappers :class:`grad` and :func:`jacobian`
"""
import warnings


from autograd import jacobian as _jacobian
from autograd.core import make_vjp as _make_vjp
from autograd.numpy.numpy_boxes import ArrayBox
from autograd.extend import vspace
from autograd.wrap_util import unary_to_nary
from pennylane.compiler import compiler
<<<<<<< HEAD

from pennylane.compiler import compiler
from pennylane.compiler.compiler import CompileError
=======
>>>>>>> bf734056

make_vjp = unary_to_nary(_make_vjp)


class grad:
    """Returns the gradient as a callable function of hybrid quantum-classical functions.
    :func:`~.qjit` and Autograd compatible.
<<<<<<< HEAD


=======


>>>>>>> bf734056
    By default, gradients are computed for arguments which contain
    the property ``requires_grad=True``. Alternatively, the ``argnum`` keyword argument
    can be specified to compute gradients for function arguments without this property,
    such as scalars, lists, tuples, dicts, or vanilla NumPy arrays. Setting
    ``argnum`` to the index of an argument with ``requires_grad=False`` will raise
    a ``NonDifferentiableError``.

    When the output gradient function is executed, both the forward pass
    *and* the backward pass will be performed in order to compute the gradient.
    The value of the forward pass is available via the :attr:`~.forward` property.

    .. warning::
        ``grad`` is intended to be used with the Autograd interface only.

    .. note::

        When used with :func:`~.qjit`, this function currently only supports the
        Catalyst compiler. See :func:`catalyst.grad` for more details.

        Please see the Catalyst :doc:`quickstart guide <catalyst:dev/quick_start>`,
        as well as the :doc:`sharp bits and debugging tips <catalyst:dev/sharp_bits>`
        page for an overview of the differences between Catalyst and PennyLane.

    Args:
        func (function): a plain QNode, or a Python function that contains
            a combination of quantum and classical nodes

        argnum (int, list(int), None): Which argument(s) to take the gradient
            with respect to. By default, the arguments themselves are used
            to determine differentiability, by examining the ``requires_grad``
            property.

        method (str): Specifies the gradient method when used with the :func:`~.qjit`
            decorator. Outside of :func:`~.qjit`, this keyword argument
            has no effect and should not be set. In just-in-time (JIT) mode,
            this can be any of ``["auto", "fd"]``, where:

            - ``"auto"`` represents deferring the quantum differentiation to the method
              specified by the QNode, while the classical computation is differentiated
              using traditional auto-diff. Catalyst supports ``"parameter-shift"`` and
              ``"adjoint"`` on internal QNodes. QNodes with ``diff_method="finite-diff"``
              are not supported with ``"auto"``.

            - ``"fd"`` represents first-order finite-differences for the entire hybrid
              function.

        h (float): The step-size value for the finite-difference (``"fd"``) method within
            :func:`~.qjit` decorated functions. This value has
            no effect in non-compiled functions.

    Returns:
        function: The function that returns the gradient of the input
        function with respect to the differentiable arguments, or, if specified,
        the arguments in ``argnum``.
    """

    def __new__(cls, func, argnum=None, method=None, h=None):
        """Patch to the proper grad function"""

        if active_jit := compiler.active_compiler():
            available_eps = compiler.AvailableCompilers.names_entrypoints
            ops_loader = available_eps[active_jit]["ops"].load()
            return ops_loader.grad(func, method=method, h=h, argnum=argnum)

<<<<<<< HEAD
        if method or h:
=======
        if method or h:  # pragma: no cover
>>>>>>> bf734056
            raise ValueError(
                f"Invalid values for 'method={method}' and 'h={h}' in interpreted mode"
            )

        return super().__new__(cls)

    def __init__(self, func, argnum=None):
        self._forward = None
        self._grad_fn = None

        self._fun = func
        self._argnum = argnum

        if self._argnum is not None:
            # If the differentiable argnum is provided, we can construct
            # the gradient function at once during initialization.
            # Known pylint issue with function signatures and decorators:
            # pylint:disable=unexpected-keyword-arg,no-value-for-parameter
            self._grad_fn = self._grad_with_forward(func, argnum=argnum)

    def _get_grad_fn(self, args):
        """Get the required gradient function.

        * If the differentiable argnum was provided on initialization,
          this has been pre-computed and is available via self._grad_fn

        * Otherwise, we must dynamically construct the gradient function by
          inspecting as to which of the parameter arguments are marked
          as differentiable.
        """
        if self._grad_fn is not None:
            return self._grad_fn, self._argnum

        # Inspect the arguments for differentiability, and
        # compute the autograd gradient function with required argnums
        # dynamically.
        argnum = []

        for idx, arg in enumerate(args):
            trainable = getattr(arg, "requires_grad", None) or isinstance(arg, ArrayBox)
            if trainable:
                if arg.dtype.name[:3] == "int":
                    raise ValueError("Autograd does not support differentiation of ints.")
                argnum.append(idx)

        if len(argnum) == 1:
            argnum = argnum[0]

        # Known pylint issue with function signatures and decorators:
        # pylint:disable=unexpected-keyword-arg,no-value-for-parameter
        return self._grad_with_forward(self._fun, argnum=argnum), argnum

    def __call__(self, *args, **kwargs):
        """Evaluates the gradient function, and saves the function value
        calculated during the forward pass in :attr:`.forward`."""
        grad_fn, argnum = self._get_grad_fn(args)

        if not isinstance(argnum, int) and not argnum:
            warnings.warn(
                "Attempted to differentiate a function with no trainable parameters. "
                "If this is unintended, please add trainable parameters via the "
                "'requires_grad' attribute or 'argnum' keyword."
            )
            self._forward = self._fun(*args, **kwargs)
            return ()

        grad_value, ans = grad_fn(*args, **kwargs)  # pylint: disable=not-callable
        self._forward = ans

        return grad_value

    @property
    def forward(self):
        """float: The result of the forward pass calculated while performing
        backpropagation. Will return ``None`` if the backpropagation has not yet
        been performed."""
        return self._forward

    @staticmethod
    @unary_to_nary
    def _grad_with_forward(fun, x):
        """This function is a replica of ``autograd.grad``, with the only
        difference being that it returns both the gradient *and* the forward pass
        value."""
        vjp, ans = _make_vjp(fun, x)  # pylint: disable=redefined-outer-name

        if vspace(ans).size != 1:
            raise TypeError(
                "Grad only applies to real scalar-output functions. "
                "Try jacobian, elementwise_grad or holomorphic_grad."
            )

        grad_value = vjp(vspace(ans).ones())
        return grad_value, ans


def jacobian(func, argnum=None, method=None, h=None):
    """Returns the Jacobian as a callable function of vector-valued (functions of) QNodes.
    :func:`~.qjit` and Autograd compatible.
<<<<<<< HEAD

    .. note::

        When used with :func:`~.qjit`, this function currently only supports the
        Catalyst compiler. See :func:`catalyst.jacobian` for more details.

=======

    .. note::

        When used with :func:`~.qjit`, this function currently only supports the
        Catalyst compiler. See :func:`catalyst.jacobian` for more details.

>>>>>>> bf734056
        Please see the Catalyst :doc:`quickstart guide <catalyst:dev/quick_start>`,
        as well as the :doc:`sharp bits and debugging tips <catalyst:dev/sharp_bits>`
        page for an overview of the differences between Catalyst and PennyLane.

    Args:
        func (function): A vector-valued Python function or QNode that contains
            a combination of quantum and classical nodes. The output of the computation
            must consist of a single NumPy array (if classical) or a tuple of
            expectation values (if a quantum node)

        argnum (int or Sequence[int]): Which argument to take the gradient
            with respect to. If a sequence is given, the Jacobian corresponding
            to all marked inputs and all output elements is returned.

        method (str): Specifies the gradient method when used with the :func:`~.qjit`
            decorator. Outside of :func:`~.qjit`, this keyword argument
            has no effect and should not be set. In just-in-time (JIT) mode,
            this can be any of ``["auto", "fd"]``, where:

            - ``"auto"`` represents deferring the quantum differentiation to the method
              specified by the QNode, while the classical computation is differentiated
              using traditional auto-diff. Catalyst supports ``"parameter-shift"`` and
              ``"adjoint"`` on internal QNodes. QNodes with ``diff_method="finite-diff"``
              are not supported with ``"auto"``.

            - ``"fd"`` represents first-order finite-differences for the entire hybrid
              function.

        h (float): The step-size value for the finite-difference (``"fd"``) method within
            :func:`~.qjit` decorated functions. This value has no effect in non-compiled
            functions.

    Returns:
        function: the function that returns the Jacobian of the input
        function with respect to the arguments in argnum

    .. note::

        Due to a limitation in Autograd, this function can only differentiate built-in scalar
        or NumPy array arguments.

    For ``argnum=None``, the trainable arguments are inferred dynamically from the arguments
    passed to the function. The returned function takes the same arguments as the original
    function and outputs a ``tuple``. The ``i`` th entry of the ``tuple`` has shape
    ``(*output shape, *shape of args[argnum[i]])``.

    If a single trainable argument is inferred, or if a single integer
    is provided as ``argnum``, the tuple is unpacked and its only entry is returned instead.

    **Example**

    Consider the QNode

    .. code-block::

        dev = qml.device("default.qubit", wires=2)

        @qml.qnode(dev)
        def circuit(weights):
            qml.RX(weights[0, 0, 0], wires=0)
            qml.RY(weights[0, 0, 1], wires=1)
            qml.RZ(weights[1, 0, 2], wires=0)
            return qml.probs()

        weights = np.array(
            [[[0.2, 0.9, -1.4]], [[0.5, 0.2, 0.1]]], requires_grad=True
        )

    It has a single array-valued QNode argument with shape ``(2, 1, 3)`` and outputs
    the probability of each 2-wire basis state, of which there are ``2**num_wires`` = 4.
    Therefore, the Jacobian of this QNode will be a single array with shape ``(2, 2, 1, 3)``:

    >>> qml.jacobian(circuit)(weights).shape
    (4, 2, 1, 3)

    On the other hand, consider the following QNode for the same circuit
    structure:

    .. code-block::

        dev = qml.device("default.qubit", wires=2)

        @qml.qnode(dev)
        def circuit(x, y, z):
            qml.RX(x, wires=0)
            qml.RY(y, wires=1)
            qml.RZ(z, wires=0)
            return tuple(qml.expval(qml.PauliZ(w)) for w in dev.wires)

        x = np.array(0.2, requires_grad=True)
        y = np.array(0.9, requires_grad=True)
        z = np.array(-1.4, requires_grad=True)

    It has three scalar QNode arguments and outputs the probability for each of
    the 4 basis states. Consequently, its Jacobian will be a three-tuple of
    arrays with the shape ``(4,)``:

    >>> jac = qml.jacobian(circuit)(x, y, z)
    >>> type(jac)
    tuple
    >>> for sub_jac in jac:
    ...     print(sub_jac.shape)
    (4,)
    (4,)
    (4,)

    For a more advanced setting of QNode arguments, consider the QNode

    .. code-block::

        dev = qml.device("default.qubit", wires=3)

        @qml.qnode(dev)
        def circuit(x, y):
            qml.RX(x[0], wires=0)
            qml.RY(y[0, 3], wires=1)
            qml.RX(x[1], wires=2)
            return [qml.expval(qml.PauliZ(w)) for w in [0, 1, 2]]

        x = np.array([0.1, 0.5], requires_grad=True)
        y = np.array([[-0.3, 1.2, 0.1, 0.9], [-0.2, -3.1, 0.5, -0.7]], requires_grad=True)

    If we do not provide ``argnum``, ``qml.jacobian`` will correctly identify both,
    ``x`` and ``y``, as trainable function arguments:

    >>> jac = qml.jacobian(circuit)(x, y)
    >>> print(type(jac), len(jac))
    <class 'tuple'> 2
    >>> qml.math.shape(jac[0])
    (8, 2)
    >>> qml.math.shape(jac[1])
    (8, 2, 4)

    As we can see, there are two entries in the output, one Jacobian for each
    QNode argument. The shape ``(8, 2)`` of the first Jacobian is the combination
    of the QNode output shape (``(8,)``) and the shape of ``x`` (``(2,)``).
    Similarly, the shape ``(2, 4)`` of ``y`` leads to a Jacobian shape ``(8, 2, 4)``.

    Instead we may choose the output to contain only one of the two
    entries by providing an iterable as ``argnum``:

    >>> jac = qml.jacobian(circuit, argnum=[1])(x, y)
    >>> print(type(jac), len(jac))
    <class 'tuple'> 1
    >>> qml.math.shape(jac)
    (1, 8, 2, 4)

    Here we included the size of the tuple in the shape analysis, corresponding to the
    first dimension of size ``1``.

    Finally, we may want to receive the single entry above directly, not as a tuple
    with a single entry. This is done by providing a single integer as ``argnum``

    >>> jac = qml.jacobian(circuit, argnum=1)(x, y)
    >>> print(type(jac), len(jac))
    <class 'numpy.ndarray'> 8
    >>> qml.math.shape(jac)
    (8, 2, 4)

    As expected, the tuple was unpacked and we directly received the Jacobian of the
    QNode with respect to ``y``.

    We can also compute the Jacobian transformation inside a :func:`~.qjit` decorated program:

    .. code-block::

        dev = qml.device("lightning.qubit", wires=1)

        @qml.qjit
        def workflow(x):
            @qml.qnode(dev)
            def circuit(x):
                qml.RX(np.pi * x[0], wires=0)
                qml.RY(x[1], wires=0)
                return qml.probs()

            g = qml.jacobian(circuit)
            return g(x)

    >>> workflow(np.array([2.0, 1.0]))
    array([[-1.32116540e-07,  1.33781874e-07],
           [-4.20735506e-01,  4.20735506e-01]])

    You can further compute the Jacobian transformation using other supported differentiation
    methods by :func:`catalyst.jacobian`.

    .. code-block::

        @qml.qjit
        def workflow(x):
            @qml.qnode(dev)
            def circuit(x):
                qml.RX(np.pi * x[0], wires=0)
                qml.RY(x[1], wires=0)
                return qml.probs()

            g = qml.jacobian(circuit, method="fd", h=0.3)
            return g(x)

    >>> qml.qjit(workflow)(np.array([2.0, 1.0]))
    array([[-0.37120096, -0.45467246],
            [0.37120096,  0.45467246]])
    """
    # pylint: disable=no-value-for-parameter

    if active_jit := compiler.active_compiler():
        available_eps = compiler.AvailableCompilers.names_entrypoints
        ops_loader = available_eps[active_jit]["ops"].load()
        return ops_loader.jacobian(func, method=method, h=h, argnum=argnum)

    if method or h:
        raise ValueError(f"Invalid values for 'method={method}' and 'h={h}' in interpreted mode")

    def _get_argnum(args):
        """Inspect the arguments for differentiability and return the
        corresponding indices."""
        argnum = []

        for idx, arg in enumerate(args):
            trainable = getattr(arg, "requires_grad", None) or isinstance(arg, ArrayBox)
            if trainable:
                if arg.dtype.name[:3] == "int":
                    raise ValueError("Autograd does not support differentiation of ints.")
                argnum.append(idx)

        return argnum

    def _jacobian_function(*args, **kwargs):
        """Compute the autograd Jacobian.

        This wrapper function is returned to the user instead of autograd.jacobian,
        so that we can take into account cases where the user computes the
        jacobian function once, but then calls it with arguments that change
        in differentiability.
        """
        if argnum is None:
            # Infer which arguments to consider trainable
            _argnum = _get_argnum(args)
            # Infer whether to unpack from the inferred argnum
            unpack = len(_argnum) == 1
        else:
            # For a single integer as argnum, unpack the Jacobian tuple
            unpack = isinstance(argnum, int)
            _argnum = [argnum] if unpack else argnum

        if not _argnum:
            warnings.warn(
                "Attempted to differentiate a function with no trainable parameters. "
                "If this is unintended, please add trainable parameters via the "
                "'requires_grad' attribute or 'argnum' keyword."
            )
        jac = tuple(_jacobian(func, arg)(*args, **kwargs) for arg in _argnum)

        return jac[0] if unpack else jac

    return _jacobian_function


# pylint: disable=too-many-arguments
def vjp(f, params, cotangents, method=None, h=None, argnum=None):
    """A :func:`~.qjit` compatible Vector-Jacobian product of PennyLane programs.

    This function allows the Vector-Jacobian Product of a hybrid quantum-classical function to be
    computed within the compiled program.

    .. warning::

        ``vjp`` is intended to be used with :func:`~.qjit` only.

    .. note::

        When used with :func:`~.qjit`, this function only supports the Catalyst compiler.
        See :func:`catalyst.vjp` for more details.

        Please see the Catalyst :doc:`quickstart guide <catalyst:dev/quick_start>`,
        as well as the :doc:`sharp bits and debugging tips <catalyst:dev/sharp_bits>`
        page for an overview of the differences between Catalyst and PennyLane.

    Args:
        f(Callable): Function-like object to calculate VJP for
        params(List[Array]): List (or a tuple) of arguments for `f` specifying the point to calculate
                             VJP at. A subset of these parameters are declared as
                             differentiable by listing their indices in the ``argnum`` parameter.
        cotangents(List[Array]): List (or a tuple) of tangent values to use in JVP. The list size
                                 and shapes must match the size and shape of ``f`` outputs.
        method(str): Differentiation method to use, same as in :func:`~pennylane.grad`.
        h (float): the step-size value for the finite-difference (``"fd"``) method
        argnum (Union[int, List[int]]): the params' indices to differentiate.

    Returns (Tuple[Array]):
        Return values of ``f`` paired with the JVP values.

    Raises:
        TypeError: invalid parameter types
        ValueError: invalid parameter values

    .. seealso:: :func:`~pennylane.grad`, :func:`~.jvp`, :func:`~.jacobian`

    **Example**

    .. code-block:: python

        @qml.qjit
        def vjp(params, cotangent):
          def f(x):
              y = [jnp.sin(x[0]), x[1] ** 2, x[0] * x[1]]
              return jnp.stack(y)

          return qml.vjp(f, [params], [cotangent])

    >>> x = jnp.array([0.1, 0.2])
    >>> dy = jnp.array([-0.5, 0.1, 0.3])
    >>> vjp(x, dy)
    [array([0.09983342, 0.04      , 0.02      ]),
    array([-0.43750208,  0.07000001])]
    """
    if active_jit := compiler.active_compiler():
        available_eps = compiler.AvailableCompilers.names_entrypoints
        ops_loader = available_eps[active_jit]["ops"].load()
        return ops_loader.vjp(f, params, cotangents, method=method, h=h, argnum=argnum)

    raise CompileError("Pennylane does not support the VJP function without QJIT.")


# pylint: disable=too-many-arguments
def jvp(f, params, tangents, method=None, h=None, argnum=None):
    """A :func:`~.qjit` compatible Jacobian-vector product of PennyLane programs.

    This function allows the Jacobian-vector Product of a hybrid quantum-classical function to be
    computed within the compiled program.

    .. warning::

        ``jvp`` is intended to be used with :func:`~.qjit` only.

    .. note::

        When used with :func:`~.qjit`, this function only supports the Catalyst compiler;
        see :func:`catalyst.jvp` for more details.
        Please see the Catalyst :doc:`quickstart guide <catalyst:dev/quick_start>`,
        as well as the :doc:`sharp bits and debugging tips <catalyst:dev/sharp_bits>`
        page for an overview of the differences between Catalyst and PennyLane.

    Args:
        f (Callable): Function-like object to calculate JVP for
        params (List[Array]): List (or a tuple) of the function arguments specifying the point
                              to calculate JVP at. A subset of these parameters are declared as
                              differentiable by listing their indices in the ``argnum`` parameter.
        tangents(List[Array]): List (or a tuple) of tangent values to use in JVP. The list size and
                               shapes must match the ones of differentiable params.
        method(str): Differentiation method to use, same as in :func:`~pennylane.grad`.
        h (float): the step-size value for the finite-difference (``"fd"``) method
        argnum (Union[int, List[int]]): the params' indices to differentiate.

    Returns (Tuple[Array]):
        Return values of ``f`` paired with the JVP values.

    Raises:
        TypeError: invalid parameter types
        ValueError: invalid parameter values
        
    .. seealso:: :func:`~pennylane.grad`, :func:`~.vjp`, :func:`~.jacobian`

    **Example 1 (basic usage)**

    .. code-block:: python

        @qml.qjit
        def jvp(params, tangent):
          def f(x):
              y = [jnp.sin(x[0]), x[1] ** 2, x[0] * x[1]]
              return jnp.stack(y)

          return qml.jvp(f, [params], [tangent])

    >>> x = jnp.array([0.1, 0.2])
    >>> tangent = jnp.array([0.3, 0.6])
    >>> jvp(x, tangent)
    [array([0.09983342, 0.04      , 0.02      ]),
    array([0.29850125, 0.24000006, 0.12      ])]

    **Example 2 (argnum usage)**

    Here we show how to use ``argnum`` to ignore the non-differentiable parameter ``n`` of the
    target function. Note that the length and shapes of tangents must match the length and shape of
    primal parameters which we mark as differentiable by passing their indices to ``argnum``.

    .. code-block:: python

        @qml.qjit
        @qml.qnode(qml.device("lightning.qubit", wires=2))
        def circuit(n, params):
            qml.RX(params[n, 0], wires=n)
            qml.RY(params[n, 1], wires=n)
            return qml.expval(qml.PauliZ(1))

        @qml.qjit
        def workflow(primals, tangents):
            return qml.jvp(circuit, [1, primals], [tangents], argnum=[1])

    >>> params = jnp.array([[0.54, 0.3154], [0.654, 0.123]])
    >>> dy = jnp.array([[1.0, 1.0], [1.0, 1.0]])
    >>> workflow(params, dy)
    [array(0.78766064), array(-0.7011436)]
    """

    if active_jit := compiler.active_compiler():
        available_eps = compiler.AvailableCompilers.names_entrypoints
        ops_loader = available_eps[active_jit]["ops"].load()
        return ops_loader.jvp(f, params, tangents, method=method, h=h, argnum=argnum)

    raise CompileError("Pennylane does not support the JVP function without QJIT.")<|MERGE_RESOLUTION|>--- conflicted
+++ resolved
@@ -23,12 +23,7 @@
 from autograd.extend import vspace
 from autograd.wrap_util import unary_to_nary
 from pennylane.compiler import compiler
-<<<<<<< HEAD
-
-from pennylane.compiler import compiler
 from pennylane.compiler.compiler import CompileError
-=======
->>>>>>> bf734056
 
 make_vjp = unary_to_nary(_make_vjp)
 
@@ -36,13 +31,6 @@
 class grad:
     """Returns the gradient as a callable function of hybrid quantum-classical functions.
     :func:`~.qjit` and Autograd compatible.
-<<<<<<< HEAD
-
-
-=======
-
-
->>>>>>> bf734056
     By default, gradients are computed for arguments which contain
     the property ``requires_grad=True``. Alternatively, the ``argnum`` keyword argument
     can be specified to compute gradients for function arguments without this property,
@@ -107,11 +95,7 @@
             ops_loader = available_eps[active_jit]["ops"].load()
             return ops_loader.grad(func, method=method, h=h, argnum=argnum)
 
-<<<<<<< HEAD
-        if method or h:
-=======
         if method or h:  # pragma: no cover
->>>>>>> bf734056
             raise ValueError(
                 f"Invalid values for 'method={method}' and 'h={h}' in interpreted mode"
             )
@@ -211,21 +195,12 @@
 def jacobian(func, argnum=None, method=None, h=None):
     """Returns the Jacobian as a callable function of vector-valued (functions of) QNodes.
     :func:`~.qjit` and Autograd compatible.
-<<<<<<< HEAD
 
     .. note::
 
         When used with :func:`~.qjit`, this function currently only supports the
         Catalyst compiler. See :func:`catalyst.jacobian` for more details.
 
-=======
-
-    .. note::
-
-        When used with :func:`~.qjit`, this function currently only supports the
-        Catalyst compiler. See :func:`catalyst.jacobian` for more details.
-
->>>>>>> bf734056
         Please see the Catalyst :doc:`quickstart guide <catalyst:dev/quick_start>`,
         as well as the :doc:`sharp bits and debugging tips <catalyst:dev/sharp_bits>`
         page for an overview of the differences between Catalyst and PennyLane.
