--- conflicted
+++ resolved
@@ -185,11 +185,8 @@
         try:
             return np.stack(jacobians).T
         except ValueError:
-<<<<<<< HEAD
-=======
             # The Jacobian of each argument is a different shape and cannot
             # be stacked; simply return the tuple of argument Jacobians.
->>>>>>> 9b46b551
             return tuple(jacobians)
 
     return _jacobian_function
