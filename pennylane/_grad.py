# Copyright 2018-2021 Xanadu Quantum Technologies Inc.

# Licensed under the Apache License, Version 2.0 (the "License");
# you may not use this file except in compliance with the License.
# You may obtain a copy of the License at

#     http://www.apache.org/licenses/LICENSE-2.0

# Unless required by applicable law or agreed to in writing, software
# distributed under the License is distributed on an "AS IS" BASIS,
# WITHOUT WARRANTIES OR CONDITIONS OF ANY KIND, either express or implied.
# See the License for the specific language governing permissions and
# limitations under the License.
"""
This module contains the autograd wrappers :class:`grad` and :func:`jacobian`
"""
import numbers
import warnings
from functools import lru_cache, partial, wraps

from autograd import jacobian as _jacobian
from autograd.core import make_vjp as _make_vjp
from autograd.extend import vspace
from autograd.numpy.numpy_boxes import ArrayBox
from autograd.wrap_util import unary_to_nary

from pennylane import capture
from pennylane.compiler import compiler
from pennylane.exceptions import CompileError

make_vjp = unary_to_nary(_make_vjp)


has_jax = True
try:
    import jax
except ImportError:
    has_jax = False


# pylint: disable=unused-argument, too-many-arguments
@lru_cache
def _get_grad_prim():
    """Create a primitive for gradient computations.
    This primitive is used when capturing ``qml.grad``.
    """
    if not has_jax:  # pragma: no cover
        return None

    grad_prim = capture.QmlPrimitive("grad")
    grad_prim.multiple_results = True
    grad_prim.prim_type = "higher_order"

    @grad_prim.def_impl
    def _(*args, argnum, jaxpr, n_consts, method, h, scalar_out, fn):
        consts = args[:n_consts]
        args = args[n_consts:]

        def func(*inner_args):
            res = jax.core.eval_jaxpr(jaxpr, consts, *inner_args)
            return res[0] if scalar_out else res

        if scalar_out:
            return jax.grad(func, argnums=argnum)(*args)
        return jax.tree_util.tree_leaves(jax.jacobian(func, argnums=argnum)(*args))

    # pylint: disable=unused-argument
    @grad_prim.def_abstract_eval
    def _(*args, argnum, jaxpr, n_consts, method, h, scalar_out, fn):
        if scalar_out and (len(jaxpr.outvars) != 1 or jaxpr.outvars[0].aval.shape != ()):
            raise TypeError("Grad only applies to scalar-output functions. Try jacobian.")
        in_avals = tuple(args[i + n_consts] for i in argnum)
        out_shapes = tuple(outvar.aval.shape for outvar in jaxpr.outvars)
        return [
            _shape(out_shape + in_aval.shape, in_aval.dtype, weak_type=in_aval.weak_type)
            for out_shape in out_shapes
            for in_aval in in_avals
        ]

    return grad_prim


def _shape(shape, dtype, weak_type=False):
    if jax.config.jax_dynamic_shapes and any(not isinstance(s, int) for s in shape):
        return jax.core.DShapedArray(shape, dtype, weak_type=weak_type)
    return jax.core.ShapedArray(shape, dtype, weak_type=weak_type)


def _capture_diff(func, *, argnum, scalar_out: bool, method, h, fn):
    """Capture-compatible gradient computation."""
    # pylint: disable=import-outside-toplevel
    from jax.tree_util import tree_flatten, tree_leaves, tree_unflatten, treedef_tuple

    if argnum is None:
        argnum = 0
    if argnum_is_int := isinstance(argnum, int):
        argnum = [argnum]

    if h is None:
        h = 1e-6
    elif not isinstance(h, numbers.Number):
        raise ValueError(f"Invalid h value ({h}). number was expected.")
    method = method or "auto"
    if method not in {"auto", "fd"}:
        raise ValueError(f"Got unrecognized method {method}. Options are 'auto' and 'fd'.")

    @wraps(func)
    def new_func(*args, **kwargs):
        flat_args, in_trees = zip(*(tree_flatten(arg) for arg in args))
        full_in_tree = treedef_tuple(in_trees)

        # Create a new input tree that only takes inputs marked by argnum into account
        trainable_in_trees = (in_tree for i, in_tree in enumerate(in_trees) if i in argnum)
        # If an integer was provided as argnum, unpack the arguments axis of the derivatives
        if argnum_is_int:
            trainable_in_tree = list(trainable_in_trees)[0]
        else:
            trainable_in_tree = treedef_tuple(trainable_in_trees)

        # Create argnum for the flat list of input arrays. For each flattened argument,
        # add a list of flat argnums if the argument is trainable and an empty list otherwise.
        start = 0
        flat_argnum_gen = (
            (
                list(range(start, (start := start + len(flat_arg))))
                if i in argnum
                else list(range((start := start + len(flat_arg)), start))
            )
            for i, flat_arg in enumerate(flat_args)
        )
        flat_argnum = sum(flat_argnum_gen, start=[])

        # Create fully flattened function (flat inputs & outputs)
        flat_fn = capture.FlatFn(partial(func, **kwargs) if kwargs else func, full_in_tree)
        flat_args = sum(flat_args, start=[])
        abstracted_axes, abstract_shapes = capture.determine_abstracted_axes(tuple(flat_args))
        jaxpr = jax.make_jaxpr(flat_fn, abstracted_axes=abstracted_axes)(*flat_args)

        num_abstract_shapes = len(abstract_shapes)
        shifted_argnum = [a + num_abstract_shapes for a in flat_argnum]

        prim_kwargs = {
            "argnum": shifted_argnum,
            "jaxpr": jaxpr.jaxpr,
            "n_consts": len(jaxpr.consts),
            "fn": fn,
            "method": method,
            "h": h,
            "scalar_out": scalar_out,
        }
        out_flat = _get_grad_prim().bind(
            *jaxpr.consts,
            *abstract_shapes,
            *flat_args,
            **prim_kwargs,
        )

        # flatten once more to go from 2D derivative structure (outputs, args) to flat structure
        out_flat = tree_leaves(out_flat)
        assert flat_fn.out_tree is not None, "out_tree should be set after executing flat_fn"
        # The derivative output tree is the composition of output tree and trainable input trees
        combined_tree = flat_fn.out_tree.compose(trainable_in_tree)
        return tree_unflatten(combined_tree, out_flat)

    return new_func


class grad:
    """Returns the gradient as a callable function of hybrid quantum-classical functions.
    :func:`~.qjit` and Autograd compatible.

    By default, gradients are computed for arguments which contain
    the property ``requires_grad=True``. Alternatively, the ``argnum`` keyword argument
    can be specified to compute gradients for function arguments without this property,
    such as scalars, lists, tuples, dicts, or vanilla NumPy arrays. Setting
    ``argnum`` to the index of an argument with ``requires_grad=False`` will raise
    a ``NonDifferentiableError``.

    When the output gradient function is executed, both the forward pass
    *and* the backward pass will be performed in order to compute the gradient.
    The value of the forward pass is available via the :attr:`~.forward` property.

    .. warning::
        ``grad`` is intended to be used with the Autograd interface only.

    .. note::

        When used with :func:`~.qjit`, this function currently only supports the
        Catalyst compiler. See :func:`catalyst.grad` for more details.

        Please see the Catalyst :doc:`quickstart guide <catalyst:dev/quick_start>`,
        as well as the :doc:`sharp bits and debugging tips <catalyst:dev/sharp_bits>`
        page for an overview of the differences between Catalyst and PennyLane.

    Args:
        func (function): a plain QNode, or a Python function that contains
            a combination of quantum and classical nodes

        argnum (int, list(int), None): Which argument(s) to take the gradient
            with respect to. By default, the arguments themselves are used
            to determine differentiability, by examining the ``requires_grad``
            property.

        method (str): Specifies the gradient method when used with the :func:`~.qjit`
            decorator. Outside of :func:`~.qjit`, this keyword argument
            has no effect and should not be set. In just-in-time (JIT) mode,
            this can be any of ``["auto", "fd"]``, where:

            - ``"auto"`` represents deferring the quantum differentiation to the method
              specified by the QNode, while the classical computation is differentiated
              using traditional auto-diff. Catalyst supports ``"parameter-shift"`` and
              ``"adjoint"`` on internal QNodes. QNodes with ``diff_method="finite-diff"``
              are not supported with ``"auto"``.

            - ``"fd"`` represents first-order finite-differences for the entire hybrid
              function.

        h (float): The step-size value for the finite-difference (``"fd"``) method within
            :func:`~.qjit` decorated functions. This value has
            no effect in non-compiled functions.

    Returns:
        function: The function that returns the gradient of the input
        function with respect to the differentiable arguments, or, if specified,
        the arguments in ``argnum``.
    """

<<<<<<< HEAD
    def __new__(cls, func, argnum=None, method=None, h=None):
        """Patch to the proper grad function"""

        if active_jit := compiler.active_compiler():
            available_eps = compiler.AvailableCompilers.names_entrypoints
            ops_loader = available_eps[active_jit]["ops"].load()
            return ops_loader.grad(func, method=method, h=h, argnums=argnum)

        if capture.enabled():
            return _capture_diff(func, argnum=argnum, scalar_out=True, method=method, h=h, fn=func)

        if method or h:  # pragma: no cover
            raise ValueError(f"Invalid values '{method=}' and '{h=}' without QJIT.")

        return super().__new__(cls)

    def __init__(self, func, argnum=None):
=======
    def __init__(self, func, argnum=None, h=None, method=None):
>>>>>>> 52027a46
        self._forward = None
        self._grad_fn = None
        self._h = h
        self._method = method

        self._fun = func
        self._argnum = argnum

        if self._argnum is not None:
            # If the differentiable argnum is provided, we can construct
            # the gradient function at once during initialization.
            # Known pylint issue with function signatures and decorators:
            # pylint:disable=unexpected-keyword-arg,no-value-for-parameter
            self._grad_fn = self._grad_with_forward(func, argnum=argnum)

    def _get_grad_fn(self, args):
        """Get the required gradient function.

        * If the differentiable argnum was provided on initialization,
          this has been pre-computed and is available via self._grad_fn

        * Otherwise, we must dynamically construct the gradient function by
          inspecting as to which of the parameter arguments are marked
          as differentiable.
        """
        if self._grad_fn is not None:
            return self._grad_fn, self._argnum

        # Inspect the arguments for differentiability, and
        # compute the autograd gradient function with required argnums
        # dynamically.
        argnum = []

        for idx, arg in enumerate(args):
            trainable = getattr(arg, "requires_grad", None) or isinstance(arg, ArrayBox)
            if trainable:
                if arg.dtype.name[:3] == "int":
                    raise ValueError("Autograd does not support differentiation of ints.")
                argnum.append(idx)

        if len(argnum) == 1:
            argnum = argnum[0]

        # Known pylint issue with function signatures and decorators:
        # pylint:disable=unexpected-keyword-arg,no-value-for-parameter
        return self._grad_with_forward(self._fun, argnum=argnum), argnum

    def __call__(self, *args, **kwargs):
        if active_jit := compiler.active_compiler():
            available_eps = compiler.AvailableCompilers.names_entrypoints
            ops_loader = available_eps[active_jit]["ops"].load()
            return ops_loader.grad(self._fun, method=self._method, h=self._h, argnums=self._argnum)(
                *args, **kwargs
            )

        if capture.enabled():
            return _capture_diff(
                self._fun, self._argnum, _get_grad_prim(), method=self._method, h=self._h
            )(*args, **kwargs)

        if self._method:
            raise ValueError(f"method = '{self._method}' unsupported without QJIT. Must be `None`.")
        if self._h:
            raise ValueError(f"h = {self._h} unsupported without QJIT. Must be ``None``.")

        return self._autograd_call(*args, **kwargs)

    def _autograd_call(self, *args, **kwargs):
        """Evaluates the gradient function, and saves the function value
        calculated during the forward pass in :attr:`.forward`."""
        grad_fn, argnum = self._get_grad_fn(args)

        if not isinstance(argnum, int) and not argnum:
            warnings.warn(
                "Attempted to differentiate a function with no trainable parameters. "
                "If this is unintended, please add trainable parameters via the "
                "'requires_grad' attribute or 'argnum' keyword."
            )
            self._forward = self._fun(*args, **kwargs)
            return ()

        grad_value, ans = grad_fn(*args, **kwargs)  # pylint: disable=not-callable
        self._forward = ans

        return grad_value

    @property
    def forward(self):
        """float: The result of the forward pass calculated while performing
        backpropagation. Will return ``None`` if the backpropagation has not yet
        been performed."""
        return self._forward

    @staticmethod
    @unary_to_nary
    def _grad_with_forward(fun, x):
        """This function is a replica of ``autograd.grad``, with the only
        difference being that it returns both the gradient *and* the forward pass
        value."""
        vjp, ans = _make_vjp(fun, x)  # pylint: disable=redefined-outer-name

        if vspace(ans).size != 1:
            raise TypeError(
                "Grad only applies to real scalar-output functions. "
                "Try jacobian, elementwise_grad or holomorphic_grad."
            )

        grad_value = vjp(vspace(ans).ones())
        return grad_value, ans


def _error_if_not_array(f):
    """A function decorator that raises an error if the function output is not an autograd, pennylane, or numpy array."""

    @wraps(f)
    def new_f(*args, **kwargs):
        output = f(*args, **kwargs)
        if output.__class__.__module__.split(".")[0] not in {"autograd", "pennylane", "numpy"}:
            raise ValueError(
                f"autograd can only differentiate with respect to arrays, not {type(output)}. Ensure the output class is an autograd array."
            )
        return output

    return new_f


def _get_argnum(args):
    """Inspect the arguments for differentiability and return the
    corresponding indices."""
    argnum = []

    for idx, arg in enumerate(args):
        trainable = getattr(arg, "requires_grad", None) or isinstance(arg, ArrayBox)
        if trainable:
            if arg.dtype.name[:3] == "int":
                raise ValueError("Autograd does not support differentiation of ints.")
            argnum.append(idx)

    return argnum


# pylint: disable=too-few-public-methods
class jacobian:
    """Returns the Jacobian as a callable function of vector-valued (functions of) QNodes.
    This function is compatible with Autograd and :func:`~.qjit`.

    .. note::

        When used with :func:`~.qjit`, this function currently only supports the
        Catalyst compiler. See :func:`catalyst.jacobian` for more details.

        Please see the Catalyst :doc:`quickstart guide <catalyst:dev/quick_start>`,
        as well as the :doc:`sharp bits and debugging tips <catalyst:dev/sharp_bits>`
        page for an overview of the differences between Catalyst and PennyLane.

    Args:
        func (function): A vector-valued Python function or QNode that contains
            a combination of quantum and classical nodes. The output of the computation
            must consist of a single NumPy array (if classical) or a tuple of
            expectation values (if a quantum node)

        argnum (int or Sequence[int]): Which argument to take the gradient
            with respect to. If a sequence is given, the Jacobian corresponding
            to all marked inputs and all output elements is returned.

        method (str): Specifies the gradient method when used with the :func:`~.qjit`
            decorator. Outside of :func:`~.qjit`, this keyword argument
            has no effect and should not be set. In just-in-time (JIT) mode,
            this can be any of ``["auto", "fd"]``, where:

            - ``"auto"`` represents deferring the quantum differentiation to the method
              specified by the QNode, while the classical computation is differentiated
              using traditional auto-diff. Catalyst supports ``"parameter-shift"`` and
              ``"adjoint"`` on internal QNodes. QNodes with ``diff_method="finite-diff"``
              are not supported with ``"auto"``.

            - ``"fd"`` represents first-order finite-differences for the entire hybrid
              function.

        h (float): The step-size value for the finite-difference (``"fd"``) method within
            :func:`~.qjit` decorated functions. This value has no effect in non-compiled
            functions.

    Returns:
        function: the function that returns the Jacobian of the input function with respect to the
        arguments in argnum

    .. note::

        Due to a limitation in Autograd, this function can only differentiate built-in scalar
        or NumPy array arguments.

    For ``argnum=None``, the trainable arguments are inferred dynamically from the arguments
    passed to the function. The returned function takes the same arguments as the original
    function and outputs a ``tuple``. The ``i``-th entry of the ``tuple`` has shape
    ``(*output shape, *shape of args[argnum[i]])``.

    If a single trainable argument is inferred, or if a single integer
    is provided as ``argnum``, the tuple is unpacked and its only entry is returned instead.

    **Example**

    Consider the QNode

    .. code-block:: python

        import pennylane as qml
        from pennylane import numpy as np

        dev = qml.device("default.qubit", wires=2)

        @qml.qnode(dev)
        def circuit(weights):
            qml.RX(weights[0, 0, 0], wires=0)
            qml.RY(weights[0, 0, 1], wires=1)
            qml.RZ(weights[1, 0, 2], wires=0)
            return qml.probs()

        weights = np.array([[[0.2, 0.9, -1.4]], [[0.5, 0.2, 0.1]]], requires_grad=True)

    It has a single array-valued QNode argument with shape ``(2, 1, 3)`` and outputs
    the probability of each 2-wire basis state, of which there are ``2**num_wires`` = 4.
    Therefore, the Jacobian of this QNode will be a single array with shape ``(4, 2, 1, 3)``:

    >>> qml.jacobian(circuit)(weights).shape
    (4, 2, 1, 3)

    On the other hand, consider the following QNode for the same circuit
    structure:

    .. code-block:: python

        @qml.qnode(dev)
        def circuit(x, y, z):
            qml.RX(x, wires=0)
            qml.RY(y, wires=1)
            qml.RZ(z, wires=0)
            return qml.probs()

        x = np.array(0.2, requires_grad=True)
        y = np.array(0.9, requires_grad=True)
        z = np.array(-1.4, requires_grad=True)

    It has three scalar QNode arguments and outputs the probability for each of
    the 4 basis states. Consequently, its Jacobian will be a three-tuple of
    arrays with the shape ``(4,)``:

    >>> jac = qml.jacobian(circuit)(x, y, z)
    >>> type(jac)
    <class 'tuple'>
    >>> for sub_jac in jac:
    ...     print(sub_jac.shape)
    (4,)
    (4,)
    (4,)

    For a more advanced setting of QNode arguments, consider the QNode

    .. code-block:: python

        dev = qml.device("default.qubit", wires=3)

        @qml.qnode(dev)
        def circuit(x, y):
            qml.RX(x[0], wires=0)
            qml.RY(y[0, 3], wires=1)
            qml.RX(x[1], wires=2)
            return qml.probs()

        x = np.array([0.1, 0.5], requires_grad=True)
        y = np.array([[-0.3, 1.2, 0.1, 0.9], [-0.2, -3.1, 0.5, -0.7]], requires_grad=True)

    If we do not provide ``argnum``, ``qml.jacobian`` will correctly identify both,
    ``x`` and ``y``, as trainable function arguments:

    >>> jac = qml.jacobian(circuit)(x, y)
    >>> print(type(jac), len(jac))
    <class 'tuple'> 2
    >>> qml.math.shape(jac[0])
    (8, 2)
    >>> qml.math.shape(jac[1])
    (8, 2, 4)

    As we can see, there are two entries in the output, one Jacobian for each
    QNode argument. The shape ``(8, 2)`` of the first Jacobian is the combination
    of the QNode output shape (``(8,)``) and the shape of ``x`` (``(2,)``).
    Similarly, the shape ``(2, 4)`` of ``y`` leads to a Jacobian shape ``(8, 2, 4)``.

    Instead, we may choose the output to contain only one of the two
    entries by providing an iterable as ``argnum``:

    >>> jac = qml.jacobian(circuit, argnum=[1])(x, y)
    >>> print(type(jac), len(jac))
    <class 'tuple'> 1
    >>> qml.math.shape(jac)
    (1, 8, 2, 4)

    Here we included the size of the tuple in the shape analysis, corresponding to the
    first dimension of size ``1``.

    Finally, we may want to receive the single entry above directly, not as a tuple
    with a single entry. This is done by providing a single integer as ``argnum``

    >>> jac = qml.jacobian(circuit, argnum=1)(x, y)
    >>> print(type(jac), len(jac))
    <class 'numpy.ndarray'> 8
    >>> qml.math.shape(jac)
    (8, 2, 4)

    As expected, the tuple was unpacked and we directly received the Jacobian of the
    QNode with respect to ``y``.

    We can also compute the Jacobian transformation inside a :func:`~.qjit` decorated program:

    .. code-block:: python

        dev = qml.device("lightning.qubit", wires=1)

        @qml.qjit
        def workflow(x):
            @qml.qnode(dev)
            def circuit(x):
                qml.RX(np.pi * x[0], wires=0)
                qml.RY(x[1], wires=0)
                return qml.probs()

            g = qml.jacobian(circuit)
            return g(x)

    >>> workflow(np.array([2.0, 1.0]))
    Array([[ 3.48786850e-16, -4.20735492e-01],
           [-8.71967125e-17,  4.20735492e-01]], dtype=float64)

    You can further compute the Jacobian transformation using other supported differentiation
    methods by :func:`catalyst.jacobian`.

    .. code-block:: python

        @qml.qjit
        def workflow(x):
            @qml.qnode(dev)
            def circuit(x):
                qml.RX(np.pi * x[0], wires=0)
                qml.RY(x[1], wires=0)
                return qml.probs()

            g = qml.jacobian(circuit, method="fd", h=0.3)
            return g(x)

    >>> workflow(np.array([2.0, 1.0]))
    Array([[-0.37120096, -0.45467246],
           [ 0.37120096,  0.45467246]], dtype=float64)

    """

<<<<<<< HEAD
    if active_jit := compiler.active_compiler():
        available_eps = compiler.AvailableCompilers.names_entrypoints
        ops_loader = available_eps[active_jit]["ops"].load()
        return ops_loader.jacobian(func, method=method, h=h, argnums=argnum)

    if capture.enabled():
        return _capture_diff(func, argnum=argnum, scalar_out=False, method=method, h=h, fn=func)
=======
    def __init__(self, func, argnum=None, method=None, h=None):
        self._func = func
        self._argnum = argnum
        self._method = method
        self._h = h
>>>>>>> 52027a46

    def __call__(self, *args, **kwargs):
        if active_jit := compiler.active_compiler():
            available_eps = compiler.AvailableCompilers.names_entrypoints
            ops_loader = available_eps[active_jit]["ops"].load()
            return ops_loader.jacobian(
                self._func, method=self._method, h=self._h, argnums=self._argnum
            )(*args, **kwargs)

        if capture.enabled():
            g = _capture_diff(
                self._func, self._argnum, _get_jacobian_prim(), method=self._method, h=self._h
            )
            return g(*args, **kwargs)

        if self._method:
            raise ValueError(f"method = '{self._method}' unsupported without QJIT. Must be `None`.")
        if self._h:
            raise ValueError(f"h = {self._h} unsupported without QJIT. Must be ``None``.")

        return self._autograd_call(*args, **kwargs)

    def _autograd_call(self, *args, **kwargs):
        """Compute the autograd Jacobian.

        This wrapper function is returned to the user instead of autograd.jacobian,
        so that we can take into account cases where the user computes the
        jacobian function once, but then calls it with arguments that change
        in differentiability.
        """
        if self._argnum is None:
            # Infer which arguments to consider trainable
            _argnum = _get_argnum(args)
            # Infer whether to unpack from the inferred argnum
            unpack = len(_argnum) == 1
        else:
            # For a single integer as argnum, unpack the Jacobian tuple
            unpack = isinstance(self._argnum, int)
            _argnum = [self._argnum] if unpack else self._argnum

        if not _argnum:
            warnings.warn(
                "Attempted to differentiate a function with no trainable parameters. "
                "If this is unintended, please add trainable parameters via the "
                "'requires_grad' attribute or 'argnum' keyword."
            )
        jac = tuple(
            _jacobian(_error_if_not_array(self._func), arg)(*args, **kwargs) for arg in _argnum
        )

        return jac[0] if unpack else jac


# pylint: disable=too-many-arguments, too-many-positional-arguments
def vjp(f, params, cotangents, method=None, h=None, argnum=None):
    """A :func:`~.qjit` compatible Vector-Jacobian product of PennyLane programs.

    This function allows the Vector-Jacobian Product of a hybrid quantum-classical function to be
    computed within the compiled program.

    .. warning::

        ``vjp`` is intended to be used with :func:`~.qjit` only.

    .. note::

        When used with :func:`~.qjit`, this function only supports the Catalyst compiler.
        See :func:`catalyst.vjp` for more details.

        Please see the Catalyst :doc:`quickstart guide <catalyst:dev/quick_start>`,
        as well as the :doc:`sharp bits and debugging tips <catalyst:dev/sharp_bits>`
        page for an overview of the differences between Catalyst and PennyLane.

    Args:
        f(Callable): Function-like object to calculate VJP for
        params(List[Array]): List (or a tuple) of arguments for `f` specifying the point to calculate
                             VJP at. A subset of these parameters are declared as
                             differentiable by listing their indices in the ``argnum`` parameter.
        cotangents(List[Array]): List (or a tuple) of tangent values to use in VJP. The list size
                                 and shapes must match the size and shape of ``f`` outputs.
        method(str): Differentiation method to use, same as in :func:`~.grad`.
        h (float): the step-size value for the finite-difference (``"fd"``) method
        argnum (Union[int, List[int]]): the params' indices to differentiate.

    Returns:
        Tuple[Array]: Return values of ``f`` paired with the VJP values.

    Raises:
        TypeError: invalid parameter types
        ValueError: invalid parameter values

    .. seealso:: :func:`~.grad`, :func:`~.jvp`, :func:`~.jacobian`

    **Example**

    .. code-block:: python

        @qml.qjit
        def vjp(params, cotangent):
          def f(x):
              y = [jnp.sin(x[0]), x[1] ** 2, x[0] * x[1]]
              return jnp.stack(y)

          return qml.vjp(f, [params], [cotangent])

    >>> x = jnp.array([0.1, 0.2])
    >>> dy = jnp.array([-0.5, 0.1, 0.3])
    >>> vjp(x, dy)
    (Array([0.09983342, 0.04      , 0.02      ], dtype=float64), (Array([-0.43750208,  0.07      ], dtype=float64),))
    """
    if active_jit := compiler.active_compiler():
        available_eps = compiler.AvailableCompilers.names_entrypoints
        ops_loader = available_eps[active_jit]["ops"].load()
        return ops_loader.vjp(f, params, cotangents, method=method, h=h, argnums=argnum)

    raise CompileError("Pennylane does not support the VJP function without QJIT.")


# pylint: disable=too-many-arguments, too-many-positional-arguments
def jvp(f, params, tangents, method=None, h=None, argnum=None):
    """A :func:`~.qjit` compatible Jacobian-vector product of PennyLane programs.

    This function allows the Jacobian-vector Product of a hybrid quantum-classical function to be
    computed within the compiled program.

    .. warning::

        ``jvp`` is intended to be used with :func:`~.qjit` only.

    .. note::

        When used with :func:`~.qjit`, this function only supports the Catalyst compiler;
        see :func:`catalyst.jvp` for more details.

        Please see the Catalyst :doc:`quickstart guide <catalyst:dev/quick_start>`,
        as well as the :doc:`sharp bits and debugging tips <catalyst:dev/sharp_bits>`
        page for an overview of the differences between Catalyst and PennyLane.

    Args:
        f (Callable): Function-like object to calculate JVP for
        params (List[Array]): List (or a tuple) of the function arguments specifying the point
                              to calculate JVP at. A subset of these parameters are declared as
                              differentiable by listing their indices in the ``argnum`` parameter.
        tangents(List[Array]): List (or a tuple) of tangent values to use in JVP. The list size and
                               shapes must match the ones of differentiable params.
        method(str): Differentiation method to use, same as in :func:`~.grad`.
        h (float): the step-size value for the finite-difference (``"fd"``) method
        argnum (Union[int, List[int]]): the params' indices to differentiate.

    Returns:
        Tuple[Array]: Return values of ``f`` paired with the JVP values.

    Raises:
        TypeError: invalid parameter types
        ValueError: invalid parameter values

    .. seealso:: :func:`~.grad`, :func:`~.vjp`, :func:`~.jacobian`

    **Example 1 (basic usage)**

    .. code-block:: python

        @qml.qjit
        def jvp(params, tangent):
          def f(x):
              y = [jnp.sin(x[0]), x[1] ** 2, x[0] * x[1]]
              return jnp.stack(y)

          return qml.jvp(f, [params], [tangent])

    >>> x = jnp.array([0.1, 0.2])
    >>> tangent = jnp.array([0.3, 0.6])
    >>> jvp(x, tangent)
    (Array([0.09983342, 0.04      , 0.02      ], dtype=float64), Array([0.29850125, 0.24      , 0.12      ], dtype=float64))

    **Example 2 (argnum usage)**

    Here we show how to use ``argnum`` to ignore the non-differentiable parameter ``n`` of the
    target function. Note that the length and shapes of tangents must match the length and shape of
    primal parameters, which we mark as differentiable by passing their indices to ``argnum``.

    .. code-block:: python

        @qml.qjit
        @qml.qnode(qml.device("lightning.qubit", wires=2))
        def circuit(n, params):
            qml.RX(params[n, 0], wires=n)
            qml.RY(params[n, 1], wires=n)
            return qml.expval(qml.Z(1))

        @qml.qjit
        def workflow(primals, tangents):
            return qml.jvp(circuit, [1, primals], [tangents], argnum=[1])

    >>> params = jnp.array([[0.54, 0.3154], [0.654, 0.123]])
    >>> dy = jnp.array([[1.0, 1.0], [1.0, 1.0]])
    >>> workflow(params, dy)
    (Array(0.78766064, dtype=float64), Array(-0.70114352, dtype=float64))
    """

    if active_jit := compiler.active_compiler():
        available_eps = compiler.AvailableCompilers.names_entrypoints
        ops_loader = available_eps[active_jit]["ops"].load()
        return ops_loader.jvp(f, params, tangents, method=method, h=h, argnums=argnum)

    raise CompileError("Pennylane does not support the JVP function without QJIT.")<|MERGE_RESOLUTION|>--- conflicted
+++ resolved
@@ -225,27 +225,7 @@
         the arguments in ``argnum``.
     """
 
-<<<<<<< HEAD
-    def __new__(cls, func, argnum=None, method=None, h=None):
-        """Patch to the proper grad function"""
-
-        if active_jit := compiler.active_compiler():
-            available_eps = compiler.AvailableCompilers.names_entrypoints
-            ops_loader = available_eps[active_jit]["ops"].load()
-            return ops_loader.grad(func, method=method, h=h, argnums=argnum)
-
-        if capture.enabled():
-            return _capture_diff(func, argnum=argnum, scalar_out=True, method=method, h=h, fn=func)
-
-        if method or h:  # pragma: no cover
-            raise ValueError(f"Invalid values '{method=}' and '{h=}' without QJIT.")
-
-        return super().__new__(cls)
-
-    def __init__(self, func, argnum=None):
-=======
     def __init__(self, func, argnum=None, h=None, method=None):
->>>>>>> 52027a46
         self._forward = None
         self._grad_fn = None
         self._h = h
@@ -303,7 +283,7 @@
 
         if capture.enabled():
             return _capture_diff(
-                self._fun, self._argnum, _get_grad_prim(), method=self._method, h=self._h
+                self._fun, argnum=argnum, self._argnum, scalar_out=True, method=self._method, h=self._h
             )(*args, **kwargs)
 
         if self._method:
@@ -601,21 +581,11 @@
 
     """
 
-<<<<<<< HEAD
-    if active_jit := compiler.active_compiler():
-        available_eps = compiler.AvailableCompilers.names_entrypoints
-        ops_loader = available_eps[active_jit]["ops"].load()
-        return ops_loader.jacobian(func, method=method, h=h, argnums=argnum)
-
-    if capture.enabled():
-        return _capture_diff(func, argnum=argnum, scalar_out=False, method=method, h=h, fn=func)
-=======
     def __init__(self, func, argnum=None, method=None, h=None):
         self._func = func
         self._argnum = argnum
         self._method = method
         self._h = h
->>>>>>> 52027a46
 
     def __call__(self, *args, **kwargs):
         if active_jit := compiler.active_compiler():
@@ -627,7 +597,7 @@
 
         if capture.enabled():
             g = _capture_diff(
-                self._func, self._argnum, _get_jacobian_prim(), method=self._method, h=self._h
+                self._func, argnum=self._argnum, scalar_out=False, method=self._method, h=self._h
             )
             return g(*args, **kwargs)
 
