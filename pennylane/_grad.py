--- conflicted
+++ resolved
@@ -52,13 +52,9 @@
     grad_prim.prim_type = "higher_order"
 
     @grad_prim.def_impl
-<<<<<<< HEAD
     def _(*args, argnum, jaxpr, n_consts, method, h, scalar_out, fn):
-=======
-    def _(*args, argnums, jaxpr, n_consts, method, h):
         if method or h:  # pragma: no cover
             raise ValueError(f"Invalid values '{method=}' and '{h=}' without QJIT.")
->>>>>>> 6d89a72c
         consts = args[:n_consts]
         args = args[n_consts:]
 
@@ -66,7 +62,6 @@
             res = jax.core.eval_jaxpr(jaxpr, consts, *inner_args)
             return res[0] if scalar_out else res
 
-<<<<<<< HEAD
         if scalar_out:
             return jax.grad(func, argnums=argnum)(*args)
         return jax.tree_util.tree_leaves(jax.jacobian(func, argnums=argnum)(*args))
@@ -77,54 +72,6 @@
         if scalar_out and (len(jaxpr.outvars) != 1 or jaxpr.outvars[0].aval.shape != ()):
             raise TypeError("Grad only applies to scalar-output functions. Try jacobian.")
         in_avals = tuple(args[i + n_consts] for i in argnum)
-=======
-        return jax.grad(func, argnums=argnums)(*args)
-
-    # pylint: disable=unused-argument
-    @grad_prim.def_abstract_eval
-    def _(*args, argnums, jaxpr, n_consts, method, h):
-        if len(jaxpr.outvars) != 1 or jaxpr.outvars[0].aval.shape != ():
-            raise TypeError("Grad only applies to scalar-output functions. Try jacobian.")
-        return tuple(args[i + n_consts] for i in argnums)
-
-    return grad_prim
-
-
-def _shape(shape, dtype):
-    if jax.config.jax_dynamic_shapes and any(not isinstance(s, int) for s in shape):
-        return jax.core.DShapedArray(shape, dtype)
-    return jax.core.ShapedArray(shape, dtype)
-
-
-@lru_cache
-def _get_jacobian_prim():
-    """Create a primitive for Jacobian computations.
-    This primitive is used when capturing ``qml.jacobian``.
-    """
-    if not has_jax:  # pragma: no cover
-        return None
-
-    jacobian_prim = capture.QmlPrimitive("jacobian")
-    jacobian_prim.multiple_results = True
-    jacobian_prim.prim_type = "higher_order"
-
-    @jacobian_prim.def_impl
-    def _(*args, argnums, jaxpr, n_consts, method, h):
-        if method or h:  # pragma: no cover
-            raise ValueError(f"Invalid values '{method=}' and '{h=}' without QJIT.")
-        consts = args[:n_consts]
-        args = args[n_consts:]
-
-        def func(*inner_args):
-            return jax.core.eval_jaxpr(jaxpr, consts, *inner_args)
-
-        return jax.tree_util.tree_leaves(jax.jacobian(func, argnums=argnums)(*args))
-
-    # pylint: disable=unused-argument
-    @jacobian_prim.def_abstract_eval
-    def _(*args, argnums, jaxpr, n_consts, method, h):
-        in_avals = tuple(args[i + n_consts] for i in argnums)
->>>>>>> 6d89a72c
         out_shapes = tuple(outvar.aval.shape for outvar in jaxpr.outvars)
         return [
             _shape(out_shape + in_aval.shape, in_aval.dtype, weak_type=in_aval.weak_type)
@@ -134,18 +81,12 @@
 
     return grad_prim
 
-
 def _shape(shape, dtype, weak_type=False):
     if jax.config.jax_dynamic_shapes and any(not isinstance(s, int) for s in shape):
         return jax.core.DShapedArray(shape, dtype, weak_type=weak_type)
     return jax.core.ShapedArray(shape, dtype, weak_type=weak_type)
 
-<<<<<<< HEAD
-
-def _capture_diff(func, *, argnum, scalar_out: bool, method, h):
-=======
-def _capture_diff(func, argnums=None, diff_prim=None, method=None, h=None):
->>>>>>> 6d89a72c
+def _capture_diff(func, *, argnums=None, scalar_out: bool=False, method=None, h=None):
     """Capture-compatible gradient computation."""
     # pylint: disable=import-outside-toplevel
     from jax.tree_util import tree_flatten, tree_leaves, tree_unflatten, treedef_tuple
@@ -289,41 +230,28 @@
         the arguments in ``argnums``.
     """
 
-<<<<<<< HEAD
-    def __init__(self, func, argnum=None, h=None, method=None, argnums=None):
-=======
     # pylint: disable=too-many-arguments
     def __init__(self, func, argnums=None, h=None, method=None, *, argnum=None):
->>>>>>> 6d89a72c
         self._forward = None
         self._grad_fn = None
         self._h = h
         self._method = method
 
         self._fun = func
-<<<<<<< HEAD
-        self._argnum = argnum or argnums
-
         self.__name__ = f"<grad: {self._fun}>"
-=======
         self._argnums = argnums if argnums is not None else argnum
         if argnum is not None:
             warnings.warn(
                 "argnum in qml.grad has been renamed to argnums to match jax and catalyst.",
                 PennyLaneDeprecationWarning,
             )
->>>>>>> 6d89a72c
 
         if self._argnums is not None:
             # If the differentiable argnum is provided, we can construct
             # the gradient function at once during initialization.
             # Known pylint issue with function signatures and decorators:
             # pylint:disable=unexpected-keyword-arg,no-value-for-parameter
-<<<<<<< HEAD
-            self._grad_fn = self._grad_with_forward(func, argnum=self._argnum)
-=======
             self._grad_fn = self._grad_with_forward(func, argnum=self._argnums)
->>>>>>> 6d89a72c
 
     def _get_grad_fn(self, args):
         """Get the required gradient function.
@@ -367,11 +295,7 @@
 
         if capture.enabled():
             return _capture_diff(
-<<<<<<< HEAD
-                self._fun, argnum=self._argnum, scalar_out=True, method=self._method, h=self._h
-=======
-                self._fun, self._argnums, _get_grad_prim(), method=self._method, h=self._h
->>>>>>> 6d89a72c
+                self._fun, argnums=self._argnum, scalar_out=True, method=self._method, h=self._h
             )(*args, **kwargs)
 
         if self._method:
@@ -674,11 +598,6 @@
 
     """
 
-<<<<<<< HEAD
-    def __init__(self, func, argnum=None, method=None, h=None, argnums=None):
-        self._func = func
-        self._argnum = argnums if argnums is not None else argnum
-=======
     # pylint: disable=too-many-arguments
     def __init__(self, func, argnums=None, method=None, h=None, *, argnum=None):
         self._func = func
@@ -688,7 +607,6 @@
                 PennyLaneDeprecationWarning,
             )
         self._argnums = argnums if argnums is not None else argnum
->>>>>>> 6d89a72c
         self._method = method
         self._h = h
         self.__name__ = f"<jacobian: {self._func}>"
@@ -703,11 +621,7 @@
 
         if capture.enabled():
             g = _capture_diff(
-<<<<<<< HEAD
-                self._func, argnum=self._argnum, scalar_out=False, method=self._method, h=self._h
-=======
-                self._func, self._argnums, _get_jacobian_prim(), method=self._method, h=self._h
->>>>>>> 6d89a72c
+                self._func, argnums=self._argnum, scalar_out=False, method=self._method, h=self._h
             )
             return g(*args, **kwargs)
 
