# Copyright 2025 Xanadu Quantum Technologies Inc.

# Licensed under the Apache License, Version 2.0 (the "License");
# you may not use this file except in compliance with the License.
# You may obtain a copy of the License at

#     http://www.apache.org/licenses/LICENSE-2.0

# Unless required by applicable law or agreed to in writing, software
# distributed under the License is distributed on an "AS IS" BASIS,
# WITHOUT WARRANTIES OR CONDITIONS OF ANY KIND, either express or implied.
# See the License for the specific language governing permissions and
# limitations under the License.

r"""
This module contains Pauli Tracking functions.
"""
import copy
import itertools
from typing import List, Tuple

import numpy as np

from pennylane import CNOT, H, I, S, X, Y, Z
from pennylane.operation import Operator
from pennylane.ops import Prod
from pennylane.tape import QuantumScript

_OPS_TO_XZ = {
    I: (0, 0),
    X: (1, 0),
    Y: (1, 1),
    Z: (0, 1),
}

_XZ_TO_OPS = {
    (0, 0): I,
    (1, 0): X,
    (1, 1): Y,
    (0, 1): Z,
}

_PAULIS = (X, Y, Z, I)

_CLIFFORD_TABLEAU = {
    H: [[Z, X]],
    S: [[Y, Z]],
    CNOT: [[X, Z, I, Z], [X, I, X, Z]],
}

_GATE_SET_SUPPORTED = (X, Y, Z, I, H, S, CNOT)

_MBQC_GATES_SUPPORTED = {
    H: {"meas_len": 4, "cor": [[0, 2, 3], [1, 2], [0, 0]]},
    S: {"meas_len": 4, "cor": [[1, 3], [0, 1, 2], [0, 1]]},
    CNOT: {
        "meas_len": 13,
        "cor": [
            [1, 2, 4, 5],
            [0, 2, 3, 4, 6, 7, 9],
            [1, 2, 6, 8, 10, 12],
            [7, 9, 11],
            [0, 1, 0, 0],
        ],
    },
}


def pauli_to_xz(op: Operator) -> Tuple[np.uint8, np.uint8]:
    r"""
    Convert a `Pauli` operator to its `xz` representation up to a global phase, i.e., :math:`encode_{xz}(Pauli)=(x,z)=X^xZ^z`, where
    :math:`x` is the exponent of the :class:`~pennylane.X` and :math:`z` is the exponent of
    the :class:`~pennylane.Z`, meaning :math:`encode_{xz}(I) = (0, 0)`, :math:`encode_{xz}(X) = (1, 0)`,
    :math:`encode_{xz}(Y) = (1, 1)` and :math:`encode_{xz}(Z) = (0, 1)`.

    Args:
        op (qml.operation.Operator): A Pauli operator.

    Return:
        A tuple of xz encoding data, :math:`x` is the exponent of the :class:`~pennylane.X`, :math:`z` is the exponent of
        the :class:`~pennylane.Z`.

    **Example:**
        The following example shows how the Pauli to XZ works.

        .. code-block:: python3

            from pennylane.ftqc.pauli_tracker import pauli_to_xz
            from pennylane import I
            >>> pauli_to_xz(I(0))
            (0, 0)

        A xz tuple representation is returned for a given Pauli operator.
    """

    if isinstance(op, _PAULIS):
        return _OPS_TO_XZ[type(op)]

    if op in _PAULIS:
        return _OPS_TO_XZ[op]

    raise NotImplementedError(f"{type(op)} gate does not support xz encoding.")


def xz_to_pauli(x: np.uint8, z: np.uint8) -> Operator:
    """
    Convert x, z to a Pauli operator class.

    Args:
        x (np.uint8) : Exponent of :class:`~pennylane.X` in the Pauli record.
        z (np.uint8) : Exponent of :class:`~pennylane.Z` in the Pauli record.

    Return:
        A Pauli operator class.

    **Example:**
        The following example shows how the XZ to Pauli works.

        .. code-block:: python3

            from pennylane.ftqc.pauli_tracker import xz_to_pauli
            >>> xz_to_pauli(0, 0)(wires=0)
            I(0)

        A Pauli operator class is returned for a given xz tuple.
    """
    if x in [0, 1] and z in [0, 1]:
        return _XZ_TO_OPS[(x, z)]
    raise ValueError("x and z should either 0 or 1.")


def pauli_prod(ops: List[Operator]) -> Tuple[np.uint8, np.uint8]:
    """
    Get the result of a product of a list of Pauli operators. The result is a new Pauli operator up to a global phase.

    Args:
        ops (List[qml.operation.Operator]): A list of Pauli operators with the same target wire.

    Return:
        A xz tuple representing a new Pauli operator.

    **Example:**
        The following example shows how the `pauli_prod` works.

        .. code-block:: python3

            from pennylane.ftqc.pauli_tracker import pauli_prod
            from pennylane import I, X, Y, Z
            >>> pauli_prod([I(0),X(0),Y(0),Z(0)])
            (0, 0)

        A Pauli operator is returned for a list of Pauli operator up to a global phase.
    """

    if len(ops) == 0:
        raise ValueError("Please ensure that a valid list of operators are passed to the method.")
    res_x, res_z = pauli_to_xz(ops.pop())

    while len(ops) > 0:
        x, z = pauli_to_xz(ops.pop())
        res_x ^= x
        res_z ^= z

    return (res_x, res_z)


def apply_clifford_op(
    clifford_op: Operator, xz: List[Tuple[np.uint8, np.uint8]]
) -> List[Tuple[np.uint8, np.uint8]]:
    """Commuting a list of Pauli ops to a list of new Pauli ops with a given Clifford op.

    Args:
        clifford_op (Operator): A Clifford operator class. Supported operators are: :class:`qml.S`, :class:`qml.H`, :class:`qml.CNOT`.
        xz (list(tuple)): A list of xz tuples which map to Pauli operators

    Return:
        A list of new xz tuples that the clifford_op commute the xz to.

    **Example:**
        The following example shows how the `pauli_prod` works.

        .. code-block:: python3

            from pennylane.ftqc.pauli_tracker import apply_clifford_op
            from pennylane import I, CNOT
            >>> apply_clifford_op(CNOT(wires=[0,1]), [(0, 0), (0, 0)])
            [(0, 0), (0, 0)]

        A list of xz representation of Pauli operators is returned.
    """
    if type(clifford_op) not in _CLIFFORD_TABLEAU:
        raise NotImplementedError("Only qml.H, qml.S and qml.CNOT are supported.")

    if len(xz) != clifford_op.num_wires:
        raise ValueError(
            "Please ensure that the length of xz matches the number of wires of the clifford_op."
        )

    if not all(len(element) == 2 for element in xz):
        raise ValueError(
            "Please ensure there are 2 elements instead of in each tuple in the xz list."
        )

    xz_flatten = tuple(itertools.chain.from_iterable(xz))

    if not all(element in [0, 1] for element in xz_flatten):
        raise ValueError("Please ensure xz are either 0 or 1.")

    if all(element == (0, 0) for element in xz):
        return xz

    # A Clifford gate conjugate non-Identify Pauli ops to a new Pauli ops
    new_xz = []
    nonzero_indices = [idx for idx, element in enumerate(xz_flatten) if element == 1]

    # Get Paulis prod for each target wire
<<<<<<< HEAD
    for wire_idx, table_row in enumerate(_CLIFFORD_TABLEAU[type(clifford_op)]):
        wire = clifford_op.wires[wire_idx]
        ps = []
        for idx in nonzero_indices:
            ps.append(table_row[idx](wires=wire))
        new_ops.append(pauli_prod(ps))
    return new_ops


def _parse_mid_measurements(tape: QuantumScript, mid_meas: List) -> List:
    r"""Parse a serial of mid-measurement results of a quantum tape with only Pauli operators (:class:`~pennylane.PauliY`, :class:`~pennylane.PauliZ` and :class:`~pennylane.Identity`) and a
    set of Clifford gates (:class:`~pennylane.Hadamard`, :class:`~pennylane.S`, :class:`~pennylane.CNOT`) and the Clifford gates mentioned above are measured in the way defined in `Raussendorf et al. <https://arxiv.org/abs/quant-ph/0301052>`__.

    For :class:`~pennylane.S` operations, the measurements take on the four qubits out of a cluster(chain) state with five qubits and
    the corresponding measurements would be `X-basis`, `X-basis`, `Y-basis` and `X-basis`. The byproduct operator is $by_op = \sigma_x^{s_1+s_3}\sigma_z^{s_0+s_1+s_2+1}$
    and $s_i$ means measurement results of `i`th qubit in the cluster state. Note that the indexing here follows the `C` convention instead of
    `Fortran` convention used in the `Raussendorf et al. <https://arxiv.org/abs/quant-ph/0301052>`__.

    For :class:`~pennylane.H` operations, the measurements take on the four qubits out of a cluster(chain) state with five qubits and
    the corresponding measurements would be `X-basis`, `Y-basis`, `Y-basis` and `Y-basis`. The byproduct operator is $by_op = \sigma_x^{s_0+s_2+s_3}\sigma_z^{s_1+s_2}$.

    For :class:`~pennylane.CNOT` operations, the measurements take on the thirteen qubits out of a cluster(2D) state with fifteen qubits and
    the corresponding measurements would be `X-basis`(0), `Y-basis`(1), `Y-basis`(2), `Y-basis`(3), `Y-basis`(4), `Y-basis`(5), `Y-basis`(7),
    `X-basis`(8), `X-basis`(9), `X-basis`(10), `Y-basis`(11), `X-basis`(12) and `X-basis`(13). The byproduct operator for the control wire is
    $by_op_{ctrl} = \sigma_x^{s_1+s_2+s_4+s_5}\sigma_z^{s_0+s_2+s_3+s_4+s_7+s_8+s_10+1}$. The byproduct operator for the target wire is:
    $by_op_{tgt} = \sigma_x^{s_1+s_2+s_7+s_9+s_11+s_13}\sigma_z^{s_8+s_10+s_12}$.

    **TBD**
    - Do we want to assume that the tape is preprocessed already, which means Clifford gates are moved to the beginning of the circuit?
    - if yes, are Paulis consolidated?

    Args:
        tape (QuantumScript): The quantum tape in the standard circuit mode (Gates are not transformed into the MBQC formalism).
        mid_meas (list): Mid-measurements results.

    Returns:
        `byproduct` ops list and `operation` in a reversed manner.
    """
    ops = copy.copy(tape.operations)

    by_ops = []

    mid_meas_offset = 0
    for op in ops:
        if type(op) in _CLIFFORD_TABLEAU:
            cor = []
            # There could be X and Z corrections for each wire
            for i in range(2 * op.num_wires):
                cor.append(
                    sum(
                        [
                            mid_meas[mid_meas_offset + idx]
                            for idx in _MBQC_GATES_SUPPORTED[type(op)]["cor"][i]
                        ]
                    )
                )

            # Add a const 0 or 1 and apply commutate rules
            for idx, add_cor in enumerate(_MBQC_GATES_SUPPORTED[type(op)]["cor"][-1]):
                cor[idx] += add_cor
                cor[idx] &= 1

            by_op = []
            for i in range(op.num_wires):
                by_op.append(xz_to_pauli(cor[0 + 2 * i], cor[1 + 2 * i])(wires=op.wires[i]))

            by_ops.append(by_op)

            # Update the mid_measurement offset
            mid_meas_offset += _MBQC_GATES_SUPPORTED[type(op)]["meas_len"]
    # To use list in a stack manner
    by_ops.reverse()
    ops.reverse()
    return by_ops, ops


def get_pauli_record(num_wires: int, by_ops: List, ops: List):
    """Track the Pauli/byproduct ops represented in the xz encoding manner.

    Args:
        num_wires (int): Number of wires of the quantum state.
        by_ops (list): List of byproduct operators for Clifford gates
        ops (list): List of Clifford/Pauli gates

    Return:
        The final tracked Paulis for each wire.
    """
    pauli_record = [I(wire) for wire in range(num_wires)]

    while len(by_ops) or len(ops):
        op = ops.pop()
        wires = list(op.wires)

        # Get the recorded pauli
        paulis = [pauli_record[wire] for wire in wires]

        # Updated xz
        new_paulis = []

        if type(op) in _CLIFFORD_TABLEAU:
            # Step 1: Conjugate recorded Paulis to new Paulis
            pauli_conjugated = apply_clifford_op(op, paulis)

            # Step 2: Update the x, z record with the byproduct by_op
            by_op = by_ops.pop()
            for b_op, p_conj in zip(by_op, pauli_conjugated):
                new_paulis.append(pauli_prod([p_conj, b_op]))

        else:  # branch for Paulis
            # Conjugate step is skipped. Update the x, z record with the Pauli
            paulis.extend([op])
            new_paulis.append(pauli_prod(paulis))

        # Assign the updated the xz to the x, z record
        for idx, wire in enumerate(wires):
            pauli_record[wire] = new_paulis[idx]

    return pauli_record


def _apply_measurement_correction_rule(pauli: Operator, ob: Operator):
    """Get the phase correction factor based on the Pauli recorded of the target wire and the corresponding
    observable.

        Args:
            pauli (Operator): Recorded Pauli at the target wire of ob.
            ob (Operator): Observable of the measurement.

        Return:
            Phase correction factor.
    """
    if isinstance(ob, Z):
        return -1 if isinstance(pauli, (X, Y)) else 1

    if isinstance(ob, X):
        return -1 if isinstance(pauli, (Z, Y)) else 1

    if isinstance(ob, Y):
        return -1 if isinstance(pauli, (X, Z)) else 1

    if isinstance(ob, I):
        return 1

    raise NotImplementedError(f"{ob.name} is not supported.")


def get_measurements_corrections(tape: QuantumScript, pauli_record: List):
    """Get phase correction factor for all measurements in a tape. The phase correction factor
    is calculated based on the measurement observables with the corresponding recorded Paulis.
        Args:
            tape (tape: qml.tape.QuantumScript): A quantum tape.
            pauli_record (list): Pauli record for each wire.
        Return:
            A list of phase correction factor for all measurements.
    """
    phase_cor = [1] * len(tape.measurements)
    for idx, measurement in enumerate(tape.measurements):
        obs = measurement.obs
        if type(obs) in _PAULIS:
            # branch for NamedObs
            phase_cor[idx] *= _apply_measurement_correction_rule(
                pauli_record[obs.wires[0]], measurement.obs
            )
        elif isinstance(obs, Prod):
            # branch for TensorProd
            obs = measurement.obs.decomposition()
            for ob in obs:
                phase_cor[idx] *= _apply_measurement_correction_rule(pauli_record[ob.wires[0]], ob)
        else:
            raise NotImplementedError(f"{obs.name} is not supported.")
    return phase_cor


def get_byproduct_corrections(tape: QuantumScript, mid_meas: List):
    r"""Get measurement correction coefficients offline with a quantum script and mid-measurement results for each shot.
    The mid measurement results are first parsed with the quantum script to get the byproduct operations for each Clifford
    gates. Note that byproduct operations and ops are stored with list and used in a stack manner. The calculation iteratively
    pops out the first operation in the tape and applies conjugate rules for the first byproduct ops in the byproduct stack and
    then the results are commutated to the byproduct of the current operations in the tape if it is a Clifford gate. The calculation
    starts from applying conjugate rules for :class:`qml.I` gate or $encode\_xz(x,z)=(0,0)$ to the first gate in the tape. The
    measurement corrections are returned based on the X operations in the xz encoding record.

    Args:
        tape (tape: qml.tape.QuantumScript): A Clifford quantum tape with Paulis, qml.H, qml.S and qml.CNOT in the standard circuit formalism.
        mid_meas (list): MidMeasurement results per shot.

    **Note**
    This work is to be integrated into the MBQC transform pipeline.

    **Example:**

        .. code-block:: python3

            import pennylane as qml

            from pennylane.ftqc import diagonalize_mcms, generate_lattice, measure_x, measure_y
            from pennylane.ftqc import GraphStatePrep

            from offline_byprod_correction import get_byproduct_corrections
            import numpy as np


            def generate_random_state(n):
                seed_value = 42  # You can use any integer as the seed
                np.random.seed(seed_value)
                input_state = np.random.random(2**n) + 1j * np.random.random(2**n)
                return input_state / np.linalg.norm(input_state)


            def generate_rot_gate_graph():
                lattice = generate_lattice([4], "chain")
                return lattice.graph


            num_shots = 1000
            dev = qml.device("default.qubit", shots=num_shots)

            @diagonalize_mcms
            @qml.qnode(dev, mcm_method="one-shot")
            def circ(start_state):
                qml.StatePrep(start_state, wires=[0])
                GraphStatePrep(generate_rot_gate_graph(), wires=[1, 2, 3, 4])
                qml.CZ(wires=[0, 1])
                m0 = measure_x(0, reset=True)
                m1 = measure_y(1, reset=True)
                m2 = measure_y(2, reset=True)
                m3 = measure_y(3, reset=True)

                GraphStatePrep(generate_rot_gate_graph(), wires=[3, 2, 1, 0])
                qml.CZ(wires=[3, 4])
                m4 = measure_x(4, reset=True)
                m5 = measure_y(3, reset=True)
                m6 = measure_y(2, reset=True)
                m7 = measure_y(1, reset=True)

                GraphStatePrep(generate_rot_gate_graph(), wires=[1, 2, 3, 4])
                qml.CZ(wires=[0, 1])
                m8 = measure_x(0, reset=True)
                m9 = measure_y(1, reset=True)
                m10 = measure_y(2, reset=True)
                m11 = measure_y(3, reset=True)

                return (
                    qml.sample(qml.Z(4)),
                    qml.sample(m0),
                    qml.sample(m1),
                    qml.sample(m2),
                    qml.sample(m3),
                    qml.sample(m4),
                    qml.sample(m5),
                    qml.sample(m6),
                    qml.sample(m7),
                    qml.sample(m8), qml.sample(m9), qml.sample(m10), qml.sample(m11)
                )


            res = circ(generate_random_state(1))

            ops = [qml.H(wires=[0]), qml.H(wires=[0]), qml.H(wires=[0])]
            measurements = [qml.sample(qml.Z(0))]

            meas_res = res[0]
            mid_meas_res = res[1:]

            script = qml.tape.QuantumScript(ops, measurements, shots=num_shots)

            for i in range(num_shots):
                mid_meas = [row[i] for row in mid_meas_res]
                phase_cor = get_byproduct_corrections(script, mid_meas)
                meas_res[i] = meas_res[i] *phase_cor[0]

            res = np.sum(meas_res) / num_shots

            print(res)

    """
    if not all(isinstance(op, _GATE_SET_SUPPORTED) for op in tape.operations):
        raise NotImplementedError("Not all gate operations in the tape are supported.")

    if not all(res in [0, 1] for res in mid_meas):
        raise ValueError("The mid-measure value should be either 0 or 1.")

    by_ops, ops = _parse_mid_measurements(tape, mid_meas)

    pauli_record = get_pauli_record(tape.num_wires, by_ops, ops)

    return get_measurements_corrections(tape, pauli_record)
=======
    for table_row in _CLIFFORD_TABLEAU[type(clifford_op)]:
        ps = [table_row[idx] for idx in nonzero_indices]
        new_xz.append(pauli_prod(ps))
    return new_xz
>>>>>>> 8c01e53d
<|MERGE_RESOLUTION|>--- conflicted
+++ resolved
@@ -214,14 +214,10 @@
     nonzero_indices = [idx for idx, element in enumerate(xz_flatten) if element == 1]
 
     # Get Paulis prod for each target wire
-<<<<<<< HEAD
-    for wire_idx, table_row in enumerate(_CLIFFORD_TABLEAU[type(clifford_op)]):
-        wire = clifford_op.wires[wire_idx]
-        ps = []
-        for idx in nonzero_indices:
-            ps.append(table_row[idx](wires=wire))
-        new_ops.append(pauli_prod(ps))
-    return new_ops
+    for table_row in _CLIFFORD_TABLEAU[type(clifford_op)]:
+        ps = [table_row[idx] for idx in nonzero_indices]
+        new_xz.append(pauli_prod(ps))
+    return new_xz
 
 
 def _parse_mid_measurements(tape: QuantumScript, mid_meas: List) -> List:
@@ -279,7 +275,7 @@
 
             by_op = []
             for i in range(op.num_wires):
-                by_op.append(xz_to_pauli(cor[0 + 2 * i], cor[1 + 2 * i])(wires=op.wires[i]))
+                by_op.append((cor[0 + 2 * i], cor[1 + 2 * i]))
 
             by_ops.append(by_op)
 
@@ -302,40 +298,41 @@
     Return:
         The final tracked Paulis for each wire.
     """
-    pauli_record = [I(wire) for wire in range(num_wires)]
+    x_record = np.zeros(num_wires, dtype=np.uint8)
+    z_record = np.zeros(num_wires, dtype=np.uint8)
 
     while len(by_ops) or len(ops):
         op = ops.pop()
         wires = list(op.wires)
 
         # Get the recorded pauli
-        paulis = [pauli_record[wire] for wire in wires]
+        # paulis = [pauli_record[wire] for wire in wires]
+        xz = [(x_record[wire], z_record[wire]) for wire in wires]
 
         # Updated xz
-        new_paulis = []
+        new_xz = []
 
         if type(op) in _CLIFFORD_TABLEAU:
             # Step 1: Conjugate recorded Paulis to new Paulis
-            pauli_conjugated = apply_clifford_op(op, paulis)
+            xz_commutated = apply_clifford_op(op, xz)
 
             # Step 2: Update the x, z record with the byproduct by_op
             by_op = by_ops.pop()
-            for b_op, p_conj in zip(by_op, pauli_conjugated):
-                new_paulis.append(pauli_prod([p_conj, b_op]))
+            for b_op, p_conj in zip(by_op, xz_commutated):
+                new_xz.append(np.bitwise_xor(b_op, p_conj))
 
         else:  # branch for Paulis
             # Conjugate step is skipped. Update the x, z record with the Pauli
-            paulis.extend([op])
-            new_paulis.append(pauli_prod(paulis))
+            new_xz.append(np.bitwise_xor(pauli_to_xz(op), by_ops.pop()))
 
         # Assign the updated the xz to the x, z record
         for idx, wire in enumerate(wires):
-            pauli_record[wire] = new_paulis[idx]
-
-    return pauli_record
-
-
-def _apply_measurement_correction_rule(pauli: Operator, ob: Operator):
+            x_record[wire], z_record[wire] = new_xz[idx]
+
+    return x_record, z_record
+
+
+def _apply_measurement_correction_rule(x: np.uint8, z: np.uint8, ob: Operator):
     """Get the phase correction factor based on the Pauli recorded of the target wire and the corresponding
     observable.
 
@@ -347,13 +344,13 @@
             Phase correction factor.
     """
     if isinstance(ob, Z):
-        return -1 if isinstance(pauli, (X, Y)) else 1
+        return -1 if x == 1 else 1
 
     if isinstance(ob, X):
-        return -1 if isinstance(pauli, (Z, Y)) else 1
+        return -1 if z == 1 else 1
 
     if isinstance(ob, Y):
-        return -1 if isinstance(pauli, (X, Z)) else 1
+        return -1 if np.sum([x, z]) == 1 else 1
 
     if isinstance(ob, I):
         return 1
@@ -361,7 +358,7 @@
     raise NotImplementedError(f"{ob.name} is not supported.")
 
 
-def get_measurements_corrections(tape: QuantumScript, pauli_record: List):
+def get_measurements_corrections(tape: QuantumScript, x_record: np.array, z_record: np.array):
     """Get phase correction factor for all measurements in a tape. The phase correction factor
     is calculated based on the measurement observables with the corresponding recorded Paulis.
         Args:
@@ -376,13 +373,15 @@
         if type(obs) in _PAULIS:
             # branch for NamedObs
             phase_cor[idx] *= _apply_measurement_correction_rule(
-                pauli_record[obs.wires[0]], measurement.obs
+                x_record[obs.wires[0]], z_record[obs.wires[0]], measurement.obs
             )
         elif isinstance(obs, Prod):
             # branch for TensorProd
             obs = measurement.obs.decomposition()
             for ob in obs:
-                phase_cor[idx] *= _apply_measurement_correction_rule(pauli_record[ob.wires[0]], ob)
+                phase_cor[idx] *= _apply_measurement_correction_rule(
+                    x_record[obs.wires[0]], z_record[obs.wires[0]], ob
+                )
         else:
             raise NotImplementedError(f"{obs.name} is not supported.")
     return phase_cor
@@ -499,12 +498,6 @@
 
     by_ops, ops = _parse_mid_measurements(tape, mid_meas)
 
-    pauli_record = get_pauli_record(tape.num_wires, by_ops, ops)
-
-    return get_measurements_corrections(tape, pauli_record)
-=======
-    for table_row in _CLIFFORD_TABLEAU[type(clifford_op)]:
-        ps = [table_row[idx] for idx in nonzero_indices]
-        new_xz.append(pauli_prod(ps))
-    return new_xz
->>>>>>> 8c01e53d
+    x_record, z_record = get_pauli_record(tape.num_wires, by_ops, ops)
+
+    return get_measurements_corrections(tape, x_record, z_record)