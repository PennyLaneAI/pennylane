--- conflicted
+++ resolved
@@ -23,6 +23,8 @@
 
 from pennylane import CNOT, H, I, S, X, Y, Z
 from pennylane.operation import Operator
+from pennylane.tape import QuantumScript
+from pennylane.ops import Prod
 
 _OPS_TO_XZ = {
     I: (0, 0),
@@ -46,15 +48,12 @@
     CNOT: [[X, Z, I, Z], [X, I, X, Z]],
 }
 
-<<<<<<< HEAD
-_PAULIS = (qml.X, qml.Y, qml.Z, qml.I)
-
-_GATE_SET_SUPPORTED = (qml.X, qml.Y, qml.Z, qml.I, qml.H, qml.S, qml.CNOT)
+_GATE_SET_SUPPORTED = (X, Y, Z, I, H, S, CNOT)
 
 _MBQC_GATES_SUPPORTED = {
-    qml.H: {"meas_len": 4, "cor": [[0, 2, 3], [1, 2], [0, 0]]},
-    qml.S: {"meas_len": 4, "cor": [[1, 3], [0, 1, 2], [0, 1]]},
-    qml.CNOT: {
+    H: {"meas_len": 4, "cor": [[0, 2, 3], [1, 2], [0, 0]]},
+    S: {"meas_len": 4, "cor": [[1, 3], [0, 1, 2], [0, 1]]},
+    CNOT: {
         "meas_len": 13,
         "cor": [
             [1, 2, 4, 5],
@@ -65,8 +64,6 @@
         ],
     },
 }
-=======
->>>>>>> a8836ba2
 
 def pauli_to_xz(op: Operator) -> Tuple[np.uint8, np.uint8]:
     r"""
@@ -94,14 +91,8 @@
         A xz tuple representation is return for a given Pauli operator.
     """
 
-<<<<<<< HEAD
-    if op in _ENCODE_XZ_OPS:
-        return _ENCODE_XZ_OPS[op]
-    print(op)
-=======
     if type(op) in _PAULIS:
         return _OPS_TO_XZ[type(op)]
->>>>>>> a8836ba2
     raise NotImplementedError(f"{op.name} gate does not support xz encoding.")
 
 
@@ -195,17 +186,12 @@
     if type(clifford_op) not in _CLIFFORD_TABLEAU:
         raise NotImplementedError("Only qml.H, qml.S and qml.CNOT are supported.")
 
-<<<<<<< HEAD
-    if not all(pauli in _PAULIS for pauli in paulis):
-        raise ValueError("Please ensure the operator passed in are Paulis")
-=======
     if not all(type(pauli) in _PAULIS for pauli in paulis):
         raise ValueError("Please ensure the operator passed in are Paulis.")
 
     pauli_wires_set = {pauli.wires[0] for pauli in paulis}
 
     clifford_op_wires_set = {wire for wire in clifford_op.wires}
->>>>>>> a8836ba2
 
     if len(paulis) != len(pauli_wires_set):
         raise ValueError("Please ensure each Pauli target at a different wire.")
@@ -238,13 +224,12 @@
         wire = clifford_op.wires[wire_idx]
         ps = []
         for idx in nonzero_indices:
-<<<<<<< HEAD
-            ps.append(table_row[idx])
-        new_ops.append(pauli_prod_to_xz(ps))
+            ps.append(table_row[idx](wires=wire))
+        new_ops.append(pauli_prod(ps))
     return new_ops
 
 
-def _parse_mid_measurements(tape: qml.tape.QuantumScript, mid_meas: List) -> List:
+def _parse_mid_measurements(tape: QuantumScript, mid_meas: List) -> List:
     r"""Parse a serial of mid-measurement results of a quantum tape with only Pauli operators (:class:`~pennylane.PauliY`, :class:`~pennylane.PauliZ` and :class:`~pennylane.Identity`) and a
     set of Clifford gates (:class:`~pennylane.Hadamard`, :class:`~pennylane.S`, :class:`~pennylane.CNOT`) and the Clifford gates mentioned above are measured in the way defined in `Raussendorf et al. <https://arxiv.org/abs/quant-ph/0301052>`__.
 
@@ -267,12 +252,11 @@
     - if yes, are Paulis consolidated?
 
     Args:
-        tape (qml.tape.QuantumScript): The quantum tape in the standard circuit mode (Gates are not transformed into the MBQC formalism).
+        tape (QuantumScript): The quantum tape in the standard circuit mode (Gates are not transformed into the MBQC formalism).
         mid_meas (list): Mid-measurements results.
 
     Returns:
-        `byproduct` ops list and `operation` in a reversed manner. Each tuple contains the index of the corresponding Clifford gate together with the byproduct operation encoded
-        with `X`, `Z` and the corresponding wire.
+        `byproduct` ops list and `operation` in a reversed manner.
     """
     ops = copy.copy(tape.operations)
 
@@ -300,7 +284,7 @@
 
             by_op = []
             for i in range(op.num_wires):
-                by_op.append(xz_decode_pauli(cor[0 + 2 * i], cor[1 + 2 * i]))
+                by_op.append(xz_to_pauli(cor[0 + 2 * i], cor[1 + 2 * i])(wires=op.wires[i]))
 
             by_ops.append(by_op)
 
@@ -321,10 +305,9 @@
         ops (list): List of Clifford/Pauli gates
 
     Return:
-        Final tracked Paulis represented by xz.
-
-    """
-    pauli_record = [qml.Identity] * num_wires
+        The final tracked Paulis for each wire.
+    """
+    pauli_record = [I(wire) for wire in range(num_wires)]
 
     while len(by_ops) or len(ops):
         op = ops.pop()
@@ -338,17 +321,17 @@
 
         if type(op) in _CLIFFORD_TABLEAU:
             # Step 1: Conjugate recorded Paulis to new Paulis
-            pauli_conjugated = apply_clifford_op(type(op), paulis)
+            pauli_conjugated = apply_clifford_op(op, paulis)
 
             # Step 2: Update the x, z record with the byproduct by_op
             by_op = by_ops.pop()
             for b_op, p_conj in zip(by_op, pauli_conjugated):
-                new_paulis.append(pauli_prod_to_xz([p_conj, b_op]))
+                new_paulis.append(pauli_prod([p_conj, b_op]))
 
         else:  # branch for Paulis
             # Conjugate step is skipped. Update the x, z record with the Pauli
-            paulis.extend([type(op)])
-            new_paulis.append(pauli_prod_to_xz(paulis))
+            paulis.extend([op])
+            new_paulis.append(pauli_prod(paulis))
 
         # Assign the updated the xz to the x, z record
         for idx, wire in enumerate(wires):
@@ -358,33 +341,32 @@
 
 
 def _apply_measurement_correction_rule(
-    pauli: qml.operation.Operator, ob: qml.operation.Operator
+    pauli: Operator, ob: Operator
 ) -> np.int8:
-    """Get the phase correction factor based on the $X$ recorded of the target wire and the corresponding
-    observable. Note that we only support corrections for `Z-basis` measurements.
+    """Get the phase correction factor based on the Pauli recorded of the target wire and the corresponding
+    observable.
 
         Args:
-            x (np.uint8): x recorded in the xz tracking.
-            z (np.unit8): z recorded in the xz tracking.
-            ob (qml.operation.Observable): Observable of the measurement.
+            pauli (Operator): Recorded Pauli at the target wire of ob.
+            ob (Operator): Observable of the measurement.
 
         Return:
             Phase correction factor.
     """
-    if isinstance(ob, qml.Z):
-        return -1 if pauli == qml.X or pauli == qml.Y else 1
-
-    if isinstance(ob, qml.X):
-        return -1 if pauli == qml.Z or pauli == qml.Y else 1
-
-    if isinstance(ob, qml.Y):
-        return -1 if pauli == qml.X or pauli == qml.Z else 1
-
-    if isinstance(ob, qml.I):
+    if isinstance(ob, Z):
+        return -1 if isinstance(pauli, X) or isinstance(pauli, Y) else 1
+
+    if isinstance(ob, X):
+        return -1 if isinstance(pauli, Z) or isinstance(pauli, Y) else 1
+
+    if isinstance(ob, Y):
+        return -1 if isinstance(pauli, X) or isinstance(pauli, Z) else 1
+
+    if isinstance(ob, I):
         return 1
 
 
-def get_measurements_corrections(tape: qml.tape.QuantumScript, pauli_record: List):
+def get_measurements_corrections(tape: QuantumScript, pauli_record: List):
     """Get phase correction factor for all measurements in a tape. The phase correction factor
     is calculated based on the measurement observables with the corresponding recorded xz.
         Args:
@@ -397,12 +379,12 @@
     phase_cor = [1] * len(tape.measurements)
     for idx, measurement in enumerate(tape.measurements):
         obs = measurement.obs
-        if isinstance(obs, _PAULIS):
+        if type(obs) in _PAULIS:
             # branch for NamedObs
             phase_cor[idx] *= _apply_measurement_correction_rule(
                 pauli_record[obs.wires[0]], measurement.obs
             )
-        elif isinstance(obs, qml.ops.Prod):
+        elif isinstance(obs, Prod):
             # branch for TensorProd
             obs = measurement.obs.decomposition()
             for ob in obs:
@@ -412,7 +394,7 @@
     return phase_cor
 
 
-def get_byproduct_corrections(tape: qml.tape.QuantumScript, mid_meas: List):
+def get_byproduct_corrections(tape: QuantumScript, mid_meas: List):
     r"""Get measurement correction coefficients offline with a quantum script and mid-measurement results for each shot.
     The mid measurement results are first parsed with the quantum script to get the byproduct operations for each Clifford
     gates. Note that byproduct operations and ops are stored with list and used in a stack manner. The calculation iteratively
@@ -525,9 +507,4 @@
 
     pauli_record = get_pauli_record(tape.num_wires, by_ops, ops)
 
-    return get_measurements_corrections(tape, pauli_record)
-=======
-            ps.append(table_row[idx](wires=wire))
-        new_ops.append(pauli_prod(ps))
-    return new_ops
->>>>>>> a8836ba2
+    return get_measurements_corrections(tape, pauli_record)