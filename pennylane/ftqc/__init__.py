--- conflicted
+++ resolved
@@ -26,7 +26,6 @@
 
 """
 from pennylane import ExperimentalWarning
-<<<<<<< HEAD
 from .parametric_midmeasure import (
     ParametricMidMeasureMP,
     XMidMeasureMP,
@@ -38,10 +37,7 @@
     diagonalize_mcms,
 )
 from .lattice import Lattice, generate_lattice
-=======
-from .parametric_midmeasure import ParametricMidMeasureMP, diagonalize_mcms
 from .qubit_graph import QubitGraph
->>>>>>> 3ead10b6
 
 __all__ = [
     "Lattice",
@@ -53,9 +49,6 @@
     "measure_y",
     "measure_z",
     "diagonalize_mcms",
-<<<<<<< HEAD
     "generate_lattice",
-=======
     "QubitGraph",
->>>>>>> 3ead10b6
 ]