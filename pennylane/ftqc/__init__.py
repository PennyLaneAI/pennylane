# Copyright 2025 Xanadu Quantum Technologies Inc.

# Licensed under the Apache License, Version 2.0 (the "License");
# you may not use this file except in compliance with the License.
# You may obtain a copy of the License at

#     http://www.apache.org/licenses/LICENSE-2.0

# Unless required by applicable law or agreed to in writing, software
# distributed under the License is distributed on an "AS IS" BASIS,
# WITHOUT WARRANTIES OR CONDITIONS OF ANY KIND, either express or implied.
# See the License for the specific language governing permissions and
# limitations under the License.
r"""
.. currentmodule:: pennylane

This module contains experimental features for supporting fault-tolerant workloads in PennyLane

.. currentmodule:: pennylane.ftqc

Modules
~~~~~~~

.. autosummary::
    :toctree: api

"""
from pennylane import ExperimentalWarning
<<<<<<< HEAD
from .parametric_midmeasure import ParametricMidMeasureMP, diagonalize_mcms
from .qubit_graph import QubitGraph
=======
from .parametric_midmeasure import (
    ParametricMidMeasureMP,
    XMidMeasureMP,
    YMidMeasureMP,
    measure_arbitrary_basis,
    measure_x,
    measure_y,
    measure_z,
    diagonalize_mcms,
)
from .lattice import Lattice, generate_lattice
>>>>>>> cc21b976

__all__ = [
    "Lattice",
    "ParametricMidMeasureMP",
    "XMidMeasureMP",
    "YMidMeasureMP",
    "measure_arbitrary_basis",
    "measure_x",
    "measure_y",
    "measure_z",
    "diagonalize_mcms",
<<<<<<< HEAD
    "QubitGraph",
=======
    "generate_lattice",
>>>>>>> cc21b976
]<|MERGE_RESOLUTION|>--- conflicted
+++ resolved
@@ -26,10 +26,6 @@
 
 """
 from pennylane import ExperimentalWarning
-<<<<<<< HEAD
-from .parametric_midmeasure import ParametricMidMeasureMP, diagonalize_mcms
-from .qubit_graph import QubitGraph
-=======
 from .parametric_midmeasure import (
     ParametricMidMeasureMP,
     XMidMeasureMP,
@@ -41,10 +37,11 @@
     diagonalize_mcms,
 )
 from .lattice import Lattice, generate_lattice
->>>>>>> cc21b976
+from .qubit_graph import QubitGraph
 
 __all__ = [
     "Lattice",
+    "QubitGraph",
     "ParametricMidMeasureMP",
     "XMidMeasureMP",
     "YMidMeasureMP",
@@ -53,9 +50,5 @@
     "measure_y",
     "measure_z",
     "diagonalize_mcms",
-<<<<<<< HEAD
-    "QubitGraph",
-=======
     "generate_lattice",
->>>>>>> cc21b976
 ]