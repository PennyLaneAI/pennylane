# Copyright 2025 Xanadu Quantum Technologies Inc.

# Licensed under the Apache License, Version 2.0 (the "License");
# you may not use this file except in compliance with the License.
# You may obtain a copy of the License at

#     http://www.apache.org/licenses/LICENSE-2.0

# Unless required by applicable law or agreed to in writing, software
# distributed under the License is distributed on an "AS IS" BASIS,
# WITHOUT WARRANTIES OR CONDITIONS OF ANY KIND, either express or implied.
# See the License for the specific language governing permissions and
# limitations under the License.
r"""
.. currentmodule:: pennylane

This module contains experimental features for supporting fault-tolerant workloads in PennyLane

.. currentmodule:: pennylane.ftqc

Modules
~~~~~~~

.. autosummary::
    :toctree: api

"""
<<<<<<< HEAD
from .parametric_midmeasure import (
    ParametricMidMeasureMP,
    XMidMeasureMP,
    YMidMeasureMP,
    measure_arbitrary_basis,
    measure_x,
    measure_y,
    diagonalize_mcms,
)

__all__ = [
    "ParametricMidMeasureMP",
    "XMidMeasureMP",
    "YMidMeasureMP",
    "measure_arbitrary_basis",
    "measure_x",
    "measure_y",
=======
from pennylane import ExperimentalWarning
from .parametric_midmeasure import ParametricMidMeasureMP, diagonalize_mcms

__all__ = [
    "ParametricMidMeasureMP",
>>>>>>> ed30bf47
    "diagonalize_mcms",
]<|MERGE_RESOLUTION|>--- conflicted
+++ resolved
@@ -25,7 +25,7 @@
     :toctree: api
 
 """
-<<<<<<< HEAD
+
 from .parametric_midmeasure import (
     ParametricMidMeasureMP,
     XMidMeasureMP,
@@ -43,12 +43,5 @@
     "measure_arbitrary_basis",
     "measure_x",
     "measure_y",
-=======
-from pennylane import ExperimentalWarning
-from .parametric_midmeasure import ParametricMidMeasureMP, diagonalize_mcms
-
-__all__ = [
-    "ParametricMidMeasureMP",
->>>>>>> ed30bf47
     "diagonalize_mcms",
 ]