--- conflicted
+++ resolved
@@ -42,10 +42,6 @@
 from .graph_state_preparation import GraphStatePrep, make_graph_state
 from .qubit_graph import QubitGraph
 from .utils import QubitMgr
-<<<<<<< HEAD
-from .pauli_tracker import pauli_encode_xz, pauli_prod_to_xz, apply_clifford_op
-=======
->>>>>>> cd93e656
 
 __all__ = [
     "GraphStatePrep",
@@ -65,10 +61,4 @@
     "convert_to_mbqc_gateset",
     "generate_lattice",
     "make_graph_state",
-<<<<<<< HEAD
-    "pauli_encode_xz",
-    "pauli_prod_to_xz",
-    "apply_clifford_op",
-=======
->>>>>>> cd93e656
 ]