--- conflicted
+++ resolved
@@ -37,10 +37,7 @@
     diagonalize_mcms,
 )
 from .lattice import Lattice, generate_lattice
-<<<<<<< HEAD
 from .graph_state_preparation import GraphStatePrep
-=======
->>>>>>> 3aaa999e
 from .qubit_graph import QubitGraph
 
 __all__ = [
@@ -56,5 +53,4 @@
     "measure_z",
     "diagonalize_mcms",
     "generate_lattice",
-    "QubitGraph",
 ]