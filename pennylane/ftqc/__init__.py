# Copyright 2025 Xanadu Quantum Technologies Inc.

# Licensed under the Apache License, Version 2.0 (the "License");
# you may not use this file except in compliance with the License.
# You may obtain a copy of the License at

#     http://www.apache.org/licenses/LICENSE-2.0

# Unless required by applicable law or agreed to in writing, software
# distributed under the License is distributed on an "AS IS" BASIS,
# WITHOUT WARRANTIES OR CONDITIONS OF ANY KIND, either express or implied.
# See the License for the specific language governing permissions and
# limitations under the License.
r"""
.. currentmodule:: pennylane

This module contains experimental features for supporting fault-tolerant workloads in PennyLane

.. currentmodule:: pennylane.ftqc

Modules
~~~~~~~

.. autosummary::
    :toctree: api

"""
from .operations import RotXZX
from .decomposition import convert_to_mbqc_gateset
from .parametric_midmeasure import (
    ParametricMidMeasureMP,
    XMidMeasureMP,
    YMidMeasureMP,
    measure_arbitrary_basis,
    measure_x,
    measure_y,
    measure_z,
    diagonalize_mcms,
)
from .conditional_measure import cond_measure
from .lattice import Lattice, generate_lattice
from .graph_state_preparation import GraphStatePrep, make_graph_state
from .qubit_graph import QubitGraph
from .utils import QubitMgr
<<<<<<< HEAD
from .pauli_tracker import (
    pauli_encode_xz,
    pauli_prod_to_xz,
    apply_clifford_op,
    get_byproduct_corrections,
)
=======
>>>>>>> a8836ba2

__all__ = [
    "GraphStatePrep",
    "RotXZX",
    "Lattice",
    "QubitGraph",
    "QubitMgr",
    "ParametricMidMeasureMP",
    "XMidMeasureMP",
    "YMidMeasureMP",
    "cond_measure",
    "measure_arbitrary_basis",
    "measure_x",
    "measure_y",
    "measure_z",
    "diagonalize_mcms",
    "convert_to_mbqc_gateset",
    "generate_lattice",
    "make_graph_state",
<<<<<<< HEAD
    "pauli_encode_xz",
    "pauli_prod_to_xz",
    "apply_clifford_op",
    "get_byproduct_corrections",
=======
>>>>>>> a8836ba2
]<|MERGE_RESOLUTION|>--- conflicted
+++ resolved
@@ -42,15 +42,7 @@
 from .graph_state_preparation import GraphStatePrep, make_graph_state
 from .qubit_graph import QubitGraph
 from .utils import QubitMgr
-<<<<<<< HEAD
-from .pauli_tracker import (
-    pauli_encode_xz,
-    pauli_prod_to_xz,
-    apply_clifford_op,
-    get_byproduct_corrections,
-)
-=======
->>>>>>> a8836ba2
+from .pauli_tracker import get_byproduct_corrections
 
 __all__ = [
     "GraphStatePrep",
@@ -70,11 +62,5 @@
     "convert_to_mbqc_gateset",
     "generate_lattice",
     "make_graph_state",
-<<<<<<< HEAD
-    "pauli_encode_xz",
-    "pauli_prod_to_xz",
-    "apply_clifford_op",
     "get_byproduct_corrections",
-=======
->>>>>>> a8836ba2
 ]