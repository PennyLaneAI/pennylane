# Copyright 2025 Xanadu Quantum Technologies Inc.

# Licensed under the Apache License, Version 2.0 (the "License");
# you may not use this file except in compliance with the License.
# You may obtain a copy of the License at

#     http://www.apache.org/licenses/LICENSE-2.0

# Unless required by applicable law or agreed to in writing, software
# distributed under the License is distributed on an "AS IS" BASIS,
# WITHOUT WARRANTIES OR CONDITIONS OF ANY KIND, either express or implied.
# See the License for the specific language governing permissions and
# limitations under the License.
"""
Contains functions to convert a PennyLane tape to the textbook MBQC formalism
"""
from functools import partial, singledispatch

import networkx as nx

from pennylane import math
from pennylane.decomposition import enabled_graph, register_resources
from pennylane.devices.preprocess import null_postprocessing
from pennylane.measurements import SampleMP, sample
from pennylane.ops import CNOT, CZ, RZ, GlobalPhase, H, Identity, Rot, S, X, Y, Z, cond
from pennylane.queuing import AnnotatedQueue
from pennylane.tape import QuantumScript
from pennylane.transforms import decompose, transform

from .conditional_measure import cond_measure
<<<<<<< HEAD
from .graph_state_preparation import GraphStatePrep
from .operations import RotXZX
from .parametric_midmeasure import measure_arbitrary_basis, measure_x, measure_y
from .utils import QubitMgr
=======
from .graph_state_preparation import make_graph_state
from .operations import RotXZX
from .parametric_midmeasure import measure_arbitrary_basis, measure_x, measure_y
from .utils import QubitMgr, parity
>>>>>>> 6b5b7900

mbqc_gate_set = frozenset({CNOT, H, S, RotXZX, RZ, X, Y, Z, Identity, GlobalPhase})


@register_resources({RotXZX: 1})
def _rot_to_xzx(phi, theta, omega, wires, **__):
    mat = Rot.compute_matrix(phi, theta, omega)
    lam, theta, phi = math.decomposition.xzx_rotation_angles(mat)
    RotXZX(lam, theta, phi, wires)


@transform
def convert_to_mbqc_gateset(tape):
    """Converts a circuit expressed in arbitrary gates to the limited gate set that we can
    convert to the textbook MBQC formalism"""
    if not enabled_graph():
        raise RuntimeError(
            "Using `convert_to_mbqc_gateset` requires the graph-based decomposition"
            " method. This can be toggled by calling `qml.decomposition.enable_graph()`"
        )
    tapes, fn = decompose(tape, gate_set=mbqc_gate_set, alt_decomps={Rot: [_rot_to_xzx]})
    return tapes, fn


@transform
def convert_to_mbqc_formalism(tape):
    """Convert a circuit to the textbook MBQC formalism based on the procedures outlined in
<<<<<<< HEAD
    Raussendorf et. al. 2003, https://doi.org/10.1103/PhysRevA.68.022312. The circuit must
=======
    Raussendorf et al. 2003, https://doi.org/10.1103/PhysRevA.68.022312. The circuit must
>>>>>>> 6b5b7900
    be decomposed to the gate set {CNOT, H, S, RotXZX, RZ, X, Y, Z, Identity, GlobalPhase}
    before applying the transform.

    Note that this transform leaves all Paulis and Identities as physical gates, and applies
    all byproduct operations online immediately after their respective measurement procedures."""

    if len(tape.measurements) != 1 or not isinstance(tape.measurements[0], (SampleMP)):
        raise NotImplementedError(
            "Transforming to the MBQC formalism is not implemented for circuits where the "
            "final measurements have not been converted to a single samples measurement"
        )

    mp = tape.measurements[0]
    meas_wires = mp.wires if mp.wires else tape.wires

<<<<<<< HEAD
=======
    # we include 13 auxillary wires - the largest number needed is 13 (for CNOT)
>>>>>>> 6b5b7900
    num_qubits = len(tape.wires) + 13
    q_mgr = QubitMgr(num_qubits=num_qubits, start_idx=0)

    wire_map = {w: q_mgr.acquire_qubit() for w in tape.wires}

    with AnnotatedQueue() as q:
        for op in tape.operations:
            if isinstance(op, GlobalPhase):  # no wires
                GlobalPhase(*op.data)
            elif isinstance(op, CNOT):  # two wires
                ctrl, tgt = op.wires[0], op.wires[1]
                wire_map[ctrl], wire_map[tgt], measurements = queue_cnot(
                    q_mgr, wire_map[ctrl], wire_map[tgt]
                )
                cnot_corrections(measurements)(wire_map[ctrl], wire_map[tgt])
            else:  # one wire
<<<<<<< HEAD
                if isinstance(op, tuple([X, Y, Z, Identity])):
=======
                # pylint: disable=isinstance-second-argument-not-valid-type
                if isinstance(op, (X, Y, Z, Identity)):
                    # else branch because Identity may not have wires
>>>>>>> 6b5b7900
                    wire = wire_map[op.wires[0]] if op.wires else ()
                    op.__class__(wire)
                else:
                    w = op.wires[0]
                    wire_map[w], measurements = queue_single_qubit_gate(
                        q_mgr, op, in_wire=wire_map[w]
                    )
                    queue_corrections(op, measurements)(wire_map[w])

    temp_tape = QuantumScript.from_queue(q)

    new_wires = [wire_map[w] for w in meas_wires]

    new_tape = tape.copy(operations=temp_tape.operations, measurements=[sample(wires=new_wires)])

    return (new_tape,), null_postprocessing


def queue_single_qubit_gate(q_mgr, op, in_wire):
    """Queue the resource state preparation, measurements and byproducts
    to execute the operation in the MBQC formalism. This implementation
<<<<<<< HEAD
    follows the procedures defined in Raussendorf et. al. 2003,
    https://doi.org/10.1103/PhysRevA.68.022312"""
=======
    follows the procedures defined in Raussendorf et al. 2003,
    https://doi.org/10.1103/PhysRevA.68.022312, see Fig. 2"""
>>>>>>> 6b5b7900

    graph_wires = q_mgr.acquire_qubits(4)
    wires = [in_wire] + graph_wires

<<<<<<< HEAD
    GraphStatePrep(nx.grid_graph((4,)), wires=graph_wires)
=======
    make_graph_state(nx.grid_graph((4,)), wires=graph_wires)
>>>>>>> 6b5b7900
    CZ([wires[0], wires[1]])

    measurements = queue_measurements(op, wires)

    # release input qubit and intermediate graph qubits
    q_mgr.release_qubits(wires[0:-1])
    return wires[-1], measurements


@singledispatch
def queue_measurements(op, wires):
    """Queue the measurements needed to execute the operation in the MBQC formalism"""
    raise NotImplementedError(f"Received unsupported gate of type {op}")


@queue_measurements.register(RotXZX)
def _rot_measurements(op: RotXZX, wires):
    """Queue the measurements needed to execute RotXZX in the MBQC formalism"""

    phi, theta, omega = op.data

    m1 = measure_x(wires[0], reset=True)
    m2 = cond_measure(
        m1,
        partial(measure_arbitrary_basis, angle=phi),
        partial(measure_arbitrary_basis, angle=-phi),
    )(plane="XY", wires=wires[1], reset=True)
    m3 = cond_measure(
        m2,
        partial(measure_arbitrary_basis, angle=theta),
        partial(measure_arbitrary_basis, angle=-theta),
    )(plane="XY", wires=wires[2], reset=True)
    m4 = cond_measure(
<<<<<<< HEAD
        (m1 + m3) % 2,
=======
        m1 ^ m3,
>>>>>>> 6b5b7900
        partial(measure_arbitrary_basis, angle=omega),
        partial(measure_arbitrary_basis, angle=-omega),
    )(plane="XY", wires=wires[3], reset=True)

    return [m1, m2, m3, m4]


@queue_measurements.register(RZ)
def _rz_measurements(op: RZ, wires):
    """Queue the measurements needed to execute RZ in the MBQC formalism"""

    angle = op.parameters[0]

    m1 = measure_x(wires[0], reset=True)
    m2 = measure_x(wires[1], reset=True)
    m3 = cond_measure(
        m2,
        partial(measure_arbitrary_basis, angle=angle, reset=True),
        partial(measure_arbitrary_basis, angle=-angle, reset=True),
    )(plane="XY", wires=wires[2])
    m4 = measure_x(wires[3], reset=True)

    return [m1, m2, m3, m4]


@queue_measurements.register(H)
def _hadamard_measurements(op: H, wires):
    """Queue the measurements needed to execute Hadamard in the MBQC formalism"""
    m1 = measure_x(wires[0], reset=True)
    m2 = measure_y(wires[1], reset=True)
    m3 = measure_y(wires[2], reset=True)
    m4 = measure_y(wires[3], reset=True)

    return [m1, m2, m3, m4]


@queue_measurements.register(S)
def _s_measurements(op: S, wires):
    """Queue the measurements needed to execute S in the MBQC formalism"""
    m1 = measure_x(wires[0], reset=True)
    m2 = measure_x(wires[1], reset=True)
    m3 = measure_y(wires[2], reset=True)
    m4 = measure_x(wires[3], reset=True)

    return [m1, m2, m3, m4]


<<<<<<< HEAD
@singledispatch
def queue_corrections(op, measurements):
    """Queue the byproduct corrections associated with the operation in the
    MBQC formalism, based on the operation and the measurement results"""
    raise NotImplementedError(f"Received unsupported gate of type {op}")


@queue_corrections.register(RotXZX)
@queue_corrections.register(RZ)
def _rotation_corrections(op, measurements):
    """Queue the byproduct corrections associated with the rotation
    gate RotXZX in the MBQC formalism, based on the operation and the
    measurement results. Note that these corrections also apply in the
    more specific rotation case, RZ = RotXZX(0, Z, 0)"""

    m1, m2, m3, m4 = measurements

    def correction_func(wire):
        cond((m1 + m3) % 2, Z)(wire)
        cond((m2 + m4) % 2, X)(wire)

    return correction_func


@queue_corrections.register(H)
def _hadamard_corrections(op, measurements):
    """Queue the byproduct corrections associated with the Hadamard gate in
    the MBQC formalism, based on the operation and the measurement results"""
    m1, m2, m3, m4 = measurements

    def correction_func(wire):
        cond((m2 + m3) % 2, Z)(wire)
        cond((m1 + m3 + m4) % 2, X)(wire)

    return correction_func


@queue_corrections.register(S)
def _s_corrections(op, measurements):
    """Queue the byproduct corrections associated with the S gate in
    the MBQC formalism, based on the operation and the measurement results"""

    m1, m2, m3, m4 = measurements

    def correction_func(wire):
        cond((m1 + m2 + m3 + 1) % 2, Z)(wire)
        cond((m2 + m4) % 2, X)(wire)

    return correction_func
=======
def queue_corrections(op, measurements):
    """Queue the byproduct corrections associated with the operation in the
    MBQC formalism, based on the operation and the measurement results"""
    x_corr, z_corr = _single_xz_corrections(op, *measurements)

    def corrections_func(wire):
        cond(z_corr, Z)(wire)
        cond(x_corr, X)(wire)

    return corrections_func


@singledispatch
def _single_xz_corrections(op, m1, m2, m3, m4):
    """Get the xz corrections based on the measurements. Returns a tuple with
    two boolean elements, indicating the need for PauliX and PauliZ
    corrections respectively."""
    raise NotImplementedError(f"Received unsupported gate of type {op}")


@_single_xz_corrections.register(RotXZX)
@_single_xz_corrections.register(RZ)
def _rotation_corrections(op, m1, m2, m3, m4):
    """Get the xz corrections based on the measurements. Returns a tuple with
    two boolean elements, indicating the need for PauliX and PauliZ
    corrections respectively. Note that these corrections also apply in the
    more specific rotation case, RZ = RotXZX(0, Z, 0)"""
    return m2 ^ m4, m1 ^ m3


@_single_xz_corrections.register(H)
def _hadamard_corrections(op, m1, m2, m3, m4):
    """Get the xz corrections based on the measurements. Returns a tuple with
    two boolean elements, indicating the need for PauliX and PauliZ
    corrections respectively."""
    return parity(m1, m3, m4), m2 ^ m3


@_single_xz_corrections.register(S)
def _s_corrections(op, m1, m2, m3, m4):
    """Get the xz corrections based on the measurements. Returns a tuple with
    two boolean elements, indicating the need for PauliX and PauliZ
    corrections respectively."""
    return m2 ^ m4, parity(m1, m2, m3, 1)
>>>>>>> 6b5b7900


def queue_cnot(q_mgr, ctrl_idx, target_idx):
    """Queue the resource state preparation, measurements and byproducts to execute
    the operation in the MBQC formalism. This is the 15-qubit procedure from
<<<<<<< HEAD
    Raussendorf et. al. 2003, https://doi.org/10.1103/PhysRevA.68.022312"""
=======
    Raussendorf et al. 2003, https://doi.org/10.1103/PhysRevA.68.022312, Fig. 2"""
>>>>>>> 6b5b7900

    graph_wires = q_mgr.acquire_qubits(13)

    # Denote the index for the final output state
    output_ctrl_idx = graph_wires[5]
    output_target_idx = graph_wires[12]

    # Prepare the state
<<<<<<< HEAD
    GraphStatePrep(_generate_cnot_graph(), wires=graph_wires)
=======
    make_graph_state(_generate_cnot_graph(), wires=graph_wires)
>>>>>>> 6b5b7900

    # entangle input and graph using first qubit
    CZ([ctrl_idx, graph_wires[0]])
    CZ([target_idx, graph_wires[7]])

    measurements = cnot_measurements((ctrl_idx, target_idx, graph_wires))

    q_mgr.release_qubit(ctrl_idx)
    q_mgr.release_qubit(target_idx)

    # We can now free all but the last qubit, which has become the new input_idx
    q_mgr.release_qubits(graph_wires[0:5] + graph_wires[6:-1])
    return output_ctrl_idx, output_target_idx, measurements


def cnot_measurements(wires):
    """Queue the measurements needed to execute CNOT in the MBQC formalism.
<<<<<<< HEAD
    Numbering convention follows the procedure in Raussendorf et. al. 2003,
    https://doi.org/10.1103/PhysRevA.68.022312"""
=======
    Numbering convention follows the procedure in Raussendorf et al. 2003,
    https://doi.org/10.1103/PhysRevA.68.022312, see Fig. 2"""
>>>>>>> 6b5b7900
    ctrl_idx, target_idx, graph_wires = wires

    m1 = measure_x(ctrl_idx, reset=True)
    m2 = measure_y(graph_wires[0], reset=True)
    m3 = measure_y(graph_wires[1], reset=True)
    m4 = measure_y(graph_wires[2], reset=True)
    m5 = measure_y(graph_wires[3], reset=True)
    m6 = measure_y(graph_wires[4], reset=True)

    m8 = measure_y(graph_wires[6], reset=True)

    m9 = measure_x(target_idx, reset=True)
    m10 = measure_x(graph_wires[7], reset=True)
    m11 = measure_x(graph_wires[8], reset=True)
    m12 = measure_y(graph_wires[9], reset=True)
    m13 = measure_x(graph_wires[10], reset=True)
    m14 = measure_x(graph_wires[11], reset=True)

    return [m1, m2, m3, m4, m5, m6, m8, m9, m10, m11, m12, m13, m14]


def cnot_corrections(measurements):
    """Queue the byproduct corrections associated with the CNOT gate in
    the MBQC formalism, based on measurement results"""

<<<<<<< HEAD
    # Numbering convention follows the procedure in Raussendorf et. al. 2003,
    # https://doi.org/10.1103/PhysRevA.68.022312
    m1, m2, m3, m4, m5, m6, m8, m9, m10, m11, m12, m13, m14 = measurements

    # corrections on control
    x_cor_ctrl = m2 + m3 + m5 + m6
    z_cor_ctrl = m1 + m3 + m4 + m5 + m8 + m9 + m11 + 1

    # corrections on target
    x_cor_tgt = m2 + m3 + m8 + m10 + m12 + m14
    z_cor_tgt = m9 + m11 + m13

    def correction_func(ctrl_wire, target_wire):
        cond(z_cor_ctrl % 2, Z)(ctrl_wire)
        cond(x_cor_ctrl % 2, X)(ctrl_wire)
        cond(z_cor_tgt % 2, Z)(target_wire)
        cond(x_cor_tgt % 2, X)(target_wire)

    return correction_func
=======
    (x_cor_ctrl, z_cor_ctrl), (x_cor_tgt, z_cor_tgt) = _cnot_xz_corrections(measurements)

    def correction_func(ctrl_wire, target_wire):
        cond(z_cor_ctrl, Z)(ctrl_wire)
        cond(x_cor_ctrl, X)(ctrl_wire)
        cond(z_cor_tgt, Z)(target_wire)
        cond(x_cor_tgt, X)(target_wire)

    return correction_func


def _cnot_xz_corrections(measurements):
    """Get the xz corrections for the control and target wire based on the measurements.
    Returns a list of two tuples indicating corrections for the control and target wires
    respectively. For each tuple, the first element is a boolean indicating whether an
    PauliX correction is needed, and the second element indicates whether a PauliZ
    correction is needed."""

    # Numbering convention follows the procedure in Raussendorf et al. 2003,
    # https://doi.org/10.1103/PhysRevA.68.022312, Fig 2
    m1, m2, m3, m4, m5, m6, m8, m9, m10, m11, m12, m13, m14 = measurements

    # corrections on control
    x_cor_ctrl = parity(m2, m3, m5, m6)
    z_cor_ctrl = parity(m1, m3, m4, m5, m8, m9, m11, 1)

    # corrections on target
    x_cor_tgt = parity(m2, m3, m8, m10, m12, m14)
    z_cor_tgt = parity(m9, m11, m13)

    return [(x_cor_ctrl, z_cor_ctrl), (x_cor_tgt, z_cor_tgt)]
>>>>>>> 6b5b7900


def _generate_cnot_graph():
    """Generate a graph for creating the resource state for a
<<<<<<< HEAD
    CNOT gate"""
=======
    CNOT gate. Raussendorf et al. 2003, Fig. 2a.
    https://doi.org/10.1103/PhysRevA.68.022312"""
>>>>>>> 6b5b7900
    wires = [0, 1, 2, 3, 4, 5, 6, 7, 8, 9, 10, 11, 12]
    g = nx.Graph()
    g.add_nodes_from(wires)
    g.add_edges_from(
        [
            (0, 1),
            (1, 2),
            (2, 3),
            (3, 4),
            (4, 5),
            (2, 6),
            (6, 9),
            (7, 8),
            (8, 9),
            (9, 10),
            (10, 11),
            (11, 12),
        ]
    )
    return g<|MERGE_RESOLUTION|>--- conflicted
+++ resolved
@@ -28,17 +28,10 @@
 from pennylane.transforms import decompose, transform
 
 from .conditional_measure import cond_measure
-<<<<<<< HEAD
-from .graph_state_preparation import GraphStatePrep
-from .operations import RotXZX
-from .parametric_midmeasure import measure_arbitrary_basis, measure_x, measure_y
-from .utils import QubitMgr
-=======
 from .graph_state_preparation import make_graph_state
 from .operations import RotXZX
 from .parametric_midmeasure import measure_arbitrary_basis, measure_x, measure_y
 from .utils import QubitMgr, parity
->>>>>>> 6b5b7900
 
 mbqc_gate_set = frozenset({CNOT, H, S, RotXZX, RZ, X, Y, Z, Identity, GlobalPhase})
 
@@ -66,11 +59,7 @@
 @transform
 def convert_to_mbqc_formalism(tape):
     """Convert a circuit to the textbook MBQC formalism based on the procedures outlined in
-<<<<<<< HEAD
-    Raussendorf et. al. 2003, https://doi.org/10.1103/PhysRevA.68.022312. The circuit must
-=======
     Raussendorf et al. 2003, https://doi.org/10.1103/PhysRevA.68.022312. The circuit must
->>>>>>> 6b5b7900
     be decomposed to the gate set {CNOT, H, S, RotXZX, RZ, X, Y, Z, Identity, GlobalPhase}
     before applying the transform.
 
@@ -86,10 +75,7 @@
     mp = tape.measurements[0]
     meas_wires = mp.wires if mp.wires else tape.wires
 
-<<<<<<< HEAD
-=======
     # we include 13 auxillary wires - the largest number needed is 13 (for CNOT)
->>>>>>> 6b5b7900
     num_qubits = len(tape.wires) + 13
     q_mgr = QubitMgr(num_qubits=num_qubits, start_idx=0)
 
@@ -106,13 +92,9 @@
                 )
                 cnot_corrections(measurements)(wire_map[ctrl], wire_map[tgt])
             else:  # one wire
-<<<<<<< HEAD
-                if isinstance(op, tuple([X, Y, Z, Identity])):
-=======
                 # pylint: disable=isinstance-second-argument-not-valid-type
                 if isinstance(op, (X, Y, Z, Identity)):
                     # else branch because Identity may not have wires
->>>>>>> 6b5b7900
                     wire = wire_map[op.wires[0]] if op.wires else ()
                     op.__class__(wire)
                 else:
@@ -134,22 +116,13 @@
 def queue_single_qubit_gate(q_mgr, op, in_wire):
     """Queue the resource state preparation, measurements and byproducts
     to execute the operation in the MBQC formalism. This implementation
-<<<<<<< HEAD
-    follows the procedures defined in Raussendorf et. al. 2003,
-    https://doi.org/10.1103/PhysRevA.68.022312"""
-=======
     follows the procedures defined in Raussendorf et al. 2003,
     https://doi.org/10.1103/PhysRevA.68.022312, see Fig. 2"""
->>>>>>> 6b5b7900
 
     graph_wires = q_mgr.acquire_qubits(4)
     wires = [in_wire] + graph_wires
 
-<<<<<<< HEAD
-    GraphStatePrep(nx.grid_graph((4,)), wires=graph_wires)
-=======
     make_graph_state(nx.grid_graph((4,)), wires=graph_wires)
->>>>>>> 6b5b7900
     CZ([wires[0], wires[1]])
 
     measurements = queue_measurements(op, wires)
@@ -183,11 +156,7 @@
         partial(measure_arbitrary_basis, angle=-theta),
     )(plane="XY", wires=wires[2], reset=True)
     m4 = cond_measure(
-<<<<<<< HEAD
-        (m1 + m3) % 2,
-=======
         m1 ^ m3,
->>>>>>> 6b5b7900
         partial(measure_arbitrary_basis, angle=omega),
         partial(measure_arbitrary_basis, angle=-omega),
     )(plane="XY", wires=wires[3], reset=True)
@@ -235,57 +204,6 @@
     return [m1, m2, m3, m4]
 
 
-<<<<<<< HEAD
-@singledispatch
-def queue_corrections(op, measurements):
-    """Queue the byproduct corrections associated with the operation in the
-    MBQC formalism, based on the operation and the measurement results"""
-    raise NotImplementedError(f"Received unsupported gate of type {op}")
-
-
-@queue_corrections.register(RotXZX)
-@queue_corrections.register(RZ)
-def _rotation_corrections(op, measurements):
-    """Queue the byproduct corrections associated with the rotation
-    gate RotXZX in the MBQC formalism, based on the operation and the
-    measurement results. Note that these corrections also apply in the
-    more specific rotation case, RZ = RotXZX(0, Z, 0)"""
-
-    m1, m2, m3, m4 = measurements
-
-    def correction_func(wire):
-        cond((m1 + m3) % 2, Z)(wire)
-        cond((m2 + m4) % 2, X)(wire)
-
-    return correction_func
-
-
-@queue_corrections.register(H)
-def _hadamard_corrections(op, measurements):
-    """Queue the byproduct corrections associated with the Hadamard gate in
-    the MBQC formalism, based on the operation and the measurement results"""
-    m1, m2, m3, m4 = measurements
-
-    def correction_func(wire):
-        cond((m2 + m3) % 2, Z)(wire)
-        cond((m1 + m3 + m4) % 2, X)(wire)
-
-    return correction_func
-
-
-@queue_corrections.register(S)
-def _s_corrections(op, measurements):
-    """Queue the byproduct corrections associated with the S gate in
-    the MBQC formalism, based on the operation and the measurement results"""
-
-    m1, m2, m3, m4 = measurements
-
-    def correction_func(wire):
-        cond((m1 + m2 + m3 + 1) % 2, Z)(wire)
-        cond((m2 + m4) % 2, X)(wire)
-
-    return correction_func
-=======
 def queue_corrections(op, measurements):
     """Queue the byproduct corrections associated with the operation in the
     MBQC formalism, based on the operation and the measurement results"""
@@ -330,17 +248,12 @@
     two boolean elements, indicating the need for PauliX and PauliZ
     corrections respectively."""
     return m2 ^ m4, parity(m1, m2, m3, 1)
->>>>>>> 6b5b7900
 
 
 def queue_cnot(q_mgr, ctrl_idx, target_idx):
     """Queue the resource state preparation, measurements and byproducts to execute
     the operation in the MBQC formalism. This is the 15-qubit procedure from
-<<<<<<< HEAD
-    Raussendorf et. al. 2003, https://doi.org/10.1103/PhysRevA.68.022312"""
-=======
     Raussendorf et al. 2003, https://doi.org/10.1103/PhysRevA.68.022312, Fig. 2"""
->>>>>>> 6b5b7900
 
     graph_wires = q_mgr.acquire_qubits(13)
 
@@ -349,11 +262,7 @@
     output_target_idx = graph_wires[12]
 
     # Prepare the state
-<<<<<<< HEAD
-    GraphStatePrep(_generate_cnot_graph(), wires=graph_wires)
-=======
     make_graph_state(_generate_cnot_graph(), wires=graph_wires)
->>>>>>> 6b5b7900
 
     # entangle input and graph using first qubit
     CZ([ctrl_idx, graph_wires[0]])
@@ -371,13 +280,9 @@
 
 def cnot_measurements(wires):
     """Queue the measurements needed to execute CNOT in the MBQC formalism.
-<<<<<<< HEAD
-    Numbering convention follows the procedure in Raussendorf et. al. 2003,
-    https://doi.org/10.1103/PhysRevA.68.022312"""
-=======
     Numbering convention follows the procedure in Raussendorf et al. 2003,
     https://doi.org/10.1103/PhysRevA.68.022312, see Fig. 2"""
->>>>>>> 6b5b7900
+
     ctrl_idx, target_idx, graph_wires = wires
 
     m1 = measure_x(ctrl_idx, reset=True)
@@ -403,27 +308,6 @@
     """Queue the byproduct corrections associated with the CNOT gate in
     the MBQC formalism, based on measurement results"""
 
-<<<<<<< HEAD
-    # Numbering convention follows the procedure in Raussendorf et. al. 2003,
-    # https://doi.org/10.1103/PhysRevA.68.022312
-    m1, m2, m3, m4, m5, m6, m8, m9, m10, m11, m12, m13, m14 = measurements
-
-    # corrections on control
-    x_cor_ctrl = m2 + m3 + m5 + m6
-    z_cor_ctrl = m1 + m3 + m4 + m5 + m8 + m9 + m11 + 1
-
-    # corrections on target
-    x_cor_tgt = m2 + m3 + m8 + m10 + m12 + m14
-    z_cor_tgt = m9 + m11 + m13
-
-    def correction_func(ctrl_wire, target_wire):
-        cond(z_cor_ctrl % 2, Z)(ctrl_wire)
-        cond(x_cor_ctrl % 2, X)(ctrl_wire)
-        cond(z_cor_tgt % 2, Z)(target_wire)
-        cond(x_cor_tgt % 2, X)(target_wire)
-
-    return correction_func
-=======
     (x_cor_ctrl, z_cor_ctrl), (x_cor_tgt, z_cor_tgt) = _cnot_xz_corrections(measurements)
 
     def correction_func(ctrl_wire, target_wire):
@@ -455,17 +339,12 @@
     z_cor_tgt = parity(m9, m11, m13)
 
     return [(x_cor_ctrl, z_cor_ctrl), (x_cor_tgt, z_cor_tgt)]
->>>>>>> 6b5b7900
 
 
 def _generate_cnot_graph():
     """Generate a graph for creating the resource state for a
-<<<<<<< HEAD
-    CNOT gate"""
-=======
     CNOT gate. Raussendorf et al. 2003, Fig. 2a.
     https://doi.org/10.1103/PhysRevA.68.022312"""
->>>>>>> 6b5b7900
     wires = [0, 1, 2, 3, 4, 5, 6, 7, 8, 9, 10, 11, 12]
     g = nx.Graph()
     g.add_nodes_from(wires)
