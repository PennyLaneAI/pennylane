# Copyright 2025 Xanadu Quantum Technologies Inc.

# Licensed under the Apache License, Version 2.0 (the "License");
# you may not use this file except in compliance with the License.
# You may obtain a copy of the License at

#     http://www.apache.org/licenses/LICENSE-2.0

# Unless required by applicable law or agreed to in writing, software
# distributed under the License is distributed on an "AS IS" BASIS,
# WITHOUT WARRANTIES OR CONDITIONS OF ANY KIND, either express or implied.
# See the License for the specific language governing permissions and
# limitations under the License.
"""
Contains functions to convert a PennyLane tape to the textbook MBQC formalism
"""
from functools import partial, singledispatch

import networkx as nx

import pennylane.ftqc as ftqc
from pennylane import math
from pennylane.decomposition import enabled_graph, register_resources
from pennylane.devices.preprocess import null_postprocessing
from pennylane.measurements import SampleMP, sample
from pennylane.ops import CNOT, CZ, RZ, GlobalPhase, H, Identity, Rot, S, X, Y, Z, cond
from pennylane.queuing import AnnotatedQueue
from pennylane.transforms import decompose, transform

from .conditional_measure import cond_measure
from .graph_state_preparation import make_graph_state
from .operations import RotXZX
from .parametric_midmeasure import measure_arbitrary_basis, measure_x, measure_y
from .quantum_script_sequence import QuantumScriptSequence
from .utils import QubitMgr, parity

mbqc_gate_set = frozenset({CNOT, H, S, RotXZX, RZ, X, Y, Z, Identity, GlobalPhase})


@register_resources({RotXZX: 1})
def _rot_to_xzx(phi, theta, omega, wires, **__):
    mat = Rot.compute_matrix(phi, theta, omega)
    lam, theta, phi = math.decomposition.xzx_rotation_angles(mat)
    RotXZX(lam, theta, phi, wires)


@transform
def convert_to_mbqc_gateset(tape):
    """Converts a circuit expressed in arbitrary gates to the limited gate set that we can
    convert to the textbook MBQC formalism"""
    if not enabled_graph():
        raise RuntimeError(
            "Using `convert_to_mbqc_gateset` requires the graph-based decomposition"
            " method. This can be toggled by calling `qml.decomposition.enable_graph()`"
        )
    tapes, fn = decompose(tape, gate_set=mbqc_gate_set, alt_decomps={Rot: [_rot_to_xzx]})
    return tapes, fn


@transform
def convert_to_mbqc_formalism(tape):
    """Convert a circuit to the textbook MBQC formalism based on the procedures outlined in
    Raussendorf et al. 2003, https://doi.org/10.1103/PhysRevA.68.022312. The circuit must
    be decomposed to the gate set {CNOT, H, S, RotXZX, RZ, X, Y, Z, Identity, GlobalPhase}
    before applying the transform.

    Note that this transform leaves all Paulis and Identities as physical gates, and applies
    all byproduct operations online immediately after their respective measurement procedures.

<<<<<<< HEAD
=======
    On this branch, the transform has been extended so it can be used directly on the experimental
    QuantumScriptSequence class"""

>>>>>>> 8f8139be
    if tape.measurements:
        if len(tape.measurements) != 1 or not isinstance(tape.measurements[0], (SampleMP)):
            raise NotImplementedError(
                "Transforming to the MBQC formalism is not implemented for circuits where the "
                "final measurements have not been converted to a single samples measurement"
            )

    mp = tape.measurements[0]
    meas_wires = mp.wires if mp.wires else tape.wires

    # we include 13 auxillary wires - the largest number needed is 13 (for CNOT)
    num_qubits = len(tape.wires) + 13
    q_mgr = QubitMgr(num_qubits=num_qubits, start_idx=0)

    wire_map = {w: q_mgr.acquire_qubit() for w in tape.wires}

    def get_new_ops(tape_in, wire_map_in):
        with AnnotatedQueue() as q:
            for op in tape_in.operations:
                if isinstance(op, GlobalPhase):  # no wires
                    GlobalPhase(*op.data)
                elif isinstance(op, CNOT):  # two wires
                    ctrl, tgt = op.wires[0], op.wires[1]
                    wire_map_in[ctrl], wire_map_in[tgt], measurements = queue_cnot(
                        q_mgr, wire_map_in[ctrl], wire_map_in[tgt]
                    )
                    cnot_corrections(measurements)(wire_map_in[ctrl], wire_map_in[tgt])
                else:  # one wire
                    # pylint: disable=isinstance-second-argument-not-valid-type
                    if isinstance(op, (X, Y, Z, Identity)):
                        # else branch because Identity may not have wires
                        wire = wire_map_in[op.wires[0]] if op.wires else ()
                        op.__class__(wire)
                    else:
                        w = op.wires[0]
                        wire_map_in[w], measurements = queue_single_qubit_gate(
                            q_mgr, op, in_wire=wire_map_in[w]
                        )
                        queue_corrections(op, measurements)(wire_map_in[w])

        return q.queue

    if isinstance(tape, QuantumScriptSequence):
        new_inner_tapes = []

<<<<<<< HEAD
=======
        # new ops for intermediate tapes
>>>>>>> 8f8139be
        for inner_tape in tape.intermediate_tapes:
            ops_queue = get_new_ops(inner_tape, wire_map)
            new_tape = inner_tape.copy(operations=ops_queue)
            new_inner_tapes.append(new_tape)

<<<<<<< HEAD
=======
        # new ops and measurement wires for the final tape
>>>>>>> 8f8139be
        ops_queue = get_new_ops(tape.final_tape, wire_map)
        new_wires = [wire_map[w] for w in meas_wires]
        new_inner_tapes.append(
            tape.final_tape.copy(operations=ops_queue, measurements=[sample(wires=new_wires)])
        )

<<<<<<< HEAD
        return (tape.copy(tapes=new_inner_tapes),), null_postprocessing
=======
        new_tape = tape.copy(tapes=new_inner_tapes)
>>>>>>> 8f8139be
    else:
        ops_queue = get_new_ops(tape, wire_map)
        new_wires = [wire_map[w] for w in meas_wires]
        new_tape = tape.copy(operations=ops_queue, measurements=[sample(wires=new_wires)])

    return (new_tape,), null_postprocessing


def queue_single_qubit_gate(q_mgr, op, in_wire):
    """Queue the resource state preparation, measurements and byproducts
    to execute the operation in the MBQC formalism. This implementation
    follows the procedures defined in Raussendorf et al. 2003,
    https://doi.org/10.1103/PhysRevA.68.022312, see Fig. 2"""

    graph_wires = q_mgr.acquire_qubits(4)
    wires = [in_wire] + graph_wires

    make_graph_state(nx.grid_graph((4,)), wires=graph_wires)
    CZ([wires[0], wires[1]])

    measurements = queue_measurements(op, wires)

    # release input qubit and intermediate graph qubits
    q_mgr.release_qubits(wires[0:-1])
    return wires[-1], measurements


@singledispatch
def queue_measurements(op, wires):
    """Queue the measurements needed to execute the operation in the MBQC formalism"""
    raise NotImplementedError(f"Received unsupported gate of type {op}")


@queue_measurements.register(RotXZX)
def _rot_measurements(op: RotXZX, wires):
    """Queue the measurements needed to execute RotXZX in the MBQC formalism"""

    phi, theta, omega = op.data

    m1 = measure_x(wires[0], reset=True)
    m2 = cond_measure(
        m1,
        partial(measure_arbitrary_basis, angle=phi),
        partial(measure_arbitrary_basis, angle=-phi),
    )(plane="XY", wires=wires[1], reset=True)
    m3 = cond_measure(
        m2,
        partial(measure_arbitrary_basis, angle=theta),
        partial(measure_arbitrary_basis, angle=-theta),
    )(plane="XY", wires=wires[2], reset=True)
    m4 = cond_measure(
        m1 ^ m3,
        partial(measure_arbitrary_basis, angle=omega),
        partial(measure_arbitrary_basis, angle=-omega),
    )(plane="XY", wires=wires[3], reset=True)

    return [m1, m2, m3, m4]


@queue_measurements.register(RZ)
def _rz_measurements(op: RZ, wires):
    """Queue the measurements needed to execute RZ in the MBQC formalism"""

    angle = op.parameters[0]

    m1 = measure_x(wires[0], reset=True)
    m2 = measure_x(wires[1], reset=True)
    m3 = cond_measure(
        m2,
        partial(measure_arbitrary_basis, angle=angle, reset=True),
        partial(measure_arbitrary_basis, angle=-angle, reset=True),
    )(plane="XY", wires=wires[2])
    m4 = measure_x(wires[3], reset=True)

    return [m1, m2, m3, m4]


@queue_measurements.register(H)
def _hadamard_measurements(op: H, wires):
    """Queue the measurements needed to execute Hadamard in the MBQC formalism"""
    m1 = measure_x(wires[0], reset=True)
    m2 = measure_y(wires[1], reset=True)
    m3 = measure_y(wires[2], reset=True)
    m4 = measure_y(wires[3], reset=True)

    return [m1, m2, m3, m4]


@queue_measurements.register(S)
def _s_measurements(op: S, wires):
    """Queue the measurements needed to execute S in the MBQC formalism"""
    m1 = measure_x(wires[0], reset=True)
    m2 = measure_x(wires[1], reset=True)
    m3 = measure_y(wires[2], reset=True)
    m4 = measure_x(wires[3], reset=True)

    return [m1, m2, m3, m4]


def queue_corrections(op, measurements):
    """Queue the byproduct corrections associated with the operation in the
    MBQC formalism, based on the operation and the measurement results"""
    x_corr, z_corr = _single_xz_corrections(op, *measurements)

    def corrections_func(wire):
        cond(z_corr, Z)(wire)
        cond(x_corr, X)(wire)

    return corrections_func


@singledispatch
def _single_xz_corrections(op, m1, m2, m3, m4):
    """Get the xz corrections based on the measurements. Returns a tuple with
    two boolean elements, indicating the need for PauliX and PauliZ
    corrections respectively."""
    raise NotImplementedError(f"Received unsupported gate of type {op}")


@_single_xz_corrections.register(RotXZX)
@_single_xz_corrections.register(RZ)
def _rotation_corrections(op, m1, m2, m3, m4):
    """Get the xz corrections based on the measurements. Returns a tuple with
    two boolean elements, indicating the need for PauliX and PauliZ
    corrections respectively. Note that these corrections also apply in the
    more specific rotation case, RZ = RotXZX(0, Z, 0)"""
    return m2 ^ m4, m1 ^ m3


@_single_xz_corrections.register(H)
def _hadamard_corrections(op, m1, m2, m3, m4):
    """Get the xz corrections based on the measurements. Returns a tuple with
    two boolean elements, indicating the need for PauliX and PauliZ
    corrections respectively."""
    return parity(m1, m3, m4), m2 ^ m3


@_single_xz_corrections.register(S)
def _s_corrections(op, m1, m2, m3, m4):
    """Get the xz corrections based on the measurements. Returns a tuple with
    two boolean elements, indicating the need for PauliX and PauliZ
    corrections respectively."""
    return m2 ^ m4, parity(m1, m2, m3, 1)


def queue_cnot(q_mgr, ctrl_idx, target_idx):
    """Queue the resource state preparation, measurements and byproducts to execute
    the operation in the MBQC formalism. This is the 15-qubit procedure from
    Raussendorf et al. 2003, https://doi.org/10.1103/PhysRevA.68.022312, Fig. 2"""

    graph_wires = q_mgr.acquire_qubits(13)

    # Denote the index for the final output state
    output_ctrl_idx = graph_wires[5]
    output_target_idx = graph_wires[12]

    # Prepare the state
    make_graph_state(_generate_cnot_graph(), wires=graph_wires)

    # entangle input and graph using first qubit
    CZ([ctrl_idx, graph_wires[0]])
    CZ([target_idx, graph_wires[7]])

    measurements = cnot_measurements((ctrl_idx, target_idx, graph_wires))

    q_mgr.release_qubit(ctrl_idx)
    q_mgr.release_qubit(target_idx)

    # We can now free all but the last qubit, which has become the new input_idx
    q_mgr.release_qubits(graph_wires[0:5] + graph_wires[6:-1])
    return output_ctrl_idx, output_target_idx, measurements


def cnot_measurements(wires):
    """Queue the measurements needed to execute CNOT in the MBQC formalism.
    Numbering convention follows the procedure in Raussendorf et al. 2003,
    https://doi.org/10.1103/PhysRevA.68.022312, see Fig. 2"""
    ctrl_idx, target_idx, graph_wires = wires

    m1 = measure_x(ctrl_idx, reset=True)
    m2 = measure_y(graph_wires[0], reset=True)
    m3 = measure_y(graph_wires[1], reset=True)
    m4 = measure_y(graph_wires[2], reset=True)
    m5 = measure_y(graph_wires[3], reset=True)
    m6 = measure_y(graph_wires[4], reset=True)

    m8 = measure_y(graph_wires[6], reset=True)

    m9 = measure_x(target_idx, reset=True)
    m10 = measure_x(graph_wires[7], reset=True)
    m11 = measure_x(graph_wires[8], reset=True)
    m12 = measure_y(graph_wires[9], reset=True)
    m13 = measure_x(graph_wires[10], reset=True)
    m14 = measure_x(graph_wires[11], reset=True)

    return [m1, m2, m3, m4, m5, m6, m8, m9, m10, m11, m12, m13, m14]


def cnot_corrections(measurements):
    """Queue the byproduct corrections associated with the CNOT gate in
    the MBQC formalism, based on measurement results"""

    (x_cor_ctrl, z_cor_ctrl), (x_cor_tgt, z_cor_tgt) = _cnot_xz_corrections(measurements)

    def correction_func(ctrl_wire, target_wire):
        cond(z_cor_ctrl, Z)(ctrl_wire)
        cond(x_cor_ctrl, X)(ctrl_wire)
        cond(z_cor_tgt, Z)(target_wire)
        cond(x_cor_tgt, X)(target_wire)

    return correction_func


def _cnot_xz_corrections(measurements):
    """Get the xz corrections for the control and target wire based on the measurements.
    Returns a list of two tuples indicating corrections for the control and target wires
    respectively. For each tuple, the first element is a boolean indicating whether an
    PauliX correction is needed, and the second element indicates whether a PauliZ
    correction is needed."""

    # Numbering convention follows the procedure in Raussendorf et al. 2003,
    # https://doi.org/10.1103/PhysRevA.68.022312, Fig 2
    m1, m2, m3, m4, m5, m6, m8, m9, m10, m11, m12, m13, m14 = measurements

    # corrections on control
    x_cor_ctrl = parity(m2, m3, m5, m6)
    z_cor_ctrl = parity(m1, m3, m4, m5, m8, m9, m11, 1)

    # corrections on target
    x_cor_tgt = parity(m2, m3, m8, m10, m12, m14)
    z_cor_tgt = parity(m9, m11, m13)

    return [(x_cor_ctrl, z_cor_ctrl), (x_cor_tgt, z_cor_tgt)]


def _generate_cnot_graph():
    """Generate a graph for creating the resource state for a
    CNOT gate. Raussendorf et al. 2003, Fig. 2a.
    https://doi.org/10.1103/PhysRevA.68.022312"""
    wires = [0, 1, 2, 3, 4, 5, 6, 7, 8, 9, 10, 11, 12]
    g = nx.Graph()
    g.add_nodes_from(wires)
    g.add_edges_from(
        [
            (0, 1),
            (1, 2),
            (2, 3),
            (3, 4),
            (4, 5),
            (2, 6),
            (6, 9),
            (7, 8),
            (8, 9),
            (9, 10),
            (10, 11),
            (11, 12),
        ]
    )
    return g<|MERGE_RESOLUTION|>--- conflicted
+++ resolved
@@ -18,7 +18,6 @@
 
 import networkx as nx
 
-import pennylane.ftqc as ftqc
 from pennylane import math
 from pennylane.decomposition import enabled_graph, register_resources
 from pennylane.devices.preprocess import null_postprocessing
@@ -67,12 +66,9 @@
     Note that this transform leaves all Paulis and Identities as physical gates, and applies
     all byproduct operations online immediately after their respective measurement procedures.
 
-<<<<<<< HEAD
-=======
     On this branch, the transform has been extended so it can be used directly on the experimental
     QuantumScriptSequence class"""
 
->>>>>>> 8f8139be
     if tape.measurements:
         if len(tape.measurements) != 1 or not isinstance(tape.measurements[0], (SampleMP)):
             raise NotImplementedError(
@@ -118,30 +114,20 @@
     if isinstance(tape, QuantumScriptSequence):
         new_inner_tapes = []
 
-<<<<<<< HEAD
-=======
         # new ops for intermediate tapes
->>>>>>> 8f8139be
         for inner_tape in tape.intermediate_tapes:
             ops_queue = get_new_ops(inner_tape, wire_map)
             new_tape = inner_tape.copy(operations=ops_queue)
             new_inner_tapes.append(new_tape)
 
-<<<<<<< HEAD
-=======
         # new ops and measurement wires for the final tape
->>>>>>> 8f8139be
         ops_queue = get_new_ops(tape.final_tape, wire_map)
         new_wires = [wire_map[w] for w in meas_wires]
         new_inner_tapes.append(
             tape.final_tape.copy(operations=ops_queue, measurements=[sample(wires=new_wires)])
         )
 
-<<<<<<< HEAD
-        return (tape.copy(tapes=new_inner_tapes),), null_postprocessing
-=======
         new_tape = tape.copy(tapes=new_inner_tapes)
->>>>>>> 8f8139be
     else:
         ops_queue = get_new_ops(tape, wire_map)
         new_wires = [wire_map[w] for w in meas_wires]
