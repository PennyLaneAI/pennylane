--- conflicted
+++ resolved
@@ -14,21 +14,17 @@
 """
 Contains functions to convert a PennyLane tape to the textbook MBQC formalism
 """
+from functools import partial
+
 import networkx as nx
-from functools import partial
 
 from pennylane import math
 from pennylane.decomposition import enabled_graph, register_resources
-<<<<<<< HEAD
 from pennylane.measurements import SampleMP, sample
-from pennylane.ops import CNOT, CZ, GlobalPhase, H, Identity, Rot, RZ, S, X, Y, Z, cond
-from pennylane.ops.op_math.decompositions.single_qubit_unitary import xzx_rotation_angles
+from pennylane.ops import CNOT, CZ, RZ, GlobalPhase, H, Identity, Rot, S, X, Y, Z, cond
+from pennylane.queuing import AnnotatedQueue
 from pennylane.tape import QuantumScript
-=======
-from pennylane.ops import CNOT, RZ, GlobalPhase, H, Identity, Rot, S, X, Y, Z
->>>>>>> d1466bcc
 from pennylane.transforms import decompose, transform
-from pennylane.queuing import AnnotatedQueue
 
 from .conditional_measure import cond_measure
 from .graph_state_preparation import GraphStatePrep
@@ -61,6 +57,7 @@
 
 @transform
 def convert_to_mbqc_formalism(tape):
+    """docstring goes here"""
     if len(tape.measurements) != 1 or not isinstance(tape.measurements[0], SampleMP):
         raise NotImplementedError(
             "Transforming to the MBQC formalism is not implemented for circuits where "
@@ -96,6 +93,8 @@
 
 
 def rot_stencil(q_mgr, in_wire, phi, theta, omega):
+    """A stencil for the rotation gate RotXZX, expressed in the MBQC formalism. This
+    stencil includes byproduct corrections in addition to the measurements."""
 
     graph_wires = q_mgr.acquire_qubits(4)
     out_wire = graph_wires[-1]
@@ -132,6 +131,8 @@
 
 
 def rz_stencil(q_mgr, target_idx, angles):
+    """A stencil for the RZ gate, expressed in the MBQC formalism. This
+    stencil includes byproduct corrections in addition to the measurements."""
 
     graph_wires = q_mgr.acquire_qubits(4)
     output_idx = graph_wires[-1]
@@ -165,6 +166,9 @@
 
 
 def h_stencil(q_mgr, in_wire):
+    """A stencil for the Hadamard gate, expressed in the MBQC formalism. This
+    stencil includes byproduct corrections in addition to the measurements."""
+
     graph_wires = q_mgr.acquire_qubits(4)
     out_wire = graph_wires[-1]
 
@@ -187,6 +191,9 @@
 
 
 def s_stencil(q_mgr, in_wire):
+    """A stencil for the S gate, expressed in the MBQC formalism. This
+    stencil includes byproduct corrections in addition to the measurements."""
+
     graph_wires = q_mgr.acquire_qubits(4)
     out_wire = graph_wires[-1]
 
@@ -209,6 +216,9 @@
 
 
 def cnot_stencil(q_mgr, ctrl_idx, target_idx):
+    """A stencil for the CNOT gate, expressed in the MBQC formalism. This
+    stencil includes byproduct corrections in addition to the measurements."""
+
     graph_wires = q_mgr.acquire_qubits(13)
 
     # Denote the index for the final output state
@@ -279,10 +289,5 @@
     )
     return g
 
-stencils = {
-    RZ: rz_stencil,
-    RotXZX: rot_stencil,
-    S: s_stencil,
-    H: h_stencil,
-    CNOT: cnot_stencil
-}+
+stencils = {RZ: rz_stencil, RotXZX: rot_stencil, S: s_stencil, H: h_stencil, CNOT: cnot_stencil}