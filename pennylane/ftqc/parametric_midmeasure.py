# Copyright 2025 Xanadu Quantum Technologies Inc.

# Licensed under the Apache License, Version 2.0 (the "License");
# you may not use this file except in compliance with the License.
# You may obtain a copy of the License at

#     http://www.apache.org/licenses/LICENSE-2.0

# Unless required by applicable law or agreed to in writing, software
# distributed under the License is distributed on an "AS IS" BASIS,
# WITHOUT WARRANTIES OR CONDITIONS OF ANY KIND, either express or implied.
# See the License for the specific language governing permissions and
# limitations under the License.

"""This module contains the classes and functions for creating and diagonalizing
mid-circuit measurements with a parameterized measurement axis."""

import hashlib
import uuid
from collections.abc import Hashable, Iterable
from copy import copy
from functools import lru_cache

import numpy as np

from pennylane import capture
from pennylane.drawer.tape_mpl import _add_operation_to_drawer
from pennylane.exceptions import QuantumFunctionError
from pennylane.math import is_abstract, isscalar, ndim, unwrap
from pennylane.ops.mid_measure import MeasurementValue, MidMeasure, measure
from pennylane.ops.op_math import Conditional, adjoint
from pennylane.ops.qubit import RX, RY, H, PhaseShift, S
from pennylane.queuing import QueuingManager
from pennylane.transforms import transform
from pennylane.wires import Wires


@lru_cache(maxsize=1)
def _create_parametrized_mid_measure_primitive():
    """Create a primitive corresponding to a parametrized mid-circuit measurement type.

    Called when using a parametrized mid-circuit measurement, such as
    :func:`~pennylane.measure_arbitrary_basis`.

    Returns:
        jax.core.Primitive: A new jax primitive corresponding to a mid-circuit
        measurement.

    """
    # pylint: disable=import-outside-toplevel
    import jax

    from pennylane.capture.custom_primitives import QmlPrimitive

    measure_in_basis_p = QmlPrimitive("measure_in_basis")

    @measure_in_basis_p.def_impl
    def _impl(wires, angle=0.0, plane="ZX", reset=False, postselect=None):
        return _measure_impl(
            wires,
            measurement_class=ParametricMidMeasure,
            angle=angle,
            plane=plane,
            reset=reset,
            postselect=postselect,
        )

    @measure_in_basis_p.def_abstract_eval
    def _abstract_eval(*_, **__):
        return jax.core.ShapedArray((), jax.numpy.bool)

    return measure_in_basis_p


def measure_arbitrary_basis(
    wires: Hashable | Wires,
    angle: float,
    plane: str,
    reset: bool = False,
    postselect: int | None = None,
):
    r"""Perform a mid-circuit measurement in the basis defined by the plane and angle on the
    supplied qubit.

    The measurements are performed using the 0, 1 convention rather than the ±1 convention.

    If a device doesn't support mid-circuit measurements natively, then the desired ``mcm_method`` for
    executing mid-circuit measurements should be passed to the QNode.

    .. warning::
        Measurements should be diagonalized before execution for any device that only natively supports
        mid-circuit measurements in the computational basis. To diagonalize, the :func:`diagonalize_mcms <pennylane.ftqc.diagonalize_mcms>`
        transform can be applied.

        Skipping diagonalization for a circuit containing parametric mid-circuit measurements may result
        in a completed execution with incorrect results.

    Args:
        wires (Wires): The wire to measure.
        angle (float): The angle of rotation defining the axis, specified in radians.
        plane (str): The plane the measurement basis lies in. Options are "XY", "YZ" and "ZX"
        reset (Optional[bool]): Whether to reset the wire to the :math:`|0 \rangle`
            state after measurement.
        postselect (Optional[int]): Which basis state to postselect after a mid-circuit
            measurement. None by default. If postselection is requested, only the post-measurement
            state that is used for postselection will be considered in the remaining circuit.

    Returns:
        MeasurementValue: The mid-circuit measurement result linked to the created ``MidMeasure``.

    Raises:
        QuantumFunctionError: if multiple wires were specified

    .. note::
        Reset behaviour will depend on the execution method for mid-circuit measurements,
        and may not work for all configurations.

    **Example:**

    .. code-block:: python

        from pennylane.ftqc import diagonalize_mcms, measure_arbitrary_basis

        dev = qml.device("default.qubit", wires=3)

        @diagonalize_mcms
        @qml.qnode(dev, mcm_method="tree-traversal")
        def func(x, y):
            qml.RY(x, wires=0)
            qml.CNOT(wires=[0, 1])
            m_0 = measure_arbitrary_basis(1, angle=np.pi/3, plane="XY")

            qml.cond(m_0, qml.RY)(y, wires=0)
            return qml.probs(wires=[0])

    Executing this QNode:

    >>> pars = np.array([0.643, 0.246])
    >>> func(*pars)
    array([0.91237915, 0.08762085])

    .. details::
        :title: Plane and angle

        The plane and angle are related to the axis of measurement by the following formulas:

        .. math:: M_{XY}(\phi) =\frac{1}{\sqrt{2}} (|0\rangle + e^{i\phi} |1\rangle),

        .. math:: M_{YZ}(\theta) =\cos{\frac{\theta}{2}}|0\rangle + i \sin{\frac{\theta}{2}} |1\rangle,\text{ and}

        .. math:: M_{ZX}(\theta) = \cos{\frac{\theta}{2}}|0\rangle + \sin{\frac{\theta}{2}} |1\rangle

        where, in terms of `spherical coordinates <https://en.wikipedia.org/wiki/Spherical_coordinate_system>`_ in
        the physics convention, the angles :math:`\phi` and :math:`\theta` are the azimuthal and polar angles,
        respectively.

    .. details::
        :title: Using mid-circuit measurements

        Measurement outcomes can be used to conditionally apply operations, and measurement
        statistics can be gathered and returned by a quantum function. Measurement outcomes can
        also be manipulated using arithmetic operators like ``+``, ``-``, ``*``, ``/``, etc. with
        other mid-circuit measurements or scalars.

        See the :func:`qml.measure <pennylane.measurements.measure>` function
        for details on the available arithmetic operators for mid-circuit measurement results.

        Mid-circuit measurement results can be processed with the usual measurement functions such as
        :func:`~.expval`. For QNodes with finite shots, :func:`~.sample` applied to a mid-circuit measurement
        result will return a binary sequence of samples.
        See :ref:`here <mid_circuit_measurements_statistics>` for more details.
    """
    if len(Wires(wires)) > 1:
        raise QuantumFunctionError(
            "Only a single qubit can be measured in the middle of the circuit"
        )

    if capture.enabled():
        primitive = _create_parametrized_mid_measure_primitive()
        return primitive.bind(angle, wires, plane=plane, reset=reset, postselect=postselect)

    return _measure_impl(
        wires, ParametricMidMeasure, angle=angle, plane=plane, reset=reset, postselect=postselect
    )


def measure_x(
    wires: Hashable | Wires,
    reset: bool = False,
    postselect: int | None = None,
):
    r"""Perform a mid-circuit measurement in the X basis. The measurements are performed using the 0, 1
    convention rather than the ±1 convention.

    For more details on the results of mid-circuit measurements and how to use them,
    see :func:`qml.measure <pennylane.measure>`.

    For more details on mid-circuit measurements in an arbitrary basis (besides the computational basis),
    see :func:`measure_arbitrary_basis <pennylane.ftqc.measure_arbitrary_basis>`.

    .. warning::
        Measurements should be diagonalized before execution for any device that only natively supports
        mid-circuit measurements in the computational basis. To diagonalize, the :func:`diagonalize_mcms <pennylane.ftqc.diagonalize_mcms>`
        transform can be applied.

        Skipping diagonalization for a circuit containing parametric mid-circuit measurements may result
        in a completed execution with incorrect results.

    Args:
        wires (Wires): The wire to measure.
        reset (Optional[bool]): Whether to reset the wire to the :math:`|0 \rangle`
            state after measurement.
        postselect (Optional[int]): Which basis state to postselect after a mid-circuit
            measurement. None by default. If postselection is requested, only the post-measurement
            state that is used for postselection will be considered in the remaining circuit.

    Returns:
        MeasurementValue: The mid-circuit measurement result linked to the created ``MidMeasure``.

    Raises:
        QuantumFunctionError: if multiple wires were specified

    """
    if len(Wires(wires)) > 1:
        raise QuantumFunctionError(
            "Only a single qubit can be measured in the middle of the circuit"
        )

    if capture.enabled():
        primitive = _create_parametrized_mid_measure_primitive()
        return primitive.bind(0.0, wires, plane="XY", reset=reset, postselect=postselect)

    return _measure_impl(wires, XMidMeasure, reset=reset, postselect=postselect)


def measure_y(
    wires: Hashable | Wires,
    reset: bool = False,
    postselect: int | None = None,
):
    r"""Perform a mid-circuit measurement in the Y basis. The measurements are performed using the 0, 1
    convention rather than the ±1 convention.

    For more details on the results of mid-circuit measurements and how to use them,
    see :func:`qml.measure <pennylane.measure>`.

    For more details on mid-circuit measurements in an arbitrary basis (besides the computational basis),
    see :func:`measure_arbitrary_basis <pennylane.ftqc.measure_arbitrary_basis>`.

    .. warning::
        Measurements should be diagonalized before execution for any device that only natively supports
        mid-circuit measurements in the computational basis. To diagonalize, the :func:`diagonalize_mcms <pennylane.ftqc.diagonalize_mcms>`
        transform can be applied.

        Skipping diagonalization for a circuit containing parametric mid-circuit measurements may result
        in a completed execution with incorrect results.

    Args:
        wires (Wires): The wire to measure.
        reset (Optional[bool]): Whether to reset the wire to the :math:`|0 \rangle`
            state after measurement.
        postselect (Optional[int]): Which basis state to postselect after a mid-circuit
            measurement. None by default. If postselection is requested, only the post-measurement
            state that is used for postselection will be considered in the remaining circuit.

    Returns:
        MeasurementValue: The mid-circuit measurement result linked to the created ``MidMeasure``.

    Raises:
        QuantumFunctionError: if multiple wires were specified

    """
    if len(Wires(wires)) > 1:
        raise QuantumFunctionError(
            "Only a single qubit can be measured in the middle of the circuit"
        )

    if capture.enabled():
        primitive = _create_parametrized_mid_measure_primitive()
        return primitive.bind(np.pi / 2, wires, plane="XY", reset=reset, postselect=postselect)

    return _measure_impl(wires, YMidMeasure, reset=reset, postselect=postselect)


def measure_z(
    wires: Hashable | Wires,
    reset: bool = False,
    postselect: int | None = None,
):
    r"""Perform a mid-circuit measurement in the Z basis. The measurements are performed using the 0, 1
    convention rather than the ±1 convention.

    .. note::
        This function dispatches to :func:`qml.measure <pennylane.measure>`

    For more details on the results of mid-circuit measurements and how to use them,
    see :func:`qml.measure <pennylane.measure>`.

    Args:
        wires (Wires): The wire to measure.
        reset (Optional[bool]): Whether to reset the wire to the :math:`|0 \rangle`
            state after measurement.
        postselect (Optional[int]): Which basis state to postselect after a mid-circuit
            measurement. None by default. If postselection is requested, only the post-measurement
            state that is used for postselection will be considered in the remaining circuit.

    Returns:
        MeasurementValue: The mid-circuit measurement result linked to the created ``MidMeasure``.

    Raises:
        QuantumFunctionError: if multiple wires were specified

    """
    # capture is already handled inside qml.measure
    return measure(wires, reset=reset, postselect=postselect)


def _measure_impl(
    wires: Hashable | Wires,
    measurement_class=MidMeasure,
    **kwargs,
):
    """Concrete implementation of qml.measure"""
    wires = Wires(wires)

    # Create a UUID and a map between MP and MV to support serialization
    measurement_id = str(uuid.uuid4())
    mp = measurement_class(wires=wires, id=measurement_id, **kwargs)
    return MeasurementValue([mp])


class ParametricMidMeasure(MidMeasure):
    """Parametric mid-circuit measurement. The basis for the measurement is parametrized by
    a plane ("XY", "YZ" or "ZX"), and an angle within the plane.

    This class additionally stores information about unknown measurement outcomes in the qubit model.
    Measurements on a single qubit are assumed.

    .. warning::
        Measurements should be diagonalized before execution for any device that only natively supports
        mid-circuit measurements in the computational basis. To diagonalize, the :func:`diagonalize_mcms <pennylane.ftqc.diagonalize_mcms>`
        transform can be applied.

        Skipping diagonalization for a circuit containing parametric mid-circuit measurements may result
        in a completed execution with incorrect results.

    Args:
        wires (.Wires): The wires the measurement process applies to.
            This can only be specified if an observable was not provided.

    Keyword Args:
        angle (float): The angle in radians
        plane (str): The plane the measurement basis lies in. Options are "XY", "ZX" and "YZ"
        reset (bool): Whether to reset the wire after measurement.
        postselect (Optional[int]): Which basis state to postselect after a mid-circuit
            measurement. None by default. If postselection is requested, only the post-measurement
            state that is used for postselection will be considered in the remaining circuit.
        id (str): Custom label given to a measurement instance.
    """

    _shortname = "measure"

    # pylint: disable=too-many-arguments
    def __init__(
        self,
        wires: Wires | None,
        *,
        angle: float | None,
        plane: str | None,
        reset: bool | None = False,
        postselect: int | None = None,
        id: str | None = None,
    ):
        self.batch_size = None
        super().__init__(wires=Wires(wires), reset=reset, postselect=postselect, id=id)
        self.hyperparameters["plane"] = plane
        self.hyperparameters["angle"] = angle

    @property
    def plane(self) -> str | None:
        """The plane the measurement basis lies in. Options are "XY", "ZX" and "YZ"""
        return self.hyperparameters["plane"]

    @property
    def angle(self):
        """The angle in radians"""
        return self.hyperparameters["angle"]

    @property
    def hash(self):
        """int: Returns an integer hash uniquely representing the measurement process"""
        if is_abstract(self.angle):  # pragma: no cover
            # no unique value from tracer to values, hash based on object string
            param_hash = hashlib.sha256(str(self).encode()).digest()
        elif isscalar(self.angle) or ndim(self.angle) == 0:
            # Values are 0-dim arrays or scalars, array-ify
            param_hash = hashlib.sha256(unwrap(self.angle)).digest()
        else:
            # otherwise, use the existing array structure
            param_hash = hashlib.sha256(self.angle).digest()

        fingerprint = (
            self.__class__.__name__,
            self.plane,
            param_hash,
            tuple(self.wires.tolist()),
            self.id,
        )

        return hash(fingerprint)

    # pylint: disable=too-many-positional-arguments, arguments-differ
    @classmethod
    def _primitive_bind_call(
        cls, angle=0.0, wires=None, plane="ZX", reset=False, postselect=None, id=None
    ):
        wires = () if wires is None else wires
        return cls._primitive.bind(
            *wires, angle=angle, plane=plane, reset=reset, postselect=postselect, id=id
        )

    def __repr__(self):
        """Representation of this class."""
        return f"{self._shortname}_{self.plane.lower()}(wires={self.wires.tolist()}, angle={self.angle})"

    def diagonalizing_gates(self):
        """Decompose to a diagonalizing gate and a standard MCM in the computational basis"""
        if self.plane == "XY":
            return [PhaseShift(-self.angle, self.wires), H(self.wires)]
        if self.plane == "ZX":
            return [RY(-self.angle, self.wires)]
        if self.plane == "YZ":
            return [RX(-self.angle, self.wires)]

        raise NotImplementedError(
            f"{self.plane} plane not implemented. Available plans are 'XY' 'ZX' and 'YZ'."
        )

    def label(self, decimals: int = None, base_label: Iterable[str] = None, cache: dict = None):
        r"""How the mid-circuit measurement is represented in diagrams and drawings.

        Args:
            decimals: If ``None``, no parameters are included. Else,
                how to round the parameters. Defaults to None.
            base_label: overwrite the non-parameter component of the label.
                Required to match general call signature. Not used.
            cache: dictionary that carries information between label calls in the
                same drawing. Required to match general call signature. Not used.

        Returns:
            str: label to use in drawings
        """
        superscripts = {"X": "ˣ", "Y": "ʸ", "Z": "ᶻ"}
        _plane = "".join([superscripts[i] for i in self.plane])

        _label = f"┤↗{_plane}"

        if decimals is not None:
            _label += f"({self.angle:.{decimals}f})"

        if self.postselect is not None:
            _label += "₁" if self.postselect == 1 else "₀"

        _label += "├" if not self.reset else "│  │0⟩"

        return _label


class XMidMeasure(ParametricMidMeasure):
    """A subclass of ParametricMidMeasure that uses the X measurement basis
    (angle=0, plane="XY"). For labels and visualizations, this will be represented
    as a X measurement. It is otherwise identical to the parent class."""

    _shortname = "measure_x"

    def _flatten(self):
        metadata = (("reset", self.reset), ("postselect", self.postselect), ("id", self.id))
        return (), (self.wires, metadata)

    def __init__(
        self,
        wires: Wires | None,
        reset: bool | None = False,
        postselect: int | None = None,
        id: str | None = None,
    ):
        super().__init__(
            wires=Wires(wires), angle=0, plane="XY", reset=reset, postselect=postselect, id=id
        )

    def __repr__(self):
        """Representation of this class."""
        return f"{self._shortname}(wires={self.wires.tolist()})"

    def label(self, decimals: int = None, base_label: Iterable[str] = None, cache: dict = None):
        r"""How the mid-circuit measurement is represented in diagrams and drawings.

        Args:
            decimals: If ``None``, no parameters are included. Else, how to round
                the parameters. Required to match general call signature. Not used.
            base_label: overwrite the non-parameter component of the label.
                Required to match general call signature. Not used.
            cache: dictionary that carries information between label calls in the
                same drawing. Required to match general call signature. Not used.

        Returns:
            str: label to use in drawings
        """
        _label = "┤↗ˣ"

        if self.postselect is not None:
            _label += "₁" if self.postselect == 1 else "₀"

        _label += "├" if not self.reset else "│  │0⟩"

        return _label

    def diagonalizing_gates(self):
        """Decompose to a diagonalizing gate and a standard MCM in the computational basis"""
        return [H(self.wires)]


class YMidMeasure(ParametricMidMeasure):
    """A subclass of ParametricMidMeasure that uses the Y measurement basis
    (angle=pi/2, plane="XY"). For labels and visualizations, this will be represented
    as a Y measurement. It is otherwise identical to the parent class."""

    _shortname = "measure_y"

    def _flatten(self):
        metadata = (("reset", self.reset), ("postselect", self.postselect), ("id", self.id))
        return (), (self.wires, metadata)

    def __init__(
        self,
        wires: Wires | None,
        reset: bool | None = False,
        postselect: int | None = None,
        id: str | None = None,
    ):
        super().__init__(
            wires=Wires(wires),
            angle=np.pi / 2,
            plane="XY",
            reset=reset,
            postselect=postselect,
            id=id,
        )

    def __repr__(self):
        """Representation of this class."""
        return f"{self._shortname}(wires={self.wires.tolist()})"

    def label(self, decimals: int = None, base_label: str = None, cache: dict = None):
        r"""How the mid-circuit measurement is represented in diagrams and drawings.

        Args:
            decimals: If ``None``, no parameters are included. Else, how to round
                the parameters. Required to match general call signature. Not used.
            base_label: overwrite the non-parameter component of the label.
                Required to match general call signature. Not used.
            cache: dictionary that carries information between label calls in the
                same drawing. Required to match general call signature. Not used.

        Returns:
            str: label to use in drawings
        """
        _label = "┤↗ʸ"

        if self.postselect is not None:
            _label += "₁" if self.postselect == 1 else "₀"

        _label += "├" if not self.reset else "│  │0⟩"

        return _label

    def diagonalizing_gates(self):
        """Decompose to a diagonalizing gate and a standard MCM in the computational basis"""
        # alternatively we could apply (Z, S) instead of adjoint(S)
        return [adjoint(S(self.wires)), H(self.wires)]


@_add_operation_to_drawer.register
<<<<<<< HEAD
def _(op: ParametricMidMeasure, drawer, layer, _):
    if isinstance(op, XMidMeasure):
=======
def _parametric_midmeasure(op: ParametricMidMeasureMP, drawer, layer, _):
    if isinstance(op, XMidMeasureMP):
>>>>>>> a047c556
        text = "X"
    elif isinstance(op, YMidMeasure):
        text = "Y"
    else:
        text = op.plane
    drawer.measure(layer, op.wires[0], text=text)  # assume one wire

    if op.reset:
        drawer.erase_wire(layer, op.wires[0], 1)
        drawer.box_gate(
            layer + 1,
            op.wires[0],
            "|0⟩",
            box_options={"zorder": 4},
            text_options={"zorder": 5},
        )


def null_postprocessing(results):
    """A postprocessing function returned by a transform that only converts the batch of results
    into a result for a single ``QuantumTape``.
    """
    return results[0]


@transform
def diagonalize_mcms(tape):
    """Diagonalize any mid-circuit measurements in a parameterized basis into the computational basis.

    Args:
        tape (QNode or QuantumScript or Callable): The quantum circuit to modify the mid-circuit measurements of.

    Returns:
        qnode (QNode) or tuple[List[QuantumScript], function]: The transformed circuit as described in :func:`qml.transform <pennylane.transform>`.

    **Examples:**

    This transform allows us to transform mid-circuit measurements into the measurement basis by adding
    the relevant diagonalizing gates to the tape just before the measurement is performed.

    .. code-block:: python

        from functools import partial

        from pennylane.ftqc import ParametricMidMeasure, diagonalize_mcms

        dev = qml.device("default.qubit")

        @diagonalize_mcms
        @partial(qml.set_shots, shots=1000)
        @qml.qnode(dev, mcm_method="one-shot")
        def circuit(x):
            qml.RX(x, wires=0)
            m = measure_y(0)
            qml.cond(m, qml.X)(1)
            return qml.expval(qml.Z(1))

    Applying the transform inserts the relevant gates before the measurement to allow
    measurements to be in the Z basis, so the original circuit

    >>> print(qml.draw(circuit, level=0)(np.pi/4))
    0: ──RX(0.79)──┤↗ʸ├────┤
    1: ─────────────║────X─┤  <Z>
                    ╚════╝

    becomes

    >>> print(qml.draw(circuit)(np.pi/4))
    0: ──RX(0.79)──S†──H──┤↗├────┤
    1: ────────────────────║───X─┤  <Z>
                           ╚═══╝


    .. details::
        :title: Conditional measurements

        The transform can also handle diagonalization of conditional measurements created by
        :func:`qml.ftqc.cond_measure <pennylane.ftqc.cond_measure>`. This is done by replacing the
        measurements for the true and false condition with conditional diagonalizing gates,
        and a single measurement in the computational basis:

        .. code-block:: python

            from pennylane.ftqc import cond_measure, diagonalize_mcms, measure_x

            dev = qml.device("default.qubit")

            @diagonalize_mcms
            @qml.qnode(dev)
            def circuit(x):
                qml.RY(x[0], wires=0)
                qml.RX(x[1], wires=1)
                m = qml.measure(0)
                m2 = cond_measure(m, measure_x, measure_y)(1)
                qml.cond(m2, qml.X)(1)
                return qml.expval(qml.Z(1))

        The :func:`cond_measure <pennylane.ftqc.cond_measure>` function adds a conditional X-basis
        measurement and a conditional Y basis measurement to the circuit, with opposite conditions.
        When the transform is applied, the diagonalizing gates of the measurements are conditional.
        The two conditional measurements then become equivalent measurements in the computational basis
        with opposite conditions, and can be simplified to a single, unconditional measurement in the
        computational basis.

        This circuit thus diagonalizes to:

        >>> print(qml.draw(circuit)([np.pi, np.pi/4]))
        0: ──RY(3.14)──┤↗├───────────────────┤
        1: ──RX(0.79)───║───H──S†──H──┤↗├──X─┤  <Z>
                        ╚═══╩══╩═══╝   ╚═══╝

        where the initial Hadamard gate on wire 1 has the same condition as the original X-basis
        measurement, and the adjoint S gate and second Hadamard share a condition with the Y-basis
        measurement.
    """

    new_operations = []
    mps_mapping = {}

    curr_idx = 0

    for i, op in enumerate(tape.operations):

        if i != curr_idx:
            continue

        if isinstance(op, ParametricMidMeasure):

            # add diagonalizing gates to tape
            diag_gates = op.diagonalizing_gates()
            new_operations.extend(diag_gates)

            # add computational basis MCM to tape
            with QueuingManager.stop_recording():
                new_mp = MidMeasure(op.wires, reset=op.reset, postselect=op.postselect, id=op.id)
            new_operations.append(new_mp)

            # track mapping from original to computational basis MCMs
            mps_mapping[op] = new_mp

        elif isinstance(op, Conditional):

            # from MCM mapping, map any MCMs in the condition if needed
            mps = [mps_mapping.get(op, op) for op in op.meas_val.measurements]

            if isinstance(op.base, MidMeasure):
                # the only user-facing API for creating Conditionals with MCMs is meas_cond,
                # which ensures both and true_fn and false_fn are included, so here we assume the
                # expected format (i.e. conditional mcms are found pairwise with opposite conditions)
                true_cond, false_cond = (op, tape.operations[i + 1])
                # we process both the true_cond and the false_cond together, so we skip an index in the ops
                curr_idx += 1

                # add conditional diagonalizing gates + computational basis MCM to the tape
                p_fn = (
                    true_cond.meas_val.processing_fn if true_cond.meas_val.has_processing else None
                )
                expr_true = MeasurementValue(mps, processing_fn=p_fn)
                f_fn = (
                    false_cond.meas_val.processing_fn
                    if false_cond.meas_val.has_processing
                    else None
                )
                expr_false = MeasurementValue(mps, processing_fn=f_fn)

                with QueuingManager.stop_recording():
                    diag_gates_true = [
                        Conditional(expr=expr_true, then_op=gate)
                        for gate in true_cond.diagonalizing_gates()
                    ]

                    diag_gates_false = [
                        Conditional(expr=expr_false, then_op=gate)
                        for gate in false_cond.diagonalizing_gates()
                    ]

                    new_mp = MidMeasure(
                        op.wires, reset=op.base.reset, postselect=op.base.postselect, id=op.base.id
                    )

                new_operations.extend(diag_gates_true)
                new_operations.extend(diag_gates_false)
                new_operations.append(new_mp)

                # track mapping from original to computational basis MCMs
                mps_mapping[true_cond.base] = new_mp
                mps_mapping[false_cond.base] = new_mp
            else:
                processing_fn = op.meas_val.processing_fn
                expr = MeasurementValue(mps, processing_fn=processing_fn)

                with QueuingManager.stop_recording():
                    new_cond = Conditional(expr=expr, then_op=op.base)
                new_operations.append(new_cond)

        else:
            new_operations.append(op)

        curr_idx += 1

    new_measurements = []
    for mp in tape.measurements:
        if mp.mv is None:
            new_measurements.append(mp)
        else:
            new_mp = copy(mp)
            mps = [mps_mapping.get(m, m) for m in mp.mv.measurements]
            new_mp.mv.measurements = mps
            new_measurements.append(new_mp)

    new_tape = tape.copy(operations=new_operations, measurements=new_measurements)
    return (new_tape,), null_postprocessing<|MERGE_RESOLUTION|>--- conflicted
+++ resolved
@@ -581,13 +581,8 @@
 
 
 @_add_operation_to_drawer.register
-<<<<<<< HEAD
 def _(op: ParametricMidMeasure, drawer, layer, _):
     if isinstance(op, XMidMeasure):
-=======
-def _parametric_midmeasure(op: ParametricMidMeasureMP, drawer, layer, _):
-    if isinstance(op, XMidMeasureMP):
->>>>>>> a047c556
         text = "X"
     elif isinstance(op, YMidMeasure):
         text = "Y"
