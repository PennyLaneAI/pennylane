--- conflicted
+++ resolved
@@ -93,11 +93,7 @@
 
     >>> pars = np.array([0.643, 0.246])
     >>> func(*pars)
-<<<<<<< HEAD
     array([0.91237915, 0.08762085])
-=======
-    array([0.90165331, 0.09834669])
->>>>>>> f0afa695
 
     .. details::
         :title: Plane and angle
