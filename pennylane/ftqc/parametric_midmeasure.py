# Copyright 2025 Xanadu Quantum Technologies Inc.

# Licensed under the Apache License, Version 2.0 (the "License");
# you may not use this file except in compliance with the License.
# You may obtain a copy of the License at

#     http://www.apache.org/licenses/LICENSE-2.0

# Unless required by applicable law or agreed to in writing, software
# distributed under the License is distributed on an "AS IS" BASIS,
# WITHOUT WARRANTIES OR CONDITIONS OF ANY KIND, either express or implied.
# See the License for the specific language governing permissions and
# limitations under the License.

"""This module contains the classes and functions for creating and diagonalizing
mid-circuit measurements with a parameterized measurement axis."""

import hashlib
import uuid
<<<<<<< HEAD
from collections.abc import Hashable
from copy import deepcopy
=======
from collections.abc import Hashable, Iterable
from copy import copy
>>>>>>> af637c06
from functools import lru_cache

import numpy as np

from pennylane import capture
from pennylane.drawer.tape_mpl import _add_operation_to_drawer
from pennylane.exceptions import QuantumFunctionError
from pennylane.math import is_abstract, isscalar, ndim, unwrap
from pennylane.measurements.mid_measure import MeasurementValue, MidMeasureMP, measure
from pennylane.ops.op_math import Conditional, adjoint
from pennylane.ops.qubit import RX, RY, H, PhaseShift, S
from pennylane.queuing import QueuingManager
from pennylane.transforms import transform
from pennylane.wires import Wires


@lru_cache(maxsize=1)
def _create_parametrized_mid_measure_primitive():
    """Create a primitive corresponding to a parametrized mid-circuit measurement type.

    Called when using a parametrized mid-circuit measurement, such as
    :func:`~pennylane.measure_arbitrary_basis`.

    Returns:
        jax.core.Primitive: A new jax primitive corresponding to a mid-circuit
        measurement.

    """
    # pylint: disable=import-outside-toplevel
    import jax

    from pennylane.capture.custom_primitives import QmlPrimitive

    measure_in_basis_p = QmlPrimitive("measure_in_basis")

    @measure_in_basis_p.def_impl
    def _(wires, angle=0.0, plane="ZX", reset=False, postselect=None):
        return _measure_impl(
            wires,
            measurement_class=ParametricMidMeasureMP,
            angle=angle,
            plane=plane,
            reset=reset,
            postselect=postselect,
        )

    @measure_in_basis_p.def_abstract_eval
    def _(*_, **__):
        return jax.core.ShapedArray((), jax.numpy.bool)

    return measure_in_basis_p


def measure_arbitrary_basis(
    wires: Hashable | Wires,
    angle: float,
    plane: str,
    reset: bool = False,
    postselect: int | None = None,
):
    r"""Perform a mid-circuit measurement in the basis defined by the plane and angle on the
    supplied qubit.

    The measurements are performed using the 0, 1 convention rather than the ±1 convention.

    If a device doesn't support mid-circuit measurements natively, then the desired ``mcm_method`` for
    executing mid-circuit measurements should be passed to the QNode.

    .. warning::
        Measurements should be diagonalized before execution for any device that only natively supports
        mid-circuit measurements in the computational basis. To diagonalize, the :func:`diagonalize_mcms <pennylane.ftqc.diagonalize_mcms>`
        transform can be applied.

        Skipping diagonalization for a circuit containing parametric mid-circuit measurements may result
        in a completed execution with incorrect results.

    Args:
        wires (Wires): The wire to measure.
        angle (float): The angle of rotation defining the axis, specified in radians.
        plane (str): The plane the measurement basis lies in. Options are "XY", "YZ" and "ZX"
        reset (Optional[bool]): Whether to reset the wire to the :math:`|0 \rangle`
            state after measurement.
        postselect (Optional[int]): Which basis state to postselect after a mid-circuit
            measurement. None by default. If postselection is requested, only the post-measurement
            state that is used for postselection will be considered in the remaining circuit.

    Returns:
        MeasurementValue: The mid-circuit measurement result linked to the created ``MidMeasureMP``.

    Raises:
        QuantumFunctionError: if multiple wires were specified

    .. note::
        Reset behaviour will depend on the execution method for mid-circuit measurements,
        and may not work for all configurations.

    **Example:**

    .. code-block:: python3

        import pennylane as qml
        from pennylane.ftqc import diagonalize_mcms, measure_arbitrary_basis

        dev = qml.device("default.qubit", wires=3)

        @diagonalize_mcms
        @qml.qnode(dev, mcm_method="tree-traversal")
        def func(x, y):
            qml.RY(x, wires=0)
            qml.CNOT(wires=[0, 1])
            m_0 = measure_arbitrary_basis(1, angle=np.pi/3, plane="XY")

            qml.cond(m_0, qml.RY)(y, wires=0)
            return qml.probs(wires=[0])

    Executing this QNode:

    >>> pars = np.array([0.643, 0.246])
    >>> func(*pars)
    array([0.91237915, 0.08762085])

    .. details::
        :title: Plane and angle

        The plane and angle are related to the axis of measurement by the following formulas:

        .. math:: M_{XY}(\phi) =\frac{1}{\sqrt{2}} (|0\rangle + e^{i\phi} |1\rangle),

        .. math:: M_{YZ}(\theta) =\cos{\frac{\theta}{2}}|0\rangle + i \sin{\frac{\theta}{2}} |1\rangle,\text{ and}

        .. math:: M_{ZX}(\theta) = \cos{\frac{\theta}{2}}|0\rangle + \sin{\frac{\theta}{2}} |1\rangle

        where, in terms of `spherical coordinates <https://en.wikipedia.org/wiki/Spherical_coordinate_system>`_ in
        the physics convention, the angles :math:`\phi` and :math:`\theta` are the azimuthal and polar angles,
        respectively.

    .. details::
        :title: Using mid-circuit measurements

        Measurement outcomes can be used to conditionally apply operations, and measurement
        statistics can be gathered and returned by a quantum function. Measurement outcomes can
        also be manipulated using arithmetic operators like ``+``, ``-``, ``*``, ``/``, etc. with
        other mid-circuit measurements or scalars.

        See the :func:`qml.measure <pennylane.measurements.measure>` function
        for details on the available arithmetic operators for mid-circuit measurement results.

        Mid-circuit measurement results can be processed with the usual measurement functions such as
        :func:`~.expval`. For QNodes with finite shots, :func:`~.sample` applied to a mid-circuit measurement
        result will return a binary sequence of samples.
        See :ref:`here <mid_circuit_measurements_statistics>` for more details.
    """
    if len(Wires(wires)) > 1:
        raise QuantumFunctionError(
            "Only a single qubit can be measured in the middle of the circuit"
        )

    if capture.enabled():
        primitive = _create_parametrized_mid_measure_primitive()
        return primitive.bind(angle, wires, plane=plane, reset=reset, postselect=postselect)

    return _measure_impl(
        wires, ParametricMidMeasureMP, angle=angle, plane=plane, reset=reset, postselect=postselect
    )


def measure_x(
    wires: Hashable | Wires,
    reset: bool = False,
    postselect: int | None = None,
):
    r"""Perform a mid-circuit measurement in the X basis. The measurements are performed using the 0, 1
    convention rather than the ±1 convention.

    For more details on the results of mid-circuit measurements and how to use them,
    see :func:`qml.measure <pennylane.measure>`.

    For more details on mid-circuit measurements in an arbitrary basis (besides the computational basis),
    see :func:`measure_arbitrary_basis <pennylane.ftqc.measure_arbitrary_basis>`.

    .. warning::
        Measurements should be diagonalized before execution for any device that only natively supports
        mid-circuit measurements in the computational basis. To diagonalize, the :func:`diagonalize_mcms <pennylane.ftqc.diagonalize_mcms>`
        transform can be applied.

        Skipping diagonalization for a circuit containing parametric mid-circuit measurements may result
        in a completed execution with incorrect results.

    Args:
        wires (Wires): The wire to measure.
        reset (Optional[bool]): Whether to reset the wire to the :math:`|0 \rangle`
            state after measurement.
        postselect (Optional[int]): Which basis state to postselect after a mid-circuit
            measurement. None by default. If postselection is requested, only the post-measurement
            state that is used for postselection will be considered in the remaining circuit.

    Returns:
        MeasurementValue: The mid-circuit measurement result linked to the created ``MidMeasureMP``.

    Raises:
        QuantumFunctionError: if multiple wires were specified

    """
    if len(Wires(wires)) > 1:
        raise QuantumFunctionError(
            "Only a single qubit can be measured in the middle of the circuit"
        )

    if capture.enabled():
        primitive = _create_parametrized_mid_measure_primitive()
        return primitive.bind(0.0, wires, plane="XY", reset=reset, postselect=postselect)

    return _measure_impl(wires, XMidMeasureMP, reset=reset, postselect=postselect)


def measure_y(
    wires: Hashable | Wires,
    reset: bool = False,
    postselect: int | None = None,
):
    r"""Perform a mid-circuit measurement in the Y basis. The measurements are performed using the 0, 1
    convention rather than the ±1 convention.

    For more details on the results of mid-circuit measurements and how to use them,
    see :func:`qml.measure <pennylane.measure>`.

    For more details on mid-circuit measurements in an arbitrary basis (besides the computational basis),
    see :func:`measure_arbitrary_basis <pennylane.ftqc.measure_arbitrary_basis>`.

    .. warning::
        Measurements should be diagonalized before execution for any device that only natively supports
        mid-circuit measurements in the computational basis. To diagonalize, the :func:`diagonalize_mcms <pennylane.ftqc.diagonalize_mcms>`
        transform can be applied.

        Skipping diagonalization for a circuit containing parametric mid-circuit measurements may result
        in a completed execution with incorrect results.

    Args:
        wires (Wires): The wire to measure.
        reset (Optional[bool]): Whether to reset the wire to the :math:`|0 \rangle`
            state after measurement.
        postselect (Optional[int]): Which basis state to postselect after a mid-circuit
            measurement. None by default. If postselection is requested, only the post-measurement
            state that is used for postselection will be considered in the remaining circuit.

    Returns:
        MeasurementValue: The mid-circuit measurement result linked to the created ``MidMeasureMP``.

    Raises:
        QuantumFunctionError: if multiple wires were specified

    """
    if len(Wires(wires)) > 1:
        raise QuantumFunctionError(
            "Only a single qubit can be measured in the middle of the circuit"
        )

    if capture.enabled():
        primitive = _create_parametrized_mid_measure_primitive()
        return primitive.bind(np.pi / 2, wires, plane="XY", reset=reset, postselect=postselect)

    return _measure_impl(wires, YMidMeasureMP, reset=reset, postselect=postselect)


def measure_z(
    wires: Hashable | Wires,
    reset: bool = False,
    postselect: int | None = None,
):
    r"""Perform a mid-circuit measurement in the Z basis. The measurements are performed using the 0, 1
    convention rather than the ±1 convention.

    .. note::
        This function dispatches to :func:`qml.measure <pennylane.measure>`

    For more details on the results of mid-circuit measurements and how to use them,
    see :func:`qml.measure <pennylane.measure>`.

    Args:
        wires (Wires): The wire to measure.
        reset (Optional[bool]): Whether to reset the wire to the :math:`|0 \rangle`
            state after measurement.
        postselect (Optional[int]): Which basis state to postselect after a mid-circuit
            measurement. None by default. If postselection is requested, only the post-measurement
            state that is used for postselection will be considered in the remaining circuit.

    Returns:
        MeasurementValue: The mid-circuit measurement result linked to the created ``MidMeasureMP``.

    Raises:
        QuantumFunctionError: if multiple wires were specified

    """
    # capture is already handled inside qml.measure
    return measure(wires, reset=reset, postselect=postselect)


def _measure_impl(
    wires: Hashable | Wires,
    measurement_class=MidMeasureMP,
    **kwargs,
):
    """Concrete implementation of qml.measure"""
    wires = Wires(wires)

    # Create a UUID and a map between MP and MV to support serialization
    measurement_id = str(uuid.uuid4())
    mp = measurement_class(wires=wires, id=measurement_id, **kwargs)
    return MeasurementValue([mp], processing_fn=lambda v: v)


class ParametricMidMeasureMP(MidMeasureMP):
    """Parametric mid-circuit measurement. The basis for the measurement is parametrized by
    a plane ("XY", "YZ" or "ZX"), and an angle within the plane.

    This class additionally stores information about unknown measurement outcomes in the qubit model.
    Measurements on a single qubit are assumed.

    .. warning::
        Measurements should be diagonalized before execution for any device that only natively supports
        mid-circuit measurements in the computational basis. To diagonalize, the :func:`diagonalize_mcms <pennylane.ftqc.diagonalize_mcms>`
        transform can be applied.

        Skipping diagonalization for a circuit containing parametric mid-circuit measurements may result
        in a completed execution with incorrect results.

    Args:
        wires (.Wires): The wires the measurement process applies to.
            This can only be specified if an observable was not provided.

    Keyword Args:
        angle (float): The angle in radians
        plane (str): The plane the measurement basis lies in. Options are "XY", "ZX" and "YZ"
        reset (bool): Whether to reset the wire after measurement.
        postselect (Optional[int]): Which basis state to postselect after a mid-circuit
            measurement. None by default. If postselection is requested, only the post-measurement
            state that is used for postselection will be considered in the remaining circuit.
        id (str): Custom label given to a measurement instance.
    """

    _shortname = "measure"

    # pylint: disable=too-many-arguments
    def __init__(
        self,
        wires: Wires | None,
        *,
        angle: float | None,
        plane: str | None,
        reset: bool | None = False,
        postselect: int | None = None,
        id: str | None = None,
    ):
        self.batch_size = None
        super().__init__(wires=Wires(wires), reset=reset, postselect=postselect, id=id)
        self.plane = plane
        self.angle = angle

    def _flatten(self):
        metadata = (
            ("angle", self.angle),
            ("wires", self.raw_wires),
            ("plane", self.plane),
            ("reset", self.reset),
            ("id", self.id),
        )
        return (None, None), metadata

    @property
    def hash(self):
        """int: Returns an integer hash uniquely representing the measurement process"""
        if is_abstract(self.angle):  # pragma: no cover
            # no unique value from tracer to values, hash based on object string
            param_hash = hashlib.sha256(str(self).encode()).digest()
        elif isscalar(self.angle) or ndim(self.angle) == 0:
            # Values are 0-dim arrays or scalars, array-ify
            param_hash = hashlib.sha256(unwrap(self.angle)).digest()
        else:
            # otherwise, use the existing array structure
            param_hash = hashlib.sha256(self.angle).digest()

        fingerprint = (
            self.__class__.__name__,
            self.plane,
            param_hash,
            tuple(self.wires.tolist()),
            self.id,
        )

        return hash(fingerprint)

    # pylint: disable=too-many-positional-arguments, arguments-differ, arguments-renamed
    @classmethod
    def _primitive_bind_call(
        cls, angle=0.0, wires=None, plane="ZX", reset=False, postselect=None, id=None
    ):
        wires = () if wires is None else wires
        return cls._wires_primitive.bind(
            *wires, angle=angle, plane=plane, reset=reset, postselect=postselect, id=id
        )

    def __repr__(self):
        """Representation of this class."""
        return f"{self._shortname}_{self.plane.lower()}(wires={self.wires.tolist()}, angle={self.angle})"

    @property
    def has_diagonalizing_gates(self):
        """Whether there are gates that need to be applied to diagonalize the measurement"""
        return True

    def diagonalizing_gates(self):
        """Decompose to a diagonalizing gate and a standard MCM in the computational basis"""
        if self.plane == "XY":
            return [PhaseShift(-self.angle, self.wires), H(self.wires)]
        if self.plane == "ZX":
            return [RY(-self.angle, self.wires)]
        if self.plane == "YZ":
            return [RX(-self.angle, self.wires)]

        raise NotImplementedError(
            f"{self.plane} plane not implemented. Available plans are 'XY' 'ZX' and 'YZ'."
        )

    def label(self, decimals: int = None, base_label: Iterable[str] = None, cache: dict = None):
        r"""How the mid-circuit measurement is represented in diagrams and drawings.

        Args:
            decimals: If ``None``, no parameters are included. Else,
                how to round the parameters. Defaults to None.
            base_label: overwrite the non-parameter component of the label.
                Required to match general call signature. Not used.
            cache: dictionary that carries information between label calls in the
                same drawing. Required to match general call signature. Not used.

        Returns:
            str: label to use in drawings
        """
        superscripts = {"X": "ˣ", "Y": "ʸ", "Z": "ᶻ"}
        _plane = "".join([superscripts[i] for i in self.plane])

        _label = f"┤↗{_plane}"

        if decimals is not None:
            _label += f"({self.angle:.{decimals}f})"

        if self.postselect is not None:
            _label += "₁" if self.postselect == 1 else "₀"

        _label += "├" if not self.reset else "│  │0⟩"

        return _label


class XMidMeasureMP(ParametricMidMeasureMP):
    """A subclass of ParametricMidMeasureMP that uses the X measurement basis
    (angle=0, plane="XY"). For labels and visualizations, this will be represented
    as a X measurement. It is otherwise identical to the parent class."""

    _shortname = "measure_x"

    def __init__(
        self,
        wires: Wires | None,
        reset: bool | None = False,
        postselect: int | None = None,
        id: str | None = None,
    ):
        super().__init__(
            wires=Wires(wires), angle=0, plane="XY", reset=reset, postselect=postselect, id=id
        )

    def _flatten(self):
        metadata = (
            ("wires", self.raw_wires),
            ("reset", self.reset),
            ("id", self.id),
        )
        return (None, None), metadata

    def __repr__(self):
        """Representation of this class."""
        return f"{self._shortname}(wires={self.wires.tolist()})"

    def label(self, decimals: int = None, base_label: Iterable[str] = None, cache: dict = None):
        r"""How the mid-circuit measurement is represented in diagrams and drawings.

        Args:
            decimals: If ``None``, no parameters are included. Else, how to round
                the parameters. Required to match general call signature. Not used.
            base_label: overwrite the non-parameter component of the label.
                Required to match general call signature. Not used.
            cache: dictionary that carries information between label calls in the
                same drawing. Required to match general call signature. Not used.

        Returns:
            str: label to use in drawings
        """
        _label = "┤↗ˣ"

        if self.postselect is not None:
            _label += "₁" if self.postselect == 1 else "₀"

        _label += "├" if not self.reset else "│  │0⟩"

        return _label

    def diagonalizing_gates(self):
        """Decompose to a diagonalizing gate and a standard MCM in the computational basis"""
        return [H(self.wires)]


class YMidMeasureMP(ParametricMidMeasureMP):
    """A subclass of ParametricMidMeasureMP that uses the Y measurement basis
    (angle=pi/2, plane="XY"). For labels and visualizations, this will be represented
    as a Y measurement. It is otherwise identical to the parent class."""

    _shortname = "measure_y"

    def __init__(
        self,
        wires: Wires | None,
        reset: bool | None = False,
        postselect: int | None = None,
        id: str | None = None,
    ):
        super().__init__(
            wires=Wires(wires),
            angle=np.pi / 2,
            plane="XY",
            reset=reset,
            postselect=postselect,
            id=id,
        )

    def _flatten(self):
        metadata = (
            ("wires", self.raw_wires),
            ("reset", self.reset),
            ("id", self.id),
        )
        return (None, None), metadata

    def __repr__(self):
        """Representation of this class."""
        return f"{self._shortname}(wires={self.wires.tolist()})"

    def label(self, decimals: int = None, base_label: str = None, cache: dict = None):
        r"""How the mid-circuit measurement is represented in diagrams and drawings.

        Args:
            decimals: If ``None``, no parameters are included. Else, how to round
                the parameters. Required to match general call signature. Not used.
            base_label: overwrite the non-parameter component of the label.
                Required to match general call signature. Not used.
            cache: dictionary that carries information between label calls in the
                same drawing. Required to match general call signature. Not used.

        Returns:
            str: label to use in drawings
        """
        _label = "┤↗ʸ"

        if self.postselect is not None:
            _label += "₁" if self.postselect == 1 else "₀"

        _label += "├" if not self.reset else "│  │0⟩"

        return _label

    def diagonalizing_gates(self):
        """Decompose to a diagonalizing gate and a standard MCM in the computational basis"""
        # alternatively we could apply (Z, S) instead of adjoint(S)
        return [adjoint(S(self.wires)), H(self.wires)]


@_add_operation_to_drawer.register
def _(op: ParametricMidMeasureMP, drawer, layer, _):
    if isinstance(op, XMidMeasureMP):
        text = "X"
    elif isinstance(op, YMidMeasureMP):
        text = "Y"
    else:
        text = op.plane
    drawer.measure(layer, op.wires[0], text=text)  # assume one wire

    if op.reset:
        drawer.erase_wire(layer, op.wires[0], 1)
        drawer.box_gate(
            layer + 1,
            op.wires[0],
            "|0⟩",
            box_options={"zorder": 4},
            text_options={"zorder": 5},
        )


def null_postprocessing(results):
    """A postprocessing function returned by a transform that only converts the batch of results
    into a result for a single ``QuantumTape``.
    """
    return results[0]


@transform
def diagonalize_mcms(tape):
    """Diagonalize any mid-circuit measurements in a parameterized basis into the computational basis.

    Args:
        tape (QNode or QuantumScript or Callable): The quantum circuit to modify the mid-circuit measurements of.

    Returns:
        qnode (QNode) or tuple[List[QuantumScript], function]: The transformed circuit as described in :func:`qml.transform <pennylane.transform>`.

    **Examples:**

    This transform allows us to transform mid-circuit measurements into the measurement basis by adding
    the relevant diagonalizing gates to the tape just before the measurement is performed.

    .. code-block:: python3

        from pennylane.ftqc import diagonalize_mcms, ParametricMidMeasureMP
        from functools import partial

        dev = qml.device("default.qubit")

        @diagonalize_mcms
        @partial(qml.set_shots, shots=1000)
        @qml.qnode(dev, mcm_method="one-shot")
        def circuit(x):
            qml.RX(x, wires=0)
            m = measure_y(0)
            qml.cond(m, qml.X)(1)
            return qml.expval(qml.Z(1))

    Applying the transform inserts the relevant gates before the measurement to allow
    measurements to be in the Z basis, so the original circuit

    >>> print(qml.draw(circuit, level=0)(np.pi/4))
    0: ──RX(0.79)──┤↗ʸ├────┤
    1: ─────────────║────X─┤  <Z>
                    ╚════╝

    becomes

    >>> print(qml.draw(circuit)(np.pi/4))
    0: ──RX(0.79)──S†──H──┤↗├────┤
    1: ────────────────────║───X─┤  <Z>
                           ╚═══╝


    .. details::
        :title: Conditional measurements

        The transform can also handle diagonalization of conditional measurements created by
        :func:`qml.ftqc.cond_measure <pennylane.ftqc.cond_measure>`. This is done by replacing the
        measurements for the true and false condition with conditional diagonalizing gates,
        and a single measurement in the computational basis:

        .. code-block:: python3

            from pennylane.ftqc import cond_measure, diagonalize_mcms, measure_x

            dev = qml.device("default.qubit")

            @diagonalize_mcms
            @qml.qnode(dev)
            def circuit(x):
                qml.RY(x[0], wires=0)
                qml.RX(x[1], wires=1)
                m = qml.measure(0)
                m2 = cond_measure(m, measure_x, measure_y)(1)
                qml.cond(m2, qml.X)(1)
                return qml.expval(qml.Z(1))

        The :func:`cond_measure <pennylane.ftqc.cond_measure>` function adds a conditional X-basis
        measurement and a conditional Y basis measurement to the circuit, with opposite conditions.
        When the transform is applied, the diagonalizing gates of the measurements are conditional.
        The two conditional measurements then become equivalent measurements in the computational basis
        with opposite conditions, and can be simplified to a single, unconditional measurement in the
        computational basis.

        This circuit thus diagonalizes to:

        >>> print(qml.draw(circuit)([np.pi, np.pi/4]))
        0: ──RY(3.14)──┤↗├───────────────────┤
        1: ──RX(0.79)───║───H──S†──H──┤↗├──X─┤  <Z>
                        ╚═══╩══╩═══╝   ║   ║
                                       ╚═══╝

        where the initial Hadamard gate on wire 1 has the same condition as the original X-basis
        measurement, and the adjoint S gate and second Hadamard share a condition with the Y-basis
        measurement.
    """

    new_operations = []
    mps_mapping = {}

    curr_idx = 0

    for i, op in enumerate(tape.operations):

        if i != curr_idx:
            continue

        if isinstance(op, ParametricMidMeasureMP):

            # add diagonalizing gates to tape
            diag_gates = op.diagonalizing_gates()
            new_operations.extend(diag_gates)

            # add computational basis MCM to tape
            with QueuingManager.stop_recording():
                new_mp = MidMeasureMP(op.wires, reset=op.reset, postselect=op.postselect, id=op.id)
            new_operations.append(new_mp)

            # track mapping from original to computational basis MCMs
            mps_mapping[op] = new_mp

        elif isinstance(op, Conditional):

            # from MCM mapping, map any MCMs in the condition if needed
            mps = [mps_mapping.get(op, op) for op in op.meas_val.measurements]

            if isinstance(op.base, MidMeasureMP):
                # the only user-facing API for creating Conditionals with MCMs is meas_cond,
                # which ensures both and true_fn and false_fn are included, so here we assume the
                # expected format (i.e. conditional mcms are found pairwise with opposite conditions)
                true_cond, false_cond = (op, tape.operations[i + 1])
                # we process both the true_cond and the false_cond together, so we skip an index in the ops
                curr_idx += 1

                # add conditional diagonalizing gates + computational basis MCM to the tape
                expr_true = MeasurementValue(mps, processing_fn=true_cond.meas_val.processing_fn)
                expr_false = MeasurementValue(mps, processing_fn=false_cond.meas_val.processing_fn)

                with QueuingManager.stop_recording():
                    diag_gates_true = [
                        Conditional(expr=expr_true, then_op=gate)
                        for gate in true_cond.diagonalizing_gates()
                    ]

                    diag_gates_false = [
                        Conditional(expr=expr_false, then_op=gate)
                        for gate in false_cond.diagonalizing_gates()
                    ]

                    new_mp = MidMeasureMP(
                        op.wires, reset=op.base.reset, postselect=op.base.postselect, id=op.base.id
                    )

                new_operations.extend(diag_gates_true)
                new_operations.extend(diag_gates_false)
                new_operations.append(new_mp)

                # track mapping from original to computational basis MCMs
                mps_mapping[true_cond.base] = new_mp
                mps_mapping[false_cond.base] = new_mp
            else:
                processing_fn = op.meas_val.processing_fn
                expr = MeasurementValue(mps, processing_fn=processing_fn)

                with QueuingManager.stop_recording():
                    new_cond = Conditional(expr=expr, then_op=op.base)
                new_operations.append(new_cond)

        else:
            new_operations.append(op)

        curr_idx += 1

    new_measurements = []
    for mp in tape.measurements:
        if mp.mv is None:
            new_measurements.append(mp)
        else:
            new_mp = deepcopy(mp)
            mps = [mps_mapping.get(m, m) for m in mp.mv.measurements]
            new_mp.mv.measurements = mps
            new_measurements.append(new_mp)

    new_tape = tape.copy(operations=new_operations, measurements=new_measurements)

    return (new_tape,), null_postprocessing<|MERGE_RESOLUTION|>--- conflicted
+++ resolved
@@ -17,13 +17,8 @@
 
 import hashlib
 import uuid
-<<<<<<< HEAD
-from collections.abc import Hashable
+from collections.abc import Hashable, Iterable
 from copy import deepcopy
-=======
-from collections.abc import Hashable, Iterable
-from copy import copy
->>>>>>> af637c06
 from functools import lru_cache
 
 import numpy as np
