# Copyright 2025 Xanadu Quantum Technologies Inc.

# Licensed under the Apache License, Version 2.0 (the "License");
# you may not use this file except in compliance with the License.
# You may obtain a copy of the License at

#     http://www.apache.org/licenses/LICENSE-2.0

# Unless required by applicable law or agreed to in writing, software
# distributed under the License is distributed on an "AS IS" BASIS,
# WITHOUT WARRANTIES OR CONDITIONS OF ANY KIND, either express or implied.
# See the License for the specific language governing permissions and
# limitations under the License.
"""
Contains an implementation of a PennyLane frontend (Device) for an FTQC/MBQC based
device
"""
from dataclasses import replace
from pathlib import Path

import pennylane as qml
from pennylane.devices.capabilities import DeviceCapabilities, validate_mcm_method
from pennylane.devices.device_api import Device, _default_mcm_method
from pennylane.devices.execution_config import ExecutionConfig, MCMConfig
from pennylane.devices.preprocess import (
    measurements_from_samples,
    no_analytic,
    validate_device_wires,
    validate_observables,
)
from pennylane.ftqc import (
    GraphStatePrep,
    convert_to_mbqc_formalism,
    convert_to_mbqc_gateset,
    diagonalize_mcms,
)
from pennylane.tape.qscript import QuantumScript
from pennylane.transforms import combine_global_phases, split_non_commuting
from pennylane.typing import Result

from .quantum_script_sequence import QuantumScriptSequence, split_at_non_clifford_gates


class FTQCQubit(Device):
    """An experimental PennyLane device frontend for processing circuits and executing them on an
    FTQC/MBQC based backend.

    Args:
        wires (int, Iterable[Number, str]): Number of logical wires present on the device, or iterable that
            contains consecutive integers starting at 0 to be used as wire labels (i.e., ``[0, 1, 2]``).
            The number of wires will be limited by the capabilities of the backend.
        backend: A backend that circuits will be executed on.

    """

    name = "ftqc.qubit"
    config_filepath = Path(__file__).parent / "ftqc_device.toml"

    def __init__(self, wires, backend):

        super().__init__(wires=wires)

        self._backend = backend
        self.capabilities = DeviceCapabilities.from_toml_file(self.config_filepath)

<<<<<<< HEAD
    def preprocess_transforms(self, execution_config=DefaultExecutionConfig):
        """Returns the transform program to preprocess a circuit for execution.

        Args:
            execution_config (ExecutionConfig): The execution configuration object

        Returns:
            TransformProgram: A transform program that is called before execution

        The transform program is composed of a list of individual transforms. For this device,
        it processes a general circuit to one that is expressed in the gate-set needed for
        conversion to the textbook MBQC formalism, including (but not limited to):

        * Splitting a circuit with measurements of non-commuting observables or Hamiltonians into multiple executions.
        * Diagonalizing and converting all measurements to be derived from sampling the computational basis.
        * Decomposition of operations and measurements to the MBQC gate-set
        * Validation of wires, measurements, and observables.
        """
=======
    def preprocess_transforms(self, execution_config=None):

        if execution_config is None:
            execution_config = ExecutionConfig()
>>>>>>> f6aa7220

        program = qml.transforms.core.TransformProgram()

        # validate the initial circuit is one we can process + update all observables to have wires
        program.add_transform(no_analytic)
        program.add_transform(validate_device_wires, wires=self.wires, name=self.name)
        program.add_transform(
            validate_observables,
            lambda obs: self.capabilities.supports_observable(obs.name),
            name=self.name,
        )

        # convert to mbqc gate set
        program.add_transform(split_non_commuting)
        program.add_transform(measurements_from_samples)

        program.add_transform(convert_to_mbqc_gateset)
        program.add_transform(combine_global_phases)
        program.add_transform(split_at_non_clifford_gates)

        return program

    @property
    def backend(self):
        """The backend device circuits will be sent to for execution"""
        return self._backend

    def setup_execution_config(
        self, config: ExecutionConfig | None = None, circuit: QuantumScript | None = None
    ) -> ExecutionConfig:
        """Sets up an ``ExecutionConfig`` that configures the execution behaviour.

        In this case, the only modification compared to the standard `ExecutionConfig` is
        that it gets the MCM method for the backend toml file (either "device" or "one-shot"),
        so that it can be included when building the transform program for the backend.
        uses the PennyLane device API.

        Args:
            config (ExecutionConfig): The initial ExecutionConfig object that describes the
                parameters needed to configure the execution behaviour.
            circuit (QuantumScript): The quantum circuit to customize the execution config for.

        Returns:
            ExecutionConfig: The updated ExecutionConfig object

        """

        # get mcm method - "device" if its an option, otherwise "one-shot"
        default_mcm_method = _default_mcm_method(self.backend.capabilities, shots_present=True)
        assert default_mcm_method in ["device", "one-shot"]

        if config is None:
            config = ExecutionConfig(mcm_config=MCMConfig(mcm_method=default_mcm_method))
        else:
            if config.mcm_config.mcm_method is None:
                new_mcm_config = replace(config.mcm_config, mcm_method=default_mcm_method)
                config = replace(config, mcm_config=new_mcm_config)

        validate_mcm_method(
            self.backend.capabilities, config.mcm_config.mcm_method, shots_present=True
        )

        return config

    def execute(self, circuits, execution_config=None):
        """Execute a circuit or a batch of circuits and turn it into results. For this
        device, each circuit is expected to the expressed as QuantumScriptSequence. This
        is ensured by the transform program in device preprocessing.

        Args:
            circuits (Sequence[QuantumScriptSequence]]): the quantum circuits to be executed
            execution_config (ExecutionConfig): a datastructure with additional information required for execution

        Returns:
            TensorLike, tuple[TensorLike], tuple[tuple[TensorLike]]: A numeric result of the computation.

        """
        if execution_config is None:
            execution_config = ExecutionConfig()

        return self.backend.execute(circuits, execution_config)


# pylint: disable=too-few-public-methods
class LightningQubitBackend:
    """Wrapper for using lightning.qubit as a backend for the ftqc.qubit device"""

    name = "lightning"
    config_filepath = Path(__file__).parent / "lightning_backend.toml"

    def preprocess_transforms(self, execution_config=DefaultExecutionConfig):
        """Returns the transform program to preprocess a circuit for execution on the backend.

        Args:
            execution_config (ExecutionConfig): The execution configuration object

        Returns:
            TransformProgram: A transform program that is called before execution

        The transform program is composed of a list of individual transforms. For this device,
        it assumes the circuit is expressed in the MBQC formalism. Transforms for backend include:

        * Any handling needed for the backed to process mid-circuit measurements
        * Decomposition of graph state operations to their component parts
        * Validation of wires
        """

        program = qml.transforms.core.TransformProgram()

        # validate that conversion didn't use too many wires
        program.add_transform(
            validate_device_wires,
            wires=self.wires,
            name=f"{self.name} FTQC backend",
        )

        program.add_transform(diagonalize_mcms)
        program.add_transform(
            qml.devices.preprocess.mid_circuit_measurements,
            device=self,
            mcm_config=execution_config.mcm_config,
        )
        program.add_transform(
            qml.devices.preprocess.decompose,
            stopping_condition=lambda op: not isinstance(op, GraphStatePrep),
            skip_initial_state_prep=True,
            name=self.name,
        )

        return program

    def __init__(self):
        self.diagonalize_mcms = True
        self.wires = qml.wires.Wires(range(25))
        self.device = qml.device("lightning.qubit")
        self.capabilities = DeviceCapabilities.from_toml_file(self.config_filepath)

    def execute(self, sequences, execution_config=None):
        """Execute a sequence or a batch of sequences and turn it into results.

        Args:
            sequences (Sequence[QuantumScriptSequence]]): the quantum circuits to be executed
            execution_config (ExecutionConfig): a datastructure with additional information required for execution

        Returns:
            TensorLike, tuple[TensorLike], tuple[tuple[TensorLike]]: A numeric result of the computation.
        """
<<<<<<< HEAD
        preprocess_transforms = self.preprocess_transforms(execution_config)
        sequences, mcm_corrections = convert_to_mbqc_formalism(sequences)
        sequences, postprocess_fns = preprocess_transforms(sequences)
=======
        if execution_config is None:
            execution_config = ExecutionConfig()
>>>>>>> f6aa7220

        results = []
        for sequence in sequences:
            if isinstance(sequence, QuantumScriptSequence):
                results.append(self._execute_sequence(sequence, execution_config))
            else:
                raise TypeError(
                    f"Expected input of type QuantumScriptSequence but recieved {type(sequence)}"
                )

        results = mcm_corrections(results)

        return postprocess_fns(results)

    def _execute_sequence(self, sequence, execution_config):
        """Execute a single QuantumScriptSecuence.

        Args:
            circuits (QuantumScriptSequence): the sequence of quantum scripts to be executed
            execution_config (ExecutionConfig): a datastructure with additional information required for execution

        Returns:
            tuple[TensorLike], tuple[tuple[TensorLike]]: A numeric result of the computation.
        """

        # pylint: disable=protected-access
        mcmc = {
            "mcmc": self.device._mcmc,
            "kernel_name": self.device._kernel_name,
            "num_burnin": self.device._num_burnin,
        }
        postselect_mode = execution_config.mcm_config.postselect_mode

        sequence = self.device.dynamic_wires_from_circuit(sequence)

        results = []
        # pylint: disable=protected-access
        for _ in range(sequence.shots.total_shots):
            self.device._statevector.reset_state()

            for segment in sequence.intermediate_tapes:

                _ = self.simulate(
                    segment,
                    self.device._statevector,
                    mcmc=mcmc,
                    postselect_mode=postselect_mode,
                )

            res = self.simulate(
                sequence.final_tape,
                self.device._statevector,
                mcmc=mcmc,
                postselect_mode=postselect_mode,
            )
            results.append(list(res))
        return tuple(results)

    def simulate(
        self,
        circuit: QuantumScript,
        state: "LightningStateVector",
        mcmc: dict = None,
        postselect_mode: str = None,
    ) -> Result:
        """Simulate a single quantum script.

        Args:
            circuit (QuantumTape): The single circuit to simulate
            state (LightningStateVector): handle to Lightning state vector
            mcmc (dict): Dictionary containing the Markov Chain Monte Carlo
                parameters: mcmc, kernel_name, num_burnin. Descriptions of
                these fields are found in :class:`~.LightningQubit`.
            postselect_mode (str): Configuration for handling shots with mid-circuit measurement
                postselection. Use ``"hw-like"`` to discard invalid shots and ``"fill-shots"`` to
                keep the same number of shots. Default is ``None``.

        Returns:
            Tuple[TensorLike]: The results of the simulation
        """
        if mcmc is None:
            mcmc = {}

        if circuit.shots.total_shots != 1:
            raise RuntimeError("Lightning backend expects single-shot for simulation")

        mid_measurements = {}
        final_state = state.get_final_state(
            circuit, mid_measurements=mid_measurements, postselect_mode=postselect_mode
        )

        return self.device.LightningMeasurements(final_state, **mcmc).measure_final_state(
            circuit, mid_measurements=mid_measurements
        )


class NullQubitBackend:
    """Wrapper for using null.qubit as a backend for the ftqc.qubit device"""

    name = "null"
    config_filepath = Path(__file__).parent / "null_backend.toml"

    def __init__(self):
        self.diagonalize_mcms = False
        self.wires = qml.wires.Wires(range(1000))
        self.device = qml.device("null.qubit")

        self.capabilities = DeviceCapabilities.from_toml_file(self.config_filepath)

    def preprocess_transforms(self, execution_config=DefaultExecutionConfig):
        """Returns the transform program to preprocess a circuit for execution on the backend.

        Args:
            execution_config (ExecutionConfig): The execution configuration object

        Returns:
            TransformProgram: A transform program that is called before execution

        The transform program is composed of a list of individual transforms. For this device,
        it assumes the circuit is expressed in the MBQC formalism. Transforms for backend include:

        * Any handling needed for the backed to process mid-circuit measurements
        * Decomposition of graph state operations to their component parts
        * Validation of wires
        """

        program = qml.transforms.core.TransformProgram()

        # validate that conversion didn't use too many wires
        program.add_transform(
            validate_device_wires,
            wires=self.wires,
            name=f"{self.name} FTQC backend",
        )

        program = qml.transforms.core.TransformProgram()
        program.add_transform(
            qml.devices.preprocess.mid_circuit_measurements,
            device=self,
            mcm_config=execution_config.mcm_config,
        )
        program.add_transform(
            qml.devices.preprocess.decompose,
            stopping_condition=lambda op: not isinstance(op, GraphStatePrep),
            skip_initial_state_prep=True,
            name=self.name,
        )

        return program

    def execute(self, sequences, execution_config):
        """Mock execution of a sequence or a batch of sequences and turn it into null results.

        Args:
            sequences (Sequence[QuantumScriptSequence]]): the quantum circuits to be executed
            execution_config (ExecutionConfig): a datastructure with additional information required for execution

        Returns:
            TensorLike, tuple[TensorLike], tuple[tuple[TensorLike]]: A numeric result of the computation.
        """
        tapes_to_execute = []

        preprocess_transforms = self.preprocess_transforms(execution_config)
        sequences, mcm_corrections = convert_to_mbqc_formalism(sequences)
        sequences, postprocess_fns = preprocess_transforms(sequences)

        for sequence in sequences:
<<<<<<< HEAD
            assert isinstance(
                sequence, QuantumScriptSequence
            ), "something is amiss - this device uses QuantumScriptSequence"

            shots = sequence.shots.total_shots
            final_tape = sequence.final_tape
            tapes_to_execute.append(final_tape.copy(shots=shots))
=======
            if isinstance(sequence, QuantumScriptSequence):
                shots = sequence.shots.total_shots
                final_tape = sequence.final_tape
                tapes_to_execute.append(final_tape.copy(shots=shots))
            else:
                raise TypeError(
                    f"Expected input of type QuantumScriptSequence but recieved {type(sequence)}"
                )
>>>>>>> f6aa7220

        result = tuple(self.device.execute(tapes_to_execute, execution_config))

        # ToDo: this doesn't work yet, I'm getting a shape wrong somewhere
        # fix it or drop the NullQubit backend
        result = mcm_corrections(result)

        return postprocess_fns(result)<|MERGE_RESOLUTION|>--- conflicted
+++ resolved
@@ -63,8 +63,7 @@
         self._backend = backend
         self.capabilities = DeviceCapabilities.from_toml_file(self.config_filepath)
 
-<<<<<<< HEAD
-    def preprocess_transforms(self, execution_config=DefaultExecutionConfig):
+    def preprocess_transforms(self, execution_config=None):
         """Returns the transform program to preprocess a circuit for execution.
 
         Args:
@@ -82,12 +81,9 @@
         * Decomposition of operations and measurements to the MBQC gate-set
         * Validation of wires, measurements, and observables.
         """
-=======
-    def preprocess_transforms(self, execution_config=None):
 
         if execution_config is None:
             execution_config = ExecutionConfig()
->>>>>>> f6aa7220
 
         program = qml.transforms.core.TransformProgram()
 
@@ -235,14 +231,13 @@
         Returns:
             TensorLike, tuple[TensorLike], tuple[tuple[TensorLike]]: A numeric result of the computation.
         """
-<<<<<<< HEAD
+        
+        if execution_config is None:
+            execution_config = ExecutionConfig()
+            
         preprocess_transforms = self.preprocess_transforms(execution_config)
         sequences, mcm_corrections = convert_to_mbqc_formalism(sequences)
         sequences, postprocess_fns = preprocess_transforms(sequences)
-=======
-        if execution_config is None:
-            execution_config = ExecutionConfig()
->>>>>>> f6aa7220
 
         results = []
         for sequence in sequences:
@@ -410,15 +405,6 @@
         sequences, postprocess_fns = preprocess_transforms(sequences)
 
         for sequence in sequences:
-<<<<<<< HEAD
-            assert isinstance(
-                sequence, QuantumScriptSequence
-            ), "something is amiss - this device uses QuantumScriptSequence"
-
-            shots = sequence.shots.total_shots
-            final_tape = sequence.final_tape
-            tapes_to_execute.append(final_tape.copy(shots=shots))
-=======
             if isinstance(sequence, QuantumScriptSequence):
                 shots = sequence.shots.total_shots
                 final_tape = sequence.final_tape
@@ -427,7 +413,6 @@
                 raise TypeError(
                     f"Expected input of type QuantumScriptSequence but recieved {type(sequence)}"
                 )
->>>>>>> f6aa7220
 
         result = tuple(self.device.execute(tapes_to_execute, execution_config))
 
