--- conflicted
+++ resolved
@@ -64,7 +64,6 @@
         self.capabilities = DeviceCapabilities.from_toml_file(self.config_filepath)
 
     def preprocess_transforms(self, execution_config=None):
-<<<<<<< HEAD
         """Returns the transform program to preprocess a circuit for execution.
 
         Args:
@@ -82,8 +81,6 @@
         * Decomposition of operations and measurements to the MBQC gate-set
         * Validation of wires, measurements, and observables.
         """
-=======
->>>>>>> 37f95365
 
         if execution_config is None:
             execution_config = ExecutionConfig()
@@ -106,32 +103,6 @@
         program.add_transform(convert_to_mbqc_gateset)
         program.add_transform(combine_global_phases)
         program.add_transform(split_at_non_clifford_gates)
-<<<<<<< HEAD
-=======
-        program.add_transform(convert_to_mbqc_formalism)
-
-        # validate that conversion didn't use too many wires
-        program.add_transform(
-            validate_device_wires,
-            wires=self.backend.wires,
-            name=f"{self.name}.{self.backend.name}",
-        )
-
-        # set up for backend execution (MCM handling, decomposing GraphStatePrep)
-        if self.backend.diagonalize_mcms:
-            program.add_transform(diagonalize_mcms)
-        program.add_transform(
-            qml.devices.preprocess.mid_circuit_measurements,
-            device=self,
-            mcm_config=execution_config.mcm_config,
-        )
-        program.add_transform(
-            qml.devices.preprocess.decompose,
-            stopping_condition=lambda op: not isinstance(op, GraphStatePrep),
-            skip_initial_state_prep=True,
-            name=self.name,
-        )
->>>>>>> 37f95365
 
         return program
 
@@ -259,19 +230,13 @@
 
         Returns:
             TensorLike, tuple[TensorLike], tuple[tuple[TensorLike]]: A numeric result of the computation.
-        """
-<<<<<<< HEAD
-        
+        """        
         if execution_config is None:
             execution_config = ExecutionConfig()
             
         preprocess_transforms = self.preprocess_transforms(execution_config)
         sequences, mcm_corrections = convert_to_mbqc_formalism(sequences)
         sequences, postprocess_fns = preprocess_transforms(sequences)
-=======
-        if execution_config is None:
-            execution_config = ExecutionConfig()
->>>>>>> 37f95365
 
         results = []
         for sequence in sequences:
@@ -282,13 +247,9 @@
                     f"Expected input of type QuantumScriptSequence but recieved {type(sequence)}"
                 )
 
-<<<<<<< HEAD
         results = mcm_corrections(results)
-
         return postprocess_fns(results)
-=======
-        return tuple(results)
->>>>>>> 37f95365
+
 
     def _execute_sequence(self, sequence, execution_config):
         """Execute a single QuantumScriptSecuence.
@@ -385,7 +346,6 @@
 
         self.capabilities = DeviceCapabilities.from_toml_file(self.config_filepath)
 
-<<<<<<< HEAD
     def preprocess_transforms(self, execution_config=DefaultExecutionConfig):
         """Returns the transform program to preprocess a circuit for execution on the backend.
 
@@ -427,8 +387,6 @@
 
         return program
 
-=======
->>>>>>> 37f95365
     def execute(self, sequences, execution_config):
         """Mock execution of a sequence or a batch of sequences and turn it into null results.
 
@@ -440,14 +398,11 @@
             TensorLike, tuple[TensorLike], tuple[tuple[TensorLike]]: A numeric result of the computation.
         """
         tapes_to_execute = []
-<<<<<<< HEAD
 
         preprocess_transforms = self.preprocess_transforms(execution_config)
         sequences, mcm_corrections = convert_to_mbqc_formalism(sequences)
         sequences, postprocess_fns = preprocess_transforms(sequences)
 
-=======
->>>>>>> 37f95365
         for sequence in sequences:
             if isinstance(sequence, QuantumScriptSequence):
                 shots = sequence.shots.total_shots
@@ -458,7 +413,6 @@
                     f"Expected input of type QuantumScriptSequence but recieved {type(sequence)}"
                 )
 
-<<<<<<< HEAD
         result = tuple(self.device.execute(tapes_to_execute, execution_config))
 
         # ToDo: this doesn't work yet, I'm getting a shape wrong somewhere
@@ -466,8 +420,7 @@
         result = mcm_corrections(result)
 
         return postprocess_fns(result)
-=======
-        return tuple(
-            self.device.execute(tapes_to_execute, execution_config),
-        )
->>>>>>> 37f95365
+
+#         return tuple(
+#             self.device.execute(tapes_to_execute, execution_config),
+#         )
