# Copyright 2025 Xanadu Quantum Technologies Inc.

# Licensed under the Apache License, Version 2.0 (the "License");
# you may not use this file except in compliance with the License.
# You may obtain a copy of the License at

#     http://www.apache.org/licenses/LICENSE-2.0

# Unless required by applicable law or agreed to in writing, software
# distributed under the License is distributed on an "AS IS" BASIS,
# WITHOUT WARRANTIES OR CONDITIONS OF ANY KIND, either express or implied.
# See the License for the specific language governing permissions and
# limitations under the License.
"""
Contains an implementation of a PennyLane frontend (Device) for an FTQC/MBQC based
device
"""
from dataclasses import replace
from pathlib import Path

import pennylane as qml
from pennylane.devices.capabilities import DeviceCapabilities, validate_mcm_method
from pennylane.devices.device_api import Device, _default_mcm_method
from pennylane.devices.execution_config import ExecutionConfig, MCMConfig
from pennylane.devices.preprocess import (
    measurements_from_samples,
    no_analytic,
    validate_device_wires,
    validate_observables,
)
from pennylane.ftqc import (
    GraphStatePrep,
    convert_to_mbqc_formalism,
    convert_to_mbqc_gateset,
    diagonalize_mcms,
)
from pennylane.tape.qscript import QuantumScript
from pennylane.transforms import combine_global_phases, split_non_commuting
from pennylane.typing import Result

from .quantum_script_sequence import QuantumScriptSequence, split_at_non_clifford_gates


class FTQCQubit(Device):
    """An experimental PennyLane device frontend for processing circuits and executing them on an
    FTQC/MBQC based backend.

    Args:
        wires (int, Iterable[Number, str]): Number of logical wires present on the device, or iterable that
            contains consecutive integers starting at 0 to be used as wire labels (i.e., ``[0, 1, 2]``).
            The number of wires will be limited by the capabilities of the backend.
        backend: A backend that circuits will be executed on.

    """

    name = "ftqc.qubit"
    config_filepath = Path(__file__).parent / "ftqc_device.toml"

    def __init__(self, wires, backend):

        super().__init__(wires=wires)

        self._backend = backend
        self.capabilities = DeviceCapabilities.from_toml_file(self.config_filepath)

    def preprocess_transforms(self, execution_config=None):
        """Returns the transform program to preprocess a circuit for execution.

        Args:
            execution_config (ExecutionConfig): The execution configuration object

        Returns:
            TransformProgram: A transform program that is called before execution

        The transform program is composed of a list of individual transforms. For this device,
        it processes a general circuit to one that is expressed in the gate-set needed for
        conversion to the textbook MBQC formalism, including (but not limited to):

        * Splitting a circuit with measurements of non-commuting observables or Hamiltonians into multiple executions.
        * Diagonalizing and converting all measurements to be derived from sampling the computational basis.
        * Decomposition of operations and measurements to the MBQC gate-set
        * Validation of wires, measurements, and observables.
        """

        if execution_config is None:
            execution_config = ExecutionConfig()

        program = qml.transforms.core.TransformProgram()

        # validate the initial circuit is one we can process + update all observables to have wires
        program.add_transform(no_analytic)
        program.add_transform(validate_device_wires, wires=self.wires, name=self.name)
        program.add_transform(
            validate_observables,
            lambda obs: self.capabilities.supports_observable(obs.name),
            name=self.name,
        )

        # convert to mbqc gate set
        program.add_transform(split_non_commuting)
        program.add_transform(measurements_from_samples)

        program.add_transform(convert_to_mbqc_gateset)
        program.add_transform(combine_global_phases)
        program.add_transform(split_at_non_clifford_gates)

        return program

    @property
    def backend(self):
        """The backend device circuits will be sent to for execution"""
        return self._backend

    def setup_execution_config(
        self, config: ExecutionConfig | None = None, circuit: QuantumScript | None = None
    ) -> ExecutionConfig:
        """Sets up an ``ExecutionConfig`` that configures the execution behaviour.

        In this case, the only modification compared to the standard `ExecutionConfig` is
        that it gets the MCM method for the backend toml file (either "device" or "one-shot"),
        so that it can be included when building the transform program for the backend.
        uses the PennyLane device API.

        Args:
            config (ExecutionConfig): The initial ExecutionConfig object that describes the
                parameters needed to configure the execution behaviour.
            circuit (QuantumScript): The quantum circuit to customize the execution config for.

        Returns:
            ExecutionConfig: The updated ExecutionConfig object

        """

        # get mcm method - "device" if its an option, otherwise "one-shot"
        default_mcm_method = _default_mcm_method(self.backend.capabilities, shots_present=True)
        assert default_mcm_method in ["device", "one-shot"]

        if config is None:
            config = ExecutionConfig(mcm_config=MCMConfig(mcm_method=default_mcm_method))
        else:
            if config.mcm_config.mcm_method is None:
                new_mcm_config = replace(config.mcm_config, mcm_method=default_mcm_method)
                config = replace(config, mcm_config=new_mcm_config)

        validate_mcm_method(
            self.backend.capabilities, config.mcm_config.mcm_method, shots_present=True
        )

        return config

    def execute(self, circuits, execution_config=None):
        """Execute a circuit or a batch of circuits and turn it into results. For this
        device, each circuit is expected to the expressed as QuantumScriptSequence. This
        is ensured by the transform program in device preprocessing.

        Args:
            circuits (Sequence[QuantumScriptSequence]]): the quantum circuits to be executed
            execution_config (ExecutionConfig): a datastructure with additional information required for execution

        Returns:
            TensorLike, tuple[TensorLike], tuple[tuple[TensorLike]]: A numeric result of the computation.

        """
        if execution_config is None:
            execution_config = ExecutionConfig()

        return self.backend.execute(circuits, execution_config)


from abc import ABC, abstractmethod


# pylint: disable=too-few-public-methods
class FTQCBackend(ABC):
    """Wrapper base class for the backends for the ftqc.qubit device"""

    def __init__(self, name, diagonalize_mcms, max_wires, device, config_filepath):
        self.name = name
        self.diagonalize_mcms = diagonalize_mcms
        self.wires = qml.wires.Wires(range(max_wires))
        self.device = device
        self.config_filepath = config_filepath
        self.capabilities = DeviceCapabilities.from_toml_file(self.config_filepath)

    def preprocess_transforms(self, execution_config=None):
        """Returns the transform program to preprocess a circuit for execution on the backend.

        Args:
            execution_config (ExecutionConfig): The execution configuration object

        Returns:
            TransformProgram: A transform program that is called before execution

        The transform program is composed of a list of individual transforms. For this device,
        it assumes the circuit is expressed in the MBQC formalism. Transforms for backend include:

        * Any handling needed for the backed to process mid-circuit measurements
        * Decomposition of graph state operations to their component parts
        * Validation of wires
        """

        if execution_config is None:
            execution_config = ExecutionConfig()

        program = qml.transforms.core.TransformProgram()

        # validate that conversion to MBQC didn't use too many wires
        program.add_transform(
            validate_device_wires,
            wires=self.wires,
            name=f"{self.name} FTQC backend",
        )

        # handle mcms based on device
        if self.diagonalize_mcms:
            program.add_transform(diagonalize_mcms)
        program.add_transform(
            qml.devices.preprocess.mid_circuit_measurements,
            device=self,
            mcm_config=execution_config.mcm_config,
        )

        # decompose GraphStatePrep to the operations to make the graph state
        program.add_transform(
            qml.devices.preprocess.decompose,
            stopping_condition=lambda op: not isinstance(op, GraphStatePrep),
            skip_initial_state_prep=True,
            name=self.name,
        )

        return program

    def execute(self, sequences, execution_config=None):
        """Execute a sequence or a batch of sequences and turn it into results.

        Args:
            sequences (Sequence[QuantumScriptSequence]]): the quantum circuits to be executed
            execution_config (ExecutionConfig): a datastructure with additional information required for execution

        Returns:
            TensorLike, tuple[TensorLike], tuple[tuple[TensorLike]]: A numeric result of the computation.
<<<<<<< HEAD
        """

=======
        """        
>>>>>>> 458a53c4
        if execution_config is None:
            execution_config = ExecutionConfig()

        preprocess_transforms = self.preprocess_transforms(execution_config)
        sequences, mcm_corrections = convert_to_mbqc_formalism(sequences)
        sequences, postprocess_fns = preprocess_transforms(sequences)

        results = []
        for sequence in sequences:
            if isinstance(sequence, QuantumScriptSequence):
                results.append(self._execute_sequence(sequence, execution_config))
            else:
                raise TypeError(
                    f"Expected input of type QuantumScriptSequence but recieved {type(sequence)}"
                )

        results = mcm_corrections(results)
        return postprocess_fns(results)

<<<<<<< HEAD
    @abstractmethod
=======

>>>>>>> 458a53c4
    def _execute_sequence(self, sequence, execution_config):
        """Execute a single QuantumScriptSecuence.

        Args:
            circuits (QuantumScriptSequence): the sequence of quantum scripts to be executed
            execution_config (ExecutionConfig): a datastructure with additional information required for execution

        Returns:
            tuple[TensorLike], tuple[tuple[TensorLike]]: A numeric result of the computation.
        """
        pass


class LightningQubitBackend(FTQCBackend):
    """Wrapper for using lightning.qubit as a backend for the ftqc.qubit device"""

    def __init__(self):
        super().__init__(
            name="lightning",
            diagonalize_mcms=True,
            max_wires=25,
            device=qml.device("lightning.qubit"),
            config_filepath=Path(__file__).parent / "lightning_backend.toml",
        )

    def _execute_sequence(self, sequence, execution_config):
        """Execute a single QuantumScriptSecuence.

        Args:
            circuits (QuantumScriptSequence): the sequence of quantum scripts to be executed
            execution_config (ExecutionConfig): a datastructure with additional information required for execution

        Returns:
            tuple[TensorLike], tuple[tuple[TensorLike]]: A numeric result of the computation.
        """
        # pylint: disable=protected-access
        mcmc = {
            "mcmc": self.device._mcmc,
            "kernel_name": self.device._kernel_name,
            "num_burnin": self.device._num_burnin,
        }
        postselect_mode = execution_config.mcm_config.postselect_mode

        sequence = self.device.dynamic_wires_from_circuit(sequence)

        results = []
        # pylint: disable=protected-access
        for _ in range(sequence.shots.total_shots):
            self.device._statevector.reset_state()

            for segment in sequence.intermediate_tapes:

                _ = self.simulate(
                    segment,
                    self.device._statevector,
                    mcmc=mcmc,
                    postselect_mode=postselect_mode,
                )

            res = self.simulate(
                sequence.final_tape,
                self.device._statevector,
                mcmc=mcmc,
                postselect_mode=postselect_mode,
            )
            results.append(list(res))
        return tuple(results)

    def simulate(
        self,
        circuit: QuantumScript,
        state: "LightningStateVector",
        mcmc: dict = None,
        postselect_mode: str = None,
    ) -> Result:
        """Simulate a single quantum script.

        Args:
            circuit (QuantumTape): The single circuit to simulate
            state (LightningStateVector): handle to Lightning state vector
            mcmc (dict): Dictionary containing the Markov Chain Monte Carlo
                parameters: mcmc, kernel_name, num_burnin. Descriptions of
                these fields are found in :class:`~.LightningQubit`.
            postselect_mode (str): Configuration for handling shots with mid-circuit measurement
                postselection. Use ``"hw-like"`` to discard invalid shots and ``"fill-shots"`` to
                keep the same number of shots. Default is ``None``.

        Returns:
            Tuple[TensorLike]: The results of the simulation
        """
        if mcmc is None:
            mcmc = {}

        if circuit.shots.total_shots != 1:
            raise RuntimeError("Lightning backend expects single-shot for simulation")

        mid_measurements = {}
        final_state = state.get_final_state(
            circuit, mid_measurements=mid_measurements, postselect_mode=postselect_mode
        )

        return self.device.LightningMeasurements(final_state, **mcmc).measure_final_state(
            circuit, mid_measurements=mid_measurements
        )


class NullQubitBackend(FTQCBackend):
    """Wrapper for using null.qubit as a backend for the ftqc.qubit device"""

    def __init__(self):
        super().__init__(
            name="null",
            diagonalize_mcms=False,
            max_wires=1000,
            device=qml.device("null.qubit"),
            config_filepath=Path(__file__).parent / "null_backend.toml",
        )

    def _execute_sequence(self, sequence, execution_config):
        """Execute a single QuantumScriptSecuence.

        Args:
            circuits (QuantumScriptSequence): the sequence of quantum scripts to be executed
            execution_config (ExecutionConfig): a datastructure with additional information required for execution

        Returns:
            tuple[TensorLike], tuple[tuple[TensorLike]]: A numeric result of the computation.
        """
        results = []

        for _ in range(sequence.shots.total_shots):
            res = self.device.execute(sequence.final_tape)
            results.append(list(res))

<<<<<<< HEAD
        return tuple(results)
=======
        return postprocess_fns(result)

#         return tuple(
#             self.device.execute(tapes_to_execute, execution_config),
#         )
>>>>>>> 458a53c4
<|MERGE_RESOLUTION|>--- conflicted
+++ resolved
@@ -239,12 +239,8 @@
 
         Returns:
             TensorLike, tuple[TensorLike], tuple[tuple[TensorLike]]: A numeric result of the computation.
-<<<<<<< HEAD
-        """
-
-=======
-        """        
->>>>>>> 458a53c4
+
+        """
         if execution_config is None:
             execution_config = ExecutionConfig()
 
@@ -264,11 +260,7 @@
         results = mcm_corrections(results)
         return postprocess_fns(results)
 
-<<<<<<< HEAD
     @abstractmethod
-=======
-
->>>>>>> 458a53c4
     def _execute_sequence(self, sequence, execution_config):
         """Execute a single QuantumScriptSecuence.
 
@@ -403,12 +395,4 @@
             res = self.device.execute(sequence.final_tape)
             results.append(list(res))
 
-<<<<<<< HEAD
-        return tuple(results)
-=======
-        return postprocess_fns(result)
-
-#         return tuple(
-#             self.device.execute(tapes_to_execute, execution_config),
-#         )
->>>>>>> 458a53c4
+        return tuple(results)