# Copyright 2025 Xanadu Quantum Technologies Inc.

# Licensed under the Apache License, Version 2.0 (the "License");
# you may not use this file except in compliance with the License.
# You may obtain a copy of the License at

#     http://www.apache.org/licenses/LICENSE-2.0

# Unless required by applicable law or agreed to in writing, software
# distributed under the License is distributed on an "AS IS" BASIS,
# WITHOUT WARRANTIES OR CONDITIONS OF ANY KIND, either express or implied.
# See the License for the specific language governing permissions and
# limitations under the License.
"""
Contains an implementation of a PennyLane frontend (Device) for an FTQC/MBQC based
hardware device (or emulator)
"""
from dataclasses import replace
from pathlib import Path

# ToDo: see if we can get rid of this in favour of backend.device.preprocess
from pennylane_lightning.lightning_qubit.lightning_qubit import stopping_condition_shots

import pennylane as qml
from pennylane.devices.capabilities import DeviceCapabilities, validate_mcm_method
from pennylane.devices.device_api import Device, _default_mcm_method
from pennylane.devices.execution_config import DefaultExecutionConfig, ExecutionConfig
from pennylane.devices.preprocess import (
    measurements_from_samples,
    no_analytic,
    null_postprocessing,
    validate_device_wires,
    validate_observables,
)
from pennylane.ftqc import (
    RotXZX,
    convert_to_mbqc_formalism,
    convert_to_mbqc_gateset,
    diagonalize_mcms,
)
from pennylane.ops import RZ
from pennylane.tape.qscript import QuantumScript
from pennylane.transforms import combine_global_phases, split_non_commuting
from pennylane.typing import Result

from .quantum_script_sequence import QuantumScriptSequence


class FTQCQubit(Device):
    """An experimental PennyLane device frontend for processing circuits and executing them on an
    FTQC/MBQC based backend.

    Args:
        wires (int, Iterable[Number, str]): Number of logical wires present on the device, or iterable that
            contains consecutive integers starting at 0 to be used as wire labels (i.e., ``[0, 1, 2]``).
            This device allows for ``wires`` to be unspecified at construction time. The number of wires
            will be limited by the capabilities of the backend.
        backend: A backend that circuits will be executed on.

    """

    name = "ftqc.qubit"
    config_filepath = Path(__file__).parent / "ftqc_device.toml"

    def __init__(self, wires=None, backend=None):
        if backend is None:
            raise RuntimeError

        super().__init__(wires=wires)

        self.backend = backend
        self.capabilities = DeviceCapabilities.from_toml_file(self.config_filepath)

    def preprocess_transforms(self, execution_config=DefaultExecutionConfig):

        program = qml.transforms.core.TransformProgram()

        # validate the initial circuit is one we can process + update all observables to have wires
        program.add_transform(no_analytic)
        program.add_transform(validate_device_wires, wires=self.wires, name=self.name)
        program.add_transform(
            validate_observables,
            lambda obs: self.capabilities.supports_observable(obs.name),
            name=self.name,
        )

        # convert to mbqc formalism
        program.add_transform(split_non_commuting)
        program.add_transform(measurements_from_samples)

        program.add_transform(convert_to_mbqc_gateset)
        program.add_transform(combine_global_phases)
        program.add_transform(split_at_non_clifford_gates)
        program.add_transform(convert_to_mbqc_formalism)

        # # validate that conversion didn't use too many wires
        program.add_transform(
            validate_device_wires,
            wires=self.backend.wires,
            name=f"{self.name}.{self.backend.name}",
        )

        # # set up for backend execution (including MCM handling)
        if self.backend.diagonalize_mcms:
            program.add_transform(diagonalize_mcms)

<<<<<<< HEAD
        # backend_program, _ = self.backend.device.preprocess(execution_config)
=======
        # backend_program, _ = self.backend.device.preprocess()
>>>>>>> 8f8139be

        program.add_transform(
            qml.devices.preprocess.mid_circuit_measurements,
            device=self,
            mcm_config=execution_config.mcm_config,
        )

        program.add_transform(
            qml.devices.preprocess.decompose,
            stopping_condition=stopping_condition_shots,
            skip_initial_state_prep=True,
            name=self.name,
        )

        return program

    def setup_execution_config(
        self, config: ExecutionConfig | None = None, circuit: QuantumScript | None = None
    ) -> ExecutionConfig:
        """Sets up an ``ExecutionConfig`` that configures the execution behaviour.

        In this case, the only modification compared to the standard `ExecutionConfig` is
        that it gets the MCM method for the backend toml file (either "device" or "one-shot"),
        so that it can be included when building the transform program for the backend.
        uses the PennyLane device API.

        Args:
            config (ExecutionConfig): The initial ExecutionConfig object that describes the
                parameters needed to configure the execution behaviour.
            circuit (QuantumScript): The quantum circuit to customize the execution config for.

        Returns:
            ExecutionConfig: The updated ExecutionConfig object

        """

        if config is None:
            config = ExecutionConfig()

        if config.mcm_config.mcm_method is None:
            # get mcm method - "device" if its an option, otherwise "one-shot"
            default_mcm_method = _default_mcm_method(self.backend.capabilities, shots_present=True)
            new_mcm_config = replace(config.mcm_config, mcm_method=default_mcm_method)
            config = replace(config, mcm_config=new_mcm_config)
        validate_mcm_method(
            self.backend.capabilities, config.mcm_config.mcm_method, shots_present=True
        )

        if config.mcm_config.mcm_method == "deferred":
            raise ValueError("Please no deferred measurements, thanks")

        return config

    def execute(self, circuits, execution_config=DefaultExecutionConfig):
        """Execute a circuit or a batch of circuits and turn it into results. For this
        device, each circuit is expected to the expressed as QuantumScriptSequence. This
        is ensured by the transform program in device preprocessing.

        Args:
            circuits (Sequence[QuantumScriptSequence]]): the quantum circuits to be executed
            execution_config (ExecutionConfig): a datastructure with additional information required for execution

        Returns:
            TensorLike, tuple[TensorLike], tuple[tuple[TensorLike]]: A numeric result of the computation.

        """
        return self.backend.execute(circuits, execution_config)


# pylint: disable=too-few-public-methods
class LightningQubitBackend:
    """Wrapper for using lightning.qubit as a backend for the ftqc.qubit device"""

    name = "lightning"
    config_filepath = Path(__file__).parent / "lightning_backend.toml"

    def __init__(self):
        self.diagonalize_mcms = True
        self.wires = qml.wires.Wires(range(25))
        self.device = qml.device("lightning.qubit")
        self.capabilities = DeviceCapabilities.from_toml_file(self.config_filepath)

    def execute(self, sequences, execution_config=DefaultExecutionConfig):
        """Execute a sequence or a batch of sequences and turn it into results.

        Args:
            sequences (Sequence[QuantumScriptSequence]]): the quantum circuits to be executed
            execution_config (ExecutionConfig): a datastructure with additional information required for execution

        Returns:
            TensorLike, tuple[TensorLike], tuple[tuple[TensorLike]]: A numeric result of the computation.
        """
        results = []
        for sequence in sequences:
            assert isinstance(
                sequence, QuantumScriptSequence
            ), "something is amiss - this device uses QuantumScriptSequence"
            results.append(self._execute_sequence(sequence, execution_config))

        return tuple(results)

    def _execute_sequence(self, sequence, execution_config):
        """Execute a single QuantumScriptSecuence.

        Args:
            circuits (QuantumScriptSequence): the sequence of quantum scripts to be executed
            execution_config (ExecutionConfig): a datastructure with additional information required for execution

        Returns:
            tuple[TensorLike], tuple[tuple[TensorLike]]: A numeric result of the computation.
        """

        # pylint: disable=protected-access
        mcmc = {
            "mcmc": self.device._mcmc,
            "kernel_name": self.device._kernel_name,
            "num_burnin": self.device._num_burnin,
        }
        postselect_mode = execution_config.mcm_config.postselect_mode

<<<<<<< HEAD
        results = []
        for circuit in circuits:
            if isinstance(circuit, QuantumScript):
                res = self._qscript_execute(circuit, mcmc, postselect_mode)
            elif isinstance(circuit, QuantumScriptSequence):
                res = self._sequence_execute(circuit, mcmc, postselect_mode)
            else:
                raise RuntimeError("That's not a QuantumScript or a QuantumScriptSequence")
            results.append(tuple(res))
        return tuple(results)

    def _qscript_execute(self, qscript, mcmc, postselect_mode):
        """Execute a circuit defined by a QuantumScript"""

        aux_circ = qml.tape.QuantumScript(
            qscript.operations,
            qscript.measurements,
            shots=[1],
            trainable_params=qscript.trainable_params,
        )
        circ_res = []
        for _ in range(qscript.shots.total_shots):
            # calling dynamic_wires_from_circuit for each call of simulate
            # resets the statevector
            res = self.simulate(
                self.device.dynamic_wires_from_circuit(aux_circ),
                self.device._statevector,  # pylint: disable=protected-access
                mcmc=mcmc,
                postselect_mode=postselect_mode,
            )
            # simulate has already cast it to an array, but we are
            # doing shots in a different order than it expects, so
            # it messes up array indexing in post-processing. Casting
            # to a list is a hack to fix this.
            circ_res.append(list(res))
        return circ_res

    def _sequence_execute(self, sequence, mcmc, postselect_mode):
        """Execute a QuantumTapeSequence, containing several tapes to be executed
        in succession without resetting the state, followed by terminal measurements
        performed at the end of the sequence"""
        # this resets the statevector and makes it the correct size
        # We need to do it once for the full sequence, then reset for each shot
=======
>>>>>>> 8f8139be
        sequence = self.device.dynamic_wires_from_circuit(sequence)

        results = []
        # pylint: disable=protected-access
        for _ in range(sequence.shots.total_shots):
            self.device._statevector.reset_state()

            for segment in sequence.intermediate_tapes:

                _ = self.simulate(
                    segment,
                    self.device._statevector,
                    mcmc=mcmc,
                    postselect_mode=postselect_mode,
                )

            res = self.simulate(
                sequence.final_tape,
                self.device._statevector,
                mcmc=mcmc,
                postselect_mode=postselect_mode,
            )
<<<<<<< HEAD
            circ_res.append(list(res))
        return circ_res
=======
            results.append(list(res))
        return tuple(results)
>>>>>>> 8f8139be

    def simulate(
        self,
        circuit: QuantumScript,
        state: "LightningStateVector",
        mcmc: dict = None,
        postselect_mode: str = None,
    ) -> Result:
        """Simulate a single quantum script.

        Args:
            circuit (QuantumTape): The single circuit to simulate
            state (LightningStateVector): handle to Lightning state vector
            mcmc (dict): Dictionary containing the Markov Chain Monte Carlo
                parameters: mcmc, kernel_name, num_burnin. Descriptions of
                these fields are found in :class:`~.LightningQubit`.
            postselect_mode (str): Configuration for handling shots with mid-circuit measurement
                postselection. Use ``"hw-like"`` to discard invalid shots and ``"fill-shots"`` to
                keep the same number of shots. Default is ``None``.

        Returns:
            Tuple[TensorLike]: The results of the simulation

        Note that this function can return measurements for non-commuting observables simultaneously.
        """
        if mcmc is None:
            mcmc = {}

        if circuit.shots.total_shots != 1:
            raise RuntimeError("Lightning backend expects single-shot for simulation")

        mid_measurements = {}
        final_state = state.get_final_state(
            circuit, mid_measurements=mid_measurements, postselect_mode=postselect_mode
        )

        return self.device.LightningMeasurements(final_state, **mcmc).measure_final_state(
            circuit, mid_measurements=mid_measurements
        )


class NullQubitBackend:
    """Wrapper for using null.qubit as a backend for the ftqc.qubit device"""

    name = "null"
    config_filepath = Path(__file__).parent / "null_backend.toml"

    def __init__(self):
        self.diagonalize_mcms = False
        self.wires = qml.wires.Wires(range(1000))
        self.device = qml.device("null.qubit")

        self.capabilities = DeviceCapabilities.from_toml_file(self.config_filepath)

<<<<<<< HEAD
    def execute(self, circuits, execution_config):
        """Probably not in need of any modification, since its mocked."""

        assert isinstance(
            circuits[0], QuantumScriptSequence
        ), "something is amiss - this device uses QuantumScriptSequence"

        tapes_to_execute = []
        for circuit in circuits:
            shots = circuit.shots.total_shots
            final_tape = circuit.final_tape
            tapes_to_execute.append(final_tape.copy(shots=shots))
=======
    def execute(self, sequences, execution_config):
        """Mock execution of a sequence or a batch of sequences and turn it into null results.

        Args:
            sequences (Sequence[QuantumScriptSequence]]): the quantum circuits to be executed
            execution_config (ExecutionConfig): a datastructure with additional information required for execution

        Returns:
            TensorLike, tuple[TensorLike], tuple[tuple[TensorLike]]: A numeric result of the computation.
        """
        tapes_to_execute = []
        for sequence in sequences:
            assert isinstance(
                sequence, QuantumScriptSequence
            ), "something is amiss - this device uses QuantumScriptSequence"
            shots = sequence.shots.total_shots
            final_tape = sequence.final_tape
            tapes_to_execute.append(final_tape.copy(shots=shots))

>>>>>>> 8f8139be
        return tuple(
            self.device.execute(tapes_to_execute, execution_config),
        )


@qml.transform
def split_at_non_clifford_gates(tape):
    """The most basic implementation to ensure that we flush the buffer before
    each non-Clifford gate. Pays no attention to wires/commutation, and splits
    the tapes up more than necessary, but the logic is very simple."""
    all_operations = [[]]

    for op in tape.operations:
        # if its a non-Clifford gate, and there are already ops in the list, add a new list
        if isinstance(op, (RotXZX, RZ)) and all_operations[-1]:
            all_operations.append([])
        all_operations[-1].append(op)

    tapes = []
    for ops_list in all_operations[:-1]:
        tapes.append(tape.copy(operations=ops_list, measurements=[]))
    tapes.append(tape.copy(operations=all_operations[-1]))

    return [
        QuantumScriptSequence(tapes),
    ], null_postprocessing<|MERGE_RESOLUTION|>--- conflicted
+++ resolved
@@ -28,22 +28,19 @@
 from pennylane.devices.preprocess import (
     measurements_from_samples,
     no_analytic,
-    null_postprocessing,
     validate_device_wires,
     validate_observables,
 )
 from pennylane.ftqc import (
-    RotXZX,
     convert_to_mbqc_formalism,
     convert_to_mbqc_gateset,
     diagonalize_mcms,
 )
-from pennylane.ops import RZ
 from pennylane.tape.qscript import QuantumScript
 from pennylane.transforms import combine_global_phases, split_non_commuting
 from pennylane.typing import Result
 
-from .quantum_script_sequence import QuantumScriptSequence
+from .quantum_script_sequence import QuantumScriptSequence, split_at_non_clifford_gates
 
 
 class FTQCQubit(Device):
@@ -104,11 +101,7 @@
         if self.backend.diagonalize_mcms:
             program.add_transform(diagonalize_mcms)
 
-<<<<<<< HEAD
-        # backend_program, _ = self.backend.device.preprocess(execution_config)
-=======
         # backend_program, _ = self.backend.device.preprocess()
->>>>>>> 8f8139be
 
         program.add_transform(
             qml.devices.preprocess.mid_circuit_measurements,
@@ -229,52 +222,6 @@
         }
         postselect_mode = execution_config.mcm_config.postselect_mode
 
-<<<<<<< HEAD
-        results = []
-        for circuit in circuits:
-            if isinstance(circuit, QuantumScript):
-                res = self._qscript_execute(circuit, mcmc, postselect_mode)
-            elif isinstance(circuit, QuantumScriptSequence):
-                res = self._sequence_execute(circuit, mcmc, postselect_mode)
-            else:
-                raise RuntimeError("That's not a QuantumScript or a QuantumScriptSequence")
-            results.append(tuple(res))
-        return tuple(results)
-
-    def _qscript_execute(self, qscript, mcmc, postselect_mode):
-        """Execute a circuit defined by a QuantumScript"""
-
-        aux_circ = qml.tape.QuantumScript(
-            qscript.operations,
-            qscript.measurements,
-            shots=[1],
-            trainable_params=qscript.trainable_params,
-        )
-        circ_res = []
-        for _ in range(qscript.shots.total_shots):
-            # calling dynamic_wires_from_circuit for each call of simulate
-            # resets the statevector
-            res = self.simulate(
-                self.device.dynamic_wires_from_circuit(aux_circ),
-                self.device._statevector,  # pylint: disable=protected-access
-                mcmc=mcmc,
-                postselect_mode=postselect_mode,
-            )
-            # simulate has already cast it to an array, but we are
-            # doing shots in a different order than it expects, so
-            # it messes up array indexing in post-processing. Casting
-            # to a list is a hack to fix this.
-            circ_res.append(list(res))
-        return circ_res
-
-    def _sequence_execute(self, sequence, mcmc, postselect_mode):
-        """Execute a QuantumTapeSequence, containing several tapes to be executed
-        in succession without resetting the state, followed by terminal measurements
-        performed at the end of the sequence"""
-        # this resets the statevector and makes it the correct size
-        # We need to do it once for the full sequence, then reset for each shot
-=======
->>>>>>> 8f8139be
         sequence = self.device.dynamic_wires_from_circuit(sequence)
 
         results = []
@@ -297,13 +244,8 @@
                 mcmc=mcmc,
                 postselect_mode=postselect_mode,
             )
-<<<<<<< HEAD
-            circ_res.append(list(res))
-        return circ_res
-=======
             results.append(list(res))
         return tuple(results)
->>>>>>> 8f8139be
 
     def simulate(
         self,
@@ -326,8 +268,6 @@
 
         Returns:
             Tuple[TensorLike]: The results of the simulation
-
-        Note that this function can return measurements for non-commuting observables simultaneously.
         """
         if mcmc is None:
             mcmc = {}
@@ -358,20 +298,6 @@
 
         self.capabilities = DeviceCapabilities.from_toml_file(self.config_filepath)
 
-<<<<<<< HEAD
-    def execute(self, circuits, execution_config):
-        """Probably not in need of any modification, since its mocked."""
-
-        assert isinstance(
-            circuits[0], QuantumScriptSequence
-        ), "something is amiss - this device uses QuantumScriptSequence"
-
-        tapes_to_execute = []
-        for circuit in circuits:
-            shots = circuit.shots.total_shots
-            final_tape = circuit.final_tape
-            tapes_to_execute.append(final_tape.copy(shots=shots))
-=======
     def execute(self, sequences, execution_config):
         """Mock execution of a sequence or a batch of sequences and turn it into null results.
 
@@ -391,30 +317,6 @@
             final_tape = sequence.final_tape
             tapes_to_execute.append(final_tape.copy(shots=shots))
 
->>>>>>> 8f8139be
         return tuple(
             self.device.execute(tapes_to_execute, execution_config),
-        )
-
-
-@qml.transform
-def split_at_non_clifford_gates(tape):
-    """The most basic implementation to ensure that we flush the buffer before
-    each non-Clifford gate. Pays no attention to wires/commutation, and splits
-    the tapes up more than necessary, but the logic is very simple."""
-    all_operations = [[]]
-
-    for op in tape.operations:
-        # if its a non-Clifford gate, and there are already ops in the list, add a new list
-        if isinstance(op, (RotXZX, RZ)) and all_operations[-1]:
-            all_operations.append([])
-        all_operations[-1].append(op)
-
-    tapes = []
-    for ops_list in all_operations[:-1]:
-        tapes.append(tape.copy(operations=ops_list, measurements=[]))
-    tapes.append(tape.copy(operations=all_operations[-1]))
-
-    return [
-        QuantumScriptSequence(tapes),
-    ], null_postprocessing+        )