--- conflicted
+++ resolved
@@ -197,11 +197,8 @@
                 )
             super().__init__(wires=wires)
 
-<<<<<<< HEAD
-    def label(self, *args, **kwargs) -> str:  # pylint: disable=arguments-differ
-=======
+
     def label(self, *args, **kwargs) -> str:  # pylint: disable=unused-argument
->>>>>>> 2ef2af03
         r"""Defines how the graph state preparation is represented in diagrams and drawings.
 
         Args:
@@ -246,9 +243,6 @@
         op_list = []
 
         nodes = graph.node_labels if isinstance(graph, QubitGraph) else graph.nodes
-<<<<<<< HEAD
-        wire_map = dict(zip(nodes, wires))
-=======
         try:
             sorted_nodes = sorted(nodes)
         except TypeError as e:
@@ -260,7 +254,6 @@
             ) from e
 
         wire_map = dict(zip(sorted_nodes, wires))
->>>>>>> 2ef2af03
 
         edges = graph.edge_labels if isinstance(graph, QubitGraph) else graph.edges
         edges = [(wire_map[edge[0]], wire_map[edge[1]]) for edge in edges]
