# Copyright 2022 Xanadu Quantum Technologies Inc.
#
# Licensed under the Apache License, Version 2.0 (the "License");
# you may not use this file except in compliance with the License.
# You may obtain a copy of the License at
#
#     http://www.apache.org/licenses/LICENSE-2.0
#
# Unless required by applicable law or agreed to in writing, software
# distributed under the License is distributed on an "AS IS" BASIS,
# WITHOUT WARRANTIES OR CONDITIONS OF ANY KIND, either express or implied.
# See the License for the specific language governing permissions and
# limitations under the License.
"""
Function cut_circuit_mc for cutting a quantum circuit into smaller circuit fragments using a
    Monte Carlo method, at its auxillary functions"""

from collections.abc import Callable
from functools import partial

import numpy as np
from networkx import MultiDiGraph

from pennylane import ops
from pennylane.measurements import SampleMP, sample
from pennylane.tape import QuantumScript, QuantumScriptBatch
from pennylane.transforms import transform
from pennylane.typing import PostprocessingFn
from pennylane.wires import Wires

from .cutstrategy import CutStrategy
from .kahypar import kahypar_cut
from .processing import qcut_processing_fn_mc, qcut_processing_fn_sample
from .tapes import _qcut_expand_fn, graph_to_tape, tape_to_graph
from .utils import (
    MeasureNode,
    PrepareNode,
    _prep_iminus_state,
    _prep_iplus_state,
    _prep_minus_state,
    _prep_one_state,
    _prep_plus_state,
    _prep_zero_state,
    find_and_place_cuts,
    fragment_graph,
    replace_wire_cut_nodes,
)


# pylint: disable=too-many-positional-arguments
def _cut_circuit_mc_expand(
    tape: QuantumScript,
    classical_processing_fn: Callable | None = None,
    max_depth: int = 1,
<<<<<<< HEAD
    shots: int | None = None,
    device_wires: Wires | None = None,
    auto_cutter: bool | Callable = False,
=======
    device_wires: Optional[Wires] = None,
    auto_cutter: Union[bool, Callable] = False,
>>>>>>> 6cd148c2
    **kwargs,
) -> tuple[QuantumScriptBatch, PostprocessingFn]:
    """Main entry point for expanding operations in sample-based tapes until
    reaching a depth that includes :class:`~.WireCut` operations."""
    # pylint: disable=unused-argument, too-many-arguments

    def processing_fn(res):
        return res[0]

    return [_qcut_expand_fn(tape, max_depth, auto_cutter)], processing_fn


# pylint: disable=too-many-positional-arguments
@partial(transform, expand_transform=_cut_circuit_mc_expand)
def cut_circuit_mc(
    tape: QuantumScript,
    classical_processing_fn: Callable | None = None,
    auto_cutter: bool | Callable = False,
    max_depth: int = 1,
<<<<<<< HEAD
    shots: int | None = None,
    device_wires: Wires | None = None,
=======
    device_wires: Optional[Wires] = None,
>>>>>>> 6cd148c2
    **kwargs,
) -> tuple[QuantumScriptBatch, PostprocessingFn]:
    """
    Cut up a circuit containing sample measurements into smaller fragments using a
    Monte Carlo method.

    Following the approach of `Peng et al. <https://journals.aps.org/prl/abstract/10.1103/PhysRevLett.125.150504>`__,
    strategic placement of :class:`~.WireCut` operations can allow a quantum circuit to be split
    into disconnected circuit fragments. A circuit containing sample measurements can be cut and
    processed using Monte Carlo (MC) methods. This transform employs MC methods to allow for sampled measurement
    outcomes to be recombined to full bitstrings and, if a classical processing function is supplied,
    an expectation value will be evaluated.

    Args:
        tape (QNode or QuantumTape): the quantum circuit to be cut.
        classical_processing_fn (callable): A classical postprocessing function to be applied to
            the reconstructed bitstrings. The expected input is a bitstring; a flat array of length ``wires``,
            and the output should be a single number within the interval :math:`[-1, 1]`.
            If not supplied, the transform will output samples.
        auto_cutter (Union[bool, Callable]): Toggle for enabling automatic cutting with the default
            :func:`~.kahypar_cut` partition method. Can also pass a graph partitioning function that
            takes an input graph and returns a list of edges to be cut based on a given set of
            constraints and objective. The default :func:`~.kahypar_cut` function requires KaHyPar to
            be installed using ``pip install kahypar`` for Linux and Mac users or visiting the
            instructions `here <https://kahypar.org>`__ to compile from source for Windows users.
        max_depth (int): The maximum depth used to expand the circuit while searching for wire cuts.
            Only applicable when transforming a QNode.
        shots (int): Number of shots. When transforming a QNode, this argument is
            set by the device's ``shots`` value or at QNode call time (if provided).
            Required when transforming a tape.
        device_wires (Wires): Wires of the device that the cut circuits are to be run on.
            When transforming a QNode, this argument is optional and will be set to the
            QNode's device wires. Required when transforming a tape.
        kwargs: Additional keyword arguments to be passed to a callable ``auto_cutter`` argument.
            For the default KaHyPar cutter, please refer to the docstring of functions
            :func:`~.find_and_place_cuts` and :func:`~.kahypar_cut` for the available arguments.

    Returns:
        qnode (QNode) or Tuple[List[QuantumTape], function]:

        The transformed circuit as described in :func:`qml.transform <pennylane.transform>`. Executing this circuit
        will sample from the partitioned circuit fragments and combine the results using a Monte Carlo method.

    **Example**

    The following :math:`3`-qubit circuit contains a :class:`~.WireCut` operation and a :func:`~.sample`
    measurement. When decorated with ``@qml.cut_circuit_mc``, we can cut the circuit into two
    :math:`2`-qubit fragments:

    .. code-block:: python

        from functools import partial
        dev = qml.device("default.qubit", wires=2)

        @partial(qml.set_shots, shots=1000)
        @qml.cut_circuit_mc
        @qml.qnode(dev)
        def circuit(x):
            qml.RX(0.89, wires=0)
            qml.RY(0.5, wires=1)
            qml.RX(1.3, wires=2)

            qml.CNOT(wires=[0, 1])
            qml.WireCut(wires=1)
            qml.CNOT(wires=[1, 2])

            qml.RX(x, wires=0)
            qml.RY(0.7, wires=1)
            qml.RX(2.3, wires=2)
            return qml.sample(wires=[0, 2])

    we can then execute the circuit as usual by calling the QNode:

    >>> x = 0.3
    >>> circuit(x)
    array([[0., 0.],
           [0., 1.],
           [1., 0.],
           ...,
           [0., 0.],
           [0., 0.],
           [0., 1.]])

    Furthermore, the number of shots can be temporarily altered when calling
    the qnode:

    >>> results = circuit(x, shots=123)
    >>> results.shape
    (123, 2)

    Alternatively, if the optimal wire-cut placement is unknown for an arbitrary circuit, the
    ``auto_cutter`` option can be enabled to make attempts in finding such a optimal cut. The
    following examples shows this capability on the same circuit as above but with the
    :class:`~.WireCut` removed:

    .. code-block:: python

        from functools import partial

        @partial(qml.cut_circuit_mc, auto_cutter=True)
        @qml.qnode(dev)
        def circuit(x):
            qml.RX(0.89, wires=0)
            qml.RY(0.5, wires=1)
            qml.RX(1.3, wires=2)

            qml.CNOT(wires=[0, 1])
            qml.CNOT(wires=[1, 2])

            qml.RX(x, wires=0)
            qml.RY(0.7, wires=1)
            qml.RX(2.3, wires=2)
            return qml.sample(wires=[0, 2])

    >>> results = circuit(x, shots=123)
    >>> results.shape
    (123, 2)


    .. details::
        :title: Usage Details

        Manually placing :class:`~.WireCut` operations and decorating the QNode with the
        ``cut_circuit_mc()`` batch transform is the suggested entrypoint into sampling-based
        circuit cutting using the Monte Carlo method. However,
        advanced users also have the option to work directly with a :class:`~.QuantumTape` and
        manipulate the tape to perform circuit cutting using the below functionality:

        .. autosummary::
            :toctree:

            ~qcut.tape_to_graph
            ~qcut.find_and_place_cuts
            ~qcut.replace_wire_cut_nodes
            ~qcut.fragment_graph
            ~qcut.graph_to_tape
            ~qcut.expand_fragment_tapes_mc
            ~qcut.qcut_processing_fn_sample
            ~qcut.qcut_processing_fn_mc

        The following shows how these elementary steps are combined as part of the
        ``cut_circuit_mc()`` transform.

        Consider the circuit below:

        .. code-block:: python

            np.random.seed(42)

            ops = [
                qml.Hadamard(wires=0),
                qml.CNOT(wires=[0, 1]),
                qml.X(1),
                qml.WireCut(wires=1),
                qml.CNOT(wires=[1, 2]),
            ]
            measurements = [qml.sample(wires=[0, 1, 2])]
            tape = qml.tape.QuantumTape(ops, measurements)

        >>> print(tape.draw())
        0: ──H─╭●───────────┤ ╭Sample
        1: ────╰X──X──//─╭●─┤ ├Sample
        2: ──────────────╰X─┤ ╰Sample

        To cut the circuit, we first convert it to its graph representation:

        >>> graph = qml.qcut.tape_to_graph(tape)

        If, however, the optimal location of the :class:`~.WireCut` is unknown, we can use
        :func:`~.find_and_place_cuts` to make attempts in automatically finding such a cut
        given the device constraints. Using the same circuit as above but with the
        :class:`~.WireCut` removed, a slightly different cut with identical cost can be discovered
        and placed into the circuit with automatic cutting:

        .. code-block:: python

            ops = [
                qml.Hadamard(wires=0),
                qml.CNOT(wires=[0, 1]),
                qml.X(1),
                qml.CNOT(wires=[1, 2]),
            ]
            measurements = [qml.sample(wires=[0, 1, 2])]
            uncut_tape = qml.tape.QuantumTape(ops, measurements)

        >>> cut_graph = qml.qcut.find_and_place_cuts(
        ...     graph=qml.qcut.tape_to_graph(uncut_tape),
        ...     cut_strategy=qml.qcut.CutStrategy(max_free_wires=2),
        ... )
        >>> print(qml.qcut.graph_to_tape(cut_graph).draw())
         0: ──H─╭●───────────┤  Sample[|1⟩⟨1|]
         1: ────╰X──//──X─╭●─┤  Sample[|1⟩⟨1|]
         2: ──────────────╰X─┤  Sample[|1⟩⟨1|]

        Our next step, using the original manual cut placement, is to remove the :class:`~.WireCut`
        nodes in the graph and replace with :class:`~.MeasureNode` and :class:`~.PrepareNode` pairs.

        >>> qml.qcut.replace_wire_cut_nodes(graph)

        The :class:`~.MeasureNode` and :class:`~.PrepareNode` pairs are placeholder operations that
        allow us to cut the circuit graph and then randomly select measurement and preparation
        configurations at cut locations. First, the :func:`~.fragment_graph` function pulls apart
        the graph into disconnected components as well as returning the
        `communication_graph <https://en.wikipedia.org/wiki/Quotient_graph>`__
        detailing the connectivity between the components.

        >>> fragments, communication_graph = qml.qcut.fragment_graph(graph)

        We now convert the ``fragments`` back to :class:`~.QuantumTape` objects

        >>> fragment_tapes = [qml.qcut.graph_to_tape(f) for f in fragments]

        The circuit fragments can now be visualized:

        >>> print(fragment_tapes[0].draw())
        0: ──H─╭●─────────────────┤  Sample[|1⟩⟨1|]
        1: ────╰X──X──MeasureNode─┤

        >>> print(fragment_tapes[1].draw())
        1: ──PrepareNode─╭●─┤  Sample[|1⟩⟨1|]
        2: ──────────────╰X─┤  Sample[|1⟩⟨1|]

        Additionally, we must remap the tape wires to match those available on our device.

        >>> dev = qml.device("default.qubit", wires=2, shots=1)
        >>> fragment_tapes = [qml.map_wires(t, dict(zip(t.wires, dev.wires)))[0][0] for t in fragment_tapes]

        Note that the number of shots on the device is set to :math:`1` here since we
        will only require one execution per fragment configuration. In the
        following steps we introduce a shots value that will determine the number
        of fragment configurations. When using the ``cut_circuit_mc()`` decorator
        with a QNode, this shots value is automatically inferred from the provided
        device.

        Next, each circuit fragment is randomly expanded over :class:`~.MeasureNode` and
        :class:`~.PrepareNode` configurations. For each pair, a measurement is sampled from
        the Pauli basis and a state preparation is sampled from the corresponding pair of eigenstates.

        A settings array is also given which tracks the configuration pairs. Since each of the 4
        measurements has 2 possible eigenvectors, all configurations can be uniquely identified by
        8 values. The number of rows is determined by the number of cuts and the number of columns
        is determined by the number of shots.

        >>> shots = 3
        >>> configurations, settings = qml.qcut.expand_fragment_tapes_mc(
        ...     fragment_tapes, communication_graph, shots=shots
        ... )
        >>> tapes = tuple(tape for c in configurations for tape in c)
        >>> settings
        tensor([[6, 3, 4]], requires_grad=True)

        Each configuration is drawn below:

        >>> for t in tapes:
        ...     print(qml.drawer.tape_text(t))
        ...     print("")

        .. code-block::

            0: ──H─╭●────┤  Sample[|1⟩⟨1|]
            1: ────╰X──X─┤  Sample[Z]

            0: ──H─╭●────┤  Sample[|1⟩⟨1|]
            1: ────╰X──X─┤  Sample[X]

            0: ──H─╭●────┤  Sample[|1⟩⟨1|]
            1: ────╰X──X─┤  Sample[Y]

            0: ──I─╭●─┤  Sample[|1⟩⟨1|]
            1: ────╰X─┤  Sample[|1⟩⟨1|]

            0: ──X──S─╭●─┤  Sample[|1⟩⟨1|]
            1: ───────╰X─┤  Sample[|1⟩⟨1|]

            0: ──H─╭●─┤  Sample[|1⟩⟨1|]
            1: ────╰X─┤  Sample[|1⟩⟨1|]

        The last step is to execute the tapes and postprocess the results using
        :func:`~.qcut_processing_fn_sample`, which processes the results to approximate the original full circuit
        output bitstrings.

        >>> results = qml.execute(tapes, dev, diff_method=None)
        >>> qml.qcut.qcut_processing_fn_sample(
        ...     results,
        ...     communication_graph,
        ...     shots=shots,
        ... )
        [array([[0., 0., 0.],
                [1., 0., 0.],
                [1., 0., 0.]])]

        Alternatively, it is possible to calculate an expectation value if a classical
        processing function is provided that will accept the reconstructed circuit bitstrings
        and return a value in the interval :math:`[-1, 1]`:

        .. code-block::

            def fn(x):
                if x[0] == 0:
                    return 1
                if x[0] == 1:
                    return -1

        >>> qml.qcut.qcut_processing_fn_mc(
        ...     results,
        ...     communication_graph,
        ...     settings,
        ...     shots,
        ...     fn
        ... )
        array(-4.)

        Using the Monte Carlo approach of `Peng et. al <https://arxiv.org/abs/1904.00102>`_, the
        ``cut_circuit_mc`` transform also supports returning sample-based expectation values of
        observables that are diagonal in the computational basis, as shown below for a `ZZ` measurement
        on wires `0` and `2`:

        .. code-block::

            from functools import partial
            dev = qml.device("default.qubit", wires=2)

            def observable(bitstring):
                return (-1) ** np.sum(bitstring)

            @partial(qml.set_shots, shots=10000)
            @partial(qml.cut_circuit_mc, classical_processing_fn=observable)
            @qml.qnode(dev)
            def circuit(x):
                qml.RX(0.89, wires=0)
                qml.RY(0.5, wires=1)
                qml.RX(1.3, wires=2)

                qml.CNOT(wires=[0, 1])
                qml.WireCut(wires=1)
                qml.CNOT(wires=[1, 2])

                qml.RX(x, wires=0)
                qml.RY(0.7, wires=1)
                qml.RX(2.3, wires=2)
                return qml.sample(wires=[0, 2])

        We can now approximate the expectation value of the observable using

        >>> circuit(x)
        tensor(-0.776, requires_grad=True)
    """
    # pylint: disable=unused-argument, too-many-arguments

    if len(tape.measurements) != 1:
        raise ValueError(
            "The Monte Carlo circuit cutting workflow only supports circuits "
            "with a single output measurement"
        )

    if not all(isinstance(m, SampleMP) for m in tape.measurements):
        raise ValueError(
            "The Monte Carlo circuit cutting workflow only supports circuits "
            "with sampling-based measurements"
        )

    for meas in tape.measurements:
        if meas.obs is not None:
            raise ValueError(
                "The Monte Carlo circuit cutting workflow only "
                "supports measurements in the computational basis. Please only specify "
                "wires to be sampled within qml.sample(), do not pass observables."
            )
    if "shots" in kwargs:
        raise ValueError(
            "shots has been removed from cut_circuit_mc. Please specify the shots on the tape."
        )

    if not tape.shots:
        raise ValueError("cut_circuit_mc requires finite shots.")

    g = tape_to_graph(tape)

    if auto_cutter is True or callable(auto_cutter):
        cut_strategy = kwargs.pop("cut_strategy", None) or CutStrategy(
            max_free_wires=len(device_wires)
        )

        g = find_and_place_cuts(
            graph=g,
            cut_method=auto_cutter if callable(auto_cutter) else kahypar_cut,
            cut_strategy=cut_strategy,
            **kwargs,
        )

    replace_wire_cut_nodes(g)
    fragments, communication_graph = fragment_graph(g)
    fragment_tapes = [graph_to_tape(f) for f in fragments]
    fragment_tapes = [
        ops.functions.map_wires(t, dict(zip(t.wires, device_wires)))[0][0] for t in fragment_tapes
    ]

    seed = kwargs.get("seed", None)
    configurations, settings = expand_fragment_tapes_mc(
        fragment_tapes, communication_graph, shots=tape.shots.total_shots, seed=seed
    )

    tapes = tuple(tape for c in configurations for tape in c)

    if classical_processing_fn:

        def processing_fn(results):
            results = qcut_processing_fn_mc(
                results,
                communication_graph=communication_graph,
                settings=settings,
                shots=tape.shots.total_shots,
                classical_processing_fn=classical_processing_fn,
            )

            return results

    else:

        def processing_fn(results):
            results = qcut_processing_fn_sample(
                results, communication_graph=communication_graph, shots=tape.shots.total_shots
            )

            return results[0]

    return tapes, processing_fn


@cut_circuit_mc.custom_qnode_transform
def _qnode_transform_mc(self, qnode, targs, tkwargs):
    """Here, we overwrite the QNode execution wrapper in order
    to access the device wires."""
    tkwargs.setdefault("device_wires", qnode.device.wires)

    new_qnode = self.default_qnode_transform(qnode, targs, tkwargs)
    return new_qnode.update(cache=False)


MC_STATES = [
    _prep_zero_state,
    _prep_one_state,
    _prep_plus_state,
    _prep_minus_state,
    _prep_iplus_state,
    _prep_iminus_state,
    _prep_zero_state,
    _prep_one_state,
]


def _identity(wire):
    return sample(ops.Identity(wires=wire))


def _pauliX(wire):
    return sample(ops.X(wire))


def _pauliY(wire):
    return sample(ops.Y(wire))


def _pauliZ(wire):
    return sample(ops.Z(wire))


MC_MEASUREMENTS = [
    _identity,
    _identity,
    _pauliX,
    _pauliX,
    _pauliY,
    _pauliY,
    _pauliZ,
    _pauliZ,
]


def expand_fragment_tapes_mc(
    tapes: QuantumScriptBatch, communication_graph: MultiDiGraph, shots: int, seed=None
) -> tuple[QuantumScriptBatch, np.ndarray]:
    """
    Expands fragment tapes into a sequence of random configurations of the contained pairs of
    :class:`MeasureNode` and :class:`PrepareNode` operations.

    For each pair, a measurement is sampled from
    the Pauli basis and a state preparation is sampled from the corresponding pair of eigenstates.
    A settings array is also given which tracks the configuration pairs. Since each of the 4
    measurements has 2 possible eigenvectors, all configurations can be uniquely identified by
    8 values. The number of rows is determined by the number of cuts and the number of columns
    is determined by the number of shots.

    .. note::

        This function is designed for use as part of the sampling-based circuit cutting workflow.
        Check out the :func:`~.cut_circuit_mc` transform for more details.

    Args:
        tapes (Sequence[QuantumTape]): the fragment tapes containing :class:`MeasureNode` and
            :class:`PrepareNode` operations to be expanded
        communication_graph (nx.MultiDiGraph): the communication (quotient) graph of the fragmented
            full graph
        shots (int): number of shots
        seed (int, optional): seed for the random number generator. Defaults to None.

    Returns:
        Tuple[Sequence[QuantumTape], np.ndarray]: the tapes corresponding to each configuration and the
        settings that track each configuration pair

    **Example**

    Consider the following circuit that contains a sample measurement:

    .. code-block:: python

        ops = [
            qml.Hadamard(wires=0),
            qml.CNOT(wires=[0, 1]),
            qml.WireCut(wires=1),
            qml.CNOT(wires=[1, 2]),
        ]
        measurements = [qml.sample(wires=[0, 1, 2])]
        tape = qml.tape.QuantumTape(ops, measurements)

    We can generate the fragment tapes using the following workflow:

    >>> g = qml.qcut.tape_to_graph(tape)
    >>> qml.qcut.replace_wire_cut_nodes(g)
    >>> subgraphs, communication_graph = qml.qcut.fragment_graph(g)
    >>> tapes = [qml.qcut.graph_to_tape(sg) for sg in subgraphs]

    We can then expand over the measurement and preparation nodes to generate random
    configurations using:

    .. code-block:: python

        >>> configs, settings = qml.qcut.expand_fragment_tapes_mc(tapes, communication_graph, 3)
        >>> print(settings)
        [[1 6 2]]
        >>> for i, (c1, c2) in enumerate(zip(configs[0], configs[1])):
        ...     print(f"config {i}:")
        ...     print(c1.draw())
        ...     print("")
        ...     print(c2.draw())
        ...     print("")
        ...

        config 0:
        0: ──H─╭●─┤  Sample[|1⟩⟨1|]
        1: ────╰X─┤  Sample[Z]

        1: ──I─╭●─┤  Sample[|1⟩⟨1|]
        2: ────╰X─┤  Sample[|1⟩⟨1|]

        config 1:
        0: ──H─╭●─┤  Sample[|1⟩⟨1|]
        1: ────╰X─┤  Sample[Y]

        1: ──H──S─╭●─┤  Sample[|1⟩⟨1|]
        2: ───────╰X─┤  Sample[|1⟩⟨1|]

        config 2:
        0: ──H─╭●─┤  Sample[|1⟩⟨1|]
        1: ────╰X─┤  Sample[Y]

        1: ──X──H──S─╭●─┤  Sample[|1⟩⟨1|]
        2: ──────────╰X─┤  Sample[|1⟩⟨1|]

    """
    pairs = [e[-1] for e in communication_graph.edges.data("pair")]
    settings = np.random.default_rng(seed).choice(range(8), size=(len(pairs), shots), replace=True)

    meas_settings = {pair[0].obj.id: setting for pair, setting in zip(pairs, settings)}
    prep_settings = {pair[1].obj.id: setting for pair, setting in zip(pairs, settings)}

    all_configs = []
    for tape in tapes:
        frag_config = []
        for shot in range(shots):
            expanded_circuit_operations = []
            expanded_circuit_measurements = tape.measurements.copy()
            for op in tape.operations:
                w = op.wires[0]
                if isinstance(op, PrepareNode):
                    expanded_circuit_operations.extend(MC_STATES[prep_settings[op.id][shot]](w))
                elif not isinstance(op, MeasureNode):
                    expanded_circuit_operations.append(op)
                else:
                    expanded_circuit_measurements.append(
                        MC_MEASUREMENTS[meas_settings[op.id][shot]](w)
                    )

            frag_config.append(
                QuantumScript(
                    ops=expanded_circuit_operations,
                    measurements=expanded_circuit_measurements,
                    shots=1,
                )
            )

        all_configs.append(frag_config)

    return all_configs, settings<|MERGE_RESOLUTION|>--- conflicted
+++ resolved
@@ -52,14 +52,8 @@
     tape: QuantumScript,
     classical_processing_fn: Callable | None = None,
     max_depth: int = 1,
-<<<<<<< HEAD
-    shots: int | None = None,
     device_wires: Wires | None = None,
     auto_cutter: bool | Callable = False,
-=======
-    device_wires: Optional[Wires] = None,
-    auto_cutter: Union[bool, Callable] = False,
->>>>>>> 6cd148c2
     **kwargs,
 ) -> tuple[QuantumScriptBatch, PostprocessingFn]:
     """Main entry point for expanding operations in sample-based tapes until
@@ -79,12 +73,7 @@
     classical_processing_fn: Callable | None = None,
     auto_cutter: bool | Callable = False,
     max_depth: int = 1,
-<<<<<<< HEAD
-    shots: int | None = None,
     device_wires: Wires | None = None,
-=======
-    device_wires: Optional[Wires] = None,
->>>>>>> 6cd148c2
     **kwargs,
 ) -> tuple[QuantumScriptBatch, PostprocessingFn]:
     """
