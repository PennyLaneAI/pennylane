# Copyright 2018-2021 Xanadu Quantum Technologies Inc.

# Licensed under the Apache License, Version 2.0 (the "License");
# you may not use this file except in compliance with the License.
# You may obtain a copy of the License at

#     http://www.apache.org/licenses/LICENSE-2.0

# Unless required by applicable law or agreed to in writing, software
# distributed under the License is distributed on an "AS IS" BASIS,
# WITHOUT WARRANTIES OR CONDITIONS OF ANY KIND, either express or implied.
# See the License for the specific language governing permissions and
# limitations under the License.
"""
This module contains the functions needed for computing integrals over basis functions.
"""
# pylint: disable= unbalanced-tuple-unpacking, too-many-arguments
import autograd.numpy as anp
from scipy.special import factorial2 as fac2
import autograd.scipy as asp


def primitive_norm(l, alpha):
    r"""Compute the normalization constant for a primitive Gaussian function.

    A Gaussian function centred at the position :math:`r = (x, y, z)` is defined as

    .. math::

        G = x^{l_x} y^{l_y} z^{l_z} e^{-\alpha r^2},

    where :math:`l = (l_x, l_y, l_z)` defines the angular momentum quantum number and :math:`\alpha`
    is the Gaussian function exponent. The normalization constant for this function is computed as

    .. math::

        N(l, \alpha) = (\frac{2\alpha}{\pi})^{3/4} \frac{(4 \alpha)^{(l_x + l_y + l_z)/2}}
        {(2l_x-1)!! (2l_y-1)!! (2l_z-1)!!)^{1/2}}.

    Args:
        l (tuple[int]): angular momentum quantum number of the basis function
        alpha (array[float]): exponent of the primitive Gaussian function

    Returns:
        array[float]: normalization coefficient

    **Example**

    >>> l = (0, 0, 0)
    >>> alpha = np.array([3.425250914])
    >>> n = gaussian_norm(l, alpha)
    >>> print(n)
    array([1.79444183])
    """
    lx, ly, lz = l
    n = (
        (2 * alpha / anp.pi) ** 0.75
        * (4 * alpha) ** (sum(l) / 2)
        / anp.sqrt(fac2(2 * lx - 1) * fac2(2 * ly - 1) * fac2(2 * lz - 1))
    )
    return n


def contracted_norm(l, alpha, a):
    r"""Compute the normalization constant for a contracted Gaussian function.

    A contracted Gaussian function is defined as

    .. math::

        \psi = a_1 G_1 + a_2 G_2 + a_3 G_3,

    where :math:`a` denotes the contraction coefficients and :math:`G` is a primitive Gaussian function. The
    normalization constant for this function is computed as

    .. math::

        N(l, \alpha, a) = [\frac{\pi^{3/2}(2l_x-1)!! (2l_y-1)!! (2l_z-1)!!}{2^{l_x + l_y + l_z}}
        \sum_{i,j} \frac{a_i a_j}{(\alpha_i + \alpha_j)^{{l_x + l_y + l_z+3/2}}}]^{-1/2}

    where :math:`l` and :math:`\alpha` denote the angular momentum quantum number and the exponent
    of the Gaussian function, respectively.

    Args:
        l (tuple[int]): angular momentum quantum number of the primitive Gaussian functions
        alpha (array[float]): exponents of the primitive Gaussian functions
        a (array[float]): coefficients of the contracted Gaussian functions

    Returns:
        array[float]: normalization coefficient

    **Example**

    >>> l = (0, 0, 0)
    >>> alpha = np.array([3.425250914, 0.6239137298, 0.168855404])
    >>> a = np.array([1.79444183, 0.50032649, 0.18773546])
    >>> n = contracted_norm(l, alpha, a)
    >>> print(n)
    0.39969026908800853
    """
    lx, ly, lz = l
    c = anp.pi ** 1.5 / 2 ** sum(l) * fac2(2 * lx - 1) * fac2(2 * ly - 1) * fac2(2 * lz - 1)
    s = (
        (a.reshape(len(a), 1) * a) / ((alpha.reshape(len(alpha), 1) + alpha) ** (sum(l) + 1.5))
    ).sum()
    n = 1 / anp.sqrt(c * s)
    return n


def _generate_params(params, args):
    """Generate basis set parameters. The default values are used for the non-differentiable
    parameters and the user-defined values are used for the differentiable ones.

    Args:
        params (list(array[float])): default values of the basis set parameters
        args (list(array[float])): initial values of the differentiable basis set parameters

    Returns:
        list(array[float]): basis set parameters
    """
    basis_params = []
    c = 0
    for p in params:
        if p.requires_grad:
            basis_params.append(args[c])
            c += 1
        else:
            basis_params.append(p)
    return basis_params


def expansion(la, lb, ra, rb, alpha, beta, t):
    r"""Compute Hermite Gaussian expansion coefficients recursively for two Gaussian functions.

    An overlap distribution, which defines the product of two Gaussians, can be written as a Hermite
    expansion as [`Helgaker (1995) p798 <https://www.worldscientific.com/doi/abs/10.1142/9789812832115_0001>`_]

    .. math::

        \Omega_{ij} = \sum_{t=0}^{i+j} E_t^{ij} \Lambda_t,

    where :math:`\Lambda` is a Hermite polynomial of degree :math:`t`, :math:`E` denotes the expansion
    coefficients, :math:`\Omega_{ij} = G_i G_j`, and :math:`G` is a Gaussian function. The overlap
    integral between two Gaussian functions can be simply computed by integrating over the overlap
    distribution which requires obtaining the expansion coefficients. This can be done recursively
    as [`Helgaker (1995) p799 <https://www.worldscientific.com/doi/abs/10.1142/9789812832115_0001>`_]

    .. math::

        E_t^{i+1,j} = \frac{1}{2p} E_{t-1}^{ij} - \frac{qr}{\alpha} E_{t}^{ij} + (t+1) E_{t+1}^{ij},

    and

    .. math::

        E_t^{i,j+1} = \frac{1}{2p} E_{t-1}^{ij} + \frac{qr}{\beta} E_{t}^{ij} + (t+1) E_{t+1}^{ij},

    where :math:`p = \alpha + \beta` and :math:`q = \alpha \beta / (\alpha + \beta)` are computed
    from the Gaussian exponents :math:`\alpha, \beta` and the position :math:`r` is computed as
    :math:`r = r_\alpha - r_\beta`. The starting coefficient is

    .. math::

        E_0^{00} = e^{-qr^2},

    and :math:`E_t^{ij} = 0` is :math:`t < 0` or :math:`t > (i+j)`.

    Args:
        la (integer): angular momentum component for the first Gaussian function
        lb (integer): angular momentum component for the second Gaussian function
        ra (float): position component of the the first Gaussian function
        rb (float): position component of the the second Gaussian function
        alpha (array[float]): exponent of the first Gaussian function
        beta (array[float]): exponent of the second Gaussian function
        t (integer): number of nodes in the Hermite Gaussian

    Returns:
        array[float]: expansion coefficients for each Gaussian combination

    **Example**

    >>> la, lb = 0, 0
    >>> ra, rb = 0.0, 0.0
    >>> alpha = np.array([3.42525091])
    >>> beta =  np.array([3.42525091])
    >>> t = 0
    >>> c = expansion(la, lb, ra, rb, alpha, beta, t)
    >>> c
    array([1.])
    """
    p = alpha + beta
    q = alpha * beta / p
    r = ra - rb

    if la == lb == t == 0:
        return anp.exp(-q * r ** 2)

    if t < 0 or t > (la + lb):
        return 0.0

    if lb == 0:
        return (
            (1 / (2 * p)) * expansion(la - 1, lb, ra, rb, alpha, beta, t - 1)
            - (q * r / alpha) * expansion(la - 1, lb, ra, rb, alpha, beta, t)
            + (t + 1) * expansion(la - 1, lb, ra, rb, alpha, beta, t + 1)
        )

    return (
        (1 / (2 * p)) * expansion(la, lb - 1, ra, rb, alpha, beta, t - 1)
        + (q * r / beta) * expansion(la, lb - 1, ra, rb, alpha, beta, t)
        + (t + 1) * expansion(la, lb - 1, ra, rb, alpha, beta, t + 1)
    )


def gaussian_overlap(la, lb, ra, rb, alpha, beta):
    r"""Compute overlap integral for two primitive Gaussian functions.

    The overlap integral between two Gaussian functions denoted by :math:`a` and :math:`b` can be
    computed as [`Helgaker (1995) p803 <https://www.worldscientific.com/doi/abs/10.1142/9789812832115_0001>`_]:

    .. math::

        S_{ab} = E^{ij} E^{kl} E^{mn} \left (\frac{\pi}{p}  \right )^{3/2},

    where :math:`E` is a coefficient that can be computed recursively, :math:`i-n` are the angular
    momentum quantum numbers corresponding to different Cartesian components and :math:`p` is
    computed from the exponents of the two Gaussian functions as :math:`p = \alpha + \beta`.

    Args:
        la (integer): angular momentum for the first Gaussian function
        lb (integer): angular momentum for the second Gaussian function
        ra (float): position vector of the the first Gaussian function
        rb (float): position vector of the the second Gaussian function
        alpha (array[float]): exponent of the first Gaussian function
        beta (array[float]): exponent of the second Gaussian function

    Returns:
        array[float]: overlap integral between primitive Gaussian functions

    **Example**

    >>> la, lb = (0, 0, 0), (0, 0, 0)
    >>> ra, rb = np.array(([0., 0., 0.]), np.array(([0., 0., 0.])
    >>> alpha = np.array([np.pi/2])
    >>> beta = np.array([np.pi/2])
    >>> o = gaussian_overlap(la, lb, ra, rb, alpha, beta)
    >>> o
    array([1.])
    """
    p = alpha + beta
    s = 1.0
    for i in range(3):
        s = s * anp.sqrt(anp.pi / p) * expansion(la[i], lb[i], ra[i], rb[i], alpha, beta, 0)
    return s


def generate_overlap(basis_a, basis_b):
    r"""Return a function that computes the overlap integral for two contracted Gaussian functions.

    Args:
        basis_a (BasisFunction): first basis function
        basis_b (BasisFunction): second basis function

    Returns:
        function: function that computes the overlap integral

    **Example**

    >>> symbols  = ['H', 'H']
    >>> geometry = np.array([[0.0, 0.0, 0.0], [0.0, 0.0, 1.0]], requires_grad = False)
    >>> mol = Molecule(symbols, geometry)
    >>> args = []
    >>> generate_overlap(mol.basis_set[0], mol.basis_set[0])(*args)
    1.0
    """

    def overlap_integral(*args):
        r"""Normalize and compute the overlap integral for two contracted Gaussian functions.

        Args:
            args (array[float]): initial values of the differentiable parameters

        Returns:
            array[float]: the overlap integral between two contracted Gaussian orbitals
        """

        args_a = [i[0] for i in args]
        args_b = [i[1] for i in args]

        alpha, ca, ra = _generate_params(basis_a.params, args_a)
        beta, cb, rb = _generate_params(basis_b.params, args_b)

        ca = ca * primitive_norm(basis_a.l, alpha)
        cb = cb * primitive_norm(basis_b.l, beta)

        na = contracted_norm(basis_a.l, alpha, ca)
        nb = contracted_norm(basis_b.l, beta, cb)

        return (
            na
            * nb
            * (
                (ca[:, anp.newaxis] * cb)
                * gaussian_overlap(basis_a.l, basis_b.l, ra, rb, alpha[:, anp.newaxis], beta)
            ).sum()
        )

    return overlap_integral

<<<<<<< HEAD
=======

>>>>>>> 0686f843
def _diff2(i, j, ri, rj, alpha, beta):
    r"""Compute the second order differentiated integral needed for evaluating a kinetic integral.

    The second-order integral :math:`D_{ij}^2`, where :math:`i` and :math:`j` denote angular
    momentum components of Gaussian functions, is computed from overlap integrals :math:`S` and the
    Gaussian exponent :math:`\beta` as
    [`Helgaker (1995) p804 <https://www.worldscientific.com/doi/abs/10.1142/9789812832115_0001>`_]:

    .. math::

        D_{ij}^2 = j(j-1)S_{i,j-2}^0 - 2\beta(2j+1)S_{i,j}^0 + 4\beta^2 S_{i,j+2}^0.

    Args:
        i (integer): angular momentum component for the first Gaussian function
        j (integer): angular momentum component for the second Gaussian function
        ri (array[float]): position component of the the first Gaussian function
        rj (array[float]): position component of the the second Gaussian function
        alpha (array[float]): exponent of the first Gaussian function
        beta (array[float]): exponent of the second Gaussian function

    Returns:
        array[float]: second-order differentiated integral between two Gaussian functions
    """
    p = alpha + beta

    d1 = j * (j - 1) * anp.sqrt(anp.pi / p) * expansion(i, j - 2, ri, rj, alpha, beta, 0)
    d2 = -2 * beta * (2 * j + 1) * anp.sqrt(anp.pi / p) * expansion(i, j, ri, rj, alpha, beta, 0)
    d3 = 4 * beta ** 2 * anp.sqrt(anp.pi / p) * expansion(i, j + 2, ri, rj, alpha, beta, 0)

    return d1 + d2 + d3


def gaussian_kinetic(la, lb, ra, rb, alpha, beta):
    r"""Compute the kinetic integral for two primitive Gaussian functions.

    The kinetic integral between two Gaussian functions denoted by :math:`a` and :math:`b` is
    computed as
    [`Helgaker (1995) p805 <https://www.worldscientific.com/doi/abs/10.1142/9789812832115_0001>`_]:

    .. math::

        T_{ab} = -\frac{1}{2} \left ( D_{ij}^2 D_{kl}^0 D_{mn}^0 + D_{ij}^0 D_{kl}^2 D_{mn}^0 + D_{ij}^0 D_{kl}^0 D_{mn}^2\right ),

    where :math:`D_{ij}^0 = S_{ij}^0` is an overlap integral and :math:`D_{ij}^2` is computed from
    overlap integrals :math:`S` and the Gaussian exponent :math:`\beta` as

    .. math::

        D_{ij}^2 = j(j-1)S_{i,j-2}^0 - 2\beta(2j+1)S_{i,j}^0 + 4\beta^2 S_{i,j+2}^0.

    Args:
        la (tuple[int]): angular momentum for the first Gaussian function
        lb (tuple[int]): angular momentum for the second Gaussian function
        ra (array[float]): position vector of the the first Gaussian function
        rb (array[float]): position vector of the the second Gaussian function
        alpha (array[float]): exponent of the first Gaussian function
        beta (array[float]): exponent of the second Gaussian function

    Returns:
        array[float]: kinetic integral between two Gaussian functions

    **Example**

    >>> la, lb = (0, 0, 0), (0, 0, 0)
    >>> ra, rb = np.array(([0., 0., 0.]), np.array(([0., 0., 0.])
    >>> alpha = np.array([np.pi/2])
    >>> beta = np.array([np.pi/2])
    >>> t = gaussian_kinetic(la, lb, ra, rb, alpha, beta)
    >>> t
    array([2.35619449])
    """

    p = alpha + beta

    t1 = (
        _diff2(la[0], lb[0], ra[0], rb[0], alpha, beta)
        * anp.sqrt(anp.pi / p)
        * expansion(la[1], lb[1], ra[1], rb[1], alpha, beta, 0)
        * anp.sqrt(anp.pi / p)
        * expansion(la[2], lb[2], ra[2], rb[2], alpha, beta, 0)
    )

    t2 = (
        anp.sqrt(anp.pi / p)
        * expansion(la[0], lb[0], ra[0], rb[0], alpha, beta, 0)
        * _diff2(la[1], lb[1], ra[1], rb[1], alpha, beta)
        * anp.sqrt(anp.pi / p)
        * expansion(la[2], lb[2], ra[2], rb[2], alpha, beta, 0)
    )

    t3 = (
        anp.sqrt(anp.pi / p)
        * expansion(la[0], lb[0], ra[0], rb[0], alpha, beta, 0)
        * anp.sqrt(anp.pi / p)
        * expansion(la[1], lb[1], ra[1], rb[1], alpha, beta, 0)
        * _diff2(la[2], lb[2], ra[2], rb[2], alpha, beta)
    )

    return -0.5 * (t1 + t2 + t3)


def generate_kinetic(basis_a, basis_b):
    r"""Return a function that computes the kinetic integral for two contracted Gaussian functions.

    Args:
        basis_a (BasisFunction): first basis function
        basis_b (BasisFunction): second basis function

    Returns:
        function: function that computes the kinetic integral

    **Example**

    >>> symbols  = ['H', 'H']
    >>> geometry = np.array([[0.0, 0.0, 0.0], [0.0, 0.0, 1.0]], requires_grad = False)
    >>> alpha = pnp.array([[3.425250914, 0.6239137298, 0.168855404],
    >>>                    [3.425250914, 0.6239137298, 0.168855404]], requires_grad = True)
    >>> mol = hf.Molecule(symbols, geometry, alpha=alpha)
    >>> args = [mol.alpha]
    >>> generate_kinetic(mol.basis_set[0], mol.basis_set[1])(*args)
    0.38325367405312843
    """

    def kinetic_integral(*args):
        r"""Compute the kinetic integral for two contracted Gaussian functions.

        Args:
            args (array[float]): initial values of the differentiable parameters

        Returns:
            array[float]: the kinetic integral between two contracted Gaussian orbitals
        """
        args_a = [i[0] for i in args]
        args_b = [i[1] for i in args]

        alpha, ca, ra = _generate_params(basis_a.params, args_a)
        beta, cb, rb = _generate_params(basis_b.params, args_b)

        ca = ca * primitive_norm(basis_a.l, alpha)
        cb = cb * primitive_norm(basis_b.l, beta)

        na = contracted_norm(basis_a.l, alpha, ca)
        nb = contracted_norm(basis_b.l, beta, cb)

        return (
            na
            * nb
            * (
                (ca[:, anp.newaxis] * cb)
                * gaussian_kinetic(basis_a.l, basis_b.l, ra, rb, alpha[:, anp.newaxis], beta)
            ).sum()
        )

<<<<<<< HEAD
    return kinetic_integral

def _boys(n, t):
    r"""Evaluate Boys function.

    The :math:`n`-th order `Boys function <https://arxiv.org/abs/2107.01488>`_ is defined as

    .. math::

        F_n(t) = \int_{0}^{1}x^{2n} e^{-tx^2}dx.

    The Boys function is related to the lower incomplete Gamma
    `function <https://en.wikipedia.org/wiki/Incomplete_gamma_function>`_, :math:`\gamma`, as

    .. math::

        F_n(t) = \frac{1}{2t^{n + 0.5}} \gamma(n + 0.5, t),

    where

    .. math::

        \gamma(m, t) = \int_{0}^{t} x^{m-1} e^{-x} dx.

    Args:
        n (float): order of the Boys function
        t (float): exponent of the Boys function

    Returns:
        float: magnitude of the Boys function
    """
    if t == 0.0:
        return 1 / (2 * n + 1)

    return asp.special.gammainc(n + 0.5, t) * asp.special.gamma(n + 0.5) / (2 * t ** (n + 0.5))


def _hermite_coulomb(t, u, v, n, p, dr):
    """Evaluate Hermite integral needed to compute the nuclear attraction and electron repulsion
    integrals.

    These integrals are computed recursively starting from the Boys function
    [`Helgaker (1995) p817 <https://www.worldscientific.com/doi/abs/10.1142/9789812832115_0001>`_]:


    .. math::

        R_{000}^n = (-2p)^n F_n(pR_{CP}^2),

    where :math:`F_n` is the Boys function, :math:`p` is computed from the exponents of the two
    Gaussian functions as :math:`p = \alpha + \beta`, and :math:`R_{CP}` is the distance between the
    center of the composite Gaussian centered at :math:`P` and the electrostatic potential at
    :math:`C`. The following recursive equations are used to compute the evaluate the higher order
    Hermite integrals

    .. math::

        R_{t+1, u, v}^n = t R_{t-1, u, v}^{n+1} + x R_{t, u, v}^{n+1}

        R_{t, u+1, v}^n = u R_{t, u-1, v}^{n+1} + y R_{t, u, v}^{n+1}

        R_{t, u, v+1}^n = v R_{t, u, v-1}^{n+1} + z R_{t, u, v}^{n+1}

    where :math:`x`, :math:`y` and :math:`z` are the Cartesian components of :math:`R_{CP}`.

    Args:
        t (integer): order of Hermite derivative in x
        u (integer): order of Hermite derivative in y
        v (float): order of Hermite derivative in z
        n (integer): order of the Boys function
        p (float): sum of the Gaussian exponents
        dr (array[float]): distance between the center of the composite Gaussian and the nucleus

    Returns:
        array[float]: value of the Hermite integral
    """
    x, y, z = dr[0], dr[1], dr[2]
    T = p * (dr ** 2).sum(axis=0)
    r = 0

    if t == u == v == 0:
        f = []
        for term in T.flatten():
            f.append(_boys(n, term))
        return ((-2 * p) ** n) * anp.array(f).reshape(T.shape)

    if t == u == 0:
        if v > 1:
            r = r + (v - 1) * _hermite_coulomb(t, u, v - 2, n + 1, p, dr)
        r = r + z * _hermite_coulomb(t, u, v - 1, n + 1, p, dr)
        return r

    if t == 0:
        if u > 1:
            r = r + (u - 1) * _hermite_coulomb(t, u - 2, v, n + 1, p, dr)
        r = r + y * _hermite_coulomb(t, u - 1, v, n + 1, p, dr)
        return r

    if t > 1:
        r = r + (t - 1) * _hermite_coulomb(t - 2, u, v, n + 1, p, dr)
    r = r + x * _hermite_coulomb(t - 1, u, v, n + 1, p, dr)
    return r


def nuclear_attraction(la, lb, ra, rb, alpha, beta, r):
    r"""Compute nuclear attraction integral between primitive Gaussian functions.

    The nuclear attraction integral between two Gaussian functions denoted by :math:`a` and
    :math:`b` can be computed as
    [`Helgaker (1995) p820 <https://www.worldscientific.com/doi/abs/10.1142/9789812832115_0001>`_]

    .. math::

        V_{ab} = \frac{2\pi}{p} \sum_{tuv} E_t^{ij} E_u^{kl} E_v^{mn} R_{tuv},

    where :math:`E` and :math:`R` represent the Hermite Gaussian expansion coefficient and the
    Hermite Coulomb integral, respectively. The sum goes over :math:`i + j + 1`, :math:`k + l + 1`
    and :math:`m + m + 1` for :math:`t`, :math:`u` and :math:`v`, respectively and :math:`p` is
    computed from the exponents of the two Gaussian functions as :math:`p = \alpha + \beta`.

    Args:
        la (tuple[int]): angular momentum for the first Gaussian function
        lb (tuple[int]): angular momentum for the second Gaussian function
        ra (array[float]): position vector of the the first Gaussian function
        rb (array[float]): position vector of the the second Gaussian function
        alpha (array[float]): exponent of the first Gaussian function
        beta (array[float]): exponent of the second Gaussian function
        r (array[float]): position vector of nucleus

    Returns:
        array[float]: nuclear attraction integral between two Gaussian functions
    """
    l1, m1, n1 = la
    l2, m2, n2 = lb
    p = alpha + beta
    rgp = (alpha * ra[:, anp.newaxis, anp.newaxis] + beta * rb[:, anp.newaxis, anp.newaxis]) / (
        alpha + beta
    )
    dr = rgp - anp.array(r)[:, anp.newaxis, anp.newaxis]

    a = 0.0
    for t in range(l1 + l2 + 1):
        for u in range(m1 + m2 + 1):
            for v in range(n1 + n2 + 1):
                a = a + expansion(l1, l2, ra[0], rb[0], alpha, beta, t) * expansion(
                    m1, m2, ra[1], rb[1], alpha, beta, u
                ) * expansion(n1, n2, ra[2], rb[2], alpha, beta, v) * _hermite_coulomb(
                    t, u, v, 0, p, dr
                )
    a = a * 2 * anp.pi / p
    return a


def generate_attraction(r, basis_a, basis_b):
    r"""Return a function that computes the nuclear attraction integral for two contracted Gaussian
    functions.

    Args:
        r (array[float]): position vector of nucleus
        basis_a (BasisFunction): first basis function
        basis_b (BasisFunction): second basis function

    Returns:
        function: function that computes the nuclear attraction integral

    **Example**

    >>> symbols  = ['H', 'H']
    >>> geometry = pnp.array([[0.0, 0.0, 0.0], [0.0, 0.0, 1.0]], requires_grad = False)
    >>> alpha = pnp.array([[3.425250914, 0.6239137298, 0.168855404],
    >>>                    [3.425250914, 0.6239137298, 0.168855404]], requires_grad = True)
    >>> mol = Molecule(symbols, geometry, alpha=alpha)
    >>> basis_a = mol.basis_set[0]
    >>> basis_b = mol.basis_set[1]
    >>> args = [mol.alpha]
    >>> generate_attraction(geometry[0], mol.basis_set[0], mol.basis_set[1])(*args)
    0.801208332328965
    """

    def attraction_integral(*args):
        r"""Compute the nuclear attraction integral for two contracted Gaussian functions.

        Args:
            args (array[float]): initial values of the differentiable parameters

        Returns:
            array[float]: the nuclear attraction integral between two contracted Gaussian orbitals
        """
        if r.requires_grad:
            coor = args[0]
            args_a = [i[0] for i in args[1:]]
            args_b = [i[1] for i in args[1:]]
        else:
            coor = r
            args_a = [i[0] for i in args]
            args_b = [i[1] for i in args]

        alpha, ca, ra = _generate_params(basis_a.params, args_a)
        beta, cb, rb = _generate_params(basis_b.params, args_b)

        ca = ca * primitive_norm(basis_a.l, alpha)
        cb = cb * primitive_norm(basis_b.l, beta)

        na = contracted_norm(basis_a.l, alpha, ca)
        nb = contracted_norm(basis_b.l, beta, cb)

        v = (
            na
            * nb
            * (
                (ca * cb[:, anp.newaxis])
                * nuclear_attraction(
                    basis_a.l, basis_b.l, ra, rb, alpha, beta[:, anp.newaxis], coor
                )
            ).sum()
        )
        return v

    return attraction_integral


def electron_repulsion(la, lb, lc, ld, ra, rb, rc, rd, alpha, beta, gamma, delta):
    r"""Compute electron repulsion integral between four primitive Gaussian functions.

    The electron repulsion integral between four Gaussian functions denoted by :math:`a`, :math:`b`
    , :math:`c` and :math:`d` can be computed as
    [`Helgaker (1995) p820 <https://www.worldscientific.com/doi/abs/10.1142/9789812832115_0001>`_]

    .. math::

        g_{abcd} = \frac{2\pi^{5/2}}{pq\sqrt{p+q}} \sum_{tuv} E_t^{o_a o_b} E_u^{m_a m_b}
        E_v^{n_a n_b} \sum_{rsw} (-1)^{r+s+w} E_r^{o_c o_d} E_s^{m_c m_d} E_w^{n_c n_d}
        R_{t+r, u+s, v+w},

    where :math:`E` and :math:`R` represent the Hermite Gaussian expansion coefficient and the
    Hermite Coulomb integral, respectively. The sums go over the angular momentum quantum numbers
    :math:`o_i + o_j + 1`, :math:`m_i + m_j + 1` and :math:`n_i + n_j + 1` respectively for
    :math:`t, u, v` and :math:`r, s, w`. The exponents of the Gaussian functions are used to compute
    :math:`p` and :math:`q` as :math:`p = \alpha + \beta` and :math:`q = \gamma + \delta`.

    Args:
        la (tuple[int]): angular momentum for the first Gaussian function
        lb (tuple[int]): angular momentum for the second Gaussian function
        lc (tuple[int]): angular momentum for the third Gaussian function
        ld (tuple[int]): angular momentum for the forth Gaussian function
        ra (array[float]): position vector of the the first Gaussian function
        rb (array[float]): position vector of the the second Gaussian function
        rc (array[float]): position vector of the the third Gaussian function
        rd (array[float]): position vector of the the forth Gaussian function
        alpha (array[float]): exponent of the first Gaussian function
        beta (array[float]): exponent of the second Gaussian function
        gamma (array[float]): exponent of the third Gaussian function
        delta (array[float]): exponent of the forth Gaussian function

    Returns:
        array[float]: electron repulsion integral between four Gaussian functions
    """
    l1, m1, n1 = la
    l2, m2, n2 = lb
    l3, m3, n3 = lc
    l4, m4, n4 = ld

    p = alpha + beta
    q = gamma + delta

    p_ab = (
        alpha * ra[:, anp.newaxis, anp.newaxis, anp.newaxis, anp.newaxis]
        + beta * rb[:, anp.newaxis, anp.newaxis, anp.newaxis, anp.newaxis]
    ) / (alpha + beta)

    p_cd = (
        gamma * rc[:, anp.newaxis, anp.newaxis, anp.newaxis, anp.newaxis]
        + delta * rd[:, anp.newaxis, anp.newaxis, anp.newaxis, anp.newaxis]
    ) / (gamma + delta)

    g = 0.0
    for t in range(l1 + l2 + 1):
        for u in range(m1 + m2 + 1):
            for v in range(n1 + n2 + 1):
                for r in range(l3 + l4 + 1):
                    for s in range(m3 + m4 + 1):
                        for w in range(n3 + n4 + 1):
                            g = g + expansion(l1, l2, ra[0], rb[0], alpha, beta, t) * expansion(
                                m1, m2, ra[1], rb[1], alpha, beta, u
                            ) * expansion(n1, n2, ra[2], rb[2], alpha, beta, v) * expansion(
                                l3, l4, rc[0], rd[0], gamma, delta, r
                            ) * expansion(
                                m3, m4, rc[1], rd[1], gamma, delta, s
                            ) * expansion(
                                n3, n4, rc[2], rd[2], gamma, delta, w
                            ) * (
                                (-1) ** (r + s + w)
                            ) * _hermite_coulomb(
                                t + r, u + s, v + w, 0, (p * q) / (p + q), p_ab - p_cd
                            )

    g = g * 2 * (anp.pi ** 2.5) / (p * q * anp.sqrt(p + q))

    return g


def generate_repulsion(basis_a, basis_b, basis_c, basis_d):
    r"""Return a function that computes the electron repulsion integral for four contracted Gaussian
    functions.

    Args:
        basis_a (BasisFunction): first basis function
        basis_b (BasisFunction): second basis function
        basis_c (BasisFunction): third basis function
        basis_d (BasisFunction): fourth basis function
    Returns:
        function: function that computes the electron repulsion integral

    **Example**

    >>> symbols  = ['H', 'H']
    >>> geometry = pnp.array([[0.0, 0.0, 0.0], [0.0, 0.0, 1.0]], requires_grad = False)
    >>> alpha = pnp.array([[3.425250914, 0.6239137298, 0.168855404],
    >>>                    [3.425250914, 0.6239137298, 0.168855404],
    >>>                    [3.425250914, 0.6239137298, 0.168855404],
    >>>                    [3.425250914, 0.6239137298, 0.168855404]], requires_grad = True)
    >>> mol = Molecule(symbols, geometry, alpha=alpha)
    >>> basis_a = mol.basis_set[0]
    >>> basis_b = mol.basis_set[1]
    >>> args = [mol.alpha]
    >>> generate_repulsion(basis_a, basis_b, basis_a, basis_b)(*args)
    0.45590152106593573
    """

    def repulsion_integral(*args):
        r"""Compute the electron repulsion integral for four contracted Gaussian functions.

        Args:
            args (array[float]): initial values of the differentiable parameters

        Returns:
            array[float]: the electron repulsion integral between four contracted Gaussian functions
        """
        args_a = [i[0] for i in args]
        args_b = [i[1] for i in args]
        args_c = [i[2] for i in args]
        args_d = [i[3] for i in args]

        alpha, ca, ra = _generate_params(basis_a.params, args_a)
        beta, cb, rb = _generate_params(basis_b.params, args_b)
        gamma, cc, rc = _generate_params(basis_c.params, args_c)
        delta, cd, rd = _generate_params(basis_d.params, args_d)

        ca = ca * primitive_norm(basis_a.l, alpha)
        cb = cb * primitive_norm(basis_b.l, beta)
        cc = cc * primitive_norm(basis_c.l, gamma)
        cd = cd * primitive_norm(basis_d.l, delta)

        n1 = contracted_norm(basis_a.l, alpha, ca)
        n2 = contracted_norm(basis_b.l, beta, cb)
        n3 = contracted_norm(basis_c.l, gamma, cc)
        n4 = contracted_norm(basis_d.l, delta, cd)

        e = (
            n1
            * n2
            * n3
            * n4
            * (
                (
                    ca
                    * cb[:, anp.newaxis]
                    * cc[:, anp.newaxis, anp.newaxis]
                    * cd[:, anp.newaxis, anp.newaxis, anp.newaxis]
                )
                * electron_repulsion(
                    basis_a.l,
                    basis_b.l,
                    basis_c.l,
                    basis_d.l,
                    ra,
                    rb,
                    rc,
                    rd,
                    alpha,
                    beta[:, anp.newaxis],
                    gamma[:, anp.newaxis, anp.newaxis],
                    delta[:, anp.newaxis, anp.newaxis, anp.newaxis],
                )
            ).sum()
        )
        return e

    return repulsion_integral
=======
    return kinetic_integral
>>>>>>> 0686f843
<|MERGE_RESOLUTION|>--- conflicted
+++ resolved
@@ -307,10 +307,7 @@
 
     return overlap_integral
 
-<<<<<<< HEAD
-=======
-
->>>>>>> 0686f843
+
 def _diff2(i, j, ri, rj, alpha, beta):
     r"""Compute the second order differentiated integral needed for evaluating a kinetic integral.
 
@@ -464,7 +461,6 @@
             ).sum()
         )
 
-<<<<<<< HEAD
     return kinetic_integral
 
 def _boys(n, t):
@@ -853,7 +849,4 @@
         )
         return e
 
-    return repulsion_integral
-=======
-    return kinetic_integral
->>>>>>> 0686f843
+    return repulsion_integral