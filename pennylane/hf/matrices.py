--- conflicted
+++ resolved
@@ -89,23 +89,7 @@
             array[array[float]]: the overlap matrix
         """
         n = len(basis_functions)
-<<<<<<< HEAD
         overlap_matrix = anp.eye(n)
-        for i, a in enumerate(basis_functions):
-            for j, b in enumerate(basis_functions):
-                if i < j:
-                    if args:
-                        args_ab = []
-                        for arg in args:
-                            args_ab.append(arg[[i, j]])
-                        overlap_integral = generate_overlap(a, b)(*args_ab)
-                    else:
-                        overlap_integral = generate_overlap(a, b)()
-                    o = anp.zeros((n, n))
-                    o[i, j] = o[j, i] = 1.0
-                    overlap_matrix = overlap_matrix + overlap_integral * o
-=======
-        overlap_matrix = anp.eye(len(basis_functions))
 
         for (i, a), (j, b) in it.combinations(enumerate(basis_functions), r=2):
             args_ab = []
@@ -117,7 +101,6 @@
             o[i, j] = o[j, i] = 1.0
             overlap_matrix = overlap_matrix + overlap_integral * o
 
->>>>>>> ae6f9843
         return overlap_matrix
 
     return overlap
