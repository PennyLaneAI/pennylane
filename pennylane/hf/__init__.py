# Copyright 2018-2021 Xanadu Quantum Technologies Inc.

# Licensed under the Apache License, Version 2.0 (the "License");
# you may not use this file except in compliance with the License.
# You may obtain a copy of the License at

#     http://www.apache.org/licenses/LICENSE-2.0

# Unless required by applicable law or agreed to in writing, software
# distributed under the License is distributed on an "AS IS" BASIS,
# WITHOUT WARRANTIES OR CONDITIONS OF ANY KIND, either express or implied.
# See the License for the specific language governing permissions and
# limitations under the License.
"""
This subpackage provides the functionality to perform differentiable Hartree-Fock calculations.
"""
from .basis_data import STO3G, atomic_numbers
from .basis_set import BasisFunction, atom_basis_data, mol_basis_data
from .hamiltonian import (
    generate_electron_integrals,
    generate_fermionic_hamiltonian,
    generate_hamiltonian,
)
from .hartree_fock import generate_scf, hf_energy, nuclear_energy
from .integrals import (
    contracted_norm,
    electron_repulsion,
    expansion,
    gaussian_kinetic,
    gaussian_overlap,
    generate_attraction,
    generate_kinetic,
    generate_overlap,
    generate_repulsion,
    nuclear_attraction,
    primitive_norm,
)
from .matrices import (
    generate_attraction_matrix,
    generate_core_matrix,
    generate_kinetic_matrix,
    generate_overlap_matrix,
    generate_repulsion_tensor,
    molecular_density_matrix,
)
from .molecule import Molecule
from .tapering import (
    clifford,
    generate_paulis,
    generate_symmetries,
<<<<<<< HEAD
    taper_hartree_fock,
=======
    get_generators,
    transform_hamiltonian,
    optimal_sector,
>>>>>>> 455a2930
)<|MERGE_RESOLUTION|>--- conflicted
+++ resolved
@@ -48,11 +48,8 @@
     clifford,
     generate_paulis,
     generate_symmetries,
-<<<<<<< HEAD
+    get_generators,
+    optimal_sector,
     taper_hartree_fock,
-=======
-    get_generators,
     transform_hamiltonian,
-    optimal_sector,
->>>>>>> 455a2930
 )