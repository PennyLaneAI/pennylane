# Copyright 2018-2021 Xanadu Quantum Technologies Inc.

# Licensed under the Apache License, Version 2.0 (the "License");
# you may not use this file except in compliance with the License.
# You may obtain a copy of the License at

#     http://www.apache.org/licenses/LICENSE-2.0

# Unless required by applicable law or agreed to in writing, software
# distributed under the License is distributed on an "AS IS" BASIS,
# WITHOUT WARRANTIES OR CONDITIONS OF ANY KIND, either express or implied.
# See the License for the specific language governing permissions and
# limitations under the License.
"""
This subpackage provides the functionality to perform differentiable Hartree-Fock calculations.
"""
from .basis_data import STO3G, atomic_numbers
from .basis_set import BasisFunction, atom_basis_data, mol_basis_data
from .hamiltonian import (
    generate_electron_integrals,
    generate_fermionic_hamiltonian,
    generate_hamiltonian,
)
from .hartree_fock import generate_scf, hf_energy, nuclear_energy
from .integrals import (
    contracted_norm,
    electron_repulsion,
    expansion,
    gaussian_kinetic,
    gaussian_overlap,
    generate_attraction,
    generate_kinetic,
    generate_overlap,
    generate_repulsion,
    nuclear_attraction,
    primitive_norm,
)
from .matrices import (
    generate_attraction_matrix,
    generate_core_matrix,
    generate_kinetic_matrix,
    generate_overlap_matrix,
    generate_repulsion_tensor,
    molecular_density_matrix,
)
from .molecule import Molecule
<<<<<<< HEAD
from .tapering import clifford, transform_hamiltonian
=======
from .tapering import (
    get_generators,
    generate_paulis,
    generate_symmetries,
)
>>>>>>> a3f26117
<|MERGE_RESOLUTION|>--- conflicted
+++ resolved
@@ -44,12 +44,10 @@
     molecular_density_matrix,
 )
 from .molecule import Molecule
-<<<<<<< HEAD
-from .tapering import clifford, transform_hamiltonian
-=======
 from .tapering import (
-    get_generators,
+    clifford,
     generate_paulis,
     generate_symmetries,
-)
->>>>>>> a3f26117
+    get_generators,
+    transform_hamiltonian,
+)