# Copyright 2018-2021 Xanadu Quantum Technologies Inc.

# Licensed under the Apache License, Version 2.0 (the "License");
# you may not use this file except in compliance with the License.
# You may obtain a copy of the License at

#     http://www.apache.org/licenses/LICENSE-2.0

# Unless required by applicable law or agreed to in writing, software
# distributed under the License is distributed on an "AS IS" BASIS,
# WITHOUT WARRANTIES OR CONDITIONS OF ANY KIND, either express or implied.
# See the License for the specific language governing permissions and
# limitations under the License.
"""
This module contains the functions needed for tapering qubits using symmetries.
"""
# pylint: disable=unnecessary-lambda

import functools

import autograd.numpy as anp
import numpy
import pennylane as qml
from pennylane import numpy as np
from pennylane.hf.hamiltonian import _generate_qubit_operator, simplify
from pennylane.wires import Wires


def _binary_matrix(terms, num_qubits, wire_map=None):
    r"""Get a binary matrix representation of the Hamiltonian where each row corresponds to a
    Pauli term, which is represented by a concatenation of Z and X vectors.

    Args:
        terms (Iterable[Observable]): operators defining the Hamiltonian
        num_qubits (int): number of wires required to define the Hamiltonian
        wire_map (dict): dictionary containing all wire labels used in the Pauli words as keys, and
            unique integer labels as their values

    Returns:
        array[int]: binary matrix representation of the Hamiltonian of shape
        :math:`len(terms) \times 2*num_qubits`

    **Example**

    >>> wire_map = {'a':0, 'b':1, 'c':2, 'd':3}
    >>> terms = [qml.PauliZ(wires=['a']) @ qml.PauliX(wires=['b']),
    ...          qml.PauliZ(wires=['a']) @ qml.PauliY(wires=['c']),
    ...          qml.PauliX(wires=['a']) @ qml.PauliY(wires=['d'])]
    >>> _binary_matrix(terms, 4, wire_map=wire_map)
    array([[1, 0, 0, 0, 0, 1, 0, 0],
           [1, 0, 1, 0, 0, 0, 1, 0],
           [0, 0, 0, 1, 1, 0, 0, 1]])
    """
    if wire_map is None:
        all_wires = qml.wires.Wires.all_wires([term.wires for term in terms], sort=True)
        wire_map = {i: c for c, i in enumerate(all_wires)}

    binary_matrix = np.zeros((len(terms), 2 * num_qubits), dtype=int)
    for idx, term in enumerate(terms):
        ops, wires = term.name, term.wires
        if len(wires) == 1:
            ops = [ops]
        for op, wire in zip(ops, wires):
            if op in ["PauliX", "PauliY"]:
                binary_matrix[idx][wire_map[wire] + num_qubits] = 1
            if op in ["PauliZ", "PauliY"]:
                binary_matrix[idx][wire_map[wire]] = 1

    return binary_matrix


def _reduced_row_echelon(binary_matrix):
    r"""Returns the reduced row echelon form (RREF) of a matrix in a binary finite field :math:`\mathbb{Z}_2`.

    Args:
        binary_matrix (array[int]): binary matrix representation of the Hamiltonian
    Returns:
        array[int]: reduced row-echelon form of the given `binary_matrix`

    **Example**

    >>> binary_matrix = np.array([[1, 0, 0, 0, 0, 1, 0, 0],
    ...                           [1, 0, 1, 0, 0, 0, 1, 0],
    ...                           [0, 0, 0, 1, 1, 0, 0, 1]])
    >>> _reduced_row_echelon(binary_matrix)
    array([[1, 0, 0, 0, 0, 1, 0, 0],
           [0, 0, 1, 0, 0, 1, 1, 0],
           [0, 0, 0, 1, 1, 0, 0, 1]])
    """
    rref_mat = binary_matrix.copy()
    shape = rref_mat.shape
    icol = 0

    for irow in range(shape[0]):

        while icol < shape[1] and not rref_mat[irow][icol]:

            # get the nonzero indices in the remainder of column icol
            non_zero_idx = rref_mat[irow:, icol].nonzero()[0]

            if len(non_zero_idx) == 0:  # if remainder of column icol is all zero
                icol += 1
            else:
                # find value and index of largest element in remainder of column icol
                krow = irow + non_zero_idx[0]

                # swap rows krow and irow
                rref_mat[irow, icol:], rref_mat[krow, icol:] = (
                    rref_mat[krow, icol:].copy(),
                    rref_mat[irow, icol:].copy(),
                )
        if icol < shape[1] and rref_mat[irow][icol]:

            # store remainder right hand side columns of the pivot row irow
            rpvt_cols = rref_mat[irow, icol:].copy()

            # get the column icol and set its irow element to 0 to avoid XORing pivot row with itself
            currcol = rref_mat[:, icol].copy()
            currcol[irow] = 0

            # XOR the right hand side of the pivot row irow with all of the other rows
            rref_mat[:, icol:] ^= np.outer(currcol, rpvt_cols)
            icol += 1

    return rref_mat.astype(int)


def _kernel(binary_matrix):
    r"""Computes the kernel of a binary matrix on the binary finite field :math:`\mathbb{Z}_2`.

    Args:
        binary_matrix (array[int]): binary matrix representation of the Hamiltonian
    Returns:
        array[int]: nullspace of the `binary_matrix` where each row corresponds to a
        basis vector in the nullspace

    **Example**

    >>> binary_matrix = np.array([[1, 0, 0, 0, 0, 1, 0, 0],
    ...                          [0, 0, 1, 1, 1, 1, 1, 1],
    ...                          [0, 0, 0, 1, 1, 0, 0, 1]])
    >>> _kernel(binary_matrix)
    array([[0, 1, 0, 0, 0, 0, 0, 0],
           [0, 0, 1, 1, 1, 0, 0, 0],
           [1, 0, 1, 0, 0, 1, 0, 0],
           [0, 0, 1, 0, 0, 0, 1, 0],
           [0, 0, 1, 1, 0, 0, 0, 1]])
    """
    # Get the columns with and without pivots
    pivots = (binary_matrix.T != 0).argmax(axis=0)
    nonpivots = np.setdiff1d(range(len(binary_matrix[0])), pivots)

    # Initialize the nullspace
    null_vector = np.zeros((binary_matrix.shape[1], len(nonpivots)), dtype=int)
    null_vector[nonpivots, np.arange(len(nonpivots))] = 1

    # Fill up the nullspace vectors from the binary matrix
    null_vector_indices = np.ix_(pivots, np.arange(len(nonpivots)))
    binary_vector_indices = np.ix_(np.arange(len(pivots)), nonpivots)
    null_vector[null_vector_indices] = -binary_matrix[binary_vector_indices] % 2

    nullspace = null_vector.T
    return nullspace


def symmetry_generators(h):
    r"""Compute the generators :math:`\{\tau_1, \ldots, \tau_k\}` for a Hamiltonian over the binary
    field :math:`\mathbb{Z}_2`.

    These correspond to the generator set of the :math:`\mathbb{Z}_2`-symmetries present
    in the Hamiltonian as given in `arXiv:1910.14644 <https://arxiv.org/abs/1910.14644>`_.

    Args:
        h (Hamiltonian): Hamiltonian for which symmetries are to be generated to perform tapering

    Returns:
        list[Hamiltonian]: list of generators of symmetries, taus, for the Hamiltonian

    **Example**

    >>> kernel = np.array([[0, 1, 0, 0, 0, 0, 0, 0],
    ...                    [0, 0, 1, 1, 1, 0, 0, 0],
    ...                    [1, 0, 1, 0, 0, 1, 0, 0],
    ...                    [0, 0, 1, 0, 0, 0, 1, 0],
    ...                    [0, 0, 1, 1, 0, 0, 0, 1]])
    >>> symmetry_generators(kernel, 4)
    [(1.0) [X1], (1.0) [Z0 X2 X3], (1.0) [X0 Z1 X2], (1.0) [Y2], (1.0) [X2 Y3]]
    """
    num_qubits = len(h.wires)

    # Generate binary matrix for qubit_op
    binary_matrix = _binary_matrix(h.ops, num_qubits)

    # Get reduced row echelon form of binary matrix
    rref_binary_matrix = _reduced_row_echelon(binary_matrix)
    rref_binary_matrix_red = rref_binary_matrix[
        ~np.all(rref_binary_matrix == 0, axis=1)
    ]  # remove all-zero rows

    # Get kernel (i.e., nullspace) for trimmed binary matrix using gaussian elimination
    nullspace = _kernel(rref_binary_matrix_red)

    generators = []
    pauli_map = {"00": qml.Identity, "10": qml.PauliX, "11": qml.PauliY, "01": qml.PauliZ}

    for null_vector in nullspace:
        tau = qml.Identity(0)
        for idx, op in enumerate(zip(null_vector[:num_qubits], null_vector[num_qubits:])):
            x, z = op
            tau @= pauli_map[f"{x}{z}"](idx)

        ham = simplify(qml.Hamiltonian([1.0], [tau]))
        generators.append(ham)

    return generators


def paulix_ops(generators, num_qubits):
    r"""Generate the single qubit Pauli-X operators :math:`\sigma^{x}_{i}` for each symmetry :math:`\tau_j`,
    such that it anti-commutes with :math:`\tau_j` and commutes with all others symmetries :math:`\tau_{k\neq j}`.
    These are required to obtain the Clifford operators :math:`U` for the Hamiltonian :math:`H`.

    Args:
        generators (list[Hamiltonian]): list of generators of symmetries, taus, for the Hamiltonian
        num_qubits (int): number of wires required to define the Hamiltonian
    Return:
        list[Observable]: list of single-qubit Pauli-X operators which will be used to build the
        Clifford operators :math:`U`.

    **Example**

    >>> generators = [qml.Hamiltonian([1.0], [qml.PauliZ(0) @ qml.PauliZ(1)]),
    ...               qml.Hamiltonian([1.0], [qml.PauliZ(0) @ qml.PauliZ(2)]),
    ...               qml.Hamiltonian([1.0], [qml.PauliZ(0) @ qml.PauliZ(3)])]
    >>> paulix_ops(generators, 4)
    [PauliX(wires=[1]), PauliX(wires=[2]), PauliX(wires=[3])]
    """
    ops_generator = [g.ops[0] if isinstance(g.ops, list) else g.ops for g in generators]
    bmat = _binary_matrix(ops_generator, num_qubits)

    paulixops = []
    for row in range(bmat.shape[0]):
        bmatrow = bmat[row]
        bmatrest = np.delete(bmat, row, axis=0)
        # reversing the order to prioritize removing higher index wires first
        for col in range(bmat.shape[1] // 2)[::-1]:
            # Anti-commutes with the (row) and commutes with all other symmetries.
            if bmatrow[col] and np.array_equal(
                bmatrest[:, col], np.zeros(bmat.shape[0] - 1, dtype=int)
            ):
                paulixops.append(qml.PauliX(col))
                break

    return paulixops


def _observable_mult(obs_a, obs_b):
    r"""Multiply two PennyLane observables together.

    Each observable should be a linear combination of Pauli words, e.g.,
    :math:`\sum_{k=0}^{N} c_k P_k`, and represented as a PennyLane Hamiltonian.

    Args:
        obs_a (Hamiltonian): first observable
        obs_b (Hamiltonian): second observable

    Returns:
        qml.Hamiltonian: Observable expressed as a PennyLane Hamiltonian

    **Example**

    >>> c = np.array([0.5, 0.5])
    >>> obs_a = qml.Hamiltonian(c, [qml.PauliX(0) @ qml.PauliY(1), qml.PauliX(0) @ qml.PauliZ(1)])
    >>> obs_b = qml.Hamiltonian(c, [qml.PauliX(0) @ qml.PauliX(1), qml.PauliZ(0) @ qml.PauliZ(1)])
    >>> print(_observable_mult(obs_a, obs_b))
      (-0.25j) [Z1]
    + (-0.25j) [Y0]
    + ( 0.25j) [Y1]
    + ((0.25+0j)) [Y0 X1]
    """
    o = []
    c = []
    for i in range(len(obs_a.terms()[0])):
        for j in range(len(obs_b.terms()[0])):
            op, phase = qml.grouping.pauli_mult_with_phase(obs_a.terms()[1][i], obs_b.terms()[1][j])
            o.append(op)
            c.append(phase * obs_a.terms()[0][i] * obs_b.terms()[0][j])
    return simplify(qml.Hamiltonian(qml.math.stack(c), o))


def clifford(generators, paulixops):
    r"""Compute a Clifford operator from a set of generators and Pauli-X operators.

    This function computes :math:`U = U_0U_1...U_k` for a set of :math:`k` generators and
    :math:`k` Pauli-X operators.

    Args:
        generators (list[Hamiltonian]): generators expressed as PennyLane Hamiltonians
        paulixops (list[Operation]): list of single-qubit Pauli-X operators

    Returns:
        Hamiltonian: Clifford operator expressed as a PennyLane Hamiltonian

    **Example**

    >>> t1 = qml.Hamiltonian([1.0], [qml.grouping.string_to_pauli_word('ZZII')])
    >>> t2 = qml.Hamiltonian([1.0], [qml.grouping.string_to_pauli_word('ZIZI')])
    >>> t3 = qml.Hamiltonian([1.0], [qml.grouping.string_to_pauli_word('ZIIZ')])
    >>> generators = [t1, t2, t3]
    >>> paulixops = [qml.PauliX(1), qml.PauliX(2), qml.PauliX(3)]
    >>> u = clifford(generators, paulixops)
    >>> print(u)
      (0.3535533905932737) [Z1 Z2 X3]
    + (0.3535533905932737) [X1 X2 X3]
    + (0.3535533905932737) [Z1 X2 Z3]
    + (0.3535533905932737) [X1 Z2 Z3]
    + (0.3535533905932737) [Z0 X1 X2 Z3]
    + (0.3535533905932737) [Z0 Z1 Z2 Z3]
    + (0.3535533905932737) [Z0 X1 Z2 X3]
    + (0.3535533905932737) [Z0 Z1 X2 X3]
    """
    cliff = []
    for i, t in enumerate(generators):
        cliff.append(1 / 2**0.5 * (paulixops[i] + t))

    u = functools.reduce(lambda i, j: _observable_mult(i, j), cliff)

    return u


def taper(h, generators, paulixops, paulix_sector):
    r"""Transform a Hamiltonian with a Clifford operator and taper qubits.

    The Hamiltonian is transformed as :math:`H' = U^{\dagger} H U` where :math:`U` is a Clifford
    operator. The transformed Hamiltonian acts trivially on some qubits which are then replaced
    with the eigenvalues of their corresponding Pauli-X operator. The list of these
    eigenvalues is defined as the Pauli sector.

    Args:
        h (Hamiltonian): PennyLane Hamiltonian
        generators (list[Hamiltonian]): generators expressed as PennyLane Hamiltonians
        paulixops (list[Operation]): list of single-qubit Pauli-X operators
        paulix_sector (llist[int]): eigenvalues of the Pauli-X operators

    Returns:
        Hamiltonian: the tapered Hamiltonian

    **Example**

    >>> symbols = ["H", "H"]
    >>> geometry = np.array([[0.0, 0.0, -0.69440367], [0.0, 0.0, 0.69440367]])
    >>> mol = qml.hf.Molecule(symbols, geometry)
    >>> H = qml.hf.generate_hamiltonian(mol)(geometry)
    >>> generators= qml.hf.symmetry_generators(H)
    >>> paulixops = paulix_ops(generators, 4)
    >>> paulix_sector = [1, -1, -1]
    >>> H_tapered = taper(H, generators, paulixops, paulix_sector)
    >>> print(H_tapered)
      ((-0.321034397355757+0j)) [I0]
    + ((0.1809270275619003+0j)) [X0]
    + ((0.7959678503869626+0j)) [Z0]
    """
    u = clifford(generators, paulixops)
    h = _observable_mult(_observable_mult(u, h), u)

    val = np.ones(len(h.terms()[0])) * complex(1.0)

<<<<<<< HEAD
    wiremap = dict(zip(h.wires, range(len(h.wires) + 1)))
    paulix_wires = [x.wires[0] for x in paulixops]
=======
    wireset = u.wires + h.wires
    wiremap = dict(zip(wireset, range(len(wireset) + 1)))
    paulix_wires = [x.wires[0] for x in paulix_ops]
>>>>>>> 50048433
    for idx, w in enumerate(paulix_wires):
        for i in range(len(h.terms()[0])):
            s = qml.grouping.pauli_word_to_string(h.terms()[1][i], wire_map=wiremap)
            if s[w] == "X":
                val[i] *= paulix_sector[idx]

    o = []
    wires_tap = [i for i in h.wires if i not in paulix_wires]
    wiremap_tap = dict(zip(wires_tap, range(len(wires_tap) + 1)))

    for i in range(len(h.terms()[0])):
        s = qml.grouping.pauli_word_to_string(h.terms()[1][i], wire_map=wiremap)

        wires = [x for x in h.wires if x not in paulix_wires]
        o.append(
            qml.grouping.string_to_pauli_word(
                "".join([s[wiremap[i]] for i in wires]), wire_map=wiremap_tap
            )
        )

    c = anp.multiply(val, h.terms()[0])
    c = qml.math.stack(c)

    return simplify(qml.Hamiltonian(c, o))


def optimal_sector(qubit_op, generators, active_electrons):
    r"""Get the optimal sector which contains the ground state.

    To obtain the optimal sector, we need to choose the right eigenvalues for the symmetry generators :math:`\bm{\tau}`.
    We can do so by using the following relation between the Pauli-Z qubit operator and the occupation number under a
    Jordan-Wigner transform.

    .. math::

        \sigma_{i}^{z} = I - 2a_{i}^{\dagger}a_{i}

    According to this relation, the occupied and unoccupied fermionic modes correspond to the -1 and +1 eigenvalues of
    the Pauli-Z operator, respectively. Since all of the generators :math:`\bm{\tau}` consist only of :math:`I` and
    Pauli-Z operators, the correct eigenvalue for each :math:`\tau` operator can be simply obtained by applying it on
    the reference Hartree-Fock (HF) state, and looking at the overlap between the wires on which the Pauli-Z operators
    act and the wires that correspond to occupied orbitals in the HF state.

    Args:
        qubit_op (Hamiltonian): Hamiltonian for which symmetries are being generated
        generators (list[Hamiltonian]): list of symmetry generators for the Hamiltonian
        active_electrons (int): The number of active electrons in the system

    Returns:
        list[int]: eigenvalues corresponding to the optimal sector which contains the ground state

    **Example**

    >>> symbols = ['H', 'H']
    >>> geometry = np.array([[0., 0., -0.66140414], [0., 0., 0.66140414]])
    >>> mol = qml.hf.Molecule(symbols, geometry)
    >>> H = qml.hf.generate_hamiltonian(mol)(geometry)
    >>> generators, paulixops = qml.hf.generate_symmetries(H, len(H.wires))
    >>> qml.hf.optimal_sector(H, generators, 2)
        [1, -1, -1]
    """

    if active_electrons < 1:
        raise ValueError(
            f"The number of active electrons must be greater than zero;"
            f"got 'electrons'={active_electrons}"
        )

    num_orbitals = len(qubit_op.wires)

    if active_electrons > num_orbitals:
        raise ValueError(
            f"Number of active orbitals cannot be smaller than number of active electrons;"
            f" got 'orbitals'={num_orbitals} < 'electrons'={active_electrons}."
        )

    hf_str = np.where(np.arange(num_orbitals) < active_electrons, 1, 0)

    perm = []
    for tau in generators:
        symmstr = np.array([1 if wire in tau.ops[0].wires else 0 for wire in qubit_op.wires])
        coeff = -1 if numpy.logical_xor.reduce(numpy.logical_and(symmstr, hf_str)) else 1
        perm.append(coeff)

    return perm


def taper_hf(generators, paulixops, paulix_sector, num_electrons, num_wires):
    r"""Transform a Hartree-Fock state with a Clifford operator and taper qubits.

    The fermionic operators defining the molecule's Hartree-Fock (HF) state are first mapped onto a qubit operator
    using the Jordan-Wigner encoding. This operator is then transformed using the Clifford operators :math:`U`
    obtained from the :math:`\mathbb{Z}_2` symmetries of the molecular Hamiltonian resulting in a qubit operator
    that acts non-trivially only on a subset of qubits. A new, tapered HF state is built on this reduced subset
    of qubits by placing the qubits which are acted on by a Pauli-X or Pauli-Y operators in state :math:`|1\rangle`
    and leaving the rest in state :math:`|0\rangle`.

    Args:
        generators (list[Hamiltonian]): list of generators of symmetries, taus, for the Hamiltonian
        paulixops (list[Operation]):  list of single-qubit Pauli-X operators
        paulix_sector (list[int]): list of eigenvalues of Pauli-X operators
        num_electrons (int): number of active electrons in the system
        num_wires (int): number of wires in the system for generating the Hartree-Fock bitstring

    Returns:
        array(int): tapered Hartree-Fock state

    **Example**

    >>> from pennylane import hf
    >>> symbols = ['He', 'H']
    >>> geometry = np.array([[0.0, 0.0, 0.0], [0.0, 0.0, 1.4588684632]])
    >>> mol = hf.Molecule(symbols, geometry, charge=1)
    >>> H = hf.generate_hamiltonian(mol)(geometry)
    >>> n_qubits, n_elec = len(H.wires), mol.n_electrons
    >>> generators= qml.hf.symmetry_generators(H)
    >>> paulixops = paulix_ops(generators, 4)
    >>> paulix_sector = hf.optimal_sector(H, generators, n_elec)
    >>> hf.taper_hf(generators, paulixops, paulix_sector,
    ...                 n_elec, n_qubits)
    tensor([1, 1], requires_grad=True)
    """

    pauli_map = {"I": qml.Identity, "X": qml.PauliX, "Y": qml.PauliY, "Z": qml.PauliZ}

    # build the untapered Hartree Fock state
    hf = np.where(np.arange(num_wires) < num_electrons, 1, 0)

    # convert the HF state to a corresponding HF observable under the JW transform
    fermop_terms = []
    for idx, bit in enumerate(hf):
        if bit:
            op_coeffs, op_str = _generate_qubit_operator([idx])
            op_terms = []
            for term in op_str:
                op_term = pauli_map[term[0][1]](term[0][0])
                for tm in term[1:]:
                    op_term @= pauli_map[tm[1]](tm[0])
                op_terms.append(op_term)
            op_term = qml.Hamiltonian(np.array(op_coeffs), op_terms)
        else:
            op_term = qml.Hamiltonian([1], [qml.Identity(idx)])
        fermop_terms.append(op_term)

    ferm_op = functools.reduce(lambda i, j: _observable_mult(i, j), fermop_terms)

    # taper the HF observable using the symmetries obtained from the molecular hamiltonian
    fermop_taper = taper(ferm_op, generators, paulixops, paulix_sector)
    fermop_mat = _binary_matrix(fermop_taper.ops, len(fermop_taper.wires))

    # build a wireset to match wires with that of the tapered Hamiltonian
    gen_wires = Wires.all_wires([generator.wires for generator in generators])
    xop_wires = Wires.all_wires([paulix_op.wires for paulix_op in paulix_ops])
    wireset = Wires.unique_wires([gen_wires, xop_wires])

    # iterate over the terms in tapered HF observable and build the tapered HF state
    tapered_hartree_fock = []
    for col in fermop_mat.T[fermop_mat.shape[1] // 2 :]:
        if 1 in col:
            tapered_hartree_fock.append(1)
        else:
            tapered_hartree_fock.append(0)
    while len(tapered_hartree_fock) < len(wireset):
        tapered_hartree_fock.append(0)

    return np.array(tapered_hartree_fock).astype(int)<|MERGE_RESOLUTION|>--- conflicted
+++ resolved
@@ -365,14 +365,10 @@
 
     val = np.ones(len(h.terms()[0])) * complex(1.0)
 
-<<<<<<< HEAD
-    wiremap = dict(zip(h.wires, range(len(h.wires) + 1)))
-    paulix_wires = [x.wires[0] for x in paulixops]
-=======
     wireset = u.wires + h.wires
     wiremap = dict(zip(wireset, range(len(wireset) + 1)))
-    paulix_wires = [x.wires[0] for x in paulix_ops]
->>>>>>> 50048433
+    paulix_wires = [x.wires[0] for x in paulixops]
+
     for idx, w in enumerate(paulix_wires):
         for i in range(len(h.terms()[0])):
             s = qml.grouping.pauli_word_to_string(h.terms()[1][i], wire_map=wiremap)
