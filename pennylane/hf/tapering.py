# Copyright 2018-2021 Xanadu Quantum Technologies Inc.

# Licensed under the Apache License, Version 2.0 (the "License");
# you may not use this file except in compliance with the License.
# You may obtain a copy of the License at

#     http://www.apache.org/licenses/LICENSE-2.0

# Unless required by applicable law or agreed to in writing, software
# distributed under the License is distributed on an "AS IS" BASIS,
# WITHOUT WARRANTIES OR CONDITIONS OF ANY KIND, either express or implied.
# See the License for the specific language governing permissions and
# limitations under the License.
"""
This module contains the functions needed for tapering qubits using symmetries.
"""
<<<<<<< HEAD
import numpy as np
import scipy as sp
import itertools as it
=======
# pylint: disable=unnecessary-lambda
import functools

import autograd.numpy as anp
>>>>>>> ebebb5e9
import pennylane as qml
from pennylane import numpy as np


def _binary_matrix(terms, num_qubits):
    r"""Get a binary matrix representation of the Hamiltonian where each row corresponds to a
    Pauli term, which is represented by a concatenation of Z and X vectors.

    Args:
        terms (Iterable[Observable]): operators defining the Hamiltonian
        num_qubits (int): number of wires required to define the Hamiltonian
    Returns:
        array[int]: binary matrix representation of the Hamiltonian of shape
        :math:`len(terms) \times 2*num_qubits`

    **Example**

    >>> terms = [qml.PauliZ(wires=[0]) @ qml.PauliX(wires=[1]),
    ...          qml.PauliZ(wires=[0]) @ qml.PauliY(wires=[2]),
    ...          qml.PauliX(wires=[0]) @ qml.PauliY(wires=[3])]
    >>> _binary_matrix(terms, 4)
    array([[1, 0, 0, 0, 0, 1, 0, 0],
           [1, 0, 1, 0, 0, 0, 1, 0],
           [0, 0, 0, 1, 1, 0, 0, 1]])
    """
    binary_matrix = np.zeros((len(terms), 2 * num_qubits), dtype=int)
    for idx, term in enumerate(terms):
        ops, wires = term.name, term.wires
        if len(wires) == 1:
            ops = [ops]
        for op, wire in zip(ops, wires):
            if op in ["PauliX", "PauliY"]:
                binary_matrix[idx][wire + num_qubits] = 1
            if op in ["PauliZ", "PauliY"]:
                binary_matrix[idx][wire] = 1

    return binary_matrix


def _reduced_row_echelon(binary_matrix):
    r"""Returns the reduced row echelon form (RREF) of a matrix in a binary finite field :math:`\mathbb{Z}_2`.

    Args:
        binary_matrix (array[int]): binary matrix representation of the Hamiltonian
    Returns:
        array[int]: reduced row-echelon form of the given `binary_matrix`

    **Example**

    >>> binary_matrix = np.array([[1, 0, 0, 0, 0, 1, 0, 0],
    ...                           [1, 0, 1, 0, 0, 0, 1, 0],
    ...                           [0, 0, 0, 1, 1, 0, 0, 1]])
    >>> _reduced_row_echelon(binary_matrix)
    array([[1, 0, 0, 0, 0, 1, 0, 0],
           [0, 0, 1, 0, 0, 1, 1, 0],
           [0, 0, 0, 1, 1, 0, 0, 1]])
    """
    rref_mat = binary_matrix.copy()
    shape = rref_mat.shape
    icol = 0

    for irow in range(shape[0]):

        while icol < shape[1] and not rref_mat[irow][icol]:

            # get the nonzero indices in the remainder of column icol
            non_zero_idx = rref_mat[irow:, icol].nonzero()[0]

            if len(non_zero_idx) == 0:  # if remainder of column icol is all zero
                icol += 1
            else:
                # find value and index of largest element in remainder of column icol
                krow = irow + non_zero_idx[0]

                # swap rows krow and irow
                rref_mat[irow, icol:], rref_mat[krow, icol:] = (
                    rref_mat[krow, icol:].copy(),
                    rref_mat[irow, icol:].copy(),
                )
        if icol < shape[1] and rref_mat[irow][icol]:

            # store remainder right hand side columns of the pivot row irow
            rpvt_cols = rref_mat[irow, icol:].copy()

            # get the column icol and set its irow element to 0 to avoid XORing pivot row with itself
            currcol = rref_mat[:, icol].copy()
            currcol[irow] = 0

            # XOR the right hand side of the pivot row irow with all of the other rows
            rref_mat[:, icol:] ^= np.outer(currcol, rpvt_cols)
            icol += 1

    return rref_mat.astype(int)


def _kernel(binary_matrix):
    r"""Computes the kernel of a binary matrix on the binary finite field :math:`\mathbb{Z}_2`.

    Args:
        binary_matrix (array[int]): binary matrix representation of the Hamiltonian
    Returns:
        array[int]: nullspace of the `binary_matrix` where each row corresponds to a
        basis vector in the nullspace

    **Example**

    >>> binary_matrix = np.array([[1, 0, 0, 0, 0, 1, 0, 0],
    ...                          [0, 0, 1, 1, 1, 1, 1, 1],
    ...                          [0, 0, 0, 1, 1, 0, 0, 1]])
    >>> _kernel(binary_matrix)
    array([[0, 1, 0, 0, 0, 0, 0, 0],
           [0, 0, 1, 1, 1, 0, 0, 0],
           [1, 0, 1, 0, 0, 1, 0, 0],
           [0, 0, 1, 0, 0, 0, 1, 0],
           [0, 0, 1, 1, 0, 0, 0, 1]])
    """
    # Get the columns with and without pivots
    pivots = (binary_matrix.T != 0).argmax(axis=0)
    nonpivots = np.setdiff1d(range(len(binary_matrix[0])), pivots)

    # Initialize the nullspace
    null_vector = np.zeros((binary_matrix.shape[1], len(nonpivots)), dtype=int)
    null_vector[nonpivots, np.arange(len(nonpivots))] = 1

    # Fill up the nullspace vectors from the binary matrix
    null_vector_indices = np.ix_(pivots, np.arange(len(nonpivots)))
    binary_vector_indices = np.ix_(np.arange(len(pivots)), nonpivots)
    null_vector[null_vector_indices] = -binary_matrix[binary_vector_indices] % 2

    nullspace = null_vector.T
    return nullspace


def get_generators(nullspace, num_qubits):
    r"""Compute the generators :math:`\{\tau_1, \ldots, \tau_k\}` from the nullspace of
    the binary matrix form of a Hamiltonian over the binary field :math:`\mathbb{Z}_2`.
    These correspond to the generator set of the :math:`\mathbb{Z}_2`-symmetries present
    in the Hamiltonian as given in `arXiv:1910.14644 <https://arxiv.org/abs/1910.14644>`_.

    Args:
        nullspace (array[int]): kernel of the binary matrix corresponding to the Hamiltonian
        num_qubits (int): number of wires required to define the Hamiltonian

    Returns:
        list[Hamiltonian]: list of generators of symmetries, taus, for the Hamiltonian

    **Example**

    >>> kernel = np.array([[0, 1, 0, 0, 0, 0, 0, 0],
    ...                    [0, 0, 1, 1, 1, 0, 0, 0],
    ...                    [1, 0, 1, 0, 0, 1, 0, 0],
    ...                    [0, 0, 1, 0, 0, 0, 1, 0],
    ...                    [0, 0, 1, 1, 0, 0, 0, 1]])
    >>> get_generators(kernel, 4)
    [(1.0) [X1], (1.0) [Z0 X2 X3], (1.0) [X0 Z1 X2], (1.0) [Y2], (1.0) [X2 Y3]]
    """
    generators = []
    pauli_map = {"00": qml.Identity, "10": qml.PauliX, "11": qml.PauliY, "01": qml.PauliZ}

    for null_vector in nullspace:
        tau = qml.Identity(0)
        for idx, op in enumerate(zip(null_vector[:num_qubits], null_vector[num_qubits:])):
            x, z = op
            tau @= pauli_map[f"{x}{z}"](idx)

        ham = qml.Hamiltonian([1.0], [tau], simplify=True)
        generators.append(ham)

    return generators


def generate_paulis(generators, num_qubits):
    r"""Generate the single qubit Pauli-X operators :math:`\sigma^{x}_{i}` for each symmetry :math:`\tau_j`,
    such that it anti-commutes with :math:`\tau_j` and commutes with all others symmetries :math:`\tau_{k\neq j}`.
    These are required to obtain the Clifford operators :math:`U` for the Hamiltonian :math:`H`.

    Args:
        generators (list[Hamiltonian]): list of generators of symmetries, taus, for the Hamiltonian
        num_qubits (int): number of wires required to define the Hamiltonian
    Return:
        list[Observable]: list of single-qubit Pauli-X operators which will be used to build the
        Clifford operators :math:`U`.

    **Example**

    >>> generators = [qml.Hamiltonian([1.0], [qml.PauliZ(0) @ qml.PauliZ(1)]),
    ...               qml.Hamiltonian([1.0], [qml.PauliZ(0) @ qml.PauliZ(2)]),
    ...               qml.Hamiltonian([1.0], [qml.PauliZ(0) @ qml.PauliZ(3)])]
    >>> generate_paulis(generators, 4)
    [PauliX(wires=[1]), PauliX(wires=[2]), PauliX(wires=[3])]
    """
    ops_generator = [g.ops[0] if isinstance(g.ops, list) else g.ops for g in generators]
    bmat = _binary_matrix(ops_generator, num_qubits)

    paulix_ops = []
    for row in range(bmat.shape[0]):
        bmatrow = bmat[row]
        bmatrest = np.delete(bmat, row, axis=0)
        for col in range(bmat.shape[1] // 2):
            # Anti-commutes with the (row) and commutes with all other symmetries.
            if bmatrow[col] and np.array_equal(
                bmatrest[:, col], np.zeros(bmat.shape[0] - 1, dtype=int)
            ):
                paulix_ops.append(qml.PauliX(col))
                break

    return paulix_ops


def generate_symmetries(qubit_op, num_qubits):
    r"""Compute the generator set of the symmetries :math:`\mathbf{\tau}` and the corresponding single-qubit
    set of the Pauli-X operators :math:`\mathbf{\sigma^x}` that are used to build the Clifford operators
    :math:`U`, according to the following relation:

    .. math::

        U_i = \frac{1}{\sqrt{2}}(\tau_i+\sigma^{x}_{q}).

    Here, :math:`\sigma^{x}_{q}` is the Pauli-X operator acting on qubit :math:`q`. These :math:`U_i` can be
    used to transform the Hamiltonian :math:`H` in such a way that it acts trivially or at most with one
    Pauli-gate on a subset of qubits, which allows us to taper off those qubits from the simulation
    using :func:`~.transform_hamiltonian`.

    Args:
        qubit_op (Hamiltonian): Hamiltonian for which symmetries are to be generated to perform tapering
        num_qubits (int): number of wires required to define the Hamiltonian

    Returns:
        tuple (list[Hamiltonian], list[Observable]):

            * list[Hamiltonian]: list of generators of symmetries, :math:`\mathbf{\tau}`,
              for the Hamiltonian.
            * list[Operation]: list of single-qubit Pauli-X operators which will be used
              to build the Clifford operators :math:`U`.

    **Example**

    >>> symbols = ['H', 'H']
    >>> geometry = np.array([[0., 0., -0.66140414], [0., 0., 0.66140414]])
    >>> mol = qml.hf.Molecule(symbols, geometry)
    >>> H, qubits = qml.hf.generate_hamiltonian(mol)(geometry), 4
    >>> generators, paulix_ops = qml.hf.tapering.generate_symmetries(H, qubits)
    >>> generators, paulix_ops
    ([(1.0) [Z0 Z1], (1.0) [Z0 Z2], (1.0) [Z0 Z3]],
    [PauliX(wires=[1]), PauliX(wires=[2]), PauliX(wires=[3])])
    """
    # Generate binary matrix for qubit_op
    binary_matrix = _binary_matrix(qubit_op.ops, num_qubits)

    # Get reduced row echelon form of binary matrix
    rref_binary_matrix = _reduced_row_echelon(binary_matrix)
    rref_binary_matrix_red = rref_binary_matrix[
        ~np.all(rref_binary_matrix == 0, axis=1)
    ]  # remove all-zero rows

    # Get kernel (i.e., nullspace) for trimmed binary matrix using gaussian elimination
    nullspace = _kernel(rref_binary_matrix_red)

    # Get generators tau from the calculated nullspace
    generators = get_generators(nullspace, num_qubits)

    # Get unitaries from the calculated nullspace
    paulix_ops = generate_paulis(generators, num_qubits)

    return generators, paulix_ops


def _observable_mult(obs_a, obs_b):
    r"""Multiply two PennyLane observables together.

    Each observable should be a linear combination of Pauli words, e.g.,
    :math:`\sum_{k=0}^{N} c_k P_k`, and represented as a PennyLane Hamiltonian.

    Args:
        obs_a (Hamiltonian): first observable
        obs_b (Hamiltonian): second observable

    Returns:
        qml.Hamiltonian: Observable expressed as a PennyLane Hamiltonian

    **Example**

    >>> c = np.array([0.5, 0.5])
    >>> obs_a = qml.Hamiltonian(c, [qml.PauliX(0) @ qml.PauliY(1), qml.PauliX(0) @ qml.PauliZ(1)])
    >>> obs_b = qml.Hamiltonian(c, [qml.PauliX(0) @ qml.PauliX(1), qml.PauliZ(0) @ qml.PauliZ(1)])
    >>> print(_observable_mult(obs_a, obs_b))
      (-0.25j) [Z1]
    + (-0.25j) [Y0]
    + ( 0.25j) [Y1]
    + ((0.25+0j)) [Y0 X1]
    """
    o = []
    c = []
    for i in range(len(obs_a.terms[0])):
        for j in range(len(obs_b.terms[0])):
            op, phase = qml.grouping.pauli_mult_with_phase(obs_a.terms[1][i], obs_b.terms[1][j])
            o.append(op)
            c.append(phase * obs_a.terms[0][i] * obs_b.terms[0][j])

    return _simplify(qml.Hamiltonian(qml.math.stack(c), o))

<<<<<<< HEAD
    return generators, pauli_x_ops


def _sector_energy(sector):
    """Computes energy of the given tapered Hamiltonian.

    Args:
        sector (pennylane.Hamiltonian): tapered Hamiltonian whose energy has to be calculated

    Returns:
        energy (float): energy of the tapered hamiltonian
    """

    if len(sector.wires) < 2:
        energy = min(sp.linalg.eigvals(qml.utils.sparse_hamiltonian(sector).toarray()))
    else:
        energy = sp.sparse.linalg.eigs(qml.utils.sparse_hamiltonian(sector), k=2)[0].min()

    return energy


def find_optimal_sector(qubit_op, generators, pauli_x_ops, brute_force=True, num_electrons=0):
    r"""Get the optimal sector which contains the ground state.

    To obtain the optimal sector one can brute force through all the permutation or by utilize the following
    relation between the Pauli-Z qubit operator and the occupation number under Jordan-Wigner transform.

    .. math::

        \sigma_z^{i} = a_{i}^{\dagger}a_{i} - 1

    This relation allows us to figure out whether the orbital is occupied or unoccupied in a given symmetry sector,
    to build the correct eigensector.

    Args:
        qubit_op (pennylane.Hamiltonian): Hamiltonian for which symmetries are being generated for performing tapering
        generators (list[pennylane.Hamiltonian]): list of generators of symmetries, taus, for the Hamiltonian
        pauli_x_ops (list[pennylane.operation.Observable]):  list of single-qubit Pauli X operators
        brute_force (bool): determines whether to use brute-force strategy to pick the correct sector or not
        num_electrons (int): If `brute_force = True`, user must provide the number of active electrons in
                              the system for generating the Hartree-Fock bitstring

    Returns:
        tuple (list[int], float):

            * list[int]: eigenvalues corresponding to the optimal sector which contains the ground state
            * float: energy of the computed optimal sector

    .. code-block:: python

        >>> symbols = ['H', 'H']
        >>> coordinates = np.array([0., 0., -0.66140414, 0., 0., 0.66140414]))
        >>> mol = qml.hf.Molecule(symbols, coordinates)
        >>> H, qubits = qml.hf.generate_hamiltonian(mol)(), 4
        >>> generators, pauli_x_ops = generate_symmetries(H, qubits)
        >>> find_optimal_sector(H, generators, pauli_x_ops, False, 2)
          ((1, -1, -1), -1.1372701746609024)

    """

    if not brute_force:

        if num_electrons < 1:
            raise ValueError(
                "Brute force search is disabled; the number of electrons must be provided."
            )

        hf_str = qml.qchem.hf_state(num_electrons, len(qubit_op.wires))
        perm = []

        for op in generators:
            symmstr = np.zeros(len(qubit_op.wires), dtype=int)
            for wire in op.wires:
                symmstr[wire] = 1
            coeff = -1 if np.logical_xor.reduce(np.logical_and(symmstr, hf_str)) else 1
            perm.append(coeff)

        pauli_wires = [p.wires[0] for p in pauli_x_ops]
        sector = transform_hamiltonian(qubit_op, generators, pauli_wires, perm)
        energy = _sector_energy(sector)

        return perm, energy

    sectors = []
    energies = []
    perms = list(it.product([1, -1], repeat=len(generators)))
    pauli_wires = [p.wires[0] for p in pauli_x_ops]

    for perm in perms:
        sector = transform_hamiltonian(qubit_op, generators, pauli_wires, perm)
        energy = _sector_energy(sector)
        sectors.append(sector)
        energies.append(float(energy.real))

    index = energies.index(min(energies))
    return perms[index], energies[index]
=======

def _simplify(h, cutoff=1.0e-12):
    r"""Add together identical terms in the Hamiltonian.

    The Hamiltonian terms with identical Pauli words are added together and eliminated if the
    overall coefficient is zero.

    Args:
        h (Hamiltonian): PennyLane Hamiltonian
        cutoff (float): cutoff value for discarding the negligible terms

    Returns:
        Hamiltonian: Simplified PennyLane Hamiltonian

    **Example**

    >>> c = np.array([0.5, 0.5])
    >>> h = qml.Hamiltonian(c, [qml.PauliX(0) @ qml.PauliY(1), qml.PauliX(0) @ qml.PauliY(1)])
    >>> print(_simplify(h))
    (1.0) [X0 Y1]
    """
    s = []
    wiremap = dict(zip(h.wires, range(len(h.wires) + 1)))
    for term in h.terms[1]:
        term = qml.operation.Tensor(term).prune()
        s.append(qml.grouping.pauli_word_to_string(term, wire_map=wiremap))

    o = list(set(s))
    c = [0.0] * len(o)
    for i, item in enumerate(s):
        c[o.index(item)] += h.terms[0][i]
    c = qml.math.stack(c)

    coeffs = []
    ops = []
    nonzero_ind = np.argwhere(abs(c) > cutoff).flatten()
    for i in nonzero_ind:
        coeffs.append(c[i])
        ops.append(qml.grouping.string_to_pauli_word(o[i], wire_map=wiremap))
    try:
        coeffs = qml.math.stack(coeffs)
    except ValueError:
        pass

    return qml.Hamiltonian(coeffs, ops)


def clifford(generators, paulix_ops):
    r"""Compute a Clifford operator from a set of generators and Pauli-X operators.

    This function computes :math:`U = U_0U_1...U_k` for a set of :math:`k` generators and
    :math:`k` Pauli-X operators.

    Args:
        generators (list[Hamiltonian]): generators expressed as PennyLane Hamiltonians
        paulix_ops (list[Operation]): list of single-qubit Pauli-X operators

    Returns:
        Hamiltonian: Clifford operator expressed as a PennyLane Hamiltonian

    **Example**

    >>> t1 = qml.Hamiltonian([1.0], [qml.grouping.string_to_pauli_word('ZZII')])
    >>> t2 = qml.Hamiltonian([1.0], [qml.grouping.string_to_pauli_word('ZIZI')])
    >>> t3 = qml.Hamiltonian([1.0], [qml.grouping.string_to_pauli_word('ZIIZ')])
    >>> generators = [t1, t2, t3]
    >>> paulix_ops = [qml.PauliX(1), qml.PauliX(2), qml.PauliX(3)]
    >>> u = clifford(generators, paulix_ops)
    >>> print(u)
      (0.3535533905932737) [Z1 Z2 X3]
    + (0.3535533905932737) [X1 X2 X3]
    + (0.3535533905932737) [Z1 X2 Z3]
    + (0.3535533905932737) [X1 Z2 Z3]
    + (0.3535533905932737) [Z0 X1 X2 Z3]
    + (0.3535533905932737) [Z0 Z1 Z2 Z3]
    + (0.3535533905932737) [Z0 X1 Z2 X3]
    + (0.3535533905932737) [Z0 Z1 X2 X3]
    """
    cliff = []
    for i, t in enumerate(generators):
        cliff.append(1 / 2 ** 0.5 * (paulix_ops[i] + t))

    u = functools.reduce(lambda i, j: _observable_mult(i, j), cliff)

    return u


def transform_hamiltonian(h, generators, paulix_ops, paulix_sector):
    r"""Transform a Hamiltonian with a Clifford operator and taper qubits.

    The Hamiltonian is transformed as :math:`H' = U^{\dagger} H U` where :math:`U` is a Clifford
    operator. The transformed Hamiltonian acts trivially on some qubits which are then replaced
    with the eigenvalues of their corresponding Pauli-X operator. The list of these
    eigenvalues is defined as the Pauli sector.

    Args:
        h (Hamiltonian): PennyLane Hamiltonian
        generators (list[Hamiltonian]): generators expressed as PennyLane Hamiltonians
        paulix_ops (list[Operation]): list of single-qubit Pauli-X operators
        paulix_sector (llist[int]): eigenvalues of the Pauli-X operators

    Returns:
        Hamiltonian: the tapered Hamiltonian

    **Example**

    >>> symbols = ["H", "H"]
    >>> geometry = np.array([[0.0, 0.0, -0.69440367], [0.0, 0.0, 0.69440367]])
    >>> mol = qml.hf.Molecule(symbols, geometry)
    >>> H = qml.hf.generate_hamiltonian(mol)(geometry)
    >>> generators, paulix_ops = qml.hf.generate_symmetries(H, len(H.wires))
    >>> paulix_sector = [1, -1, -1]
    >>> H_tapered = transform_hamiltonian(H, generators, paulix_ops, paulix_sector)
    >>> print(H_tapered)
      ((-0.321034397355757+0j)) [I0]
    + ((0.1809270275619003+0j)) [X0]
    + ((0.7959678503869626+0j)) [Z0]
    """
    u = clifford(generators, paulix_ops)
    h = _observable_mult(_observable_mult(u, h), u)

    val = np.ones(len(h.terms[0])) * complex(1.0)

    wiremap = dict(zip(h.wires, range(len(h.wires) + 1)))
    paulix_wires = [x.wires[0] for x in paulix_ops]
    for idx, w in enumerate(paulix_wires):
        for i in range(len(h.terms[0])):
            s = qml.grouping.pauli_word_to_string(h.terms[1][i], wire_map=wiremap)
            if s[w] == "X":
                val[i] *= paulix_sector[idx]

    o = []
    wires_tap = [h.wires[i] for i in range(len(h.wires)) if i not in paulix_wires]
    wiremap_tap = dict(zip(wires_tap, range(len(wires_tap) + 1)))
    for i in range(len(h.terms[0])):
        s = qml.grouping.pauli_word_to_string(h.terms[1][i], wire_map=wiremap)
        wires = [x for x in h.wires if x not in paulix_wires]
        o.append(
            qml.grouping.string_to_pauli_word("".join([s[i] for i in wires]), wire_map=wiremap_tap)
        )

    c = anp.multiply(val, h.terms[0])
    c = qml.math.stack(c)

    return _simplify(qml.Hamiltonian(c, o))
>>>>>>> ebebb5e9
<|MERGE_RESOLUTION|>--- conflicted
+++ resolved
@@ -14,16 +14,13 @@
 """
 This module contains the functions needed for tapering qubits using symmetries.
 """
-<<<<<<< HEAD
-import numpy as np
+# pylint: disable=unnecessary-lambda
+
+import itertools as it
+import functools
 import scipy as sp
-import itertools as it
-=======
-# pylint: disable=unnecessary-lambda
-import functools
-
+import numpy
 import autograd.numpy as anp
->>>>>>> ebebb5e9
 import pennylane as qml
 from pennylane import numpy as np
 
@@ -325,104 +322,6 @@
 
     return _simplify(qml.Hamiltonian(qml.math.stack(c), o))
 
-<<<<<<< HEAD
-    return generators, pauli_x_ops
-
-
-def _sector_energy(sector):
-    """Computes energy of the given tapered Hamiltonian.
-
-    Args:
-        sector (pennylane.Hamiltonian): tapered Hamiltonian whose energy has to be calculated
-
-    Returns:
-        energy (float): energy of the tapered hamiltonian
-    """
-
-    if len(sector.wires) < 2:
-        energy = min(sp.linalg.eigvals(qml.utils.sparse_hamiltonian(sector).toarray()))
-    else:
-        energy = sp.sparse.linalg.eigs(qml.utils.sparse_hamiltonian(sector), k=2)[0].min()
-
-    return energy
-
-
-def find_optimal_sector(qubit_op, generators, pauli_x_ops, brute_force=True, num_electrons=0):
-    r"""Get the optimal sector which contains the ground state.
-
-    To obtain the optimal sector one can brute force through all the permutation or by utilize the following
-    relation between the Pauli-Z qubit operator and the occupation number under Jordan-Wigner transform.
-
-    .. math::
-
-        \sigma_z^{i} = a_{i}^{\dagger}a_{i} - 1
-
-    This relation allows us to figure out whether the orbital is occupied or unoccupied in a given symmetry sector,
-    to build the correct eigensector.
-
-    Args:
-        qubit_op (pennylane.Hamiltonian): Hamiltonian for which symmetries are being generated for performing tapering
-        generators (list[pennylane.Hamiltonian]): list of generators of symmetries, taus, for the Hamiltonian
-        pauli_x_ops (list[pennylane.operation.Observable]):  list of single-qubit Pauli X operators
-        brute_force (bool): determines whether to use brute-force strategy to pick the correct sector or not
-        num_electrons (int): If `brute_force = True`, user must provide the number of active electrons in
-                              the system for generating the Hartree-Fock bitstring
-
-    Returns:
-        tuple (list[int], float):
-
-            * list[int]: eigenvalues corresponding to the optimal sector which contains the ground state
-            * float: energy of the computed optimal sector
-
-    .. code-block:: python
-
-        >>> symbols = ['H', 'H']
-        >>> coordinates = np.array([0., 0., -0.66140414, 0., 0., 0.66140414]))
-        >>> mol = qml.hf.Molecule(symbols, coordinates)
-        >>> H, qubits = qml.hf.generate_hamiltonian(mol)(), 4
-        >>> generators, pauli_x_ops = generate_symmetries(H, qubits)
-        >>> find_optimal_sector(H, generators, pauli_x_ops, False, 2)
-          ((1, -1, -1), -1.1372701746609024)
-
-    """
-
-    if not brute_force:
-
-        if num_electrons < 1:
-            raise ValueError(
-                "Brute force search is disabled; the number of electrons must be provided."
-            )
-
-        hf_str = qml.qchem.hf_state(num_electrons, len(qubit_op.wires))
-        perm = []
-
-        for op in generators:
-            symmstr = np.zeros(len(qubit_op.wires), dtype=int)
-            for wire in op.wires:
-                symmstr[wire] = 1
-            coeff = -1 if np.logical_xor.reduce(np.logical_and(symmstr, hf_str)) else 1
-            perm.append(coeff)
-
-        pauli_wires = [p.wires[0] for p in pauli_x_ops]
-        sector = transform_hamiltonian(qubit_op, generators, pauli_wires, perm)
-        energy = _sector_energy(sector)
-
-        return perm, energy
-
-    sectors = []
-    energies = []
-    perms = list(it.product([1, -1], repeat=len(generators)))
-    pauli_wires = [p.wires[0] for p in pauli_x_ops]
-
-    for perm in perms:
-        sector = transform_hamiltonian(qubit_op, generators, pauli_wires, perm)
-        energy = _sector_energy(sector)
-        sectors.append(sector)
-        energies.append(float(energy.real))
-
-    index = energies.index(min(energies))
-    return perms[index], energies[index]
-=======
 
 def _simplify(h, cutoff=1.0e-12):
     r"""Add together identical terms in the Hamiltonian.
@@ -568,4 +467,96 @@
     c = qml.math.stack(c)
 
     return _simplify(qml.Hamiltonian(c, o))
->>>>>>> ebebb5e9
+
+
+def _sector_energy(sector):
+    """Computes energy of the given tapered Hamiltonian.
+
+    Args:
+        sector (pennylane.Hamiltonian): tapered Hamiltonian whose energy has to be calculated
+
+    Returns:
+        energy (float): energy of the tapered hamiltonian
+    """
+
+    if len(sector.wires) < 2:
+        energy = min(sp.linalg.eigvals(qml.utils.sparse_hamiltonian(sector).toarray()))
+    else:
+        energy = sp.sparse.linalg.eigs(qml.utils.sparse_hamiltonian(sector), k=2)[0].min()
+
+    return energy
+
+
+def find_optimal_sector(qubit_op, generators, pauli_x_ops, brute_force=True, num_electrons=0):
+    r"""Get the optimal sector which contains the ground state.
+
+    To obtain the optimal sector one can brute force through all the permutation or by utilize the following
+    relation between the Pauli-Z qubit operator and the occupation number under Jordan-Wigner transform.
+
+    .. math::
+
+        \sigma_z^{i} = a_{i}^{\dagger}a_{i} - 1
+
+    This relation allows us to figure out whether the orbital is occupied or unoccupied in a given symmetry sector,
+    to build the correct eigensector.
+
+    Args:
+        qubit_op (pennylane.Hamiltonian): Hamiltonian for which symmetries are being generated for performing tapering
+        generators (list[pennylane.Hamiltonian]): list of generators of symmetries, taus, for the Hamiltonian
+        pauli_x_ops (list[pennylane.operation.Observable]):  list of single-qubit Pauli X operators
+        brute_force (bool): determines whether to use brute-force strategy to pick the correct sector or not
+        num_electrons (int): If `brute_force = True`, user must provide the number of active electrons in
+                              the system for generating the Hartree-Fock bitstring
+
+    Returns:
+        tuple (list[int], float):
+
+            * list[int]: eigenvalues corresponding to the optimal sector which contains the ground state
+            * float: energy of the computed optimal sector
+
+    .. code-block:: python
+
+        >>> symbols = ['H', 'H']
+        >>> coordinates = np.array([0., 0., -0.66140414, 0., 0., 0.66140414]))
+        >>> mol = qml.hf.Molecule(symbols, coordinates)
+        >>> H, qubits = qml.hf.generate_hamiltonian(mol)(), 4
+        >>> generators, pauli_x_ops = generate_symmetries(H, qubits)
+        >>> find_optimal_sector(H, generators, pauli_x_ops, False, 2)
+          ((1, -1, -1), -1.1372701746609024)
+
+    """
+
+    if not brute_force:
+
+        if num_electrons < 1:
+            raise ValueError(
+                "Brute force search is disabled; the number of electrons must be provided."
+            )
+
+        hf_str = qml.qchem.hf_state(num_electrons, len(qubit_op.wires))
+        perm = []
+
+        for op in generators:
+            symmstr = np.zeros(len(qubit_op.wires), dtype=int)
+            for wire in op.wires:
+                symmstr[wire] = 1
+            coeff = -1 if numpy.logical_xor.reduce(numpy.logical_and(symmstr, hf_str)) else 1
+            perm.append(coeff)
+
+        sector = transform_hamiltonian(qubit_op, generators, pauli_x_ops, perm)
+        energy = _sector_energy(sector)
+
+        return perm, energy
+
+    sectors = []
+    energies = []
+    perms = list(it.product([1, -1], repeat=len(generators)))
+
+    for perm in perms:
+        sector = transform_hamiltonian(qubit_op, generators, pauli_x_ops, perm)
+        energy = _sector_energy(sector)
+        sectors.append(sector)
+        energies.append(float(energy.real))
+
+    index = energies.index(min(energies))
+    return perms[index], energies[index]