# Copyright 2018-2021 Xanadu Quantum Technologies Inc.

# Licensed under the Apache License, Version 2.0 (the "License");
# you may not use this file except in compliance with the License.
# You may obtain a copy of the License at

#     http://www.apache.org/licenses/LICENSE-2.0

# Unless required by applicable law or agreed to in writing, software
# distributed under the License is distributed on an "AS IS" BASIS,
# WITHOUT WARRANTIES OR CONDITIONS OF ANY KIND, either express or implied.
# See the License for the specific language governing permissions and
# limitations under the License.
"""
This module contains the functions needed for tapering qubits using symmetries.
"""
# pylint: disable=unnecessary-lambda

import functools
import numpy
import autograd.numpy as anp
import pennylane as qml
from pennylane import numpy as np


def _binary_matrix(terms, num_qubits):
    r"""Get a binary matrix representation of the Hamiltonian where each row corresponds to a
    Pauli term, which is represented by a concatenation of Z and X vectors.

    Args:
        terms (Iterable[Observable]): operators defining the Hamiltonian
        num_qubits (int): number of wires required to define the Hamiltonian
    Returns:
        array[int]: binary matrix representation of the Hamiltonian of shape
        :math:`len(terms) \times 2*num_qubits`

    **Example**

    >>> terms = [qml.PauliZ(wires=[0]) @ qml.PauliX(wires=[1]),
    ...          qml.PauliZ(wires=[0]) @ qml.PauliY(wires=[2]),
    ...          qml.PauliX(wires=[0]) @ qml.PauliY(wires=[3])]
    >>> _binary_matrix(terms, 4)
    array([[1, 0, 0, 0, 0, 1, 0, 0],
           [1, 0, 1, 0, 0, 0, 1, 0],
           [0, 0, 0, 1, 1, 0, 0, 1]])
    """
    binary_matrix = np.zeros((len(terms), 2 * num_qubits), dtype=int)
    for idx, term in enumerate(terms):
        ops, wires = term.name, term.wires
        if len(wires) == 1:
            ops = [ops]
        for op, wire in zip(ops, wires):
            if op in ["PauliX", "PauliY"]:
                binary_matrix[idx][wire + num_qubits] = 1
            if op in ["PauliZ", "PauliY"]:
                binary_matrix[idx][wire] = 1

    return binary_matrix


def _reduced_row_echelon(binary_matrix):
    r"""Returns the reduced row echelon form (RREF) of a matrix in a binary finite field :math:`\mathbb{Z}_2`.

    Args:
        binary_matrix (array[int]): binary matrix representation of the Hamiltonian
    Returns:
        array[int]: reduced row-echelon form of the given `binary_matrix`

    **Example**

    >>> binary_matrix = np.array([[1, 0, 0, 0, 0, 1, 0, 0],
    ...                           [1, 0, 1, 0, 0, 0, 1, 0],
    ...                           [0, 0, 0, 1, 1, 0, 0, 1]])
    >>> _reduced_row_echelon(binary_matrix)
    array([[1, 0, 0, 0, 0, 1, 0, 0],
           [0, 0, 1, 0, 0, 1, 1, 0],
           [0, 0, 0, 1, 1, 0, 0, 1]])
    """
    rref_mat = binary_matrix.copy()
    shape = rref_mat.shape
    icol = 0

    for irow in range(shape[0]):

        while icol < shape[1] and not rref_mat[irow][icol]:

            # get the nonzero indices in the remainder of column icol
            non_zero_idx = rref_mat[irow:, icol].nonzero()[0]

            if len(non_zero_idx) == 0:  # if remainder of column icol is all zero
                icol += 1
            else:
                # find value and index of largest element in remainder of column icol
                krow = irow + non_zero_idx[0]

                # swap rows krow and irow
                rref_mat[irow, icol:], rref_mat[krow, icol:] = (
                    rref_mat[krow, icol:].copy(),
                    rref_mat[irow, icol:].copy(),
                )
        if icol < shape[1] and rref_mat[irow][icol]:

            # store remainder right hand side columns of the pivot row irow
            rpvt_cols = rref_mat[irow, icol:].copy()

            # get the column icol and set its irow element to 0 to avoid XORing pivot row with itself
            currcol = rref_mat[:, icol].copy()
            currcol[irow] = 0

            # XOR the right hand side of the pivot row irow with all of the other rows
            rref_mat[:, icol:] ^= np.outer(currcol, rpvt_cols)
            icol += 1

    return rref_mat.astype(int)


def _kernel(binary_matrix):
    r"""Computes the kernel of a binary matrix on the binary finite field :math:`\mathbb{Z}_2`.

    Args:
        binary_matrix (array[int]): binary matrix representation of the Hamiltonian
    Returns:
        array[int]: nullspace of the `binary_matrix` where each row corresponds to a
        basis vector in the nullspace

    **Example**

    >>> binary_matrix = np.array([[1, 0, 0, 0, 0, 1, 0, 0],
    ...                          [0, 0, 1, 1, 1, 1, 1, 1],
    ...                          [0, 0, 0, 1, 1, 0, 0, 1]])
    >>> _kernel(binary_matrix)
    array([[0, 1, 0, 0, 0, 0, 0, 0],
           [0, 0, 1, 1, 1, 0, 0, 0],
           [1, 0, 1, 0, 0, 1, 0, 0],
           [0, 0, 1, 0, 0, 0, 1, 0],
           [0, 0, 1, 1, 0, 0, 0, 1]])
    """
    # Get the columns with and without pivots
    pivots = (binary_matrix.T != 0).argmax(axis=0)
    nonpivots = np.setdiff1d(range(len(binary_matrix[0])), pivots)

    # Initialize the nullspace
    null_vector = np.zeros((binary_matrix.shape[1], len(nonpivots)), dtype=int)
    null_vector[nonpivots, np.arange(len(nonpivots))] = 1

    # Fill up the nullspace vectors from the binary matrix
    null_vector_indices = np.ix_(pivots, np.arange(len(nonpivots)))
    binary_vector_indices = np.ix_(np.arange(len(pivots)), nonpivots)
    null_vector[null_vector_indices] = -binary_matrix[binary_vector_indices] % 2

    nullspace = null_vector.T
    return nullspace


def get_generators(nullspace, num_qubits):
    r"""Compute the generators :math:`\{\tau_1, \ldots, \tau_k\}` from the nullspace of
    the binary matrix form of a Hamiltonian over the binary field :math:`\mathbb{Z}_2`.
    These correspond to the generator set of the :math:`\mathbb{Z}_2`-symmetries present
    in the Hamiltonian as given in `arXiv:1910.14644 <https://arxiv.org/abs/1910.14644>`_.

    Args:
        nullspace (array[int]): kernel of the binary matrix corresponding to the Hamiltonian
        num_qubits (int): number of wires required to define the Hamiltonian

    Returns:
        list[Hamiltonian]: list of generators of symmetries, taus, for the Hamiltonian

    **Example**

    >>> kernel = np.array([[0, 1, 0, 0, 0, 0, 0, 0],
    ...                    [0, 0, 1, 1, 1, 0, 0, 0],
    ...                    [1, 0, 1, 0, 0, 1, 0, 0],
    ...                    [0, 0, 1, 0, 0, 0, 1, 0],
    ...                    [0, 0, 1, 1, 0, 0, 0, 1]])
    >>> get_generators(kernel, 4)
    [(1.0) [X1], (1.0) [Z0 X2 X3], (1.0) [X0 Z1 X2], (1.0) [Y2], (1.0) [X2 Y3]]
    """
    generators = []
    pauli_map = {"00": qml.Identity, "10": qml.PauliX, "11": qml.PauliY, "01": qml.PauliZ}

    for null_vector in nullspace:
        tau = qml.Identity(0)
        for idx, op in enumerate(zip(null_vector[:num_qubits], null_vector[num_qubits:])):
            x, z = op
            tau @= pauli_map[f"{x}{z}"](idx)

        ham = qml.Hamiltonian([1.0], [tau], simplify=True)
        generators.append(ham)

    return generators


def generate_paulis(generators, num_qubits):
    r"""Generate the single qubit Pauli-X operators :math:`\sigma^{x}_{i}` for each symmetry :math:`\tau_j`,
    such that it anti-commutes with :math:`\tau_j` and commutes with all others symmetries :math:`\tau_{k\neq j}`.
    These are required to obtain the Clifford operators :math:`U` for the Hamiltonian :math:`H`.

    Args:
        generators (list[Hamiltonian]): list of generators of symmetries, taus, for the Hamiltonian
        num_qubits (int): number of wires required to define the Hamiltonian
    Return:
        list[Observable]: list of single-qubit Pauli-X operators which will be used to build the
        Clifford operators :math:`U`.

    **Example**

    >>> generators = [qml.Hamiltonian([1.0], [qml.PauliZ(0) @ qml.PauliZ(1)]),
    ...               qml.Hamiltonian([1.0], [qml.PauliZ(0) @ qml.PauliZ(2)]),
    ...               qml.Hamiltonian([1.0], [qml.PauliZ(0) @ qml.PauliZ(3)])]
    >>> generate_paulis(generators, 4)
    [PauliX(wires=[1]), PauliX(wires=[2]), PauliX(wires=[3])]
    """
    ops_generator = [g.ops[0] if isinstance(g.ops, list) else g.ops for g in generators]
    bmat = _binary_matrix(ops_generator, num_qubits)

    paulix_ops = []
    for row in range(bmat.shape[0]):
        bmatrow = bmat[row]
        bmatrest = np.delete(bmat, row, axis=0)
        for col in range(bmat.shape[1] // 2):
            # Anti-commutes with the (row) and commutes with all other symmetries.
            if bmatrow[col] and np.array_equal(
                bmatrest[:, col], np.zeros(bmat.shape[0] - 1, dtype=int)
            ):
                paulix_ops.append(qml.PauliX(col))
                break

    return paulix_ops


def generate_symmetries(qubit_op, num_qubits):
    r"""Compute the generator set of the symmetries :math:`\mathbf{\tau}` and the corresponding single-qubit
    set of the Pauli-X operators :math:`\mathbf{\sigma^x}` that are used to build the Clifford operators
    :math:`U`, according to the following relation:

    .. math::

        U_i = \frac{1}{\sqrt{2}}(\tau_i+\sigma^{x}_{q}).

    Here, :math:`\sigma^{x}_{q}` is the Pauli-X operator acting on qubit :math:`q`. These :math:`U_i` can be
    used to transform the Hamiltonian :math:`H` in such a way that it acts trivially or at most with one
    Pauli-gate on a subset of qubits, which allows us to taper off those qubits from the simulation
    using :func:`~.transform_hamiltonian`.

    Args:
        qubit_op (Hamiltonian): Hamiltonian for which symmetries are to be generated to perform tapering
        num_qubits (int): number of wires required to define the Hamiltonian

    Returns:
        tuple (list[Hamiltonian], list[Observable]):

            * list[Hamiltonian]: list of generators of symmetries, :math:`\mathbf{\tau}`,
              for the Hamiltonian.
            * list[Operation]: list of single-qubit Pauli-X operators which will be used
              to build the Clifford operators :math:`U`.

    **Example**

    >>> symbols = ['H', 'H']
    >>> geometry = np.array([[0., 0., -0.66140414], [0., 0., 0.66140414]])
    >>> mol = qml.hf.Molecule(symbols, geometry)
    >>> H, qubits = qml.hf.generate_hamiltonian(mol)(geometry), 4
    >>> generators, paulix_ops = qml.hf.tapering.generate_symmetries(H, qubits)
    >>> generators, paulix_ops
    ([(1.0) [Z0 Z1], (1.0) [Z0 Z2], (1.0) [Z0 Z3]],
    [PauliX(wires=[1]), PauliX(wires=[2]), PauliX(wires=[3])])
    """
    # Generate binary matrix for qubit_op
    binary_matrix = _binary_matrix(qubit_op.ops, num_qubits)

    # Get reduced row echelon form of binary matrix
    rref_binary_matrix = _reduced_row_echelon(binary_matrix)
    rref_binary_matrix_red = rref_binary_matrix[
        ~np.all(rref_binary_matrix == 0, axis=1)
    ]  # remove all-zero rows

    # Get kernel (i.e., nullspace) for trimmed binary matrix using gaussian elimination
    nullspace = _kernel(rref_binary_matrix_red)

    # Get generators tau from the calculated nullspace
    generators = get_generators(nullspace, num_qubits)

    # Get unitaries from the calculated nullspace
    paulix_ops = generate_paulis(generators, num_qubits)

    return generators, paulix_ops


def _observable_mult(obs_a, obs_b):
    r"""Multiply two PennyLane observables together.

    Each observable should be a linear combination of Pauli words, e.g.,
    :math:`\sum_{k=0}^{N} c_k P_k`, and represented as a PennyLane Hamiltonian.

    Args:
        obs_a (Hamiltonian): first observable
        obs_b (Hamiltonian): second observable

    Returns:
        qml.Hamiltonian: Observable expressed as a PennyLane Hamiltonian

    **Example**

    >>> c = np.array([0.5, 0.5])
    >>> obs_a = qml.Hamiltonian(c, [qml.PauliX(0) @ qml.PauliY(1), qml.PauliX(0) @ qml.PauliZ(1)])
    >>> obs_b = qml.Hamiltonian(c, [qml.PauliX(0) @ qml.PauliX(1), qml.PauliZ(0) @ qml.PauliZ(1)])
    >>> print(_observable_mult(obs_a, obs_b))
      (-0.25j) [Z1]
    + (-0.25j) [Y0]
    + ( 0.25j) [Y1]
    + ((0.25+0j)) [Y0 X1]
    """
    o = []
    c = []
    for i in range(len(obs_a.terms[0])):
        for j in range(len(obs_b.terms[0])):
            op, phase = qml.grouping.pauli_mult_with_phase(obs_a.terms[1][i], obs_b.terms[1][j])
            o.append(op)
            c.append(phase * obs_a.terms[0][i] * obs_b.terms[0][j])

    return _simplify(qml.Hamiltonian(qml.math.stack(c), o))


def _simplify(h, cutoff=1.0e-12):
    r"""Add together identical terms in the Hamiltonian.

    The Hamiltonian terms with identical Pauli words are added together and eliminated if the
    overall coefficient is zero.

    Args:
        h (Hamiltonian): PennyLane Hamiltonian
        cutoff (float): cutoff value for discarding the negligible terms

    Returns:
        Hamiltonian: Simplified PennyLane Hamiltonian

    **Example**

    >>> c = np.array([0.5, 0.5])
    >>> h = qml.Hamiltonian(c, [qml.PauliX(0) @ qml.PauliY(1), qml.PauliX(0) @ qml.PauliY(1)])
    >>> print(_simplify(h))
    (1.0) [X0 Y1]
    """
    s = []
    wiremap = dict(zip(h.wires, range(len(h.wires) + 1)))
    for term in h.terms[1]:
        term = qml.operation.Tensor(term).prune()
        s.append(qml.grouping.pauli_word_to_string(term, wire_map=wiremap))

    o = list(set(s))
    c = [0.0] * len(o)
    for i, item in enumerate(s):
        c[o.index(item)] += h.terms[0][i]
    c = qml.math.stack(c)

    coeffs = []
    ops = []
    nonzero_ind = np.argwhere(abs(c) > cutoff).flatten()
    for i in nonzero_ind:
        coeffs.append(c[i])
        ops.append(qml.grouping.string_to_pauli_word(o[i], wire_map=wiremap))
    try:
        coeffs = qml.math.stack(coeffs)
    except ValueError:
        pass

    return qml.Hamiltonian(coeffs, ops)


def clifford(generators, paulix_ops):
    r"""Compute a Clifford operator from a set of generators and Pauli-X operators.

    This function computes :math:`U = U_0U_1...U_k` for a set of :math:`k` generators and
    :math:`k` Pauli-X operators.

    Args:
        generators (list[Hamiltonian]): generators expressed as PennyLane Hamiltonians
        paulix_ops (list[Operation]): list of single-qubit Pauli-X operators

    Returns:
        Hamiltonian: Clifford operator expressed as a PennyLane Hamiltonian

    **Example**

    >>> t1 = qml.Hamiltonian([1.0], [qml.grouping.string_to_pauli_word('ZZII')])
    >>> t2 = qml.Hamiltonian([1.0], [qml.grouping.string_to_pauli_word('ZIZI')])
    >>> t3 = qml.Hamiltonian([1.0], [qml.grouping.string_to_pauli_word('ZIIZ')])
    >>> generators = [t1, t2, t3]
    >>> paulix_ops = [qml.PauliX(1), qml.PauliX(2), qml.PauliX(3)]
    >>> u = clifford(generators, paulix_ops)
    >>> print(u)
      (0.3535533905932737) [Z1 Z2 X3]
    + (0.3535533905932737) [X1 X2 X3]
    + (0.3535533905932737) [Z1 X2 Z3]
    + (0.3535533905932737) [X1 Z2 Z3]
    + (0.3535533905932737) [Z0 X1 X2 Z3]
    + (0.3535533905932737) [Z0 Z1 Z2 Z3]
    + (0.3535533905932737) [Z0 X1 Z2 X3]
    + (0.3535533905932737) [Z0 Z1 X2 X3]
    """
    cliff = []
    for i, t in enumerate(generators):
        cliff.append(1 / 2 ** 0.5 * (paulix_ops[i] + t))

    u = functools.reduce(lambda i, j: _observable_mult(i, j), cliff)

    return u


def transform_hamiltonian(h, generators, paulix_ops, paulix_sector):
    r"""Transform a Hamiltonian with a Clifford operator and taper qubits.

    The Hamiltonian is transformed as :math:`H' = U^{\dagger} H U` where :math:`U` is a Clifford
    operator. The transformed Hamiltonian acts trivially on some qubits which are then replaced
    with the eigenvalues of their corresponding Pauli-X operator. The list of these
    eigenvalues is defined as the Pauli sector.

    Args:
        h (Hamiltonian): PennyLane Hamiltonian
        generators (list[Hamiltonian]): generators expressed as PennyLane Hamiltonians
        paulix_ops (list[Operation]): list of single-qubit Pauli-X operators
        paulix_sector (llist[int]): eigenvalues of the Pauli-X operators

    Returns:
        Hamiltonian: the tapered Hamiltonian

    **Example**

    >>> symbols = ["H", "H"]
    >>> geometry = np.array([[0.0, 0.0, -0.69440367], [0.0, 0.0, 0.69440367]])
    >>> mol = qml.hf.Molecule(symbols, geometry)
    >>> H = qml.hf.generate_hamiltonian(mol)(geometry)
    >>> generators, paulix_ops = qml.hf.generate_symmetries(H, len(H.wires))
    >>> paulix_sector = [1, -1, -1]
    >>> H_tapered = transform_hamiltonian(H, generators, paulix_ops, paulix_sector)
    >>> print(H_tapered)
      ((-0.321034397355757+0j)) [I0]
    + ((0.1809270275619003+0j)) [X0]
    + ((0.7959678503869626+0j)) [Z0]
    """
    u = clifford(generators, paulix_ops)
    h = _observable_mult(_observable_mult(u, h), u)

    val = np.ones(len(h.terms[0])) * complex(1.0)

    wiremap = dict(zip(h.wires, range(len(h.wires) + 1)))
    paulix_wires = [x.wires[0] for x in paulix_ops]
    for idx, w in enumerate(paulix_wires):
        for i in range(len(h.terms[0])):
            s = qml.grouping.pauli_word_to_string(h.terms[1][i], wire_map=wiremap)
            if s[w] == "X":
                val[i] *= paulix_sector[idx]

    o = []
    wires_tap = [h.wires[i] for i in range(len(h.wires)) if i not in paulix_wires]
    wiremap_tap = dict(zip(wires_tap, range(len(wires_tap) + 1)))
    for i in range(len(h.terms[0])):
        s = qml.grouping.pauli_word_to_string(h.terms[1][i], wire_map=wiremap)
        wires = [x for x in h.wires if x not in paulix_wires]
        o.append(
            qml.grouping.string_to_pauli_word("".join([s[i] for i in wires]), wire_map=wiremap_tap)
        )

    c = anp.multiply(val, h.terms[0])
    c = qml.math.stack(c)

    return _simplify(qml.Hamiltonian(c, o))


def optimal_sector(qubit_op, generators, active_electrons):
    r"""Get the optimal sector which contains the ground state.

    To obtain the optimal sector, we need to choose the right eigenvalue for the symmetries :math:`\vec{\tau}`. We can do
    so by using the following relation between the Pauli-Z qubit operator and the occupation number under a Jordan-Wigner
    transform.

    .. math::

        \sigma_{i}^{z} = I - 2a_{i}^{\dagger}a_{i}

    According to this relation, an occupied and unoccupied fermionic mode corresponds to the -1 and +1 eigenvalue of
    the Pauli-Z operator, respectively. Therefore, to get the optimal sector, for each symmetery :math:`\tau`, we first
    define a symmetry sector by the wires it acts upon and then calculate the number of occupied orbitals (:math:`N_{OC}`)
    present in it. If :math:`N_{OC}` is even (odd), then the correct sector for the given symmetry is
    the one with a +1 (-1) eigenvalue.

    Args:
        qubit_op (pennylane.Hamiltonian): Hamiltonian for which symmetries are being generated to perform tapering
        generators (list[pennylane.Hamiltonian]): list of symmetry generators for the Hamiltonian
        active_electrons (int): The number of active electrons in the system for generating the Hartree-Fock bitstring

    Returns:
        list[int]: eigenvalues corresponding to the optimal sector which contains the ground state

    .. code-block:: python

        >>> symbols = ['H', 'H']
        >>> coordinates = np.array([0., 0., -0.66140414, 0., 0., 0.66140414]))
        >>> mol = qml.hf.Molecule(symbols, coordinates)
        >>> H, qubits = qml.hf.generate_hamiltonian(mol)(), 4
        >>> generators, paulix_ops = generate_symmetries(H, qubits)
        >>> optimal_sector(H, generators, 2)
          [1, -1, -1]

    """

    if active_electrons < 1:
        raise ValueError(
            f"The number of active electrons must be greater than zero;"
            f"got 'electrons'={active_electrons}"
        )

    num_orbitals = len(qubit_op.wires)

    if active_electrons > num_orbitals:
        raise ValueError(
            f"Number of active orbitals cannot be smaller than number of active electrons;"
            f" got 'orbitals'={num_orbitals} < 'electrons'={active_electrons}."
        )

    hf_str = np.where(np.arange(num_orbitals) < active_electrons, 1, 0)

    perm = []
    for tau in generators:
        symmstr = np.array([1 if wire in tau.wires else 0 for wire in qubit_op.wires])
        coeff = -1 if numpy.logical_xor.reduce(numpy.logical_and(symmstr, hf_str)) else 1
        perm.append(coeff)

<<<<<<< HEAD
    return generators, pauli_x_ops


def taper_hartree_fock(num_electrons, num_wires, generators, pauli_x_ops, paulix_sector):
    r"""Taper Hartree Fock according to the generated set of symmetries.

    The Hartree-Fock state for a molecule is transformed to a qubit observable under Jordan-Wigner
    transform. This observable is tapered using the same Cliffords :math:`U` that are obtained
    from the :math:`\mathcal{Z}_2` symmetries observed in the molecular Hamiltonian. A new, tapered
    Hartree-Fock state is built from the tapered observable by putting all the qubits which are acted
    on by a Pauli-X or Pauli-Y operator in :math:`|1\rangle` state.

    Args:
        num_electrons (int): number of active electrons in the system for generating the
        Hartree-Fock bitstring
        num_wires (int): number of wires in the system for generating the Hartree-Fock bitstring
        generators (list[pennylane.Hamiltonian]): list of generators of symmetries, taus, for the Hamiltonian
        pauli_x_ops (list[pennylane.Observable]):  list of single-qubit Pauli X operators
        paulix_sector (list[int]): list of eigenvalues of Pauli-X operators

    Returns:
        array(int): tapered hartree-fock state :math:`|\psi\rangle_{HF}`

    .. code-block:: python

        >>> symbols = ['H', 'H']
        >>> coordinates = np.array([0., 0., -0.66140414, 0., 0., 0.66140414]))
        >>> mol = qml.hf.Molecule(symbols, coordinates)
        >>> H, qubits = qml.hf.generate_hamiltonian(mol)(), 4
        >>> generators, pauli_x_ops = generate_symmetries(H, qubits)
        >>> paulix_sector, energy = find_optimal_sector(H, generators, pauli_x_ops, False, 2)
        >>> taper_hartree_fock(2, 4, generators, pauli_x_ops, paulix_sector)
           [1]
    """

    pauli_map = {"I": qml.Identity, "X": qml.PauliX, "Y": qml.PauliY, "Z": qml.PauliZ}

    # build the untapered hartree fock state
    hf = qml.qchem.hf_state(num_electrons, num_wires)

    # convert the hf state to corresponding HF observable under JW transform
    ferm_op_terms = []
    for idx, bit in enumerate(hf):
        if bit:
            op_coeffs, op_str = qml.hf.hamiltonian._generate_qubit_operator([idx])
            op_terms = []
            for term in op_str:
                op_term = pauli_map[term[0][1]](term[0][0])
                for tm in term[1:]:
                    op_term @= pauli_map[tm[1]](tm[0])
                op_terms.append(op_term)
            op_term = qml.Hamiltonian(np.array(op_coeffs), op_terms)
        else:
            op_term = qml.Hamiltonian([1], [qml.Identity(idx)])
        ferm_op_terms.append(op_term)

    ferm_op = ferm_op_terms[0]
    for term in ferm_op_terms[1:]:
        ferm_op = _observable_mult(ferm_op, term)
    ferm_op = qml.Hamiltonian(
        np.array([0.5 ** (len(ferm_op_terms))] * len(ferm_op.ops)), ferm_op.ops
    )

    # taper the HF observable using the symmetries obtained from the molecular hamiltonian
    pauli_wires = [p.wires[0] for p in pauli_x_ops]
    ferm_op_taper = transform_hamiltonian(ferm_op, generators, pauli_wires, paulix_sector)
    ferm_op_mat = _binary_matrix(ferm_op_taper.ops, len(ferm_op_taper.wires))

    # iterate over the terms in tapered HF observable and build the tapered HF state
    tapered_hartree_fock = []
    for col in ferm_op_mat.T[ferm_op_mat.shape[1] // 2 :]:
        if 1 in col:
            tapered_hartree_fock.append(1)
        else:
            tapered_hartree_fock.append(0)

    return np.array(tapered_hartree_fock).astype(int)
=======
    return perm
>>>>>>> 455a2930
<|MERGE_RESOLUTION|>--- conflicted
+++ resolved
@@ -21,9 +21,10 @@
 import autograd.numpy as anp
 import pennylane as qml
 from pennylane import numpy as np
-
-
-def _binary_matrix(terms, num_qubits):
+from pennylane.hf.hamiltonian import _generate_qubit_operator
+
+
+def _binary_matrix(terms, num_qubits, wire_map=None):
     r"""Get a binary matrix representation of the Hamiltonian where each row corresponds to a
     Pauli term, which is represented by a concatenation of Z and X vectors.
 
@@ -44,6 +45,10 @@
            [1, 0, 1, 0, 0, 0, 1, 0],
            [0, 0, 0, 1, 1, 0, 0, 1]])
     """
+    if wire_map is None:
+        all_wires = qml.wires.Wires.all_wires([term.wires for term in terms], sort=True)
+        wire_map = {i: c for c, i in enumerate(all_wires)}
+
     binary_matrix = np.zeros((len(terms), 2 * num_qubits), dtype=int)
     for idx, term in enumerate(terms):
         ops, wires = term.name, term.wires
@@ -51,9 +56,9 @@
             ops = [ops]
         for op, wire in zip(ops, wires):
             if op in ["PauliX", "PauliY"]:
-                binary_matrix[idx][wire + num_qubits] = 1
+                binary_matrix[idx][wire_map[wire] + num_qubits] = 1
             if op in ["PauliZ", "PauliY"]:
-                binary_matrix[idx][wire] = 1
+                binary_matrix[idx][wire_map[wire]] = 1
 
     return binary_matrix
 
@@ -343,6 +348,7 @@
     """
     s = []
     wiremap = dict(zip(h.wires, range(len(h.wires) + 1)))
+
     for term in h.terms[1]:
         term = qml.operation.Tensor(term).prune()
         s.append(qml.grouping.pauli_word_to_string(term, wire_map=wiremap))
@@ -452,13 +458,16 @@
                 val[i] *= paulix_sector[idx]
 
     o = []
-    wires_tap = [h.wires[i] for i in range(len(h.wires)) if i not in paulix_wires]
+    wires_tap = [i for i in h.wires if i not in paulix_wires]
     wiremap_tap = dict(zip(wires_tap, range(len(wires_tap) + 1)))
+
     for i in range(len(h.terms[0])):
         s = qml.grouping.pauli_word_to_string(h.terms[1][i], wire_map=wiremap)
         wires = [x for x in h.wires if x not in paulix_wires]
         o.append(
-            qml.grouping.string_to_pauli_word("".join([s[i] for i in wires]), wire_map=wiremap_tap)
+            qml.grouping.string_to_pauli_word(
+                "".join([s[wiremap[i]] for i in wires]), wire_map=wiremap_tap
+            )
         )
 
     c = anp.multiply(val, h.terms[0])
@@ -526,11 +535,10 @@
         coeff = -1 if numpy.logical_xor.reduce(numpy.logical_and(symmstr, hf_str)) else 1
         perm.append(coeff)
 
-<<<<<<< HEAD
-    return generators, pauli_x_ops
-
-
-def taper_hartree_fock(num_electrons, num_wires, generators, pauli_x_ops, paulix_sector):
+    return perm
+
+
+def taper_hartree_fock(num_electrons, num_wires, generators, paulix_ops, paulix_sector):
     r"""Taper Hartree Fock according to the generated set of symmetries.
 
     The Hartree-Fock state for a molecule is transformed to a qubit observable under Jordan-Wigner
@@ -568,10 +576,10 @@
     hf = qml.qchem.hf_state(num_electrons, num_wires)
 
     # convert the hf state to corresponding HF observable under JW transform
-    ferm_op_terms = []
+    fermop_terms = []
     for idx, bit in enumerate(hf):
         if bit:
-            op_coeffs, op_str = qml.hf.hamiltonian._generate_qubit_operator([idx])
+            op_coeffs, op_str = _generate_qubit_operator([idx])
             op_terms = []
             for term in op_str:
                 op_term = pauli_map[term[0][1]](term[0][0])
@@ -581,29 +589,25 @@
             op_term = qml.Hamiltonian(np.array(op_coeffs), op_terms)
         else:
             op_term = qml.Hamiltonian([1], [qml.Identity(idx)])
-        ferm_op_terms.append(op_term)
-
-    ferm_op = ferm_op_terms[0]
-    for term in ferm_op_terms[1:]:
+        fermop_terms.append(op_term)
+
+    ferm_op = fermop_terms[0]
+    for term in fermop_terms[1:]:
         ferm_op = _observable_mult(ferm_op, term)
     ferm_op = qml.Hamiltonian(
-        np.array([0.5 ** (len(ferm_op_terms))] * len(ferm_op.ops)), ferm_op.ops
+        np.array([0.5 ** (len(fermop_terms))] * len(ferm_op.ops)), ferm_op.ops
     )
 
     # taper the HF observable using the symmetries obtained from the molecular hamiltonian
-    pauli_wires = [p.wires[0] for p in pauli_x_ops]
-    ferm_op_taper = transform_hamiltonian(ferm_op, generators, pauli_wires, paulix_sector)
-    ferm_op_mat = _binary_matrix(ferm_op_taper.ops, len(ferm_op_taper.wires))
+    fermop_taper = transform_hamiltonian(ferm_op, generators, paulix_ops, paulix_sector)
+    fermop_mat = _binary_matrix(fermop_taper.ops, len(fermop_taper.wires))
 
     # iterate over the terms in tapered HF observable and build the tapered HF state
     tapered_hartree_fock = []
-    for col in ferm_op_mat.T[ferm_op_mat.shape[1] // 2 :]:
+    for col in fermop_mat.T[fermop_mat.shape[1] // 2 :]:
         if 1 in col:
             tapered_hartree_fock.append(1)
         else:
             tapered_hartree_fock.append(0)
 
-    return np.array(tapered_hartree_fock).astype(int)
-=======
-    return perm
->>>>>>> 455a2930
+    return np.array(tapered_hartree_fock).astype(int)