# Copyright 2018-2023 Xanadu Quantum Technologies Inc.

# Licensed under the Apache License, Version 2.0 (the "License");
# you may not use this file except in compliance with the License.
# You may obtain a copy of the License at

#     http://www.apache.org/licenses/LICENSE-2.0

# Unless required by applicable law or agreed to in writing, software
# distributed under the License is distributed on an "AS IS" BASIS,
# WITHOUT WARRANTIES OR CONDITIONS OF ANY KIND, either express or implied.
# See the License for the specific language governing permissions and
# limitations under the License.
"""This file contains different PennyLane types."""
import contextlib

# pylint: disable=import-outside-toplevel,too-few-public-methods
import sys
from collections.abc import Callable, Sequence
from typing import Optional, TypeVar

import numpy as np
from autograd.numpy.numpy_boxes import ArrayBox

<<<<<<< HEAD
_TensorLike = (
    int | float | bool | complex | bytes | list | tuple | np.ndarray | ArrayBox | np.generic
)
=======
>>>>>>> d4e8db61

class InterfaceTensorMeta(type):
    """defines dunder methods for the ``isinstance`` and ``issubclass`` checks.

    .. note:: These special dunder methods can only be defined inside a metaclass.

    """

    def __instancecheck__(cls, other):
        """Dunder method used to check if an object is a `InterfaceTensor` instance."""
        return _is_jax(other) or _is_torch(other) or _is_tensorflow(other)

    def __subclasscheck__(cls, other):
        """Dunder method that checks if a class is a subclass of ``InterfaceTensor``."""
        return (
            _is_jax(other, subclass=True)
            or _is_torch(other, subclass=True)
            or _is_tensorflow(other, subclass=True)
        )


class InterfaceTensor(metaclass=InterfaceTensorMeta):
    """Adds support for runtime instance checking of interface-specific tensor-like data"""


TensorLike = Union[
    int, float, bool, complex, bytes, list, tuple, np.ndarray, np.generic, ArrayBox, InterfaceTensor
]
"""A type for all tensor-like data.

TensorLike includes any scalar or sequence that can be interpreted as a pennylane tensor,
including lists and tuples. Any argument accepted by ``qml.numpy.array`` is tensor-like.

**Examples**

>>> from pennylane.typing import TensorLike
>>> isinstance(4, TensorLike)
True
>>> isinstance([2, 6, 8], TensorLike)
True
>>> isinstance(torch.tensor([1, 2, 3]), TensorLike)
True
>>> issubclass(list, TensorLike)
True
>>> issubclass(jax.Array, TensorLike)
True

"""


def _is_jax(other, subclass=False):
    """Check if other is an instance or a subclass of a jax tensor."""
    # pylint: disable=c-extension-no-member
    if "jax" in sys.modules:
        with contextlib.suppress(ImportError):
            import jax
            import jaxlib
            from jax.numpy import ndarray

<<<<<<< HEAD
            JaxTensor = ndarray | (
                jax.Array  # TODO: keep this after jax>=0.4 is required
                if hasattr(jax, "Array")
                else jaxlib.xla_extension.DeviceArray | jax.core.Tracer
            )
=======
            JaxTensor = Union[
                ndarray,
                (
                    jax.Array
                    if hasattr(jax, "Array")
                    else Union[jaxlib.xla_extension.DeviceArray, jax.core.Tracer]
                ),
            ]
>>>>>>> d4e8db61
            check = issubclass if subclass else isinstance

            return check(other, JaxTensor)
    return False


def _is_tensorflow(other, subclass=False):
    """Check if other is an instance or a subclass of a tensorflow tensor."""
    if "tensorflow" in sys.modules or "tensorflow-macos" in sys.modules:
        with contextlib.suppress(ImportError):
            from tensorflow import Tensor as tfTensor
            from tensorflow import Variable

            check = issubclass if subclass else isinstance

            return check(other, (tfTensor, Variable))
    return False


def _is_torch(other, subclass=False):
    """Check if other is an instance or a subclass of a torch tensor."""
    if "torch" in sys.modules:
        with contextlib.suppress(ImportError):
            from torch import Tensor as torchTensor

            check = issubclass if subclass else isinstance

            return check(other, torchTensor)
    return False


Result = TypeVar("Result", dict, tuple, TensorLike)

ResultBatch = Sequence[Result]

PostprocessingFn = Callable[[ResultBatch], Result]
BatchPostprocessingFn = Callable[[ResultBatch], ResultBatch]

JSON = Optional[int | str | bool | list["JSON"] | dict[str, "JSON"]]<|MERGE_RESOLUTION|>--- conflicted
+++ resolved
@@ -21,13 +21,6 @@
 
 import numpy as np
 from autograd.numpy.numpy_boxes import ArrayBox
-
-<<<<<<< HEAD
-_TensorLike = (
-    int | float | bool | complex | bytes | list | tuple | np.ndarray | ArrayBox | np.generic
-)
-=======
->>>>>>> d4e8db61
 
 class InterfaceTensorMeta(type):
     """defines dunder methods for the ``isinstance`` and ``issubclass`` checks.
@@ -87,22 +80,11 @@
             import jaxlib
             from jax.numpy import ndarray
 
-<<<<<<< HEAD
             JaxTensor = ndarray | (
-                jax.Array  # TODO: keep this after jax>=0.4 is required
+                jax.Array  
                 if hasattr(jax, "Array")
                 else jaxlib.xla_extension.DeviceArray | jax.core.Tracer
             )
-=======
-            JaxTensor = Union[
-                ndarray,
-                (
-                    jax.Array
-                    if hasattr(jax, "Array")
-                    else Union[jaxlib.xla_extension.DeviceArray, jax.core.Tracer]
-                ),
-            ]
->>>>>>> d4e8db61
             check = issubclass if subclass else isinstance
 
             return check(other, JaxTensor)
