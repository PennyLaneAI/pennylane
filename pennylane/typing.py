--- conflicted
+++ resolved
@@ -86,11 +86,7 @@
                     jax.Array  # TODO: keep this after jax>=0.4 is required
                     if hasattr(jax, "Array")
                     else Union[jaxlib.xla_extension.DeviceArray, jax.core.Tracer]
-<<<<<<< HEAD
                 ),  # pylint: disable=c-extension-no-member
-=======
-                ),
->>>>>>> 71673239
             ]
             check = issubclass if subclass else isinstance
 
