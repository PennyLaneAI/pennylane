# Copyright 2018-2021 Xanadu Quantum Technologies Inc.
# Licensed under the Apache License, Version 2.0 (the "License");
# you may not use this file except in compliance with the License.
# You may obtain a copy of the License at

#     http://www.apache.org/licenses/LICENSE-2.0

# Unless required by applicable law or agreed to in writing, software
# distributed under the License is distributed on an "AS IS" BASIS,
# WITHOUT WARRANTIES OR CONDITIONS OF ANY KIND, either express or implied.
# See the License for the specific language governing permissions and
# limitations under the License.
# pylint: disable=protected-access
r"""
This module contains the abstract base classes for defining PennyLane
operations and observables.

Description
-----------

Qubit Operations
~~~~~~~~~~~~~~~~
The :class:`Operator` class serves as a base class for operators,
and is inherited by both the :class:`Observable` class and the
:class:`Operation` class. These classes are subclassed to implement quantum operations
and measure observables in PennyLane.

* Each :class:`~.Operator` subclass represents a general type of
  map between physical states. Each instance of these subclasses
  represents either

  - an application of the operator or
  - an instruction to measure and return the respective result.

  Operators act on a sequence of wires (subsystems) using given parameter values.

* Each :class:`~.Operation` subclass represents a type of quantum operation,
  for example a unitary quantum gate. Each instance of these subclasses
  represents an application of the operation with given parameter values to
  a given sequence of wires (subsystems).

* Each  :class:`~.Observable` subclass represents a type of physical observable.
  Each instance of these subclasses represents an instruction to measure and
  return the respective result for the given parameter values on a
  sequence of wires (subsystems).

Differentiation
^^^^^^^^^^^^^^^

In general, an :class:`Operation` is differentiable (at least using the finite-difference
method) with respect to a parameter iff

* the domain of that parameter is continuous.

For an :class:`Operation` to be differentiable with respect to a parameter using the
analytic method of differentiation, it must satisfy an additional constraint:

* the parameter domain must be real.

.. note::

    These conditions are *not* sufficient for analytic differentiation. For example,
    CV gates must also define a matrix representing their Heisenberg linear
    transformation on the quadrature operators.

CV Operation base classes
~~~~~~~~~~~~~~~~~~~~~~~~~

Due to additional requirements, continuous-variable (CV) operations must subclass the
:class:`~.CVOperation` or :class:`~.CVObservable` classes instead of :class:`~.Operation`
and :class:`~.Observable`.

Differentiation
^^^^^^^^^^^^^^^

To enable gradient computation using the analytic method for Gaussian CV operations, in addition, you need to
provide the static class method :meth:`~.CV._heisenberg_rep` that returns the Heisenberg representation of
the operation given its list of parameters, namely:

* For Gaussian CV Operations this method should return the matrix of the linear transformation carried out by the
  operation on the vector of quadrature operators :math:`\mathbf{r}` for the given parameter
  values.

* For Gaussian CV Observables this method should return a real vector (first-order observables)
  or symmetric matrix (second-order observables) of coefficients of the quadrature
  operators :math:`\x` and :math:`\p`.

PennyLane uses the convention :math:`\mathbf{r} = (\I, \x, \p)` for single-mode operations and observables
and :math:`\mathbf{r} = (\I, \x_0, \p_0, \x_1, \p_1, \ldots)` for multi-mode operations and observables.

.. note::
    Non-Gaussian CV operations and observables are currently only supported via
    the finite-difference method of gradient computation.
"""
# pylint:disable=access-member-before-definition
import abc
import copy
import itertools
import functools
import warnings
from enum import Enum, IntEnum
from scipy.sparse import kron, eye, coo_matrix

import numpy as np
from numpy.linalg import multi_dot

import pennylane as qml
from pennylane.wires import Wires

from .utils import pauli_eigs


def expand_matrix(base_matrix, wires, wire_order):
    """Re-express a base matrix acting on a subspace defined by a set of wire labels
    according to a global wire order.

    .. note::

        This function has essentially the same behaviour as :func:`.utils.expand` but is fully
        differentiable.

    Args:
        base_matrix (tensor_like): base matrix to expand
        wires (Iterable): wires determining the subspace that base matrix acts on; a base matrix of
            dimension :math:`2^n` acts on a subspace of :math:`n` wires
        wire_order (Iterable): global wire order, which has to contain all wire labels in ``wires``, but can also
            contain additional labels

    Returns:
        tensor_like: expanded matrix

    **Example**

    If the wire order is identical to ``wires``, the original matrix gets returned:

    >>> base_matrix = np.array([[1, 2, 3, 4],
    ...                         [5, 6, 7, 8],
    ...                         [9, 10, 11, 12],
    ...                         [13, 14, 15, 16]])
    >>> expand_matrix(base_matrix, wires=[0, 2], wire_order=[0, 2])
    [[ 1  2  3  4]
     [ 5  6  7  8]
     [ 9 10 11 12]
     [13 14 15 16]]

    If the wire order is a permutation of ``wires``, the entries of the base matrix get permuted:

    >>> expand_matrix(base_matrix, wires=[0, 2], wire_order=[2, 0])
    [[ 1  3  2  4]
     [ 9 11 10 12]
     [ 5  7  6  8]
     [13 15 14 16]]

    If the wire order contains wire labels not found in ``wires``, the matrix gets expanded:

    >>> expand_matrix(base_matrix, wires=[0, 2], wire_order=[0, 1, 2])
    [[ 1  2  0  0  3  4  0  0]
     [ 5  6  0  0  7  8  0  0]
     [ 0  0  1  2  0  0  3  4]
     [ 0  0  5  6  0  0  7  8]
     [ 9 10  0  0 11 12  0  0]
     [13 14  0  0 15 16  0  0]
     [ 0  0  9 10  0  0 11 12]
     [ 0  0 13 14  0  0 15 16]]

    The method works with tensors from all autodifferentiation frameworks, for example:

    >>> base_matrix_torch = torch.tensor([[1., 2.],
    ...                                   [3., 4.]], requires_grad=True)
    >>> res = expand_matrix(base_matrix_torch, wires=["b"], wire_order=["a", "b"])
    >>> type(res)
    <class 'torch.Tensor'>
    >>> res.requires_grad
    True
    """
    # TODO[Maria]: In future we should consider making ``utils.expand`` differentiable and calling it here.
    wire_order = Wires(wire_order)
    n = len(wires)
    interface = qml.math._multi_dispatch(base_matrix)  # pylint: disable=protected-access

    # operator's wire positions relative to wire ordering
    op_wire_pos = wire_order.indices(wires)

    I = qml.math.reshape(
        qml.math.eye(2 ** len(wire_order), like=interface), [2] * len(wire_order) * 2
    )
    axes = (list(range(n, 2 * n)), op_wire_pos)

    # reshape op.get_matrix()
    op_matrix_interface = qml.math.convert_like(base_matrix, I)
    mat_op_reshaped = qml.math.reshape(op_matrix_interface, [2] * n * 2)
    mat_tensordot = qml.math.tensordot(
        mat_op_reshaped, qml.math.cast_like(I, mat_op_reshaped), axes
    )

    unused_idxs = [idx for idx in range(len(wire_order)) if idx not in op_wire_pos]
    # permute matrix axes to match wire ordering
    perm = op_wire_pos + unused_idxs
    mat = qml.math.moveaxis(mat_tensordot, wire_order.indices(wire_order), perm)

    mat = qml.math.reshape(mat, (2 ** len(wire_order), 2 ** len(wire_order)))

    return mat


# =============================================================================
# Errors
# =============================================================================


class OperatorPropertyUndefined(Exception):
    """Generic exception to be used for undefined
    Operator properties or methods."""


class DecompositionUndefinedError(OperatorPropertyUndefined):
    """Raised when an Operator's representation as a decomposition is undefined."""


class TermsUndefinedError(OperatorPropertyUndefined):
    """Raised when an Operator's representation as a linear combination is undefined."""


class MatrixUndefinedError(OperatorPropertyUndefined):
    """Raised when an Operator's matrix representation is undefined."""


class SparseMatrixUndefinedError(OperatorPropertyUndefined):
    """Raised when an Operator's sparse matrix representation is undefined."""


class EigvalsUndefinedError(OperatorPropertyUndefined):
    """Raised when an Operator's eigenvalues are undefined."""


class DiagGatesUndefinedError(OperatorPropertyUndefined):
    """Raised when an Operator's diagonalizing gates are undefined."""


class AdjointUndefinedError(OperatorPropertyUndefined):
    """Raised when an Operator's adjoint version is undefined."""


class GeneratorUndefinedError(OperatorPropertyUndefined):
    """Exception used to indicate that an operator
    does not have a generator"""


class ParameterFrequenciesUndefinedError(OperatorPropertyUndefined):
    """Exception used to indicate that an operator
    does not have parameter_frequencies"""


# =============================================================================
# Wire types
# =============================================================================


class WiresEnum(IntEnum):
    """Integer enumeration class
    to represent the number of wires
    an operation acts on"""

    AnyWires = -1
    AllWires = 0


AllWires = WiresEnum.AllWires
"""IntEnum: An enumeration which represents all wires in the
subsystem. It is equivalent to an integer with value 0."""

AnyWires = WiresEnum.AnyWires
"""IntEnum: An enumeration which represents any wires in the
subsystem. It is equivalent to an integer with value -1."""


# =============================================================================
# ObservableReturnTypes types
# =============================================================================


class ObservableReturnTypes(Enum):
    """Enumeration class to represent the return types of an observable."""

    Sample = "sample"
    Variance = "var"
    Expectation = "expval"
    Probability = "probs"
    State = "state"

    def __repr__(self):
        """String representation of the return types."""
        return str(self.value)


Sample = ObservableReturnTypes.Sample
"""Enum: An enumeration which represents sampling an observable."""

Variance = ObservableReturnTypes.Variance
"""Enum: An enumeration which represents returning the variance of
an observable on specified wires."""

Expectation = ObservableReturnTypes.Expectation
"""Enum: An enumeration which represents returning the expectation
value of an observable on specified wires."""

Probability = ObservableReturnTypes.Probability
"""Enum: An enumeration which represents returning probabilities
of all computational basis states."""

State = ObservableReturnTypes.State
"""Enum: An enumeration which represents returning the state in the computational basis."""

# =============================================================================
# Class property
# =============================================================================


class ClassPropertyDescriptor:  # pragma: no cover
    """Allows a class property to be defined"""

    # pylint: disable=too-few-public-methods,too-many-public-methods
    def __init__(self, fget, fset=None):
        self.fget = fget
        self.fset = fset

    def __get__(self, obj, klass=None):
        if klass is None:
            klass = type(obj)
        return self.fget.__get__(obj, klass)()

    def __set__(self, obj, value):
        if not self.fset:
            raise AttributeError("can't set attribute")
        type_ = type(obj)
        return self.fset.__get__(obj, type_)(value)

    def setter(self, func):
        """Set the function as a class method, and store as an attribute."""
        if not isinstance(func, (classmethod, staticmethod)):
            func = classmethod(func)
        self.fset = func
        return self


def classproperty(func):
    """The class property decorator"""
    if not isinstance(func, (classmethod, staticmethod)):
        func = classmethod(func)

    return ClassPropertyDescriptor(func)


# =============================================================================
# Base Operator class
# =============================================================================


def _process_data(op):

    # Use qml.math.real to take the real part. We may get complex inputs for
    # example when differentiating holomorphic functions with JAX: a complex
    # valued QNode (one that returns qml.state) requires complex typed inputs.
    if op.name in ("RX", "RY", "RZ", "PhaseShift", "Rot"):
        return str([qml.math.round(qml.math.real(d) % (2 * np.pi), 10) for d in op.data])

    if op.name in ("CRX", "CRY", "CRZ", "CRot"):
        return str([qml.math.round(qml.math.real(d) % (4 * np.pi), 10) for d in op.data])

    return str(op.data)


class Operator(abc.ABC):
    r"""Base class representing quantum operators.

    Operators are uniquely defined by their name, the wires they act on, their (trainable) parameters,
    and their (non-trainable) hyperparameters. The trainable parameters
    can be tensors of any supported auto-differentiation framework.

    An operator can define any of the following representations:

    * Representation as a **matrix** (:meth:`.Operator.matrix`), as specified by a
      global wire order that tells us where the wires are found on a register.

    * Representation as a **sparse matrix** (:meth:`.Operator.sparse_matrix`). Currently, this
      is a SciPy COO matrix format.

    * Representation via the **eigenvalue decomposition** specified by eigenvalues
      (:meth:`.Operator.eigvals`) and diagonalizing gates (:meth:`.Operator.diagonalizing_gates`).

    * Representation as a **product of operators** (:meth:`.Operator.decomposition`).

    * Representation as a **linear combination of operators** (:meth:`.Operator.terms`).

    * Representation by a **generator** via :math:`e^{G}` (:meth:`.Operator.generator`).

    Each representation method comes with a static method prefixed by ``compute_``, which
    takes the signature ``(*parameters, **hyperparameters)`` (for numerical representations that do not need
    to know about wire labels) or ``(*parameters, wires, **hyperparameters)``, where ``parameters``, ``wires``, and
    ``hyperparameters`` are the respective attributes of the operator class.

    Args:
        params (tuple[tensor_like]): trainable parameters
        wires (Iterable[Any] or Any): Wire label(s) that the operator acts on.
            If not given, args[-1] is interpreted as wires.
        do_queue (bool): indicates whether the operator should be
            recorded when created in a tape context
        id (str): custom label given to an operator instance,
            can be useful for some applications where the instance has to be identified

    **Example**

    A custom operator can be created by inheriting from :class:`~.Operator` or one of its subclasses.

    The following is an example for a custom gate that inherits from the :class:`~.Operation` subclass.
    It acts by potentially flipping a qubit and rotating another qubit.
    The custom operator defines a decomposition, which the devices can use (since it is unlikely that a device
    knows a native implementation for ``FlipAndRotate``). It also defines an adjoint operator.

    .. code-block:: python

        import pennylane as qml


        class FlipAndRotate(qml.operation.Operation):

            # Define how many wires the operator acts on in total.
            # In our case this may be one or two, which is why we
            # use the AnyWires Enumeration to indicate a variable number.
            num_wires = qml.operation.AnyWires

            # This attribute tells PennyLane what differentiation method to use. Here
            # we request parameter-shift (or "analytic") differentiation.
            grad_method = "A"

            def __init__(self, angle, wire_rot, wire_flip=None, do_flip=False,
                               do_queue=True, id=None):

                # checking the inputs --------------

                if do_flip and wire_flip is None:
                    raise ValueError("Expected a wire to flip; got None.")

                # note: we use the framework-agnostic math library since
                # trainable inputs could be tensors of different types
                shape = qml.math.shape(angle)
                if len(shape) > 1:
                    raise ValueError(f"Expected a scalar angle; got angle of shape {shape}.")

                #------------------------------------

                # do_flip is not trainable but influences the action of the operator,
                # which is why we define it to be a hyperparameter
                self._hyperparameters = {
                    "do_flip": do_flip
                }

                # we extract all wires that the operator acts on,
                # relying on the Wire class arithmetic
                all_wires = qml.wires.Wires(wire_rot) + qml.wires.Wires(wire_flip)

                # The parent class expects all trainable parameters to be fed as positional
                # arguments, and all wires acted on fed as a keyword argument.
                # The id keyword argument allows users to give their instance a custom name.
                # The do_queue keyword argument specifies whether or not
                # the operator is queued when created in a tape context.
                super().__init__(angle, wires=all_wires, do_queue=do_queue, id=id)

            @property
            def num_params(self):
                # if it is known before creation, define the number of parameters to expect here,
                # which makes sure an error is raised if the wrong number was passed
                return 1

            @staticmethod
            def compute_decomposition(angle, wires, do_flip):  # pylint: disable=arguments-differ
                # Overwriting this method defines the decomposition of the new gate, as it is
                # called by Operator.decomposition().
                # The general signature of this function is (*parameters, wires, **hyperparameters).
                op_list = []
                if do_flip:
                    op_list.append(qml.PauliX(wires=wires[1]))
                op_list.append(qml.RX(angle, wires=wires[0]))
                return op_list

            def adjoint(self):
                # the adjoint operator of this gate simply negates the angle
                return FlipAndRotate(-self.parameters[0], self.wires[0], self.wires[1], do_flip=self.hyperparameters["do_flip"])

    We can use the operation as follows:

    .. code-block:: python

        from pennylane import numpy as np

        dev = qml.device("default.qubit", wires=["q1", "q2", "q3"])

        @qml.qnode(dev)
        def circuit(angle):
            FlipAndRotate(angle, wire_rot="q1", wire_flip="q1")
            return qml.expval(qml.PauliZ("q1"))

    >>> a = np.array(3.14)
    >>> circuit(a)
    -0.9999987318946099

    """
    # pylint: disable=too-many-public-methods

    def __copy__(self):
        cls = self.__class__
        copied_op = cls.__new__(cls)
        copied_op.data = self.data.copy()
        for attr, value in vars(self).items():
            if attr != "data":
                setattr(copied_op, attr, value)

        return copied_op

    def __deepcopy__(self, memo):
        cls = self.__class__
        copied_op = cls.__new__(cls)

        # The memo dict maps object ID to object, and is required by
        # the deepcopy function to keep track of objects it has already
        # deep copied.
        memo[id(self)] = copied_op

        for attribute, value in self.__dict__.items():
            if attribute == "data":
                # Shallow copy the list of parameters. We avoid a deep copy
                # here, since PyTorch does not support deep copying of tensors
                # within a differentiable computation.
                copied_op.data = value.copy()
            else:
                # Deep copy everything else.
                setattr(copied_op, attribute, copy.deepcopy(value, memo))
        return copied_op

    @property
    def hash(self):
        """int: Integer hash that uniquely represents the operator."""
        return hash(
            (
                str(self.name),
                tuple(self.wires.tolist()),
                str(self.hyperparameters.values()),
                _process_data(self),
            )
        )

    @staticmethod
    def compute_matrix(*params, **hyperparams):  # pylint:disable=unused-argument
        r"""Representation of the operator as a canonical matrix in the computational basis (static method).

        The canonical matrix is the textbook matrix representation that does not consider wires.
        Implicitly, this assumes that the wires of the operator correspond to the global wire order.

        .. seealso:: :meth:`~.CNOT.matrix`

        Args:
            params (list): trainable parameters of the operator, as stored in the ``parameters`` attribute
            hyperparams (dict): non-trainable hyperparameters of the operator, as stored in the ``hyperparameters`` attribute

        Returns:
            tensor_like: matrix representation
        """
        raise MatrixUndefinedError

    @property
    def matrix(self):
        r"""Matrix representation of an instantiated operator
        in the computational basis.

        .. warning::

            The ``matrix`` property is deprecated and will be removed in
            an upcoming release. Please use :class:`qml.matrix <.pennylane.matrix>` instead.

        **Example:**

        >>> U = qml.RY(0.5, wires=1)
        >>> U.matrix
        >>> array([[ 0.96891242+0.j, -0.24740396+0.j],
                   [ 0.24740396+0.j,  0.96891242+0.j]])

        Returns:
            array: matrix representation
        """
        warnings.warn(
            "The 'matrix' property is deprecated and will be removed in an upcoming release. "
            "Please use 'qml.matrix' instead.",
            UserWarning,
        )
        return self.get_matrix()

    def get_matrix(self, wire_order=None):
        r"""Representation of the operator as a matrix in the computational basis.

        If ``wire_order`` is provided, the numerical representation considers the position of the
        operator's wires in the global wire order. Otherwise, the wire order defaults to the
        operator's wires.

        If the matrix depends on trainable parameters, the result
        will be cast in the same autodifferentiation framework as the parameters.

        A ``MatrixUndefinedError`` is raised if the matrix representation has not been defined.

        .. seealso:: :meth:`~.Operator.compute_matrix`

        Args:
            wire_order (Iterable): global wire order, must contain all wire labels from the operator's wires

        Returns:
            tensor_like: matrix representation
        """
        canonical_matrix = self.compute_matrix(*self.parameters, **self.hyperparameters)

        if wire_order is None or self.wires == Wires(wire_order):
            return canonical_matrix

        return expand_matrix(canonical_matrix, wires=self.wires, wire_order=wire_order)

    @staticmethod
    def compute_sparse_matrix(*params, **hyperparams):  # pylint:disable=unused-argument
        r"""Representation of the operator as a sparse matrix in the computational basis (static method).

        The canonical matrix is the textbook matrix representation that does not consider wires.
        Implicitly, this assumes that the wires of the operator correspond to the global wire order.

        .. seealso:: :meth:`~.SparseHamiltonian.sparse_matrix`

        Args:
            params (list): trainable parameters of the operator, as stored in the ``parameters`` attribute
            hyperparams (dict): non-trainable hyperparameters of the operator, as stored in the ``hyperparameters``
                attribute

        Returns:
            scipy.sparse.coo.coo_matrix: matrix representation
        """
        raise SparseMatrixUndefinedError

    def sparse_matrix(self, wire_order=None):
        r"""Representation of the operator as a sparse matrix in the computational basis.

        If ``wire_order`` is provided, the numerical representation considers the position of the
        operator's wires in the global wire order. Otherwise, the wire order defaults to the
        operator's wires.

        .. note::
            The wire_order argument is currently not implemented, and using it will raise an error.

        A ``SparseMatrixUndefinedError`` is raised if the sparse matrix representation has not been defined.

        .. seealso:: :meth:`~.SparseHamiltonian.compute_sparse_matrix`

        Args:
            wire_order (Iterable): global wire order, must contain all wire labels from the operator's wires

        Returns:
            scipy.sparse.coo.coo_matrix: matrix representation

        """
        if wire_order is not None:
            raise NotImplementedError("The wire_order argument is not yet implemented")
        canonical_sparse_matrix = self.compute_sparse_matrix(
            *self.parameters, **self.hyperparameters
        )
        return canonical_sparse_matrix

    @staticmethod
    def compute_eigvals(*params, **hyperparams):
        r"""Eigenvalues of the operator in the computational basis (static method).

        If :attr:`diagonalizing_gates` are specified and implement a unitary :math:`U`,
        the operator can be reconstructed as

        .. math:: O = U \Sigma U^{\dagger},

        where :math:`\Sigma` is the diagonal matrix containing the eigenvalues.

        Otherwise, no particular order for the eigenvalues is guaranteed.

        .. seealso:: :meth:`~.RZ.eigvals`

        Args:
            params (list): trainable parameters of the operator, as stored in the ``parameters`` attribute
            hyperparams (dict): non-trainable hyperparameters of the operator, as stored in the ``hyperparameters`` attribute

        Returns:
            tensor_like: eigenvalues
        """
        raise EigvalsUndefinedError

    @property
    def eigvals(self):
        r"""Eigenvalues of an instantiated operator.
        Note that the eigenvalues are not guaranteed to be in any
        particular order.

        .. warning::

            The ``eigvals`` property is deprecated and will be removed in
            an upcoming release. Please use :class:`qml.eigvals <.pennylane.eigvals>` instead.

        **Example:**

        >>> U = qml.RZ(0.5, wires=1)
        >>> U.eigvals
        >>> array([0.96891242-0.24740396j, 0.96891242+0.24740396j])

        Returns:
            array: eigvals representation
        """
        warnings.warn(
            "The 'eigvals' property is deprecated and will be removed in an upcoming release. "
            "Please use 'qml.eigvals' instead.",
            UserWarning,
        )
        return self.get_eigvals()

    def get_eigvals(self):
        r"""Eigenvalues of the operator in the computational basis (static method).

        If :attr:`diagonalizing_gates` are specified and implement a unitary :math:`U`, the operator
        can be reconstructed as

        .. math:: O = U \Sigma U^{\dagger},

        where :math:`\Sigma` is the diagonal matrix containing the eigenvalues.

        Otherwise, no particular order for the eigenvalues is guaranteed.

        .. note::
            When eigenvalues are not explicitly defined, they are computed automatically from the matrix representation.
            Currently, this computation is *not* differentiable.

        A ``EigvalsUndefinedError`` is raised if the eigenvalues have not been defined and cannot be
        inferred from the matrix representation.

        .. seealso:: :meth:`~.Operator.compute_eigvals`

        Returns:
            tensor_like: eigenvalues
        """

        try:
            return self.compute_eigvals(*self.parameters, **self.hyperparameters)
        except EigvalsUndefinedError:
            # By default, compute the eigenvalues from the matrix representation.
            # This will raise a NotImplementedError if the matrix is undefined.
            try:
                return qml.math.linalg.eigvals(self.get_matrix())
            except MatrixUndefinedError as e:
                raise EigvalsUndefinedError from e

    @staticmethod
    def compute_terms(*params, **hyperparams):  # pylint: disable=unused-argument
        r"""Representation of the operator as a linear combination of other operators (static method).

        .. math:: O = \sum_i c_i O_i

        .. seealso:: :meth:`~.Hamiltonian.terms`

        Args:
            params (list): trainable parameters of the operator, as stored in the ``parameters`` attribute
            hyperparams (dict): non-trainable hyperparameters of the operator, as stored in the
                ``hyperparameters`` attribute

        Returns:
            tuple[list[tensor_like or float], list[.Operation]]: list of coefficients and list of operations
        """
        raise TermsUndefinedError

    def terms(self):
        r"""Representation of the operator as a linear combination of other operators.

        .. math:: O = \sum_i c_i O_i

        A ``TermsUndefinedError`` is raised if no representation by terms is defined.

        .. seealso:: :meth:`~.Hamiltonian.compute_terms`

        Returns:
            tuple[list[tensor_like or float], list[.Operation]]: list of coefficients :math:`c_i`
                and list of operations :math:`O_i`
        """
        return self.compute_terms(*self.parameters, **self.hyperparameters)

    @property
    @abc.abstractmethod
    def num_wires(self):
        """Number of wires the operator acts on."""

    @property
    def name(self):
        """String for the name of the operator."""
        return self._name

    @property
    def id(self):
        """Custom string to label a specific operator instance."""
        return self._id

    @name.setter
    def name(self, value):
        self._name = value

    def label(self, decimals=None, base_label=None, cache=None):
        r"""A customizable string representation of the operator.

        Args:
            decimals=None (int): If ``None``, no parameters are included. Else,
                specifies how to round the parameters.
            base_label=None (str): overwrite the non-parameter component of the label
            cache=None (dict): dictionary that caries information between label calls
                in the same drawing

        Returns:
            str: label to use in drawings

        **Example:**

        >>> op = qml.RX(1.23456, wires=0)
        >>> op.label()
        "RX"
        >>> op.label(decimals=2)
        "RX\n(1.23)"
        >>> op.label(base_label="my_label")
        "my_label"
        >>> op.label(decimals=2, base_label="my_label")
        "my_label\n(1.23)"
        >>> op.inv()
        >>> op.label()
        "RX⁻¹"

        If the operation has a matrix-valued parameter and a cache dictionary is provided,
        unique matrices will be cached in the ``'matrices'`` key list. The label will contain
        the index of the matrix in the ``'matrices'`` list.

        >>> op2 = qml.QubitUnitary(np.eye(2), wires=0)
        >>> cache = {'matrices': []}
        >>> op2.label(cache=cache)
        'U(M0)'
        >>> cache['matrices']
        [tensor([[1., 0.],
         [0., 1.]], requires_grad=True)]
        >>> op3 = qml.QubitUnitary(np.eye(4), wires=(0,1))
        >>> op3.label(cache=cache)
        'U(M1)'
        >>> cache['matrices']
        [tensor([[1., 0.],
                [0., 1.]], requires_grad=True),
        tensor([[1., 0., 0., 0.],
                [0., 1., 0., 0.],
                [0., 0., 1., 0.],
                [0., 0., 0., 1.]], requires_grad=True)]

        """
        op_label = base_label or self.__class__.__name__

        if self.num_params == 0:
            return op_label

        params = self.parameters

        if len(qml.math.shape(params[0])) != 0:
            # assume that if the first parameter is matrix-valued, there is only a single parameter
            # this holds true for all current operations and templates
            if (
                cache is None
                or not isinstance(cache.get("matrices", None), list)
                or len(params) != 1
            ):
                return op_label

            for i, mat in enumerate(cache["matrices"]):
                if qml.math.shape(params[0]) == qml.math.shape(mat) and qml.math.allclose(
                    params[0], mat
                ):
                    return f"{op_label}(M{i})"

            # matrix not in cache
            mat_num = len(cache["matrices"])
            cache["matrices"].append(params[0])
            return f"{op_label}(M{mat_num})"

        if decimals is None:
            return op_label

        def _format(x):
            try:
                return format(qml.math.toarray(x), f".{decimals}f")
            except ValueError:
                # If the parameter can't be displayed as a float
                return format(x)

        param_string = ",\n".join(_format(p) for p in params)
        return op_label + f"\n({param_string})"

    def __init__(self, *params, wires=None, do_queue=True, id=None):
        # pylint: disable=too-many-branches
        self._name = self.__class__.__name__  #: str: name of the operator
        self._id = id
        self.queue_idx = None  #: int, None: index of the Operator in the circuit queue, or None if not in a queue

        if wires is None:
            raise ValueError(f"Must specify the wires that {self.name} acts on")

        self._num_params = len(params)
        # Check if the expected number of parameters coincides with the one received.
        # This is always true for the default `Operator.num_params` property, but
        # subclasses may overwrite it to define a fixed expected value.
        if len(params) != self.num_params:
            raise ValueError(
                f"{self.name}: wrong number of parameters. "
                f"{len(params)} parameters passed, {self.num_params} expected."
            )

        if isinstance(wires, Wires):
            self._wires = wires
        else:
            self._wires = Wires(wires)  #: Wires: wires on which the operator acts

        # check that the number of wires given corresponds to required number
        if (
            self.num_wires != AllWires
            and self.num_wires != AnyWires
            and len(self._wires) != self.num_wires
        ):
            raise ValueError(
                f"{self.name}: wrong number of wires. "
                f"{len(self._wires)} wires given, {self.num_wires} expected."
            )

        self.data = list(params)  #: list[Any]: parameters of the operator

        if do_queue:
            self.queue()

    def __repr__(self):
        """Constructor-call-like representation."""
        if self.parameters:
            params = ", ".join([repr(p) for p in self.parameters])
            return f"{self.name}({params}, wires={self.wires.tolist()})"
        return f"{self.name}(wires={self.wires.tolist()})"

    @property
    def num_params(self):
        """Number of trainable parameters that the operator depends on.

        By default, this property returns as many parameters as were used for the
        operator creation. If the number of parameters for an operator subclass is fixed,
        this property can be overwritten to return the fixed value.

        Returns:
            int: number of parameters
        """
        return self._num_params

    @property
    def wires(self):
        """Wires that the operator acts on.

        Returns:
            Wires: wires
        """
        return self._wires

    @property
    def parameters(self):
        """Trainable parameters that the operator depends on."""
        return self.data.copy()

    @property
    def hyperparameters(self):
        """dict: Dictionary of non-trainable variables that this operation depends on."""
        # pylint: disable=attribute-defined-outside-init
        if hasattr(self, "_hyperparameters"):
            return self._hyperparameters
        self._hyperparameters = {}
        return self._hyperparameters

    def decomposition(self):
        r"""Representation of the operator as a product of other operators.

        .. math:: O = O_1 O_2 \dots O_n

        A ``DecompositionUndefinedError`` is raised if no representation by decomposition is defined.

        .. seealso:: :meth:`~.operation.Operator.compute_decomposition`.

        Returns:
            list[Operator]: decomposition of the operator
        """
        return self.compute_decomposition(
            *self.parameters, wires=self.wires, **self.hyperparameters
        )

    @staticmethod
    def compute_decomposition(*params, wires=None, **hyperparameters):
        r"""Representation of the operator as a product of other operators (static method).

        .. math:: O = O_1 O_2 \dots O_n.

        .. seealso:: :meth:`~.operation.Operator.decomposition`.

        Args:
            params (list): trainable parameters of the operator, as stored in the ``parameters`` attribute
            wires (Iterable[Any], Wires): wires that the operator acts on
            hyperparams (dict): non-trainable hyperparameters of the operator, as stored in the ``hyperparameters`` attribute

        Returns:
            list[Operator]: decomposition of the operator
        """
        raise DecompositionUndefinedError

    @staticmethod
    def compute_diagonalizing_gates(
        *params, wires, **hyperparams
    ):  # pylint: disable=unused-argument
        r"""Sequence of gates that diagonalize the operator in the computational basis (static method).

        Given the eigendecomposition :math:`O = U \Sigma U^{\dagger}` where
        :math:`\Sigma` is a diagonal matrix containing the eigenvalues,
        the sequence of diagonalizing gates implements the unitary :math:`U`.

        The diagonalizing gates rotate the state into the eigenbasis
        of the operator.

        .. seealso:: :meth:`~.PauliX.diagonalizing_gates`.

        Args:
            params (list): trainable parameters of the operator, as stored in the ``parameters`` attribute
            wires (Iterable[Any], Wires): wires that the operator acts on
            hyperparams (dict): non-trainable hyperparameters of the operator, as stored in the ``hyperparameters`` attribute

        Returns:
            list[.Operator]: list of diagonalizing gates
        """
        raise DiagGatesUndefinedError

    def diagonalizing_gates(self):  # pylint:disable=no-self-use
        r"""Sequence of gates that diagonalize the operator in the computational basis.

        Given the eigendecomposition :math:`O = U \Sigma U^{\dagger}` where
        :math:`\Sigma` is a diagonal matrix containing the eigenvalues,
        the sequence of diagonalizing gates implements the unitary :math:`U`.

        The diagonalizing gates rotate the state into the eigenbasis
        of the operator.

        A ``DiagGatesUndefinedError`` is raised if no representation by decomposition is defined.

        .. seealso:: :meth:`~.Operator.compute_diagonalizing_gates`.

        Returns:
            list[.Operator] or None: a list of operators
        """
        return self.compute_diagonalizing_gates(
            *self.parameters, wires=self.wires, **self.hyperparameters
        )

    def generator(self):  # pylint: disable=no-self-use
        r"""Generator of an operator that is in single-parameter-form.

        For example, for operator

        .. math::

            U(\phi) = e^{i\phi (0.5 Y + Z\otimes X)}

        we get the generator

        >>> U.generator()
          (0.5) [Y0]
        + (1.0) [Z0 X1]

        The generator may also be provided in the form of a dense or sparse Hamiltonian
        (using :class:`.Hermitian` and :class:`.SparseHamiltonian` respectively).

        The default value to return is ``None``, indicating that the operation has
        no defined generator.
        """
        raise GeneratorUndefinedError(f"Operation {self.name} does not have a generator")

    def queue(self, context=qml.QueuingContext):
        """Append the operator to the Operator queue."""
        context.append(self)
        return self  # so pre-constructed Observable instances can be queued and returned in a single statement

    def expand(self):
        """Returns a tape that has recorded the decomposition of the operator.

        Returns:
            .JacobianTape: quantum tape
        """
        tape = qml.tape.QuantumTape(do_queue=False)

        with tape:

            try:
                self.decomposition()

            except TypeError:
                if self.num_params == 0:
                    self.decomposition(wires=self.wires)
                else:
                    self.decomposition(*self.parameters, wires=self.wires)

                warnings.warn(
                    "Operator.decomposition() is now an instance method, and no longer accepts parameters. "
                    "Either define the static method 'compute_decomposition' instead, or use "
                    "'self.wires' and 'self.parameters'.",
                    UserWarning,
                )

        if not self.data:
            # original operation has no trainable parameters
            tape.trainable_params = {}

        if self.inverse:
            tape.inv()

        return tape


# =============================================================================
# Base Operation class
# =============================================================================


class Operation(Operator):
    r"""Base class representing quantum gates or channels applied to quantum states.

    Operations define some additional properties, such as differentiation

    The first optional class attribute is :attr:`~.Operation.grad_recipe`.
    It allows the definition of a hard-coded differentiation rule, which
    typically will encode a parameter-shift rule. Note, however, that
    operations will use ``grad_recipe`` preferably, so that the rule
    can not be modified dynamically at runtime.

    The second optional attribute is :attr:`~.Operation.parameter_frequencies`.
    It allows to dynamically create differentiation rules for the operation,
    respecting runtime settings for shift rules.
    In addition, certain quantum optimizers can make use of ``parameter_frequencies``.

    The third optional information is :attr:`~.Operation.generator`.
    On one hand it will be used by quantum-aware optimizers and for Hadamard
    test-based computation of differentiated quantities like the
    :func:`~.transforms.metric_tensor`.
    On the other hand, the eigenvalues of the ``generator`` fully determine the
    ``parameter_frequencies`` and they will be obtained from it as a fallback
    method.

    Finally, the optional attribute :attr:`~.Operation.grad_method` can be used
    to specify the differentiation behaviour. By default, it will be based
    on whether the operation has parameters and which of the three above
    attributes it provides.

    Args:
        params (tuple[tensor_like]): trainable parameters
        wires (Iterable[Any] or Any): Wire label(s) that the operator acts on.
            If not given, args[-1] is interpreted as wires.
        do_queue (bool): indicates whether the operator should be
            recorded when created in a tape context
        id (str): custom label given to an operator instance,
            can be useful for some applications where the instance has to be identified
    """

    @property
    def grad_method(self):
        """Gradient computation method.

        * ``'A'``: analytic differentiation using the parameter-shift method.
        * ``'F'``: finite difference numerical differentiation.
        * ``None``: the operation may not be differentiated.

        Default is ``'F'``, or ``None`` if the Operation has zero parameters.
        """
        if self.num_params == 0:
            return None
        if self.grad_recipe is not None:
            return "A"
        try:
            self.parameter_frequencies  # pylint:disable=pointless-statement
            return "A"
        except ParameterFrequenciesUndefinedError:
            return "F"

    grad_recipe = None
    r"""tuple(Union(list[list[float]], None)) or None: Gradient recipe for the
        parameter-shift method.

        This is a tuple with one nested list per operation parameter. For
        parameter :math:`\phi_k`, the nested list contains elements of the form
        :math:`[c_i, a_i, s_i]` where :math:`i` is the index of the
        term, resulting in a gradient recipe of

        .. math:: \frac{\partial}{\partial\phi_k}f = \sum_{i} c_i f(a_i \phi_k + s_i).

        If ``None``, the default gradient recipe containing the two terms
        :math:`[c_0, a_0, s_0]=[1/2, 1, \pi/2]` and :math:`[c_1, a_1,
        s_1]=[-1/2, 1, -\pi/2]` is assumed for every parameter.
    """

    # Attributes for compilation transforms
    basis = None
    """str or None: The target operation for controlled gates.
    target operation. If not ``None``, should take a value of ``"X"``, ``"Y"``,
    or ``"Z"``.

    For example, ``X`` and ``CNOT`` have ``basis = "X"``, whereas
    ``ControlledPhaseShift`` and ``RZ`` have ``basis = "Z"``.
    """

    @property
    def control_wires(self):  # pragma: no cover
        r"""Control wires of the operator.

        For operations that are not controlled,
        this is an empty ``Wires`` object of length ``0``.

        Returns:
            Wires: The control wires of the operation.
        """
        return Wires([])

    @property
    def single_qubit_rot_angles(self):
        r"""The parameters required to implement a single-qubit gate as an
        equivalent ``Rot`` gate, up to a global phase.

        Returns:
            tuple[float, float, float]: A list of values :math:`[\phi, \theta, \omega]`
            such that :math:`RZ(\omega) RY(\theta) RZ(\phi)` is equivalent to the
            original operation.
        """
        raise NotImplementedError

    def get_parameter_shift(self, idx):
        r"""Multiplier and shift for the given parameter, based on its gradient recipe.

        Args:
            idx (int): parameter index within the operation

        Returns:
            list[[float, float, float]]: list of multiplier, coefficient, shift for each term in the gradient recipe

        Note that the default value for ``shift`` is None, which is replaced by the
        default shift :math:`\pi/2`.
        """
        warnings.warn(
            "The method get_parameter_shift is deprecated. Use the methods of "
            "the gradients module for general parameter-shift rules instead.",
            UserWarning,
        )
        # get the gradient recipe for this parameter
        recipe = self.grad_recipe[idx]
        if recipe is not None:
            return recipe

        # We no longer assume any default parameter-shift rule to apply.
        raise OperatorPropertyUndefined(
            f"The operation {self.name} does not have a parameter-shift recipe defined."
            " This error might occur if previously the two-term shift rule was assumed"
            " silently. In this case, consider adding it explicitly to the operation."
        )

    @property
    def parameter_frequencies(self):
        r"""Returns the frequencies for each operator parameter with respect
        to an expectation value of the form
        :math:`\langle \psi | U(\mathbf{p})^\dagger \hat{O} U(\mathbf{p})|\psi\rangle`.

        These frequencies encode the behaviour of the operator :math:`U(\mathbf{p})`
        on the value of the expectation value as the parameters are modified.
        For more details, please see the :mod:`.pennylane.fourier` module.

        Returns:
            list[tuple[int or float]]: Tuple of frequencies for each parameter.
            Note that only non-negative frequency values are returned.

        **Example**

        >>> op = qml.CRot(0.4, 0.1, 0.3, wires=[0, 1])
        >>> op.parameter_frequencies
        [(0.5, 1), (0.5, 1), (0.5, 1)]

        For operators that define a generator, the parameter frequencies are directly
        related to the eigenvalues of the generator:

        >>> op = qml.ControlledPhaseShift(0.1, wires=[0, 1])
        >>> op.parameter_frequencies
        [(1,)]
        >>> gen_eigvals = tuple(np.linalg.eigvals(op.generator[0] * op.generator[1]))
        >>> qml.gradients.eigvals_to_frequencies(gen_eigvals)
        (tensor(1., requires_grad=True),)

        For more details on this relationship, see :func:`.eigvals_to_frequencies`.
        """
        if self.num_params == 1:
            # if the operator has a single parameter, we can query the
            # generator, and if defined, use its eigenvalues.
<<<<<<< HEAD
            try:
                gen = self.generator()
                gen_eigvals = tuple(self.generator().get_eigvals())
                return qml.gradients.eigvals_to_frequencies(gen_eigvals)

            except GeneratorUndefinedError:
                pass

            except (MatrixUndefinedError, EigvalsUndefinedError):

                if isinstance(gen, qml.Hamiltonian):
                    mat = qml.utils.sparse_hamiltonian(gen).toarray()
                    eigvals = tuple(np.round(np.linalg.eigvalsh(mat), 8))
                    return qml.gradients.eigvals_to_frequencies(eigvals)
=======

            with warnings.catch_warnings():
                warnings.filterwarnings(
                    action="ignore", message=r".+ eigenvalues will be computed numerically\."
                )
                eigvals = qml.eigvals(qml.generator(self, format="observable"))
>>>>>>> 3d36407f

            eigvals = tuple(np.round(eigvals, 8))
            return qml.gradients.eigvals_to_frequencies(eigvals)

        raise ParameterFrequenciesUndefinedError(
            f"Operation {self.name} does not have parameter frequencies defined."
        )

    @property
    def inverse(self):
        """Boolean determining if the inverse of the operation was requested."""
        return self._inverse

    def adjoint(self, do_queue=False):  # pylint:disable=no-self-use
        """Create an operation that is the adjoint of this one.

        Adjointed operations are the conjugated and transposed version of the
        original operation. Adjointed ops are equivalent to the inverted operation for unitary
        gates.

        Args:
            do_queue: Whether to add the adjointed gate to the context queue.

        Returns:
            The adjointed operation.
        """
        raise AdjointUndefinedError

    @inverse.setter
    def inverse(self, boolean):
        self._inverse = boolean

    def inv(self):
        """Inverts the operator.

        This method concatenates a string to the name of the operation,
        to indicate that the inverse will be used for computations.

        Any subsequent call of this method will toggle between the original
        operation and the inverse of the operation.

        Returns:
            :class:`Operator`: operation to be inverted
        """
        if qml.QueuingContext.recording():
            current_inv = qml.QueuingContext.get_info(self).get("inverse", False)
            qml.QueuingContext.update_info(self, inverse=not current_inv)
        else:
            self.inverse = not self._inverse
        return self

    def get_matrix(self, wire_order=None):
        canonical_matrix = self.compute_matrix(*self.parameters, **self.hyperparameters)

        if self.inverse:
            canonical_matrix = qml.math.conj(qml.math.T(canonical_matrix))

        if wire_order is None or self.wires == Wires(wire_order):
            return canonical_matrix

        return expand_matrix(canonical_matrix, wires=self.wires, wire_order=wire_order)

    def get_eigvals(self):
        op_eigvals = super().get_eigvals()

        if self.inverse:
            return qml.math.conj(op_eigvals)

        return op_eigvals

    @property
    def base_name(self):
        """If inverse is requested, this is the name of the original
        operator to be inverted."""
        return self.__class__.__name__

    @property
    def name(self):
        """Name of the operator."""
        return self._name + ".inv" if self.inverse else self._name

    def label(self, decimals=None, base_label=None, cache=None):
        if self.inverse:
            base_label = base_label or self.__class__.__name__
            base_label += "⁻¹"
        return super().label(decimals=decimals, base_label=base_label, cache=cache)

    def __init__(self, *params, wires=None, do_queue=True, id=None):

        self._inverse = False
        super().__init__(*params, wires=wires, do_queue=do_queue, id=id)

        # check the grad_recipe validity
        if self.grad_recipe is None:
            # default recipe for every parameter
            self.grad_recipe = [None] * self.num_params
        else:
            assert (
                len(self.grad_recipe) == self.num_params
            ), "Gradient recipe must have one entry for each parameter!"


class Channel(Operation, abc.ABC):
    r"""Base class for quantum channels.

    Quantum channels have to define an additional numerical representation
    as Kraus matrices.

    Args:
        params (tuple[tensor_like]): trainable parameters
        wires (Iterable[Any] or Any): Wire label(s) that the operator acts on.
            If not given, args[-1] is interpreted as wires.
        do_queue (bool): indicates whether the operator should be
            recorded when created in a tape context
        id (str): custom label given to an operator instance,
            can be useful for some applications where the instance has to be identified
    """
    # pylint: disable=abstract-method

    @staticmethod
    @abc.abstractmethod
    def compute_kraus_matrices(*params, **hyperparams):  # pylint:disable=unused-argument
        """Kraus matrices representing a quantum channel, specified in
        the computational basis.

        This is a static method that should be defined for all
        new channels, and which allows matrices to be computed
        directly without instantiating the channel first.

        To return the Kraus matrices of an *instantiated* channel,
        please use the :meth:`~.Operator.kraus_matrices()` method instead.

        .. note::
            This method gets overwritten by subclasses to define the kraus matrix representation
            of a particular operator.

        Args:
            params (list): trainable parameters of the operator, as stored in the ``parameters`` attribute
            hyperparams (dict): non-trainable hyperparameters of the operator,
                as stored in the ``hyperparameters`` attribute

        Returns:
            list (array): list of Kraus matrices

        **Example**

        >>> qml.AmplitudeDamping.compute_kraus_matrices(0.1)
        [array([[1., 0.], [0., 0.9486833]]),
         array([[0., 0.31622777], [0., 0.]])]
        """
        raise NotImplementedError

    def kraus_matrices(self):
        r"""Kraus matrices of an instantiated channel
        in the computational basis.

        Returns:
            list (array): list of Kraus matrices

        ** Example**

        >>> U = qml.AmplitudeDamping(0.1, wires=1)
        >>> U.kraus_matrices()
        [array([[1., 0.], [0., 0.9486833]]),
         array([[0., 0.31622777], [0., 0.]])]
        """
        return self.compute_kraus_matrices(*self.parameters, **self.hyperparameters)


# =============================================================================
# Base Observable class
# =============================================================================


class Observable(Operator):
    """Base class representing observables.

    Observables define a return type

    Args:
        params (tuple[tensor_like]): trainable parameters
        wires (Iterable[Any] or Any): Wire label(s) that the operator acts on.
            If not given, args[-1] is interpreted as wires.
        do_queue (bool): indicates whether the operator should be
            recorded when created in a tape context
        id (str): custom label given to an operator instance,
            can be useful for some applications where the instance has to be identified
    """

    # pylint: disable=abstract-method
    return_type = None
    """None or ObservableReturnTypes: Measurement type that this observable is called with."""

    def __init__(self, *params, wires=None, do_queue=True, id=None):
        # extract the arguments
        if wires is None:
            try:
                wires = params[-1]
                params = params[:-1]
                # error if no arguments are given
            except IndexError as err:
                raise ValueError(
                    f"Must specify the wires that {type(self).__name__} acts on"
                ) from err

        super().__init__(*params, wires=wires, do_queue=do_queue, id=id)

    def __repr__(self):
        """Constructor-call-like representation."""
        temp = super().__repr__()

        if self.return_type is None:
            return temp

        if self.return_type is Probability:
            return repr(self.return_type) + f"(wires={self.wires.tolist()})"

        return repr(self.return_type) + "(" + temp + ")"

    def __matmul__(self, other):
        if isinstance(other, Tensor):
            return other.__rmatmul__(self)

        if isinstance(other, Observable):
            return Tensor(self, other)

        raise ValueError("Can only perform tensor products between observables.")

    def _obs_data(self):
        r"""Extracts the data from a Observable or Tensor and serializes it in an order-independent fashion.

        This allows for comparison between observables that are equivalent, but are expressed
        in different orders. For example, `qml.PauliX(0) @ qml.PauliZ(1)` and
        `qml.PauliZ(1) @ qml.PauliX(0)` are equivalent observables with different orderings.

        **Example**

        >>> tensor = qml.PauliX(0) @ qml.PauliZ(1)
        >>> print(tensor._obs_data())
        {("PauliZ", <Wires = [1]>, ()), ("PauliX", <Wires = [0]>, ())}
        """
        obs = Tensor(self).non_identity_obs
        tensor = set()

        for ob in obs:
            parameters = tuple(param.tobytes() for param in ob.parameters)
            tensor.add((ob.name, ob.wires, parameters))

        return tensor

    def compare(self, other):
        r"""Compares with another :class:`~.Hamiltonian`, :class:`~Tensor`, or :class:`~Observable`,
        to determine if they are equivalent.

        Observables/Hamiltonians are equivalent if they represent the same operator
        (their matrix representations are equal), and they are defined on the same wires.

        .. Warning::

            The compare method does **not** check if the matrix representation
            of a :class:`~.Hermitian` observable is equal to an equivalent
            observable expressed in terms of Pauli matrices.
            To do so would require the matrix form of Hamiltonians and Tensors
            be calculated, which would drastically increase runtime.

        Returns:
            (bool): True if equivalent.

        **Examples**

        >>> ob1 = qml.PauliX(0) @ qml.Identity(1)
        >>> ob2 = qml.Hamiltonian([1], [qml.PauliX(0)])
        >>> ob1.compare(ob2)
        True
        >>> ob1 = qml.PauliX(0)
        >>> ob2 = qml.Hermitian(np.array([[0, 1], [1, 0]]), 0)
        >>> ob1.compare(ob2)
        False
        """
        if isinstance(other, qml.Hamiltonian):
            return other.compare(self)
        if isinstance(other, (Tensor, Observable)):
            return other._obs_data() == self._obs_data()

        raise ValueError(
            "Can only compare an Observable/Tensor, and a Hamiltonian/Observable/Tensor."
        )

    def __add__(self, other):
        r"""The addition operation between Observables/Tensors/qml.Hamiltonian objects."""
        if isinstance(other, qml.Hamiltonian):
            return other + self
        if isinstance(other, (Observable, Tensor)):
            return qml.Hamiltonian([1, 1], [self, other], simplify=True)
        raise ValueError(f"Cannot add Observable and {type(other)}")

    def __mul__(self, a):
        r"""The scalar multiplication operation between a scalar and an Observable/Tensor."""
        if isinstance(a, (int, float)):

            return qml.Hamiltonian([a], [self], simplify=True)

        raise ValueError(f"Cannot multiply Observable by {type(a)}")

    __rmul__ = __mul__

    def __sub__(self, other):
        r"""The subtraction operation between Observables/Tensors/qml.Hamiltonian objects."""
        if isinstance(other, (Observable, Tensor, qml.Hamiltonian)):
            return self.__add__(other.__mul__(-1))
        raise ValueError(f"Cannot subtract {type(other)} from Observable")


class Tensor(Observable):
    """Container class representing tensor products of observables.

    To create a tensor, simply initiate it like so:

    >>> T = Tensor(qml.PauliX(0), qml.Hermitian(A, [1, 2]))

    You can also create a tensor from other Tensors:

    >>> T = Tensor(T, qml.PauliZ(4))

    The ``@`` symbol can be used as a tensor product operation:

    >>> T = qml.PauliX(0) @ qml.Hadamard(2)

    .. note:

        This class is marked for deletion or overhaul.
    """

    # pylint: disable=abstract-method
    return_type = None
    tensor = True

    def __init__(self, *args):  # pylint: disable=super-init-not-called
        self._eigvals_cache = None
        self.obs = []
        self._args = args
        self.queue(init=True)

    def label(self, decimals=None, base_label=None, cache=None):
        r"""How the operator is represented in diagrams and drawings.

        Args:
            decimals=None (Int): If ``None``, no parameters are included. Else,
                how to round the parameters.
            base_label=None (Iterable[str]): overwrite the non-parameter component of the label.
                Must be same length as ``obs`` attribute.
            cache=None (dict): dictionary that caries information between label calls
                in the same drawing

        Returns:
            str: label to use in drawings

        >>> T = qml.PauliX(0) @ qml.Hadamard(2)
        >>> T.label()
        'X@H'
        >>> T.label(base_label=["X0", "H2"])
        'X0@H2'

        """
        if base_label is not None:
            if len(base_label) != len(self.obs):
                raise ValueError(
                    "Tensor label requires ``base_label`` keyword to be same length"
                    " as tensor components."
                )
            return "@".join(
                ob.label(decimals=decimals, base_label=lbl) for ob, lbl in zip(self.obs, base_label)
            )

        return "@".join(ob.label(decimals=decimals) for ob in self.obs)

    def queue(self, context=qml.QueuingContext, init=False):  # pylint: disable=arguments-differ
        constituents = self.obs

        if init:
            constituents = self._args

        for o in constituents:

            if init:
                if isinstance(o, Tensor):
                    self.obs.extend(o.obs)
                elif isinstance(o, Observable):
                    self.obs.append(o)
                else:
                    raise ValueError("Can only perform tensor products between observables.")

            try:
                context.update_info(o, owner=self)
            except qml.queuing.QueuingError:
                o.queue(context=context)
                context.update_info(o, owner=self)
            except NotImplementedError:
                pass

        context.append(self, owns=tuple(constituents))
        return self

    def __copy__(self):
        cls = self.__class__
        copied_op = cls.__new__(cls)  # pylint: disable=no-value-for-parameter
        copied_op.obs = self.obs.copy()
        copied_op._eigvals_cache = self._eigvals_cache
        return copied_op

    def __repr__(self):
        """Constructor-call-like representation."""

        s = " @ ".join([repr(o) for o in self.obs])

        if self.return_type is None:
            return s

        if self.return_type is Probability:
            return repr(self.return_type) + f"(wires={self.wires.tolist()})"

        return repr(self.return_type) + "(" + s + ")"

    @property
    def name(self):
        """All constituent observable names making up the tensor product.

        Returns:
            list[str]: list containing all observable names
        """
        return [o.name for o in self.obs]

    @property
    def num_wires(self):
        """Number of wires the tensor product acts on.

        Returns:
            int: number of wires
        """
        return len(self.wires)

    @property
    def wires(self):
        """All wires in the system the tensor product acts on.

        Returns:
            Wires: wires addressed by the observables in the tensor product
        """
        return Wires.all_wires([o.wires for o in self.obs])

    @property
    def data(self):
        """Raw parameters of all constituent observables in the tensor product.

        Returns:
            list[Any]: flattened list containing all dependent parameters
        """
        return sum((o.data for o in self.obs), [])

    @property
    def num_params(self):
        """Raw parameters of all constituent observables in the tensor product.

        Returns:
            list[Any]: flattened list containing all dependent parameters
        """
        return len(self.data)

    @property
    def parameters(self):
        """Evaluated parameter values of all constituent observables in the tensor product.

        Returns:
            list[list[Any]]: nested list containing the parameters per observable
            in the tensor product
        """
        return [o.parameters for o in self.obs]

    @property
    def non_identity_obs(self):
        """Returns the non-identity observables contained in the tensor product.

        Returns:
            list[:class:`~.Observable`]: list containing the non-identity observables
            in the tensor product
        """
        return [obs for obs in self.obs if not isinstance(obs, qml.Identity)]

    def __matmul__(self, other):
        if isinstance(other, Tensor):
            self.obs.extend(other.obs)

        elif isinstance(other, Observable):
            self.obs.append(other)

        else:
            raise ValueError("Can only perform tensor products between observables.")

        if qml.QueuingContext.recording():
            owning_info = qml.QueuingContext.get_info(self)["owns"] + (other,)

            # update the annotated queue information
            qml.QueuingContext.update_info(self, owns=owning_info)
            qml.QueuingContext.update_info(other, owner=self)

        return self

    def __rmatmul__(self, other):
        if isinstance(other, Observable):
            self.obs[:0] = [other]
            if qml.QueuingContext.recording():
                qml.QueuingContext.update_info(other, owner=self)
            return self

        raise ValueError("Can only perform tensor products between observables.")

    __imatmul__ = __matmul__

    def get_eigvals(self):
        """Return the eigenvalues of the specified tensor product observable.

        This method uses pre-stored eigenvalues for standard observables where
        possible.

        Returns:
            array[float]: array containing the eigenvalues of the tensor product
            observable
        """
        if self._eigvals_cache is not None:
            return self._eigvals_cache

        standard_observables = {"PauliX", "PauliY", "PauliZ", "Hadamard"}

        # observable should be Z^{\otimes n}
        self._eigvals_cache = pauli_eigs(len(self.wires))

        # Sort observables lexicographically by the strings of the wire labels
        # TODO: check for edge cases of the sorting, e.g. Tensor(Hermitian(obs, wires=[0, 2]),
        # Hermitian(obs, wires=[1, 3, 4])
        # Sorting the observables based on wires, so that the order of
        # the eigenvalues is correct
        obs_sorted = sorted(self.obs, key=lambda x: [str(l) for l in x.wires.labels])

        # check if there are any non-standard observables (such as Identity)
        if set(self.name) - standard_observables:
            # Tensor product of observables contains a mixture
            # of standard and non-standard observables
            self._eigvals_cache = np.array([1])
            for k, g in itertools.groupby(obs_sorted, lambda x: x.name in standard_observables):
                if k:
                    # Subgroup g contains only standard observables.
                    self._eigvals_cache = np.kron(self._eigvals_cache, pauli_eigs(len(list(g))))
                else:
                    # Subgroup g contains only non-standard observables.
                    for ns_ob in g:
                        # loop through all non-standard observables
                        self._eigvals_cache = np.kron(self._eigvals_cache, ns_ob.get_eigvals())

        return self._eigvals_cache

    def diagonalizing_gates(self):
        """Return the gate set that diagonalizes a circuit according to the
        specified tensor observable.

        This method uses pre-stored eigenvalues for standard observables where
        possible and stores the corresponding eigenvectors from the eigendecomposition.

        Returns:
            list: list containing the gates diagonalizing the tensor observable
        """
        diag_gates = []
        for o in self.obs:
            diag_gates.extend(o.diagonalizing_gates())

        return diag_gates

    def get_matrix(self, wire_order=None):
        r"""Matrix representation of the Tensor operator
        in the computational basis.

        .. note::

            The wire_order argument is added for compatibility, but currently not implemented.
            The Tensor class is planned to be removed soon.

        Args:
            wire_order (Iterable): global wire order, must contain all wire labels in the operator's wires

        Returns:
            array: matrix representation

        **Example**

        >>> O = qml.PauliZ(0) @ qml.PauliZ(2)
        >>> O.get_matrix()
        array([[ 1,  0,  0,  0],
               [ 0, -1,  0,  0],
               [ 0,  0, -1,  0],
               [ 0,  0,  0,  1]])

        To get the full :math:`2^3\times 2^3` Hermitian matrix
        acting on the 3-qubit system, the identity on wire 1
        must be explicitly included:

        >>> O = qml.PauliZ(0) @ qml.Identity(1) @ qml.PauliZ(2)
        >>> O.get_matrix()
        array([[ 1.,  0.,  0.,  0.,  0.,  0.,  0.,  0.],
               [ 0., -1.,  0., -0.,  0., -0.,  0., -0.],
               [ 0.,  0.,  1.,  0.,  0.,  0.,  0.,  0.],
               [ 0., -0.,  0., -1.,  0., -0.,  0., -0.],
               [ 0.,  0.,  0.,  0., -1., -0., -0., -0.],
               [ 0., -0.,  0., -0., -0.,  1., -0.,  0.],
               [ 0.,  0.,  0.,  0., -0., -0., -1., -0.],
               [ 0., -0.,  0., -0., -0.,  0., -0.,  1.]])
        """

        if wire_order is not None:
            raise NotImplementedError("The wire_order argument is currently not implemented.")

        # Check for partially (but not fully) overlapping wires in the observables
        partial_overlap = self.check_wires_partial_overlap()

        # group the observables based on what wires they act on
        U_list = []
        for _, g in itertools.groupby(self.obs, lambda x: x.wires.labels):
            # extract the matrices of each diagonalizing gate
            mats = [i.get_matrix() for i in g]

            if len(mats) > 1:
                # multiply all unitaries together before appending
                mats = [multi_dot(mats)]

            # append diagonalizing unitary for specific wire to U_list
            U_list.append(mats[0])

        mat_size = np.prod([np.shape(mat)[0] for mat in U_list])
        wire_size = 2 ** len(self.wires)
        if mat_size != wire_size:
            if partial_overlap:
                warnings.warn(
                    "The matrix for Tensors of Tensors/Observables with partially "
                    "overlapping wires might yield unexpected results. In particular "
                    "the matrix size might be larger than intended."
                )
            else:
                warnings.warn(
                    f"The size of the returned matrix ({mat_size}) will not be compatible "
                    f"with the subspace of the wires of the Tensor ({wire_size}). "
                    "This likely is due to wires being used in multiple tensor product "
                    "factors of the Tensor."
                )

        # Return the Hermitian matrix representing the observable
        # over the defined wires.
        return functools.reduce(np.kron, U_list)

    def check_wires_partial_overlap(self):
        r"""Tests whether any two observables in the Tensor have partially
        overlapping wires and raise a warning if they do.

        .. note::

            Fully overlapping wires, i.e., observables with
            same (sets of) wires are not reported, as the ``matrix`` method is
            well-defined and implemented for this scenario.
        """
        for o1, o2 in itertools.combinations(self.obs, r=2):
            shared = qml.wires.Wires.shared_wires([o1.wires, o2.wires])
            if shared and (shared != o1.wires or shared != o2.wires):
                return 1
        return 0

    def sparse_matrix(self, wires=None):  # pylint:disable=arguments-renamed
        r"""Computes a `scipy.sparse.coo_matrix` representation of this Tensor.

        This is useful for larger qubit numbers, where the dense matrix becomes very large, while
        consisting mostly of zero entries.

        Args:
            wires (Iterable): Wire labels that indicate the order of wires according to which the matrix
                is constructed. If not provided, ``self.wires`` is used.

        Returns:
            :class:`scipy.sparse.coo_matrix`: sparse matrix representation

        **Example**

        Consider the following tensor:

        >>> t = qml.PauliX(0) @ qml.PauliZ(1)

        Without passing wires, the sparse representation is given by:

        >>> print(t.sparse_matrix())
        (0, 2)	1
        (1, 3)	-1
        (2, 0)	1
        (3, 1)	-1

        If we define a custom wire ordering, the matrix representation changes
        accordingly:
        >>> print(t.sparse_matrix(wires=[1, 0]))
        (0, 1)	1
        (1, 0)	1
        (2, 3)	-1
        (3, 2)	-1

        We can also enforce implicit identities by passing wire labels that
        are not present in the consituent operations:

        >>> res = t.sparse_matrix(wires=[0, 1, 2])
        >>> print(res.shape)
        (8, 8)
        """

        if wires is None:
            wires = self.wires
        else:
            wires = Wires(wires)

        list_of_sparse_ops = [eye(2, format="coo")] * len(wires)

        for o in self.obs:
            if len(o.wires) > 1:
                # todo: deal with multi-qubit operations that do not act on consecutive qubits
                raise ValueError(
                    f"Can only compute sparse representation for tensors whose operations "
                    f"act on consecutive wires; got {o}."
                )
            # store the single-qubit ops according to the order of their wires
            idx = wires.index(o.wires)
            list_of_sparse_ops[idx] = coo_matrix(o.get_matrix())

        return functools.reduce(lambda i, j: kron(i, j, format="coo"), list_of_sparse_ops)

    def prune(self):
        """Returns a pruned tensor product of observables by removing :class:`~.Identity` instances from
        the observables building up the :class:`~.Tensor`.

        The ``return_type`` attribute is preserved while pruning.

        If the tensor product only contains one observable, then this observable instance is
        returned.

        Note that, as a result, this method can return observables that are not a :class:`~.Tensor`
        instance.

        **Example:**

        Pruning that returns a :class:`~.Tensor`:

        >>> O = qml.PauliZ(0) @ qml.Identity(1) @ qml.PauliZ(2)
        >>> O.prune()
        <pennylane.operation.Tensor at 0x7fc1642d1590
        >>> [(o.name, o.wires) for o in O.prune().obs]
        [('PauliZ', [0]), ('PauliZ', [2])]

        Pruning that returns a single observable:

        >>> O = qml.PauliZ(0) @ qml.Identity(1)
        >>> O_pruned = O.prune()
        >>> (O_pruned.name, O_pruned.wires)
        ('PauliZ', [0])

        Returns:
            ~.Observable: the pruned tensor product of observables
        """
        if len(self.non_identity_obs) == 0:
            # Return a single Identity as the tensor only contains Identities
            obs = qml.Identity(self.wires[0])
        elif len(self.non_identity_obs) == 1:
            obs = self.non_identity_obs[0]
        else:
            obs = Tensor(*self.non_identity_obs)

        obs.return_type = self.return_type
        return obs


# =============================================================================
# CV Operations and observables
# =============================================================================


class CV:
    """A mixin base class denoting a continuous-variable operation."""

    # pylint: disable=no-member

    def heisenberg_expand(self, U, wire_order):
        """Expand the given local Heisenberg-picture array into a full-system one.

        Args:
            U (array[float]): array to expand (expected to be of the dimension ``1+2*self.num_wires``)
            wire_order (Wires): global wire order defining which subspace the operator acts on

        Raises:
            ValueError: if the size of the input matrix is invalid or `num_wires` is incorrect

        Returns:
            array[float]: expanded array, dimension ``1+2*num_wires``
        """

        U_dim = len(U)
        nw = len(self.wires)

        if U.ndim > 2:
            raise ValueError("Only order-1 and order-2 arrays supported.")

        if U_dim != 1 + 2 * nw:
            raise ValueError(f"{self.name}: Heisenberg matrix is the wrong size {U_dim}.")

        if len(wire_order) == 0 or len(self.wires) == len(wire_order):
            # no expansion necessary (U is a full-system matrix in the correct order)
            return U

        if not wire_order.contains_wires(self.wires):
            raise ValueError(
                f"{self.name}: Some observable wires {self.wires} do not exist on this device with wires {wire_order}"
            )

        # get the indices that the operation's wires have on the device
        wire_indices = wire_order.indices(self.wires)

        # expand U into the I, x_0, p_0, x_1, p_1, ... basis
        dim = 1 + len(wire_order) * 2

        def loc(w):
            "Returns the slice denoting the location of (x_w, p_w) in the basis."
            ind = 2 * w + 1
            return slice(ind, ind + 2)

        if U.ndim == 1:
            W = np.zeros(dim)
            W[0] = U[0]
            for k, w in enumerate(wire_indices):
                W[loc(w)] = U[loc(k)]
        elif U.ndim == 2:
            if isinstance(self, Observable):
                W = np.zeros((dim, dim))
            else:
                W = np.eye(dim)

            W[0, 0] = U[0, 0]

            for k1, w1 in enumerate(wire_indices):
                s1 = loc(k1)
                d1 = loc(w1)

                # first column
                W[d1, 0] = U[s1, 0]
                # first row (for gates, the first row is always (1, 0, 0, ...), but not for observables!)
                W[0, d1] = U[0, s1]

                for k2, w2 in enumerate(wire_indices):
                    W[d1, loc(w2)] = U[s1, loc(k2)]  # block k1, k2 in U goes to w1, w2 in W.
        return W

    @staticmethod
    def _heisenberg_rep(p):
        r"""Heisenberg picture representation of the operation.

        * For Gaussian CV gates, this method returns the matrix of the linear
          transformation carried out by the gate for the given parameter values.
          The method is not defined for non-Gaussian gates.

          **The existence of this method is equivalent to setting** ``grad_method = 'A'``.

        * For observables, returns a real vector (first-order observables) or
          symmetric matrix (second-order observables) of expansion coefficients
          of the observable.

        For single-mode Operations we use the basis :math:`\mathbf{r} = (\I, \x, \p)`.
        For multi-mode Operations we use the basis :math:`\mathbf{r} = (\I, \x_0, \p_0, \x_1, \p_1, \ldots)`.

        .. note::

            For gates, we assume that the inverse transformation is obtained
            by negating the first parameter.

        Args:
            p (Sequence[float]): parameter values for the transformation

        Returns:
            array[float]: :math:`\tilde{U}` or :math:`q`
        """
        # pylint: disable=unused-argument
        return None

    @classproperty
    def supports_heisenberg(self):
        """Whether a CV operator defines a Heisenberg representation.

        This indicates that it is Gaussian and does not block the use
        of the parameter-shift differentiation method if found between the differentiated gate
        and an observable.

        Returns:
            boolean
        """
        return CV._heisenberg_rep != self._heisenberg_rep


class CVOperation(CV, Operation):
    """Base class representing continuous-variable quantum gates.

    CV operations provide a special Heisenberg representation, as well as custom methods
    for differentiation.

    Args:
        params (tuple[tensor_like]): trainable parameters
        wires (Iterable[Any] or Any): Wire label(s) that the operator acts on.
            If not given, args[-1] is interpreted as wires.
        do_queue (bool): indicates whether the operator should be
            recorded when created in a tape context
        id (str): custom label given to an operator instance,
            can be useful for some applications where the instance has to be identified
    """

    # pylint: disable=abstract-method

    @classproperty
    def supports_parameter_shift(self):
        """Returns True iff the CV Operation supports the parameter-shift differentiation method.
        This means that it has ``grad_method='A'`` and
        has overridden the :meth:`~.CV._heisenberg_rep` static method.
        """
        return self.grad_method == "A" and self.supports_heisenberg

    def heisenberg_pd(self, idx):
        """Partial derivative of the Heisenberg picture transform matrix.

        Computed using grad_recipe.

        Args:
            idx (int): index of the parameter with respect to which the
                partial derivative is computed.
        Returns:
            array[float]: partial derivative
        """
        # get the gradient recipe for this parameter
        recipe = self.grad_recipe[idx]

        # Default values
        multiplier = 0.5
        a = 1
        shift = np.pi / 2

        # We set the default recipe to as follows:
        # ∂f(x) = c*f(x+s) - c*f(x-s)
        default_param_shift = [[multiplier, a, shift], [-multiplier, a, -shift]]
        param_shift = default_param_shift if recipe is None else recipe

        pd = None  # partial derivative of the transformation

        p = self.parameters

        original_p_idx = p[idx]
        for c, _a, s in param_shift:
            # evaluate the transform at the shifted parameter values
            p[idx] = _a * original_p_idx + s
            U = self._heisenberg_rep(p)  # pylint: disable=assignment-from-none

            if pd is None:
                pd = c * U
            else:
                pd += c * U

        return pd

    def heisenberg_tr(self, wire_order, inverse=False):
        r"""Heisenberg picture representation of the linear transformation carried
        out by the gate at current parameter values.

        Given a unitary quantum gate :math:`U`, we may consider its linear
        transformation in the Heisenberg picture, :math:`U^\dagger(\cdot) U`.

        If the gate is Gaussian, this linear transformation preserves the polynomial order
        of any observables that are polynomials in :math:`\mathbf{r} = (\I, \x_0, \p_0, \x_1, \p_1, \ldots)`.
        This also means it maps :math:`\text{span}(\mathbf{r})` into itself:

        .. math:: U^\dagger \mathbf{r}_i U = \sum_j \tilde{U}_{ij} \mathbf{r}_j

        For Gaussian CV gates, this method returns the transformation matrix for
        the current parameter values of the Operation. The method is not defined
        for non-Gaussian (and non-CV) gates.

        Args:
            wire_order (Wires): global wire order defining which subspace the operator acts on
            inverse  (bool): if True, return the inverse transformation instead

        Raises:
            RuntimeError: if the specified operation is not Gaussian or is missing the `_heisenberg_rep` method

        Returns:
            array[float]: :math:`\tilde{U}`, the Heisenberg picture representation of the linear transformation
        """
        p = [qml.math.toarray(a) for a in self.parameters]
        if inverse:
            try:
                # TODO: expand this for the new par domain class, for non-unitary matrices.
                p[0] = np.linalg.inv(p[0])
            except np.linalg.LinAlgError:
                p[0] = -p[0]  # negate first parameter
        U = self._heisenberg_rep(p)  # pylint: disable=assignment-from-none

        # not defined?
        if U is None:
            raise RuntimeError(
                f"{self.name} is not a Gaussian operation, or is missing the _heisenberg_rep method."
            )

        return self.heisenberg_expand(U, wire_order)


class CVObservable(CV, Observable):
    r"""Base class representing continuous-variable observables.

    CV observables provide a special Heisenberg representation.

    The class attribute :attr:`~.ev_order` can be defined to indicate
    to PennyLane whether the corresponding CV observable is a polynomial in the
    quadrature operators. If so,

    * ``ev_order = 1`` indicates a first order polynomial in quadrature
      operators :math:`(\x, \p)`.

    * ``ev_order = 2`` indicates a second order polynomial in quadrature
      operators :math:`(\x, \p)`.

    If :attr:`~.ev_order` is not ``None``, then the Heisenberg representation
    of the observable should be defined in the static method :meth:`~.CV._heisenberg_rep`,
    returning an array of the correct dimension.

    Args:
       params (tuple[tensor_like]): trainable parameters
       wires (Iterable[Any] or Any): Wire label(s) that the operator acts on.
           If not given, args[-1] is interpreted as wires.
       do_queue (bool): indicates whether the operator should be
           recorded when created in a tape context
       id (str): custom label given to an operator instance,
           can be useful for some applications where the instance has to be identified
    """
    # pylint: disable=abstract-method
    ev_order = None  #: None, int: Order in `(x, p)` that a CV observable is a polynomial of.

    def heisenberg_obs(self, wire_order):
        r"""Representation of the observable in the position/momentum operator basis.

        Returns the expansion :math:`q` of the observable, :math:`Q`, in the
        basis :math:`\mathbf{r} = (\I, \x_0, \p_0, \x_1, \p_1, \ldots)`.

        * For first-order observables returns a real vector such
          that :math:`Q = \sum_i q_i \mathbf{r}_i`.

        * For second-order observables returns a real symmetric matrix
          such that :math:`Q = \sum_{ij} q_{ij} \mathbf{r}_i \mathbf{r}_j`.

        Args:
            wire_order (Wires): global wire order defining which subspace the operator acts on
        Returns:
            array[float]: :math:`q`
        """
        p = self.parameters
        U = self._heisenberg_rep(p)  # pylint: disable=assignment-from-none
        return self.heisenberg_expand(U, wire_order)


def operation_derivative(operation) -> np.ndarray:
    r"""Calculate the derivative of an operation.

    For an operation :math:`e^{i \hat{H} \phi t}`, this function returns the matrix representation
    in the standard basis of its derivative with respect to :math:`t`, i.e.,

    .. math:: \frac{d \, e^{i \hat{H} \phi t}}{dt} = i \phi \hat{H} e^{i \hat{H} \phi t},

    where :math:`\phi` is a real constant.

    Args:
        operation (.Operation): The operation to be differentiated.

    Returns:
        array: the derivative of the operation as a matrix in the standard basis

    Raises:
        ValueError: if the operation does not have a generator or is not composed of a single
            trainable parameter
    """
    generator = qml.matrix(qml.generator(operation, format="observable"))
    return 1j * generator @ operation.get_matrix()


@qml.BooleanFn
def not_tape(obj):
    """Returns ``True`` if the object is not a quantum tape"""
    return isinstance(obj, qml.tape.QuantumTape)


@qml.BooleanFn
def has_gen(obj):
    """Returns ``True`` if an operator has a generator defined."""
    try:
        obj.generator()
    except (AttributeError, OperatorPropertyUndefined, GeneratorUndefinedError):
        return False

    return True


@qml.BooleanFn
def has_grad_method(obj):
    """Returns ``True`` if an operator has a grad_method defined."""
    return obj.grad_method is not None


@qml.BooleanFn
def has_multipar(obj):
    """Returns ``True`` if an operator has more than one parameter
    according to ``num_params``."""
    return obj.num_params > 1


@qml.BooleanFn
def has_nopar(obj):
    """Returns ``True`` if an operator has no parameters
    according to ``num_params``."""
    return obj.num_params == 0


@qml.BooleanFn
def has_unitary_gen(obj):
    """Returns ``True`` if an operator has a unitary_generator
    according to the ``has_unitary_generator`` flag."""
    return obj in qml.ops.qubit.attributes.has_unitary_generator


@qml.BooleanFn
def is_measurement(obj):
    """Returns ``True`` if an operator is a ``MeasurementProcess`` instance."""
    return isinstance(obj, qml.measurements.MeasurementProcess)


@qml.BooleanFn
def is_trainable(obj):
    """Returns ``True`` if any of the parameters of an operator is trainable
    according to ``qml.math.requires_grad``."""
    return any(qml.math.requires_grad(p) for p in obj.parameters)


@qml.BooleanFn
def defines_diagonalizing_gates(obj):
    """Returns ``True`` if an operator defines the diagonalizing
    gates are defined.

    This helper function is useful if the property is to be checked in
    a queuing context, but the resulting gates must not be queued.
    """

    with qml.tape.stop_recording():
        try:
            obj.diagonalizing_gates()
        except DiagGatesUndefinedError:
            return False
        return True<|MERGE_RESOLUTION|>--- conflicted
+++ resolved
@@ -1303,29 +1303,11 @@
         if self.num_params == 1:
             # if the operator has a single parameter, we can query the
             # generator, and if defined, use its eigenvalues.
-<<<<<<< HEAD
-            try:
-                gen = self.generator()
-                gen_eigvals = tuple(self.generator().get_eigvals())
-                return qml.gradients.eigvals_to_frequencies(gen_eigvals)
-
-            except GeneratorUndefinedError:
-                pass
-
-            except (MatrixUndefinedError, EigvalsUndefinedError):
-
-                if isinstance(gen, qml.Hamiltonian):
-                    mat = qml.utils.sparse_hamiltonian(gen).toarray()
-                    eigvals = tuple(np.round(np.linalg.eigvalsh(mat), 8))
-                    return qml.gradients.eigvals_to_frequencies(eigvals)
-=======
-
             with warnings.catch_warnings():
                 warnings.filterwarnings(
                     action="ignore", message=r".+ eigenvalues will be computed numerically\."
                 )
                 eigvals = qml.eigvals(qml.generator(self, format="observable"))
->>>>>>> 3d36407f
 
             eigvals = tuple(np.round(eigvals, 8))
             return qml.gradients.eigvals_to_frequencies(eigvals)
