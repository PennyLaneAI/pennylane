--- conflicted
+++ resolved
@@ -1374,14 +1374,8 @@
         if not self.has_decomposition:
             raise DecompositionUndefinedError
 
-<<<<<<< HEAD
         with QueuingManager.stop_recording():
             qscript = qml.tape.QuantumScript(self.decomposition())
-            if getattr(self, "inverse", False):
-                qscript = qscript.adjoint()
-=======
-        qscript = qml.tape.make_qscript(self.decomposition)()
->>>>>>> ac8b1ed1
 
         if not self.data:
             # original operation has no trainable parameters
