# Copyright 2018-2021 Xanadu Quantum Technologies Inc.
# Licensed under the Apache License, Version 2.0 (the "License");
# you may not use this file except in compliance with the License.
# You may obtain a copy of the License at

#     http://www.apache.org/licenses/LICENSE-2.0

# Unless required by applicable law or agreed to in writing, software
# distributed under the License is distributed on an "AS IS" BASIS,
# WITHOUT WARRANTIES OR CONDITIONS OF ANY KIND, either express or implied.
# See the License for the specific language governing permissions and
# limitations under the License.
# pylint: disable=protected-access, no-member
r"""
This module contains the abstract base classes for defining PennyLane
operations and observables.

.. warning::

    Unless you are a PennyLane or plugin developer, you likely do not need
    to use these classes directly.

    See the :doc:`main operations page <../introduction/operations>` for
    details on available operations and observables.

Description
-----------

Qubit Operations
~~~~~~~~~~~~~~~~
The :class:`Operator` class serves as a base class for operators,
and is inherited by both the :class:`Observable` class and the
:class:`Operation` class. These classes are subclassed to implement quantum operations
and measure observables in PennyLane.

* Each :class:`~.Operator` subclass represents a general type of
  map between physical states. Each instance of these subclasses
  represents either

  - an application of the operator or
  - an instruction to measure and return the respective result.

  Operators act on a sequence of wires (subsystems) using given parameter values.

* Each :class:`~.Operation` subclass represents a type of quantum operation,
  for example a unitary quantum gate. Each instance of these subclasses
  represents an application of the operation with given parameter values to
  a given sequence of wires (subsystems).

* Each  :class:`~.Observable` subclass represents a type of physical observable.
  Each instance of these subclasses represents an instruction to measure and
  return the respective result for the given parameter values on a
  sequence of wires (subsystems).

Differentiation
^^^^^^^^^^^^^^^

In general, an :class:`Operation` is differentiable (at least using the finite-difference
method) with respect to a parameter iff

* the domain of that parameter is continuous.

For an :class:`Operation` to be differentiable with respect to a parameter using the
analytic method of differentiation, it must satisfy an additional constraint:

* the parameter domain must be real.

.. note::

    These conditions are *not* sufficient for analytic differentiation. For example,
    CV gates must also define a matrix representing their Heisenberg linear
    transformation on the quadrature operators.

CV Operation base classes
~~~~~~~~~~~~~~~~~~~~~~~~~

Due to additional requirements, continuous-variable (CV) operations must subclass the
:class:`~.CVOperation` or :class:`~.CVObservable` classes instead of :class:`~.Operation`
and :class:`~.Observable`.

Differentiation
^^^^^^^^^^^^^^^

To enable gradient computation using the analytic method for Gaussian CV operations, in addition, you need to
provide the static class method :meth:`~.CV._heisenberg_rep` that returns the Heisenberg representation of
the operation given its list of parameters, namely:

* For Gaussian CV Operations this method should return the matrix of the linear transformation carried out by the
  operation on the vector of quadrature operators :math:`\mathbf{r}` for the given parameter
  values.

* For Gaussian CV Observables this method should return a real vector (first-order observables)
  or symmetric matrix (second-order observables) of coefficients of the quadrature
  operators :math:`\x` and :math:`\p`.

PennyLane uses the convention :math:`\mathbf{r} = (\I, \x, \p)` for single-mode operations and observables
and :math:`\mathbf{r} = (\I, \x_0, \p_0, \x_1, \p_1, \ldots)` for multi-mode operations and observables.

.. note::
    Non-Gaussian CV operations and observables are currently only supported via
    the finite-difference method of gradient computation.

Contents
--------

.. currentmodule:: pennylane.operation

Operator Types
~~~~~~~~~~~~~~

.. currentmodule:: pennylane.operation

.. autosummary::
    :toctree: api

    ~Operator
    ~Operation
    ~Observable
    ~CV
    ~CVObservable
    ~CVOperation
    ~Channel
    ~Tensor
    ~StatePrepBase

.. currentmodule:: pennylane.operation

.. inheritance-diagram:: Operator Operation Observable Channel CV CVObservable CVOperation Tensor StatePrepBase
    :parts: 1

Errors
~~~~~~

When an :class:`~.Operator` method is undefined, it raises a error type that depends
on the method that is undefined.

.. currentmodule:: pennylane.operation

.. autosummary::
    :toctree: api

    ~OperatorPropertyUndefined
    ~AdjointUndefinedError
    ~DecompositionUndefinedError
    ~DiagGatesUndefinedError
    ~EigvalsUndefinedError
    ~GeneratorUndefinedError
    ~MatrixUndefinedError
    ~ParameterFrequenciesUndefinedError
    ~PowUndefinedError
    ~SparseMatrixUndefinedError
    ~TermsUndefinedError

Boolean Functions
~~~~~~~~~~~~~~~~~

:class:`~.BooleanFn`'s are functions of a single object that return ``True`` or ``False``.
The ``operation`` module provides the following:

.. currentmodule:: pennylane.operation

.. autosummary::
    :toctree: api

    ~defines_diagonalizing_gates
    ~gen_is_multi_term_hamiltonian
    ~has_gen
    ~has_grad_method
    ~has_multipar
    ~has_nopar
    ~has_unitary_gen
    ~is_measurement
    ~is_trainable
    ~not_tape

Enabling New Arithmetic Operators
~~~~~~~~~~~~~~~~~~~~~~~~~~~~~~~~~

PennyLane is in the process of replacing :class:`~pennylane.Hamiltonian` and :class:`~.Tensor`
with newer, more general arithmetic operators. These consist of :class:`~pennylane.ops.op_math.Prod`,
:class:`~pennylane.ops.op_math.Sum` and :class:`~pennylane.ops.op_math.SProd`. By default, using dunder
methods (eg. ``+``, ``-``, ``@``, ``*``) to combine operators with scalars or other operators will
create :class:`~pennylane.Hamiltonian`'s and :class:`~.Tensor`'s. If you would like to switch dunders to
return newer arithmetic operators, the ``operation`` module provides the following helper functions:

.. currentmodule:: pennylane.operation

.. autosummary::
    :toctree: api

    ~enable_new_opmath
    ~disable_new_opmath
    ~active_new_opmath
    ~convert_to_opmath
    ~convert_to_legacy_H

Other
~~~~~

.. currentmodule:: pennylane.operation

.. autosummary::
    :toctree: api

    ~operation_derivative
    ~WiresEnum
    ~AllWires
    ~AnyWires

.. currentmodule:: pennylane

PennyLane also provides a function for checking the consistency and correctness of an operator instance.

.. autosummary::
    :toctree: api

    ~ops.functions.assert_valid

Operation attributes
~~~~~~~~~~~~~~~~~~~~

PennyLane contains a mechanism for storing lists of operations with similar
attributes and behaviour (for example, those that are their own inverses).
The attributes below are already included, and are used primarily for the
purpose of compilation transforms. New attributes can be added by instantiating
new :class:`~pennylane.ops.qubit.attributes.Attribute` objects. Please note that
these objects are located in ``pennylane.ops.qubit.attributes``, not ``pennylane.operation``.

.. currentmodule:: pennylane

.. autosummary::
    :toctree: api

    ~ops.qubit.attributes.Attribute
    ~ops.qubit.attributes.composable_rotations
    ~ops.qubit.attributes.diagonal_in_z_basis
    ~ops.qubit.attributes.has_unitary_generator
    ~ops.qubit.attributes.self_inverses
    ~ops.qubit.attributes.supports_broadcasting
    ~ops.qubit.attributes.symmetric_over_all_wires
    ~ops.qubit.attributes.symmetric_over_control_wires

"""
# pylint:disable=access-member-before-definition,global-statement
import abc
import copy
import functools
import itertools
import warnings
from enum import IntEnum
from typing import List
from contextlib import contextmanager

import numpy as np
from numpy.linalg import multi_dot
from scipy.sparse import coo_matrix, eye, kron

import pennylane as qml
from pennylane.math import expand_matrix
from pennylane.queuing import QueuingManager
from pennylane.typing import TensorLike
from pennylane.wires import Wires

from .utils import pauli_eigs
from .pytrees import register_pytree

# =============================================================================
# Errors
# =============================================================================

SUPPORTED_INTERFACES = {"numpy", "scipy", "autograd", "torch", "tensorflow", "jax"}
__use_new_opmath = True
_UNSET_BATCH_SIZE = -1  # indicates that the (lazy) batch size has not yet been accessed/computed


class OperatorPropertyUndefined(Exception):
    """Generic exception to be used for undefined
    Operator properties or methods."""


class DecompositionUndefinedError(OperatorPropertyUndefined):
    """Raised when an Operator's representation as a decomposition is undefined."""


class TermsUndefinedError(OperatorPropertyUndefined):
    """Raised when an Operator's representation as a linear combination is undefined."""


class MatrixUndefinedError(OperatorPropertyUndefined):
    """Raised when an Operator's matrix representation is undefined."""


class SparseMatrixUndefinedError(OperatorPropertyUndefined):
    """Raised when an Operator's sparse matrix representation is undefined."""


class EigvalsUndefinedError(OperatorPropertyUndefined):
    """Raised when an Operator's eigenvalues are undefined."""


class DiagGatesUndefinedError(OperatorPropertyUndefined):
    """Raised when an Operator's diagonalizing gates are undefined."""


class AdjointUndefinedError(OperatorPropertyUndefined):
    """Raised when an Operator's adjoint version is undefined."""


class PowUndefinedError(OperatorPropertyUndefined):
    """Raised when an Operator's power is undefined."""


class GeneratorUndefinedError(OperatorPropertyUndefined):
    """Exception used to indicate that an operator
    does not have a generator"""


class ParameterFrequenciesUndefinedError(OperatorPropertyUndefined):
    """Exception used to indicate that an operator
    does not have parameter_frequencies"""


# =============================================================================
# Wire types
# =============================================================================


class WiresEnum(IntEnum):
    """Integer enumeration class
    to represent the number of wires
    an operation acts on"""

    AnyWires = -1
    AllWires = -2


AllWires = WiresEnum.AllWires
"""IntEnum: An enumeration which represents all wires in the
subsystem. It is equivalent to an integer with value 0."""

AnyWires = WiresEnum.AnyWires
"""IntEnum: An enumeration which represents any wires in the
subsystem. It is equivalent to an integer with value -1."""


# =============================================================================
# Class property
# =============================================================================


class ClassPropertyDescriptor:  # pragma: no cover
    """Allows a class property to be defined"""

    # pylint: disable=too-few-public-methods,too-many-public-methods
    def __init__(self, fget, fset=None):
        self.fget = fget
        self.fset = fset

    def __get__(self, obj, klass=None):
        if klass is None:
            klass = type(obj)
        return self.fget.__get__(obj, klass)()

    def __set__(self, obj, value):
        if not self.fset:
            raise AttributeError("can't set attribute")
        type_ = type(obj)
        return self.fset.__get__(obj, type_)(value)

    def setter(self, func):
        """Set the function as a class method, and store as an attribute."""
        if not isinstance(func, (classmethod, staticmethod)):
            func = classmethod(func)
        self.fset = func
        return self


def classproperty(func):
    """The class property decorator"""
    if not isinstance(func, (classmethod, staticmethod)):
        func = classmethod(func)

    return ClassPropertyDescriptor(func)


# =============================================================================
# Base Operator class
# =============================================================================


def _process_data(op):
    def _mod_and_round(x, mod_val):
        if mod_val is None:
            return x
        return qml.math.round(qml.math.real(x) % mod_val, 10)

    # Use qml.math.real to take the real part. We may get complex inputs for
    # example when differentiating holomorphic functions with JAX: a complex
    # valued QNode (one that returns qml.state) requires complex typed inputs.
    if op.name in ("RX", "RY", "RZ", "PhaseShift", "Rot"):
        mod_val = 2 * np.pi
    else:
        mod_val = None

    return str([id(d) if qml.math.is_abstract(d) else _mod_and_round(d, mod_val) for d in op.data])


class Operator(abc.ABC):
    r"""Base class representing quantum operators.

    Operators are uniquely defined by their name, the wires they act on, their (trainable) parameters,
    and their (non-trainable) hyperparameters. The trainable parameters
    can be tensors of any supported auto-differentiation framework.

    An operator can define any of the following representations:

    * Representation as a **matrix** (:meth:`.Operator.matrix`), as specified by a
      global wire order that tells us where the wires are found on a register.

    * Representation as a **sparse matrix** (:meth:`.Operator.sparse_matrix`). Currently, this
      is a SciPy CSR matrix format.

    * Representation via the **eigenvalue decomposition** specified by eigenvalues
      (:meth:`.Operator.eigvals`) and diagonalizing gates (:meth:`.Operator.diagonalizing_gates`).

    * Representation as a **product of operators** (:meth:`.Operator.decomposition`).

    * Representation as a **linear combination of operators** (:meth:`.Operator.terms`).

    * Representation by a **generator** via :math:`e^{G}` (:meth:`.Operator.generator`).

    Each representation method comes with a static method prefixed by ``compute_``, which
    takes the signature ``(*parameters, **hyperparameters)`` (for numerical representations that do not need
    to know about wire labels) or ``(*parameters, wires, **hyperparameters)``, where ``parameters``, ``wires``, and
    ``hyperparameters`` are the respective attributes of the operator class.

    Args:
        *params (tuple[tensor_like]): trainable parameters
        wires (Iterable[Any] or Any): Wire label(s) that the operator acts on.
            If not given, args[-1] is interpreted as wires.
        id (str): custom label given to an operator instance,
            can be useful for some applications where the instance has to be identified

    **Example**

    A custom operator can be created by inheriting from :class:`~.Operator` or one of its subclasses.

    The following is an example for a custom gate that inherits from the :class:`~.Operation` subclass.
    It acts by potentially flipping a qubit and rotating another qubit.
    The custom operator defines a decomposition, which the devices can use (since it is unlikely that a device
    knows a native implementation for ``FlipAndRotate``). It also defines an adjoint operator.

    .. code-block:: python

        import pennylane as qml


        class FlipAndRotate(qml.operation.Operation):

            # Define how many wires the operator acts on in total.
            # In our case this may be one or two, which is why we
            # use the AnyWires Enumeration to indicate a variable number.
            num_wires = qml.operation.AnyWires

            # This attribute tells PennyLane what differentiation method to use. Here
            # we request parameter-shift (or "analytic") differentiation.
            grad_method = "A"

            def __init__(self, angle, wire_rot, wire_flip=None, do_flip=False, id=None):

                # checking the inputs --------------

                if do_flip and wire_flip is None:
                    raise ValueError("Expected a wire to flip; got None.")

                #------------------------------------

                # do_flip is not trainable but influences the action of the operator,
                # which is why we define it to be a hyperparameter
                self._hyperparameters = {
                    "do_flip": do_flip
                }

                # we extract all wires that the operator acts on,
                # relying on the Wire class arithmetic
                all_wires = qml.wires.Wires(wire_rot) + qml.wires.Wires(wire_flip)

                # The parent class expects all trainable parameters to be fed as positional
                # arguments, and all wires acted on fed as a keyword argument.
                # The id keyword argument allows users to give their instance a custom name.
                super().__init__(angle, wires=all_wires, id=id)

            @property
            def num_params(self):
                # if it is known before creation, define the number of parameters to expect here,
                # which makes sure an error is raised if the wrong number was passed. The angle
                # parameter is the only trainable parameter of the operation
                return 1

            @property
            def ndim_params(self):
                # if it is known before creation, define the number of dimensions each parameter
                # is expected to have. This makes sure to raise an error if a wrongly-shaped
                # parameter was passed. The angle parameter is expected to be a scalar
                return (0,)

            @staticmethod
            def compute_decomposition(angle, wires, do_flip):  # pylint: disable=arguments-differ
                # Overwriting this method defines the decomposition of the new gate, as it is
                # called by Operator.decomposition().
                # The general signature of this function is (*parameters, wires, **hyperparameters).
                op_list = []
                if do_flip:
                    op_list.append(qml.X(wires[1]))
                op_list.append(qml.RX(angle, wires=wires[0]))
                return op_list

            def adjoint(self):
                # the adjoint operator of this gate simply negates the angle
                return FlipAndRotate(-self.parameters[0], self.wires[0], self.wires[1], do_flip=self.hyperparameters["do_flip"])

    We can use the operation as follows:

    .. code-block:: python

        from pennylane import numpy as np

        dev = qml.device("default.qubit", wires=["q1", "q2", "q3"])

        @qml.qnode(dev)
        def circuit(angle):
            FlipAndRotate(angle, wire_rot="q1", wire_flip="q1")
            return qml.expval(qml.Z("q1"))

    >>> a = np.array(3.14)
    >>> circuit(a)
    tensor(-0.99999873, requires_grad=True)

    .. details::
        :title: Serialization and Pytree format
        :href: serialization

        PennyLane operations are automatically registered as `Pytrees <https://jax.readthedocs.io/en/latest/pytrees.html>`_ .

        For most operators, this process will happen automatically without need for custom implementations.

        Customization of this process must occur if:

        * The data and hyperparameters are insufficient to reproduce the original operation via its initialization
        * The hyperparameters contain a non-hashable component, such as a list or dictionary.

        Some examples include arithmetic operators, like :class:`~.Adjoint` or :class:`~.Sum`, or templates that
        perform preprocessing during initialization.

        See the ``Operator._flatten`` and ``Operator._unflatten`` methods for more information.

        >>> op = qml.PauliRot(1.2, "XY", wires=(0,1))
        >>> op._flatten()
        ((1.2,), (<Wires = [0, 1]>, (('pauli_word', 'XY'),)))
        >>> qml.PauliRot._unflatten(*op._flatten())
        PauliRot(1.2, XY, wires=[0, 1])


    .. details::
        :title: Parameter broadcasting
        :href: parameter-broadcasting

        Many quantum functions are executed repeatedly at different parameters, which
        can be done with parameter broadcasting. For usage details and examples see the
        :class:`~.pennylane.QNode` documentation.

        In order to support parameter broadcasting with an operator class,
        the following steps are necessary:

        #. Define the class attribute ``ndim_params``, a tuple that indicates
           the expected number of dimensions for each operator argument
           *without broadcasting*. For example, ``FlipAndRotate``
           above has ``ndim_params = (0,)`` for a single scalar argument.
           An operator taking a matrix argument and a scalar would have ``ndim_params = (2, 0)``.
           Note that ``ndim_params`` does *not require the size* of the axes.
        #. Make the representations of the operator broadcasting-compatible. Typically, one or
           multiple of the methods ``compute_matrix``, ``compute_eigvals`` and
           ``compute_decomposition`` are defined by an operator, and these need to work with
           the original input and output as well as with broadcasted inputs and outputs
           that have an additional, leading axis. See below for an example.
        #. Make sure that validation within the above representation methods and
           ``__init__``---if it is overwritten by the operator class---allow
           for broadcasted inputs. For custom operators this usually is a minor
           step or not necessary at all.
        #. For proper registration, add the name of the operator to
           :obj:`~.pennylane.ops.qubit.attributes.supports_broadcasting` in the file
           ``pennylane/ops/qubit/attributes.py``.
        #. Make sure that the operator's ``_check_batching`` method is called in all
           places required. This is typically done automatically but needs to be assured.
           See further below for details.

        **Examples**

        Consider an operator with the same matrix as ``qml.RX``. A basic variant of
        ``compute_matrix`` (which will not be compatible with all autodifferentiation
        frameworks or backpropagation) is

        .. code-block:: python

            @staticmethod
            def compute_matrix(theta):
                '''Broadcasting axis ends up in the wrong position.'''
                c = qml.math.cos(theta / 2)
                s = qml.math.sin(theta / 2)
                return qml.math.array([[c, -1j * s], [-1j * s, c]])

        If we passed a broadcasted argument ``theta`` of shape ``(batch_size,)`` to this method,
        which would have one instead of zero dimensions, ``cos`` and ``sin`` would correctly
        be applied elementwise.
        We would also obtain the correct matrix with shape ``(2, 2, batch_size)``.
        However, the broadcasting axis needs to be the *first* axis by convention, so that we need
        to move the broadcasting axis--if it exists--to the front before returning the matrix:

        .. code-block:: python

            @staticmethod
            def compute_matrix(theta):
                '''Broadcasting axis ends up in the correct leading position.'''
                c = qml.math.cos(theta / 2)
                s = qml.math.sin(theta / 2)
                mat = qml.math.array([[c, -1j * s], [-1j * s, c]])
                # Check whether the input has a broadcasting axis
                if qml.math.ndim(theta)==1:
                    # Move the broadcasting axis to the first position
                    return qml.math.moveaxis(mat, 2, 0)
                return mat

        Adapting ``compute_eigvals`` to broadcasting looks similar.

        Usually no major changes are required for ``compute_decomposition``, but we need
        to take care of the correct mapping of input arguments to the operators in the
        decomposition. As an example, consider the operator that represents a layer of
        ``RX`` rotations with individual angles for each rotation. Without broadcasting,
        it takes one onedimensional array, i.e. ``ndim_params=(1,)``.
        Its decomposition, which is a convenient way to support this custom operation
        on all devices that implement ``RX``, might look like this:

        .. code-block:: python

            @staticmethod
            def compute_decomposition(theta, wires):
                '''Iterate over the first axis of theta.'''
                decomp_ops = [qml.RX(x, wires=w) for x, w in zip(theta, wires)]
                return decomp_ops

        If ``theta`` is a broadcasted argument, its first axis is the broadcasting
        axis and we would like to iterate over the *second* axis within the ``for``
        loop instead. This is easily achieved by adding a transposition of ``theta``
        that switches the axes in this case. Conveniently this does not have any
        effect in the non-broadcasted case, so that we do not need to handle two
        cases separately.

        .. code-block:: python

            @staticmethod
            def compute_decomposition(theta, wires):
                '''Iterate over the last axis of theta, which is also the first axis
                or the second axis without and with broadcasting, respectively.'''
                decomp_ops = [qml.RX(x, wires=w) for x, w in zip(qml.math.T(theta), wires)]
                return decomp_ops

        **The ``_check_batching`` method**

        Each operator determines whether it is used with a batch of parameters within
        the ``_check_batching`` method, by comparing the shape of the input data to
        the expected shape. Therefore, it is necessary to call ``_check_batching`` on
        any new input parameters passed to the operator. By default, any class inheriting
        from :class:`~.operation.Operator` will do so the first time its
        ``batch_size`` property is accessed.

        ``_check_batching`` modifies the following instance attributes:

        - ``_ndim_params``: The number of dimensions of the parameters passed to
          ``_check_batching``. For an ``Operator`` that does _not_ set the ``ndim_params``
          attribute, ``_ndim_params`` is used as a surrogate, interpreting any parameters
          as "not broadcasted". This attribute should be understood as temporary and likely
          should not be used in other contexts.

        - ``_batch_size``: If the ``Operator`` is broadcasted: The batch size/size of the
          broadcasting axis. If it is not broadcasted: ``None``. An ``Operator`` that does
          not support broadcasting will report to not be broadcasted independently of the
          input.

        These two properties are defined lazily, and accessing the public version of either
        one of them (in other words, without the leading underscore) for the first time will
        trigger a call to ``_check_batching``, which validates and sets these properties.
    """

    # pylint: disable=too-many-public-methods, too-many-instance-attributes

    # this allows scalar multiplication from left with numpy arrays np.array(0.5) * ps1
    # taken from [stackexchange](https://stackoverflow.com/questions/40694380/forcing-multiplication-to-use-rmul-instead-of-numpy-array-mul-or-byp/44634634#44634634)
    __array_priority__ = 1000

    def __init_subclass__(cls, **_):
        register_pytree(cls, cls._flatten, cls._unflatten)

    def __copy__(self):
        cls = self.__class__
        copied_op = cls.__new__(cls)
        copied_op.data = copy.copy(self.data)
        for attr, value in vars(self).items():
            if attr != "data":
                setattr(copied_op, attr, value)

        return copied_op

    def __deepcopy__(self, memo):
        copied_op = object.__new__(type(self))

        # The memo dict maps object ID to object, and is required by
        # the deepcopy function to keep track of objects it has already
        # deep copied.
        memo[id(self)] = copied_op

        for attribute, value in self.__dict__.items():
            if attribute == "data":
                # Shallow copy the list of parameters. We avoid a deep copy
                # here, since PyTorch does not support deep copying of tensors
                # within a differentiable computation.
                copied_op.data = copy.copy(value)
            else:
                # Deep copy everything else.
                setattr(copied_op, attribute, copy.deepcopy(value, memo))
        return copied_op

    @property
    def hash(self):
        """int: Integer hash that uniquely represents the operator."""
        return hash(
            (
                str(self.name),
                tuple(self.wires.tolist()),
                str(self.hyperparameters.values()),
                _process_data(self),
            )
        )

    def __eq__(self, other):
        return qml.equal(self, other)

    def __hash__(self):
        return self.hash

    @staticmethod
    def compute_matrix(*params, **hyperparams):  # pylint:disable=unused-argument
        r"""Representation of the operator as a canonical matrix in the computational basis (static method).

        The canonical matrix is the textbook matrix representation that does not consider wires.
        Implicitly, this assumes that the wires of the operator correspond to the global wire order.

        .. seealso:: :meth:`.Operator.matrix` and :func:`qml.matrix() <pennylane.matrix>`

        Args:
            *params (list): trainable parameters of the operator, as stored in the ``parameters`` attribute
            **hyperparams (dict): non-trainable hyperparameters of the operator, as stored in the ``hyperparameters`` attribute

        Returns:
            tensor_like: matrix representation
        """
        raise MatrixUndefinedError

    # pylint: disable=no-self-argument, comparison-with-callable
    @classproperty
    def has_matrix(cls):
        r"""Bool: Whether or not the Operator returns a defined matrix.

        Note: Child classes may have this as an instance property instead of as a class property.
        """
        return cls.compute_matrix != Operator.compute_matrix or cls.matrix != Operator.matrix

    def matrix(self, wire_order=None):
        r"""Representation of the operator as a matrix in the computational basis.

        If ``wire_order`` is provided, the numerical representation considers the position of the
        operator's wires in the global wire order. Otherwise, the wire order defaults to the
        operator's wires.

        If the matrix depends on trainable parameters, the result
        will be cast in the same autodifferentiation framework as the parameters.

        A ``MatrixUndefinedError`` is raised if the matrix representation has not been defined.

        .. seealso:: :meth:`~.Operator.compute_matrix`

        Args:
            wire_order (Iterable): global wire order, must contain all wire labels from the operator's wires

        Returns:
            tensor_like: matrix representation
        """
        canonical_matrix = self.compute_matrix(*self.parameters, **self.hyperparameters)

        if (
            wire_order is None
            or self.wires == Wires(wire_order)
            or (
                self.name in qml.ops.qubit.attributes.symmetric_over_all_wires
                and set(self.wires) == set(wire_order)
            )
        ):
            return canonical_matrix

        return expand_matrix(canonical_matrix, wires=self.wires, wire_order=wire_order)

    @staticmethod
    def compute_sparse_matrix(*params, **hyperparams):  # pylint:disable=unused-argument
        r"""Representation of the operator as a sparse matrix in the computational basis (static method).

        The canonical matrix is the textbook matrix representation that does not consider wires.
        Implicitly, this assumes that the wires of the operator correspond to the global wire order.

        .. seealso:: :meth:`~.Operator.sparse_matrix`

        Args:
            *params (list): trainable parameters of the operator, as stored in the ``parameters`` attribute
            **hyperparams (dict): non-trainable hyperparameters of the operator, as stored in the ``hyperparameters``
                attribute

        Returns:
            scipy.sparse._csr.csr_matrix: sparse matrix representation
        """
        raise SparseMatrixUndefinedError

    def sparse_matrix(self, wire_order=None):
        r"""Representation of the operator as a sparse matrix in the computational basis.

        If ``wire_order`` is provided, the numerical representation considers the position of the
        operator's wires in the global wire order. Otherwise, the wire order defaults to the
        operator's wires.

        A ``SparseMatrixUndefinedError`` is raised if the sparse matrix representation has not been defined.

        .. seealso:: :meth:`~.Operator.compute_sparse_matrix`

        Args:
            wire_order (Iterable): global wire order, must contain all wire labels from the operator's wires

        Returns:
            scipy.sparse._csr.csr_matrix: sparse matrix representation

        """
        canonical_sparse_matrix = self.compute_sparse_matrix(
            *self.parameters, **self.hyperparameters
        )

        return expand_matrix(canonical_sparse_matrix, wires=self.wires, wire_order=wire_order)

    @staticmethod
    def compute_eigvals(*params, **hyperparams):
        r"""Eigenvalues of the operator in the computational basis (static method).

        If :attr:`diagonalizing_gates` are specified and implement a unitary :math:`U^{\dagger}`,
        the operator can be reconstructed as

        .. math:: O = U \Sigma U^{\dagger},

        where :math:`\Sigma` is the diagonal matrix containing the eigenvalues.

        Otherwise, no particular order for the eigenvalues is guaranteed.

        .. seealso:: :meth:`Operator.eigvals() <.eigvals>` and :func:`qml.eigvals() <pennylane.eigvals>`

        Args:
            *params (list): trainable parameters of the operator, as stored in the ``parameters`` attribute
            **hyperparams (dict): non-trainable hyperparameters of the operator, as stored in the ``hyperparameters`` attribute

        Returns:
            tensor_like: eigenvalues
        """
        raise EigvalsUndefinedError

    def eigvals(self):
        r"""Eigenvalues of the operator in the computational basis.

        If :attr:`diagonalizing_gates` are specified and implement a unitary :math:`U^{\dagger}`, the operator
        can be reconstructed as

        .. math:: O = U \Sigma U^{\dagger},

        where :math:`\Sigma` is the diagonal matrix containing the eigenvalues.

        Otherwise, no particular order for the eigenvalues is guaranteed.

        .. note::
            When eigenvalues are not explicitly defined, they are computed automatically from the matrix representation.
            Currently, this computation is *not* differentiable.

        A ``EigvalsUndefinedError`` is raised if the eigenvalues have not been defined and cannot be
        inferred from the matrix representation.

        .. seealso:: :meth:`~.Operator.compute_eigvals`

        Returns:
            tensor_like: eigenvalues
        """

        try:
            return self.compute_eigvals(*self.parameters, **self.hyperparameters)
        except EigvalsUndefinedError as e:
            # By default, compute the eigenvalues from the matrix representation if one is defined.
            if self.has_matrix:  # pylint: disable=using-constant-test
                return qml.math.linalg.eigvals(self.matrix())
            raise EigvalsUndefinedError from e

    def terms(self):  # pylint: disable=no-self-use
        r"""Representation of the operator as a linear combination of other operators.

        .. math:: O = \sum_i c_i O_i

        A ``TermsUndefinedError`` is raised if no representation by terms is defined.

        Returns:
            tuple[list[tensor_like or float], list[.Operation]]: list of coefficients :math:`c_i`
            and list of operations :math:`O_i`
        """
        raise TermsUndefinedError

    num_wires = AnyWires
    """Number of wires the operator acts on."""

    @property
    def name(self):
        """String for the name of the operator."""
        return self._name

    @property
    def id(self):
        """Custom string to label a specific operator instance."""
        return self._id

    @name.setter
    def name(self, value):
        self._name = value

    def label(self, decimals=None, base_label=None, cache=None):
        r"""A customizable string representation of the operator.

        Args:
            decimals=None (int): If ``None``, no parameters are included. Else,
                specifies how to round the parameters.
            base_label=None (str): overwrite the non-parameter component of the label
            cache=None (dict): dictionary that carries information between label calls
                in the same drawing

        Returns:
            str: label to use in drawings

        **Example:**

        >>> op = qml.RX(1.23456, wires=0)
        >>> op.label()
        "RX"
        >>> op.label(base_label="my_label")
        "my_label"
        >>> op = qml.RX(1.23456, wires=0, id="test_data")
        >>> op.label()
        "RX("test_data")"
        >>> op.label(decimals=2)
        "RX\n(1.23,"test_data")"
        >>> op.label(base_label="my_label")
        "my_label("test_data")"
        >>> op.label(decimals=2, base_label="my_label")
        "my_label\n(1.23,"test_data")"

        If the operation has a matrix-valued parameter and a cache dictionary is provided,
        unique matrices will be cached in the ``'matrices'`` key list. The label will contain
        the index of the matrix in the ``'matrices'`` list.

        >>> op2 = qml.QubitUnitary(np.eye(2), wires=0)
        >>> cache = {'matrices': []}
        >>> op2.label(cache=cache)
        'U(M0)'
        >>> cache['matrices']
        [tensor([[1., 0.],
         [0., 1.]], requires_grad=True)]
        >>> op3 = qml.QubitUnitary(np.eye(4), wires=(0,1))
        >>> op3.label(cache=cache)
        'U(M1)'
        >>> cache['matrices']
        [tensor([[1., 0.],
                [0., 1.]], requires_grad=True),
        tensor([[1., 0., 0., 0.],
                [0., 1., 0., 0.],
                [0., 0., 1., 0.],
                [0., 0., 0., 1.]], requires_grad=True)]

        """
        op_label = base_label or self.__class__.__name__

        if self.num_params == 0:
            return op_label if self._id is None else f'{op_label}("{self._id}")'

        params = self.parameters

        if len(qml.math.shape(params[0])) != 0:
            # assume that if the first parameter is matrix-valued, there is only a single parameter
            # this holds true for all current operations and templates unless parameter broadcasting
            # is used
            # TODO[dwierichs]: Implement a proper label for broadcasted operators
            if (
                cache is None
                or not isinstance(cache.get("matrices", None), list)
                or len(params) != 1
            ):
                return op_label if self._id is None else f'{op_label}("{self._id}")'

            for i, mat in enumerate(cache["matrices"]):
                if qml.math.shape(params[0]) == qml.math.shape(mat) and qml.math.allclose(
                    params[0], mat
                ):
                    return (
                        f"{op_label}(M{i})"
                        if self._id is None
                        else f'{op_label}(M{i},"{self._id}")'
                    )

            # matrix not in cache
            mat_num = len(cache["matrices"])
            cache["matrices"].append(params[0])
            return (
                f"{op_label}(M{mat_num})"
                if self._id is None
                else f'{op_label}(M{mat_num},"{self._id}")'
            )

        if decimals is None:
            return op_label if self._id is None else f'{op_label}("{self._id}")'

        def _format(x):
            try:
                return format(qml.math.toarray(x), f".{decimals}f")
            except ValueError:
                # If the parameter can't be displayed as a float
                return format(x)

        param_string = ",\n".join(_format(p) for p in params)

        return (
            f"{op_label}\n({param_string})"
            if self._id is None
            else f'{op_label}\n({param_string},"{self._id}")'
        )

    def __init__(self, *params, wires=None, id=None):
        # pylint: disable=too-many-branches

        self._name = self.__class__.__name__  #: str: name of the operator
        self._id = id
        self.queue_idx = None  #: int, None: index of the Operator in the circuit queue, or None if not in a queue
        self._pauli_rep = None  # Union[PauliSentence, None]: Representation of the operator as a pauli sentence, if applicable

        wires_from_args = False
        if wires is None:
            try:
                wires = params[-1]
                params = params[:-1]
                wires_from_args = True
            except IndexError as err:
                raise ValueError(
                    f"Must specify the wires that {type(self).__name__} acts on"
                ) from err

        self._num_params = len(params)

        # Check if the expected number of parameters coincides with the one received.
        # This is always true for the default `Operator.num_params` property, but
        # subclasses may overwrite it to define a fixed expected value.
        if len(params) != self.num_params:
            if wires_from_args and len(params) == (self.num_params - 1):
                raise ValueError(f"Must specify the wires that {type(self).__name__} acts on")
            raise ValueError(
                f"{self.name}: wrong number of parameters. "
                f"{len(params)} parameters passed, {self.num_params} expected."
            )

        self._wires = wires if isinstance(wires, Wires) else Wires(wires)

        # check that the number of wires given corresponds to required number
        if self.num_wires in {AllWires, AnyWires}:
            if (
                not isinstance(
                    self,
                    (
                        qml.Barrier,
                        qml.Snapshot,
                        qml.ops.Hamiltonian,
                        qml.ops.LinearCombination,
                        qml.GlobalPhase,
                        qml.Identity,
                    ),
                )
                and len(qml.wires.Wires(wires)) == 0
            ):
                raise ValueError(
                    f"{self.name}: wrong number of wires. " f"At least one wire has to be given."
                )

        elif len(self._wires) != self.num_wires:
            raise ValueError(
                f"{self.name}: wrong number of wires. "
                f"{len(self._wires)} wires given, {self.num_wires} expected."
            )

        self._batch_size = _UNSET_BATCH_SIZE
        self._ndim_params = _UNSET_BATCH_SIZE

        self.data = tuple(np.array(p) if isinstance(p, (list, tuple)) else p for p in params)

        self.queue()

    def _check_batching(self):
        """Check if the expected numbers of dimensions of parameters coincides with the
        ones received and sets the ``_batch_size`` attribute.

        The check always passes and sets the ``_batch_size`` to ``None`` for the default
        ``Operator.ndim_params`` property but subclasses may overwrite it to define fixed
        expected numbers of dimensions, allowing to infer a batch size.
        """
        self._batch_size = None
        params = self.data

        try:
            ndims = tuple(qml.math.ndim(p) for p in params)
        except ValueError as e:
            # TODO:[dwierichs] When using tf.function with an input_signature that contains
            # an unknown-shaped input, ndim() will not be able to determine the number of
            # dimensions because they are not specified yet. Failing example: Let `fun` be
            # a single-parameter QNode.
            # `tf.function(fun, input_signature=(tf.TensorSpec(shape=None, dtype=tf.float32),))`
            # There might be a way to support batching nonetheless, which remains to be
            # investigated. For now, the batch_size is left to be `None` when instantiating
            # an operation with abstract parameters that make `qml.math.ndim` fail.
            if any(qml.math.is_abstract(p) for p in params):
                self._batch_size = None
                self._ndim_params = (0,) * len(params)
                return
            raise e  # pragma: no cover

        if any(len(qml.math.shape(p)) >= 1 and qml.math.shape(p)[0] is None for p in params):
            # if the batch dimension is unknown, then skip the validation
            # this happens when a tensor with a partially known shape is passed, e.g. (None, 12),
            # typically during compilation of a function decorated with jax.jit or tf.function
            return

        self._ndim_params = ndims
        if ndims != self.ndim_params:
            ndims_matches = [
                (ndim == exp_ndim, ndim == exp_ndim + 1)
                for ndim, exp_ndim in zip(ndims, self.ndim_params)
            ]
            if not all(correct or batched for correct, batched in ndims_matches):
                raise ValueError(
                    f"{self.name}: wrong number(s) of dimensions in parameters. "
                    f"Parameters with ndims {ndims} passed, {self.ndim_params} expected."
                )

            first_dims = [
                qml.math.shape(p)[0] for (_, batched), p in zip(ndims_matches, params) if batched
            ]
            if not qml.math.allclose(first_dims, first_dims[0]):
                raise ValueError(
                    "Broadcasting was attempted but the broadcasted dimensions "
                    f"do not match: {first_dims}."
                )
            self._batch_size = first_dims[0]

    def __repr__(self):
        """Constructor-call-like representation."""
        if self.parameters:
            params = ", ".join([repr(p) for p in self.parameters])
            return f"{self.name}({params}, wires={self.wires.tolist()})"
        return f"{self.name}(wires={self.wires.tolist()})"

    @property
    def num_params(self):
        """Number of trainable parameters that the operator depends on.

        By default, this property returns as many parameters as were used for the
        operator creation. If the number of parameters for an operator subclass is fixed,
        this property can be overwritten to return the fixed value.

        Returns:
            int: number of parameters
        """
        return self._num_params

    @property
    def ndim_params(self):
        """Number of dimensions per trainable parameter of the operator.

        By default, this property returns the numbers of dimensions of the parameters used
        for the operator creation. If the parameter sizes for an operator subclass are fixed,
        this property can be overwritten to return the fixed value.

        Returns:
            tuple: Number of dimensions for each trainable parameter.
        """
        if self._batch_size is _UNSET_BATCH_SIZE:
            self._check_batching()
        return self._ndim_params

    @property
    def batch_size(self):
        r"""Batch size of the operator if it is used with broadcasted parameters.

        The ``batch_size`` is determined based on ``ndim_params`` and the provided parameters
        for the operator. If (some of) the latter have an additional dimension, and this
        dimension has the same size for all parameters, its size is the batch size of the
        operator. If no parameter has an additional dimension, the batch size is ``None``.

        Returns:
            int or None: Size of the parameter broadcasting dimension if present, else ``None``.
        """
        if self._batch_size is _UNSET_BATCH_SIZE:
            self._check_batching()
        return self._batch_size

    @property
    def wires(self):
        """Wires that the operator acts on.

        Returns:
            Wires: wires
        """
        return self._wires

    @property
    def parameters(self):
        """Trainable parameters that the operator depends on."""
        return list(self.data)

    @property
    def hyperparameters(self):
        """dict: Dictionary of non-trainable variables that this operation depends on."""
        # pylint: disable=attribute-defined-outside-init
        if hasattr(self, "_hyperparameters"):
            return self._hyperparameters
        self._hyperparameters = {}
        return self._hyperparameters

    @property
    def pauli_rep(self):
        """A :class:`~.PauliSentence` representation of the Operator, or ``None`` if it doesn't have one."""
        return self._pauli_rep

    @property
    def is_hermitian(self):
        """This property determines if an operator is hermitian."""
        return False

    # pylint: disable=no-self-argument, comparison-with-callable
    @classproperty
    def has_decomposition(cls):
        r"""Bool: Whether or not the Operator returns a defined decomposition.

        Note: Child classes may have this as an instance property instead of as a class property.
        """
        # Some operators will overwrite `decomposition` instead of `compute_decomposition`
        # Currently, those are mostly classes from the operator arithmetic module.
        return (
            cls.compute_decomposition != Operator.compute_decomposition
            or cls.decomposition != Operator.decomposition
        )

    def decomposition(self):
        r"""Representation of the operator as a product of other operators.

        .. math:: O = O_1 O_2 \dots O_n

        A ``DecompositionUndefinedError`` is raised if no representation by decomposition is defined.

        .. seealso:: :meth:`~.Operator.compute_decomposition`.

        Returns:
            list[Operator]: decomposition of the operator
        """
        return self.compute_decomposition(
            *self.parameters, wires=self.wires, **self.hyperparameters
        )

    @staticmethod
    def compute_decomposition(*params, wires=None, **hyperparameters):
        r"""Representation of the operator as a product of other operators (static method).

        .. math:: O = O_1 O_2 \dots O_n.

        .. note::

            Operations making up the decomposition should be queued within the
            ``compute_decomposition`` method.

        .. seealso:: :meth:`~.Operator.decomposition`.

        Args:
            *params (list): trainable parameters of the operator, as stored in the ``parameters`` attribute
            wires (Iterable[Any], Wires): wires that the operator acts on
            **hyperparams (dict): non-trainable hyperparameters of the operator, as stored in the ``hyperparameters`` attribute

        Returns:
            list[Operator]: decomposition of the operator
        """
        raise DecompositionUndefinedError

    # pylint: disable=no-self-argument, comparison-with-callable
    @classproperty
    def has_diagonalizing_gates(cls):
        r"""Bool: Whether or not the Operator returns defined diagonalizing gates.

        Note: Child classes may have this as an instance property instead of as a class property.
        """
        # Operators may overwrite `diagonalizing_gates` instead of `compute_diagonalizing_gates`
        # Currently, those are mostly classes from the operator arithmetic module.
        return (
            cls.compute_diagonalizing_gates != Operator.compute_diagonalizing_gates
            or cls.diagonalizing_gates != Operator.diagonalizing_gates
        )

    @staticmethod
    def compute_diagonalizing_gates(
        *params, wires, **hyperparams
    ):  # pylint: disable=unused-argument
        r"""Sequence of gates that diagonalize the operator in the computational basis (static method).

        Given the eigendecomposition :math:`O = U \Sigma U^{\dagger}` where
        :math:`\Sigma` is a diagonal matrix containing the eigenvalues,
        the sequence of diagonalizing gates implements the unitary :math:`U^{\dagger}`.

        The diagonalizing gates rotate the state into the eigenbasis
        of the operator.

        .. seealso:: :meth:`~.Operator.diagonalizing_gates`.

        Args:
            params (list): trainable parameters of the operator, as stored in the ``parameters`` attribute
            wires (Iterable[Any], Wires): wires that the operator acts on
            hyperparams (dict): non-trainable hyperparameters of the operator, as stored in the ``hyperparameters`` attribute

        Returns:
            list[.Operator]: list of diagonalizing gates
        """
        raise DiagGatesUndefinedError

    def diagonalizing_gates(self):  # pylint:disable=no-self-use
        r"""Sequence of gates that diagonalize the operator in the computational basis.

        Given the eigendecomposition :math:`O = U \Sigma U^{\dagger}` where
        :math:`\Sigma` is a diagonal matrix containing the eigenvalues,
        the sequence of diagonalizing gates implements the unitary :math:`U^{\dagger}`.

        The diagonalizing gates rotate the state into the eigenbasis
        of the operator.

        A ``DiagGatesUndefinedError`` is raised if no representation by decomposition is defined.

        .. seealso:: :meth:`~.Operator.compute_diagonalizing_gates`.

        Returns:
            list[.Operator] or None: a list of operators
        """
        return self.compute_diagonalizing_gates(
            *self.parameters, wires=self.wires, **self.hyperparameters
        )

    # pylint: disable=no-self-argument, comparison-with-callable
    @classproperty
    def has_generator(cls):
        r"""Bool: Whether or not the Operator returns a defined generator.

        Note: Child classes may have this as an instance property instead of as a class property.
        """
        return cls.generator != Operator.generator

    def generator(self):  # pylint: disable=no-self-use
        r"""Generator of an operator that is in single-parameter-form.

        For example, for operator

        .. math::

            U(\phi) = e^{i\phi (0.5 Y + Z\otimes X)}

        we get the generator

        >>> U.generator()
          0.5 * Y(0) + Z(0) @ X(1)

        The generator may also be provided in the form of a dense or sparse Hamiltonian
        (using :class:`.Hermitian` and :class:`.SparseHamiltonian` respectively).

        The default value to return is ``None``, indicating that the operation has
        no defined generator.
        """
        raise GeneratorUndefinedError(f"Operation {self.name} does not have a generator")

    def pow(self, z) -> List["Operator"]:
        """A list of new operators equal to this one raised to the given power.

        Args:
            z (float): exponent for the operator

        Returns:
            list[:class:`~.operation.Operator`]

        """
        # Child methods may call super().pow(z%period) where op**period = I
        # For example, PauliX**2 = I, SX**4 = I
        # Hence we define 0 and 1 special cases here.
        if z == 0:
            return []
        if z == 1:
            if QueuingManager.recording():
                return [qml.apply(self)]
            return [copy.copy(self)]
        raise PowUndefinedError

    def queue(self, context=QueuingManager):
        """Append the operator to the Operator queue."""
        context.append(self)
        return self  # so pre-constructed Observable instances can be queued and returned in a single statement

    @property
    def _queue_category(self):
        """Used for sorting objects into their respective lists in `QuantumTape` objects.

        This property is a temporary solution that should not exist long-term and should not be
        used outside of ``QuantumTape._process_queue``.

        Options are:
            * `"_ops"`
            * `"_measurements"`
            * `None`
        """
        return "_ops"

    # pylint: disable=no-self-argument, comparison-with-callable
    @classproperty
    def has_adjoint(cls):
        r"""Bool: Whether or not the Operator can compute its own adjoint.

        Note: Child classes may have this as an instance property instead of as a class property.
        """
        return cls.adjoint != Operator.adjoint

    def adjoint(self) -> "Operator":  # pylint:disable=no-self-use
        """Create an operation that is the adjoint of this one.

        Adjointed operations are the conjugated and transposed version of the
        original operation. Adjointed ops are equivalent to the inverted operation for unitary
        gates.

        Returns:
            The adjointed operation.
        """
        raise AdjointUndefinedError

    def expand(self):
        """Returns a tape that contains the decomposition of the operator.

        Returns:
            .QuantumTape: quantum tape
        """
        if not self.has_decomposition:
            raise DecompositionUndefinedError

        qscript = qml.tape.QuantumScript(self.decomposition())

        if not self.data:
            # original operation has no trainable parameters
            qscript.trainable_params = {}

        return qscript

    @property
    def arithmetic_depth(self) -> int:
        """Arithmetic depth of the operator."""
        return 0

    def map_wires(self, wire_map: dict):
        """Returns a copy of the current operator with its wires changed according to the given
        wire map.

        Args:
            wire_map (dict): dictionary containing the old wires as keys and the new wires as values

        Returns:
            .Operator: new operator
        """
        new_op = copy.copy(self)
        new_op._wires = Wires([wire_map.get(wire, wire) for wire in self.wires])
        if (p_rep := new_op.pauli_rep) is not None:
            new_op._pauli_rep = p_rep.map_wires(wire_map)
        return new_op

    def simplify(self) -> "Operator":  # pylint: disable=unused-argument
        """Reduce the depth of nested operators to the minimum.

        Returns:
            .Operator: simplified operator
        """
        return self

    def __add__(self, other):
        """The addition operation of Operator-Operator objects and Operator-scalar."""
        if isinstance(other, Operator):
            return qml.sum(self, other)
        if isinstance(other, TensorLike):
            if qml.math.allequal(other, 0):
                return self
            return qml.sum(self, qml.s_prod(scalar=other, operator=qml.Identity(self.wires)))
        return NotImplemented

    __radd__ = __add__

    def __mul__(self, other):
        """The scalar multiplication between scalars and Operators."""
        if callable(other):
            return qml.pulse.ParametrizedHamiltonian([other], [self])
        if isinstance(other, TensorLike):
            return qml.s_prod(scalar=other, operator=self)
        return NotImplemented

    def __truediv__(self, other):
        """The division between an Operator and a number."""
        if isinstance(other, TensorLike):
            return self.__mul__(1 / other)
        return NotImplemented

    __rmul__ = __mul__

    def __matmul__(self, other):
        """The product operation between Operator objects."""
        return qml.prod(self, other) if isinstance(other, Operator) else NotImplemented

    def __sub__(self, other):
        """The subtraction operation of Operator-Operator objects and Operator-scalar."""
        if isinstance(other, Operator):
            return self + qml.s_prod(-1, other)
        if isinstance(other, TensorLike):
            return self + (qml.math.multiply(-1, other))
        return NotImplemented

    def __rsub__(self, other):
        """The reverse subtraction operation of Operator-Operator objects and Operator-scalar."""
        return -self + other

    def __neg__(self):
        """The negation operation of an Operator object."""
        return qml.s_prod(scalar=-1, operator=self)

    def __pow__(self, other):
        r"""The power operation of an Operator object."""
        if isinstance(other, TensorLike):
            return qml.pow(self, z=other)
        return NotImplemented

    def _flatten(self):
        """Serialize the operation into trainable and non-trainable components.

        Returns:
            data, metadata: The trainable and non-trainable components.

        See ``Operator._unflatten``.

        The data component can be recursive and include other operations. For example, the trainable component of ``Adjoint(RX(1, wires=0))``
        will be the operator ``RX(1, wires=0)``.

        The metadata **must** be hashable.  If the hyperparameters contain a non-hashable component, then this
        method and ``Operator._unflatten`` should be overridden to provide a hashable version of the hyperparameters.

        **Example:**

        >>> op = qml.Rot(1.2, 2.3, 3.4, wires=0)
        >>> qml.Rot._unflatten(*op._flatten())
        Rot(1.2, 2.3, 3.4, wires=[0])
        >>> op = qml.PauliRot(1.2, "XY", wires=(0,1))
        >>> qml.PauliRot._unflatten(*op._flatten())
        PauliRot(1.2, XY, wires=[0, 1])

        Operators that have trainable components that differ from their ``Operator.data`` must implement their own
        ``_flatten`` methods.

        >>> op = qml.ctrl(qml.U2(3.4, 4.5, wires="a"), ("b", "c") )
        >>> op._flatten()
        ((U2(3.4, 4.5, wires=['a']),),
        (<Wires = ['b', 'c']>, (True, True), <Wires = []>))

        """
        hashable_hyperparameters = tuple(
            (key, value) for key, value in self.hyperparameters.items()
        )
        return self.data, (self.wires, hashable_hyperparameters)

    @classmethod
    def _unflatten(cls, data, metadata):
        """Recreate an operation from its serialized format.

        Args:
            data: the trainable component of the operation
            metadata: the non-trainable component of the operation.

        The output of ``Operator._flatten`` and the class type must be sufficient to reconstruct the original
        operation with ``Operator._unflatten``.

        **Example:**

        >>> op = qml.Rot(1.2, 2.3, 3.4, wires=0)
        >>> op._flatten()
        ((1.2, 2.3, 3.4), (<Wires = [0]>, ()))
        >>> qml.Rot._unflatten(*op._flatten())
        >>> op = qml.PauliRot(1.2, "XY", wires=(0,1))
        >>> op._flatten()
        ((1.2,), (<Wires = [0, 1]>, (('pauli_word', 'XY'),)))
        >>> op = qml.ctrl(qml.U2(3.4, 4.5, wires="a"), ("b", "c") )
        >>> type(op)._unflatten(*op._flatten())
        Controlled(U2(3.4, 4.5, wires=['a']), control_wires=['b', 'c'])

        """
        hyperparameters_dict = dict(metadata[1])
        return cls(*data, wires=metadata[0], **hyperparameters_dict)


# =============================================================================
# Base Operation class
# =============================================================================


class Operation(Operator):
    r"""Base class representing quantum gates or channels applied to quantum states.

    Operations define some additional properties, that are used for external
    transformations such as gradient transforms.

    The following three class attributes are optional, but in most cases
    at least one should be clearly defined to avoid unexpected behavior during
    differentiation.

    * :attr:`~.Operation.grad_recipe`
    * :attr:`~.Operation.parameter_frequencies`
    * :attr:`~.Operation.generator`

    Note that ``grad_recipe`` takes precedence when computing parameter-shift
    derivatives. Finally, these optional class attributes are used by certain
    transforms, quantum optimizers, and gradient methods.
    For details on how they are used during differentiation and other transforms,
    please see the documentation for :class:`~.gradients.param_shift`,
    :class:`~.metric_tensor`, :func:`~.reconstruct`.

    Args:
        *params (tuple[tensor_like]): trainable parameters
        wires (Iterable[Any] or Any): Wire label(s) that the operator acts on.
            If not given, args[-1] is interpreted as wires.
        id (str): custom label given to an operator instance,
            can be useful for some applications where the instance has to be identified
    """

    @property
    def grad_method(self):
        """Gradient computation method.

        * ``'A'``: analytic differentiation using the parameter-shift method.
        * ``'F'``: finite difference numerical differentiation.
        * ``None``: the operation may not be differentiated.

        Default is ``'F'``, or ``None`` if the Operation has zero parameters.
        """
        if self.num_params == 0:
            return None
        if self.grad_recipe != [None] * self.num_params:
            return "A"
        try:
            self.parameter_frequencies  # pylint:disable=pointless-statement
            return "A"
        except ParameterFrequenciesUndefinedError:
            return "F"

    grad_recipe = None
    r"""tuple(Union(list[list[float]], None)) or None: Gradient recipe for the
        parameter-shift method.

        This is a tuple with one nested list per operation parameter. For
        parameter :math:`\phi_k`, the nested list contains elements of the form
        :math:`[c_i, a_i, s_i]` where :math:`i` is the index of the
        term, resulting in a gradient recipe of

        .. math:: \frac{\partial}{\partial\phi_k}f = \sum_{i} c_i f(a_i \phi_k + s_i).

        If ``None``, the default gradient recipe containing the two terms
        :math:`[c_0, a_0, s_0]=[1/2, 1, \pi/2]` and :math:`[c_1, a_1,
        s_1]=[-1/2, 1, -\pi/2]` is assumed for every parameter.
    """

    # Attributes for compilation transforms
    @property
    def basis(self):
        """str or None: The basis of an operation, or for controlled gates, of the
        target operation. If not ``None``, should take a value of ``"X"``, ``"Y"``,
        or ``"Z"``.

        For example, ``X`` and ``CNOT`` have ``basis = "X"``, whereas
        ``ControlledPhaseShift`` and ``RZ`` have ``basis = "Z"``.
        """
        return None

    @property
    def control_wires(self):  # pragma: no cover
        r"""Control wires of the operator.

        For operations that are not controlled,
        this is an empty ``Wires`` object of length ``0``.

        Returns:
            Wires: The control wires of the operation.
        """
        return Wires([])

    def single_qubit_rot_angles(self):
        r"""The parameters required to implement a single-qubit gate as an
        equivalent ``Rot`` gate, up to a global phase.

        Returns:
            tuple[float, float, float]: A list of values :math:`[\phi, \theta, \omega]`
            such that :math:`RZ(\omega) RY(\theta) RZ(\phi)` is equivalent to the
            original operation.
        """
        raise NotImplementedError

    @property
    def parameter_frequencies(self):
        r"""Returns the frequencies for each operator parameter with respect
        to an expectation value of the form
        :math:`\langle \psi | U(\mathbf{p})^\dagger \hat{O} U(\mathbf{p})|\psi\rangle`.

        These frequencies encode the behaviour of the operator :math:`U(\mathbf{p})`
        on the value of the expectation value as the parameters are modified.
        For more details, please see the :mod:`.pennylane.fourier` module.

        Returns:
            list[tuple[int or float]]: Tuple of frequencies for each parameter.
            Note that only non-negative frequency values are returned.

        **Example**

        >>> op = qml.CRot(0.4, 0.1, 0.3, wires=[0, 1])
        >>> op.parameter_frequencies
        [(0.5, 1), (0.5, 1), (0.5, 1)]

        For operators that define a generator, the parameter frequencies are directly
        related to the eigenvalues of the generator:

        >>> op = qml.ControlledPhaseShift(0.1, wires=[0, 1])
        >>> op.parameter_frequencies
        [(1,)]
        >>> gen = qml.generator(op, format="observable")
        >>> gen_eigvals = qml.eigvals(gen)
        >>> qml.gradients.eigvals_to_frequencies(tuple(gen_eigvals))
        (1.0,)

        For more details on this relationship, see :func:`.eigvals_to_frequencies`.
        """
        if self.num_params == 1:
            # if the operator has a single parameter, we can query the
            # generator, and if defined, use its eigenvalues.
            try:
                gen = qml.generator(self, format="observable")
            except GeneratorUndefinedError as e:
                raise ParameterFrequenciesUndefinedError(
                    f"Operation {self.name} does not have parameter frequencies defined."
                ) from e

            with warnings.catch_warnings():
                warnings.filterwarnings(
                    action="ignore", message=r".+ eigenvalues will be computed numerically\."
                )
                eigvals = qml.eigvals(gen, k=2**self.num_wires)

            eigvals = tuple(np.round(eigvals, 8))
            return [qml.gradients.eigvals_to_frequencies(eigvals)]

        raise ParameterFrequenciesUndefinedError(
            f"Operation {self.name} does not have parameter frequencies defined, "
            "and parameter frequencies can not be computed as no generator is defined."
        )

    def __init__(self, *params, wires=None, id=None):
        super().__init__(*params, wires=wires, id=id)

        # check the grad_recipe validity
        if self.grad_recipe is None:
            # Make sure grad_recipe is an iterable of correct length instead of None
            self.grad_recipe = [None] * self.num_params


class Channel(Operation, abc.ABC):
    r"""Base class for quantum channels.

    Quantum channels have to define an additional numerical representation
    as Kraus matrices.

    Args:
        params (tuple[tensor_like]): trainable parameters
        wires (Iterable[Any] or Any): Wire label(s) that the operator acts on.
            If not given, args[-1] is interpreted as wires.
        id (str): custom label given to an operator instance,
            can be useful for some applications where the instance has to be identified
    """

    # pylint: disable=abstract-method

    @staticmethod
    @abc.abstractmethod
    def compute_kraus_matrices(*params, **hyperparams):  # pylint:disable=unused-argument
        """Kraus matrices representing a quantum channel, specified in
        the computational basis.

        This is a static method that should be defined for all
        new channels, and which allows matrices to be computed
        directly without instantiating the channel first.

        To return the Kraus matrices of an *instantiated* channel,
        please use the :meth:`~.Operator.kraus_matrices()` method instead.

        .. note::
            This method gets overwritten by subclasses to define the kraus matrix representation
            of a particular operator.

        Args:
            *params (list): trainable parameters of the operator, as stored in the ``parameters`` attribute
            **hyperparams (dict): non-trainable hyperparameters of the operator,
                as stored in the ``hyperparameters`` attribute

        Returns:
            list (array): list of Kraus matrices

        **Example**

        >>> qml.AmplitudeDamping.compute_kraus_matrices(0.1)
        [array([[1., 0.], [0., 0.9486833]]),
         array([[0., 0.31622777], [0., 0.]])]
        """
        raise NotImplementedError

    def kraus_matrices(self):
        r"""Kraus matrices of an instantiated channel
        in the computational basis.

        Returns:
            list (array): list of Kraus matrices

        ** Example**

        >>> U = qml.AmplitudeDamping(0.1, wires=1)
        >>> U.kraus_matrices()
        [array([[1., 0.], [0., 0.9486833]]),
         array([[0., 0.31622777], [0., 0.]])]
        """
        return self.compute_kraus_matrices(*self.parameters, **self.hyperparameters)


# =============================================================================
# Base Observable class
# =============================================================================


class Observable(Operator):
    """Base class representing observables.

    Observables define a return type

    Args:
        params (tuple[tensor_like]): trainable parameters
        wires (Iterable[Any] or Any): Wire label(s) that the operator acts on.
            If not given, args[-1] is interpreted as wires.
        id (str): custom label given to an operator instance,
            can be useful for some applications where the instance has to be identified
    """

    @property
    def _queue_category(self):
        """Used for sorting objects into their respective lists in `QuantumTape` objects.

        This property is a temporary solution that should not exist long-term and should not be
        used outside of ``QuantumTape._process_queue``.

        Options are:
            * `"_ops"`
            * `"_measurements"`
            * None

        Non-pauli observables, like Tensor, Hermitian, and Hamiltonian, should not be processed into any queue.
        The Pauli observables double as Operations, and should therefore be processed into `_ops` if unowned.
        """
        return "_ops" if isinstance(self, Operation) else None

    @property
    def is_hermitian(self):
        """All observables must be hermitian"""
        return True

    def __matmul__(self, other):
        if active_new_opmath():
            return super().__matmul__(other=other)

        if isinstance(other, (Tensor, qml.ops.Hamiltonian, qml.ops.LinearCombination)):
            return other.__rmatmul__(self)

        if isinstance(other, Observable):
            return Tensor(self, other)

        return super().__matmul__(other=other)

    def _obs_data(self):
        r"""Extracts the data from a Observable or Tensor and serializes it in an order-independent fashion.

        This allows for comparison between observables that are equivalent, but are expressed
        in different orders. For example, `qml.X(0) @ qml.Z(1)` and
        `qml.Z(1) @ qml.X(0)` are equivalent observables with different orderings.

        **Example**

        >>> tensor = qml.X(0) @ qml.Z(1)
        >>> print(tensor._obs_data())
        {("PauliZ", <Wires = [1]>, ()), ("PauliX", <Wires = [0]>, ())}
        """
        obs = Tensor(self).non_identity_obs
        tensor = set()

        for ob in obs:
            parameters = tuple(param.tobytes() for param in ob.parameters)
            if isinstance(ob, qml.GellMann):
                parameters += (ob.hyperparameters["index"],)
            tensor.add((ob.name, ob.wires, parameters))

        return tensor

    def compare(self, other):
        r"""Compares with another :class:`~.Hamiltonian`, :class:`~Tensor`, or :class:`~Observable`,
        to determine if they are equivalent.

        Observables/Hamiltonians are equivalent if they represent the same operator
        (their matrix representations are equal), and they are defined on the same wires.

        .. Warning::

            The compare method does **not** check if the matrix representation
            of a :class:`~.Hermitian` observable is equal to an equivalent
            observable expressed in terms of Pauli matrices.
            To do so would require the matrix form of Hamiltonians and Tensors
            be calculated, which would drastically increase runtime.

        Returns:
            (bool): True if equivalent.

        **Examples**

        >>> ob1 = qml.X(0) @ qml.Identity(1)
        >>> ob2 = qml.Hamiltonian([1], [qml.X(0)])
        >>> ob1.compare(ob2)
        True
        >>> ob1 = qml.X(0)
        >>> ob2 = qml.Hermitian(np.array([[0, 1], [1, 0]]), 0)
        >>> ob1.compare(ob2)
        False
        """
        if isinstance(other, (qml.ops.Hamiltonian, qml.ops.LinearCombination)):
            return other.compare(self)
        if isinstance(other, (Tensor, Observable)):
            return other._obs_data() == self._obs_data()

        raise ValueError(
            "Can only compare an Observable/Tensor, and a Hamiltonian/Observable/Tensor."
        )

    def __add__(self, other):
        r"""The addition operation between Observables/Tensors/qml.Hamiltonian objects."""
        if active_new_opmath():
            return super().__add__(other=other)

        if isinstance(other, (qml.ops.Hamiltonian, qml.ops.LinearCombination)):
            return other + self
        if isinstance(other, (Observable, Tensor)):
            return qml.Hamiltonian([1, 1], [self, other], simplify=True)

        return super().__add__(other=other)

    __radd__ = __add__

    def __mul__(self, a):
        r"""The scalar multiplication operation between a scalar and an Observable/Tensor."""
        if active_new_opmath():
            return super().__mul__(other=a)

        if isinstance(a, (int, float)):
            return qml.Hamiltonian([a], [self], simplify=True)

        return super().__mul__(other=a)

    __rmul__ = __mul__

    def __sub__(self, other):
        r"""The subtraction operation between Observables/Tensors/qml.Hamiltonian objects."""
        if active_new_opmath():
            return super().__sub__(other=other)

        if isinstance(other, (Observable, Tensor, qml.ops.Hamiltonian, qml.ops.LinearCombination)):
            return self + (-1 * other)
        return super().__sub__(other=other)


class Tensor(Observable):
    """Container class representing tensor products of observables.

    To create a tensor, simply initiate it like so:

    >>> T = Tensor(qml.X(0), qml.Hermitian(A, [1, 2]))

    You can also create a tensor from other Tensors:

    >>> T = Tensor(T, qml.Z(4))

    The ``@`` symbol can be used as a tensor product operation:

    >>> T = qml.X(0) @ qml.Hadamard(2)

    .. note:

        This class is marked for deletion or overhaul.
    """

    # pylint: disable=abstract-method
    tensor = True
    has_matrix = True

    def _flatten(self):
        return tuple(self.obs), tuple()

    @classmethod
    def _unflatten(cls, data, _):
        return cls(*data)

    def __init__(self, *args):  # pylint: disable=super-init-not-called
        self._eigvals_cache = None
        self.obs: List[Observable] = []
        self._args = args
        self._batch_size = None
        self._pauli_rep = None
        self.queue(init=True)

        wires = [op.wires for op in self.obs]
        if len(wires) != len(set(wires)):
            warnings.warn(
                "Tensor object acts on overlapping wires; in some PennyLane functions this will "
                "lead to undefined behaviour",
                UserWarning,
            )

        # Queue before updating pauli_rep because self.queue updates self.obs
        if all(prs := [o.pauli_rep for o in self.obs]):
            self._pauli_rep = functools.reduce(lambda a, b: a @ b, prs)
        else:
            self._pauli_rep = None

    def label(self, decimals=None, base_label=None, cache=None):
        r"""How the operator is represented in diagrams and drawings.

        Args:
            decimals=None (Int): If ``None``, no parameters are included. Else,
                how to round the parameters.
            base_label=None (Iterable[str]): overwrite the non-parameter component of the label.
                Must be same length as ``obs`` attribute.
            cache=None (dict): dictionary that carries information between label calls
                in the same drawing

        Returns:
            str: label to use in drawings

        >>> T = qml.X(0) @ qml.Hadamard(2)
        >>> T.label()
        'X@H'
        >>> T.label(base_label=["X0", "H2"])
        'X0@H2'

        """
        if base_label is not None:
            if len(base_label) != len(self.obs):
                raise ValueError(
                    "Tensor label requires ``base_label`` keyword to be same length "
                    "as tensor components."
                )
            return "@".join(
                ob.label(decimals=decimals, base_label=lbl) for ob, lbl in zip(self.obs, base_label)
            )

        return "@".join(ob.label(decimals=decimals) for ob in self.obs)

    def queue(self, context=QueuingManager, init=False):  # pylint: disable=arguments-differ
        constituents = self._args if init else self.obs
        for o in constituents:
            if init:
                if isinstance(o, Tensor):
                    self.obs.extend(o.obs)
                elif isinstance(o, Observable):
                    self.obs.append(o)
                else:
                    raise ValueError("Can only perform tensor products between observables.")

            context.remove(o)

        context.append(self)
        return self

    def __copy__(self):
        cls = self.__class__
        copied_op = cls.__new__(cls)  # pylint: disable=no-value-for-parameter
        copied_op.obs = self.obs.copy()
        copied_op._eigvals_cache = self._eigvals_cache
        copied_op._batch_size = self._batch_size
        copied_op._pauli_rep = self._pauli_rep
        return copied_op

    def __repr__(self):
        """Constructor-call-like representation."""
        return " @ ".join([repr(o) for o in self.obs])

    @property
    def name(self):
        """All constituent observable names making up the tensor product.

        Returns:
            list[str]: list containing all observable names
        """
        return [o.name for o in self.obs]

    @property
    def num_wires(self):
        """Number of wires the tensor product acts on.

        Returns:
            int: number of wires
        """
        return len(self.wires)

    @property
    def wires(self):
        """All wires in the system the tensor product acts on.

        Returns:
            Wires: wires addressed by the observables in the tensor product
        """
        return Wires.all_wires([o.wires for o in self.obs])

    @property
    def data(self):
        """Raw parameters of all constituent observables in the tensor product.

        Returns:
            tuple[Any]: flattened list containing all dependent parameters
        """
        return tuple(d for op in self.obs for d in op.data)

    @data.setter
    def data(self, new_data):
        """Setter used to set the parameters of all constituent observables in the tensor product.

        The ``new_data`` argument should contain a list of elements, where each element corresponds
        to a list containing the parameters of each observable (in order). If an observable doesn't
        have any parameter, an empty list must be used.

        **Example:**

        >>> op = qml.X(0) @ qml.Hermitian(np.eye(2), wires=1)
        >>> op.data
        [array([[1., 0.],
        [0., 1.]])]
        >>> op.data = [[], [np.eye(2) * 5]]
        >>> op.data
        [array([[5., 0.],
        [0., 5.]])]
        """
        if isinstance(new_data, tuple):
            start = 0
            for op in self.obs:
                op.data = new_data[start : start + len(op.data)]
                start += len(op.data)
        else:
            for new_entry, op in zip(new_data, self.obs):
                op.data = tuple(new_entry)

    @property
    def num_params(self):
        """Raw parameters of all constituent observables in the tensor product.

        Returns:
            list[Any]: flattened list containing all dependent parameters
        """
        return len(self.data)

    @property
    def parameters(self):
        """Evaluated parameter values of all constituent observables in the tensor product.

        Returns:
            list[list[Any]]: nested list containing the parameters per observable
            in the tensor product
        """
        return [o.parameters for o in self.obs]

    @property
    def non_identity_obs(self):
        """Returns the non-identity observables contained in the tensor product.

        Returns:
            list[:class:`~.Observable`]: list containing the non-identity observables
            in the tensor product
        """
        return [obs for obs in self.obs if not isinstance(obs, qml.Identity)]

    @property
    def arithmetic_depth(self) -> int:
        return 1 + max(o.arithmetic_depth for o in self.obs)

    def __matmul__(self, other):
        if isinstance(other, (qml.ops.Hamiltonian, qml.ops.LinearCombination)):
            return other.__rmatmul__(self)

        if isinstance(other, Observable):
            return Tensor(self, other)

        if isinstance(other, Operator):
            return qml.prod(*self.obs, other)

        return NotImplemented

    def __rmatmul__(self, other):
        if isinstance(other, Observable):
            return Tensor(other, self)

        return NotImplemented

    __imatmul__ = __matmul__

    def eigvals(self):
        """Return the eigenvalues of the specified tensor product observable.

        This method uses pre-stored eigenvalues for standard observables where
        possible.

        Returns:
            array[float]: array containing the eigenvalues of the tensor product
            observable
        """
        if self._eigvals_cache is not None:
            return self._eigvals_cache

        standard_observables = {"PauliX", "PauliY", "PauliZ", "Hadamard"}

        # observable should be Z^{\otimes n}
        self._eigvals_cache = pauli_eigs(len(self.wires))

        # check if there are any non-standard observables (such as Identity)
        if set(self.name) - standard_observables:
            # Tensor product of observables contains a mixture
            # of standard and non-standard observables
            self._eigvals_cache = np.array([1])
            for k, g in itertools.groupby(self.obs, lambda x: x.name in standard_observables):
                if k:
                    # Subgroup g contains only standard observables.
                    self._eigvals_cache = np.kron(self._eigvals_cache, pauli_eigs(len(list(g))))
                else:
                    # Subgroup g contains only non-standard observables.
                    for ns_ob in g:
                        # loop through all non-standard observables
                        self._eigvals_cache = np.kron(self._eigvals_cache, ns_ob.eigvals())

        return self._eigvals_cache

    # pylint: disable=arguments-renamed, invalid-overridden-method
    @property
    def has_diagonalizing_gates(self):
        r"""Bool: Whether or not the Tensor returns defined diagonalizing gates."""
        return all(o.has_diagonalizing_gates for o in self.obs)

    def diagonalizing_gates(self):
        """Return the gate set that diagonalizes a circuit according to the
        specified tensor observable.

        This method uses pre-stored eigenvalues for standard observables where
        possible and stores the corresponding eigenvectors from the eigendecomposition.

        Returns:
            list: list containing the gates diagonalizing the tensor observable
        """
        diag_gates = []
        for o in self.obs:
            diag_gates.extend(o.diagonalizing_gates())

        return diag_gates

    def matrix(self, wire_order=None):
        r"""Matrix representation of the Tensor operator
        in the computational basis.

        .. note::

            The wire_order argument is added for compatibility, but currently not implemented.
            The Tensor class is planned to be removed soon.

        Args:
            wire_order (Iterable): global wire order, must contain all wire labels in the operator's wires

        Returns:
            array: matrix representation

        **Example**

        >>> O = qml.Z(0) @ qml.Z(2)
        >>> O.matrix()
        array([[ 1,  0,  0,  0],
               [ 0, -1,  0,  0],
               [ 0,  0, -1,  0],
               [ 0,  0,  0,  1]])

        To get the full :math:`2^3\times 2^3` Hermitian matrix
        acting on the 3-qubit system, the identity on wire 1
        must be explicitly included:

        >>> O = qml.Z(0) @ qml.Identity(1) @ qml.Z(2)
        >>> O.matrix()
        array([[ 1.,  0.,  0.,  0.,  0.,  0.,  0.,  0.],
               [ 0., -1.,  0., -0.,  0., -0.,  0., -0.],
               [ 0.,  0.,  1.,  0.,  0.,  0.,  0.,  0.],
               [ 0., -0.,  0., -1.,  0., -0.,  0., -0.],
               [ 0.,  0.,  0.,  0., -1., -0., -0., -0.],
               [ 0., -0.,  0., -0., -0.,  1., -0.,  0.],
               [ 0.,  0.,  0.,  0., -0., -0., -1., -0.],
               [ 0., -0.,  0., -0., -0.,  0., -0.,  1.]])
        """

        if wire_order is not None:
            raise NotImplementedError("The wire_order argument is currently not implemented.")

        # Check for partially (but not fully) overlapping wires in the observables
        partial_overlap = self.check_wires_partial_overlap()

        # group the observables based on what wires they act on
        U_list = []
        for _, g in itertools.groupby(self.obs, lambda x: x.wires.labels):
            # extract the matrices of each diagonalizing gate
            mats = [i.matrix() for i in g]

            if len(mats) > 1:
                # multiply all unitaries together before appending
                mats = [multi_dot(mats)]

            # append diagonalizing unitary for specific wire to U_list
            U_list.append(mats[0])

        mat_size = np.prod([np.shape(mat)[0] for mat in U_list])
        wire_size = 2 ** len(self.wires)
        if mat_size != wire_size:
            if partial_overlap:
                warnings.warn(
                    "The matrix for Tensors of Tensors/Observables with partially "
                    "overlapping wires might yield unexpected results. In particular "
                    "the matrix size might be larger than intended."
                )
            else:
                warnings.warn(
                    f"The size of the returned matrix ({mat_size}) will not be compatible "
                    f"with the subspace of the wires of the Tensor ({wire_size}). "
                    "This likely is due to wires being used in multiple tensor product "
                    "factors of the Tensor."
                )

        # Return the Hermitian matrix representing the observable
        # over the defined wires.
        return functools.reduce(np.kron, U_list)

    def check_wires_partial_overlap(self):
        r"""Tests whether any two observables in the Tensor have partially
        overlapping wires and raise a warning if they do.

        .. note::

            Fully overlapping wires, i.e., observables with
            same (sets of) wires are not reported, as the ``matrix`` method is
            well-defined and implemented for this scenario.
        """
        for o1, o2 in itertools.combinations(self.obs, r=2):
            shared = qml.wires.Wires.shared_wires([o1.wires, o2.wires])
            if shared and (shared != o1.wires or shared != o2.wires):
                return 1
        return 0

    def sparse_matrix(
        self, wire_order=None, wires=None, format="csr"
    ):  # pylint:disable=arguments-renamed, arguments-differ
        r"""Computes, by default, a `scipy.sparse.csr_matrix` representation of this Tensor.

        This is useful for larger qubit numbers, where the dense matrix becomes very large, while
        consisting mostly of zero entries.

        Args:
            wire_order (Iterable): Wire labels that indicate the order of wires according to which the matrix
                is constructed. If not provided, ``self.wires`` is used.
            wires (Iterable): Same as ``wire_order`` to ensure compatibility with all the classes. Must only
                provide one: either ``wire_order`` or ``wires``.
            format: the output format for the sparse representation. All scipy sparse formats are accepted.

        Raises:
            ValueError: if both ``wire_order`` and ``wires`` are provided at the same time.

        Returns:
            :class:`scipy.sparse._csr.csr_matrix`: sparse matrix representation

        **Example**

        Consider the following tensor:

        >>> t = qml.X(0) @ qml.Z(1)

        Without passing wires, the sparse representation is given by:

        >>> print(t.sparse_matrix())
        (0, 2)	1
        (1, 3)	-1
        (2, 0)	1
        (3, 1)	-1

        If we define a custom wire ordering, the matrix representation changes
        accordingly:

        >>> print(t.sparse_matrix(wire_order=[1, 0]))
        (0, 1)	1
        (1, 0)	1
        (2, 3)	-1
        (3, 2)	-1

        We can also enforce implicit identities by passing wire labels that
        are not present in the constituent operations:

        >>> res = t.sparse_matrix(wire_order=[0, 1, 2])
        >>> print(res.shape)
        (8, 8)
        """
        if wires is not None and wire_order is not None:
            raise ValueError(
                "Wire order has been specified twice. Provide only one of either "
                "``wire_order`` or ``wires``, but not both."
            )

        wires = wires or wire_order
        wires = self.wires if wires is None else Wires(wires)
        list_of_sparse_ops = [eye(2, format="coo")] * len(wires)

        for o in self.obs:
            if len(o.wires) > 1:
                # todo: deal with multi-qubit operations that do not act on consecutive qubits
                raise ValueError(
                    f"Can only compute sparse representation for tensors whose operations "
                    f"act on consecutive wires; got {o}."
                )
            # store the single-qubit ops according to the order of their wires
            idx = wires.index(o.wires)
            list_of_sparse_ops[idx] = coo_matrix(o.matrix())

        return functools.reduce(lambda i, j: kron(i, j, format=format), list_of_sparse_ops)

    def prune(self):
        """Returns a pruned tensor product of observables by removing :class:`~.Identity` instances from
        the observables building up the :class:`~.Tensor`.

        If the tensor product only contains one observable, then this observable instance is
        returned.

        Note that, as a result, this method can return observables that are not a :class:`~.Tensor`
        instance.

        **Example:**

        Pruning that returns a :class:`~.Tensor`:

        >>> O = qml.Z(0) @ qml.Identity(1) @ qml.Z(2)
        >>> O.prune()
        <pennylane.operation.Tensor at 0x7fc1642d1590
        >>> [(o.name, o.wires) for o in O.prune().obs]
        [('PauliZ', [0]), ('PauliZ', [2])]

        Pruning that returns a single observable:

        >>> O = qml.Z(0) @ qml.Identity(1)
        >>> O_pruned = O.prune()
        >>> (O_pruned.name, O_pruned.wires)
        ('PauliZ', [0])

        Returns:
            ~.Observable: the pruned tensor product of observables
        """
        if qml.QueuingManager.recording():
            qml.QueuingManager.remove(self)

        if len(self.non_identity_obs) == 0:
            # Return a single Identity as the tensor only contains Identities
            obs = qml.Identity(self.wires[0])
        elif len(self.non_identity_obs) == 1:
            obs = self.non_identity_obs[0]
        else:
            obs = Tensor(*self.non_identity_obs)

        return obs

    def map_wires(self, wire_map: dict):
        """Returns a copy of the current tensor with its wires changed according to the given
        wire map.

        Args:
            wire_map (dict): dictionary containing the old wires as keys and the new wires as values

        Returns:
            .Tensor: new tensor
        """
        cls = self.__class__
        new_op = cls.__new__(cls)  # pylint: disable=no-value-for-parameter
        new_op.obs = [obs.map_wires(wire_map) for obs in self.obs]
        new_op._eigvals_cache = self._eigvals_cache
        new_op._batch_size = self._batch_size
        new_op._pauli_rep = (
            self._pauli_rep.map_wires(wire_map) if self.pauli_rep is not None else None
        )
        return new_op


# =============================================================================
# CV Operations and observables
# =============================================================================


class CV:
    """A mixin base class denoting a continuous-variable operation."""

    # pylint: disable=no-member

    def heisenberg_expand(self, U, wire_order):
        """Expand the given local Heisenberg-picture array into a full-system one.

        Args:
            U (array[float]): array to expand (expected to be of the dimension ``1+2*self.num_wires``)
            wire_order (Wires): global wire order defining which subspace the operator acts on

        Raises:
            ValueError: if the size of the input matrix is invalid or `num_wires` is incorrect

        Returns:
            array[float]: expanded array, dimension ``1+2*num_wires``
        """

        U_dim = len(U)
        nw = len(self.wires)

        if U.ndim > 2:
            raise ValueError("Only order-1 and order-2 arrays supported.")

        if U_dim != 1 + 2 * nw:
            raise ValueError(f"{self.name}: Heisenberg matrix is the wrong size {U_dim}.")

        if len(wire_order) == 0 or len(self.wires) == len(wire_order):
            # no expansion necessary (U is a full-system matrix in the correct order)
            return U

        if not wire_order.contains_wires(self.wires):
            raise ValueError(
                f"{self.name}: Some observable wires {self.wires} do not exist on this device with wires {wire_order}"
            )

        # get the indices that the operation's wires have on the device
        wire_indices = wire_order.indices(self.wires)

        # expand U into the I, x_0, p_0, x_1, p_1, ... basis
        dim = 1 + len(wire_order) * 2

        def loc(w):
            "Returns the slice denoting the location of (x_w, p_w) in the basis."
            ind = 2 * w + 1
            return slice(ind, ind + 2)

        if U.ndim == 1:
            W = np.zeros(dim)
            W[0] = U[0]
            for k, w in enumerate(wire_indices):
                W[loc(w)] = U[loc(k)]
        elif U.ndim == 2:
            W = np.zeros((dim, dim)) if isinstance(self, Observable) else np.eye(dim)
            W[0, 0] = U[0, 0]

            for k1, w1 in enumerate(wire_indices):
                s1 = loc(k1)
                d1 = loc(w1)

                # first column
                W[d1, 0] = U[s1, 0]
                # first row (for gates, the first row is always (1, 0, 0, ...), but not for observables!)
                W[0, d1] = U[0, s1]

                for k2, w2 in enumerate(wire_indices):
                    W[d1, loc(w2)] = U[s1, loc(k2)]  # block k1, k2 in U goes to w1, w2 in W.
        return W

    @staticmethod
    def _heisenberg_rep(p):
        r"""Heisenberg picture representation of the operation.

        * For Gaussian CV gates, this method returns the matrix of the linear
          transformation carried out by the gate for the given parameter values.
          The method is not defined for non-Gaussian gates.

          **The existence of this method is equivalent to setting** ``grad_method = 'A'``.

        * For observables, returns a real vector (first-order observables) or
          symmetric matrix (second-order observables) of expansion coefficients
          of the observable.

        For single-mode Operations we use the basis :math:`\mathbf{r} = (\I, \x, \p)`.
        For multi-mode Operations we use the basis :math:`\mathbf{r} = (\I, \x_0, \p_0, \x_1, \p_1, \ldots)`.

        .. note::

            For gates, we assume that the inverse transformation is obtained
            by negating the first parameter.

        Args:
            p (Sequence[float]): parameter values for the transformation

        Returns:
            array[float]: :math:`\tilde{U}` or :math:`q`
        """
        # pylint: disable=unused-argument
        return None

    @classproperty
    def supports_heisenberg(self):
        """Whether a CV operator defines a Heisenberg representation.

        This indicates that it is Gaussian and does not block the use
        of the parameter-shift differentiation method if found between the differentiated gate
        and an observable.

        Returns:
            boolean
        """
        return CV._heisenberg_rep != self._heisenberg_rep


class CVOperation(CV, Operation):
    """Base class representing continuous-variable quantum gates.

    CV operations provide a special Heisenberg representation, as well as custom methods
    for differentiation.

    Args:
        params (tuple[tensor_like]): trainable parameters
        wires (Iterable[Any] or Any): Wire label(s) that the operator acts on.
            If not given, args[-1] is interpreted as wires.
        id (str): custom label given to an operator instance,
            can be useful for some applications where the instance has to be identified
    """

    # pylint: disable=abstract-method

    @classproperty
    def supports_parameter_shift(self):
        """Returns True iff the CV Operation supports the parameter-shift differentiation method.
        This means that it has ``grad_method='A'`` and
        has overridden the :meth:`~.CV._heisenberg_rep` static method.
        """
        return self.grad_method == "A" and self.supports_heisenberg

    def heisenberg_pd(self, idx):
        """Partial derivative of the Heisenberg picture transform matrix.

        Computed using grad_recipe.

        Args:
            idx (int): index of the parameter with respect to which the
                partial derivative is computed.
        Returns:
            array[float]: partial derivative
        """
        # get the gradient recipe for this parameter
        recipe = self.grad_recipe[idx]

        # Default values
        multiplier = 0.5
        a = 1
        shift = np.pi / 2

        # We set the default recipe to as follows:
        # ∂f(x) = c*f(x+s) - c*f(x-s)
        default_param_shift = [[multiplier, a, shift], [-multiplier, a, -shift]]
        param_shift = default_param_shift if recipe is None else recipe

        pd = None  # partial derivative of the transformation

        p = self.parameters

        original_p_idx = p[idx]
        for c, _a, s in param_shift:
            # evaluate the transform at the shifted parameter values
            p[idx] = _a * original_p_idx + s
            U = self._heisenberg_rep(p)  # pylint: disable=assignment-from-none

            if pd is None:
                pd = c * U
            else:
                pd += c * U

        return pd

    def heisenberg_tr(self, wire_order, inverse=False):
        r"""Heisenberg picture representation of the linear transformation carried
        out by the gate at current parameter values.

        Given a unitary quantum gate :math:`U`, we may consider its linear
        transformation in the Heisenberg picture, :math:`U^\dagger(\cdot) U`.

        If the gate is Gaussian, this linear transformation preserves the polynomial order
        of any observables that are polynomials in :math:`\mathbf{r} = (\I, \x_0, \p_0, \x_1, \p_1, \ldots)`.
        This also means it maps :math:`\text{span}(\mathbf{r})` into itself:

        .. math:: U^\dagger \mathbf{r}_i U = \sum_j \tilde{U}_{ij} \mathbf{r}_j

        For Gaussian CV gates, this method returns the transformation matrix for
        the current parameter values of the Operation. The method is not defined
        for non-Gaussian (and non-CV) gates.

        Args:
            wire_order (Wires): global wire order defining which subspace the operator acts on
            inverse  (bool): if True, return the inverse transformation instead

        Raises:
            RuntimeError: if the specified operation is not Gaussian or is missing the `_heisenberg_rep` method

        Returns:
            array[float]: :math:`\tilde{U}`, the Heisenberg picture representation of the linear transformation
        """
        p = [qml.math.toarray(a) for a in self.parameters]
        if inverse:
            try:
                # TODO: expand this for the new par domain class, for non-unitary matrices.
                p[0] = np.linalg.inv(p[0])
            except np.linalg.LinAlgError:
                p[0] = -p[0]  # negate first parameter
        U = self._heisenberg_rep(p)  # pylint: disable=assignment-from-none

        # not defined?
        if U is None:
            raise RuntimeError(
                f"{self.name} is not a Gaussian operation, or is missing the _heisenberg_rep method."
            )

        return self.heisenberg_expand(U, wire_order)


class CVObservable(CV, Observable):
    r"""Base class representing continuous-variable observables.

    CV observables provide a special Heisenberg representation.

    The class attribute :attr:`~.ev_order` can be defined to indicate
    to PennyLane whether the corresponding CV observable is a polynomial in the
    quadrature operators. If so,

    * ``ev_order = 1`` indicates a first order polynomial in quadrature
      operators :math:`(\x, \p)`.

    * ``ev_order = 2`` indicates a second order polynomial in quadrature
      operators :math:`(\x, \p)`.

    If :attr:`~.ev_order` is not ``None``, then the Heisenberg representation
    of the observable should be defined in the static method :meth:`~.CV._heisenberg_rep`,
    returning an array of the correct dimension.

    Args:
       params (tuple[tensor_like]): trainable parameters
       wires (Iterable[Any] or Any): Wire label(s) that the operator acts on.
           If not given, args[-1] is interpreted as wires.
       id (str): custom label given to an operator instance,
           can be useful for some applications where the instance has to be identified
    """

    # pylint: disable=abstract-method
    ev_order = None  #: None, int: Order in `(x, p)` that a CV observable is a polynomial of.

    def heisenberg_obs(self, wire_order):
        r"""Representation of the observable in the position/momentum operator basis.

        Returns the expansion :math:`q` of the observable, :math:`Q`, in the
        basis :math:`\mathbf{r} = (\I, \x_0, \p_0, \x_1, \p_1, \ldots)`.

        * For first-order observables returns a real vector such
          that :math:`Q = \sum_i q_i \mathbf{r}_i`.

        * For second-order observables returns a real symmetric matrix
          such that :math:`Q = \sum_{ij} q_{ij} \mathbf{r}_i \mathbf{r}_j`.

        Args:
            wire_order (Wires): global wire order defining which subspace the operator acts on
        Returns:
            array[float]: :math:`q`
        """
        p = self.parameters
        U = self._heisenberg_rep(p)  # pylint: disable=assignment-from-none
        return self.heisenberg_expand(U, wire_order)


class StatePrepBase(Operation):
    """An interface for state-prep operations."""

    grad_method = None

    # pylint:disable=too-few-public-methods
    @abc.abstractmethod
    def state_vector(self, wire_order=None):
        """
        Returns the initial state vector for a circuit given a state preparation.

        Args:
            wire_order (Iterable): global wire order, must contain all wire labels
                from the operator's wires

        Returns:
            array: A state vector for all wires in a circuit
        """

    def label(self, decimals=None, base_label=None, cache=None):
        return "|Ψ⟩"


def operation_derivative(operation) -> np.ndarray:
    r"""Calculate the derivative of an operation.

    For an operation :math:`e^{i \hat{H} \phi t}`, this function returns the matrix representation
    in the standard basis of its derivative with respect to :math:`t`, i.e.,

    .. math:: \frac{d \, e^{i \hat{H} \phi t}}{dt} = i \phi \hat{H} e^{i \hat{H} \phi t},

    where :math:`\phi` is a real constant.

    Args:
        operation (.Operation): The operation to be differentiated.

    Returns:
        array: the derivative of the operation as a matrix in the standard basis

    Raises:
        ValueError: if the operation does not have a generator or is not composed of a single
            trainable parameter
    """
    generator = qml.matrix(
        qml.generator(operation, format="observable"), wire_order=operation.wires
    )
    return 1j * generator @ operation.matrix()


@qml.BooleanFn
def not_tape(obj):
    """Returns ``True`` if the object is not a quantum tape"""
    return isinstance(obj, qml.tape.QuantumScript)


@qml.BooleanFn
def has_gen(obj):
    """Returns ``True`` if an operator has a generator defined."""
    if isinstance(obj, Operator):
        return obj.has_generator
    try:
        obj.generator()
    except (AttributeError, OperatorPropertyUndefined, GeneratorUndefinedError):
        return False
    return True


@qml.BooleanFn
def has_grad_method(obj):
    """Returns ``True`` if an operator has a grad_method defined."""
    return obj.grad_method is not None


@qml.BooleanFn
def has_multipar(obj):
    """Returns ``True`` if an operator has more than one parameter
    according to ``num_params``."""
    return obj.num_params > 1


@qml.BooleanFn
def has_nopar(obj):
    """Returns ``True`` if an operator has no parameters
    according to ``num_params``."""
    return obj.num_params == 0


@qml.BooleanFn
def has_unitary_gen(obj):
    """Returns ``True`` if an operator has a unitary_generator
    according to the ``has_unitary_generator`` flag."""
    # Linting check disabled as static analysis can misidentify qml.ops as the set instance qml.ops.qubit.ops
    return obj in qml.ops.qubit.attributes.has_unitary_generator  # pylint:disable=no-member


@qml.BooleanFn
def is_measurement(obj):
    """Returns ``True`` if an operator is a ``MeasurementProcess`` instance."""
    return isinstance(obj, qml.measurements.MeasurementProcess)


@qml.BooleanFn
def is_trainable(obj):
    """Returns ``True`` if any of the parameters of an operator is trainable
    according to ``qml.math.requires_grad``."""
    return any(qml.math.requires_grad(p) for p in obj.parameters)


@qml.BooleanFn
def defines_diagonalizing_gates(obj):
    """Returns ``True`` if an operator defines the diagonalizing gates.

    This helper function is useful if the property is to be checked in
    a queuing context, but the resulting gates must not be queued.
    """
    return obj.has_diagonalizing_gates


@qml.BooleanFn
def gen_is_multi_term_hamiltonian(obj):
    """Returns ``True`` if an operator has a generator defined and it is a Hamiltonian
    with more than one term."""

    try:
        o = obj.generator()
    except (AttributeError, OperatorPropertyUndefined, GeneratorUndefinedError):
        return False

<<<<<<< HEAD
    return isinstance(o, (qml.Hamiltonian, qml.ops.LinearCombination)) and len(o.coeffs) > 1
=======
    return isinstance(o, (qml.ops.Hamiltonian, qml.ops.LinearCombination)) and len(o.coeffs) > 1
>>>>>>> 4b35c143


def enable_new_opmath():
    """
    Change dunder methods to return arithmetic operators instead of Hamiltonians and Tensors

    **Example**

    >>> qml.operation.active_new_opmath()
    False
    >>> type(qml.X(0) @ qml.Z(1))
    <class 'pennylane.operation.Tensor'>
    >>> qml.operation.enable_new_opmath()
    >>> type(qml.X(0) @ qml.Z(1))
    <class 'pennylane.ops.op_math.prod.Prod'>
    """
    global __use_new_opmath
    __use_new_opmath = True


def disable_new_opmath():
    """
    Change dunder methods to return Hamiltonians and Tensors instead of arithmetic operators

    **Example**

    >>> qml.operation.active_new_opmath()
    True
    >>> type(qml.X(0) @ qml.Z(1))
    <class 'pennylane.ops.op_math.prod.Prod'>
    >>> qml.operation.disable_new_opmath()
    >>> type(qml.X(0) @ qml.Z(1))
    <class 'pennylane.operation.Tensor'>
    """
    global __use_new_opmath
    __use_new_opmath = False


def active_new_opmath():
    """
    Function that checks if the new arithmetic operator dunders are active

    Returns:
        bool: Returns ``True`` if the new arithmetic operator dunders are active

    **Example**

    >>> qml.operation.active_new_opmath()
    False
    >>> qml.operation.enable_new_opmath()
    >>> qml.operation.active_new_opmath()
    True
    """
    return __use_new_opmath


def convert_to_opmath(op):
    """
    Converts :class:`~pennylane.Hamiltonian` and :class:`.Tensor` instances
    into arithmetic operators. Objects of any other type are returned directly.

    Arithmetic operators include :class:`~pennylane.ops.op_math.Prod`,
    :class:`~pennylane.ops.op_math.Sum` and :class:`~pennylane.ops.op_math.SProd`.

    Args:
        op (Operator): The operator instance to convert

    Returns:
        Operator: An operator using the new arithmetic operations, if relevant
    """
    if isinstance(op, (qml.ops.Hamiltonian, qml.ops.LinearCombination)):
        c, ops = op.terms()
        ops = tuple(convert_to_opmath(o) for o in ops)
        return qml.dot(c, ops)
    if isinstance(op, Tensor):
        return qml.prod(*op.obs)
    return op


@contextmanager
def disable_new_opmath_cm():
    r"""Allows to use the old operator arithmetic within a
    temporary context using the `with` statement."""

    was_active = qml.operation.active_new_opmath()
    try:
        if was_active:
            disable_new_opmath()
        yield
    except Exception as e:
        raise e
    finally:
        if was_active:
            enable_new_opmath()
        else:
            disable_new_opmath()


@contextmanager
def enable_new_opmath_cm():
    r"""Allows to use the new operator arithmetic within a
    temporary context using the `with` statement."""

    was_active = qml.operation.active_new_opmath()
    try:
        if not was_active:
            enable_new_opmath()
        yield
    except Exception as e:
        raise e
    finally:
        if was_active:
            enable_new_opmath()
        else:
            disable_new_opmath()


# pylint: disable=too-many-branches
def convert_to_legacy_H(op):
    """
    Converts arithmetic operators into :class:`~pennylane.Hamiltonian` instance.
    Objects of any other type are returned directly.

    Arithmetic operators include :class:`~pennylane.ops.op_math.Prod`,
    :class:`~pennylane.ops.op_math.Sum` and :class:`~pennylane.ops.op_math.SProd`.

    Args:
        op (Operator): The operator instance to convert.

    Returns:
        Operator: The operator as a :class:`~pennylane.Hamiltonian` instance
    """
    if not isinstance(op, (qml.ops.op_math.Prod, qml.ops.op_math.SProd, qml.ops.op_math.Sum)):
        return op

    coeffs = []
    ops = []

    op = qml.simplify(op)

    if isinstance(op, Observable):
        coeffs.append(1.0)
        ops.append(op)

    elif isinstance(op, qml.ops.SProd):
        coeffs.append(op.scalar)
        if isinstance(op.base, Observable):
            ops.append(op.base)
        elif isinstance(op.base, qml.ops.op_math.Prod):
            ops.append(qml.operation.Tensor(*op.base))
        else:
            raise ValueError("The base of scalar product must be an observable or a product.")

    elif isinstance(op, qml.ops.Prod):
        coeffs.append(1.0)
        ops.append(qml.operation.Tensor(*op))

    elif isinstance(op, qml.ops.Sum):
        for factor in op:
            if isinstance(factor, (qml.ops.SProd)):
                coeffs.append(factor.scalar)
                if isinstance(factor.base, Observable):
                    ops.append(factor.base)
                elif isinstance(factor.base, qml.ops.op_math.Prod):
                    ops.append(qml.operation.Tensor(*factor.base))
                else:
                    raise ValueError(
                        "The base of scalar product must be an observable or a product."
                    )
            elif isinstance(factor, (qml.ops.Prod)):
                coeffs.append(1.0)
                ops.append(qml.operation.Tensor(*factor))
            elif isinstance(factor, Observable):
                coeffs.append(1.0)
                ops.append(factor)
            else:
                raise ValueError(
                    "Could not convert to Hamiltonian. Some or all observables are not valid."
                )

    else:
        raise ValueError("Could not convert to Hamiltonian. Some or all observables are not valid.")

    with disable_new_opmath_cm():
        res = qml.Hamiltonian(coeffs, ops)
    return res


def __getattr__(name):
    """To facilitate StatePrep rename"""
    if name == "StatePrep":
        return StatePrepBase
    raise AttributeError(f"module 'pennylane.operation' has no attribute '{name}'")<|MERGE_RESOLUTION|>--- conflicted
+++ resolved
@@ -2945,11 +2945,7 @@
     except (AttributeError, OperatorPropertyUndefined, GeneratorUndefinedError):
         return False
 
-<<<<<<< HEAD
-    return isinstance(o, (qml.Hamiltonian, qml.ops.LinearCombination)) and len(o.coeffs) > 1
-=======
     return isinstance(o, (qml.ops.Hamiltonian, qml.ops.LinearCombination)) and len(o.coeffs) > 1
->>>>>>> 4b35c143
 
 
 def enable_new_opmath():
