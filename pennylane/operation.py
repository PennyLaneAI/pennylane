# Copyright 2018-2021 Xanadu Quantum Technologies Inc.
# Licensed under the Apache License, Version 2.0 (the "License");
# you may not use this file except in compliance with the License.
# You may obtain a copy of the License at

#     http://www.apache.org/licenses/LICENSE-2.0

# Unless required by applicable law or agreed to in writing, software
# distributed under the License is distributed on an "AS IS" BASIS,
# WITHOUT WARRANTIES OR CONDITIONS OF ANY KIND, either express or implied.
# See the License for the specific language governing permissions and
# limitations under the License.
# pylint: disable=protected-access
r"""
This module contains the abstract base classes for defining PennyLane
operations and observables.

Description
-----------

Qubit Operations
~~~~~~~~~~~~~~~~
The :class:`Operator` class serves as a base class for operators,
and is inherited by both the :class:`Observable` class and the
:class:`Operation` class. These classes are subclassed to implement quantum operations
and measure observables in PennyLane.

* Each :class:`~.Operator` subclass represents a general type of
  map between physical states. Each instance of these subclasses
  represents either

  - an application of the operator or
  - an instruction to measure and return the respective result.

  Operators act on a sequence of wires (subsystems) using given parameter values.

* Each :class:`~.Operation` subclass represents a type of quantum operation,
  for example a unitary quantum gate. Each instance of these subclasses
  represents an application of the operation with given parameter values to
  a given sequence of wires (subsystems).

* Each  :class:`~.Observable` subclass represents a type of physical observable.
  Each instance of these subclasses represents an instruction to measure and
  return the respective result for the given parameter values on a
  sequence of wires (subsystems).

Differentiation
^^^^^^^^^^^^^^^

In general, an :class:`Operation` is differentiable (at least using the finite-difference
method) with respect to a parameter iff

* the domain of that parameter is continuous.

For an :class:`Operation` to be differentiable with respect to a parameter using the
analytic method of differentiation, it must satisfy an additional constraint:

* the parameter domain must be real.

.. note::

    These conditions are *not* sufficient for analytic differentiation. For example,
    CV gates must also define a matrix representing their Heisenberg linear
    transformation on the quadrature operators.

CV Operation base classes
~~~~~~~~~~~~~~~~~~~~~~~~~

Due to additional requirements, continuous-variable (CV) operations must subclass the
:class:`~.CVOperation` or :class:`~.CVObservable` classes instead of :class:`~.Operation`
and :class:`~.Observable`.

Differentiation
^^^^^^^^^^^^^^^

To enable gradient computation using the analytic method for Gaussian CV operations, in addition, you need to
provide the static class method :meth:`~.CV._heisenberg_rep` that returns the Heisenberg representation of
the operation given its list of parameters, namely:

* For Gaussian CV Operations this method should return the matrix of the linear transformation carried out by the
  operation on the vector of quadrature operators :math:`\mathbf{r}` for the given parameter
  values.

* For Gaussian CV Observables this method should return a real vector (first-order observables)
  or symmetric matrix (second-order observables) of coefficients of the quadrature
  operators :math:`\x` and :math:`\p`.

PennyLane uses the convention :math:`\mathbf{r} = (\I, \x, \p)` for single-mode operations and observables
and :math:`\mathbf{r} = (\I, \x_0, \p_0, \x_1, \p_1, \ldots)` for multi-mode operations and observables.

.. note::
    Non-Gaussian CV operations and observables are currently only supported via
    the finite-difference method of gradient computation.
"""
# pylint:disable=access-member-before-definition
import abc
import copy
import functools
import itertools
import numbers
import warnings
from enum import IntEnum
from typing import List

import numpy as np
from numpy.linalg import multi_dot
from scipy.sparse import coo_matrix, eye, kron

import pennylane as qml
from pennylane.queuing import QueuingManager
from pennylane.wires import Wires
from pennylane.math import expand_matrix

from .utils import pauli_eigs


<<<<<<< HEAD
def expand_matrix(base_matrix, wires, wire_order):
    """Re-express a base matrix acting on a subspace defined by a set of wire labels
    according to a global wire order.

    .. note::

        This function has essentially the same behaviour as :func:`.utils.expand` but is fully
        differentiable.

    Args:
        base_matrix (tensor_like): base matrix to expand
        wires (Iterable): wires determining the subspace that base matrix acts on; a base matrix of
            dimension :math:`2^n` acts on a subspace of :math:`n` wires
        wire_order (Iterable): global wire order, which has to contain all wire labels in ``wires``, but can also
            contain additional labels

    Returns:
        tensor_like: expanded matrix

    **Example**

    If the wire order is identical to ``wires``, the original matrix gets returned:

    >>> base_matrix = np.array([[1, 2, 3, 4],
    ...                         [5, 6, 7, 8],
    ...                         [9, 10, 11, 12],
    ...                         [13, 14, 15, 16]])
    >>> print(expand_matrix(base_matrix, wires=[0, 2], wire_order=[0, 2]))
    [[ 1  2  3  4]
     [ 5  6  7  8]
     [ 9 10 11 12]
     [13 14 15 16]]

    If the wire order is a permutation of ``wires``, the entries of the base matrix get permuted:

    >>> print(expand_matrix(base_matrix, wires=[0, 2], wire_order=[2, 0]))
    [[ 1  3  2  4]
     [ 9 11 10 12]
     [ 5  7  6  8]
     [13 15 14 16]]

    If the wire order contains wire labels not found in ``wires``, the matrix gets expanded:

    >>> print(expand_matrix(base_matrix, wires=[0, 2], wire_order=[0, 1, 2]))
    [[ 1  2  0  0  3  4  0  0]
     [ 5  6  0  0  7  8  0  0]
     [ 0  0  1  2  0  0  3  4]
     [ 0  0  5  6  0  0  7  8]
     [ 9 10  0  0 11 12  0  0]
     [13 14  0  0 15 16  0  0]
     [ 0  0  9 10  0  0 11 12]
     [ 0  0 13 14  0  0 15 16]]

    The method works with tensors from all autodifferentiation frameworks, for example:

    >>> base_matrix_torch = torch.tensor([[1., 2.],
    ...                                   [3., 4.]], requires_grad=True)
    >>> res = expand_matrix(base_matrix_torch, wires=["b"], wire_order=["a", "b"])
    >>> type(res)
    torch.Tensor
    >>> res.requires_grad
    True
    """
    # TODO[Maria]: In future we should consider making ``utils.expand`` differentiable and calling it here.
    wire_order = Wires(wire_order)
    n = len(wires)
    interface = qml.math._multi_dispatch(base_matrix)  # pylint: disable=protected-access

    # operator's wire positions relative to wire ordering
    op_wire_pos = wire_order.indices(wires)

    I = qml.math.reshape(
        qml.math.eye(2 ** len(wire_order), like=interface), [2] * len(wire_order) * 2
    )
    axes = (list(range(n, 2 * n)), op_wire_pos)

    # reshape op.get_matrix()
    op_matrix_interface = qml.math.convert_like(base_matrix, I)
    mat_op_reshaped = qml.math.reshape(op_matrix_interface, [2] * n * 2)
    mat_tensordot = qml.math.tensordot(
        mat_op_reshaped, qml.math.cast_like(I, mat_op_reshaped), axes
    )

    unused_idxs = [idx for idx in range(len(wire_order)) if idx not in op_wire_pos]
    # permute matrix axes to match wire ordering
    perm = op_wire_pos + unused_idxs
    mat = qml.math.moveaxis(mat_tensordot, wire_order.indices(wire_order), perm)

    mat = qml.math.reshape(mat, (2 ** len(wire_order), 2 ** len(wire_order)))

    return mat


=======
>>>>>>> 6f7a6012
# =============================================================================
# Errors
# =============================================================================


class OperatorPropertyUndefined(Exception):
    """Generic exception to be used for undefined
    Operator properties or methods."""


class DecompositionUndefinedError(OperatorPropertyUndefined):
    """Raised when an Operator's representation as a decomposition is undefined."""


class TermsUndefinedError(OperatorPropertyUndefined):
    """Raised when an Operator's representation as a linear combination is undefined."""


class MatrixUndefinedError(OperatorPropertyUndefined):
    """Raised when an Operator's matrix representation is undefined."""


class SparseMatrixUndefinedError(OperatorPropertyUndefined):
    """Raised when an Operator's sparse matrix representation is undefined."""


class EigvalsUndefinedError(OperatorPropertyUndefined):
    """Raised when an Operator's eigenvalues are undefined."""


class DiagGatesUndefinedError(OperatorPropertyUndefined):
    """Raised when an Operator's diagonalizing gates are undefined."""


class AdjointUndefinedError(OperatorPropertyUndefined):
    """Raised when an Operator's adjoint version is undefined."""


class PowUndefinedError(OperatorPropertyUndefined):
    """Raised when an Operator's power is undefined."""


class GeneratorUndefinedError(OperatorPropertyUndefined):
    """Exception used to indicate that an operator
    does not have a generator"""


class ParameterFrequenciesUndefinedError(OperatorPropertyUndefined):
    """Exception used to indicate that an operator
    does not have parameter_frequencies"""


# =============================================================================
# Wire types
# =============================================================================


class WiresEnum(IntEnum):
    """Integer enumeration class
    to represent the number of wires
    an operation acts on"""

    AnyWires = -1
    AllWires = 0


AllWires = WiresEnum.AllWires
"""IntEnum: An enumeration which represents all wires in the
subsystem. It is equivalent to an integer with value 0."""

AnyWires = WiresEnum.AnyWires
"""IntEnum: An enumeration which represents any wires in the
subsystem. It is equivalent to an integer with value -1."""


# =============================================================================
# Class property
# =============================================================================


class ClassPropertyDescriptor:  # pragma: no cover
    """Allows a class property to be defined"""

    # pylint: disable=too-few-public-methods,too-many-public-methods
    def __init__(self, fget, fset=None):
        self.fget = fget
        self.fset = fset

    def __get__(self, obj, klass=None):
        if klass is None:
            klass = type(obj)
        return self.fget.__get__(obj, klass)()

    def __set__(self, obj, value):
        if not self.fset:
            raise AttributeError("can't set attribute")
        type_ = type(obj)
        return self.fset.__get__(obj, type_)(value)

    def setter(self, func):
        """Set the function as a class method, and store as an attribute."""
        if not isinstance(func, (classmethod, staticmethod)):
            func = classmethod(func)
        self.fset = func
        return self


def classproperty(func):
    """The class property decorator"""
    if not isinstance(func, (classmethod, staticmethod)):
        func = classmethod(func)

    return ClassPropertyDescriptor(func)


# =============================================================================
# Base Operator class
# =============================================================================


def _process_data(op):

    # Use qml.math.real to take the real part. We may get complex inputs for
    # example when differentiating holomorphic functions with JAX: a complex
    # valued QNode (one that returns qml.state) requires complex typed inputs.
    if op.name in ("RX", "RY", "RZ", "PhaseShift", "Rot"):
        return str([qml.math.round(qml.math.real(d) % (2 * np.pi), 10) for d in op.data])

    if op.name in ("CRX", "CRY", "CRZ", "CRot"):
        return str([qml.math.round(qml.math.real(d) % (4 * np.pi), 10) for d in op.data])

    return str(op.data)


class Operator(abc.ABC):
    r"""Base class representing quantum operators.

    Operators are uniquely defined by their name, the wires they act on, their (trainable) parameters,
    and their (non-trainable) hyperparameters. The trainable parameters
    can be tensors of any supported auto-differentiation framework.

    An operator can define any of the following representations:

    * Representation as a **matrix** (:meth:`.Operator.matrix`), as specified by a
      global wire order that tells us where the wires are found on a register.

    * Representation as a **sparse matrix** (:meth:`.Operator.sparse_matrix`). Currently, this
      is a SciPy CSR matrix format.

    * Representation via the **eigenvalue decomposition** specified by eigenvalues
      (:meth:`.Operator.eigvals`) and diagonalizing gates (:meth:`.Operator.diagonalizing_gates`).

    * Representation as a **product of operators** (:meth:`.Operator.decomposition`).

    * Representation as a **linear combination of operators** (:meth:`.Operator.terms`).

    * Representation by a **generator** via :math:`e^{G}` (:meth:`.Operator.generator`).

    Each representation method comes with a static method prefixed by ``compute_``, which
    takes the signature ``(*parameters, **hyperparameters)`` (for numerical representations that do not need
    to know about wire labels) or ``(*parameters, wires, **hyperparameters)``, where ``parameters``, ``wires``, and
    ``hyperparameters`` are the respective attributes of the operator class.

    Args:
        params (tuple[tensor_like]): trainable parameters
        wires (Iterable[Any] or Any): Wire label(s) that the operator acts on.
            If not given, args[-1] is interpreted as wires.
        do_queue (bool): indicates whether the operator should be
            recorded when created in a tape context
        id (str): custom label given to an operator instance,
            can be useful for some applications where the instance has to be identified

    **Example**

    A custom operator can be created by inheriting from :class:`~.Operator` or one of its subclasses.

    The following is an example for a custom gate that inherits from the :class:`~.Operation` subclass.
    It acts by potentially flipping a qubit and rotating another qubit.
    The custom operator defines a decomposition, which the devices can use (since it is unlikely that a device
    knows a native implementation for ``FlipAndRotate``). It also defines an adjoint operator.

    .. code-block:: python

        import pennylane as qml


        class FlipAndRotate(qml.operation.Operation):

            # Define how many wires the operator acts on in total.
            # In our case this may be one or two, which is why we
            # use the AnyWires Enumeration to indicate a variable number.
            num_wires = qml.operation.AnyWires

            # This attribute tells PennyLane what differentiation method to use. Here
            # we request parameter-shift (or "analytic") differentiation.
            grad_method = "A"

            def __init__(self, angle, wire_rot, wire_flip=None, do_flip=False,
                               do_queue=True, id=None):

                # checking the inputs --------------

                if do_flip and wire_flip is None:
                    raise ValueError("Expected a wire to flip; got None.")

                #------------------------------------

                # do_flip is not trainable but influences the action of the operator,
                # which is why we define it to be a hyperparameter
                self._hyperparameters = {
                    "do_flip": do_flip
                }

                # we extract all wires that the operator acts on,
                # relying on the Wire class arithmetic
                all_wires = qml.wires.Wires(wire_rot) + qml.wires.Wires(wire_flip)

                # The parent class expects all trainable parameters to be fed as positional
                # arguments, and all wires acted on fed as a keyword argument.
                # The id keyword argument allows users to give their instance a custom name.
                # The do_queue keyword argument specifies whether or not
                # the operator is queued when created in a tape context.
                super().__init__(angle, wires=all_wires, do_queue=do_queue, id=id)

            @property
            def num_params(self):
                # if it is known before creation, define the number of parameters to expect here,
                # which makes sure an error is raised if the wrong number was passed. The angle
                # parameter is the only trainable parameter of the operation
                return 1

            @property
            def ndim_params(self):
                # if it is known before creation, define the number of dimensions each parameter
                # is expected to have. This makes sure to raise an error if a wrongly-shaped
                # parameter was passed. The angle parameter is expected to be a scalar
                return (0,)

            @staticmethod
            def compute_decomposition(angle, wires, do_flip):  # pylint: disable=arguments-differ
                # Overwriting this method defines the decomposition of the new gate, as it is
                # called by Operator.decomposition().
                # The general signature of this function is (*parameters, wires, **hyperparameters).
                op_list = []
                if do_flip:
                    op_list.append(qml.PauliX(wires=wires[1]))
                op_list.append(qml.RX(angle, wires=wires[0]))
                return op_list

            def adjoint(self):
                # the adjoint operator of this gate simply negates the angle
                return FlipAndRotate(-self.parameters[0], self.wires[0], self.wires[1], do_flip=self.hyperparameters["do_flip"])

    We can use the operation as follows:

    .. code-block:: python

        from pennylane import numpy as np

        dev = qml.device("default.qubit", wires=["q1", "q2", "q3"])

        @qml.qnode(dev)
        def circuit(angle):
            FlipAndRotate(angle, wire_rot="q1", wire_flip="q1")
            return qml.expval(qml.PauliZ("q1"))

    >>> a = np.array(3.14)
    >>> circuit(a)
    -0.9999987318946099

    """
    # pylint: disable=too-many-public-methods, too-many-instance-attributes

    def __copy__(self):
        cls = self.__class__
        copied_op = cls.__new__(cls)
        copied_op.data = self.data.copy()
        for attr, value in vars(self).items():
            if attr != "data":
                setattr(copied_op, attr, value)

        return copied_op

    def __deepcopy__(self, memo):
        copied_op = object.__new__(type(self))

        # The memo dict maps object ID to object, and is required by
        # the deepcopy function to keep track of objects it has already
        # deep copied.
        memo[id(self)] = copied_op

        for attribute, value in self.__dict__.items():
            if attribute == "data":
                # Shallow copy the list of parameters. We avoid a deep copy
                # here, since PyTorch does not support deep copying of tensors
                # within a differentiable computation.
                copied_op.data = value.copy()
            else:
                # Deep copy everything else.
                setattr(copied_op, attribute, copy.deepcopy(value, memo))
        return copied_op

    @property
    def hash(self):
        """int: Integer hash that uniquely represents the operator."""
        return hash(
            (
                str(self.name),
                tuple(self.wires.tolist()),
                str(self.hyperparameters.values()),
                _process_data(self),
            )
        )

    @staticmethod
    def compute_matrix(*params, **hyperparams):  # pylint:disable=unused-argument
        r"""Representation of the operator as a canonical matrix in the computational basis (static method).

        The canonical matrix is the textbook matrix representation that does not consider wires.
        Implicitly, this assumes that the wires of the operator correspond to the global wire order.

        .. seealso:: :meth:`~.Operator.matrix` and :func:`~.matrix`

        Args:
            params (list): trainable parameters of the operator, as stored in the ``parameters`` attribute
            hyperparams (dict): non-trainable hyperparameters of the operator, as stored in the ``hyperparameters`` attribute

        Returns:
            tensor_like: matrix representation
        """
        raise MatrixUndefinedError

    # pylint: disable=no-self-argument, comparison-with-callable
    @classproperty
    def has_matrix(cls):
        r"""Bool: Whether or not the Operator returns a defined matrix.

        Note: Child classes may have this as an instance property instead of as a class property.
        """
        return cls.compute_matrix != Operator.compute_matrix

    def matrix(self, wire_order=None):
        r"""Representation of the operator as a matrix in the computational basis.

        If ``wire_order`` is provided, the numerical representation considers the position of the
        operator's wires in the global wire order. Otherwise, the wire order defaults to the
        operator's wires.

        If the matrix depends on trainable parameters, the result
        will be cast in the same autodifferentiation framework as the parameters.

        A ``MatrixUndefinedError`` is raised if the matrix representation has not been defined.

        .. seealso:: :meth:`~.Operator.compute_matrix`

        Args:
            wire_order (Iterable): global wire order, must contain all wire labels from the operator's wires

        Returns:
            tensor_like: matrix representation
        """
        canonical_matrix = self.compute_matrix(*self.parameters, **self.hyperparameters)

        if wire_order is None or self.wires == Wires(wire_order):
            return canonical_matrix

        return expand_matrix(canonical_matrix, wires=self.wires, wire_order=wire_order)

    @staticmethod
    def compute_sparse_matrix(*params, **hyperparams):  # pylint:disable=unused-argument
        r"""Representation of the operator as a sparse matrix in the computational basis (static method).

        The canonical matrix is the textbook matrix representation that does not consider wires.
        Implicitly, this assumes that the wires of the operator correspond to the global wire order.

        .. seealso:: :meth:`~.Operator.sparse_matrix`

        Args:
            params (list): trainable parameters of the operator, as stored in the ``parameters`` attribute
            hyperparams (dict): non-trainable hyperparameters of the operator, as stored in the ``hyperparameters``
                attribute

        Returns:
            scipy.sparse._csr.csr_matrix: sparse matrix representation
        """
        raise SparseMatrixUndefinedError

    def sparse_matrix(self, wire_order=None):
        r"""Representation of the operator as a sparse matrix in the computational basis.

        If ``wire_order`` is provided, the numerical representation considers the position of the
        operator's wires in the global wire order. Otherwise, the wire order defaults to the
        operator's wires.

        A ``SparseMatrixUndefinedError`` is raised if the sparse matrix representation has not been defined.

        .. seealso:: :meth:`~.Operator.compute_sparse_matrix`

        Args:
            wire_order (Iterable): global wire order, must contain all wire labels from the operator's wires

        Returns:
            scipy.sparse._csr.csr_matrix: sparse matrix representation

        """
        canonical_sparse_matrix = self.compute_sparse_matrix(
            *self.parameters, **self.hyperparameters
        )

        return expand_matrix(canonical_sparse_matrix, wires=self.wires, wire_order=wire_order)

    @staticmethod
    def compute_eigvals(*params, **hyperparams):
        r"""Eigenvalues of the operator in the computational basis (static method).

        If :attr:`diagonalizing_gates` are specified and implement a unitary :math:`U`,
        the operator can be reconstructed as

        .. math:: O = U \Sigma U^{\dagger},

        where :math:`\Sigma` is the diagonal matrix containing the eigenvalues.

        Otherwise, no particular order for the eigenvalues is guaranteed.

        .. seealso:: :meth:`~.Operator.eigvals` and :func:`~.eigvals`

        Args:
            params (list): trainable parameters of the operator, as stored in the ``parameters`` attribute
            hyperparams (dict): non-trainable hyperparameters of the operator, as stored in the ``hyperparameters`` attribute

        Returns:
            tensor_like: eigenvalues
        """
        raise EigvalsUndefinedError

    def eigvals(self):
        r"""Eigenvalues of the operator in the computational basis.

        If :attr:`diagonalizing_gates` are specified and implement a unitary :math:`U`, the operator
        can be reconstructed as

        .. math:: O = U \Sigma U^{\dagger},

        where :math:`\Sigma` is the diagonal matrix containing the eigenvalues.

        Otherwise, no particular order for the eigenvalues is guaranteed.

        .. note::
            When eigenvalues are not explicitly defined, they are computed automatically from the matrix representation.
            Currently, this computation is *not* differentiable.

        A ``EigvalsUndefinedError`` is raised if the eigenvalues have not been defined and cannot be
        inferred from the matrix representation.

        .. seealso:: :meth:`~.Operator.compute_eigvals`

        Returns:
            tensor_like: eigenvalues
        """

        try:
            return self.compute_eigvals(*self.parameters, **self.hyperparameters)
        except EigvalsUndefinedError as e:
            # By default, compute the eigenvalues from the matrix representation if one is defined.
            if self.has_matrix:  # pylint: disable=using-constant-test
                return qml.math.linalg.eigvals(self.matrix())
            raise EigvalsUndefinedError from e

    @staticmethod
    def compute_terms(*params, **hyperparams):  # pylint: disable=unused-argument
        r"""Representation of the operator as a linear combination of other operators (static method).

        .. math:: O = \sum_i c_i O_i

        .. seealso:: :meth:`~.Operator.terms`

        Args:
            params (list): trainable parameters of the operator, as stored in the ``parameters`` attribute
            hyperparams (dict): non-trainable hyperparameters of the operator, as stored in the
                ``hyperparameters`` attribute

        Returns:
            tuple[list[tensor_like or float], list[.Operation]]: list of coefficients and list of operations
        """
        raise TermsUndefinedError

    def terms(self):
        r"""Representation of the operator as a linear combination of other operators.

        .. math:: O = \sum_i c_i O_i

        A ``TermsUndefinedError`` is raised if no representation by terms is defined.

        .. seealso:: :meth:`~.Operator.compute_terms`

        Returns:
            tuple[list[tensor_like or float], list[.Operation]]: list of coefficients :math:`c_i`
            and list of operations :math:`O_i`
        """
        return self.compute_terms(*self.parameters, **self.hyperparameters)

    @property
    @abc.abstractmethod
    def num_wires(self):
        """Number of wires the operator acts on."""

    @property
    def name(self):
        """String for the name of the operator."""
        return self._name

    @property
    def id(self):
        """Custom string to label a specific operator instance."""
        return self._id

    @name.setter
    def name(self, value):
        self._name = value

    def label(self, decimals=None, base_label=None, cache=None):
        r"""A customizable string representation of the operator.

        Args:
            decimals=None (int): If ``None``, no parameters are included. Else,
                specifies how to round the parameters.
            base_label=None (str): overwrite the non-parameter component of the label
            cache=None (dict): dictionary that carries information between label calls
                in the same drawing

        Returns:
            str: label to use in drawings

        **Example:**

        >>> op = qml.RX(1.23456, wires=0)
        >>> op.label()
        "RX"
        >>> op.label(decimals=2)
        "RX\n(1.23)"
        >>> op.label(base_label="my_label")
        "my_label"
        >>> op.label(decimals=2, base_label="my_label")
        "my_label\n(1.23)"
        >>> op.inv()
        >>> op.label()
        "RX⁻¹"

        If the operation has a matrix-valued parameter and a cache dictionary is provided,
        unique matrices will be cached in the ``'matrices'`` key list. The label will contain
        the index of the matrix in the ``'matrices'`` list.

        >>> op2 = qml.QubitUnitary(np.eye(2), wires=0)
        >>> cache = {'matrices': []}
        >>> op2.label(cache=cache)
        'U(M0)'
        >>> cache['matrices']
        [tensor([[1., 0.],
         [0., 1.]], requires_grad=True)]
        >>> op3 = qml.QubitUnitary(np.eye(4), wires=(0,1))
        >>> op3.label(cache=cache)
        'U(M1)'
        >>> cache['matrices']
        [tensor([[1., 0.],
                [0., 1.]], requires_grad=True),
        tensor([[1., 0., 0., 0.],
                [0., 1., 0., 0.],
                [0., 0., 1., 0.],
                [0., 0., 0., 1.]], requires_grad=True)]

        """
        op_label = base_label or self.__class__.__name__

        if self.num_params == 0:
            return op_label

        params = self.parameters

        if len(qml.math.shape(params[0])) != 0:
            # assume that if the first parameter is matrix-valued, there is only a single parameter
            # this holds true for all current operations and templates unless parameter broadcasting
            # is used
            # TODO[dwierichs]: Implement a proper label for broadcasted operators
            if (
                cache is None
                or not isinstance(cache.get("matrices", None), list)
                or len(params) != 1
            ):
                return op_label

            for i, mat in enumerate(cache["matrices"]):
                if qml.math.shape(params[0]) == qml.math.shape(mat) and qml.math.allclose(
                    params[0], mat
                ):
                    return f"{op_label}(M{i})"

            # matrix not in cache
            mat_num = len(cache["matrices"])
            cache["matrices"].append(params[0])
            return f"{op_label}(M{mat_num})"

        if decimals is None:
            return op_label

        def _format(x):
            try:
                return format(qml.math.toarray(x), f".{decimals}f")
            except ValueError:
                # If the parameter can't be displayed as a float
                return format(x)

        param_string = ",\n".join(_format(p) for p in params)
        return op_label + f"\n({param_string})"

    def __init__(self, *params, wires=None, do_queue=True, id=None):
        # pylint: disable=too-many-branches
        self._name = self.__class__.__name__  #: str: name of the operator
        self._id = id
        self.queue_idx = None  #: int, None: index of the Operator in the circuit queue, or None if not in a queue

        wires_from_args = False
        if wires is None:
            try:
                wires = params[-1]
                params = params[:-1]
                wires_from_args = True
            except IndexError as err:
                raise ValueError(
                    f"Must specify the wires that {type(self).__name__} acts on"
                ) from err

        self._num_params = len(params)

        # Check if the expected number of parameters coincides with the one received.
        # This is always true for the default `Operator.num_params` property, but
        # subclasses may overwrite it to define a fixed expected value.
        if len(params) != self.num_params:
            if wires_from_args and len(params) == (self.num_params - 1):
                raise ValueError(f"Must specify the wires that {type(self).__name__} acts on")
            raise ValueError(
                f"{self.name}: wrong number of parameters. "
                f"{len(params)} parameters passed, {self.num_params} expected."
            )

        self._wires = wires if isinstance(wires, Wires) else Wires(wires)

        # check that the number of wires given corresponds to required number
        if self.num_wires in {AllWires, AnyWires}:
            if (
                not isinstance(self, (qml.Barrier, qml.Snapshot, qml.Hamiltonian))
                and len(qml.wires.Wires(wires)) == 0
            ):
                raise ValueError(
                    f"{self.name}: wrong number of wires. " f"At least one wire has to be given."
                )

        elif len(self._wires) != self.num_wires:
            raise ValueError(
                f"{self.name}: wrong number of wires. "
                f"{len(self._wires)} wires given, {self.num_wires} expected."
            )

        self._check_batching(params)

        self.data = list(params)  #: list[Any]: parameters of the operator

        if do_queue:
            self.queue()

    def _check_batching(self, params):
        """Check if the expected numbers of dimensions of parameters coincides with the
        ones received and sets the ``_batch_size`` attribute.

        Args:
            params (tuple): Parameters with which the operator is instantiated

        The check always passes and sets the ``_batch_size`` to ``None`` for the default
        ``Operator.ndim_params`` property but subclasses may overwrite it to define fixed
        expected numbers of dimensions, allowing to infer a batch size.
        """
        self._batch_size = None
        try:
            ndims = tuple(qml.math.ndim(p) for p in params)
        except ValueError as e:
            # TODO:[dwierichs] When using tf.function with an input_signature that contains
            # an unknown-shaped input, ndim() will not be able to determine the number of
            # dimensions because they are not specified yet. Failing example: Let `fun` be
            # a single-parameter QNode.
            # `tf.function(fun, input_signature=(tf.TensorSpec(shape=None, dtype=tf.float32),))`
            # There might be a way to support batching nonetheless, which remains to be
            # investigated. For now, the batch_size is left to be `None` when instantiating
            # an operation with abstract parameters that make `qml.math.ndim` fail.
            if any(qml.math.is_abstract(p) for p in params):
                return
            raise e

        self._ndim_params = ndims
        if ndims != self.ndim_params:
            ndims_matches = [
                (ndim == exp_ndim, ndim == exp_ndim + 1)
                for ndim, exp_ndim in zip(ndims, self.ndim_params)
            ]
            if not all(correct or batched for correct, batched in ndims_matches):
                raise ValueError(
                    f"{self.name}: wrong number(s) of dimensions in parameters. "
                    f"Parameters with ndims {ndims} passed, {self.ndim_params} expected."
                )

            first_dims = [
                qml.math.shape(p)[0] for (_, batched), p in zip(ndims_matches, params) if batched
            ]
            if not qml.math.allclose(first_dims, first_dims[0]):
                raise ValueError(
                    "Broadcasting was attempted but the broadcasted dimensions "
                    f"do not match: {first_dims}."
                )
            self._batch_size = first_dims[0]

    def __repr__(self):
        """Constructor-call-like representation."""
        if self.parameters:
            params = ", ".join([repr(p) for p in self.parameters])
            return f"{self.name}({params}, wires={self.wires.tolist()})"
        return f"{self.name}(wires={self.wires.tolist()})"

    @property
    def num_params(self):
        """Number of trainable parameters that the operator depends on.

        By default, this property returns as many parameters as were used for the
        operator creation. If the number of parameters for an operator subclass is fixed,
        this property can be overwritten to return the fixed value.

        Returns:
            int: number of parameters
        """
        return self._num_params

    @property
    def ndim_params(self):
        """Number of dimensions per trainable parameter of the operator.

        By default, this property returns the numbers of dimensions of the parameters used
        for the operator creation. If the parameter sizes for an operator subclass are fixed,
        this property can be overwritten to return the fixed value.

        Returns:
            tuple: Number of dimensions for each trainable parameter.
        """
        return self._ndim_params

    @property
    def batch_size(self):
        r"""Batch size of the operator if it is used with broadcasted parameters.

        The ``batch_size`` is determined based on ``ndim_params`` and the provided parameters
        for the operator. If (some of) the latter have an additional dimension, and this
        dimension has the same size for all parameters, its size is the batch size of the
        operator. If no parameter has an additional dimension, the batch size is ``None``.

        Returns:
            int or None: Size of the parameter broadcasting dimension if present, else ``None``.
        """
        return self._batch_size

    @property
    def wires(self):
        """Wires that the operator acts on.

        Returns:
            Wires: wires
        """
        return self._wires

    @property
    def parameters(self):
        """Trainable parameters that the operator depends on."""
        return self.data.copy()

    @property
    def hyperparameters(self):
        """dict: Dictionary of non-trainable variables that this operation depends on."""
        # pylint: disable=attribute-defined-outside-init
        if hasattr(self, "_hyperparameters"):
            return self._hyperparameters
        self._hyperparameters = {}
        return self._hyperparameters

    @property
    def is_hermitian(self):
        """This property determines if an operator is hermitian."""
        return False

    # pylint: disable=no-self-argument, comparison-with-callable
    @classproperty
    def has_decomposition(cls):
        r"""Bool: Whether or not the Operator returns a defined decomposition.

        Note: Child classes may have this as an instance property instead of as a class property.
        """
        # Some operators will overwrite `decomposition` instead of `compute_decomposition`
        # Currently, those are mostly classes from the operator arithmetic module.
        return (
            cls.compute_decomposition != Operator.compute_decomposition
            or cls.decomposition != Operator.decomposition
        )

    def decomposition(self):
        r"""Representation of the operator as a product of other operators.

        .. math:: O = O_1 O_2 \dots O_n

        A ``DecompositionUndefinedError`` is raised if no representation by decomposition is defined.

        .. seealso:: :meth:`~.Operator.compute_decomposition`.

        Returns:
            list[Operator]: decomposition of the operator
        """
        return self.compute_decomposition(
            *self.parameters, wires=self.wires, **self.hyperparameters
        )

    @staticmethod
    def compute_decomposition(*params, wires=None, **hyperparameters):
        r"""Representation of the operator as a product of other operators (static method).

        .. math:: O = O_1 O_2 \dots O_n.

        .. note::

            Operations making up the decomposition should be queued within the
            ``compute_decomposition`` method.

        .. seealso:: :meth:`~.Operator.decomposition`.

        Args:
            params (list): trainable parameters of the operator, as stored in the ``parameters`` attribute
            wires (Iterable[Any], Wires): wires that the operator acts on
            hyperparams (dict): non-trainable hyperparameters of the operator, as stored in the ``hyperparameters`` attribute

        Returns:
            list[Operator]: decomposition of the operator
        """
        raise DecompositionUndefinedError

    # pylint: disable=no-self-argument, comparison-with-callable
    @classproperty
    def has_diagonalizing_gates(cls):
        r"""Bool: Whether or not the Operator returns defined diagonalizing gates.

        Note: Child classes may have this as an instance property instead of as a class property.
        """
        # Operators may overwrite `diagonalizing_gates` instead of `compute_diagonalizing_gates`
        # Currently, those are mostly classes from the operator arithmetic module.
        return (
            cls.compute_diagonalizing_gates != Operator.compute_diagonalizing_gates
            or cls.diagonalizing_gates != Operator.diagonalizing_gates
        )

    @staticmethod
    def compute_diagonalizing_gates(
        *params, wires, **hyperparams
    ):  # pylint: disable=unused-argument
        r"""Sequence of gates that diagonalize the operator in the computational basis (static method).

        Given the eigendecomposition :math:`O = U \Sigma U^{\dagger}` where
        :math:`\Sigma` is a diagonal matrix containing the eigenvalues,
        the sequence of diagonalizing gates implements the unitary :math:`U^{\dagger}`.

        The diagonalizing gates rotate the state into the eigenbasis
        of the operator.

        .. seealso:: :meth:`~.Operator.diagonalizing_gates`.

        Args:
            params (list): trainable parameters of the operator, as stored in the ``parameters`` attribute
            wires (Iterable[Any], Wires): wires that the operator acts on
            hyperparams (dict): non-trainable hyperparameters of the operator, as stored in the ``hyperparameters`` attribute

        Returns:
            list[.Operator]: list of diagonalizing gates
        """
        raise DiagGatesUndefinedError

    def diagonalizing_gates(self):  # pylint:disable=no-self-use
        r"""Sequence of gates that diagonalize the operator in the computational basis.

        Given the eigendecomposition :math:`O = U \Sigma U^{\dagger}` where
        :math:`\Sigma` is a diagonal matrix containing the eigenvalues,
        the sequence of diagonalizing gates implements the unitary :math:`U^{\dagger}`.

        The diagonalizing gates rotate the state into the eigenbasis
        of the operator.

        A ``DiagGatesUndefinedError`` is raised if no representation by decomposition is defined.

        .. seealso:: :meth:`~.Operator.compute_diagonalizing_gates`.

        Returns:
            list[.Operator] or None: a list of operators
        """
        return self.compute_diagonalizing_gates(
            *self.parameters, wires=self.wires, **self.hyperparameters
        )

    def generator(self):  # pylint: disable=no-self-use
        r"""Generator of an operator that is in single-parameter-form.

        For example, for operator

        .. math::

            U(\phi) = e^{i\phi (0.5 Y + Z\otimes X)}

        we get the generator

        >>> U.generator()
          (0.5) [Y0]
        + (1.0) [Z0 X1]

        The generator may also be provided in the form of a dense or sparse Hamiltonian
        (using :class:`.Hermitian` and :class:`.SparseHamiltonian` respectively).

        The default value to return is ``None``, indicating that the operation has
        no defined generator.
        """
        raise GeneratorUndefinedError(f"Operation {self.name} does not have a generator")

    def pow(self, z) -> List["Operator"]:
        """A list of new operators equal to this one raised to the given power.

        Args:
            z (float): exponent for the operator

        Returns:
            list[:class:`~.operation.Operator`]

        """
        # Child methods may call super().pow(z%period) where op**period = I
        # For example, PauliX**2 = I, SX**4 = I
        # Hence we define 0 and 1 special cases here.
        if z == 0:
            return []
        if z == 1:
            return [copy.copy(self)]
        raise PowUndefinedError

    def queue(self, context=QueuingManager):
        """Append the operator to the Operator queue."""
        context.append(self)
        return self  # so pre-constructed Observable instances can be queued and returned in a single statement

    @property
    def _queue_category(self):
        """Used for sorting objects into their respective lists in `QuantumTape` objects.

        This property is a temporary solution that should not exist long-term and should not be
        used outside of ``QuantumTape._process_queue``.

        Options are:
            * `"_prep"`
            * `"_ops"`
            * `"_measurements"`
            * `None`
        """
        return "_ops"

    # pylint: disable=no-self-argument, comparison-with-callable
    @classproperty
    def has_adjoint(cls):
        r"""Bool: Whether or not the Operator can compute its own adjoint.

        Note: Child classes may have this as an instance property instead of as a class property.
        """
        return cls.adjoint != Operator.adjoint

    def adjoint(self) -> "Operator":  # pylint:disable=no-self-use
        """Create an operation that is the adjoint of this one.

        Adjointed operations are the conjugated and transposed version of the
        original operation. Adjointed ops are equivalent to the inverted operation for unitary
        gates.

        Returns:
            The adjointed operation.
        """
        raise AdjointUndefinedError

    def expand(self):
        """Returns a tape that has recorded the decomposition of the operator.

        Returns:
            .QuantumTape: quantum tape
        """
        if not self.has_decomposition:
            raise DecompositionUndefinedError

        tape = qml.tape.QuantumTape(do_queue=False)

        with tape:
            self.decomposition()

        if not self.data:
            # original operation has no trainable parameters
            tape.trainable_params = {}

        # the inverse attribute can be defined by subclasses
        if getattr(self, "inverse", False):
            tape.inv()

        return tape

    @property
    def arithmetic_depth(self) -> int:
        """Arithmetic depth of the operator."""
        return 0

    def simplify(self) -> "Operator":  # pylint: disable=unused-argument
        """Reduce the depth of nested operators to the minimum.

        Returns:
            .Operator: simplified operator
        """
        return self

    def __add__(self, other):
        """The addition operation of Operator-Operator objects and Operator-scalar."""
        if isinstance(other, numbers.Number):
            if other == 0:
                return self
            id_op = (
                qml.prod(*(qml.Identity(w) for w in self.wires))
                if len(self.wires) > 1
                else qml.Identity(self.wires[0])
            )
            return qml.op_sum(self, qml.s_prod(scalar=other, operator=id_op))
        if isinstance(other, Operator):
            return qml.op_sum(self, other)
        raise ValueError(f"Cannot add Operator and {type(other)}")

    __radd__ = __add__

    def __mul__(self, other):
        """The scalar multiplication between scalars and Operators."""
        if isinstance(other, numbers.Number):
            return qml.s_prod(scalar=other, operator=self)
        raise ValueError(f"Cannot multiply Operator and {type(other)}.")

    __rmul__ = __mul__

    def __matmul__(self, other):
        """The product operation between Operator objects."""
        if isinstance(other, Operator):
            return qml.prod(self, other)
        raise ValueError("Can only perform tensor products between operators.")

    def __sub__(self, other):
        """The substraction operation of Operator-Operator objects and Operator-scalar."""
        if isinstance(other, (Operator, numbers.Number)):
            return self + (-other)
        raise ValueError(f"Cannot substract {type(other)} from Operator.")

    def __rsub__(self, other):
        """The reverse substraction operation of Operator-Operator objects and Operator-scalar."""
        return -self + other

    def __neg__(self):
        """The negation operation of an Operator object."""
        return qml.s_prod(scalar=-1, operator=self)

    def __pow__(self, other):
        r"""The power operation of an Operator object."""
        if isinstance(other, numbers.Number):
            return qml.pow(self, z=other)
        raise ValueError(f"Cannot raise an Operator with an exponent of type {type(other)}")


# =============================================================================
# Base Operation class
# =============================================================================


class Operation(Operator):
    r"""Base class representing quantum gates or channels applied to quantum states.

    Operations define some additional properties, that are used for external
    transformations such as gradient transforms.

    The following three class attributes are optional, but in most cases
    at least one should be clearly defined to avoid unexpected behavior during
    differentiation.

    * :attr:`~.Operation.grad_recipe`
    * :attr:`~.Operation.parameter_frequencies`
    * :attr:`~.Operation.generator`

    Note that ``grad_recipe`` takes precedence when computing parameter-shift
    derivatives. Finally, these optional class attributes are used by certain
    transforms, quantum optimizers, and gradient methods.
    For details on how they are used during differentiation and other transforms,
    please see the documentation for :class:`~.gradients.param_shift`,
    :class:`~.metric_tensor`, :func:`~.reconstruct`.

    Args:
        params (tuple[tensor_like]): trainable parameters
        wires (Iterable[Any] or Any): Wire label(s) that the operator acts on.
            If not given, args[-1] is interpreted as wires.
        do_queue (bool): indicates whether the operator should be
            recorded when created in a tape context
        id (str): custom label given to an operator instance,
            can be useful for some applications where the instance has to be identified
    """

    @property
    def grad_method(self):
        """Gradient computation method.

        * ``'A'``: analytic differentiation using the parameter-shift method.
        * ``'F'``: finite difference numerical differentiation.
        * ``None``: the operation may not be differentiated.

        Default is ``'F'``, or ``None`` if the Operation has zero parameters.
        """
        if self.num_params == 0:
            return None
        if self.grad_recipe != [None] * self.num_params:
            return "A"
        try:
            self.parameter_frequencies  # pylint:disable=pointless-statement
            return "A"
        except ParameterFrequenciesUndefinedError:
            return "F"

    grad_recipe = None
    r"""tuple(Union(list[list[float]], None)) or None: Gradient recipe for the
        parameter-shift method.

        This is a tuple with one nested list per operation parameter. For
        parameter :math:`\phi_k`, the nested list contains elements of the form
        :math:`[c_i, a_i, s_i]` where :math:`i` is the index of the
        term, resulting in a gradient recipe of

        .. math:: \frac{\partial}{\partial\phi_k}f = \sum_{i} c_i f(a_i \phi_k + s_i).

        If ``None``, the default gradient recipe containing the two terms
        :math:`[c_0, a_0, s_0]=[1/2, 1, \pi/2]` and :math:`[c_1, a_1,
        s_1]=[-1/2, 1, -\pi/2]` is assumed for every parameter.
    """

    # Attributes for compilation transforms
    basis = None
    """str or None: The target operation for controlled gates.
    target operation. If not ``None``, should take a value of ``"X"``, ``"Y"``,
    or ``"Z"``.

    For example, ``X`` and ``CNOT`` have ``basis = "X"``, whereas
    ``ControlledPhaseShift`` and ``RZ`` have ``basis = "Z"``.
    """

    @property
    def control_wires(self):  # pragma: no cover
        r"""Control wires of the operator.

        For operations that are not controlled,
        this is an empty ``Wires`` object of length ``0``.

        Returns:
            Wires: The control wires of the operation.
        """
        return Wires([])

    def single_qubit_rot_angles(self):
        r"""The parameters required to implement a single-qubit gate as an
        equivalent ``Rot`` gate, up to a global phase.

        Returns:
            tuple[float, float, float]: A list of values :math:`[\phi, \theta, \omega]`
            such that :math:`RZ(\omega) RY(\theta) RZ(\phi)` is equivalent to the
            original operation.
        """
        raise NotImplementedError

    def get_parameter_shift(self, idx):
        r"""Multiplier and shift for the given parameter, based on its gradient recipe.

        Args:
            idx (int): parameter index within the operation

        Returns:
            list[[float, float, float]]: list of multiplier, coefficient, shift for each term in the gradient recipe

        Note that the default value for ``shift`` is None, which is replaced by the
        default shift :math:`\pi/2`.
        """
        warnings.warn(
            "The method get_parameter_shift is deprecated. Use the methods of "
            "the gradients module for general parameter-shift rules instead.",
            UserWarning,
        )
        # get the gradient recipe for this parameter
        recipe = self.grad_recipe[idx]
        if recipe is not None:
            return recipe

        # We no longer assume any default parameter-shift rule to apply.
        raise OperatorPropertyUndefined(
            f"The operation {self.name} does not have a parameter-shift recipe defined."
            " This error might occur if previously the two-term shift rule was assumed"
            " silently. In this case, consider adding it explicitly to the operation."
        )

    @property
    def parameter_frequencies(self):
        r"""Returns the frequencies for each operator parameter with respect
        to an expectation value of the form
        :math:`\langle \psi | U(\mathbf{p})^\dagger \hat{O} U(\mathbf{p})|\psi\rangle`.

        These frequencies encode the behaviour of the operator :math:`U(\mathbf{p})`
        on the value of the expectation value as the parameters are modified.
        For more details, please see the :mod:`.pennylane.fourier` module.

        Returns:
            list[tuple[int or float]]: Tuple of frequencies for each parameter.
            Note that only non-negative frequency values are returned.

        **Example**

        >>> op = qml.CRot(0.4, 0.1, 0.3, wires=[0, 1])
        >>> op.parameter_frequencies
        [(0.5, 1), (0.5, 1), (0.5, 1)]

        For operators that define a generator, the parameter frequencies are directly
        related to the eigenvalues of the generator:

        >>> op = qml.ControlledPhaseShift(0.1, wires=[0, 1])
        >>> op.parameter_frequencies
        [(1,)]
        >>> gen = qml.generator(op, format="observable")
        >>> gen_eigvals = qml.eigvals(gen)
        >>> qml.gradients.eigvals_to_frequencies(tuple(gen_eigvals))
        (1.0,)

        For more details on this relationship, see :func:`.eigvals_to_frequencies`.
        """
        if self.num_params == 1:
            # if the operator has a single parameter, we can query the
            # generator, and if defined, use its eigenvalues.
            try:
                gen = qml.generator(self, format="observable")
            except GeneratorUndefinedError as e:
                raise ParameterFrequenciesUndefinedError(
                    f"Operation {self.name} does not have parameter frequencies defined."
                ) from e

            with warnings.catch_warnings():
                warnings.filterwarnings(
                    action="ignore", message=r".+ eigenvalues will be computed numerically\."
                )
                eigvals = qml.eigvals(gen)

            eigvals = tuple(np.round(eigvals, 8))
            return qml.gradients.eigvals_to_frequencies(eigvals)

        raise ParameterFrequenciesUndefinedError(
            f"Operation {self.name} does not have parameter frequencies defined, "
            "and parameter frequencies can not be computed as no generator is defined."
        )

    @property
    def inverse(self):
        """Boolean determining if the inverse of the operation was requested."""
        return self._inverse

    @inverse.setter
    def inverse(self, boolean):
        warnings.warn(
            "In-place inversion with inverse is deprecated. Please use qml.adjoint or"
            " qml.pow instead.",
            UserWarning,
        )
        self._inverse = boolean

    def inv(self):
        """Inverts the operator.

        This method concatenates a string to the name of the operation,
        to indicate that the inverse will be used for computations.

        Any subsequent call of this method will toggle between the original
        operation and the inverse of the operation.

        Returns:
            :class:`Operator`: operation to be inverted
        """
        self.inverse = not self._inverse
        return self

    def matrix(self, wire_order=None):
        canonical_matrix = self.compute_matrix(*self.parameters, **self.hyperparameters)

        if self.inverse:
            canonical_matrix = qml.math.conj(qml.math.moveaxis(canonical_matrix, -2, -1))

        return expand_matrix(canonical_matrix, wires=self.wires, wire_order=wire_order)

    def eigvals(self):
        op_eigvals = super().eigvals()

        if self.inverse:
            return qml.math.conj(op_eigvals)

        return op_eigvals

    @property
    def base_name(self):
        """If inverse is requested, this is the name of the original
        operator to be inverted."""
        return self.__class__.__name__

    @property
    def name(self):
        """Name of the operator."""
        return self._name + ".inv" if self.inverse else self._name

    def label(self, decimals=None, base_label=None, cache=None):
        if self.inverse:
            base_label = base_label or self.__class__.__name__
            base_label += "⁻¹"
        return super().label(decimals=decimals, base_label=base_label, cache=cache)

    def __init__(self, *params, wires=None, do_queue=True, id=None):

        self._inverse = False
        super().__init__(*params, wires=wires, do_queue=do_queue, id=id)

        # check the grad_recipe validity
        if self.grad_recipe is None:
            # Make sure grad_recipe is an iterable of correct length instead of None
            self.grad_recipe = [None] * self.num_params


class Channel(Operation, abc.ABC):
    r"""Base class for quantum channels.

    Quantum channels have to define an additional numerical representation
    as Kraus matrices.

    Args:
        params (tuple[tensor_like]): trainable parameters
        wires (Iterable[Any] or Any): Wire label(s) that the operator acts on.
            If not given, args[-1] is interpreted as wires.
        do_queue (bool): indicates whether the operator should be
            recorded when created in a tape context
        id (str): custom label given to an operator instance,
            can be useful for some applications where the instance has to be identified
    """
    # pylint: disable=abstract-method

    @staticmethod
    @abc.abstractmethod
    def compute_kraus_matrices(*params, **hyperparams):  # pylint:disable=unused-argument
        """Kraus matrices representing a quantum channel, specified in
        the computational basis.

        This is a static method that should be defined for all
        new channels, and which allows matrices to be computed
        directly without instantiating the channel first.

        To return the Kraus matrices of an *instantiated* channel,
        please use the :meth:`~.Operator.kraus_matrices()` method instead.

        .. note::
            This method gets overwritten by subclasses to define the kraus matrix representation
            of a particular operator.

        Args:
            params (list): trainable parameters of the operator, as stored in the ``parameters`` attribute
            hyperparams (dict): non-trainable hyperparameters of the operator,
                as stored in the ``hyperparameters`` attribute

        Returns:
            list (array): list of Kraus matrices

        **Example**

        >>> qml.AmplitudeDamping.compute_kraus_matrices(0.1)
        [array([[1., 0.], [0., 0.9486833]]),
         array([[0., 0.31622777], [0., 0.]])]
        """
        raise NotImplementedError

    def kraus_matrices(self):
        r"""Kraus matrices of an instantiated channel
        in the computational basis.

        Returns:
            list (array): list of Kraus matrices

        ** Example**

        >>> U = qml.AmplitudeDamping(0.1, wires=1)
        >>> U.kraus_matrices()
        [array([[1., 0.], [0., 0.9486833]]),
         array([[0., 0.31622777], [0., 0.]])]
        """
        return self.compute_kraus_matrices(*self.parameters, **self.hyperparameters)


# =============================================================================
# Base Observable class
# =============================================================================


class Observable(Operator):
    """Base class representing observables.

    Observables define a return type

    Args:
        params (tuple[tensor_like]): trainable parameters
        wires (Iterable[Any] or Any): Wire label(s) that the operator acts on.
            If not given, args[-1] is interpreted as wires.
        do_queue (bool): indicates whether the operator should be
            recorded when created in a tape context
        id (str): custom label given to an operator instance,
            can be useful for some applications where the instance has to be identified
    """

    @property
    def _queue_category(self):
        """Used for sorting objects into their respective lists in `QuantumTape` objects.

        This property is a temporary solution that should not exist long-term and should not be
        used outside of ``QuantumTape._process_queue``.

        Options are:
            * `"_prep"`
            * `"_ops"`
            * `"_measurements"`
            * None

        Non-pauli observables, like Tensor, Hermitian, and Hamiltonian, should not be processed into any queue.
        The Pauli observables double as Operations, and should therefore be processed into `_ops` if unowned.
        """
        return "_ops" if isinstance(self, Operation) else None

    @property
    def is_hermitian(self):
        """All observables must be hermitian"""
        return True

    # pylint: disable=abstract-method
    return_type = None
    """None or ObservableReturnTypes: Measurement type that this observable is called with."""

    def __repr__(self):
        """Constructor-call-like representation."""
        temp = super().__repr__()

        if self.return_type is None:
            return temp

        if self.return_type is qml.measurements.Probability:
            return repr(self.return_type) + f"(wires={self.wires.tolist()})"

        return repr(self.return_type) + "(" + temp + ")"

    def __matmul__(self, other):
        if isinstance(other, (Tensor, qml.Hamiltonian)):
            return other.__rmatmul__(self)

        if isinstance(other, Observable):
            return Tensor(self, other)

        try:
            return super().__matmul__(other=other)
        except ValueError as e:
            raise ValueError("Can only perform tensor products between operators.") from e

    def _obs_data(self):
        r"""Extracts the data from a Observable or Tensor and serializes it in an order-independent fashion.

        This allows for comparison between observables that are equivalent, but are expressed
        in different orders. For example, `qml.PauliX(0) @ qml.PauliZ(1)` and
        `qml.PauliZ(1) @ qml.PauliX(0)` are equivalent observables with different orderings.

        **Example**

        >>> tensor = qml.PauliX(0) @ qml.PauliZ(1)
        >>> print(tensor._obs_data())
        {("PauliZ", <Wires = [1]>, ()), ("PauliX", <Wires = [0]>, ())}
        """
        obs = Tensor(self).non_identity_obs
        tensor = set()

        for ob in obs:
            parameters = tuple(param.tobytes() for param in ob.parameters)
            tensor.add((ob.name, ob.wires, parameters))

        return tensor

    def compare(self, other):
        r"""Compares with another :class:`~.Hamiltonian`, :class:`~Tensor`, or :class:`~Observable`,
        to determine if they are equivalent.

        Observables/Hamiltonians are equivalent if they represent the same operator
        (their matrix representations are equal), and they are defined on the same wires.

        .. Warning::

            The compare method does **not** check if the matrix representation
            of a :class:`~.Hermitian` observable is equal to an equivalent
            observable expressed in terms of Pauli matrices.
            To do so would require the matrix form of Hamiltonians and Tensors
            be calculated, which would drastically increase runtime.

        Returns:
            (bool): True if equivalent.

        **Examples**

        >>> ob1 = qml.PauliX(0) @ qml.Identity(1)
        >>> ob2 = qml.Hamiltonian([1], [qml.PauliX(0)])
        >>> ob1.compare(ob2)
        True
        >>> ob1 = qml.PauliX(0)
        >>> ob2 = qml.Hermitian(np.array([[0, 1], [1, 0]]), 0)
        >>> ob1.compare(ob2)
        False
        """
        if isinstance(other, qml.Hamiltonian):
            return other.compare(self)
        if isinstance(other, (Tensor, Observable)):
            return other._obs_data() == self._obs_data()

        raise ValueError(
            "Can only compare an Observable/Tensor, and a Hamiltonian/Observable/Tensor."
        )

    def __add__(self, other):
        r"""The addition operation between Observables/Tensors/qml.Hamiltonian objects."""
        if isinstance(other, qml.Hamiltonian):
            return other + self
        if isinstance(other, (Observable, Tensor)):
            return qml.Hamiltonian([1, 1], [self, other], simplify=True)
        try:
            return super().__add__(other=other)
        except ValueError as e:
            raise ValueError(f"Cannot add Observable and {type(other)}") from e

    __radd__ = __add__

    def __mul__(self, a):
        r"""The scalar multiplication operation between a scalar and an Observable/Tensor."""
        if isinstance(a, (int, float)):
            return qml.Hamiltonian([a], [self], simplify=True)
        try:
            return super().__mul__(other=a)
        except ValueError as e:
            raise ValueError(f"Cannot multiply Observable by {type(a)}") from e

    __rmul__ = __mul__

    def __sub__(self, other):
        r"""The subtraction operation between Observables/Tensors/qml.Hamiltonian objects."""
        if isinstance(other, (Observable, Tensor, qml.Hamiltonian)):
            return self.__add__(other.__mul__(-1))
        try:
            return super().__sub__(other=other)
        except ValueError as e:
            raise ValueError(f"Cannot subtract {type(other)} from Observable") from e


class Tensor(Observable):
    """Container class representing tensor products of observables.

    To create a tensor, simply initiate it like so:

    >>> T = Tensor(qml.PauliX(0), qml.Hermitian(A, [1, 2]))

    You can also create a tensor from other Tensors:

    >>> T = Tensor(T, qml.PauliZ(4))

    The ``@`` symbol can be used as a tensor product operation:

    >>> T = qml.PauliX(0) @ qml.Hadamard(2)

    .. note:

        This class is marked for deletion or overhaul.
    """

    # pylint: disable=abstract-method
    return_type = None
    tensor = True

    def __init__(self, *args):  # pylint: disable=super-init-not-called
        self._eigvals_cache = None
        self.obs: List[Observable] = []
        self._args = args
        self.queue(init=True)

    def label(self, decimals=None, base_label=None, cache=None):
        r"""How the operator is represented in diagrams and drawings.

        Args:
            decimals=None (Int): If ``None``, no parameters are included. Else,
                how to round the parameters.
            base_label=None (Iterable[str]): overwrite the non-parameter component of the label.
                Must be same length as ``obs`` attribute.
            cache=None (dict): dictionary that carries information between label calls
                in the same drawing

        Returns:
            str: label to use in drawings

        >>> T = qml.PauliX(0) @ qml.Hadamard(2)
        >>> T.label()
        'X@H'
        >>> T.label(base_label=["X0", "H2"])
        'X0@H2'

        """
        if base_label is not None:
            if len(base_label) != len(self.obs):
                raise ValueError(
                    "Tensor label requires ``base_label`` keyword to be same length"
                    " as tensor components."
                )
            return "@".join(
                ob.label(decimals=decimals, base_label=lbl) for ob, lbl in zip(self.obs, base_label)
            )

        return "@".join(ob.label(decimals=decimals) for ob in self.obs)

    def queue(self, context=QueuingManager, init=False):  # pylint: disable=arguments-differ
        constituents = self.obs

        if init:
            constituents = self._args

        for o in constituents:

            if init:
                if isinstance(o, Tensor):
                    self.obs.extend(o.obs)
                elif isinstance(o, Observable):
                    self.obs.append(o)
                else:
                    raise ValueError("Can only perform tensor products between observables.")

            context.update_info(o, owner=self)

        context.append(self, owns=tuple(constituents))
        return self

    def __copy__(self):
        cls = self.__class__
        copied_op = cls.__new__(cls)  # pylint: disable=no-value-for-parameter
        copied_op.obs = self.obs.copy()
        copied_op._eigvals_cache = self._eigvals_cache
        return copied_op

    def __repr__(self):
        """Constructor-call-like representation."""

        s = " @ ".join([repr(o) for o in self.obs])

        if self.return_type is None:
            return s

        if self.return_type is qml.measurements.Probability:
            return repr(self.return_type) + f"(wires={self.wires.tolist()})"

        return repr(self.return_type) + "(" + s + ")"

    @property
    def name(self):
        """All constituent observable names making up the tensor product.

        Returns:
            list[str]: list containing all observable names
        """
        return [o.name for o in self.obs]

    @property
    def num_wires(self):
        """Number of wires the tensor product acts on.

        Returns:
            int: number of wires
        """
        return len(self.wires)

    @property
    def wires(self):
        """All wires in the system the tensor product acts on.

        Returns:
            Wires: wires addressed by the observables in the tensor product
        """
        return Wires.all_wires([o.wires for o in self.obs])

    @property
    def data(self):
        """Raw parameters of all constituent observables in the tensor product.

        Returns:
            list[Any]: flattened list containing all dependent parameters
        """
        return sum((o.data for o in self.obs), [])

    @property
    def num_params(self):
        """Raw parameters of all constituent observables in the tensor product.

        Returns:
            list[Any]: flattened list containing all dependent parameters
        """
        return len(self.data)

    @property
    def parameters(self):
        """Evaluated parameter values of all constituent observables in the tensor product.

        Returns:
            list[list[Any]]: nested list containing the parameters per observable
            in the tensor product
        """
        return [o.parameters for o in self.obs]

    @property
    def non_identity_obs(self):
        """Returns the non-identity observables contained in the tensor product.

        Returns:
            list[:class:`~.Observable`]: list containing the non-identity observables
            in the tensor product
        """
        return [obs for obs in self.obs if not isinstance(obs, qml.Identity)]

    @property
    def arithmetic_depth(self) -> int:
        return 1 + max(o.arithmetic_depth for o in self.obs)

    def __matmul__(self, other):
        if isinstance(other, Tensor):
            self.obs.extend(other.obs)

        elif isinstance(other, Observable):
            self.obs.append(other)

        else:
            raise ValueError("Can only perform tensor products between observables.")

        if QueuingManager.recording() and self not in QueuingManager.active_context()._queue:
            QueuingManager.append(self)

        QueuingManager.update_info(self, owns=tuple(self.obs))
        QueuingManager.update_info(other, owner=self)

        return self

    def __rmatmul__(self, other):
        if isinstance(other, Observable):
            self.obs[:0] = [other]
            QueuingManager.update_info(self, owns=tuple(self.obs))
            QueuingManager.update_info(other, owner=self)
            return self

        raise ValueError("Can only perform tensor products between observables.")

    __imatmul__ = __matmul__

    def eigvals(self):
        """Return the eigenvalues of the specified tensor product observable.

        This method uses pre-stored eigenvalues for standard observables where
        possible.

        Returns:
            array[float]: array containing the eigenvalues of the tensor product
            observable
        """
        if self._eigvals_cache is not None:
            return self._eigvals_cache

        standard_observables = {"PauliX", "PauliY", "PauliZ", "Hadamard"}

        # observable should be Z^{\otimes n}
        self._eigvals_cache = pauli_eigs(len(self.wires))

        # check if there are any non-standard observables (such as Identity)
        if set(self.name) - standard_observables:
            # Tensor product of observables contains a mixture
            # of standard and non-standard observables
            self._eigvals_cache = np.array([1])
            for k, g in itertools.groupby(self.obs, lambda x: x.name in standard_observables):
                if k:
                    # Subgroup g contains only standard observables.
                    self._eigvals_cache = np.kron(self._eigvals_cache, pauli_eigs(len(list(g))))
                else:
                    # Subgroup g contains only non-standard observables.
                    for ns_ob in g:
                        # loop through all non-standard observables
                        self._eigvals_cache = np.kron(self._eigvals_cache, ns_ob.eigvals())

        return self._eigvals_cache

    # pylint: disable=arguments-renamed, invalid-overridden-method
    @property
    def has_diagonalizing_gates(self):
        r"""Bool: Whether or not the Tensor returns defined diagonalizing gates."""
        return all(o.has_diagonalizing_gates for o in self.obs)

    def diagonalizing_gates(self):
        """Return the gate set that diagonalizes a circuit according to the
        specified tensor observable.

        This method uses pre-stored eigenvalues for standard observables where
        possible and stores the corresponding eigenvectors from the eigendecomposition.

        Returns:
            list: list containing the gates diagonalizing the tensor observable
        """
        diag_gates = []
        for o in self.obs:
            diag_gates.extend(o.diagonalizing_gates())

        return diag_gates

    def matrix(self, wire_order=None):
        r"""Matrix representation of the Tensor operator
        in the computational basis.

        .. note::

            The wire_order argument is added for compatibility, but currently not implemented.
            The Tensor class is planned to be removed soon.

        Args:
            wire_order (Iterable): global wire order, must contain all wire labels in the operator's wires

        Returns:
            array: matrix representation

        **Example**

        >>> O = qml.PauliZ(0) @ qml.PauliZ(2)
        >>> O.matrix()
        array([[ 1,  0,  0,  0],
               [ 0, -1,  0,  0],
               [ 0,  0, -1,  0],
               [ 0,  0,  0,  1]])

        To get the full :math:`2^3\times 2^3` Hermitian matrix
        acting on the 3-qubit system, the identity on wire 1
        must be explicitly included:

        >>> O = qml.PauliZ(0) @ qml.Identity(1) @ qml.PauliZ(2)
        >>> O.matrix()
        array([[ 1.,  0.,  0.,  0.,  0.,  0.,  0.,  0.],
               [ 0., -1.,  0., -0.,  0., -0.,  0., -0.],
               [ 0.,  0.,  1.,  0.,  0.,  0.,  0.,  0.],
               [ 0., -0.,  0., -1.,  0., -0.,  0., -0.],
               [ 0.,  0.,  0.,  0., -1., -0., -0., -0.],
               [ 0., -0.,  0., -0., -0.,  1., -0.,  0.],
               [ 0.,  0.,  0.,  0., -0., -0., -1., -0.],
               [ 0., -0.,  0., -0., -0.,  0., -0.,  1.]])
        """

        if wire_order is not None:
            raise NotImplementedError("The wire_order argument is currently not implemented.")

        # Check for partially (but not fully) overlapping wires in the observables
        partial_overlap = self.check_wires_partial_overlap()

        # group the observables based on what wires they act on
        U_list = []
        for _, g in itertools.groupby(self.obs, lambda x: x.wires.labels):
            # extract the matrices of each diagonalizing gate
            mats = [i.matrix() for i in g]

            if len(mats) > 1:
                # multiply all unitaries together before appending
                mats = [multi_dot(mats)]

            # append diagonalizing unitary for specific wire to U_list
            U_list.append(mats[0])

        mat_size = np.prod([np.shape(mat)[0] for mat in U_list])
        wire_size = 2 ** len(self.wires)
        if mat_size != wire_size:
            if partial_overlap:
                warnings.warn(
                    "The matrix for Tensors of Tensors/Observables with partially "
                    "overlapping wires might yield unexpected results. In particular "
                    "the matrix size might be larger than intended."
                )
            else:
                warnings.warn(
                    f"The size of the returned matrix ({mat_size}) will not be compatible "
                    f"with the subspace of the wires of the Tensor ({wire_size}). "
                    "This likely is due to wires being used in multiple tensor product "
                    "factors of the Tensor."
                )

        # Return the Hermitian matrix representing the observable
        # over the defined wires.
        return functools.reduce(np.kron, U_list)

    def check_wires_partial_overlap(self):
        r"""Tests whether any two observables in the Tensor have partially
        overlapping wires and raise a warning if they do.

        .. note::

            Fully overlapping wires, i.e., observables with
            same (sets of) wires are not reported, as the ``matrix`` method is
            well-defined and implemented for this scenario.
        """
        for o1, o2 in itertools.combinations(self.obs, r=2):
            shared = qml.wires.Wires.shared_wires([o1.wires, o2.wires])
            if shared and (shared != o1.wires or shared != o2.wires):
                return 1
        return 0

    def sparse_matrix(
        self, wires=None, format="csr"
    ):  # pylint:disable=arguments-renamed, arguments-differ
        r"""Computes, by default, a `scipy.sparse.csr_matrix` representation of this Tensor.

        This is useful for larger qubit numbers, where the dense matrix becomes very large, while
        consisting mostly of zero entries.

        Args:
            wires (Iterable): Wire labels that indicate the order of wires according to which the matrix
                is constructed. If not provided, ``self.wires`` is used.
            format: the output format for the sparse representation. All scipy sparse formats are accepted.

        Returns:
            :class:`scipy.sparse._csr.csr_matrix`: sparse matrix representation

        **Example**

        Consider the following tensor:

        >>> t = qml.PauliX(0) @ qml.PauliZ(1)

        Without passing wires, the sparse representation is given by:

        >>> print(t.sparse_matrix())
        (0, 2)	1
        (1, 3)	-1
        (2, 0)	1
        (3, 1)	-1

        If we define a custom wire ordering, the matrix representation changes
        accordingly:
        >>> print(t.sparse_matrix(wires=[1, 0]))
        (0, 1)	1
        (1, 0)	1
        (2, 3)	-1
        (3, 2)	-1

        We can also enforce implicit identities by passing wire labels that
        are not present in the constituent operations:

        >>> res = t.sparse_matrix(wires=[0, 1, 2])
        >>> print(res.shape)
        (8, 8)
        """

        if wires is None:
            wires = self.wires
        else:
            wires = Wires(wires)

        list_of_sparse_ops = [eye(2, format="coo")] * len(wires)

        for o in self.obs:
            if len(o.wires) > 1:
                # todo: deal with multi-qubit operations that do not act on consecutive qubits
                raise ValueError(
                    f"Can only compute sparse representation for tensors whose operations "
                    f"act on consecutive wires; got {o}."
                )
            # store the single-qubit ops according to the order of their wires
            idx = wires.index(o.wires)
            list_of_sparse_ops[idx] = coo_matrix(o.matrix())

        return functools.reduce(lambda i, j: kron(i, j, format=format), list_of_sparse_ops)

    def prune(self):
        """Returns a pruned tensor product of observables by removing :class:`~.Identity` instances from
        the observables building up the :class:`~.Tensor`.

        The ``return_type`` attribute is preserved while pruning.

        If the tensor product only contains one observable, then this observable instance is
        returned.

        Note that, as a result, this method can return observables that are not a :class:`~.Tensor`
        instance.

        **Example:**

        Pruning that returns a :class:`~.Tensor`:

        >>> O = qml.PauliZ(0) @ qml.Identity(1) @ qml.PauliZ(2)
        >>> O.prune()
        <pennylane.operation.Tensor at 0x7fc1642d1590
        >>> [(o.name, o.wires) for o in O.prune().obs]
        [('PauliZ', [0]), ('PauliZ', [2])]

        Pruning that returns a single observable:

        >>> O = qml.PauliZ(0) @ qml.Identity(1)
        >>> O_pruned = O.prune()
        >>> (O_pruned.name, O_pruned.wires)
        ('PauliZ', [0])

        Returns:
            ~.Observable: the pruned tensor product of observables
        """
        if len(self.non_identity_obs) == 0:
            # Return a single Identity as the tensor only contains Identities
            obs = qml.Identity(self.wires[0])
        elif len(self.non_identity_obs) == 1:
            obs = self.non_identity_obs[0]
        else:
            obs = Tensor(*self.non_identity_obs)

        obs.return_type = self.return_type
        return obs


# =============================================================================
# CV Operations and observables
# =============================================================================


class CV:
    """A mixin base class denoting a continuous-variable operation."""

    # pylint: disable=no-member

    def heisenberg_expand(self, U, wire_order):
        """Expand the given local Heisenberg-picture array into a full-system one.

        Args:
            U (array[float]): array to expand (expected to be of the dimension ``1+2*self.num_wires``)
            wire_order (Wires): global wire order defining which subspace the operator acts on

        Raises:
            ValueError: if the size of the input matrix is invalid or `num_wires` is incorrect

        Returns:
            array[float]: expanded array, dimension ``1+2*num_wires``
        """

        U_dim = len(U)
        nw = len(self.wires)

        if U.ndim > 2:
            raise ValueError("Only order-1 and order-2 arrays supported.")

        if U_dim != 1 + 2 * nw:
            raise ValueError(f"{self.name}: Heisenberg matrix is the wrong size {U_dim}.")

        if len(wire_order) == 0 or len(self.wires) == len(wire_order):
            # no expansion necessary (U is a full-system matrix in the correct order)
            return U

        if not wire_order.contains_wires(self.wires):
            raise ValueError(
                f"{self.name}: Some observable wires {self.wires} do not exist on this device with wires {wire_order}"
            )

        # get the indices that the operation's wires have on the device
        wire_indices = wire_order.indices(self.wires)

        # expand U into the I, x_0, p_0, x_1, p_1, ... basis
        dim = 1 + len(wire_order) * 2

        def loc(w):
            "Returns the slice denoting the location of (x_w, p_w) in the basis."
            ind = 2 * w + 1
            return slice(ind, ind + 2)

        if U.ndim == 1:
            W = np.zeros(dim)
            W[0] = U[0]
            for k, w in enumerate(wire_indices):
                W[loc(w)] = U[loc(k)]
        elif U.ndim == 2:
            if isinstance(self, Observable):
                W = np.zeros((dim, dim))
            else:
                W = np.eye(dim)

            W[0, 0] = U[0, 0]

            for k1, w1 in enumerate(wire_indices):
                s1 = loc(k1)
                d1 = loc(w1)

                # first column
                W[d1, 0] = U[s1, 0]
                # first row (for gates, the first row is always (1, 0, 0, ...), but not for observables!)
                W[0, d1] = U[0, s1]

                for k2, w2 in enumerate(wire_indices):
                    W[d1, loc(w2)] = U[s1, loc(k2)]  # block k1, k2 in U goes to w1, w2 in W.
        return W

    @staticmethod
    def _heisenberg_rep(p):
        r"""Heisenberg picture representation of the operation.

        * For Gaussian CV gates, this method returns the matrix of the linear
          transformation carried out by the gate for the given parameter values.
          The method is not defined for non-Gaussian gates.

          **The existence of this method is equivalent to setting** ``grad_method = 'A'``.

        * For observables, returns a real vector (first-order observables) or
          symmetric matrix (second-order observables) of expansion coefficients
          of the observable.

        For single-mode Operations we use the basis :math:`\mathbf{r} = (\I, \x, \p)`.
        For multi-mode Operations we use the basis :math:`\mathbf{r} = (\I, \x_0, \p_0, \x_1, \p_1, \ldots)`.

        .. note::

            For gates, we assume that the inverse transformation is obtained
            by negating the first parameter.

        Args:
            p (Sequence[float]): parameter values for the transformation

        Returns:
            array[float]: :math:`\tilde{U}` or :math:`q`
        """
        # pylint: disable=unused-argument
        return None

    @classproperty
    def supports_heisenberg(self):
        """Whether a CV operator defines a Heisenberg representation.

        This indicates that it is Gaussian and does not block the use
        of the parameter-shift differentiation method if found between the differentiated gate
        and an observable.

        Returns:
            boolean
        """
        return CV._heisenberg_rep != self._heisenberg_rep


class CVOperation(CV, Operation):
    """Base class representing continuous-variable quantum gates.

    CV operations provide a special Heisenberg representation, as well as custom methods
    for differentiation.

    Args:
        params (tuple[tensor_like]): trainable parameters
        wires (Iterable[Any] or Any): Wire label(s) that the operator acts on.
            If not given, args[-1] is interpreted as wires.
        do_queue (bool): indicates whether the operator should be
            recorded when created in a tape context
        id (str): custom label given to an operator instance,
            can be useful for some applications where the instance has to be identified
    """

    # pylint: disable=abstract-method

    @classproperty
    def supports_parameter_shift(self):
        """Returns True iff the CV Operation supports the parameter-shift differentiation method.
        This means that it has ``grad_method='A'`` and
        has overridden the :meth:`~.CV._heisenberg_rep` static method.
        """
        return self.grad_method == "A" and self.supports_heisenberg

    def heisenberg_pd(self, idx):
        """Partial derivative of the Heisenberg picture transform matrix.

        Computed using grad_recipe.

        Args:
            idx (int): index of the parameter with respect to which the
                partial derivative is computed.
        Returns:
            array[float]: partial derivative
        """
        # get the gradient recipe for this parameter
        recipe = self.grad_recipe[idx]

        # Default values
        multiplier = 0.5
        a = 1
        shift = np.pi / 2

        # We set the default recipe to as follows:
        # ∂f(x) = c*f(x+s) - c*f(x-s)
        default_param_shift = [[multiplier, a, shift], [-multiplier, a, -shift]]
        param_shift = default_param_shift if recipe is None else recipe

        pd = None  # partial derivative of the transformation

        p = self.parameters

        original_p_idx = p[idx]
        for c, _a, s in param_shift:
            # evaluate the transform at the shifted parameter values
            p[idx] = _a * original_p_idx + s
            U = self._heisenberg_rep(p)  # pylint: disable=assignment-from-none

            if pd is None:
                pd = c * U
            else:
                pd += c * U

        return pd

    def heisenberg_tr(self, wire_order, inverse=False):
        r"""Heisenberg picture representation of the linear transformation carried
        out by the gate at current parameter values.

        Given a unitary quantum gate :math:`U`, we may consider its linear
        transformation in the Heisenberg picture, :math:`U^\dagger(\cdot) U`.

        If the gate is Gaussian, this linear transformation preserves the polynomial order
        of any observables that are polynomials in :math:`\mathbf{r} = (\I, \x_0, \p_0, \x_1, \p_1, \ldots)`.
        This also means it maps :math:`\text{span}(\mathbf{r})` into itself:

        .. math:: U^\dagger \mathbf{r}_i U = \sum_j \tilde{U}_{ij} \mathbf{r}_j

        For Gaussian CV gates, this method returns the transformation matrix for
        the current parameter values of the Operation. The method is not defined
        for non-Gaussian (and non-CV) gates.

        Args:
            wire_order (Wires): global wire order defining which subspace the operator acts on
            inverse  (bool): if True, return the inverse transformation instead

        Raises:
            RuntimeError: if the specified operation is not Gaussian or is missing the `_heisenberg_rep` method

        Returns:
            array[float]: :math:`\tilde{U}`, the Heisenberg picture representation of the linear transformation
        """
        p = [qml.math.toarray(a) for a in self.parameters]
        if inverse:
            try:
                # TODO: expand this for the new par domain class, for non-unitary matrices.
                p[0] = np.linalg.inv(p[0])
            except np.linalg.LinAlgError:
                p[0] = -p[0]  # negate first parameter
        U = self._heisenberg_rep(p)  # pylint: disable=assignment-from-none

        # not defined?
        if U is None:
            raise RuntimeError(
                f"{self.name} is not a Gaussian operation, or is missing the _heisenberg_rep method."
            )

        return self.heisenberg_expand(U, wire_order)


class CVObservable(CV, Observable):
    r"""Base class representing continuous-variable observables.

    CV observables provide a special Heisenberg representation.

    The class attribute :attr:`~.ev_order` can be defined to indicate
    to PennyLane whether the corresponding CV observable is a polynomial in the
    quadrature operators. If so,

    * ``ev_order = 1`` indicates a first order polynomial in quadrature
      operators :math:`(\x, \p)`.

    * ``ev_order = 2`` indicates a second order polynomial in quadrature
      operators :math:`(\x, \p)`.

    If :attr:`~.ev_order` is not ``None``, then the Heisenberg representation
    of the observable should be defined in the static method :meth:`~.CV._heisenberg_rep`,
    returning an array of the correct dimension.

    Args:
       params (tuple[tensor_like]): trainable parameters
       wires (Iterable[Any] or Any): Wire label(s) that the operator acts on.
           If not given, args[-1] is interpreted as wires.
       do_queue (bool): indicates whether the operator should be
           recorded when created in a tape context
       id (str): custom label given to an operator instance,
           can be useful for some applications where the instance has to be identified
    """
    # pylint: disable=abstract-method
    ev_order = None  #: None, int: Order in `(x, p)` that a CV observable is a polynomial of.

    def heisenberg_obs(self, wire_order):
        r"""Representation of the observable in the position/momentum operator basis.

        Returns the expansion :math:`q` of the observable, :math:`Q`, in the
        basis :math:`\mathbf{r} = (\I, \x_0, \p_0, \x_1, \p_1, \ldots)`.

        * For first-order observables returns a real vector such
          that :math:`Q = \sum_i q_i \mathbf{r}_i`.

        * For second-order observables returns a real symmetric matrix
          such that :math:`Q = \sum_{ij} q_{ij} \mathbf{r}_i \mathbf{r}_j`.

        Args:
            wire_order (Wires): global wire order defining which subspace the operator acts on
        Returns:
            array[float]: :math:`q`
        """
        p = self.parameters
        U = self._heisenberg_rep(p)  # pylint: disable=assignment-from-none
        return self.heisenberg_expand(U, wire_order)


def operation_derivative(operation) -> np.ndarray:
    r"""Calculate the derivative of an operation.

    For an operation :math:`e^{i \hat{H} \phi t}`, this function returns the matrix representation
    in the standard basis of its derivative with respect to :math:`t`, i.e.,

    .. math:: \frac{d \, e^{i \hat{H} \phi t}}{dt} = i \phi \hat{H} e^{i \hat{H} \phi t},

    where :math:`\phi` is a real constant.

    Args:
        operation (.Operation): The operation to be differentiated.

    Returns:
        array: the derivative of the operation as a matrix in the standard basis

    Raises:
        ValueError: if the operation does not have a generator or is not composed of a single
            trainable parameter
    """
    generator = qml.matrix(
        qml.generator(operation, format="observable"), wire_order=operation.wires
    )
    return 1j * generator @ operation.matrix()


@qml.BooleanFn
def not_tape(obj):
    """Returns ``True`` if the object is not a quantum tape"""
    return isinstance(obj, qml.tape.QuantumTape)


@qml.BooleanFn
def has_gen(obj):
    """Returns ``True`` if an operator has a generator defined."""
    try:
        obj.generator()
    except (AttributeError, OperatorPropertyUndefined, GeneratorUndefinedError):
        return False

    return True


@qml.BooleanFn
def has_grad_method(obj):
    """Returns ``True`` if an operator has a grad_method defined."""
    return obj.grad_method is not None


@qml.BooleanFn
def has_multipar(obj):
    """Returns ``True`` if an operator has more than one parameter
    according to ``num_params``."""
    return obj.num_params > 1


@qml.BooleanFn
def has_nopar(obj):
    """Returns ``True`` if an operator has no parameters
    according to ``num_params``."""
    return obj.num_params == 0


@qml.BooleanFn
def has_unitary_gen(obj):
    """Returns ``True`` if an operator has a unitary_generator
    according to the ``has_unitary_generator`` flag."""
    # Linting check disabled as static analysis can misidentify qml.ops as the set instance qml.ops.qubit.ops
    return obj in qml.ops.qubit.attributes.has_unitary_generator  # pylint:disable=no-member


@qml.BooleanFn
def is_measurement(obj):
    """Returns ``True`` if an operator is a ``MeasurementProcess`` instance."""
    return isinstance(obj, qml.measurements.MeasurementProcess)


@qml.BooleanFn
def is_trainable(obj):
    """Returns ``True`` if any of the parameters of an operator is trainable
    according to ``qml.math.requires_grad``."""
    return any(qml.math.requires_grad(p) for p in obj.parameters)


@qml.BooleanFn
def defines_diagonalizing_gates(obj):
    """Returns ``True`` if an operator defines the diagonalizing
    gates are defined.

    This helper function is useful if the property is to be checked in
    a queuing context, but the resulting gates must not be queued.
    """
    return obj.has_diagonalizing_gates


@qml.BooleanFn
def gen_is_multi_term_hamiltonian(obj):
    """Returns ``True`` if an operator has a generator defined and it is a Hamiltonian
    with more than one term."""

    try:
        o = obj.generator()
    except (AttributeError, OperatorPropertyUndefined, GeneratorUndefinedError):
        return False

    if isinstance(o, qml.Hamiltonian):
        if len(o.coeffs) > 1:
            return True
    return False<|MERGE_RESOLUTION|>--- conflicted
+++ resolved
@@ -114,102 +114,6 @@
 from .utils import pauli_eigs
 
 
-<<<<<<< HEAD
-def expand_matrix(base_matrix, wires, wire_order):
-    """Re-express a base matrix acting on a subspace defined by a set of wire labels
-    according to a global wire order.
-
-    .. note::
-
-        This function has essentially the same behaviour as :func:`.utils.expand` but is fully
-        differentiable.
-
-    Args:
-        base_matrix (tensor_like): base matrix to expand
-        wires (Iterable): wires determining the subspace that base matrix acts on; a base matrix of
-            dimension :math:`2^n` acts on a subspace of :math:`n` wires
-        wire_order (Iterable): global wire order, which has to contain all wire labels in ``wires``, but can also
-            contain additional labels
-
-    Returns:
-        tensor_like: expanded matrix
-
-    **Example**
-
-    If the wire order is identical to ``wires``, the original matrix gets returned:
-
-    >>> base_matrix = np.array([[1, 2, 3, 4],
-    ...                         [5, 6, 7, 8],
-    ...                         [9, 10, 11, 12],
-    ...                         [13, 14, 15, 16]])
-    >>> print(expand_matrix(base_matrix, wires=[0, 2], wire_order=[0, 2]))
-    [[ 1  2  3  4]
-     [ 5  6  7  8]
-     [ 9 10 11 12]
-     [13 14 15 16]]
-
-    If the wire order is a permutation of ``wires``, the entries of the base matrix get permuted:
-
-    >>> print(expand_matrix(base_matrix, wires=[0, 2], wire_order=[2, 0]))
-    [[ 1  3  2  4]
-     [ 9 11 10 12]
-     [ 5  7  6  8]
-     [13 15 14 16]]
-
-    If the wire order contains wire labels not found in ``wires``, the matrix gets expanded:
-
-    >>> print(expand_matrix(base_matrix, wires=[0, 2], wire_order=[0, 1, 2]))
-    [[ 1  2  0  0  3  4  0  0]
-     [ 5  6  0  0  7  8  0  0]
-     [ 0  0  1  2  0  0  3  4]
-     [ 0  0  5  6  0  0  7  8]
-     [ 9 10  0  0 11 12  0  0]
-     [13 14  0  0 15 16  0  0]
-     [ 0  0  9 10  0  0 11 12]
-     [ 0  0 13 14  0  0 15 16]]
-
-    The method works with tensors from all autodifferentiation frameworks, for example:
-
-    >>> base_matrix_torch = torch.tensor([[1., 2.],
-    ...                                   [3., 4.]], requires_grad=True)
-    >>> res = expand_matrix(base_matrix_torch, wires=["b"], wire_order=["a", "b"])
-    >>> type(res)
-    torch.Tensor
-    >>> res.requires_grad
-    True
-    """
-    # TODO[Maria]: In future we should consider making ``utils.expand`` differentiable and calling it here.
-    wire_order = Wires(wire_order)
-    n = len(wires)
-    interface = qml.math._multi_dispatch(base_matrix)  # pylint: disable=protected-access
-
-    # operator's wire positions relative to wire ordering
-    op_wire_pos = wire_order.indices(wires)
-
-    I = qml.math.reshape(
-        qml.math.eye(2 ** len(wire_order), like=interface), [2] * len(wire_order) * 2
-    )
-    axes = (list(range(n, 2 * n)), op_wire_pos)
-
-    # reshape op.get_matrix()
-    op_matrix_interface = qml.math.convert_like(base_matrix, I)
-    mat_op_reshaped = qml.math.reshape(op_matrix_interface, [2] * n * 2)
-    mat_tensordot = qml.math.tensordot(
-        mat_op_reshaped, qml.math.cast_like(I, mat_op_reshaped), axes
-    )
-
-    unused_idxs = [idx for idx in range(len(wire_order)) if idx not in op_wire_pos]
-    # permute matrix axes to match wire ordering
-    perm = op_wire_pos + unused_idxs
-    mat = qml.math.moveaxis(mat_tensordot, wire_order.indices(wire_order), perm)
-
-    mat = qml.math.reshape(mat, (2 ** len(wire_order), 2 ** len(wire_order)))
-
-    return mat
-
-
-=======
->>>>>>> 6f7a6012
 # =============================================================================
 # Errors
 # =============================================================================
