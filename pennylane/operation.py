--- conflicted
+++ resolved
@@ -1110,8 +1110,6 @@
         try:
             ndims = tuple(qml.math.ndim(p) for p in params)
         except ValueError as e:
-<<<<<<< HEAD
-=======
             # TODO:[dwierichs] When using tf.function with an input_signature that contains
             # an unknown-shaped input, ndim() will not be able to determine the number of
             # dimensions because they are not specified yet. Failing example: Let `fun` be
@@ -1120,7 +1118,6 @@
             # There might be a way to support batching nonetheless, which remains to be
             # investigated. For now, the batch_size is left to be `None` when instantiating
             # an operation with abstract parameters that make `qml.math.ndim` fail.
->>>>>>> 5cfdeddb
             if any(qml.math.is_abstract(p) for p in params):
                 self._batch_size = None
                 self._ndim_params = (0,) * len(params)
