# Copyright 2018-2021 Xanadu Quantum Technologies Inc.
# Licensed under the Apache License, Version 2.0 (the "License");
# you may not use this file except in compliance with the License.
# You may obtain a copy of the License at

#     http://www.apache.org/licenses/LICENSE-2.0

# Unless required by applicable law or agreed to in writing, software
# distributed under the License is distributed on an "AS IS" BASIS,
# WITHOUT WARRANTIES OR CONDITIONS OF ANY KIND, either express or implied.
# See the License for the specific language governing permissions and
# limitations under the License.
# pylint: disable=protected-access
r"""
This module contains the abstract base classes for defining PennyLane
operations and observables.

Description
-----------

Qubit Operations
~~~~~~~~~~~~~~~~
The :class:`Operator` class serves as a base class for operators,
and is inherited by both the :class:`Observable` class and the
:class:`Operation` class. These classes are subclassed to implement quantum operations
and measure observables in PennyLane.

* Each :class:`~.Operator` subclass represents a general type of
  map between physical states. Each instance of these subclasses
  represents either

  - an application of the operator or
  - an instruction to measure and return the respective result.

  Operators act on a sequence of wires (subsystems) using given parameter values.

* Each :class:`~.Operation` subclass represents a type of quantum operation,
  for example a unitary quantum gate. Each instance of these subclasses
  represents an application of the operation with given parameter values to
  a given sequence of wires (subsystems).

* Each  :class:`~.Observable` subclass represents a type of physical observable.
  Each instance of these subclasses represents an instruction to measure and
  return the respective result for the given parameter values on a
  sequence of wires (subsystems).

Differentiation
^^^^^^^^^^^^^^^

In general, an :class:`Operation` is differentiable (at least using the finite-difference
method) with respect to a parameter iff

* the domain of that parameter is continuous.

For an :class:`Operation` to be differentiable with respect to a parameter using the
analytic method of differentiation, it must satisfy an additional constraint:

* the parameter domain must be real.

.. note::

    These conditions are *not* sufficient for analytic differentiation. For example,
    CV gates must also define a matrix representing their Heisenberg linear
    transformation on the quadrature operators.

CV Operation base classes
~~~~~~~~~~~~~~~~~~~~~~~~~

Due to additional requirements, continuous-variable (CV) operations must subclass the
:class:`~.CVOperation` or :class:`~.CVObservable` classes instead of :class:`~.Operation`
and :class:`~.Observable`.

Differentiation
^^^^^^^^^^^^^^^

To enable gradient computation using the analytic method for Gaussian CV operations, in addition, you need to
provide the static class method :meth:`~.CV._heisenberg_rep` that returns the Heisenberg representation of
the operation given its list of parameters, namely:

* For Gaussian CV Operations this method should return the matrix of the linear transformation carried out by the
  operation on the vector of quadrature operators :math:`\mathbf{r}` for the given parameter
  values.

* For Gaussian CV Observables this method should return a real vector (first-order observables)
  or symmetric matrix (second-order observables) of coefficients of the quadrature
  operators :math:`\x` and :math:`\p`.

PennyLane uses the convention :math:`\mathbf{r} = (\I, \x, \p)` for single-mode operations and observables
and :math:`\mathbf{r} = (\I, \x_0, \p_0, \x_1, \p_1, \ldots)` for multi-mode operations and observables.

.. note::
    Non-Gaussian CV operations and observables are currently only supported via
    the finite-difference method of gradient computation.
"""
# pylint:disable=access-member-before-definition
import abc
import copy
import itertools
import functools
import warnings
from enum import Enum, IntEnum
from scipy.sparse import kron, eye, coo_matrix

import numpy as np
from numpy.linalg import multi_dot

import pennylane as qml
from pennylane import math as qmath
from pennylane.wires import Wires

from .utils import pauli_eigs


def expand_matrix(base_matrix, wires, wire_order):
    """Re-express a base matrix acting on a subspace defined by a set of wire labels
    according to a global wire order.

    .. note::

        This function has essentially the same behaviour as :func:`.utils.expand` but is fully
        differentiable.

    Args:
        base_matrix (tensor_like): base matrix to expand
        wires (Iterable): wires determining the subspace that base matrix acts on; a base matrix of
            dimension :math:`2^n` acts on a subspace of :math:`n` wires
        wire_order (Iterable): global wire order, which has to contain all wire labels in ``wires``, but can also
            contain additional labels

    Returns:
        tensor_like: expanded matrix

    **Example**

    If the wire order is identical to ``wires``, the original matrix gets returned:

    >>> base_matrix = np.array([[1, 2, 3, 4],
    ...                         [5, 6, 7, 8],
    ...                         [9, 10, 11, 12],
    ...                         [13, 14, 15, 16]])
    >>> expand_matrix(base_matrix, wires=[0, 2], wire_order=[0, 2])
    [[ 1  2  3  4]
     [ 5  6  7  8]
     [ 9 10 11 12]
     [13 14 15 16]]

    If the wire order is a permutation of ``wires``, the entries of the base matrix get permuted:

    >>> expand_matrix(base_matrix, wires=[0, 2], wire_order=[2, 0])
    [[ 1  3  2  4]
     [ 9 11 10 12]
     [ 5  7  6  8]
     [13 15 14 16]]

    If the wire order contains wire labels not found in ``wires``, the matrix gets expanded:

    >>> expand_matrix(base_matrix, wires=[0, 2], wire_order=[0, 1, 2])
    [[ 1  2  0  0  3  4  0  0]
     [ 5  6  0  0  7  8  0  0]
     [ 0  0  1  2  0  0  3  4]
     [ 0  0  5  6  0  0  7  8]
     [ 9 10  0  0 11 12  0  0]
     [13 14  0  0 15 16  0  0]
     [ 0  0  9 10  0  0 11 12]
     [ 0  0 13 14  0  0 15 16]]

    The method works with tensors from all autodifferentiation frameworks, for example:

    >>> base_matrix_torch = torch.tensor([[1., 2.],
    ...                                   [3., 4.]], requires_grad=True)
    >>> res = expand_matrix(base_matrix_torch, wires=["b"], wire_order=["a", "b"])
    >>> type(res)
    <class 'torch.Tensor'>
    >>> res.requires_grad
    True
    """
    # TODO[Maria]: In future we should consider making ``utils.expand`` differentiable and calling it here.
    wire_order = Wires(wire_order)
    n = len(wires)
    interface = qml.math._multi_dispatch(base_matrix)  # pylint: disable=protected-access

    # operator's wire positions relative to wire ordering
    op_wire_pos = wire_order.indices(wires)

    I = qml.math.reshape(
        qml.math.eye(2 ** len(wire_order), like=interface), [2] * len(wire_order) * 2
    )
    axes = (list(range(n, 2 * n)), op_wire_pos)

    # reshape op.get_matrix()
    op_matrix_interface = qml.math.convert_like(base_matrix, I)
    mat_op_reshaped = qml.math.reshape(op_matrix_interface, [2] * n * 2)
    mat_tensordot = qml.math.tensordot(
        mat_op_reshaped, qml.math.cast_like(I, mat_op_reshaped), axes
    )

    unused_idxs = [idx for idx in range(len(wire_order)) if idx not in op_wire_pos]
    # permute matrix axes to match wire ordering
    perm = op_wire_pos + unused_idxs
    mat = qml.math.moveaxis(mat_tensordot, wire_order.indices(wire_order), perm)

    mat = qml.math.reshape(mat, (2 ** len(wire_order), 2 ** len(wire_order)))

    return mat


# =============================================================================
# Errors
# =============================================================================


class OperatorPropertyUndefined(Exception):
    """Generic exception to be used for undefined
    Operator properties or methods."""


class DecompositionUndefinedError(OperatorPropertyUndefined):
    """Raised when an Operator's representation as a decomposition is undefined."""


class TermsUndefinedError(OperatorPropertyUndefined):
    """Raised when an Operator's representation as a linear combination is undefined."""


class MatrixUndefinedError(OperatorPropertyUndefined):
    """Raised when an Operator's matrix representation is undefined."""


class SparseMatrixUndefinedError(OperatorPropertyUndefined):
    """Raised when an Operator's sparse matrix representation is undefined."""


class EigvalsUndefinedError(OperatorPropertyUndefined):
    """Raised when an Operator's eigenvalues are undefined."""


class DiagGatesUndefinedError(OperatorPropertyUndefined):
    """Raised when an Operator's diagonalizing gates are undefined."""


class AdjointUndefinedError(OperatorPropertyUndefined):
    """Raised when an Operator's adjoint version is undefined."""


class GeneratorUndefinedError(OperatorPropertyUndefined):
    """Exception used to indicate that an operator
    does not have a generator"""


# =============================================================================
# Wire types
# =============================================================================


class WiresEnum(IntEnum):
    """Integer enumeration class
    to represent the number of wires
    an operation acts on"""

    AnyWires = -1
    AllWires = 0


AllWires = WiresEnum.AllWires
"""IntEnum: An enumeration which represents all wires in the
subsystem. It is equivalent to an integer with value 0."""

AnyWires = WiresEnum.AnyWires
"""IntEnum: An enumeration which represents any wires in the
subsystem. It is equivalent to an integer with value -1."""


# =============================================================================
# ObservableReturnTypes types
# =============================================================================


class ObservableReturnTypes(Enum):
    """Enumeration class to represent the return types of an observable."""

    Sample = "sample"
    Variance = "var"
    Expectation = "expval"
    Probability = "probs"
    State = "state"

    def __repr__(self):
        """String representation of the return types."""
        return str(self.value)


Sample = ObservableReturnTypes.Sample
"""Enum: An enumeration which represents sampling an observable."""

Variance = ObservableReturnTypes.Variance
"""Enum: An enumeration which represents returning the variance of
an observable on specified wires."""

Expectation = ObservableReturnTypes.Expectation
"""Enum: An enumeration which represents returning the expectation
value of an observable on specified wires."""

Probability = ObservableReturnTypes.Probability
"""Enum: An enumeration which represents returning probabilities
of all computational basis states."""

State = ObservableReturnTypes.State
"""Enum: An enumeration which represents returning the state in the computational basis."""

# =============================================================================
# Class property
# =============================================================================


class ClassPropertyDescriptor:  # pragma: no cover
    """Allows a class property to be defined"""

    # pylint: disable=too-few-public-methods,too-many-public-methods
    def __init__(self, fget, fset=None):
        self.fget = fget
        self.fset = fset

    def __get__(self, obj, klass=None):
        if klass is None:
            klass = type(obj)
        return self.fget.__get__(obj, klass)()

    def __set__(self, obj, value):
        if not self.fset:
            raise AttributeError("can't set attribute")
        type_ = type(obj)
        return self.fset.__get__(obj, type_)(value)

    def setter(self, func):
        """Set the function as a class method, and store as an attribute."""
        if not isinstance(func, (classmethod, staticmethod)):
            func = classmethod(func)
        self.fset = func
        return self


def classproperty(func):
    """The class property decorator"""
    if not isinstance(func, (classmethod, staticmethod)):
        func = classmethod(func)

    return ClassPropertyDescriptor(func)


# =============================================================================
# Base Operator class
# =============================================================================


def _process_data(op):

    # Use qmath.real to take the real part. We may get complex inputs for
    # example when differentiating holomorphic functions with JAX: a complex
    # valued QNode (one that returns qml.state) requires complex typed inputs.
    if op.name in ("RX", "RY", "RZ", "PhaseShift", "Rot"):
        return str([qmath.round(qmath.real(d) % (2 * np.pi), 10) for d in op.data])

    if op.name in ("CRX", "CRY", "CRZ", "CRot"):
        return str([qmath.round(qmath.real(d) % (4 * np.pi), 10) for d in op.data])

    return str(op.data)


class Operator(abc.ABC):
    r"""Base class representing quantum operators.

    Operators are uniquely defined by their name, the wires they act on, their (trainable) parameters,
    and their (non-trainable) hyperparameters. The trainable parameters
    can be tensors of any supported auto-differentiation framework.

    An operator can define any of the following representations:

    * Representation as a **matrix** (:meth:`.Operator.matrix`), as specified by a
      global wire order that tells us where the wires are found on a register.

    * Representation as a **sparse matrix** (:meth:`.Operator.sparse_matrix`). Currently, this
      is a SciPy COO matrix format.

    * Representation via the **eigenvalue decomposition** specified by eigenvalues
      (:meth:`.Operator.eigvals`) and diagonalizing gates (:meth:`.Operator.diagonalizing_gates`).

    * Representation as a **product of operators** (:meth:`.Operator.decomposition`).

    * Representation as a **linear combination of operators** (:meth:`.Operator.terms`).

    * Representation by a **generator** via :math:`e^{G}` (:meth:`.Operator.generator`).

    Each representation method comes with a static method prefixed by ``compute_``, which
    takes the signature ``(*parameters, **hyperparameters)`` (for numerical representations that do not need
    to know about wire labels) or ``(*parameters, wires, **hyperparameters)``, where ``parameters``, ``wires``, and
    ``hyperparameters`` are the respective attributes of the operator class.

    Args:
        params (tuple[tensor_like]): trainable parameters
        wires (Iterable[Any] or Any): Wire label(s) that the operator acts on.
            If not given, args[-1] is interpreted as wires.
        do_queue (bool): indicates whether the operator should be
            recorded when created in a tape context
        id (str): custom label given to an operator instance,
            can be useful for some applications where the instance has to be identified

    **Example**

    A custom operator can be created by inheriting from :class:`~.Operator` or one of its subclasses.

    The following is an example for a custom gate that inherits from the :class:`~.Operation` subclass.
    It acts by potentially flipping a qubit and rotating another qubit.
    The custom operator defines a decomposition, which the devices can use (since it is unlikely that a device
    knows a native implementation for ``FlipAndRotate``). It also defines an adjoint operator.

    .. code-block:: python

        import pennylane as qml


        class FlipAndRotate(qml.operation.Operation):

            # Define how many wires the operator acts on in total.
            # In our case this may be one or two, which is why we
            # use the AnyWires Enumeration to indicate a variable number.
            num_wires = qml.operation.AnyWires

            # This attribute tells PennyLane what differentiation method to use. Here
            # we request parameter-shift (or "analytic") differentiation.
            grad_method = "A"

            def __init__(self, angle, wire_rot, wire_flip=None, do_flip=False,
                               do_queue=True, id=None):

                # checking the inputs --------------

                if do_flip and wire_flip is None:
                    raise ValueError("Expected a wire to flip; got None.")

                # note: we use the framework-agnostic math library since
                # trainable inputs could be tensors of different types
                shape = qml.math.shape(angle)
                if len(shape) > 1:
                    raise ValueError(f"Expected a scalar angle; got angle of shape {shape}.")

                #------------------------------------

                # do_flip is not trainable but influences the action of the operator,
                # which is why we define it to be a hyperparameter
                self._hyperparameters = {
                    "do_flip": do_flip
                }

                # we extract all wires that the operator acts on,
                # relying on the Wire class arithmetic
                all_wires = qml.wires.Wires(wire_rot) + qml.wires.Wires(wire_flip)

                # The parent class expects all trainable parameters to be fed as positional
                # arguments, and all wires acted on fed as a keyword argument.
                # The id keyword argument allows users to give their instance a custom name.
                # The do_queue keyword argument specifies whether or not
                # the operator is queued when created in a tape context.
                super().__init__(angle, wires=all_wires, do_queue=do_queue, id=id)

            @property
            def num_params(self):
                # if it is known before creation, define the number of parameters to expect here,
                # which makes sure an error is raised if the wrong number was passed
                return 1

            @staticmethod
            def compute_decomposition(angle, wires, do_flip):  # pylint: disable=arguments-differ
                # Overwriting this method defines the decomposition of the new gate, as it is
                # called by Operator.decomposition().
                # The general signature of this function is (*parameters, wires, **hyperparameters).
                op_list = []
                if do_flip:
                    op_list.append(qml.PauliX(wires=wires[1]))
                op_list.append(qml.RX(angle, wires=wires[0]))
                return op_list

            def adjoint(self):
                # the adjoint operator of this gate simply negates the angle
                return FlipAndRotate(-self.parameters[0], self.wires[0], self.wires[1], do_flip=self.hyperparameters["do_flip"])

    We can use the operation as follows:

    .. code-block:: python

        from pennylane import numpy as np

        dev = qml.device("default.qubit", wires=["q1", "q2", "q3"])

        @qml.qnode(dev)
        def circuit(angle):
            FlipAndRotate(angle, wire_rot="q1", wire_flip="q1")
            return qml.expval(qml.PauliZ("q1"))

    >>> a = np.array(3.14)
    >>> circuit(a)
    -0.9999987318946099

    """

    def __copy__(self):
        cls = self.__class__
        copied_op = cls.__new__(cls)
        copied_op.data = self.data.copy()
        for attr, value in vars(self).items():
            if attr != "data":
                setattr(copied_op, attr, value)

        return copied_op

    def __deepcopy__(self, memo):
        cls = self.__class__
        copied_op = cls.__new__(cls)

        # The memo dict maps object ID to object, and is required by
        # the deepcopy function to keep track of objects it has already
        # deep copied.
        memo[id(self)] = copied_op

        for attribute, value in self.__dict__.items():
            if attribute == "data":
                # Shallow copy the list of parameters. We avoid a deep copy
                # here, since PyTorch does not support deep copying of tensors
                # within a differentiable computation.
                copied_op.data = value.copy()
            else:
                # Deep copy everything else.
                setattr(copied_op, attribute, copy.deepcopy(value, memo))
        return copied_op

    @property
    def hash(self):
        """int: Integer hash that uniquely represents the operator."""
        return hash(
            (
                str(self.name),
                tuple(self.wires.tolist()),
                str(self.hyperparameters.values()),
                _process_data(self),
            )
        )

    @staticmethod
    def compute_matrix(*params, **hyperparams):  # pylint:disable=unused-argument
        r"""Representation of the operator as a canonical matrix in the computational basis (static method).

        The canonical matrix is the textbook matrix representation that does not consider wires.
        Implicitly, this assumes that the wires of the operator correspond to the global wire order.

        .. seealso:: :meth:`~.CNOT.matrix`

        Args:
            params (list): trainable parameters of the operator, as stored in the ``parameters`` attribute
            hyperparams (dict): non-trainable hyperparameters of the operator, as stored in the ``hyperparameters`` attribute

        Returns:
            tensor_like: matrix representation
        """
        raise MatrixUndefinedError

    @property
    def matrix(self):
        r"""Matrix representation of an instantiated operator
        in the computational basis.

        .. warning::

            The ``matrix`` property is deprecated and will be removed in
            an upcoming release.

        **Example:**

        >>> U = qml.RY(0.5, wires=1)
        >>> U.matrix
        >>> array([[ 0.96891242+0.j, -0.24740396+0.j],
                   [ 0.24740396+0.j,  0.96891242+0.j]])

        Returns:
            array: matrix representation
        """
        warnings.warn(
            "The 'matrix' property is deprecated and will be removed in an upcoming release.",
            UserWarning,
        )
        return self.get_matrix()

    def get_matrix(self, wire_order=None):
        r"""Representation of the operator as a matrix in the computational basis.

        If ``wire_order`` is provided, the numerical representation considers the position of the
        operator's wires in the global wire order. Otherwise, the wire order defaults to the
        operator's wires.

        If the matrix depends on trainable parameters, the result
        will be cast in the same autodifferentiation framework as the parameters.

        A ``MatrixUndefinedError`` is raised if the matrix representation has not been defined.

        .. seealso:: :meth:`~.Operator.compute_matrix`

        Args:
            wire_order (Iterable): global wire order, must contain all wire labels from the operator's wires

        Returns:
            tensor_like: matrix representation
        """
        canonical_matrix = self.compute_matrix(*self.parameters, **self.hyperparameters)

        if wire_order is None or self.wires == Wires(wire_order):
            return canonical_matrix

        return expand_matrix(canonical_matrix, wires=self.wires, wire_order=wire_order)

    @staticmethod
    def compute_sparse_matrix(*params, **hyperparams):  # pylint:disable=unused-argument
        r"""Representation of the operator as a sparse matrix in the computational basis (static method).

        The canonical matrix is the textbook matrix representation that does not consider wires.
        Implicitly, this assumes that the wires of the operator correspond to the global wire order.

        .. seealso:: :meth:`~.SparseHamiltonian.sparse_matrix`

        Args:
            params (list): trainable parameters of the operator, as stored in the ``parameters`` attribute
            hyperparams (dict): non-trainable hyperparameters of the operator, as stored in the ``hyperparameters``
                attribute

        Returns:
            scipy.sparse.coo.coo_matrix: matrix representation
        """
        raise SparseMatrixUndefinedError

    def sparse_matrix(self, wire_order=None):
        r"""Representation of the operator as a sparse matrix in the computational basis.

        If ``wire_order`` is provided, the numerical representation considers the position of the
        operator's wires in the global wire order. Otherwise, the wire order defaults to the
        operator's wires.

        .. note::
            The wire_order argument is currently not implemented, and using it will raise an error.

        A ``SparseMatrixUndefinedError`` is raised if the sparse matrix representation has not been defined.

        .. seealso:: :meth:`~.SparseHamiltonian.compute_sparse_matrix`

        Args:
            wire_order (Iterable): global wire order, must contain all wire labels from the operator's wires

        Returns:
            scipy.sparse.coo.coo_matrix: matrix representation

        """
        if wire_order is not None:
            raise NotImplementedError("The wire_order argument is not yet implemented")
        canonical_sparse_matrix = self.compute_sparse_matrix(
            *self.parameters, **self.hyperparameters
        )
        return canonical_sparse_matrix

    @staticmethod
    def compute_eigvals(*params, **hyperparams):
        r"""Eigenvalues of the operator in the computational basis (static method).

        If :attr:`diagonalizing_gates` are specified and implement a unitary :math:`U`,
        the operator can be reconstructed as

        .. math:: O = U \Sigma U^{\dagger},

        where :math:`\Sigma` is the diagonal matrix containing the eigenvalues.

        Otherwise, no particular order for the eigenvalues is guaranteed.

        .. seealso:: :meth:`~.RZ.eigvals`

        Args:
            params (list): trainable parameters of the operator, as stored in the ``parameters`` attribute
            hyperparams (dict): non-trainable hyperparameters of the operator, as stored in the ``hyperparameters`` attribute

        Returns:
            tensor_like: eigenvalues
        """
        raise EigvalsUndefinedError

    @property
    def eigvals(self):
        r"""Eigenvalues of an instantiated operator.
        Note that the eigenvalues are not guaranteed to be in any
        particular order.

        .. warning::

            The ``eigvals`` property is deprecated and will be removed in
            an upcoming release.

        **Example:**

        >>> U = qml.RZ(0.5, wires=1)
        >>> U.eigvals
        >>> array([0.96891242-0.24740396j, 0.96891242+0.24740396j])

        Returns:
            array: eigvals representation
        """
        warnings.warn(
            "The 'eigvals' property is deprecated and will be removed in an upcoming release.",
            UserWarning,
        )
        return self.get_eigvals()

    def get_eigvals(self):
        r"""Eigenvalues of the operator in the computational basis (static method).

        If :attr:`diagonalizing_gates` are specified and implement a unitary :math:`U`, the operator
        can be reconstructed as

        .. math:: O = U \Sigma U^{\dagger},

        where :math:`\Sigma` is the diagonal matrix containing the eigenvalues.

        Otherwise, no particular order for the eigenvalues is guaranteed.

        .. note::
            When eigenvalues are not explicitly defined, they are computed automatically from the matrix representation.
            Currently, this computation is *not* differentiable.

        A ``EigvalsUndefinedError`` is raised if the eigenvalues have not been defined and cannot be
        inferred from the matrix representation.

        .. seealso:: :meth:`~.Operator.compute_eigvals`

        Returns:
            tensor_like: eigenvalues
        """

        try:
            return self.compute_eigvals(*self.parameters, **self.hyperparameters)
        except EigvalsUndefinedError:
            # By default, compute the eigenvalues from the matrix representation.
            # This will raise a NotImplementedError if the matrix is undefined.
            try:
                return np.linalg.eigvals(self.get_matrix())
            except MatrixUndefinedError as e:
                raise EigvalsUndefinedError from e

    @staticmethod
    def compute_terms(*params, **hyperparams):  # pylint: disable=unused-argument
        r"""Representation of the operator as a linear combination of other operators (static method).

        .. math:: O = \sum_i c_i O_i

        .. seealso:: :meth:`~.Hamiltonian.terms`

        Args:
            params (list): trainable parameters of the operator, as stored in the ``parameters`` attribute
            hyperparams (dict): non-trainable hyperparameters of the operator, as stored in the
                ``hyperparameters`` attribute

        Returns:
            tuple[list[tensor_like or float], list[.Operation]]: list of coefficients and list of operations
        """
        raise TermsUndefinedError

    def terms(self):
        r"""Representation of the operator as a linear combination of other operators.

        .. math:: O = \sum_i c_i O_i

        A ``TermsUndefinedError`` is raised if no representation by terms is defined.

        .. seealso:: :meth:`~.Hamiltonian.compute_terms`

        Returns:
            tuple[list[tensor_like or float], list[.Operation]]: list of coefficients :math:`c_i`
                and list of operations :math:`O_i`
        """
        return self.compute_terms(*self.parameters, **self.hyperparameters)

    @property
    @abc.abstractmethod
    def num_wires(self):
        """Number of wires the operator acts on."""

    @property
    def name(self):
        """String for the name of the operator."""
        return self._name

    @property
    def id(self):
        """Custom string to label a specific operator instance."""
        return self._id

    @name.setter
    def name(self, value):
        self._name = value

    def label(self, decimals=None, base_label=None, cache=None):
        r"""A customizable string representation of the operator.

        Args:
            decimals=None (int): If ``None``, no parameters are included. Else,
                specifies how to round the parameters.
            base_label=None (str): overwrite the non-parameter component of the label
            cache=None (dict): dictionary that caries information between label calls
                in the same drawing

        Returns:
            str: label to use in drawings

        **Example:**

        >>> op = qml.RX(1.23456, wires=0)
        >>> op.label()
        "RX"
        >>> op.label(decimals=2)
        "RX\n(1.23)"
        >>> op.label(base_label="my_label")
        "my_label"
        >>> op.label(decimals=2, base_label="my_label")
        "my_label\n(1.23)"
        >>> op.inv()
        >>> op.label()
        "RX⁻¹"

        If the operation has a matrix-valued parameter and a cache dictionary is provided,
        unique matrices will be cached in the ``'matrices'`` key list. The label will contain
        the index of the matrix in the ``'matrices'`` list.

        >>> op2 = qml.QubitUnitary(np.eye(2), wires=0)
        >>> cache = {'matrices': []}
        >>> op2.label(cache=cache)
        'U(M0)'
        >>> cache['matrices']
        [tensor([[1., 0.],
         [0., 1.]], requires_grad=True)]
        >>> op3 = qml.QubitUnitary(np.eye(4), wires=(0,1))
        >>> op3.label(cache=cache)
        'U(M1)'
        >>> cache['matrices']
        [tensor([[1., 0.],
                [0., 1.]], requires_grad=True),
        tensor([[1., 0., 0., 0.],
                [0., 1., 0., 0.],
                [0., 0., 1., 0.],
                [0., 0., 0., 1.]], requires_grad=True)]

        """
        op_label = base_label or self.__class__.__name__

        if self.num_params == 0:
            return op_label

        params = self.parameters

        if len(qmath.shape(params[0])) != 0:
            # assume that if the first parameter is matrix-valued, there is only a single parameter
            # this holds true for all current operations and templates
            if (
                cache is None
                or not isinstance(cache.get("matrices", None), list)
                or len(params) != 1
            ):
                return op_label

            for i, mat in enumerate(cache["matrices"]):
                if qmath.shape(params[0]) == qmath.shape(mat) and qmath.allclose(params[0], mat):
                    return f"{op_label}(M{i})"

            # matrix not in cache
            mat_num = len(cache["matrices"])
            cache["matrices"].append(params[0])
            return f"{op_label}(M{mat_num})"

        if decimals is None:
            return op_label

        def _format(x):
            try:
                return format(qmath.toarray(x), f".{decimals}f")
            except ValueError:
                # If the parameter can't be displayed as a float
                return format(x)

        if self.num_params == 1:
            return op_label + f"\n({_format(params[0])})"

        param_string = ",\n".join(_format(p) for p in params)
        return op_label + f"\n({param_string})"

    def __init__(self, *params, wires=None, do_queue=True, id=None):
        # pylint: disable=too-many-branches
        self._name = self.__class__.__name__  #: str: name of the operator
        self._id = id
        self.queue_idx = None  #: int, None: index of the Operator in the circuit queue, or None if not in a queue

        if wires is None:
            raise ValueError(f"Must specify the wires that {self.name} acts on")

        self._num_params = len(params)
        # Check if the expected number of parameters coincides with the one received.
        # This is always true for the default `Operator.num_params` property, but
        # subclasses may overwrite it to define a fixed expected value.
        if len(params) != self.num_params:
            raise ValueError(
                f"{self.name}: wrong number of parameters. "
                f"{len(params)} parameters passed, {self.num_params} expected."
            )

        if isinstance(wires, Wires):
            self._wires = wires
        else:
            self._wires = Wires(wires)  #: Wires: wires on which the operator acts

        # check that the number of wires given corresponds to required number
        if (
            self.num_wires != AllWires
            and self.num_wires != AnyWires
            and len(self._wires) != self.num_wires
        ):
            raise ValueError(
                f"{self.name}: wrong number of wires. "
                f"{len(self._wires)} wires given, {self.num_wires} expected."
            )

        self.data = list(params)  #: list[Any]: parameters of the operator

        if do_queue:
            self.queue()

    def __repr__(self):
        """Constructor-call-like representation."""
        if self.parameters:
            params = ", ".join([repr(p) for p in self.parameters])
            return f"{self.name}({params}, wires={self.wires.tolist()})"
        return f"{self.name}(wires={self.wires.tolist()})"

    @property
    def num_params(self):
        """Number of trainable parameters that the operator depends on.

        By default, this property returns as many parameters as were used for the
        operator creation. If the number of parameters for an operator subclass is fixed,
        this property can be overwritten to return the fixed value.

        Returns:
            int: number of parameters
        """
        return self._num_params

    @property
    def wires(self):
        """Wires that the operator acts on.

        Returns:
            Wires: wires
        """
        return self._wires

    @property
    def parameters(self):
        """Trainable parameters that the operator depends on."""
        return self.data.copy()

    @property
    def hyperparameters(self):
        """dict: Dictionary of non-trainable variables that this operation depends on."""
        # pylint: disable=attribute-defined-outside-init
        if hasattr(self, "_hyperparameters"):
            return self._hyperparameters
        self._hyperparameters = {}
        return self._hyperparameters

    def decomposition(self):
        r"""Representation of the operator as a product of other operators.

        .. math:: O = O_1 O_2 \dots O_n

        A ``DecompositionUndefinedError`` is raised if no representation by decomposition is defined.

        .. seealso:: :meth:`~.operation.Operator.compute_decomposition`.

        Returns:
            list[Operator]: decomposition of the operator
        """
        return self.compute_decomposition(
            *self.parameters, wires=self.wires, **self.hyperparameters
        )

    @staticmethod
    def compute_decomposition(*params, wires=None, **hyperparameters):
        r"""Representation of the operator as a product of other operators (static method).

        .. math:: O = O_1 O_2 \dots O_n.

        .. seealso:: :meth:`~.operation.Operator.decomposition`.

        Args:
            params (list): trainable parameters of the operator, as stored in the ``parameters`` attribute
            wires (Iterable[Any], Wires): wires that the operator acts on
            hyperparams (dict): non-trainable hyperparameters of the operator, as stored in the ``hyperparameters`` attribute

        Returns:
            list[Operator]: decomposition of the operator
        """
        raise DecompositionUndefinedError

    @staticmethod
    def compute_diagonalizing_gates(
        *params, wires, **hyperparams
    ):  # pylint: disable=unused-argument
        r"""Sequence of gates that diagonalize the operator in the computational basis (static method).

        Given the eigendecomposition :math:`O = U \Sigma U^{\dagger}` where
        :math:`\Sigma` is a diagonal matrix containing the eigenvalues,
        the sequence of diagonalizing gates implements the unitary :math:`U`.

        The diagonalizing gates rotate the state into the eigenbasis
        of the operator.

        .. seealso:: :meth:`~.PauliX.diagonalizing_gates`.

        Args:
            params (list): trainable parameters of the operator, as stored in the ``parameters`` attribute
            wires (Iterable[Any], Wires): wires that the operator acts on
            hyperparams (dict): non-trainable hyperparameters of the operator, as stored in the ``hyperparameters`` attribute

        Returns:
            list[.Operator]: list of diagonalizing gates
        """
        raise DiagGatesUndefinedError

    def diagonalizing_gates(self):  # pylint:disable=no-self-use
        r"""Sequence of gates that diagonalize the operator in the computational basis.

        Given the eigendecomposition :math:`O = U \Sigma U^{\dagger}` where
        :math:`\Sigma` is a diagonal matrix containing the eigenvalues,
        the sequence of diagonalizing gates implements the unitary :math:`U`.

        The diagonalizing gates rotate the state into the eigenbasis
        of the operator.

        A ``DiagGatesUndefinedError`` is raised if no representation by decomposition is defined.

        .. seealso:: :meth:`~.Operator.compute_diagonalizing_gates`.

        Returns:
            list[.Operator] or None: a list of operators
        """
        return self.compute_diagonalizing_gates(
            *self.parameters, wires=self.wires, **self.hyperparameters
        )

    def generator(self):  # pylint: disable=no-self-use
        r"""Generator of an operator that is in single-parameter-form.

        For example, for operator

        .. math::

            U(\phi) = e^{i\phi (0.5 Y + Z\otimes X)}

        we get the generator

        >>> U.generator()
          (0.5) [Y0]
        + (1.0) [Z0 X1]

        The generator may also be provided in the form of a dense or sparse Hamiltonian
        (using :class:`.Hermitian` and :class:`.SparseHamiltonian` respectively).

        The default value to return is ``None``, indicating that the operation has
        no defined generator.
        """
        raise GeneratorUndefinedError(f"Operation {self.name} does not have a generator")

    def queue(self, context=qml.QueuingContext):
        """Append the operator to the Operator queue."""
        context.append(self)
        return self  # so pre-constructed Observable instances can be queued and returned in a single statement


# =============================================================================
# Base Operation class
# =============================================================================


class Operation(Operator):
    r"""Base class representing quantum gates or channels applied to quantum states.

    Operations define some additional properties, such as differentiation

    The following two class attributes are optional, but in most cases
    should be clearly defined to avoid unexpected behavior during
    differentiation.

    * :attr:`~.Operation.grad_method`
    * :attr:`~.Operation.grad_recipe`

    Finally, there are some additional optional class attributes
    that may be set, and used by certain quantum optimizers:

    * :attr:`~.Operation.generator`

    Args:
        params (tuple[tensor_like]): trainable parameters
        wires (Iterable[Any] or Any): Wire label(s) that the operator acts on.
            If not given, args[-1] is interpreted as wires.
        do_queue (bool): indicates whether the operator should be
            recorded when created in a tape context
        id (str): custom label given to an operator instance,
            can be useful for some applications where the instance has to be identified
    """

    @property
    def grad_method(self):
        """Gradient computation method.

        * ``'A'``: analytic differentiation using the parameter-shift method.
        * ``'F'``: finite difference numerical differentiation.
        * ``None``: the operation may not be differentiated.

        Default is ``'F'``, or ``None`` if the Operation has zero parameters.
        """
        return None if self.num_params == 0 else "F"

    grad_recipe = None
    r"""tuple(Union(list[list[float]], None)) or None: Gradient recipe for the
        parameter-shift method.

        This is a tuple with one nested list per operation parameter. For
        parameter :math:`\phi_k`, the nested list contains elements of the form
        :math:`[c_i, a_i, s_i]` where :math:`i` is the index of the
        term, resulting in a gradient recipe of

        .. math:: \frac{\partial}{\partial\phi_k}f = \sum_{i} c_i f(a_i \phi_k + s_i).

        If ``None``, the default gradient recipe containing the two terms
        :math:`[c_0, a_0, s_0]=[1/2, 1, \pi/2]` and :math:`[c_1, a_1,
        s_1]=[-1/2, 1, -\pi/2]` is assumed for every parameter.
    """

    basis = None
    """str or None: The target operation for controlled gates.
    target operation. If not ``None``, should take a value of ``"X"``, ``"Y"``,
    or ``"Z"``.

    For example, ``X`` and ``CNOT`` have ``basis = "X"``, whereas
    ``ControlledPhaseShift`` and ``RZ`` have ``basis = "Z"``.
    """

    @property
    def control_wires(self):  # pragma: no cover
        r"""Control wires of the operator.

        For operations that are not controlled,
        this is an empty ``Wires`` object of length ``0``.

        Returns:
            Wires: The control wires of the operation.
        """
        return Wires([])

    @property
    def single_qubit_rot_angles(self):
        r"""The parameters required to implement a single-qubit gate as an
        equivalent ``Rot`` gate, up to a global phase.

        Returns:
            tuple[float, float, float]: A list of values :math:`[\phi, \theta, \omega]`
            such that :math:`RZ(\omega) RY(\theta) RZ(\phi)` is equivalent to the
            original operation.
        """
        raise NotImplementedError

    def get_parameter_shift(self, idx, shift=np.pi / 2):
        """Multiplier and shift for the parameter at position idx, based on its gradient recipe.

        Args:
            idx (int): parameter index

        Returns:
            list[[float, float, float]]: list of multiplier, coefficient, shift for each term in the gradient recipe
        """
        # get the gradient recipe for this parameter
        recipe = self.grad_recipe[idx]

        # Default values
        multiplier = 0.5 / np.sin(shift)
        a = 1

        # We set the following default recipe:
        # ∂f(x) = c*f(a*x+s) - c*f(a*x-s)
        # where we express a positive and a negative shift by default
        default_param_shift = [[multiplier, a, shift], [-multiplier, a, -shift]]
        param_shift = default_param_shift if recipe is None else recipe
        return param_shift

    @property
    def parameter_frequencies(self):
        r"""Returns the frequencies for each operator parameter with respect
        to an expectation value of the form
        :math:`\langle \psi | U(\mathbf{p})^\dagger \hat{O} U(\mathbf{p})|\psi\rangle`.

        These frequencies encode the behaviour of the operator :math:`U(\mathbf{p})`
        on the value of the expectation value as the parameters are modified.
        For more details, please see the :mod:`.pennylane.fourier` module.

        Returns:
            list[tuple[int or float]]: Tuple of frequencies for each parameter.
            Note that only non-negative frequency values are returned.

        **Example**

        >>> op = qml.CRot(0.4, 0.1, 0.3, wires=[0, 1])
        >>> op.parameter_frequencies
        [(0.5, 1), (0.5, 1), (0.5, 1)]

        For operators that define a generator, the parameter frequencies are directly
        related to the eigenvalues of the generator:

        >>> op = qml.ControlledPhaseShift(0.1, wires=[0, 1])
        >>> op.parameter_frequencies
        [(1,)]
        >>> gen_eigvals = tuple(np.linalg.eigvals(op.generator[0] * op.generator[1]))
        >>> qml.gradients.eigvals_to_frequencies(gen_eigvals)
        (tensor(1., requires_grad=True),)

        For more details on this relationship, see :func:`.eigvals_to_frequencies`.
        """
        if self.num_params == 1:
            # if the operator has a single parameter, we can query the
            # generator, and if defined, use its eigenvalues.
            gen = self.generator()

            try:
                gen_eigvals = tuple(self.generator().eigvals())
                return qml.gradients.eigvals_to_frequencies(gen_eigvals)

            except (MatrixUndefinedError, EigvalsUndefinedError):

                if isinstance(gen, qml.Hamiltonian):
                    mat = qml.utils.sparse_hamiltonian(gen).toarray()
                    eigvals = tuple(np.round(np.linalg.eigvalsh(mat), 8))
                    return qml.gradients.eigvals_to_frequencies(eigvals)

                if isinstance(gen, qml.SparseHamiltonian):
                    mat = gen.sparse_matrix().toarray()
                    eigvals = tuple(np.round(np.linalg.eigvalsh(mat), 8))
                    return qml.gradients.eigvals_to_frequencies(eigvals)

        raise OperatorPropertyUndefined(
            f"Operation {self.name} does not have parameter frequencies."
        )

    @property
    def inverse(self):
        """Boolean determining if the inverse of the operation was requested."""
        return self._inverse

    def adjoint(self, do_queue=False):  # pylint:disable=no-self-use
        """Create an operation that is the adjoint of this one.

        Adjointed operations are the conjugated and transposed version of the
        original operation. Adjointed ops are equivalent to the inverted operation for unitary
        gates.

        Args:
            do_queue: Whether to add the adjointed gate to the context queue.

        Returns:
            The adjointed operation.
        """
        raise AdjointUndefinedError

    @inverse.setter
    def inverse(self, boolean):
        self._inverse = boolean

    def expand(self):
        """Returns a tape that has recorded the decomposition of the operator.

        Returns:
            .JacobianTape: quantum tape
        """
        tape = qml.tape.QuantumTape(do_queue=False)

        with tape:
            self.decomposition()

        if not self.data:
            # original operation has no trainable parameters
            tape.trainable_params = {}

        if self.inverse:
            tape.inv()

        return tape

    def inv(self):
        """Inverts the operator.

        This method concatenates a string to the name of the operation,
        to indicate that the inverse will be used for computations.

        Any subsequent call of this method will toggle between the original
        operation and the inverse of the operation.

        Returns:
            :class:`Operator`: operation to be inverted
        """
        if qml.QueuingContext.recording():
            current_inv = qml.QueuingContext.get_info(self).get("inverse", False)
            qml.QueuingContext.update_info(self, inverse=not current_inv)
        else:
            self.inverse = not self._inverse
        return self

    def get_matrix(self, wire_order=None):
        canonical_matrix = self.compute_matrix(*self.parameters, **self.hyperparameters)

        if self.inverse:
<<<<<<< HEAD
            return qmath.conj(qmath.T(op_matrix))
=======
            canonical_matrix = qml.math.conj(qml.math.T(canonical_matrix))
>>>>>>> c13cb477

        if wire_order is None or self.wires == Wires(wire_order):
            return canonical_matrix

        return expand_matrix(canonical_matrix, wires=self.wires, wire_order=wire_order)

    def get_eigvals(self):
        op_eigvals = super().get_eigvals()

        if self.inverse:
            return qmath.conj(op_eigvals)

        return op_eigvals

    @property
    def base_name(self):
        """If inverse is requested, this is the name of the original
        operator to be inverted."""
        return self.__class__.__name__

    @property
    def name(self):
        """Name of the operator."""
        return self._name + ".inv" if self.inverse else self._name

    def label(self, decimals=None, base_label=None, cache=None):
        if self.inverse:
            base_label = base_label or self.__class__.__name__
            base_label += "⁻¹"
        return super().label(decimals=decimals, base_label=base_label, cache=cache)

    def __init__(self, *params, wires=None, do_queue=True, id=None):

        self._inverse = False
        super().__init__(*params, wires=wires, do_queue=do_queue, id=id)

        # check the grad_recipe validity
        if self.grad_method == "A":
            if self.grad_recipe is None:
                # default recipe for every parameter
                self.grad_recipe = [None] * self.num_params
            else:
                assert (
                    len(self.grad_recipe) == self.num_params
                ), "Gradient recipe must have one entry for each parameter!"
        else:
            assert self.grad_recipe is None, "Gradient recipe is only used by the A method!"


class Channel(Operation, abc.ABC):
    r"""Base class for quantum channels.

    Quantum channels have to define an additional numerical representation
    as Kraus matrices.

    Args:
        params (tuple[tensor_like]): trainable parameters
        wires (Iterable[Any] or Any): Wire label(s) that the operator acts on.
            If not given, args[-1] is interpreted as wires.
        do_queue (bool): indicates whether the operator should be
            recorded when created in a tape context
        id (str): custom label given to an operator instance,
            can be useful for some applications where the instance has to be identified
    """
    # pylint: disable=abstract-method

    @staticmethod
    @abc.abstractmethod
    def compute_kraus_matrices(*params, **hyperparams):  # pylint:disable=unused-argument
        """Kraus matrices representing a quantum channel, specified in
        the computational basis.

        This is a static method that should be defined for all
        new channels, and which allows matrices to be computed
        directly without instantiating the channel first.

        To return the Kraus matrices of an *instantiated* channel,
        please use the :meth:`~.Operator.kraus_matrices()` method instead.

        .. note::
            This method gets overwritten by subclasses to define the kraus matrix representation
            of a particular operator.

        Args:
            params (list): trainable parameters of the operator, as stored in the ``parameters`` attribute
            hyperparams (dict): non-trainable hyperparameters of the operator,
                as stored in the ``hyperparameters`` attribute

        Returns:
            list (array): list of Kraus matrices

        **Example**

        >>> qml.AmplitudeDamping.compute_kraus_matrices(0.1)
        [array([[1., 0.], [0., 0.9486833]]),
         array([[0., 0.31622777], [0., 0.]])]
        """
        raise NotImplementedError

    def kraus_matrices(self):
        r"""Kraus matrices of an instantiated channel
        in the computational basis.

        Returns:
            list (array): list of Kraus matrices

        ** Example**

        >>> U = qml.AmplitudeDamping(0.1, wires=1)
        >>> U.kraus_matrices()
        [array([[1., 0.], [0., 0.9486833]]),
         array([[0., 0.31622777], [0., 0.]])]
        """
        return self.compute_kraus_matrices(*self.parameters, **self.hyperparameters)


# =============================================================================
# Base Observable class
# =============================================================================


class Observable(Operator):
    """Base class representing observables.

    Observables define a return type

    Args:
        params (tuple[tensor_like]): trainable parameters
        wires (Iterable[Any] or Any): Wire label(s) that the operator acts on.
            If not given, args[-1] is interpreted as wires.
        do_queue (bool): indicates whether the operator should be
            recorded when created in a tape context
        id (str): custom label given to an operator instance,
            can be useful for some applications where the instance has to be identified
    """

    # pylint: disable=abstract-method
    return_type = None
    """None or ObservableReturnTypes: Measurement type that this observable is called with."""

    def __init__(self, *params, wires=None, do_queue=True, id=None):
        # extract the arguments
        if wires is None:
            try:
                wires = params[-1]
                params = params[:-1]
                # error if no arguments are given
            except IndexError as err:
                raise ValueError(
                    f"Must specify the wires that {type(self).__name__} acts on"
                ) from err

        super().__init__(*params, wires=wires, do_queue=do_queue, id=id)

    def __repr__(self):
        """Constructor-call-like representation."""
        temp = super().__repr__()

        if self.return_type is None:
            return temp

        if self.return_type is Probability:
            return repr(self.return_type) + f"(wires={self.wires.tolist()})"

        return repr(self.return_type) + "(" + temp + ")"

    def __matmul__(self, other):
        if isinstance(other, Tensor):
            return other.__rmatmul__(self)

        if isinstance(other, Observable):
            return Tensor(self, other)

        raise ValueError("Can only perform tensor products between observables.")

    def _obs_data(self):
        r"""Extracts the data from a Observable or Tensor and serializes it in an order-independent fashion.

        This allows for comparison between observables that are equivalent, but are expressed
        in different orders. For example, `qml.PauliX(0) @ qml.PauliZ(1)` and
        `qml.PauliZ(1) @ qml.PauliX(0)` are equivalent observables with different orderings.

        **Example**

        >>> tensor = qml.PauliX(0) @ qml.PauliZ(1)
        >>> print(tensor._obs_data())
        {("PauliZ", <Wires = [1]>, ()), ("PauliX", <Wires = [0]>, ())}
        """
        obs = Tensor(self).non_identity_obs
        tensor = set()

        for ob in obs:
            parameters = tuple(param.tobytes() for param in ob.parameters)
            tensor.add((ob.name, ob.wires, parameters))

        return tensor

    def compare(self, other):
        r"""Compares with another :class:`~.Hamiltonian`, :class:`~Tensor`, or :class:`~Observable`,
        to determine if they are equivalent.

        Observables/Hamiltonians are equivalent if they represent the same operator
        (their matrix representations are equal), and they are defined on the same wires.

        .. Warning::

            The compare method does **not** check if the matrix representation
            of a :class:`~.Hermitian` observable is equal to an equivalent
            observable expressed in terms of Pauli matrices.
            To do so would require the matrix form of Hamiltonians and Tensors
            be calculated, which would drastically increase runtime.

        Returns:
            (bool): True if equivalent.

        **Examples**

        >>> ob1 = qml.PauliX(0) @ qml.Identity(1)
        >>> ob2 = qml.Hamiltonian([1], [qml.PauliX(0)])
        >>> ob1.compare(ob2)
        True
        >>> ob1 = qml.PauliX(0)
        >>> ob2 = qml.Hermitian(np.array([[0, 1], [1, 0]]), 0)
        >>> ob1.compare(ob2)
        False
        """
        if isinstance(other, qml.Hamiltonian):
            return other.compare(self)
        if isinstance(other, (Tensor, Observable)):
            return other._obs_data() == self._obs_data()

        raise ValueError(
            "Can only compare an Observable/Tensor, and a Hamiltonian/Observable/Tensor."
        )

    def __add__(self, other):
        r"""The addition operation between Observables/Tensors/qml.Hamiltonian objects."""
        if isinstance(other, qml.Hamiltonian):
            return other + self
        if isinstance(other, (Observable, Tensor)):
            return qml.Hamiltonian([1, 1], [self, other], simplify=True)
        raise ValueError(f"Cannot add Observable and {type(other)}")

    def __mul__(self, a):
        r"""The scalar multiplication operation between a scalar and an Observable/Tensor."""
        if isinstance(a, (int, float)):

            return qml.Hamiltonian([a], [self], simplify=True)

        raise ValueError(f"Cannot multiply Observable by {type(a)}")

    __rmul__ = __mul__

    def __sub__(self, other):
        r"""The subtraction operation between Observables/Tensors/qml.Hamiltonian objects."""
        if isinstance(other, (Observable, Tensor, qml.Hamiltonian)):
            return self.__add__(other.__mul__(-1))
        raise ValueError(f"Cannot subtract {type(other)} from Observable")


class Tensor(Observable):
    """Container class representing tensor products of observables.

    To create a tensor, simply initiate it like so:

    >>> T = Tensor(qml.PauliX(0), qml.Hermitian(A, [1, 2]))

    You can also create a tensor from other Tensors:

    >>> T = Tensor(T, qml.PauliZ(4))

    The ``@`` symbol can be used as a tensor product operation:

    >>> T = qml.PauliX(0) @ qml.Hadamard(2)

    .. note:

        This class is marked for deletion or overhaul.
    """

    # pylint: disable=abstract-method
    return_type = None
    tensor = True

    def __init__(self, *args):  # pylint: disable=super-init-not-called
        self._eigvals_cache = None
        self.obs = []
        self._args = args
        self.queue(init=True)

    def label(self, decimals=None, base_label=None, cache=None):
        r"""How the operator is represented in diagrams and drawings.

        Args:
            decimals=None (Int): If ``None``, no parameters are included. Else,
                how to round the parameters.
            base_label=None (Iterable[str]): overwrite the non-parameter component of the label.
                Must be same length as ``obs`` attribute.
            cache=None (dict): dictionary that caries information between label calls
                in the same drawing

        Returns:
            str: label to use in drawings

        >>> T = qml.PauliX(0) @ qml.Hadamard(2)
        >>> T.label()
        'X@H'
        >>> T.label(base_label=["X0", "H2"])
        'X0@H2'

        """
        if base_label is not None:
            if len(base_label) != len(self.obs):
                raise ValueError(
                    "Tensor label requires ``base_label`` keyword to be same length"
                    " as tensor components."
                )
            return "@".join(
                ob.label(decimals=decimals, base_label=lbl) for ob, lbl in zip(self.obs, base_label)
            )

        return "@".join(ob.label(decimals=decimals) for ob in self.obs)

    def queue(self, context=qml.QueuingContext, init=False):  # pylint: disable=arguments-differ
        constituents = self.obs

        if init:
            constituents = self._args

        for o in constituents:

            if init:
                if isinstance(o, Tensor):
                    self.obs.extend(o.obs)
                elif isinstance(o, Observable):
                    self.obs.append(o)
                else:
                    raise ValueError("Can only perform tensor products between observables.")

            try:
                context.update_info(o, owner=self)
            except qml.queuing.QueuingError:
                o.queue(context=context)
                context.update_info(o, owner=self)
            except NotImplementedError:
                pass

        context.append(self, owns=tuple(constituents))
        return self

    def __copy__(self):
        cls = self.__class__
        copied_op = cls.__new__(cls)
        copied_op.obs = self.obs.copy()
        copied_op._eigvals_cache = self._eigvals_cache
        return copied_op

    def __repr__(self):
        """Constructor-call-like representation."""

        s = " @ ".join([repr(o) for o in self.obs])

        if self.return_type is None:
            return s

        if self.return_type is Probability:
            return repr(self.return_type) + f"(wires={self.wires.tolist()})"

        return repr(self.return_type) + "(" + s + ")"

    @property
    def name(self):
        """All constituent observable names making up the tensor product.

        Returns:
            list[str]: list containing all observable names
        """
        return [o.name for o in self.obs]

    @property
    def num_wires(self):
        """Number of wires the tensor product acts on.

        Returns:
            int: number of wires
        """
        return len(self.wires)

    @property
    def wires(self):
        """All wires in the system the tensor product acts on.

        Returns:
            Wires: wires addressed by the observables in the tensor product
        """
        return Wires.all_wires([o.wires for o in self.obs])

    @property
    def data(self):
        """Raw parameters of all constituent observables in the tensor product.

        Returns:
            list[Any]: flattened list containing all dependent parameters
        """
        return sum((o.data for o in self.obs), [])

    @property
    def num_params(self):
        """Raw parameters of all constituent observables in the tensor product.

        Returns:
            list[Any]: flattened list containing all dependent parameters
        """
        return len(self.data)

    @property
    def parameters(self):
        """Evaluated parameter values of all constituent observables in the tensor product.

        Returns:
            list[list[Any]]: nested list containing the parameters per observable
            in the tensor product
        """
        return [o.parameters for o in self.obs]

    @property
    def non_identity_obs(self):
        """Returns the non-identity observables contained in the tensor product.

        Returns:
            list[:class:`~.Observable`]: list containing the non-identity observables
            in the tensor product
        """
        return [obs for obs in self.obs if not isinstance(obs, qml.Identity)]

    def __matmul__(self, other):
        if isinstance(other, Tensor):
            self.obs.extend(other.obs)

        elif isinstance(other, Observable):
            self.obs.append(other)

        else:
            raise ValueError("Can only perform tensor products between observables.")

        if qml.QueuingContext.recording():
            owning_info = qml.QueuingContext.get_info(self)["owns"] + (other,)

            # update the annotated queue information
            qml.QueuingContext.update_info(self, owns=owning_info)
            qml.QueuingContext.update_info(other, owner=self)

        return self

    def __rmatmul__(self, other):
        if isinstance(other, Observable):
            self.obs[:0] = [other]
            if qml.QueuingContext.recording():
                qml.QueuingContext.update_info(other, owner=self)
            return self

        raise ValueError("Can only perform tensor products between observables.")

    __imatmul__ = __matmul__

    def get_eigvals(self):
        """Return the eigenvalues of the specified tensor product observable.

        This method uses pre-stored eigenvalues for standard observables where
        possible.

        Returns:
            array[float]: array containing the eigenvalues of the tensor product
            observable
        """
        if self._eigvals_cache is not None:
            return self._eigvals_cache

        standard_observables = {"PauliX", "PauliY", "PauliZ", "Hadamard"}

        # observable should be Z^{\otimes n}
        self._eigvals_cache = pauli_eigs(len(self.wires))

        # Sort observables lexicographically by the strings of the wire labels
        # TODO: check for edge cases of the sorting, e.g. Tensor(Hermitian(obs, wires=[0, 2]),
        # Hermitian(obs, wires=[1, 3, 4])
        # Sorting the observables based on wires, so that the order of
        # the eigenvalues is correct
        obs_sorted = sorted(self.obs, key=lambda x: [str(l) for l in x.wires.labels])

        # check if there are any non-standard observables (such as Identity)
        if set(self.name) - standard_observables:
            # Tensor product of observables contains a mixture
            # of standard and non-standard observables
            self._eigvals_cache = np.array([1])
            for k, g in itertools.groupby(obs_sorted, lambda x: x.name in standard_observables):
                if k:
                    # Subgroup g contains only standard observables.
                    self._eigvals_cache = np.kron(self._eigvals_cache, pauli_eigs(len(list(g))))
                else:
                    # Subgroup g contains only non-standard observables.
                    for ns_ob in g:
                        # loop through all non-standard observables
                        self._eigvals_cache = np.kron(self._eigvals_cache, ns_ob.get_eigvals())

        return self._eigvals_cache

    def diagonalizing_gates(self):
        """Return the gate set that diagonalizes a circuit according to the
        specified tensor observable.

        This method uses pre-stored eigenvalues for standard observables where
        possible and stores the corresponding eigenvectors from the eigendecomposition.

        Returns:
            list: list containing the gates diagonalizing the tensor observable
        """
        diag_gates = []
        for o in self.obs:
            diag_gates.extend(o.diagonalizing_gates())

        return diag_gates

    def get_matrix(self, wire_order=None):
        r"""Matrix representation of the Tensor operator
        in the computational basis.

        .. note::

            The wire_order argument is added for compatibility, but currently not implemented.
            The Tensor class is planned to be removed soon.

        Args:
            wire_order (Iterable): global wire order, must contain all wire labels in the operator's wires

        Returns:
            array: matrix representation

        **Example**

        >>> O = qml.PauliZ(0) @ qml.PauliZ(2)
        >>> O.get_matrix()
        array([[ 1,  0,  0,  0],
               [ 0, -1,  0,  0],
               [ 0,  0, -1,  0],
               [ 0,  0,  0,  1]])

        To get the full :math:`2^3\times 2^3` Hermitian matrix
        acting on the 3-qubit system, the identity on wire 1
        must be explicitly included:

        >>> O = qml.PauliZ(0) @ qml.Identity(1) @ qml.PauliZ(2)
        >>> O.get_matrix()
        array([[ 1.,  0.,  0.,  0.,  0.,  0.,  0.,  0.],
               [ 0., -1.,  0., -0.,  0., -0.,  0., -0.],
               [ 0.,  0.,  1.,  0.,  0.,  0.,  0.,  0.],
               [ 0., -0.,  0., -1.,  0., -0.,  0., -0.],
               [ 0.,  0.,  0.,  0., -1., -0., -0., -0.],
               [ 0., -0.,  0., -0., -0.,  1., -0.,  0.],
               [ 0.,  0.,  0.,  0., -0., -0., -1., -0.],
               [ 0., -0.,  0., -0., -0.,  0., -0.,  1.]])
        """

        if wire_order is not None:
            raise NotImplementedError("The wire_order argument is currently not implemented.")

        # Check for partially (but not fully) overlapping wires in the observables
        partial_overlap = self.check_wires_partial_overlap()

        # group the observables based on what wires they act on
        U_list = []
        for _, g in itertools.groupby(self.obs, lambda x: x.wires.labels):
            # extract the matrices of each diagonalizing gate
            mats = [i.get_matrix() for i in g]

            if len(mats) > 1:
                # multiply all unitaries together before appending
                mats = [multi_dot(mats)]

            # append diagonalizing unitary for specific wire to U_list
            U_list.append(mats[0])

        mat_size = np.prod([np.shape(mat)[0] for mat in U_list])
        wire_size = 2 ** len(self.wires)
        if mat_size != wire_size:
            if partial_overlap:
                warnings.warn(
                    "The matrix for Tensors of Tensors/Observables with partially "
                    "overlapping wires might yield unexpected results. In particular "
                    "the matrix size might be larger than intended."
                )
            else:
                warnings.warn(
                    f"The size of the returned matrix ({mat_size}) will not be compatible "
                    f"with the subspace of the wires of the Tensor ({wire_size}). "
                    "This likely is due to wires being used in multiple tensor product "
                    "factors of the Tensor."
                )

        # Return the Hermitian matrix representing the observable
        # over the defined wires.
        return functools.reduce(np.kron, U_list)

    def check_wires_partial_overlap(self):
        r"""Tests whether any two observables in the Tensor have partially
        overlapping wires and raise a warning if they do.

        .. note::

            Fully overlapping wires, i.e., observables with
            same (sets of) wires are not reported, as the ``matrix`` method is
            well-defined and implemented for this scenario.
        """
        for o1, o2 in itertools.combinations(self.obs, r=2):
            shared = qml.wires.Wires.shared_wires([o1.wires, o2.wires])
            if shared and (shared != o1.wires or shared != o2.wires):
                return 1
        return 0

    def sparse_matrix(self, wires=None):  # pylint:disable=arguments-renamed
        r"""Computes a `scipy.sparse.coo_matrix` representation of this Tensor.

        This is useful for larger qubit numbers, where the dense matrix becomes very large, while
        consisting mostly of zero entries.

        Args:
            wires (Iterable): Wire labels that indicate the order of wires according to which the matrix
                is constructed. If not provided, ``self.wires`` is used.

        Returns:
            :class:`scipy.sparse.coo_matrix`: sparse matrix representation

        **Example**

        Consider the following tensor:

        >>> t = qml.PauliX(0) @ qml.PauliZ(1)

        Without passing wires, the sparse representation is given by:

        >>> print(t.sparse_matrix())
        (0, 2)	1
        (1, 3)	-1
        (2, 0)	1
        (3, 1)	-1

        If we define a custom wire ordering, the matrix representation changes
        accordingly:
        >>> print(t.sparse_matrix(wires=[1, 0]))
        (0, 1)	1
        (1, 0)	1
        (2, 3)	-1
        (3, 2)	-1

        We can also enforce implicit identities by passing wire labels that
        are not present in the consituent operations:

        >>> res = t.sparse_matrix(wires=[0, 1, 2])
        >>> print(res.shape)
        (8, 8)
        """

        if wires is None:
            wires = self.wires
        else:
            wires = Wires(wires)

        list_of_sparse_ops = [eye(2, format="coo")] * len(wires)

        for o in self.obs:
            if len(o.wires) > 1:
                # todo: deal with multi-qubit operations that do not act on consecutive qubits
                raise ValueError(
                    f"Can only compute sparse representation for tensors whose operations "
                    f"act on consecutive wires; got {o}."
                )
            # store the single-qubit ops according to the order of their wires
            idx = wires.index(o.wires)
            list_of_sparse_ops[idx] = coo_matrix(o.get_matrix())

        return functools.reduce(lambda i, j: kron(i, j, format="coo"), list_of_sparse_ops)

    def prune(self):
        """Returns a pruned tensor product of observables by removing :class:`~.Identity` instances from
        the observables building up the :class:`~.Tensor`.

        The ``return_type`` attribute is preserved while pruning.

        If the tensor product only contains one observable, then this observable instance is
        returned.

        Note that, as a result, this method can return observables that are not a :class:`~.Tensor`
        instance.

        **Example:**

        Pruning that returns a :class:`~.Tensor`:

        >>> O = qml.PauliZ(0) @ qml.Identity(1) @ qml.PauliZ(2)
        >>> O.prune()
        <pennylane.operation.Tensor at 0x7fc1642d1590
        >>> [(o.name, o.wires) for o in O.prune().obs]
        [('PauliZ', [0]), ('PauliZ', [2])]

        Pruning that returns a single observable:

        >>> O = qml.PauliZ(0) @ qml.Identity(1)
        >>> O_pruned = O.prune()
        >>> (O_pruned.name, O_pruned.wires)
        ('PauliZ', [0])

        Returns:
            ~.Observable: the pruned tensor product of observables
        """
        if len(self.non_identity_obs) == 0:
            # Return a single Identity as the tensor only contains Identities
            obs = qml.Identity(self.wires[0])
        elif len(self.non_identity_obs) == 1:
            obs = self.non_identity_obs[0]
        else:
            obs = Tensor(*self.non_identity_obs)

        obs.return_type = self.return_type
        return obs


# =============================================================================
# CV Operations and observables
# =============================================================================


class CV:
    """A mixin base class denoting a continuous-variable operation."""

    # pylint: disable=no-member

    def heisenberg_expand(self, U, wire_order):
        """Expand the given local Heisenberg-picture array into a full-system one.

        Args:
            U (array[float]): array to expand (expected to be of the dimension ``1+2*self.num_wires``)
            wire_order (Wires): global wire order defining which subspace the operator acts on

        Raises:
            ValueError: if the size of the input matrix is invalid or `num_wires` is incorrect

        Returns:
            array[float]: expanded array, dimension ``1+2*num_wires``
        """

        U_dim = len(U)
        nw = len(self.wires)

        if U.ndim > 2:
            raise ValueError("Only order-1 and order-2 arrays supported.")

        if U_dim != 1 + 2 * nw:
            raise ValueError(f"{self.name}: Heisenberg matrix is the wrong size {U_dim}.")

        if len(wire_order) == 0 or len(self.wires) == len(wire_order):
            # no expansion necessary (U is a full-system matrix in the correct order)
            return U

        if not wire_order.contains_wires(self.wires):
            raise ValueError(
                f"{self.name}: Some observable wires {self.wires} do not exist on this device with wires {wire_order}"
            )

        # get the indices that the operation's wires have on the device
        wire_indices = wire_order.indices(self.wires)

        # expand U into the I, x_0, p_0, x_1, p_1, ... basis
        dim = 1 + len(wire_order) * 2

        def loc(w):
            "Returns the slice denoting the location of (x_w, p_w) in the basis."
            ind = 2 * w + 1
            return slice(ind, ind + 2)

        if U.ndim == 1:
            W = np.zeros(dim)
            W[0] = U[0]
            for k, w in enumerate(wire_indices):
                W[loc(w)] = U[loc(k)]
        elif U.ndim == 2:
            if isinstance(self, Observable):
                W = np.zeros((dim, dim))
            else:
                W = np.eye(dim)

            W[0, 0] = U[0, 0]

            for k1, w1 in enumerate(wire_indices):
                s1 = loc(k1)
                d1 = loc(w1)

                # first column
                W[d1, 0] = U[s1, 0]
                # first row (for gates, the first row is always (1, 0, 0, ...), but not for observables!)
                W[0, d1] = U[0, s1]

                for k2, w2 in enumerate(wire_indices):
                    W[d1, loc(w2)] = U[s1, loc(k2)]  # block k1, k2 in U goes to w1, w2 in W.
        return W

    @staticmethod
    def _heisenberg_rep(p):
        r"""Heisenberg picture representation of the operation.

        * For Gaussian CV gates, this method returns the matrix of the linear
          transformation carried out by the gate for the given parameter values.
          The method is not defined for non-Gaussian gates.

          **The existence of this method is equivalent to setting** ``grad_method = 'A'``.

        * For observables, returns a real vector (first-order observables) or
          symmetric matrix (second-order observables) of expansion coefficients
          of the observable.

        For single-mode Operations we use the basis :math:`\mathbf{r} = (\I, \x, \p)`.
        For multi-mode Operations we use the basis :math:`\mathbf{r} = (\I, \x_0, \p_0, \x_1, \p_1, \ldots)`.

        .. note::

            For gates, we assume that the inverse transformation is obtained
            by negating the first parameter.

        Args:
            p (Sequence[float]): parameter values for the transformation

        Returns:
            array[float]: :math:`\tilde{U}` or :math:`q`
        """
        # pylint: disable=unused-argument
        return None

    @classproperty
    def supports_heisenberg(self):
        """Whether a CV operator defines a Heisenberg representation.

        This indicates that it is Gaussian and does not block the use
        of the parameter-shift differentiation method if found between the differentiated gate
        and an observable.

        Returns:
            boolean
        """
        return CV._heisenberg_rep != self._heisenberg_rep


class CVOperation(CV, Operation):
    """Base class representing continuous-variable quantum gates.

    CV operations provide a special Heisenberg representation, as well as custom methods
    for differentiation.

    Args:
        params (tuple[tensor_like]): trainable parameters
        wires (Iterable[Any] or Any): Wire label(s) that the operator acts on.
            If not given, args[-1] is interpreted as wires.
        do_queue (bool): indicates whether the operator should be
            recorded when created in a tape context
        id (str): custom label given to an operator instance,
            can be useful for some applications where the instance has to be identified
    """

    # pylint: disable=abstract-method

    @classproperty
    def supports_parameter_shift(self):
        """Returns True iff the CV Operation supports the parameter-shift differentiation method.
        This means that it has ``grad_method='A'`` and
        has overridden the :meth:`~.CV._heisenberg_rep` static method.
        """
        return self.grad_method == "A" and self.supports_heisenberg

    def heisenberg_pd(self, idx):
        """Partial derivative of the Heisenberg picture transform matrix.

        Computed using grad_recipe.

        Args:
            idx (int): index of the parameter with respect to which the
                partial derivative is computed.
        Returns:
            array[float]: partial derivative
        """
        # get the gradient recipe for this parameter
        recipe = self.grad_recipe[idx]

        # Default values
        multiplier = 0.5
        a = 1
        shift = np.pi / 2

        # We set the default recipe to as follows:
        # ∂f(x) = c*f(x+s) - c*f(x-s)
        default_param_shift = [[multiplier, a, shift], [-multiplier, a, -shift]]
        param_shift = default_param_shift if recipe is None else recipe

        pd = None  # partial derivative of the transformation

        p = self.parameters

        original_p_idx = p[idx]
        for c, _a, s in param_shift:
            # evaluate the transform at the shifted parameter values
            p[idx] = _a * original_p_idx + s
            U = self._heisenberg_rep(p)  # pylint: disable=assignment-from-none

            if pd is None:
                pd = c * U
            else:
                pd += c * U

        return pd

    def heisenberg_tr(self, wire_order, inverse=False):
        r"""Heisenberg picture representation of the linear transformation carried
        out by the gate at current parameter values.

        Given a unitary quantum gate :math:`U`, we may consider its linear
        transformation in the Heisenberg picture, :math:`U^\dagger(\cdot) U`.

        If the gate is Gaussian, this linear transformation preserves the polynomial order
        of any observables that are polynomials in :math:`\mathbf{r} = (\I, \x_0, \p_0, \x_1, \p_1, \ldots)`.
        This also means it maps :math:`\text{span}(\mathbf{r})` into itself:

        .. math:: U^\dagger \mathbf{r}_i U = \sum_j \tilde{U}_{ij} \mathbf{r}_j

        For Gaussian CV gates, this method returns the transformation matrix for
        the current parameter values of the Operation. The method is not defined
        for non-Gaussian (and non-CV) gates.

        Args:
            wire_order (Wires): global wire order defining which subspace the operator acts on
            inverse  (bool): if True, return the inverse transformation instead

        Raises:
            RuntimeError: if the specified operation is not Gaussian or is missing the `_heisenberg_rep` method

        Returns:
            array[float]: :math:`\tilde{U}`, the Heisenberg picture representation of the linear transformation
        """
        p = [qmath.toarray(a) for a in self.parameters]
        if inverse:
            try:
                # TODO: expand this for the new par domain class, for non-unitary matrices.
                p[0] = np.linalg.inv(p[0])
            except np.linalg.LinAlgError:
                p[0] = -p[0]  # negate first parameter
        U = self._heisenberg_rep(p)  # pylint: disable=assignment-from-none

        # not defined?
        if U is None:
            raise RuntimeError(
                f"{self.name} is not a Gaussian operation, or is missing the _heisenberg_rep method."
            )

        return self.heisenberg_expand(U, wire_order)


class CVObservable(CV, Observable):
    r"""Base class representing continuous-variable observables.

    CV observables provide a special Heisenberg representation.

    The class attribute :attr:`~.ev_order` can be defined to indicate
    to PennyLane whether the corresponding CV observable is a polynomial in the
    quadrature operators. If so,

    * ``ev_order = 1`` indicates a first order polynomial in quadrature
      operators :math:`(\x, \p)`.

    * ``ev_order = 2`` indicates a second order polynomial in quadrature
      operators :math:`(\x, \p)`.

    If :attr:`~.ev_order` is not ``None``, then the Heisenberg representation
    of the observable should be defined in the static method :meth:`~.CV._heisenberg_rep`,
    returning an array of the correct dimension.

    Args:
       params (tuple[tensor_like]): trainable parameters
       wires (Iterable[Any] or Any): Wire label(s) that the operator acts on.
           If not given, args[-1] is interpreted as wires.
       do_queue (bool): indicates whether the operator should be
           recorded when created in a tape context
       id (str): custom label given to an operator instance,
           can be useful for some applications where the instance has to be identified
    """
    # pylint: disable=abstract-method
    ev_order = None  #: None, int: Order in `(x, p)` that a CV observable is a polynomial of.

    def heisenberg_obs(self, wire_order):
        r"""Representation of the observable in the position/momentum operator basis.

        Returns the expansion :math:`q` of the observable, :math:`Q`, in the
        basis :math:`\mathbf{r} = (\I, \x_0, \p_0, \x_1, \p_1, \ldots)`.

        * For first-order observables returns a real vector such
          that :math:`Q = \sum_i q_i \mathbf{r}_i`.

        * For second-order observables returns a real symmetric matrix
          such that :math:`Q = \sum_{ij} q_{ij} \mathbf{r}_i \mathbf{r}_j`.

        Args:
            wire_order (Wires): global wire order defining which subspace the operator acts on
        Returns:
            array[float]: :math:`q`
        """
        p = self.parameters
        U = self._heisenberg_rep(p)  # pylint: disable=assignment-from-none
        return self.heisenberg_expand(U, wire_order)


def operation_derivative(operation) -> np.ndarray:
    r"""Calculate the derivative of an operation.

    For an operation :math:`e^{i \hat{H} \phi t}`, this function returns the matrix representation
    in the standard basis of its derivative with respect to :math:`t`, i.e.,

    .. math:: \frac{d \, e^{i \hat{H} \phi t}}{dt} = i \phi \hat{H} e^{i \hat{H} \phi t},

    where :math:`\phi` is a real constant.

    Args:
        operation (.Operation): The operation to be differentiated.

    Returns:
        array: the derivative of the operation as a matrix in the standard basis

    Raises:
        ValueError: if the operation does not have a generator or is not composed of a single
            trainable parameter
    """
<<<<<<< HEAD
    generator, prefactor = operation.generator

    if generator is None:
        raise ValueError(f"Operation {operation.name} does not have a generator")
    if operation.num_params != 1:
        # Note, this case should already be caught by the previous raise since we haven't worked out
        # how to have an operator for multiple parameters. It is added here in case of a future
        # change
        raise ValueError(
            f"Operation {operation.name} is not written in terms of a single parameter"
        )

    if not isinstance(generator, np.ndarray):
        generator = generator.matrix

    if operation.inverse:
        prefactor *= -1
        generator = qmath.conj(qmath.T(generator))

    return 1j * prefactor * generator @ operation.matrix
=======
    generator, prefactor = qml.utils.get_generator(operation, return_matrix=True)
    return 1j * prefactor * generator @ operation.get_matrix()
>>>>>>> c13cb477


@qml.BooleanFn
def not_tape(obj):
    """Returns ``True`` if the object is not a quantum tape"""
    return isinstance(obj, qml.tape.QuantumTape)


@qml.BooleanFn
def has_gen(obj):
    """Returns ``True`` if an operator has a generator defined."""
    try:
        obj.generator()
    except (AttributeError, OperatorPropertyUndefined, GeneratorUndefinedError):
        return False

    return True


@qml.BooleanFn
def has_grad_method(obj):
    """Returns ``True`` if an operator has a grad_method defined."""
    return obj.grad_method is not None


@qml.BooleanFn
def has_multipar(obj):
    """Returns ``True`` if an operator has more than one parameter
    according to ``num_params``."""
    return obj.num_params > 1


@qml.BooleanFn
def has_nopar(obj):
    """Returns ``True`` if an operator has no parameters
    according to ``num_params``."""
    return obj.num_params == 0


@qml.BooleanFn
def has_unitary_gen(obj):
    """Returns ``True`` if an operator has a unitary_generator
    according to the ``has_unitary_generator`` flag."""
    return obj in qml.ops.qubit.attributes.has_unitary_generator


@qml.BooleanFn
def is_measurement(obj):
    """Returns ``True`` if an operator is a ``MeasurementProcess`` instance."""
    return isinstance(obj, qml.measure.MeasurementProcess)


@qml.BooleanFn
def is_trainable(obj):
    """Returns ``True`` if any of the parameters of an operator is trainable
<<<<<<< HEAD
    according to ``qmath.requires_grad``."""
    return any(qmath.requires_grad(p) for p in obj.parameters)
=======
    according to ``qml.math.requires_grad``."""
    return any(qml.math.requires_grad(p) for p in obj.parameters)


@qml.BooleanFn
def defines_diagonalizing_gates(obj):
    """Returns ``True`` if an operator defines the diagonalizing
    gates are defined.

    This helper function is useful if the property is to be checked in
    a queuing context, but the resulting gates must not be queued.
    """

    with qml.tape.stop_recording():
        try:
            obj.diagonalizing_gates()
        except DiagGatesUndefinedError:
            return False
        return True
>>>>>>> c13cb477
<|MERGE_RESOLUTION|>--- conflicted
+++ resolved
@@ -1324,11 +1324,7 @@
         canonical_matrix = self.compute_matrix(*self.parameters, **self.hyperparameters)
 
         if self.inverse:
-<<<<<<< HEAD
-            return qmath.conj(qmath.T(op_matrix))
-=======
             canonical_matrix = qml.math.conj(qml.math.T(canonical_matrix))
->>>>>>> c13cb477
 
         if wire_order is None or self.wires == Wires(wire_order):
             return canonical_matrix
@@ -2364,31 +2360,8 @@
         ValueError: if the operation does not have a generator or is not composed of a single
             trainable parameter
     """
-<<<<<<< HEAD
-    generator, prefactor = operation.generator
-
-    if generator is None:
-        raise ValueError(f"Operation {operation.name} does not have a generator")
-    if operation.num_params != 1:
-        # Note, this case should already be caught by the previous raise since we haven't worked out
-        # how to have an operator for multiple parameters. It is added here in case of a future
-        # change
-        raise ValueError(
-            f"Operation {operation.name} is not written in terms of a single parameter"
-        )
-
-    if not isinstance(generator, np.ndarray):
-        generator = generator.matrix
-
-    if operation.inverse:
-        prefactor *= -1
-        generator = qmath.conj(qmath.T(generator))
-
-    return 1j * prefactor * generator @ operation.matrix
-=======
     generator, prefactor = qml.utils.get_generator(operation, return_matrix=True)
     return 1j * prefactor * generator @ operation.get_matrix()
->>>>>>> c13cb477
 
 
 @qml.BooleanFn
@@ -2444,10 +2417,6 @@
 @qml.BooleanFn
 def is_trainable(obj):
     """Returns ``True`` if any of the parameters of an operator is trainable
-<<<<<<< HEAD
-    according to ``qmath.requires_grad``."""
-    return any(qmath.requires_grad(p) for p in obj.parameters)
-=======
     according to ``qml.math.requires_grad``."""
     return any(qml.math.requires_grad(p) for p in obj.parameters)
 
@@ -2466,5 +2435,4 @@
             obj.diagonalizing_gates()
         except DiagGatesUndefinedError:
             return False
-        return True
->>>>>>> c13cb477
+        return True