--- conflicted
+++ resolved
@@ -1423,16 +1423,11 @@
     def __mul__(self, other):
         """The scalar multiplication between scalars and Operators."""
         if callable(other):
-<<<<<<< HEAD
-            return qml.ops.ParametrizedHamiltonian([other], [self])  # pylint: disable=no-member
+            return qml.pulse.ParametrizedHamiltonian([other], [self])
         backend = autoray.infer_backend(other)
         if (
             backend == "builtins" and isinstance(other, numbers.Number)
         ) or backend in SUPPORTED_INTERFACES:
-=======
-            return qml.pulse.ParametrizedHamiltonian([other], [self])
-        try:
->>>>>>> 6fe84934
             return qml.s_prod(scalar=other, operator=self)
         return NotImplemented
 
