--- conflicted
+++ resolved
@@ -1741,15 +1741,7 @@
                 else:
                     raise ValueError("Can only perform tensor products between observables.")
 
-<<<<<<< HEAD
             context.safe_update_info(o, owner=self)
-=======
-            try:
-                context.update_info(o, owner=self)
-            except qml.queuing.QueuingError:
-                o.queue(context=context)
-                context.update_info(o, owner=self)
->>>>>>> 97f0277d
 
         context.append(self, owns=tuple(constituents))
         return self
