# Copyright 2018-2021 Xanadu Quantum Technologies Inc.
# Licensed under the Apache License, Version 2.0 (the "License");
# you may not use this file except in compliance with the License.
# You may obtain a copy of the License at

#     http://www.apache.org/licenses/LICENSE-2.0

# Unless required by applicable law or agreed to in writing, software
# distributed under the License is distributed on an "AS IS" BASIS,
# WITHOUT WARRANTIES OR CONDITIONS OF ANY KIND, either express or implied.
# See the License for the specific language governing permissions and
# limitations under the License.
# pylint: disable=protected-access, no-member
r"""
This module contains the abstract base classes for defining PennyLane
operations and observables.

.. warning::

    Unless you are a PennyLane or plugin developer, you likely do not need
    to use these classes directly.

    See the :doc:`main operations page <../introduction/operations>` for
    details on available operations and observables.

Description
-----------

Qubit Operations
~~~~~~~~~~~~~~~~
The :class:`Operator` class serves as a base class for operators,
and is inherited by both the :class:`Observable` class and the
:class:`Operation` class. These classes are subclassed to implement quantum operations
and measure observables in PennyLane.

* Each :class:`~.Operator` subclass represents a general type of
  map between physical states. Each instance of these subclasses
  represents either

  - an application of the operator or
  - an instruction to measure and return the respective result.

  Operators act on a sequence of wires (subsystems) using given parameter values.

* Each :class:`~.Operation` subclass represents a type of quantum operation,
  for example a unitary quantum gate. Each instance of these subclasses
  represents an application of the operation with given parameter values to
  a given sequence of wires (subsystems).

* Each  :class:`~.Observable` subclass represents a type of physical observable.
  Each instance of these subclasses represents an instruction to measure and
  return the respective result for the given parameter values on a
  sequence of wires (subsystems).

Differentiation
^^^^^^^^^^^^^^^

In general, an :class:`Operation` is differentiable (at least using the finite-difference
method) with respect to a parameter iff

* the domain of that parameter is continuous.

For an :class:`Operation` to be differentiable with respect to a parameter using the
analytic method of differentiation, it must satisfy an additional constraint:

* the parameter domain must be real.

.. note::

    These conditions are *not* sufficient for analytic differentiation. For example,
    CV gates must also define a matrix representing their Heisenberg linear
    transformation on the quadrature operators.

CV Operation base classes
~~~~~~~~~~~~~~~~~~~~~~~~~

Due to additional requirements, continuous-variable (CV) operations must subclass the
:class:`~.CVOperation` or :class:`~.CVObservable` classes instead of :class:`~.Operation`
and :class:`~.Observable`.

Differentiation
^^^^^^^^^^^^^^^

To enable gradient computation using the analytic method for Gaussian CV operations, in addition, you need to
provide the static class method :meth:`~.CV._heisenberg_rep` that returns the Heisenberg representation of
the operation given its list of parameters, namely:

* For Gaussian CV Operations this method should return the matrix of the linear transformation carried out by the
  operation on the vector of quadrature operators :math:`\mathbf{r}` for the given parameter
  values.

* For Gaussian CV Observables this method should return a real vector (first-order observables)
  or symmetric matrix (second-order observables) of coefficients of the quadrature
  operators :math:`\x` and :math:`\p`.

PennyLane uses the convention :math:`\mathbf{r} = (\I, \x, \p)` for single-mode operations and observables
and :math:`\mathbf{r} = (\I, \x_0, \p_0, \x_1, \p_1, \ldots)` for multi-mode operations and observables.

.. note::
    Non-Gaussian CV operations and observables are currently only supported via
    the finite-difference method of gradient computation.

Contents
--------

.. currentmodule:: pennylane.operation

Operator Types
~~~~~~~~~~~~~~

.. currentmodule:: pennylane.operation

.. autosummary::
    :toctree: api

    ~Operator
    ~Operation
    ~Observable
    ~CV
    ~CVObservable
    ~CVOperation
    ~Channel
    ~Tensor
    ~StatePrepBase

.. currentmodule:: pennylane.operation

.. inheritance-diagram:: Operator Operation Observable Channel CV CVObservable CVOperation Tensor StatePrepBase
    :parts: 1

Errors
~~~~~~

When an :class:`~.Operator` method is undefined, it raises a error type that depends
on the method that is undefined.

.. currentmodule:: pennylane.operation

.. autosummary::
    :toctree: api

    ~OperatorPropertyUndefined
    ~AdjointUndefinedError
    ~DecompositionUndefinedError
    ~DiagGatesUndefinedError
    ~EigvalsUndefinedError
    ~GeneratorUndefinedError
    ~MatrixUndefinedError
    ~ParameterFrequenciesUndefinedError
    ~PowUndefinedError
    ~SparseMatrixUndefinedError
    ~TermsUndefinedError

Boolean Functions
~~~~~~~~~~~~~~~~~

:class:`~.BooleanFn`'s are functions of a single object that return ``True`` or ``False``.
The ``operation`` module provides the following:

.. currentmodule:: pennylane.operation

.. autosummary::
    :toctree: api

    ~defines_diagonalizing_gates
    ~gen_is_multi_term_hamiltonian
    ~has_gen
    ~has_grad_method
    ~has_multipar
    ~has_nopar
    ~has_unitary_gen
    ~is_measurement
    ~is_trainable
    ~not_tape

Enabling New Arithmetic Operators
~~~~~~~~~~~~~~~~~~~~~~~~~~~~~~~~~

PennyLane is in the process of replacing :class:`~pennylane.Hamiltonian` and :class:`~.Tensor`
with newer, more general arithmetic operators. These consist of :class:`~pennylane.ops.op_math.Prod`,
:class:`~pennylane.ops.op_math.Sum` and :class:`~pennylane.ops.op_math.SProd`. By default, using dunder
methods (eg. ``+``, ``-``, ``@``, ``*``) to combine operators with scalars or other operators will
create :class:`~pennylane.Hamiltonian`'s and :class:`~.Tensor`'s. If you would like to switch dunders to
return newer arithmetic operators, the ``operation`` module provides the following helper functions:

.. currentmodule:: pennylane.operation

.. autosummary::
    :toctree: api

    ~enable_new_opmath
    ~disable_new_opmath
    ~active_new_opmath
    ~convert_to_opmath
    ~convert_to_legacy_H

Other
~~~~~

.. currentmodule:: pennylane.operation

.. autosummary::
    :toctree: api

    ~operation_derivative
    ~WiresEnum
    ~AllWires
    ~AnyWires

.. currentmodule:: pennylane

PennyLane also provides a function for checking the consistency and correctness of an operator instance.

.. autosummary::
    :toctree: api

    ~ops.functions.assert_valid

Operation attributes
~~~~~~~~~~~~~~~~~~~~

PennyLane contains a mechanism for storing lists of operations with similar
attributes and behaviour (for example, those that are their own inverses).
The attributes below are already included, and are used primarily for the
purpose of compilation transforms. New attributes can be added by instantiating
new :class:`~pennylane.ops.qubit.attributes.Attribute` objects. Please note that
these objects are located in ``pennylane.ops.qubit.attributes``, not ``pennylane.operation``.

.. currentmodule:: pennylane

.. autosummary::
    :toctree: api

    ~ops.qubit.attributes.Attribute
    ~ops.qubit.attributes.composable_rotations
    ~ops.qubit.attributes.diagonal_in_z_basis
    ~ops.qubit.attributes.has_unitary_generator
    ~ops.qubit.attributes.self_inverses
    ~ops.qubit.attributes.supports_broadcasting
    ~ops.qubit.attributes.symmetric_over_all_wires
    ~ops.qubit.attributes.symmetric_over_control_wires

"""
# pylint:disable=access-member-before-definition,global-statement
import abc
import copy
import functools
import itertools
import warnings
from enum import IntEnum
from typing import List
from contextlib import contextmanager

import numpy as np
from numpy.linalg import multi_dot
from scipy.sparse import coo_matrix, eye, kron

import pennylane as qml
from pennylane.math import expand_matrix
from pennylane.queuing import QueuingManager
from pennylane.typing import TensorLike
from pennylane.wires import Wires

from .utils import pauli_eigs
from .pytrees import register_pytree

# =============================================================================
# Errors
# =============================================================================

SUPPORTED_INTERFACES = {"numpy", "scipy", "autograd", "torch", "tensorflow", "jax"}
__use_new_opmath = True
_UNSET_BATCH_SIZE = -1  # indicates that the (lazy) batch size has not yet been accessed/computed


class OperatorPropertyUndefined(Exception):
    """Generic exception to be used for undefined
    Operator properties or methods."""


class DecompositionUndefinedError(OperatorPropertyUndefined):
    """Raised when an Operator's representation as a decomposition is undefined."""


class TermsUndefinedError(OperatorPropertyUndefined):
    """Raised when an Operator's representation as a linear combination is undefined."""


class MatrixUndefinedError(OperatorPropertyUndefined):
    """Raised when an Operator's matrix representation is undefined."""


class SparseMatrixUndefinedError(OperatorPropertyUndefined):
    """Raised when an Operator's sparse matrix representation is undefined."""


class EigvalsUndefinedError(OperatorPropertyUndefined):
    """Raised when an Operator's eigenvalues are undefined."""


class DiagGatesUndefinedError(OperatorPropertyUndefined):
    """Raised when an Operator's diagonalizing gates are undefined."""


class AdjointUndefinedError(OperatorPropertyUndefined):
    """Raised when an Operator's adjoint version is undefined."""


class PowUndefinedError(OperatorPropertyUndefined):
    """Raised when an Operator's power is undefined."""


class GeneratorUndefinedError(OperatorPropertyUndefined):
    """Exception used to indicate that an operator
    does not have a generator"""


class ParameterFrequenciesUndefinedError(OperatorPropertyUndefined):
    """Exception used to indicate that an operator
    does not have parameter_frequencies"""


# =============================================================================
# Wire types
# =============================================================================


class WiresEnum(IntEnum):
    """Integer enumeration class
    to represent the number of wires
    an operation acts on"""

    AnyWires = -1
    AllWires = -2


AllWires = WiresEnum.AllWires
"""IntEnum: An enumeration which represents all wires in the
subsystem. It is equivalent to an integer with value 0."""

AnyWires = WiresEnum.AnyWires
"""IntEnum: An enumeration which represents any wires in the
subsystem. It is equivalent to an integer with value -1."""


# =============================================================================
# Class property
# =============================================================================


class ClassPropertyDescriptor:  # pragma: no cover
    """Allows a class property to be defined"""

    # pylint: disable=too-few-public-methods,too-many-public-methods
    def __init__(self, fget, fset=None):
        self.fget = fget
        self.fset = fset

    def __get__(self, obj, klass=None):
        if klass is None:
            klass = type(obj)
        return self.fget.__get__(obj, klass)()

    def __set__(self, obj, value):
        if not self.fset:
            raise AttributeError("can't set attribute")
        type_ = type(obj)
        return self.fset.__get__(obj, type_)(value)

    def setter(self, func):
        """Set the function as a class method, and store as an attribute."""
        if not isinstance(func, (classmethod, staticmethod)):
            func = classmethod(func)
        self.fset = func
        return self


def classproperty(func):
    """The class property decorator"""
    if not isinstance(func, (classmethod, staticmethod)):
        func = classmethod(func)

    return ClassPropertyDescriptor(func)


# =============================================================================
# Base Operator class
# =============================================================================


def _process_data(op):
    def _mod_and_round(x, mod_val):
        if mod_val is None:
            return x
        return qml.math.round(qml.math.real(x) % mod_val, 10)

    # Use qml.math.real to take the real part. We may get complex inputs for
    # example when differentiating holomorphic functions with JAX: a complex
    # valued QNode (one that returns qml.state) requires complex typed inputs.
    if op.name in ("RX", "RY", "RZ", "PhaseShift", "Rot"):
        mod_val = 2 * np.pi
    else:
        mod_val = None

    return str([id(d) if qml.math.is_abstract(d) else _mod_and_round(d, mod_val) for d in op.data])


class Operator(abc.ABC):
    r"""Base class representing quantum operators.

    Operators are uniquely defined by their name, the wires they act on, their (trainable) parameters,
    and their (non-trainable) hyperparameters. The trainable parameters
    can be tensors of any supported auto-differentiation framework.

    An operator can define any of the following representations:

    * Representation as a **matrix** (:meth:`.Operator.matrix`), as specified by a
      global wire order that tells us where the wires are found on a register.

    * Representation as a **sparse matrix** (:meth:`.Operator.sparse_matrix`). Currently, this
      is a SciPy CSR matrix format.

    * Representation via the **eigenvalue decomposition** specified by eigenvalues
      (:meth:`.Operator.eigvals`) and diagonalizing gates (:meth:`.Operator.diagonalizing_gates`).

    * Representation as a **product of operators** (:meth:`.Operator.decomposition`).

    * Representation as a **linear combination of operators** (:meth:`.Operator.terms`).

    * Representation by a **generator** via :math:`e^{G}` (:meth:`.Operator.generator`).

    Each representation method comes with a static method prefixed by ``compute_``, which
    takes the signature ``(*parameters, **hyperparameters)`` (for numerical representations that do not need
    to know about wire labels) or ``(*parameters, wires, **hyperparameters)``, where ``parameters``, ``wires``, and
    ``hyperparameters`` are the respective attributes of the operator class.

    Args:
        *params (tuple[tensor_like]): trainable parameters
        wires (Iterable[Any] or Any): Wire label(s) that the operator acts on.
            If not given, args[-1] is interpreted as wires.
        id (str): custom label given to an operator instance,
            can be useful for some applications where the instance has to be identified

    **Example**

    A custom operator can be created by inheriting from :class:`~.Operator` or one of its subclasses.

    The following is an example for a custom gate that inherits from the :class:`~.Operation` subclass.
    It acts by potentially flipping a qubit and rotating another qubit.
    The custom operator defines a decomposition, which the devices can use (since it is unlikely that a device
    knows a native implementation for ``FlipAndRotate``). It also defines an adjoint operator.

    .. code-block:: python

        import pennylane as qml


        class FlipAndRotate(qml.operation.Operation):

            # Define how many wires the operator acts on in total.
            # In our case this may be one or two, which is why we
            # use the AnyWires Enumeration to indicate a variable number.
            num_wires = qml.operation.AnyWires

            # This attribute tells PennyLane what differentiation method to use. Here
            # we request parameter-shift (or "analytic") differentiation.
            grad_method = "A"

            def __init__(self, angle, wire_rot, wire_flip=None, do_flip=False, id=None):

                # checking the inputs --------------

                if do_flip and wire_flip is None:
                    raise ValueError("Expected a wire to flip; got None.")

                #------------------------------------

                # do_flip is not trainable but influences the action of the operator,
                # which is why we define it to be a hyperparameter
                self._hyperparameters = {
                    "do_flip": do_flip
                }

                # we extract all wires that the operator acts on,
                # relying on the Wire class arithmetic
                all_wires = qml.wires.Wires(wire_rot) + qml.wires.Wires(wire_flip)

                # The parent class expects all trainable parameters to be fed as positional
                # arguments, and all wires acted on fed as a keyword argument.
                # The id keyword argument allows users to give their instance a custom name.
                super().__init__(angle, wires=all_wires, id=id)

            @property
            def num_params(self):
                # if it is known before creation, define the number of parameters to expect here,
                # which makes sure an error is raised if the wrong number was passed. The angle
                # parameter is the only trainable parameter of the operation
                return 1

            @property
            def ndim_params(self):
                # if it is known before creation, define the number of dimensions each parameter
                # is expected to have. This makes sure to raise an error if a wrongly-shaped
                # parameter was passed. The angle parameter is expected to be a scalar
                return (0,)

            @staticmethod
            def compute_decomposition(angle, wires, do_flip):  # pylint: disable=arguments-differ
                # Overwriting this method defines the decomposition of the new gate, as it is
                # called by Operator.decomposition().
                # The general signature of this function is (*parameters, wires, **hyperparameters).
                op_list = []
                if do_flip:
                    op_list.append(qml.X(wires[1]))
                op_list.append(qml.RX(angle, wires=wires[0]))
                return op_list

            def adjoint(self):
                # the adjoint operator of this gate simply negates the angle
                return FlipAndRotate(-self.parameters[0], self.wires[0], self.wires[1], do_flip=self.hyperparameters["do_flip"])

    We can use the operation as follows:

    .. code-block:: python

        from pennylane import numpy as np

        dev = qml.device("default.qubit", wires=["q1", "q2", "q3"])

        @qml.qnode(dev)
        def circuit(angle):
            FlipAndRotate(angle, wire_rot="q1", wire_flip="q1")
            return qml.expval(qml.Z("q1"))

    >>> a = np.array(3.14)
    >>> circuit(a)
    tensor(-0.99999873, requires_grad=True)

    .. details::
        :title: Serialization and Pytree format
        :href: serialization

        PennyLane operations are automatically registered as `Pytrees <https://jax.readthedocs.io/en/latest/pytrees.html>`_ .

        For most operators, this process will happen automatically without need for custom implementations.

        Customization of this process must occur if:

        * The data and hyperparameters are insufficient to reproduce the original operation via its initialization
        * The hyperparameters contain a non-hashable component, such as a list or dictionary.

        Some examples include arithmetic operators, like :class:`~.Adjoint` or :class:`~.Sum`, or templates that
        perform preprocessing during initialization.

        See the ``Operator._flatten`` and ``Operator._unflatten`` methods for more information.

        >>> op = qml.PauliRot(1.2, "XY", wires=(0,1))
        >>> op._flatten()
        ((1.2,), (<Wires = [0, 1]>, (('pauli_word', 'XY'),)))
        >>> qml.PauliRot._unflatten(*op._flatten())
        PauliRot(1.2, XY, wires=[0, 1])


    .. details::
        :title: Parameter broadcasting
        :href: parameter-broadcasting

        Many quantum functions are executed repeatedly at different parameters, which
        can be done with parameter broadcasting. For usage details and examples see the
        :class:`~.pennylane.QNode` documentation.

        In order to support parameter broadcasting with an operator class,
        the following steps are necessary:

        #. Define the class attribute ``ndim_params``, a tuple that indicates
           the expected number of dimensions for each operator argument
           *without broadcasting*. For example, ``FlipAndRotate``
           above has ``ndim_params = (0,)`` for a single scalar argument.
           An operator taking a matrix argument and a scalar would have ``ndim_params = (2, 0)``.
           Note that ``ndim_params`` does *not require the size* of the axes.
        #. Make the representations of the operator broadcasting-compatible. Typically, one or
           multiple of the methods ``compute_matrix``, ``compute_eigvals`` and
           ``compute_decomposition`` are defined by an operator, and these need to work with
           the original input and output as well as with broadcasted inputs and outputs
           that have an additional, leading axis. See below for an example.
        #. Make sure that validation within the above representation methods and
           ``__init__``---if it is overwritten by the operator class---allow
           for broadcasted inputs. For custom operators this usually is a minor
           step or not necessary at all.
        #. For proper registration, add the name of the operator to
           :obj:`~.pennylane.ops.qubit.attributes.supports_broadcasting` in the file
           ``pennylane/ops/qubit/attributes.py``.
        #. Make sure that the operator's ``_check_batching`` method is called in all
           places required. This is typically done automatically but needs to be assured.
           See further below for details.

        **Examples**

        Consider an operator with the same matrix as ``qml.RX``. A basic variant of
        ``compute_matrix`` (which will not be compatible with all autodifferentiation
        frameworks or backpropagation) is

        .. code-block:: python

            @staticmethod
            def compute_matrix(theta):
                '''Broadcasting axis ends up in the wrong position.'''
                c = qml.math.cos(theta / 2)
                s = qml.math.sin(theta / 2)
                return qml.math.array([[c, -1j * s], [-1j * s, c]])

        If we passed a broadcasted argument ``theta`` of shape ``(batch_size,)`` to this method,
        which would have one instead of zero dimensions, ``cos`` and ``sin`` would correctly
        be applied elementwise.
        We would also obtain the correct matrix with shape ``(2, 2, batch_size)``.
        However, the broadcasting axis needs to be the *first* axis by convention, so that we need
        to move the broadcasting axis--if it exists--to the front before returning the matrix:

        .. code-block:: python

            @staticmethod
            def compute_matrix(theta):
                '''Broadcasting axis ends up in the correct leading position.'''
                c = qml.math.cos(theta / 2)
                s = qml.math.sin(theta / 2)
                mat = qml.math.array([[c, -1j * s], [-1j * s, c]])
                # Check whether the input has a broadcasting axis
                if qml.math.ndim(theta)==1:
                    # Move the broadcasting axis to the first position
                    return qml.math.moveaxis(mat, 2, 0)
                return mat

        Adapting ``compute_eigvals`` to broadcasting looks similar.

        Usually no major changes are required for ``compute_decomposition``, but we need
        to take care of the correct mapping of input arguments to the operators in the
        decomposition. As an example, consider the operator that represents a layer of
        ``RX`` rotations with individual angles for each rotation. Without broadcasting,
        it takes one onedimensional array, i.e. ``ndim_params=(1,)``.
        Its decomposition, which is a convenient way to support this custom operation
        on all devices that implement ``RX``, might look like this:

        .. code-block:: python

            @staticmethod
            def compute_decomposition(theta, wires):
                '''Iterate over the first axis of theta.'''
                decomp_ops = [qml.RX(x, wires=w) for x, w in zip(theta, wires)]
                return decomp_ops

        If ``theta`` is a broadcasted argument, its first axis is the broadcasting
        axis and we would like to iterate over the *second* axis within the ``for``
        loop instead. This is easily achieved by adding a transposition of ``theta``
        that switches the axes in this case. Conveniently this does not have any
        effect in the non-broadcasted case, so that we do not need to handle two
        cases separately.

        .. code-block:: python

            @staticmethod
            def compute_decomposition(theta, wires):
                '''Iterate over the last axis of theta, which is also the first axis
                or the second axis without and with broadcasting, respectively.'''
                decomp_ops = [qml.RX(x, wires=w) for x, w in zip(qml.math.T(theta), wires)]
                return decomp_ops

        **The ``_check_batching`` method**

        Each operator determines whether it is used with a batch of parameters within
        the ``_check_batching`` method, by comparing the shape of the input data to
        the expected shape. Therefore, it is necessary to call ``_check_batching`` on
        any new input parameters passed to the operator. By default, any class inheriting
        from :class:`~.operation.Operator` will do so the first time its
        ``batch_size`` property is accessed.

        ``_check_batching`` modifies the following instance attributes:

        - ``_ndim_params``: The number of dimensions of the parameters passed to
          ``_check_batching``. For an ``Operator`` that does _not_ set the ``ndim_params``
          attribute, ``_ndim_params`` is used as a surrogate, interpreting any parameters
          as "not broadcasted". This attribute should be understood as temporary and likely
          should not be used in other contexts.

        - ``_batch_size``: If the ``Operator`` is broadcasted: The batch size/size of the
          broadcasting axis. If it is not broadcasted: ``None``. An ``Operator`` that does
          not support broadcasting will report to not be broadcasted independently of the
          input.

        These two properties are defined lazily, and accessing the public version of either
        one of them (in other words, without the leading underscore) for the first time will
        trigger a call to ``_check_batching``, which validates and sets these properties.
    """

    # pylint: disable=too-many-public-methods, too-many-instance-attributes

    # this allows scalar multiplication from left with numpy arrays np.array(0.5) * ps1
    # taken from [stackexchange](https://stackoverflow.com/questions/40694380/forcing-multiplication-to-use-rmul-instead-of-numpy-array-mul-or-byp/44634634#44634634)
    __array_priority__ = 1000

    def __init_subclass__(cls, **_):
        register_pytree(cls, cls._flatten, cls._unflatten)

    def __copy__(self):
        cls = self.__class__
        copied_op = cls.__new__(cls)
        copied_op.data = copy.copy(self.data)
        for attr, value in vars(self).items():
            if attr != "data":
                setattr(copied_op, attr, value)

        return copied_op

    def __deepcopy__(self, memo):
        copied_op = object.__new__(type(self))

        # The memo dict maps object ID to object, and is required by
        # the deepcopy function to keep track of objects it has already
        # deep copied.
        memo[id(self)] = copied_op

        for attribute, value in self.__dict__.items():
            if attribute == "data":
                # Shallow copy the list of parameters. We avoid a deep copy
                # here, since PyTorch does not support deep copying of tensors
                # within a differentiable computation.
                copied_op.data = copy.copy(value)
            else:
                # Deep copy everything else.
                setattr(copied_op, attribute, copy.deepcopy(value, memo))
        return copied_op

    @property
    def hash(self):
        """int: Integer hash that uniquely represents the operator."""
        return hash(
            (
                str(self.name),
                tuple(self.wires.tolist()),
                str(self.hyperparameters.values()),
                _process_data(self),
            )
        )

    def __eq__(self, other):
        return qml.equal(self, other)

    def __hash__(self):
        return self.hash

    @staticmethod
    def compute_matrix(*params, **hyperparams):  # pylint:disable=unused-argument
        r"""Representation of the operator as a canonical matrix in the computational basis (static method).

        The canonical matrix is the textbook matrix representation that does not consider wires.
        Implicitly, this assumes that the wires of the operator correspond to the global wire order.

        .. seealso:: :meth:`.Operator.matrix` and :func:`qml.matrix() <pennylane.matrix>`

        Args:
            *params (list): trainable parameters of the operator, as stored in the ``parameters`` attribute
            **hyperparams (dict): non-trainable hyperparameters of the operator, as stored in the ``hyperparameters`` attribute

        Returns:
            tensor_like: matrix representation
        """
        raise MatrixUndefinedError

    # pylint: disable=no-self-argument, comparison-with-callable
    @classproperty
    def has_matrix(cls):
        r"""Bool: Whether or not the Operator returns a defined matrix.

        Note: Child classes may have this as an instance property instead of as a class property.
        """
        return cls.compute_matrix != Operator.compute_matrix or cls.matrix != Operator.matrix

    def matrix(self, wire_order=None):
        r"""Representation of the operator as a matrix in the computational basis.

        If ``wire_order`` is provided, the numerical representation considers the position of the
        operator's wires in the global wire order. Otherwise, the wire order defaults to the
        operator's wires.

        If the matrix depends on trainable parameters, the result
        will be cast in the same autodifferentiation framework as the parameters.

        A ``MatrixUndefinedError`` is raised if the matrix representation has not been defined.

        .. seealso:: :meth:`~.Operator.compute_matrix`

        Args:
            wire_order (Iterable): global wire order, must contain all wire labels from the operator's wires

        Returns:
            tensor_like: matrix representation
        """
        canonical_matrix = self.compute_matrix(*self.parameters, **self.hyperparameters)

        if (
            wire_order is None
            or self.wires == Wires(wire_order)
            or (
                self.name in qml.ops.qubit.attributes.symmetric_over_all_wires
                and set(self.wires) == set(wire_order)
            )
        ):
            return canonical_matrix

        return expand_matrix(canonical_matrix, wires=self.wires, wire_order=wire_order)

    @staticmethod
    def compute_sparse_matrix(*params, **hyperparams):  # pylint:disable=unused-argument
        r"""Representation of the operator as a sparse matrix in the computational basis (static method).

        The canonical matrix is the textbook matrix representation that does not consider wires.
        Implicitly, this assumes that the wires of the operator correspond to the global wire order.

        .. seealso:: :meth:`~.Operator.sparse_matrix`

        Args:
            *params (list): trainable parameters of the operator, as stored in the ``parameters`` attribute
            **hyperparams (dict): non-trainable hyperparameters of the operator, as stored in the ``hyperparameters``
                attribute

        Returns:
            scipy.sparse._csr.csr_matrix: sparse matrix representation
        """
        raise SparseMatrixUndefinedError

    def sparse_matrix(self, wire_order=None):
        r"""Representation of the operator as a sparse matrix in the computational basis.

        If ``wire_order`` is provided, the numerical representation considers the position of the
        operator's wires in the global wire order. Otherwise, the wire order defaults to the
        operator's wires.

        A ``SparseMatrixUndefinedError`` is raised if the sparse matrix representation has not been defined.

        .. seealso:: :meth:`~.Operator.compute_sparse_matrix`

        Args:
            wire_order (Iterable): global wire order, must contain all wire labels from the operator's wires

        Returns:
            scipy.sparse._csr.csr_matrix: sparse matrix representation

        """
        canonical_sparse_matrix = self.compute_sparse_matrix(
            *self.parameters, **self.hyperparameters
        )

        return expand_matrix(canonical_sparse_matrix, wires=self.wires, wire_order=wire_order)

    @staticmethod
    def compute_eigvals(*params, **hyperparams):
        r"""Eigenvalues of the operator in the computational basis (static method).

        If :attr:`diagonalizing_gates` are specified and implement a unitary :math:`U^{\dagger}`,
        the operator can be reconstructed as

        .. math:: O = U \Sigma U^{\dagger},

        where :math:`\Sigma` is the diagonal matrix containing the eigenvalues.

        Otherwise, no particular order for the eigenvalues is guaranteed.

        .. seealso:: :meth:`Operator.eigvals() <.eigvals>` and :func:`qml.eigvals() <pennylane.eigvals>`

        Args:
            *params (list): trainable parameters of the operator, as stored in the ``parameters`` attribute
            **hyperparams (dict): non-trainable hyperparameters of the operator, as stored in the ``hyperparameters`` attribute

        Returns:
            tensor_like: eigenvalues
        """
        raise EigvalsUndefinedError

    def eigvals(self):
        r"""Eigenvalues of the operator in the computational basis.

        If :attr:`diagonalizing_gates` are specified and implement a unitary :math:`U^{\dagger}`, the operator
        can be reconstructed as

        .. math:: O = U \Sigma U^{\dagger},

        where :math:`\Sigma` is the diagonal matrix containing the eigenvalues.

        Otherwise, no particular order for the eigenvalues is guaranteed.

        .. note::
            When eigenvalues are not explicitly defined, they are computed automatically from the matrix representation.
            Currently, this computation is *not* differentiable.

        A ``EigvalsUndefinedError`` is raised if the eigenvalues have not been defined and cannot be
        inferred from the matrix representation.

        .. seealso:: :meth:`~.Operator.compute_eigvals`

        Returns:
            tensor_like: eigenvalues
        """

        try:
            return self.compute_eigvals(*self.parameters, **self.hyperparameters)
        except EigvalsUndefinedError as e:
            # By default, compute the eigenvalues from the matrix representation if one is defined.
            if self.has_matrix:  # pylint: disable=using-constant-test
                return qml.math.linalg.eigvals(self.matrix())
            raise EigvalsUndefinedError from e

    def terms(self):  # pylint: disable=no-self-use
        r"""Representation of the operator as a linear combination of other operators.

        .. math:: O = \sum_i c_i O_i

        A ``TermsUndefinedError`` is raised if no representation by terms is defined.

        Returns:
            tuple[list[tensor_like or float], list[.Operation]]: list of coefficients :math:`c_i`
            and list of operations :math:`O_i`
        """
        raise TermsUndefinedError

    num_wires = AnyWires
    """Number of wires the operator acts on."""

    @property
    def name(self):
        """String for the name of the operator."""
        return self._name

    @property
    def id(self):
        """Custom string to label a specific operator instance."""
        return self._id

    @name.setter
    def name(self, value):
        self._name = value

    def label(self, decimals=None, base_label=None, cache=None):
        r"""A customizable string representation of the operator.

        Args:
            decimals=None (int): If ``None``, no parameters are included. Else,
                specifies how to round the parameters.
            base_label=None (str): overwrite the non-parameter component of the label
            cache=None (dict): dictionary that carries information between label calls
                in the same drawing

        Returns:
            str: label to use in drawings

        **Example:**

        >>> op = qml.RX(1.23456, wires=0)
        >>> op.label()
        "RX"
        >>> op.label(base_label="my_label")
        "my_label"
        >>> op = qml.RX(1.23456, wires=0, id="test_data")
        >>> op.label()
        "RX("test_data")"
        >>> op.label(decimals=2)
        "RX\n(1.23,"test_data")"
        >>> op.label(base_label="my_label")
        "my_label("test_data")"
        >>> op.label(decimals=2, base_label="my_label")
        "my_label\n(1.23,"test_data")"

        If the operation has a matrix-valued parameter and a cache dictionary is provided,
        unique matrices will be cached in the ``'matrices'`` key list. The label will contain
        the index of the matrix in the ``'matrices'`` list.

        >>> op2 = qml.QubitUnitary(np.eye(2), wires=0)
        >>> cache = {'matrices': []}
        >>> op2.label(cache=cache)
        'U(M0)'
        >>> cache['matrices']
        [tensor([[1., 0.],
         [0., 1.]], requires_grad=True)]
        >>> op3 = qml.QubitUnitary(np.eye(4), wires=(0,1))
        >>> op3.label(cache=cache)
        'U(M1)'
        >>> cache['matrices']
        [tensor([[1., 0.],
                [0., 1.]], requires_grad=True),
        tensor([[1., 0., 0., 0.],
                [0., 1., 0., 0.],
                [0., 0., 1., 0.],
                [0., 0., 0., 1.]], requires_grad=True)]

        """
        op_label = base_label or self.__class__.__name__

        if self.num_params == 0:
            return op_label if self._id is None else f'{op_label}("{self._id}")'

        params = self.parameters

        if len(qml.math.shape(params[0])) != 0:
            # assume that if the first parameter is matrix-valued, there is only a single parameter
            # this holds true for all current operations and templates unless parameter broadcasting
            # is used
            # TODO[dwierichs]: Implement a proper label for broadcasted operators
            if (
                cache is None
                or not isinstance(cache.get("matrices", None), list)
                or len(params) != 1
            ):
                return op_label if self._id is None else f'{op_label}("{self._id}")'

            for i, mat in enumerate(cache["matrices"]):
                if qml.math.shape(params[0]) == qml.math.shape(mat) and qml.math.allclose(
                    params[0], mat
                ):
                    return (
                        f"{op_label}(M{i})"
                        if self._id is None
                        else f'{op_label}(M{i},"{self._id}")'
                    )

            # matrix not in cache
            mat_num = len(cache["matrices"])
            cache["matrices"].append(params[0])
            return (
                f"{op_label}(M{mat_num})"
                if self._id is None
                else f'{op_label}(M{mat_num},"{self._id}")'
            )

        if decimals is None:
            return op_label if self._id is None else f'{op_label}("{self._id}")'

        def _format(x):
            try:
                return format(qml.math.toarray(x), f".{decimals}f")
            except ValueError:
                # If the parameter can't be displayed as a float
                return format(x)

        param_string = ",\n".join(_format(p) for p in params)

        return (
            f"{op_label}\n({param_string})"
            if self._id is None
            else f'{op_label}\n({param_string},"{self._id}")'
        )

    def __init__(self, *params, wires=None, id=None):
        # pylint: disable=too-many-branches

        self._name = self.__class__.__name__  #: str: name of the operator
        self._id = id
        self.queue_idx = None  #: int, None: index of the Operator in the circuit queue, or None if not in a queue
        self._pauli_rep = None  # Union[PauliSentence, None]: Representation of the operator as a pauli sentence, if applicable

        wires_from_args = False
        if wires is None:
            try:
                wires = params[-1]
                params = params[:-1]
                wires_from_args = True
            except IndexError as err:
                raise ValueError(
                    f"Must specify the wires that {type(self).__name__} acts on"
                ) from err

        self._num_params = len(params)

        # Check if the expected number of parameters coincides with the one received.
        # This is always true for the default `Operator.num_params` property, but
        # subclasses may overwrite it to define a fixed expected value.
        if len(params) != self.num_params:
            if wires_from_args and len(params) == (self.num_params - 1):
                raise ValueError(f"Must specify the wires that {type(self).__name__} acts on")
            raise ValueError(
                f"{self.name}: wrong number of parameters. "
                f"{len(params)} parameters passed, {self.num_params} expected."
            )

        self._wires = wires if isinstance(wires, Wires) else Wires(wires)

        # check that the number of wires given corresponds to required number
        if self.num_wires in {AllWires, AnyWires}:
            if (
                not isinstance(
                    self,
                    (
                        qml.Barrier,
                        qml.Snapshot,
                        qml.ops.Hamiltonian,
                        qml.ops.LinearCombination,
                        qml.GlobalPhase,
                        qml.Identity,
                    ),
                )
                and len(qml.wires.Wires(wires)) == 0
            ):
                raise ValueError(
                    f"{self.name}: wrong number of wires. " f"At least one wire has to be given."
                )

        elif len(self._wires) != self.num_wires:
            raise ValueError(
                f"{self.name}: wrong number of wires. "
                f"{len(self._wires)} wires given, {self.num_wires} expected."
            )

        self._batch_size = _UNSET_BATCH_SIZE
        self._ndim_params = _UNSET_BATCH_SIZE

        self.data = tuple(np.array(p) if isinstance(p, (list, tuple)) else p for p in params)

        self.queue()

    def _check_batching(self):
        """Check if the expected numbers of dimensions of parameters coincides with the
        ones received and sets the ``_batch_size`` attribute.

        The check always passes and sets the ``_batch_size`` to ``None`` for the default
        ``Operator.ndim_params`` property but subclasses may overwrite it to define fixed
        expected numbers of dimensions, allowing to infer a batch size.
        """
        self._batch_size = None
        params = self.data

        try:
            ndims = tuple(qml.math.ndim(p) for p in params)
        except ValueError as e:
            # TODO:[dwierichs] When using tf.function with an input_signature that contains
            # an unknown-shaped input, ndim() will not be able to determine the number of
            # dimensions because they are not specified yet. Failing example: Let `fun` be
            # a single-parameter QNode.
            # `tf.function(fun, input_signature=(tf.TensorSpec(shape=None, dtype=tf.float32),))`
            # There might be a way to support batching nonetheless, which remains to be
            # investigated. For now, the batch_size is left to be `None` when instantiating
            # an operation with abstract parameters that make `qml.math.ndim` fail.
            if any(qml.math.is_abstract(p) for p in params):
                self._batch_size = None
                self._ndim_params = (0,) * len(params)
                return
            raise e  # pragma: no cover

        if any(len(qml.math.shape(p)) >= 1 and qml.math.shape(p)[0] is None for p in params):
            # if the batch dimension is unknown, then skip the validation
            # this happens when a tensor with a partially known shape is passed, e.g. (None, 12),
            # typically during compilation of a function decorated with jax.jit or tf.function
            return

        self._ndim_params = ndims
        if ndims != self.ndim_params:
            ndims_matches = [
                (ndim == exp_ndim, ndim == exp_ndim + 1)
                for ndim, exp_ndim in zip(ndims, self.ndim_params)
            ]
            if not all(correct or batched for correct, batched in ndims_matches):
                raise ValueError(
                    f"{self.name}: wrong number(s) of dimensions in parameters. "
                    f"Parameters with ndims {ndims} passed, {self.ndim_params} expected."
                )

            first_dims = [
                qml.math.shape(p)[0] for (_, batched), p in zip(ndims_matches, params) if batched
            ]
            if not qml.math.allclose(first_dims, first_dims[0]):
                raise ValueError(
                    "Broadcasting was attempted but the broadcasted dimensions "
                    f"do not match: {first_dims}."
                )
            self._batch_size = first_dims[0]

    def __repr__(self):
        """Constructor-call-like representation."""
        if self.parameters:
            params = ", ".join([repr(p) for p in self.parameters])
            return f"{self.name}({params}, wires={self.wires.tolist()})"
        return f"{self.name}(wires={self.wires.tolist()})"

    @property
    def num_params(self):
        """Number of trainable parameters that the operator depends on.

        By default, this property returns as many parameters as were used for the
        operator creation. If the number of parameters for an operator subclass is fixed,
        this property can be overwritten to return the fixed value.

        Returns:
            int: number of parameters
        """
        return self._num_params

    @property
    def ndim_params(self):
        """Number of dimensions per trainable parameter of the operator.

        By default, this property returns the numbers of dimensions of the parameters used
        for the operator creation. If the parameter sizes for an operator subclass are fixed,
        this property can be overwritten to return the fixed value.

        Returns:
            tuple: Number of dimensions for each trainable parameter.
        """
        if self._batch_size is _UNSET_BATCH_SIZE:
            self._check_batching()
        return self._ndim_params

    @property
    def batch_size(self):
        r"""Batch size of the operator if it is used with broadcasted parameters.

        The ``batch_size`` is determined based on ``ndim_params`` and the provided parameters
        for the operator. If (some of) the latter have an additional dimension, and this
        dimension has the same size for all parameters, its size is the batch size of the
        operator. If no parameter has an additional dimension, the batch size is ``None``.

        Returns:
            int or None: Size of the parameter broadcasting dimension if present, else ``None``.
        """
        if self._batch_size is _UNSET_BATCH_SIZE:
            self._check_batching()
        return self._batch_size

    @property
    def wires(self):
        """Wires that the operator acts on.

        Returns:
            Wires: wires
        """
        return self._wires

    @property
    def parameters(self):
        """Trainable parameters that the operator depends on."""
        return list(self.data)

    @property
    def hyperparameters(self):
        """dict: Dictionary of non-trainable variables that this operation depends on."""
        # pylint: disable=attribute-defined-outside-init
        if hasattr(self, "_hyperparameters"):
            return self._hyperparameters
        self._hyperparameters = {}
        return self._hyperparameters

    @property
    def pauli_rep(self):
        """A :class:`~.PauliSentence` representation of the Operator, or ``None`` if it doesn't have one."""
        return self._pauli_rep

    @property
    def is_hermitian(self):
        """This property determines if an operator is hermitian."""
        return False

    # pylint: disable=no-self-argument, comparison-with-callable
    @classproperty
    def has_decomposition(cls):
        r"""Bool: Whether or not the Operator returns a defined decomposition.

        Note: Child classes may have this as an instance property instead of as a class property.
        """
        # Some operators will overwrite `decomposition` instead of `compute_decomposition`
        # Currently, those are mostly classes from the operator arithmetic module.
        return (
            cls.compute_decomposition != Operator.compute_decomposition
            or cls.decomposition != Operator.decomposition
        )

    def decomposition(self):
        r"""Representation of the operator as a product of other operators.

        .. math:: O = O_1 O_2 \dots O_n

        A ``DecompositionUndefinedError`` is raised if no representation by decomposition is defined.

        .. seealso:: :meth:`~.Operator.compute_decomposition`.

        Returns:
            list[Operator]: decomposition of the operator
        """
        return self.compute_decomposition(
            *self.parameters, wires=self.wires, **self.hyperparameters
        )

    @staticmethod
    def compute_decomposition(*params, wires=None, **hyperparameters):
        r"""Representation of the operator as a product of other operators (static method).

        .. math:: O = O_1 O_2 \dots O_n.

        .. note::

            Operations making up the decomposition should be queued within the
            ``compute_decomposition`` method.

        .. seealso:: :meth:`~.Operator.decomposition`.

        Args:
            *params (list): trainable parameters of the operator, as stored in the ``parameters`` attribute
            wires (Iterable[Any], Wires): wires that the operator acts on
            **hyperparams (dict): non-trainable hyperparameters of the operator, as stored in the ``hyperparameters`` attribute

        Returns:
            list[Operator]: decomposition of the operator
        """
        raise DecompositionUndefinedError

    # pylint: disable=no-self-argument, comparison-with-callable
    @classproperty
    def has_diagonalizing_gates(cls):
        r"""Bool: Whether or not the Operator returns defined diagonalizing gates.

        Note: Child classes may have this as an instance property instead of as a class property.
        """
        # Operators may overwrite `diagonalizing_gates` instead of `compute_diagonalizing_gates`
        # Currently, those are mostly classes from the operator arithmetic module.
        return (
            cls.compute_diagonalizing_gates != Operator.compute_diagonalizing_gates
            or cls.diagonalizing_gates != Operator.diagonalizing_gates
        )

    @staticmethod
    def compute_diagonalizing_gates(
        *params, wires, **hyperparams
    ):  # pylint: disable=unused-argument
        r"""Sequence of gates that diagonalize the operator in the computational basis (static method).

        Given the eigendecomposition :math:`O = U \Sigma U^{\dagger}` where
        :math:`\Sigma` is a diagonal matrix containing the eigenvalues,
        the sequence of diagonalizing gates implements the unitary :math:`U^{\dagger}`.

        The diagonalizing gates rotate the state into the eigenbasis
        of the operator.

        .. seealso:: :meth:`~.Operator.diagonalizing_gates`.

        Args:
            params (list): trainable parameters of the operator, as stored in the ``parameters`` attribute
            wires (Iterable[Any], Wires): wires that the operator acts on
            hyperparams (dict): non-trainable hyperparameters of the operator, as stored in the ``hyperparameters`` attribute

        Returns:
            list[.Operator]: list of diagonalizing gates
        """
        raise DiagGatesUndefinedError

    def diagonalizing_gates(self):  # pylint:disable=no-self-use
        r"""Sequence of gates that diagonalize the operator in the computational basis.

        Given the eigendecomposition :math:`O = U \Sigma U^{\dagger}` where
        :math:`\Sigma` is a diagonal matrix containing the eigenvalues,
        the sequence of diagonalizing gates implements the unitary :math:`U^{\dagger}`.

        The diagonalizing gates rotate the state into the eigenbasis
        of the operator.

        A ``DiagGatesUndefinedError`` is raised if no representation by decomposition is defined.

        .. seealso:: :meth:`~.Operator.compute_diagonalizing_gates`.

        Returns:
            list[.Operator] or None: a list of operators
        """
        return self.compute_diagonalizing_gates(
            *self.parameters, wires=self.wires, **self.hyperparameters
        )

    # pylint: disable=no-self-argument, comparison-with-callable
    @classproperty
    def has_generator(cls):
        r"""Bool: Whether or not the Operator returns a defined generator.

        Note: Child classes may have this as an instance property instead of as a class property.
        """
        return cls.generator != Operator.generator

    def generator(self):  # pylint: disable=no-self-use
        r"""Generator of an operator that is in single-parameter-form.

        For example, for operator

        .. math::

            U(\phi) = e^{i\phi (0.5 Y + Z\otimes X)}

        we get the generator

        >>> U.generator()
          0.5 * Y(0) + Z(0) @ X(1)

        The generator may also be provided in the form of a dense or sparse Hamiltonian
        (using :class:`.Hermitian` and :class:`.SparseHamiltonian` respectively).

        The default value to return is ``None``, indicating that the operation has
        no defined generator.
        """
        raise GeneratorUndefinedError(f"Operation {self.name} does not have a generator")

    def pow(self, z) -> List["Operator"]:
        """A list of new operators equal to this one raised to the given power.

        Args:
            z (float): exponent for the operator

        Returns:
            list[:class:`~.operation.Operator`]

        """
        # Child methods may call super().pow(z%period) where op**period = I
        # For example, PauliX**2 = I, SX**4 = I
        # Hence we define 0 and 1 special cases here.
        if z == 0:
            return []
        if z == 1:
            if QueuingManager.recording():
                return [qml.apply(self)]
            return [copy.copy(self)]
        raise PowUndefinedError

    def queue(self, context=QueuingManager):
        """Append the operator to the Operator queue."""
        context.append(self)
        return self  # so pre-constructed Observable instances can be queued and returned in a single statement

    @property
    def _queue_category(self):
        """Used for sorting objects into their respective lists in `QuantumTape` objects.

        This property is a temporary solution that should not exist long-term and should not be
        used outside of ``QuantumTape._process_queue``.

        Options are:
            * `"_ops"`
            * `"_measurements"`
            * `None`
        """
        return "_ops"

    # pylint: disable=no-self-argument, comparison-with-callable
    @classproperty
    def has_adjoint(cls):
        r"""Bool: Whether or not the Operator can compute its own adjoint.

        Note: Child classes may have this as an instance property instead of as a class property.
        """
        return cls.adjoint != Operator.adjoint

    def adjoint(self) -> "Operator":  # pylint:disable=no-self-use
        """Create an operation that is the adjoint of this one.

        Adjointed operations are the conjugated and transposed version of the
        original operation. Adjointed ops are equivalent to the inverted operation for unitary
        gates.

        Returns:
            The adjointed operation.
        """
        raise AdjointUndefinedError

    def expand(self):
        """Returns a tape that contains the decomposition of the operator.

        Returns:
            .QuantumTape: quantum tape
        """
        if not self.has_decomposition:
            raise DecompositionUndefinedError

        qscript = qml.tape.QuantumScript(self.decomposition())

        if not self.data:
            # original operation has no trainable parameters
            qscript.trainable_params = {}

        return qscript

    @property
    def arithmetic_depth(self) -> int:
        """Arithmetic depth of the operator."""
        return 0

    def map_wires(self, wire_map: dict):
        """Returns a copy of the current operator with its wires changed according to the given
        wire map.

        Args:
            wire_map (dict): dictionary containing the old wires as keys and the new wires as values

        Returns:
            .Operator: new operator
        """
        new_op = copy.copy(self)
        new_op._wires = Wires([wire_map.get(wire, wire) for wire in self.wires])
        if (p_rep := new_op.pauli_rep) is not None:
            new_op._pauli_rep = p_rep.map_wires(wire_map)
        return new_op

    def simplify(self) -> "Operator":  # pylint: disable=unused-argument
        """Reduce the depth of nested operators to the minimum.

        Returns:
            .Operator: simplified operator
        """
        return self

    def __add__(self, other):
        """The addition operation of Operator-Operator objects and Operator-scalar."""
        if isinstance(other, Operator):
            return qml.sum(self, other)
        if isinstance(other, TensorLike):
            if qml.math.allequal(other, 0):
                return self
            return qml.sum(self, qml.s_prod(scalar=other, operator=qml.Identity(self.wires)))
        return NotImplemented

    __radd__ = __add__

    def __mul__(self, other):
        """The scalar multiplication between scalars and Operators."""
        if callable(other):
            return qml.pulse.ParametrizedHamiltonian([other], [self])
        if isinstance(other, TensorLike):
            return qml.s_prod(scalar=other, operator=self)
        return NotImplemented

    def __truediv__(self, other):
        """The division between an Operator and a number."""
        if isinstance(other, TensorLike):
            return self.__mul__(1 / other)
        return NotImplemented

    __rmul__ = __mul__

    def __matmul__(self, other):
        """The product operation between Operator objects."""
        return qml.prod(self, other) if isinstance(other, Operator) else NotImplemented

    def __sub__(self, other):
        """The subtraction operation of Operator-Operator objects and Operator-scalar."""
        if isinstance(other, Operator):
            return self + qml.s_prod(-1, other)
        if isinstance(other, TensorLike):
            return self + (qml.math.multiply(-1, other))
        return NotImplemented

    def __rsub__(self, other):
        """The reverse subtraction operation of Operator-Operator objects and Operator-scalar."""
        return -self + other

    def __neg__(self):
        """The negation operation of an Operator object."""
        return qml.s_prod(scalar=-1, operator=self)

    def __pow__(self, other):
        r"""The power operation of an Operator object."""
        if isinstance(other, TensorLike):
            return qml.pow(self, z=other)
        return NotImplemented

    def _flatten(self):
        """Serialize the operation into trainable and non-trainable components.

        Returns:
            data, metadata: The trainable and non-trainable components.

        See ``Operator._unflatten``.

        The data component can be recursive and include other operations. For example, the trainable component of ``Adjoint(RX(1, wires=0))``
        will be the operator ``RX(1, wires=0)``.

        The metadata **must** be hashable.  If the hyperparameters contain a non-hashable component, then this
        method and ``Operator._unflatten`` should be overridden to provide a hashable version of the hyperparameters.

        **Example:**

        >>> op = qml.Rot(1.2, 2.3, 3.4, wires=0)
        >>> qml.Rot._unflatten(*op._flatten())
        Rot(1.2, 2.3, 3.4, wires=[0])
        >>> op = qml.PauliRot(1.2, "XY", wires=(0,1))
        >>> qml.PauliRot._unflatten(*op._flatten())
        PauliRot(1.2, XY, wires=[0, 1])

        Operators that have trainable components that differ from their ``Operator.data`` must implement their own
        ``_flatten`` methods.

        >>> op = qml.ctrl(qml.U2(3.4, 4.5, wires="a"), ("b", "c") )
        >>> op._flatten()
        ((U2(3.4, 4.5, wires=['a']),),
        (<Wires = ['b', 'c']>, (True, True), <Wires = []>))

        """
        hashable_hyperparameters = tuple(
            (key, value) for key, value in self.hyperparameters.items()
        )
        return self.data, (self.wires, hashable_hyperparameters)

    @classmethod
    def _unflatten(cls, data, metadata):
        """Recreate an operation from its serialized format.

        Args:
            data: the trainable component of the operation
            metadata: the non-trainable component of the operation.

        The output of ``Operator._flatten`` and the class type must be sufficient to reconstruct the original
        operation with ``Operator._unflatten``.

        **Example:**

        >>> op = qml.Rot(1.2, 2.3, 3.4, wires=0)
        >>> op._flatten()
        ((1.2, 2.3, 3.4), (<Wires = [0]>, ()))
        >>> qml.Rot._unflatten(*op._flatten())
        >>> op = qml.PauliRot(1.2, "XY", wires=(0,1))
        >>> op._flatten()
        ((1.2,), (<Wires = [0, 1]>, (('pauli_word', 'XY'),)))
        >>> op = qml.ctrl(qml.U2(3.4, 4.5, wires="a"), ("b", "c") )
        >>> type(op)._unflatten(*op._flatten())
        Controlled(U2(3.4, 4.5, wires=['a']), control_wires=['b', 'c'])

        """
        hyperparameters_dict = dict(metadata[1])
        return cls(*data, wires=metadata[0], **hyperparameters_dict)


# =============================================================================
# Base Operation class
# =============================================================================


class Operation(Operator):
    r"""Base class representing quantum gates or channels applied to quantum states.

    Operations define some additional properties, that are used for external
    transformations such as gradient transforms.

    The following three class attributes are optional, but in most cases
    at least one should be clearly defined to avoid unexpected behavior during
    differentiation.

    * :attr:`~.Operation.grad_recipe`
    * :attr:`~.Operation.parameter_frequencies`
    * :attr:`~.Operation.generator`

    Note that ``grad_recipe`` takes precedence when computing parameter-shift
    derivatives. Finally, these optional class attributes are used by certain
    transforms, quantum optimizers, and gradient methods.
    For details on how they are used during differentiation and other transforms,
    please see the documentation for :class:`~.gradients.param_shift`,
    :class:`~.metric_tensor`, :func:`~.reconstruct`.

    Args:
        *params (tuple[tensor_like]): trainable parameters
        wires (Iterable[Any] or Any): Wire label(s) that the operator acts on.
            If not given, args[-1] is interpreted as wires.
        id (str): custom label given to an operator instance,
            can be useful for some applications where the instance has to be identified
    """

    @property
    def grad_method(self):
        """Gradient computation method.

        * ``'A'``: analytic differentiation using the parameter-shift method.
        * ``'F'``: finite difference numerical differentiation.
        * ``None``: the operation may not be differentiated.

        Default is ``'F'``, or ``None`` if the Operation has zero parameters.
        """
        if self.num_params == 0:
            return None
        if self.grad_recipe != [None] * self.num_params:
            return "A"
        try:
            self.parameter_frequencies  # pylint:disable=pointless-statement
            return "A"
        except ParameterFrequenciesUndefinedError:
            return "F"

    grad_recipe = None
    r"""tuple(Union(list[list[float]], None)) or None: Gradient recipe for the
        parameter-shift method.

        This is a tuple with one nested list per operation parameter. For
        parameter :math:`\phi_k`, the nested list contains elements of the form
        :math:`[c_i, a_i, s_i]` where :math:`i` is the index of the
        term, resulting in a gradient recipe of

        .. math:: \frac{\partial}{\partial\phi_k}f = \sum_{i} c_i f(a_i \phi_k + s_i).

        If ``None``, the default gradient recipe containing the two terms
        :math:`[c_0, a_0, s_0]=[1/2, 1, \pi/2]` and :math:`[c_1, a_1,
        s_1]=[-1/2, 1, -\pi/2]` is assumed for every parameter.
    """

    # Attributes for compilation transforms
    @property
    def basis(self):
        """str or None: The basis of an operation, or for controlled gates, of the
        target operation. If not ``None``, should take a value of ``"X"``, ``"Y"``,
        or ``"Z"``.

        For example, ``X`` and ``CNOT`` have ``basis = "X"``, whereas
        ``ControlledPhaseShift`` and ``RZ`` have ``basis = "Z"``.
        """
        return None

    @property
    def control_wires(self):  # pragma: no cover
        r"""Control wires of the operator.

        For operations that are not controlled,
        this is an empty ``Wires`` object of length ``0``.

        Returns:
            Wires: The control wires of the operation.
        """
        return Wires([])

    def single_qubit_rot_angles(self):
        r"""The parameters required to implement a single-qubit gate as an
        equivalent ``Rot`` gate, up to a global phase.

        Returns:
            tuple[float, float, float]: A list of values :math:`[\phi, \theta, \omega]`
            such that :math:`RZ(\omega) RY(\theta) RZ(\phi)` is equivalent to the
            original operation.
        """
        raise NotImplementedError

    @property
    def parameter_frequencies(self):
        r"""Returns the frequencies for each operator parameter with respect
        to an expectation value of the form
        :math:`\langle \psi | U(\mathbf{p})^\dagger \hat{O} U(\mathbf{p})|\psi\rangle`.

        These frequencies encode the behaviour of the operator :math:`U(\mathbf{p})`
        on the value of the expectation value as the parameters are modified.
        For more details, please see the :mod:`.pennylane.fourier` module.

        Returns:
            list[tuple[int or float]]: Tuple of frequencies for each parameter.
            Note that only non-negative frequency values are returned.

        **Example**

        >>> op = qml.CRot(0.4, 0.1, 0.3, wires=[0, 1])
        >>> op.parameter_frequencies
        [(0.5, 1), (0.5, 1), (0.5, 1)]

        For operators that define a generator, the parameter frequencies are directly
        related to the eigenvalues of the generator:

        >>> op = qml.ControlledPhaseShift(0.1, wires=[0, 1])
        >>> op.parameter_frequencies
        [(1,)]
        >>> gen = qml.generator(op, format="observable")
        >>> gen_eigvals = qml.eigvals(gen)
        >>> qml.gradients.eigvals_to_frequencies(tuple(gen_eigvals))
        (1.0,)

        For more details on this relationship, see :func:`.eigvals_to_frequencies`.
        """
        if self.num_params == 1:
            # if the operator has a single parameter, we can query the
            # generator, and if defined, use its eigenvalues.
            try:
                gen = qml.generator(self, format="observable")
            except GeneratorUndefinedError as e:
                raise ParameterFrequenciesUndefinedError(
                    f"Operation {self.name} does not have parameter frequencies defined."
                ) from e

            with warnings.catch_warnings():
                warnings.filterwarnings(
                    action="ignore", message=r".+ eigenvalues will be computed numerically\."
                )
                eigvals = qml.eigvals(gen, k=2**self.num_wires)

            eigvals = tuple(np.round(eigvals, 8))
            return [qml.gradients.eigvals_to_frequencies(eigvals)]

        raise ParameterFrequenciesUndefinedError(
            f"Operation {self.name} does not have parameter frequencies defined, "
            "and parameter frequencies can not be computed as no generator is defined."
        )

    def __init__(self, *params, wires=None, id=None):
        super().__init__(*params, wires=wires, id=id)

        # check the grad_recipe validity
        if self.grad_recipe is None:
            # Make sure grad_recipe is an iterable of correct length instead of None
            self.grad_recipe = [None] * self.num_params


class Channel(Operation, abc.ABC):
    r"""Base class for quantum channels.

    Quantum channels have to define an additional numerical representation
    as Kraus matrices.

    Args:
        params (tuple[tensor_like]): trainable parameters
        wires (Iterable[Any] or Any): Wire label(s) that the operator acts on.
            If not given, args[-1] is interpreted as wires.
        id (str): custom label given to an operator instance,
            can be useful for some applications where the instance has to be identified
    """

    # pylint: disable=abstract-method

    @staticmethod
    @abc.abstractmethod
    def compute_kraus_matrices(*params, **hyperparams):  # pylint:disable=unused-argument
        """Kraus matrices representing a quantum channel, specified in
        the computational basis.

        This is a static method that should be defined for all
        new channels, and which allows matrices to be computed
        directly without instantiating the channel first.

        To return the Kraus matrices of an *instantiated* channel,
        please use the :meth:`~.Operator.kraus_matrices()` method instead.

        .. note::
            This method gets overwritten by subclasses to define the kraus matrix representation
            of a particular operator.

        Args:
            *params (list): trainable parameters of the operator, as stored in the ``parameters`` attribute
            **hyperparams (dict): non-trainable hyperparameters of the operator,
                as stored in the ``hyperparameters`` attribute

        Returns:
            list (array): list of Kraus matrices

        **Example**

        >>> qml.AmplitudeDamping.compute_kraus_matrices(0.1)
        [array([[1., 0.], [0., 0.9486833]]),
         array([[0., 0.31622777], [0., 0.]])]
        """
        raise NotImplementedError

    def kraus_matrices(self):
        r"""Kraus matrices of an instantiated channel
        in the computational basis.

        Returns:
            list (array): list of Kraus matrices

        ** Example**

        >>> U = qml.AmplitudeDamping(0.1, wires=1)
        >>> U.kraus_matrices()
        [array([[1., 0.], [0., 0.9486833]]),
         array([[0., 0.31622777], [0., 0.]])]
        """
        return self.compute_kraus_matrices(*self.parameters, **self.hyperparameters)


# =============================================================================
# Base Observable class
# =============================================================================


class Observable(Operator):
    """Base class representing observables.

    Observables define a return type

    Args:
        params (tuple[tensor_like]): trainable parameters
        wires (Iterable[Any] or Any): Wire label(s) that the operator acts on.
            If not given, args[-1] is interpreted as wires.
        id (str): custom label given to an operator instance,
            can be useful for some applications where the instance has to be identified
    """

    @property
    def _queue_category(self):
        """Used for sorting objects into their respective lists in `QuantumTape` objects.

        This property is a temporary solution that should not exist long-term and should not be
        used outside of ``QuantumTape._process_queue``.

        Options are:
            * `"_ops"`
            * `"_measurements"`
            * None

        Non-pauli observables, like Tensor, Hermitian, and Hamiltonian, should not be processed into any queue.
        The Pauli observables double as Operations, and should therefore be processed into `_ops` if unowned.
        """
        return "_ops" if isinstance(self, Operation) else None

    @property
    def is_hermitian(self):
        """All observables must be hermitian"""
        return True

    def __matmul__(self, other):
        if active_new_opmath():
            return super().__matmul__(other=other)

        if isinstance(other, (Tensor, qml.ops.Hamiltonian, qml.ops.LinearCombination)):
            return other.__rmatmul__(self)

        if isinstance(other, Observable):
            return Tensor(self, other)

        return super().__matmul__(other=other)

    def _obs_data(self):
        r"""Extracts the data from a Observable or Tensor and serializes it in an order-independent fashion.

        This allows for comparison between observables that are equivalent, but are expressed
        in different orders. For example, `qml.X(0) @ qml.Z(1)` and
        `qml.Z(1) @ qml.X(0)` are equivalent observables with different orderings.

        **Example**

        >>> tensor = qml.X(0) @ qml.Z(1)
        >>> print(tensor._obs_data())
        {("PauliZ", <Wires = [1]>, ()), ("PauliX", <Wires = [0]>, ())}
        """
        obs = Tensor(self).non_identity_obs
        tensor = set()

        for ob in obs:
            parameters = tuple(param.tobytes() for param in ob.parameters)
            if isinstance(ob, qml.GellMann):
                parameters += (ob.hyperparameters["index"],)
            tensor.add((ob.name, ob.wires, parameters))

        return tensor

    def compare(self, other):
        r"""Compares with another :class:`~.Hamiltonian`, :class:`~Tensor`, or :class:`~Observable`,
        to determine if they are equivalent.

        Observables/Hamiltonians are equivalent if they represent the same operator
        (their matrix representations are equal), and they are defined on the same wires.

        .. Warning::

            The compare method does **not** check if the matrix representation
            of a :class:`~.Hermitian` observable is equal to an equivalent
            observable expressed in terms of Pauli matrices.
            To do so would require the matrix form of Hamiltonians and Tensors
            be calculated, which would drastically increase runtime.

        Returns:
            (bool): True if equivalent.

        **Examples**

        >>> ob1 = qml.X(0) @ qml.Identity(1)
        >>> ob2 = qml.Hamiltonian([1], [qml.X(0)])
        >>> ob1.compare(ob2)
        True
        >>> ob1 = qml.X(0)
        >>> ob2 = qml.Hermitian(np.array([[0, 1], [1, 0]]), 0)
        >>> ob1.compare(ob2)
        False
        """
        if isinstance(other, (qml.ops.Hamiltonian, qml.ops.LinearCombination)):
            return other.compare(self)
        if isinstance(other, (Tensor, Observable)):
            return other._obs_data() == self._obs_data()

        raise ValueError(
            "Can only compare an Observable/Tensor, and a Hamiltonian/Observable/Tensor."
        )

    def __add__(self, other):
        r"""The addition operation between Observables/Tensors/qml.Hamiltonian objects."""
        if active_new_opmath():
            return super().__add__(other=other)

        if isinstance(other, (qml.ops.Hamiltonian, qml.ops.LinearCombination)):
            return other + self
        if isinstance(other, (Observable, Tensor)):
            return qml.Hamiltonian([1, 1], [self, other], simplify=True)

        return super().__add__(other=other)

    __radd__ = __add__

    def __mul__(self, a):
        r"""The scalar multiplication operation between a scalar and an Observable/Tensor."""
        if active_new_opmath():
            return super().__mul__(other=a)

        if isinstance(a, (int, float)):
            return qml.Hamiltonian([a], [self], simplify=True)

        return super().__mul__(other=a)

    __rmul__ = __mul__

    def __sub__(self, other):
        r"""The subtraction operation between Observables/Tensors/qml.Hamiltonian objects."""
        if active_new_opmath():
            return super().__sub__(other=other)

        if isinstance(other, (Observable, Tensor, qml.ops.Hamiltonian, qml.ops.LinearCombination)):
            return self + (-1 * other)
        return super().__sub__(other=other)


class Tensor(Observable):
    """Container class representing tensor products of observables.

    To create a tensor, simply initiate it like so:

    >>> T = Tensor(qml.X(0), qml.Hermitian(A, [1, 2]))

    You can also create a tensor from other Tensors:

    >>> T = Tensor(T, qml.Z(4))

    The ``@`` symbol can be used as a tensor product operation:

    >>> T = qml.X(0) @ qml.Hadamard(2)

    .. note:

        This class is marked for deletion or overhaul.
    """

    # pylint: disable=abstract-method
    tensor = True
    has_matrix = True

    def _flatten(self):
        return tuple(self.obs), tuple()

    @classmethod
    def _unflatten(cls, data, _):
        return cls(*data)

    def __init__(self, *args):  # pylint: disable=super-init-not-called
        self._eigvals_cache = None
        self.obs: List[Observable] = []
        self._args = args
        self._batch_size = None
        self._pauli_rep = None
        self.queue(init=True)

        wires = [op.wires for op in self.obs]
        if len(wires) != len(set(wires)):
            warnings.warn(
                "Tensor object acts on overlapping wires; in some PennyLane functions this will "
                "lead to undefined behaviour",
                UserWarning,
            )

        # Queue before updating pauli_rep because self.queue updates self.obs
        if all(prs := [o.pauli_rep for o in self.obs]):
            self._pauli_rep = functools.reduce(lambda a, b: a @ b, prs)
        else:
            self._pauli_rep = None

    def label(self, decimals=None, base_label=None, cache=None):
        r"""How the operator is represented in diagrams and drawings.

        Args:
            decimals=None (Int): If ``None``, no parameters are included. Else,
                how to round the parameters.
            base_label=None (Iterable[str]): overwrite the non-parameter component of the label.
                Must be same length as ``obs`` attribute.
            cache=None (dict): dictionary that carries information between label calls
                in the same drawing

        Returns:
            str: label to use in drawings

        >>> T = qml.X(0) @ qml.Hadamard(2)
        >>> T.label()
        'X@H'
        >>> T.label(base_label=["X0", "H2"])
        'X0@H2'

        """
        if base_label is not None:
            if len(base_label) != len(self.obs):
                raise ValueError(
                    "Tensor label requires ``base_label`` keyword to be same length "
                    "as tensor components."
                )
            return "@".join(
                ob.label(decimals=decimals, base_label=lbl) for ob, lbl in zip(self.obs, base_label)
            )

        return "@".join(ob.label(decimals=decimals) for ob in self.obs)

    def queue(self, context=QueuingManager, init=False):  # pylint: disable=arguments-differ
        constituents = self._args if init else self.obs
        for o in constituents:
            if init:
                if isinstance(o, Tensor):
                    self.obs.extend(o.obs)
                elif isinstance(o, Observable):
                    self.obs.append(o)
                else:
                    raise ValueError("Can only perform tensor products between observables.")

            context.remove(o)

        context.append(self)
        return self

    def __copy__(self):
        cls = self.__class__
        copied_op = cls.__new__(cls)  # pylint: disable=no-value-for-parameter
        copied_op.obs = self.obs.copy()
        copied_op._eigvals_cache = self._eigvals_cache
        copied_op._batch_size = self._batch_size
        copied_op._pauli_rep = self._pauli_rep
        return copied_op

    def __repr__(self):
        """Constructor-call-like representation."""
        return " @ ".join([repr(o) for o in self.obs])

    @property
    def name(self):
        """All constituent observable names making up the tensor product.

        Returns:
            list[str]: list containing all observable names
        """
        return [o.name for o in self.obs]

    @property
    def num_wires(self):
        """Number of wires the tensor product acts on.

        Returns:
            int: number of wires
        """
        return len(self.wires)

    @property
    def wires(self):
        """All wires in the system the tensor product acts on.

        Returns:
            Wires: wires addressed by the observables in the tensor product
        """
        return Wires.all_wires([o.wires for o in self.obs])

    @property
    def data(self):
        """Raw parameters of all constituent observables in the tensor product.

        Returns:
            tuple[Any]: flattened list containing all dependent parameters
        """
        return tuple(d for op in self.obs for d in op.data)

    @data.setter
    def data(self, new_data):
        """Setter used to set the parameters of all constituent observables in the tensor product.

        The ``new_data`` argument should contain a list of elements, where each element corresponds
        to a list containing the parameters of each observable (in order). If an observable doesn't
        have any parameter, an empty list must be used.

        **Example:**

        >>> op = qml.X(0) @ qml.Hermitian(np.eye(2), wires=1)
        >>> op.data
        [array([[1., 0.],
        [0., 1.]])]
        >>> op.data = [[], [np.eye(2) * 5]]
        >>> op.data
        [array([[5., 0.],
        [0., 5.]])]
        """
        if isinstance(new_data, tuple):
            start = 0
            for op in self.obs:
                op.data = new_data[start : start + len(op.data)]
                start += len(op.data)
        else:
            for new_entry, op in zip(new_data, self.obs):
                op.data = tuple(new_entry)

    @property
    def num_params(self):
        """Raw parameters of all constituent observables in the tensor product.

        Returns:
            list[Any]: flattened list containing all dependent parameters
        """
        return len(self.data)

    @property
    def parameters(self):
        """Evaluated parameter values of all constituent observables in the tensor product.

        Returns:
            list[list[Any]]: nested list containing the parameters per observable
            in the tensor product
        """
        return [o.parameters for o in self.obs]

    @property
    def non_identity_obs(self):
        """Returns the non-identity observables contained in the tensor product.

        Returns:
            list[:class:`~.Observable`]: list containing the non-identity observables
            in the tensor product
        """
        return [obs for obs in self.obs if not isinstance(obs, qml.Identity)]

    @property
    def arithmetic_depth(self) -> int:
        return 1 + max(o.arithmetic_depth for o in self.obs)

    def __matmul__(self, other):
        if isinstance(other, (qml.ops.Hamiltonian, qml.ops.LinearCombination)):
            return other.__rmatmul__(self)

        if isinstance(other, Observable):
            return Tensor(self, other)

        if isinstance(other, Operator):
            return qml.prod(*self.obs, other)

        return NotImplemented

    def __rmatmul__(self, other):
        if isinstance(other, Observable):
            return Tensor(other, self)

        return NotImplemented

    __imatmul__ = __matmul__

    def eigvals(self):
        """Return the eigenvalues of the specified tensor product observable.

        This method uses pre-stored eigenvalues for standard observables where
        possible.

        Returns:
            array[float]: array containing the eigenvalues of the tensor product
            observable
        """
        if self._eigvals_cache is not None:
            return self._eigvals_cache

        standard_observables = {"PauliX", "PauliY", "PauliZ", "Hadamard"}

        # observable should be Z^{\otimes n}
        self._eigvals_cache = pauli_eigs(len(self.wires))

        # check if there are any non-standard observables (such as Identity)
        if set(self.name) - standard_observables:
            # Tensor product of observables contains a mixture
            # of standard and non-standard observables
            self._eigvals_cache = np.array([1])
            for k, g in itertools.groupby(self.obs, lambda x: x.name in standard_observables):
                if k:
                    # Subgroup g contains only standard observables.
                    self._eigvals_cache = np.kron(self._eigvals_cache, pauli_eigs(len(list(g))))
                else:
                    # Subgroup g contains only non-standard observables.
                    for ns_ob in g:
                        # loop through all non-standard observables
                        self._eigvals_cache = np.kron(self._eigvals_cache, ns_ob.eigvals())

        return self._eigvals_cache

    # pylint: disable=arguments-renamed, invalid-overridden-method
    @property
    def has_diagonalizing_gates(self):
        r"""Bool: Whether or not the Tensor returns defined diagonalizing gates."""
        return all(o.has_diagonalizing_gates for o in self.obs)

    def diagonalizing_gates(self):
        """Return the gate set that diagonalizes a circuit according to the
        specified tensor observable.

        This method uses pre-stored eigenvalues for standard observables where
        possible and stores the corresponding eigenvectors from the eigendecomposition.

        Returns:
            list: list containing the gates diagonalizing the tensor observable
        """
        diag_gates = []
        for o in self.obs:
            diag_gates.extend(o.diagonalizing_gates())

        return diag_gates

    def matrix(self, wire_order=None):
        r"""Matrix representation of the Tensor operator
        in the computational basis.

        .. note::

            The wire_order argument is added for compatibility, but currently not implemented.
            The Tensor class is planned to be removed soon.

        Args:
            wire_order (Iterable): global wire order, must contain all wire labels in the operator's wires

        Returns:
            array: matrix representation

        **Example**

        >>> O = qml.Z(0) @ qml.Z(2)
        >>> O.matrix()
        array([[ 1,  0,  0,  0],
               [ 0, -1,  0,  0],
               [ 0,  0, -1,  0],
               [ 0,  0,  0,  1]])

        To get the full :math:`2^3\times 2^3` Hermitian matrix
        acting on the 3-qubit system, the identity on wire 1
        must be explicitly included:

        >>> O = qml.Z(0) @ qml.Identity(1) @ qml.Z(2)
        >>> O.matrix()
        array([[ 1.,  0.,  0.,  0.,  0.,  0.,  0.,  0.],
               [ 0., -1.,  0., -0.,  0., -0.,  0., -0.],
               [ 0.,  0.,  1.,  0.,  0.,  0.,  0.,  0.],
               [ 0., -0.,  0., -1.,  0., -0.,  0., -0.],
               [ 0.,  0.,  0.,  0., -1., -0., -0., -0.],
               [ 0., -0.,  0., -0., -0.,  1., -0.,  0.],
               [ 0.,  0.,  0.,  0., -0., -0., -1., -0.],
               [ 0., -0.,  0., -0., -0.,  0., -0.,  1.]])
        """

        if wire_order is not None:
            raise NotImplementedError("The wire_order argument is currently not implemented.")

        # Check for partially (but not fully) overlapping wires in the observables
        partial_overlap = self.check_wires_partial_overlap()

        # group the observables based on what wires they act on
        U_list = []
        for _, g in itertools.groupby(self.obs, lambda x: x.wires.labels):
            # extract the matrices of each diagonalizing gate
            mats = [i.matrix() for i in g]

            if len(mats) > 1:
                # multiply all unitaries together before appending
                mats = [multi_dot(mats)]

            # append diagonalizing unitary for specific wire to U_list
            U_list.append(mats[0])

        mat_size = np.prod([np.shape(mat)[0] for mat in U_list])
        wire_size = 2 ** len(self.wires)
        if mat_size != wire_size:
            if partial_overlap:
                warnings.warn(
                    "The matrix for Tensors of Tensors/Observables with partially "
                    "overlapping wires might yield unexpected results. In particular "
                    "the matrix size might be larger than intended."
                )
            else:
                warnings.warn(
                    f"The size of the returned matrix ({mat_size}) will not be compatible "
                    f"with the subspace of the wires of the Tensor ({wire_size}). "
                    "This likely is due to wires being used in multiple tensor product "
                    "factors of the Tensor."
                )

        # Return the Hermitian matrix representing the observable
        # over the defined wires.
        return functools.reduce(np.kron, U_list)

    def check_wires_partial_overlap(self):
        r"""Tests whether any two observables in the Tensor have partially
        overlapping wires and raise a warning if they do.

        .. note::

            Fully overlapping wires, i.e., observables with
            same (sets of) wires are not reported, as the ``matrix`` method is
            well-defined and implemented for this scenario.
        """
        for o1, o2 in itertools.combinations(self.obs, r=2):
            shared = qml.wires.Wires.shared_wires([o1.wires, o2.wires])
            if shared and (shared != o1.wires or shared != o2.wires):
                return 1
        return 0

    def sparse_matrix(
        self, wire_order=None, wires=None, format="csr"
    ):  # pylint:disable=arguments-renamed, arguments-differ
        r"""Computes, by default, a `scipy.sparse.csr_matrix` representation of this Tensor.

        This is useful for larger qubit numbers, where the dense matrix becomes very large, while
        consisting mostly of zero entries.

        Args:
            wire_order (Iterable): Wire labels that indicate the order of wires according to which the matrix
                is constructed. If not provided, ``self.wires`` is used.
            wires (Iterable): Same as ``wire_order`` to ensure compatibility with all the classes. Must only
                provide one: either ``wire_order`` or ``wires``.
            format: the output format for the sparse representation. All scipy sparse formats are accepted.

        Raises:
            ValueError: if both ``wire_order`` and ``wires`` are provided at the same time.

        Returns:
            :class:`scipy.sparse._csr.csr_matrix`: sparse matrix representation

        **Example**

        Consider the following tensor:

        >>> t = qml.X(0) @ qml.Z(1)

        Without passing wires, the sparse representation is given by:

        >>> print(t.sparse_matrix())
        (0, 2)	1
        (1, 3)	-1
        (2, 0)	1
        (3, 1)	-1

        If we define a custom wire ordering, the matrix representation changes
        accordingly:

        >>> print(t.sparse_matrix(wire_order=[1, 0]))
        (0, 1)	1
        (1, 0)	1
        (2, 3)	-1
        (3, 2)	-1

        We can also enforce implicit identities by passing wire labels that
        are not present in the constituent operations:

        >>> res = t.sparse_matrix(wire_order=[0, 1, 2])
        >>> print(res.shape)
        (8, 8)
        """
        if wires is not None and wire_order is not None:
            raise ValueError(
                "Wire order has been specified twice. Provide only one of either "
                "``wire_order`` or ``wires``, but not both."
            )

        wires = wires or wire_order
        wires = self.wires if wires is None else Wires(wires)
        list_of_sparse_ops = [eye(2, format="coo")] * len(wires)

        for o in self.obs:
            if len(o.wires) > 1:
                # todo: deal with multi-qubit operations that do not act on consecutive qubits
                raise ValueError(
                    f"Can only compute sparse representation for tensors whose operations "
                    f"act on consecutive wires; got {o}."
                )
            # store the single-qubit ops according to the order of their wires
            idx = wires.index(o.wires)
            list_of_sparse_ops[idx] = coo_matrix(o.matrix())

        return functools.reduce(lambda i, j: kron(i, j, format=format), list_of_sparse_ops)

    def prune(self):
        """Returns a pruned tensor product of observables by removing :class:`~.Identity` instances from
        the observables building up the :class:`~.Tensor`.

        If the tensor product only contains one observable, then this observable instance is
        returned.

        Note that, as a result, this method can return observables that are not a :class:`~.Tensor`
        instance.

        **Example:**

        Pruning that returns a :class:`~.Tensor`:

        >>> O = qml.Z(0) @ qml.Identity(1) @ qml.Z(2)
        >>> O.prune()
        <pennylane.operation.Tensor at 0x7fc1642d1590
        >>> [(o.name, o.wires) for o in O.prune().obs]
        [('PauliZ', [0]), ('PauliZ', [2])]

        Pruning that returns a single observable:

        >>> O = qml.Z(0) @ qml.Identity(1)
        >>> O_pruned = O.prune()
        >>> (O_pruned.name, O_pruned.wires)
        ('PauliZ', [0])

        Returns:
            ~.Observable: the pruned tensor product of observables
        """
        if qml.QueuingManager.recording():
            qml.QueuingManager.remove(self)

        if len(self.non_identity_obs) == 0:
            # Return a single Identity as the tensor only contains Identities
            return qml.Identity(self.wires[0]) if self.wires else qml.Identity()
        return (
            self.non_identity_obs[0]
            if len(self.non_identity_obs) == 1
            else Tensor(*self.non_identity_obs)
        )

    def map_wires(self, wire_map: dict):
        """Returns a copy of the current tensor with its wires changed according to the given
        wire map.

        Args:
            wire_map (dict): dictionary containing the old wires as keys and the new wires as values

        Returns:
            .Tensor: new tensor
        """
        cls = self.__class__
        new_op = cls.__new__(cls)  # pylint: disable=no-value-for-parameter
        new_op.obs = [obs.map_wires(wire_map) for obs in self.obs]
        new_op._eigvals_cache = self._eigvals_cache
        new_op._batch_size = self._batch_size
        new_op._pauli_rep = (
            self._pauli_rep.map_wires(wire_map) if self.pauli_rep is not None else None
        )
        return new_op


# =============================================================================
# CV Operations and observables
# =============================================================================


class CV:
    """A mixin base class denoting a continuous-variable operation."""

    # pylint: disable=no-member

    def heisenberg_expand(self, U, wire_order):
        """Expand the given local Heisenberg-picture array into a full-system one.

        Args:
            U (array[float]): array to expand (expected to be of the dimension ``1+2*self.num_wires``)
            wire_order (Wires): global wire order defining which subspace the operator acts on

        Raises:
            ValueError: if the size of the input matrix is invalid or `num_wires` is incorrect

        Returns:
            array[float]: expanded array, dimension ``1+2*num_wires``
        """

        U_dim = len(U)
        nw = len(self.wires)

        if U.ndim > 2:
            raise ValueError("Only order-1 and order-2 arrays supported.")

        if U_dim != 1 + 2 * nw:
            raise ValueError(f"{self.name}: Heisenberg matrix is the wrong size {U_dim}.")

        if len(wire_order) == 0 or len(self.wires) == len(wire_order):
            # no expansion necessary (U is a full-system matrix in the correct order)
            return U

        if not wire_order.contains_wires(self.wires):
            raise ValueError(
                f"{self.name}: Some observable wires {self.wires} do not exist on this device with wires {wire_order}"
            )

        # get the indices that the operation's wires have on the device
        wire_indices = wire_order.indices(self.wires)

        # expand U into the I, x_0, p_0, x_1, p_1, ... basis
        dim = 1 + len(wire_order) * 2

        def loc(w):
            "Returns the slice denoting the location of (x_w, p_w) in the basis."
            ind = 2 * w + 1
            return slice(ind, ind + 2)

        if U.ndim == 1:
            W = np.zeros(dim)
            W[0] = U[0]
            for k, w in enumerate(wire_indices):
                W[loc(w)] = U[loc(k)]
        elif U.ndim == 2:
            W = np.zeros((dim, dim)) if isinstance(self, Observable) else np.eye(dim)
            W[0, 0] = U[0, 0]

            for k1, w1 in enumerate(wire_indices):
                s1 = loc(k1)
                d1 = loc(w1)

                # first column
                W[d1, 0] = U[s1, 0]
                # first row (for gates, the first row is always (1, 0, 0, ...), but not for observables!)
                W[0, d1] = U[0, s1]

                for k2, w2 in enumerate(wire_indices):
                    W[d1, loc(w2)] = U[s1, loc(k2)]  # block k1, k2 in U goes to w1, w2 in W.
        return W

    @staticmethod
    def _heisenberg_rep(p):
        r"""Heisenberg picture representation of the operation.

        * For Gaussian CV gates, this method returns the matrix of the linear
          transformation carried out by the gate for the given parameter values.
          The method is not defined for non-Gaussian gates.

          **The existence of this method is equivalent to setting** ``grad_method = 'A'``.

        * For observables, returns a real vector (first-order observables) or
          symmetric matrix (second-order observables) of expansion coefficients
          of the observable.

        For single-mode Operations we use the basis :math:`\mathbf{r} = (\I, \x, \p)`.
        For multi-mode Operations we use the basis :math:`\mathbf{r} = (\I, \x_0, \p_0, \x_1, \p_1, \ldots)`.

        .. note::

            For gates, we assume that the inverse transformation is obtained
            by negating the first parameter.

        Args:
            p (Sequence[float]): parameter values for the transformation

        Returns:
            array[float]: :math:`\tilde{U}` or :math:`q`
        """
        # pylint: disable=unused-argument
        return None

    @classproperty
    def supports_heisenberg(self):
        """Whether a CV operator defines a Heisenberg representation.

        This indicates that it is Gaussian and does not block the use
        of the parameter-shift differentiation method if found between the differentiated gate
        and an observable.

        Returns:
            boolean
        """
        return CV._heisenberg_rep != self._heisenberg_rep


class CVOperation(CV, Operation):
    """Base class representing continuous-variable quantum gates.

    CV operations provide a special Heisenberg representation, as well as custom methods
    for differentiation.

    Args:
        params (tuple[tensor_like]): trainable parameters
        wires (Iterable[Any] or Any): Wire label(s) that the operator acts on.
            If not given, args[-1] is interpreted as wires.
        id (str): custom label given to an operator instance,
            can be useful for some applications where the instance has to be identified
    """

    # pylint: disable=abstract-method

    @classproperty
    def supports_parameter_shift(self):
        """Returns True iff the CV Operation supports the parameter-shift differentiation method.
        This means that it has ``grad_method='A'`` and
        has overridden the :meth:`~.CV._heisenberg_rep` static method.
        """
        return self.grad_method == "A" and self.supports_heisenberg

    def heisenberg_pd(self, idx):
        """Partial derivative of the Heisenberg picture transform matrix.

        Computed using grad_recipe.

        Args:
            idx (int): index of the parameter with respect to which the
                partial derivative is computed.
        Returns:
            array[float]: partial derivative
        """
        # get the gradient recipe for this parameter
        recipe = self.grad_recipe[idx]

        # Default values
        multiplier = 0.5
        a = 1
        shift = np.pi / 2

        # We set the default recipe to as follows:
        # ∂f(x) = c*f(x+s) - c*f(x-s)
        default_param_shift = [[multiplier, a, shift], [-multiplier, a, -shift]]
        param_shift = default_param_shift if recipe is None else recipe

        pd = None  # partial derivative of the transformation

        p = self.parameters

        original_p_idx = p[idx]
        for c, _a, s in param_shift:
            # evaluate the transform at the shifted parameter values
            p[idx] = _a * original_p_idx + s
            U = self._heisenberg_rep(p)  # pylint: disable=assignment-from-none

            if pd is None:
                pd = c * U
            else:
                pd += c * U

        return pd

    def heisenberg_tr(self, wire_order, inverse=False):
        r"""Heisenberg picture representation of the linear transformation carried
        out by the gate at current parameter values.

        Given a unitary quantum gate :math:`U`, we may consider its linear
        transformation in the Heisenberg picture, :math:`U^\dagger(\cdot) U`.

        If the gate is Gaussian, this linear transformation preserves the polynomial order
        of any observables that are polynomials in :math:`\mathbf{r} = (\I, \x_0, \p_0, \x_1, \p_1, \ldots)`.
        This also means it maps :math:`\text{span}(\mathbf{r})` into itself:

        .. math:: U^\dagger \mathbf{r}_i U = \sum_j \tilde{U}_{ij} \mathbf{r}_j

        For Gaussian CV gates, this method returns the transformation matrix for
        the current parameter values of the Operation. The method is not defined
        for non-Gaussian (and non-CV) gates.

        Args:
            wire_order (Wires): global wire order defining which subspace the operator acts on
            inverse  (bool): if True, return the inverse transformation instead

        Raises:
            RuntimeError: if the specified operation is not Gaussian or is missing the `_heisenberg_rep` method

        Returns:
            array[float]: :math:`\tilde{U}`, the Heisenberg picture representation of the linear transformation
        """
        p = [qml.math.toarray(a) for a in self.parameters]
        if inverse:
            try:
                # TODO: expand this for the new par domain class, for non-unitary matrices.
                p[0] = np.linalg.inv(p[0])
            except np.linalg.LinAlgError:
                p[0] = -p[0]  # negate first parameter
        U = self._heisenberg_rep(p)  # pylint: disable=assignment-from-none

        # not defined?
        if U is None:
            raise RuntimeError(
                f"{self.name} is not a Gaussian operation, or is missing the _heisenberg_rep method."
            )

        return self.heisenberg_expand(U, wire_order)


class CVObservable(CV, Observable):
    r"""Base class representing continuous-variable observables.

    CV observables provide a special Heisenberg representation.

    The class attribute :attr:`~.ev_order` can be defined to indicate
    to PennyLane whether the corresponding CV observable is a polynomial in the
    quadrature operators. If so,

    * ``ev_order = 1`` indicates a first order polynomial in quadrature
      operators :math:`(\x, \p)`.

    * ``ev_order = 2`` indicates a second order polynomial in quadrature
      operators :math:`(\x, \p)`.

    If :attr:`~.ev_order` is not ``None``, then the Heisenberg representation
    of the observable should be defined in the static method :meth:`~.CV._heisenberg_rep`,
    returning an array of the correct dimension.

    Args:
       params (tuple[tensor_like]): trainable parameters
       wires (Iterable[Any] or Any): Wire label(s) that the operator acts on.
           If not given, args[-1] is interpreted as wires.
       id (str): custom label given to an operator instance,
           can be useful for some applications where the instance has to be identified
    """

    # pylint: disable=abstract-method
    ev_order = None  #: None, int: Order in `(x, p)` that a CV observable is a polynomial of.

    def heisenberg_obs(self, wire_order):
        r"""Representation of the observable in the position/momentum operator basis.

        Returns the expansion :math:`q` of the observable, :math:`Q`, in the
        basis :math:`\mathbf{r} = (\I, \x_0, \p_0, \x_1, \p_1, \ldots)`.

        * For first-order observables returns a real vector such
          that :math:`Q = \sum_i q_i \mathbf{r}_i`.

        * For second-order observables returns a real symmetric matrix
          such that :math:`Q = \sum_{ij} q_{ij} \mathbf{r}_i \mathbf{r}_j`.

        Args:
            wire_order (Wires): global wire order defining which subspace the operator acts on
        Returns:
            array[float]: :math:`q`
        """
        p = self.parameters
        U = self._heisenberg_rep(p)  # pylint: disable=assignment-from-none
        return self.heisenberg_expand(U, wire_order)


class StatePrepBase(Operation):
    """An interface for state-prep operations."""

    grad_method = None

    # pylint:disable=too-few-public-methods
    @abc.abstractmethod
    def state_vector(self, wire_order=None):
        """
        Returns the initial state vector for a circuit given a state preparation.

        Args:
            wire_order (Iterable): global wire order, must contain all wire labels
                from the operator's wires

        Returns:
            array: A state vector for all wires in a circuit
        """

    def label(self, decimals=None, base_label=None, cache=None):
        return "|Ψ⟩"


def operation_derivative(operation) -> np.ndarray:
    r"""Calculate the derivative of an operation.

    For an operation :math:`e^{i \hat{H} \phi t}`, this function returns the matrix representation
    in the standard basis of its derivative with respect to :math:`t`, i.e.,

    .. math:: \frac{d \, e^{i \hat{H} \phi t}}{dt} = i \phi \hat{H} e^{i \hat{H} \phi t},

    where :math:`\phi` is a real constant.

    Args:
        operation (.Operation): The operation to be differentiated.

    Returns:
        array: the derivative of the operation as a matrix in the standard basis

    Raises:
        ValueError: if the operation does not have a generator or is not composed of a single
            trainable parameter
    """
    generator = qml.matrix(
        qml.generator(operation, format="observable"), wire_order=operation.wires
    )
    return 1j * generator @ operation.matrix()


@qml.BooleanFn
def not_tape(obj):
    """Returns ``True`` if the object is not a quantum tape"""
    return isinstance(obj, qml.tape.QuantumScript)


@qml.BooleanFn
def has_gen(obj):
    """Returns ``True`` if an operator has a generator defined."""
    if isinstance(obj, Operator):
        return obj.has_generator
    try:
        obj.generator()
    except (AttributeError, OperatorPropertyUndefined, GeneratorUndefinedError):
        return False
    return True


@qml.BooleanFn
def has_grad_method(obj):
    """Returns ``True`` if an operator has a grad_method defined."""
    return obj.grad_method is not None


@qml.BooleanFn
def has_multipar(obj):
    """Returns ``True`` if an operator has more than one parameter
    according to ``num_params``."""
    return obj.num_params > 1


@qml.BooleanFn
def has_nopar(obj):
    """Returns ``True`` if an operator has no parameters
    according to ``num_params``."""
    return obj.num_params == 0


@qml.BooleanFn
def has_unitary_gen(obj):
    """Returns ``True`` if an operator has a unitary_generator
    according to the ``has_unitary_generator`` flag."""
    # Linting check disabled as static analysis can misidentify qml.ops as the set instance qml.ops.qubit.ops
    return obj in qml.ops.qubit.attributes.has_unitary_generator  # pylint:disable=no-member


@qml.BooleanFn
def is_measurement(obj):
    """Returns ``True`` if an operator is a ``MeasurementProcess`` instance."""
    return isinstance(obj, qml.measurements.MeasurementProcess)


@qml.BooleanFn
def is_trainable(obj):
    """Returns ``True`` if any of the parameters of an operator is trainable
    according to ``qml.math.requires_grad``."""
    return any(qml.math.requires_grad(p) for p in obj.parameters)


@qml.BooleanFn
def defines_diagonalizing_gates(obj):
    """Returns ``True`` if an operator defines the diagonalizing gates.

    This helper function is useful if the property is to be checked in
    a queuing context, but the resulting gates must not be queued.
    """
    return obj.has_diagonalizing_gates


@qml.BooleanFn
def gen_is_multi_term_hamiltonian(obj):
    """Returns ``True`` if an operator has a generator defined and it is a Hamiltonian
    with more than one term."""

    try:
        o = obj.generator()
    except (AttributeError, OperatorPropertyUndefined, GeneratorUndefinedError):
        return False

    return isinstance(o, (qml.ops.Hamiltonian, qml.ops.LinearCombination)) and len(o.coeffs) > 1


def enable_new_opmath():
    """
    Change dunder methods to return arithmetic operators instead of Hamiltonians and Tensors

    **Example**

    >>> qml.operation.active_new_opmath()
    False
    >>> type(qml.X(0) @ qml.Z(1))
    <class 'pennylane.operation.Tensor'>
    >>> qml.operation.enable_new_opmath()
    >>> type(qml.X(0) @ qml.Z(1))
    <class 'pennylane.ops.op_math.prod.Prod'>
    """
    global __use_new_opmath
    __use_new_opmath = True


def disable_new_opmath():
    """
    Change dunder methods to return Hamiltonians and Tensors instead of arithmetic operators

    **Example**

    >>> qml.operation.active_new_opmath()
    True
    >>> type(qml.X(0) @ qml.Z(1))
    <class 'pennylane.ops.op_math.prod.Prod'>
    >>> qml.operation.disable_new_opmath()
    >>> type(qml.X(0) @ qml.Z(1))
    <class 'pennylane.operation.Tensor'>
    """
    global __use_new_opmath
    __use_new_opmath = False


def active_new_opmath():
    """
    Function that checks if the new arithmetic operator dunders are active

    Returns:
        bool: Returns ``True`` if the new arithmetic operator dunders are active

    **Example**

    >>> qml.operation.active_new_opmath()
    False
    >>> qml.operation.enable_new_opmath()
    >>> qml.operation.active_new_opmath()
    True
    """
    return __use_new_opmath


def convert_to_opmath(op):
    """
    Converts :class:`~pennylane.Hamiltonian` and :class:`.Tensor` instances
    into arithmetic operators. Objects of any other type are returned directly.

    Arithmetic operators include :class:`~pennylane.ops.op_math.Prod`,
    :class:`~pennylane.ops.op_math.Sum` and :class:`~pennylane.ops.op_math.SProd`.

    Args:
        op (Operator): The operator instance to convert

    Returns:
        Operator: An operator using the new arithmetic operations, if relevant
    """
    if isinstance(op, (qml.ops.Hamiltonian, qml.ops.LinearCombination)):
        c, ops = op.terms()
        ops = tuple(convert_to_opmath(o) for o in ops)
        return qml.dot(c, ops)
    if isinstance(op, Tensor):
        return qml.prod(*op.obs)
    return op


<<<<<<< HEAD
# pylint: disable=too-many-branches, no-member
def convert_to_legacy_H(op):
=======
@contextmanager
def disable_new_opmath_cm():
    r"""Allows to use the old operator arithmetic within a
    temporary context using the `with` statement."""

    was_active = qml.operation.active_new_opmath()
    try:
        if was_active:
            disable_new_opmath()
        yield
    except Exception as e:
        raise e
    finally:
        if was_active:
            enable_new_opmath()
        else:
            disable_new_opmath()


@contextmanager
def enable_new_opmath_cm():
    r"""Allows to use the new operator arithmetic within a
    temporary context using the `with` statement."""

    was_active = qml.operation.active_new_opmath()
    if not was_active:
        enable_new_opmath()
    yield
    if was_active:
        enable_new_opmath()
    else:
        disable_new_opmath()


# pylint: disable=too-many-branches
def convert_to_H(op):
>>>>>>> 08fad8c1
    """
    Converts arithmetic operators into a :class:`~pennylane.ops.Hamiltonian` or
    :class:`~pennylane.ops.LinearCombination` instance, depending on whether
    new_opmath is enabled. Objects of any other type are returned directly.

    Arithmetic operators include :class:`~pennylane.ops.op_math.Prod`,
    :class:`~pennylane.ops.op_math.Sum` and :class:`~pennylane.ops.op_math.SProd`.

    Args:
        op (Operator): The operator instance to convert.

    Returns:
        Operator: The operator as a :class:`~pennylane.ops.LinearCombination` instance
            if `active_new_opmath()`, otherwise a :class:`~pennylane.ops.Hamiltonian`
    """
    if not isinstance(op, (qml.ops.op_math.Prod, qml.ops.op_math.SProd, qml.ops.op_math.Sum)):
        return op

    coeffs = []
    ops = []

    op = qml.simplify(op)
    product = qml.ops.op_math.Prod if active_new_opmath() else Tensor

    if isinstance(op, Observable):
        coeffs.append(1.0)
        ops.append(op)

    elif isinstance(op, qml.ops.SProd):
        coeffs.append(op.scalar)
        if isinstance(op.base, Observable):
            ops.append(op.base)
        elif isinstance(op.base, qml.ops.op_math.Prod):
            ops.append(product(*op.base))
        else:
            raise ValueError("The base of scalar product must be an observable or a product.")

    elif isinstance(op, qml.ops.Prod):
        coeffs.append(1.0)
        ops.append(product(*op))

    elif isinstance(op, qml.ops.Sum):
        for factor in op:
            if isinstance(factor, (qml.ops.SProd)):
                coeffs.append(factor.scalar)
                if isinstance(factor.base, Observable):
                    ops.append(factor.base)
                elif isinstance(factor.base, qml.ops.op_math.Prod):
                    ops.append(product(*factor.base))
                else:
                    raise ValueError(
                        "The base of scalar product must be an observable or a product."
                    )
            elif isinstance(factor, (qml.ops.Prod)):
                coeffs.append(1.0)
                ops.append(product(*factor))
            elif isinstance(factor, Observable):
                coeffs.append(1.0)
                ops.append(factor)
            else:
                raise ValueError(
                    "Could not convert to Hamiltonian. Some or all observables are not valid."
                )

    else:
        raise ValueError("Could not convert to Hamiltonian. Some or all observables are not valid.")

    return qml.Hamiltonian(coeffs, ops)


def convert_to_legacy_H(op):
    """
    Converts arithmetic operators into a legacy :class:`~pennylane.Hamiltonian` instance.
    Objects of any other type are returned directly.

    Arithmetic operators include :class:`~pennylane.ops.op_math.Prod`,
    :class:`~pennylane.ops.op_math.Sum` and :class:`~pennylane.ops.op_math.SProd`.

    Args:
        op (Operator): The operator instance to convert.

    Returns:
        Operator: The operator as a :class:`~pennylane.Hamiltonian` instance
    """
    with disable_new_opmath_cm():
        res = convert_to_H(op)
    return res


def __getattr__(name):
    """To facilitate StatePrep rename"""
    if name == "StatePrep":
        return StatePrepBase
    raise AttributeError(f"module 'pennylane.operation' has no attribute '{name}'")<|MERGE_RESOLUTION|>--- conflicted
+++ resolved
@@ -3024,10 +3024,6 @@
     return op
 
 
-<<<<<<< HEAD
-# pylint: disable=too-many-branches, no-member
-def convert_to_legacy_H(op):
-=======
 @contextmanager
 def disable_new_opmath_cm():
     r"""Allows to use the old operator arithmetic within a
@@ -3064,7 +3060,6 @@
 
 # pylint: disable=too-many-branches
 def convert_to_H(op):
->>>>>>> 08fad8c1
     """
     Converts arithmetic operators into a :class:`~pennylane.ops.Hamiltonian` or
     :class:`~pennylane.ops.LinearCombination` instance, depending on whether
