--- conflicted
+++ resolved
@@ -1135,29 +1135,7 @@
         self._wires: Wires = Wires(wires)
 
         # check that the number of wires given corresponds to required number
-<<<<<<< HEAD
-        if self.num_wires is None or isinstance(self.num_wires, WiresEnum):
-            if (
-                not isinstance(
-                    self,
-                    (
-                        qml.Barrier,
-                        qml.Snapshot,
-                        qml.ops.LinearCombination,
-                        qml.GlobalPhase,
-                        qml.Identity,
-                    ),
-                )
-                and len(qml.wires.Wires(wires)) == 0
-            ):
-                raise ValueError(
-                    f"{self.name}: wrong number of wires. " f"At least one wire has to be given."
-                )
-
-        elif len(self._wires) != self.num_wires:
-=======
-        if self.num_wires not in {AllWires, AnyWires} and len(self._wires) != self.num_wires:
->>>>>>> 474a2a07
+        if (self.num_wires is None or isinstance(self.num_wires, WiresEnum)) and len(self._wires) != self.num_wires:
             raise ValueError(
                 f"{self.name}: wrong number of wires. "
                 f"{len(self._wires)} wires given, {self.num_wires} expected."
