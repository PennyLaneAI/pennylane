--- conflicted
+++ resolved
@@ -1387,21 +1387,12 @@
 
     @classproperty
     def resource_param_keys(self) -> tuple:
-<<<<<<< HEAD
-        """The keys to the ``resource_params`` dictionary.
-
-        All decomposition rules registered with an operator class is expected to have a resource
-        function with parameters that are consistent with the operator's ``resource_param_keys``.
-        The ``qml.resource_rep`` function will also expect keyword arguments that match these
-        keys for each operator type.
-=======
         """The set of parameters that affects the resource requirement of the operator.
 
         All decomposition rules for this operator class is expected to have a resource function
         that accepts keyword arguments that match these keys exactly. The ``qml.resource_rep``
         function will also expect keyword arguments that match these keys when called with this
         operator type.
->>>>>>> 81c50a98
 
         .. seealso::
             :meth:`~.Operator.resource_params`
@@ -1413,17 +1404,6 @@
         """A dictionary containing the minimal information needed to compute a
         resource estimate of the operator's decomposition.
 
-<<<<<<< HEAD
-        Two instances of the same operator type should have identical ``resource_params`` iff
-        their decompositions exhibit the same counts for each gate type, even if the individual
-        gate parameters differ.
-
-        For most operators with static decompositions, this should just be an empty dictionary,
-        but for gates such as ``MultiRZ`` whose decomposition depends on certain parameters such
-        as the number of wires, the ``resource_params`` should contain this information. Note
-        that the ``resource_params`` should only contain the **minimal** information needed to
-        determine the gate count for an operator's decomposition.
-=======
         The keys of this dictionary should match the ``resource_param_keys`` attribute of the operator
         class. Two instances of the same operator type should have identical ``resource_params`` iff
         their decompositions exhibit the same counts for each gate type, even if the individual
@@ -1447,17 +1427,12 @@
         >>> op2 = qml.MultiRZ(0.7, wires=[1, 2])
         >>> op2.resource_params
         {"num_wires": 2}
->>>>>>> 81c50a98
 
         """
         # For most operators, this should just be an empty dictionary, but a default
         # implementation is intentionally not provided so that each operator class is
         # forced to explicitly define its resource params.
-<<<<<<< HEAD
-        raise NotImplementedError
-=======
         raise NotImplementedError(f"{self.__class__.__name__}.resource_params undefined!")
->>>>>>> 81c50a98
 
     # pylint: disable=no-self-argument, comparison-with-callable
     @classproperty
