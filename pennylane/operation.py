# Copyright 2018-2020 Xanadu Quantum Technologies Inc.

# Licensed under the Apache License, Version 2.0 (the "License");
# you may not use this file except in compliance with the License.
# You may obtain a copy of the License at

#     http://www.apache.org/licenses/LICENSE-2.0

# Unless required by applicable law or agreed to in writing, software
# distributed under the License is distributed on an "AS IS" BASIS,
# WITHOUT WARRANTIES OR CONDITIONS OF ANY KIND, either express or implied.
# See the License for the specific language governing permissions and
# limitations under the License.
# pylint: disable=protected-access
r"""
This module contains the abstract base classes for defining PennyLane
operations and observables.

Description
-----------

Qubit Operations
~~~~~~~~~~~~~~~~
The :class:`Operator` class serves as a base class for operators,
and is inherited by both the :class:`Observable` class and the
:class:`Operation` class. These classes are subclassed to implement quantum operations
and measure observables in PennyLane.

* Each :class:`~.Operator` subclass represents a general type of
  map between physical states. Each instance of these subclasses
  represents either

  - an application of the operator or
  - an instruction to measure and return the respective result.

  Operators act on a sequence of wires (subsystems) using given parameter values.

* Each :class:`~.Operation` subclass represents a type of quantum operation,
  for example a unitary quantum gate. Each instance of these subclasses
  represents an application of the operation with given parameter values to
  a given sequence of wires (subsystems).

* Each  :class:`~.Observable` subclass represents a type of physical observable.
  Each instance of these subclasses represents an instruction to measure and
  return the respective result for the given parameter values on a
  sequence of wires (subsystems).

Differentiation
^^^^^^^^^^^^^^^

In general, an :class:`Operation` is differentiable (at least using the finite-difference
method) with respect to a parameter iff

* the domain of that parameter is continuous.

For an :class:`Operation` to be differentiable with respect to a parameter using the
analytic method of differentiation, it must satisfy an additional constraint:

* the parameter domain must be real.

.. note::

    These conditions are *not* sufficient for analytic differentiation. For example,
    CV gates must also define a matrix representing their Heisenberg linear
    transformation on the quadrature operators.

For gates that *are* supported via the analytic method, the gradient recipe
(with multiplier :math:`c_k`, parameter shift :math:`s_k` for parameter :math:`\phi_k`)
works as follows:

.. math:: \frac{\partial}{\partial\phi_k}O = c_k\left[O(\phi_k+s_k)-O(\phi_k-s_k)\right].

CV Operation base classes
~~~~~~~~~~~~~~~~~~~~~~~~~

Due to additional requirements, continuous-variable (CV) operations must subclass the
:class:`~.CVOperation` or :class:`~.CVObservable` classes instead of :class:`~.Operation`
and :class:`~.Observable`.

Differentiation
^^^^^^^^^^^^^^^

To enable gradient computation using the analytic method for Gaussian CV operations, in addition, you need to
provide the static class method :meth:`~.CV._heisenberg_rep` that returns the Heisenberg representation of
the operation given its list of parameters, namely:

* For Gaussian CV Operations this method should return the matrix of the linear transformation carried out by the
  operation on the vector of quadrature operators :math:`\mathbf{r}` for the given parameter
  values.

* For Gaussian CV Observables this method should return a real vector (first-order observables)
  or symmetric matrix (second-order observables) of coefficients of the quadrature
  operators :math:`\x` and :math:`\p`.

PennyLane uses the convention :math:`\mathbf{r} = (\I, \x, \p)` for single-mode operations and observables
and :math:`\mathbf{r} = (\I, \x_0, \p_0, \x_1, \p_1, \ldots)` for multi-mode operations and observables.

.. note::
    Non-Gaussian CV operations and observables are currently only supported via
    the finite-difference method of gradient computation.
"""
import abc
import itertools
import functools
import numbers
from collections.abc import Sequence
from enum import Enum, IntEnum
from pennylane.wires import Wires

import numpy as np
from numpy.linalg import multi_dot

import pennylane as qml

from .utils import pauli_eigs
from .variable import Variable

# =============================================================================
# Wire types
# =============================================================================


class WiresEnum(IntEnum):
    """Integer enumeration class
    to represent the number of wires
    an operation acts on"""

    AnyWires = -1
    AllWires = 0


AllWires = WiresEnum.AllWires
"""IntEnum: An enumeration which represents all wires in the
subsystem. It is equivalent to an integer with value 0."""

AnyWires = WiresEnum.AnyWires
"""IntEnum: An enumeration which represents any wires in the
subsystem. It is equivalent to an integer with value -1."""


# =============================================================================
# ObservableReturnTypes types
# =============================================================================


class ObservableReturnTypes(Enum):
    """Enumeration class to represent the return types of an observable."""

    Sample = "sample"
    Variance = "var"
    Expectation = "expval"
    Probability = "probs"

    def __repr__(self):
        """String representation of the return types."""
        return str(self.value)


Sample = ObservableReturnTypes.Sample
"""Enum: An enumeration which represents sampling an observable."""

Variance = ObservableReturnTypes.Variance
"""Enum: An enumeration which represents returning the variance of
an observable on specified wires."""

Expectation = ObservableReturnTypes.Expectation
"""Enum: An enumeration which represents returning the expectation
value of an observable on specified wires."""

Probability = ObservableReturnTypes.Probability
"""Enum: An enumeration which represents returning probabilities
of all computational basis states."""


# =============================================================================
# Class property
# =============================================================================


class ClassPropertyDescriptor:  # pragma: no cover
    """Allows a class property to be defined"""

    # pylint: disable=too-few-public-methods
    def __init__(self, fget, fset=None):
        self.fget = fget
        self.fset = fset

    def __get__(self, obj, klass=None):
        if klass is None:
            klass = type(obj)
        return self.fget.__get__(obj, klass)()

    def __set__(self, obj, value):
        if not self.fset:
            raise AttributeError("can't set attribute")
        type_ = type(obj)
        return self.fset.__get__(obj, type_)(value)

    def setter(self, func):
        """Set the function as a class method, and store as an attribute."""
        if not isinstance(func, (classmethod, staticmethod)):
            func = classmethod(func)
        self.fset = func
        return self


def classproperty(func):
    """The class property decorator"""
    if not isinstance(func, (classmethod, staticmethod)):
        func = classmethod(func)

    return ClassPropertyDescriptor(func)


# =============================================================================
# Base Operator class
# =============================================================================


class Operator(abc.ABC):
    r"""Base class for quantum operators supported by a device.

    The following class attributes must be defined for all Operators:

    * :attr:`~.Operator.num_params`
    * :attr:`~.Operator.num_wires`
    * :attr:`~.Operator.par_domain`

    Args:
        params (tuple[float, int, array, Variable]): operator parameters

    Keyword Args:
        wires (Iterable[Number, str], Number, str, Wires): Wires that the operator acts on.
            If not given, args[-1] is interpreted as wires.
        do_queue (bool): Indicates whether the operator should be
            immediately pushed into the Operator queue.
    """
    do_check_domain = True  #: bool: flag: should we perform a domain check for the parameters?

    @classmethod
    def _matrix(cls, *params):
        """Matrix representation of the operator
        in the computational basis.

        This is a *class method* that should be defined for all
        new operations and observables, that returns the matrix representing
        the operator in the computational basis.

        This private method allows matrices to be computed
        directly without instantiating the operators first.

        To return the matrices of *instantiated* operators,
        please use the :attr:`~.Operator.matrix` property instead.

        **Example:**

        >>> qml.RY._matrix(0.5)
        >>> array([[ 0.96891242+0.j, -0.24740396+0.j],
                   [ 0.24740396+0.j,  0.96891242+0.j]])

        Returns:
            array: matrix representation
        """
        raise NotImplementedError

    @property
    def matrix(self):
        r"""Matrix representation of an instantiated operator
        in the computational basis.

        **Example:**

        >>> U = qml.RY(0.5, wires=1)
        >>> U.matrix
        >>> array([[ 0.96891242+0.j, -0.24740396+0.j],
                   [ 0.24740396+0.j,  0.96891242+0.j]])

        Returns:
            array: matrix representation
        """
        return self._matrix(*self.parameters)

    @classmethod
    def _eigvals(cls, *params):
        """Eigenvalues of the operator.

        This is a *class method* that should be defined for all
        new operations and observables that returns the eigenvalues
        of the operator. Note that the eigenvalues are not guaranteed
        to be in any particular order.

        This private method allows eigenvalues to be computed
        directly without instantiating the operators first.

        The default implementation relies on the presence of the
        :attr:`_matrix` method.

        To return the eigenvalues of *instantiated* operators,
        please use the :attr:`~.Operator.eigvals` property instead.

        **Example:**

        >>> qml.RZ._eigvals(0.5)
        >>> array([0.96891242-0.24740396j, 0.96891242+0.24740396j])

        Returns:
            array: eigenvalue representation
        """
        return np.linalg.eigvals(cls._matrix(*params))

    @property
    def eigvals(self):
        r"""Eigenvalues of an instantiated operator.

        Note that the eigenvalues are not guaranteed to be in any
        particular order.

        **Example:**

        >>> U = qml.RZ(0.5, wires=1)
        >>> U.eigvals
        >>> array([0.96891242-0.24740396j, 0.96891242+0.24740396j])

        Returns:
            array: eigvals representation
        """
        return self._eigvals(*self.parameters)

    @property
    @abc.abstractmethod
    def num_params(self):
        """Number of parameters the operator takes."""

    @property
    @abc.abstractmethod
    def num_wires(self):
        """Number of wires the operator acts on."""

    @property
    @abc.abstractmethod
    def par_domain(self):
        """Domain of the gate parameters.

        * ``'N'``: natural numbers (including zero).
        * ``'R'``: floats.
        * ``'A'``: arrays of real or complex values.
        * ``'L'``: list of arrays of real or complex values.
        * ``None``: if there are no parameters.
        """

    @property
    def name(self):
        """String for the name of the operator."""
        return self._name

    @name.setter
    def name(self, value):
        self._name = value

    def __init__(self, *params, wires=None, do_queue=True):
        # pylint: disable=too-many-branches
        self._name = self.__class__.__name__  #: str: name of the operator
        self.queue_idx = None  #: int, None: index of the Operator in the circuit queue, or None if not in a queue

        if wires is None:
            raise ValueError("Must specify the wires that {} acts on".format(self.name))

        self._wires = Wires(wires)  #: Wires: wires on which the operator acts

        # check that the number of wires given corresponds to required number
        if (
            self.num_wires != AllWires
            and self.num_wires != AnyWires
            and len(self._wires) != self.num_wires
        ):
            raise ValueError(
                "{}: wrong number of wires. "
                "{} wires given, {} expected.".format(self.name, len(self._wires), self.num_wires)
            )

        if len(params) != self.num_params:
            raise ValueError(
                "{}: wrong number of parameters. "
                "{} parameters passed, {} expected.".format(self.name, len(params), self.num_params)
            )

        # check the validity of the params
        if self.do_check_domain:
            for p in params:
                self.check_domain(p)
        self.data = list(params)  #: list[Any]: parameters of the operator

        if do_queue:
            self.queue()

    def __str__(self):
        """Operator name and some information."""
        return "{}: {} params, wires {}".format(self.name, len(self.data), self.wires.tolist())

    def __repr__(self):
        """Constructor-call-like representation."""
        # FIXME using self.parameters here instead of self.data is dangerous, it assumes the data can be evaluated
        # which is only true if something suitable happens to remain in VariableRef.positional_arg_values etc. after
        # the last evaluation.
        if self.parameters:
            params = ", ".join([repr(p) for p in self.parameters])
            return "{}({}, wires={})".format(self.name, params, self.wires.tolist())
        return "{}(wires={})".format(self.name, self.wires.tolist())

    def check_domain(self, p, flattened=False):
        """Check the validity of a parameter.

        :class:`.Variable` instances can represent any real scalars (but not arrays).

        Args:
            p (Number, array, Variable): parameter to check
            flattened (bool): True means p is an element of a flattened parameter
                sequence (affects the handling of 'A' parameters)
        Raises:
            TypeError: parameter is not an element of the expected domain
            ValueError: parameter is an element of an unknown domain
        Returns:
            Number, array, Variable: p
        """
        # pylint: disable=too-many-branches
        # If parameter is a NumPy scalar, convert it into a Python scalar.
        if isinstance(p, np.ndarray) and p.ndim == 0:
            p = p.item()

        if isinstance(p, Variable):
            if self.par_domain == "A":
                raise TypeError(
                    "{}: Array parameter expected, got a Variable, "
                    "which can only represent real scalars.".format(self.name)
                )
            return p

        # p is not a Variable
        if self.par_domain == "A":
            if flattened:
                if isinstance(p, np.ndarray):
                    raise TypeError(
                        "{}: Flattened array parameter expected, got {}.".format(self.name, type(p))
                    )
            else:
                if not isinstance(p, np.ndarray):
                    raise TypeError(
                        "{}: Array parameter expected, got {}.".format(self.name, type(p))
                    )
        elif self.par_domain in ("R", "N"):
            if not isinstance(p, numbers.Real):
                raise TypeError(
                    "{}: Real scalar parameter expected, got {}.".format(self.name, type(p))
                )

            if self.par_domain == "N":
                if not isinstance(p, numbers.Integral):
                    raise TypeError(
                        "{}: Natural number parameter expected, got {}.".format(self.name, type(p))
                    )
                if p < 0:
                    raise TypeError(
                        "{}: Natural number parameter expected, got {}.".format(self.name, p)
                    )
        elif self.par_domain == "L":
            if not isinstance(p, list):
                raise TypeError("{}: List parameter expected, got {}.".format(self.name, type(p)))
            if not all(isinstance(elem, np.ndarray) for elem in p):
                raise TypeError("List elements must be Numpy arrays.")
        else:
            raise ValueError(
                "{}: Unknown parameter domain '{}'.".format(self.name, self.par_domain)
            )
        return p

    @property
    def wires(self):
        """Wires of this operator.

        Returns:
            Wires: wires
        """
        return self._wires

    @property
    def parameters(self):
        """Current parameter values.

        Fixed parameters are returned as is, free parameters represented by
        :class:`.Variable` instances are replaced by their
        current numerical value.

        Returns:
            list[Any]: parameter values
        """
        # TODO profiling
        def evaluate(p):
            """Evaluate a single parameter."""
            if isinstance(p, np.ndarray):
                # object arrays may have Variables inside them
                if p.dtype == object:
                    temp = np.array([x.val if isinstance(x, Variable) else x for x in p.flat])
                    return temp.reshape(p.shape)
                return p

            if isinstance(p, list):
                # p is assumed to be a list of numpy arrays
                # object arrays may have Variables inside them
                evaled_list = []
                for arr in p:
                    if arr.dtype == object:
                        temp = np.array([x.val if isinstance(x, Variable) else x for x in arr.flat])
                        evaled_list.append(temp.reshape(arr.shape))
                        return evaled_list
                return p

            if isinstance(p, Variable):
                p = self.check_domain(p.val)
            return p

        return [evaluate(p) for p in self.data]

    def queue(self):
        """Append the operator to the Operator queue."""
        qml.QueuingContext.append(self)

        return self  # so pre-constructed Observable instances can be queued and returned in a single statement


# =============================================================================
# Base Operation class
# =============================================================================


class Operation(Operator):
    r"""Base class for quantum operations supported by a device.

    As with :class:`~.Operator`, the following class attributes must be
    defined for all operations:

    * :attr:`~.Operator.num_params`
    * :attr:`~.Operator.num_wires`
    * :attr:`~.Operator.par_domain`

    The following two class attributes are optional, but in most cases
    should be clearly defined to avoid unexpected behavior during
    differentiation.

    * :attr:`~.Operation.grad_method`
    * :attr:`~.Operation.grad_recipe`

    Finally, there are some additional optional class attributes
    that may be set, and used by certain quantum optimizers:

    * :attr:`~.Operation.generator`

    Args:
        params (tuple[float, int, array, Variable]): operation parameters

    Keyword Args:
        wires (Sequence[int]): Subsystems it acts on. If not given, args[-1]
            is interpreted as wires.
        do_queue (bool): Indicates whether the operation should be
            immediately pushed into a :class:`BaseQNode` circuit queue.
            This flag is useful if there is some reason to run an Operation
            outside of a BaseQNode context.
    """
    # pylint: disable=abstract-method
    string_for_inverse = ".inv"

    @property
    def grad_method(self):
        """Gradient computation method.

        * ``'A'``: analytic differentiation using the parameter-shift method.
        * ``'F'``: finite difference numerical differentiation.
        * ``None``: the operation may not be differentiated.

        Default is ``'F'``, or ``None`` if the Operation has zero parameters.
        """
        return None if self.num_params == 0 else "F"

    grad_recipe = None
    r"""list[tuple[float]] or None: Gradient recipe for the parameter-shift method.

        This is a list with one tuple per operation parameter. For parameter
        :math:`k`, the tuple is of the form :math:`(c_k, s_k)`, resulting in
        a gradient recipe of

        .. math:: \frac{\partial}{\partial\phi_k}O = c_k\left[O(\phi_k+s_k)-O(\phi_k-s_k)\right].

        If ``None``, the default gradient recipe
        :math:`(c_k, s_k)=(1/2, \pi/2)` is assumed for every parameter.
    """

    def get_parameter_shift(self, idx):
        """Multiplier and shift for the given parameter, based on its gradient recipe.

        Args:
            idx (int): parameter index

        Returns:
            float, float: multiplier, shift
        """
        # get the gradient recipe for this parameter
        recipe = self.grad_recipe[idx]
        multiplier, shift = (0.5, np.pi / 2) if recipe is None else recipe

        # internal multiplier in the Variable
        var_mult = self.data[idx].mult

        multiplier *= var_mult
        if var_mult != 0:
            # zero multiplier means the shift is unimportant
            shift /= var_mult
        return multiplier, shift

    @property
    def generator(self):
        r"""Generator of the operation.

        A length-2 list ``[generator, scaling_factor]``, where

        * ``generator`` is an existing PennyLane
          operation class or :math:`2\times 2` Hermitian array
          that acts as the generator of the current operation

        * ``scaling_factor`` represents a scaling factor applied
          to the generator operation

        For example, if :math:`U(\theta)=e^{i0.7\theta \sigma_x}`, then
        :math:`\sigma_x`, with scaling factor :math:`s`, is the generator
        of operator :math:`U(\theta)`:

        .. code-block:: python

            generator = [PauliX, 0.7]

        Default is ``[None, 1]``, indicating the operation has no generator.
        """
        return [None, 1]

    @property
    def inverse(self):
        """Boolean determining if the inverse of the operation was requested."""
        return self._inverse

    @inverse.setter
    def inverse(self, boolean):
        self._inverse = boolean

    @staticmethod
    def decomposition(*params, wires):
        """Returns a template decomposing the operation into other
        quantum operations."""
        raise NotImplementedError

    def inv(self):
        """Inverts the operation, such that the inverse will
        be used for the computations by the specific device.

        This method concatenates a string to the name of the operation,
        to indicate that the inverse will be used for computations.

        Any subsequent call of this method will toggle between the original
        operation and the inverse of the operation.

        Returns:
            :class:`Operator`: operation to be inverted
        """
        self.inverse = not self._inverse
        return self

    @property
    def matrix(self):
        op_matrix = self._matrix(*self.parameters)

        if self.inverse:
            return op_matrix.conj().T

        return op_matrix

    @property
    def eigvals(self):
        op_eigvals = self._eigvals(*self.parameters)

        if self.inverse:
            return op_eigvals.conj()

        return op_eigvals

    @property
    def base_name(self):
        """Get base name of the operator."""
        return self.__class__.__name__

    @property
    def name(self):
        """Get and set the name of the operator."""
        return self._name + Operation.string_for_inverse if self.inverse else self._name

    def __init__(self, *params, wires=None, do_queue=True):

        self._inverse = False

        # check the grad_method validity
        if self.par_domain == "N":
            assert (
                self.grad_method is None
            ), "An operation may only be differentiated with respect to real scalar parameters."
        elif self.par_domain == "A":
            assert self.grad_method in (
                None,
                "F",
            ), "Operations that depend on arrays containing free variables may only be differentiated using the F method."

        # check the grad_recipe validity
        if self.grad_method == "A":
            if self.grad_recipe is None:
                # default recipe for every parameter
                self.grad_recipe = [None] * self.num_params
            else:
                assert (
                    len(self.grad_recipe) == self.num_params
                ), "Gradient recipe must have one entry for each parameter!"
        else:
            assert self.grad_recipe is None, "Gradient recipe is only used by the A method!"

        super().__init__(*params, wires=wires, do_queue=do_queue)


class DiagonalOperation(Operation):
    r"""Base class for diagonal quantum operations supported by a device.

    As with :class:`~.Operation`, the following class attributes must be
    defined for all operations:

    * :attr:`~.Operator.num_params`
    * :attr:`~.Operator.num_wires`
    * :attr:`~.Operator.par_domain`

    The following two class attributes are optional, but in most cases
    should be clearly defined to avoid unexpected behavior during
    differentiation.

    * :attr:`~.Operation.grad_method`
    * :attr:`~.Operation.grad_recipe`

    Finally, there are some additional optional class attributes
    that may be set, and used by certain quantum optimizers:

    * :attr:`~.Operation.generator`

    Args:
        params (tuple[float, int, array, Variable]): operation parameters

    Keyword Args:
        wires (Sequence[int]): Subsystems it acts on. If not given, args[-1]
            is interpreted as wires.
        do_queue (bool): Indicates whether the operation should be
            immediately pushed into a :class:`BaseQNode` circuit queue.
            This flag is useful if there is some reason to run an Operation
            outside of a BaseQNode context.
    """
    # pylint: disable=abstract-method

    @classmethod
    def _eigvals(cls, *params):
        """Eigenvalues of the operator.

        The order of the eigenvalues needs to match the order of
        the computational basis vectors.

        This is a *class method* that must be defined for all
        new diagonal operations, that returns the eigenvalues
        of the operator in the computational basis.

        This private method allows eigenvalues to be computed
        directly without instantiating the operators first.

        To return the eigenvalues of *instantiated* operators,
        please use the :attr:`~.Operator.eigvals` property instead.

        **Example:**

        >>> qml.RZ._eigvals(0.5)
        >>> array([0.96891242-0.24740396j, 0.96891242+0.24740396j])

        Returns:
            array: eigenvalue representation
        """
        raise NotImplementedError

    @property
    def eigvals(self):
        r"""Eigenvalues of an instantiated diagonal operation.

        The order of the eigenvalues needs to match the order of
        the computational basis vectors.

        **Example:**

        >>> U = qml.RZ(0.5, wires=1)
        >>> U.eigvals
        >>> array([0.96891242-0.24740396j, 0.96891242+0.24740396j])

        Returns:
            array: eigvals representation
        """
        return super().eigvals

    @classmethod
    def _matrix(cls, *params):
        return np.diag(cls._eigvals(*params))


class Channel(Operation, abc.ABC):
    r"""Base class for quantum channels.

    As with :class:`~.Operation`, the following class attributes must be
    defined for all channels:

    * :attr:`~.Operator.num_params`
    * :attr:`~.Operator.num_wires`
    * :attr:`~.Operator.par_domain`

    To define a noisy channel, the following attribute of :class:`~.Channel`
    can be used to list the corresponding Kraus matrices.

    * :attr:`~.Channel._kraus_matrices`

    The following two class attributes are optional, but in most cases
    should be clearly defined to avoid unexpected behavior during
    differentiation.

    * :attr:`~.Operation.grad_method`
    * :attr:`~.Operation.grad_recipe`

    Args:
        params (tuple[float, int, array, Variable]): operation parameters

    Keyword Args:
        wires (Sequence[int]): Subsystems the channel acts on. If not given, args[-1]
            is interpreted as wires.
        do_queue (bool): Indicates whether the operation should be
            immediately pushed into a :class:`BaseQNode` circuit queue.
            This flag is useful if there is some reason to run an Operation
            outside of a BaseQNode context.
    """
    # pylint: disable=abstract-method

    @classmethod
    @abc.abstractmethod
    def _kraus_matrices(cls, *params):
        """Kraus matrices representing a quantum channel, specified in
        the computational basis.

        This is a class method that should be defined for all
        new channels. It returns the Kraus matrices representing
        the channel in the computational basis.

        This private method allows matrices to be computed
        directly without instantiating the channel first.

        **Example**

        >>> qml.AmplitudeDamping._kraus_matrices(0.1)
        >>> [array([[1.       , 0.       ],
        [0.       , 0.9486833]]), array([[0.        , 0.31622777],
        [0.        , 0.        ]])]

        To return the Kraus matrices of an *instantiated* channel,
        please use the :attr:`~.Operator.kraus_matrices` property instead.

        Returns:
            list(array): list of Kraus matrices
        """
        raise NotImplementedError

    @property
    def kraus_matrices(self):
        r"""Kraus matrices of an instantiated channel
        in the computational basis.

        ** Example**

        >>> U = qml.AmplitudeDamping(0.1, wires=1)
        >>> U.kraus_matrices
        >>> [array([[1.       , 0.       ],
        [0.       , 0.9486833]]), array([[0.        , 0.31622777],
        [0.        , 0.        ]])]

        Returns:
            list(array): list of Kraus matrices
        """
        return self._kraus_matrices(*self.parameters)

    def __init__(self, *params, wires=None, do_queue=True):

        # check parameters are valid
<<<<<<< HEAD
        if self.par_domain == "R" and any(not 0 <= np.real(p) <= 1 for p in params):
            raise ValueError("Channel probability parameters should be numbers between 0 and 1.")
=======
        if any(not 0 <= np.real(p) <= 1 for p in params):
            raise ValueError(
                "Channel probability parameters should be real numbers between 0 and 1."
            )
>>>>>>> d7802b02

        # check the grad_method validity
        if self.par_domain == "R" and self.grad_method not in (None, "F"):
            raise ValueError("Analytic gradients can not be used for quantum channels.")

        super().__init__(*params, wires=wires, do_queue=do_queue)


# =============================================================================
# Base Observable class
# =============================================================================


class Observable(Operator):
    """Base class for observables supported by a device.

    :class:`Observable` is used to describe Hermitian quantum observables.

    As with :class:`~.Operator`, the following class attributes must be
    defined for all observables:

    * :attr:`~.Operator.num_params`
    * :attr:`~.Operator.num_wires`
    * :attr:`~.Operator.par_domain`

    Args:
        params (tuple[float, int, array, Variable]): observable parameters

    Keyword Args:
        wires (Sequence[int]): subsystems it acts on.
            Currently, only one subsystem is supported.
        do_queue (bool): Indicates whether the operation should be
            immediately pushed into the Operator queue.
    """

    # pylint: disable=abstract-method
    return_type = None

    @classmethod
    def _eigvals(cls, *params):
        """Eigenvalues of the observable.

        The order of the eigenvalues needs to match the order of
        the computational basis vectors when the observable is
        diagonalized using :attr:`diagonalizing_gates`.

        This is a *class method* that must be defined for all
        new diagonal operations, that returns the eigenvalues
        of the operator in the computational basis.

        This private method allows eigenvalues to be computed
        directly without instantiating the operators first.

        To return the eigenvalues of *instantiated* operators,
        please use the :attr:`~.Operator.eigvals` property instead.

        **Example:**

        >>> qml.PauliZ._eigvals()
        >>> array([1, -1])

        Returns:
            array: eigenvalue representation
        """
        raise NotImplementedError

    @property
    def eigvals(self):
        r"""Eigenvalues of an instantiated observable.

        The order of the eigenvalues needs to match the order of
        the computational basis vectors when the observable is
        diagonalized using :attr:`diagonalizing_gates`. This is a
        requirement for using qubit observables in quantum functions.

        **Example:**

        >>> U = qml.PauliZ(wires=1)
        >>> U.eigvals
        >>> array([1, -1])

        Returns:
            array: eigvals representation
        """
        return super().eigvals

    def __init__(self, *params, wires=None, do_queue=True):
        # extract the arguments
        if wires is None:
            wires = params[-1]
            params = params[:-1]

        super().__init__(*params, wires=wires, do_queue=do_queue)

    def __repr__(self):
        """Constructor-call-like representation."""
        temp = super().__repr__()

        if self.return_type is None:
            return temp

        if self.return_type is Probability:
            return repr(self.return_type) + "(wires={})".format(self.wires.tolist())

        return repr(self.return_type) + "(" + temp + ")"

    def __matmul__(self, other):
        if isinstance(other, Tensor):
            return other.__rmatmul__(self)

        if isinstance(other, Observable):
            return Tensor(self, other)

        raise ValueError("Can only perform tensor products between observables.")

    def _obs_data(self):
        r"""Extracts the data from a Observable or Tensor and serializes it in an order-independent fashion.

        This allows for comparison between observables that are equivalent, but are expressed
        in different orders. For example, `qml.PauliX(0) @ qml.PauliZ(1)` and
        `qml.PauliZ(1) @ qml.PauliX(0)` are equivalent observables with different orderings.

        **Example**

        >>> tensor = qml.PauliX(0) @ qml.PauliZ(1)
        >>> print(tensor._obs_data())
        {("PauliZ", <Wires = [1]>, ()), ("PauliX", <Wires = [0]>, ())}
        """
        obs = Tensor(self).non_identity_obs
        tensor = set()

        for ob in obs:
            parameters = tuple(param.tostring() for param in ob.parameters)
            tensor.add((ob.name, ob.wires, parameters))

        return tensor

    def compare(self, other):
        r"""Compares with another :class:`~.Hamiltonian`, :class:`~Tensor`, or :class:`~Observable`,
        to determine if they are equivalent.

        Observables/Hamiltonians are equivalent if they represent the same operator
        (their matrix representations are equal), and they are defined on the same wires.

        .. Warning::

            The compare method does **not** check if the matrix representation
            of a :class:`~.Hermitian` observable is equal to an equivalent
            observable expressed in terms of Pauli matrices.
            To do so would require the matrix form of Hamiltonians and Tensors
            be calculated, which would drastically increase runtime.

        Returns:
            (bool): True if equivalent.

        **Examples**

        >>> ob1 = qml.PauliX(0) @ qml.Identity(1)
        >>> ob2 = qml.Hamiltonian([1], [qml.PauliX(0)])
        >>> ob1.compare(ob2)
        True
        >>> ob1 = qml.PauliX(0)
        >>> ob2 = qml.Hermitian(np.array([[0, 1], [1, 0]]), 0)
        >>> ob1.compare(ob2)
        False
        """
        if isinstance(other, (Tensor, Observable)):
            return other._obs_data() == self._obs_data()
        if isinstance(other, qml.Hamiltonian):
            return other.compare(self)

        raise ValueError(
            "Can only compare an Observable/Tensor, and a Hamiltonian/Observable/Tensor."
        )

    def __add__(self, other):
        r"""The addition operation between Observables/Tensors/qml.Hamiltonian objects."""
        if isinstance(other, (Observable, Tensor)):
            return qml.Hamiltonian([1, 1], [self, other], simplify=True)

        if isinstance(other, qml.Hamiltonian):
            return other + self

        raise ValueError(f"Cannot add Observable and {type(other)}")

    def __mul__(self, a):
        r"""The scalar multiplication operation between a scalar and an Observable/Tensor."""
        if isinstance(a, (int, float)):
            return qml.Hamiltonian([a], [self], simplify=True)

        raise ValueError(f"Cannot multiply Observable by {type(a)}")

    __rmul__ = __mul__

    def __sub__(self, other):
        r"""The subtraction operation between Observables/Tensors/qml.Hamiltonian objects."""
        if isinstance(other, (Observable, Tensor, qml.Hamiltonian)):
            return self.__add__(other.__mul__(-1))
        raise ValueError(f"Cannot subtract {type(other)} from Observable")

    def diagonalizing_gates(self):
        r"""Returns the list of operations such that they
        diagonalize the observable in the computational basis.

        Returns:
            list(qml.Operation): A list of gates that diagonalize
            the observable in the computational basis.
        """
        raise NotImplementedError


class Tensor(Observable):
    """Container class representing tensor products of observables.

    To create a tensor, simply initiate it like so:

    >>> T = Tensor(qml.PauliX(0), qml.Hermitian(A, [1, 2]))

    You can also create a tensor from other Tensors:

    >>> T = Tensor(T, qml.PauliZ(4))

    The ``@`` symbol can be used as a tensor product operation:

    >>> T = qml.PauliX(0) @ qml.Hadamard(2)
    """

    # pylint: disable=abstract-method
    return_type = None
    tensor = True
    par_domain = None

    def __init__(self, *args):  # pylint: disable=super-init-not-called

        self._eigvals_cache = None
        self.obs = []

        for o in args:
            if isinstance(o, Tensor):
                self.obs.extend(o.obs)
            elif isinstance(o, Observable):
                self.obs.append(o)
            else:
                raise ValueError("Can only perform tensor products between observables.")

    def __str__(self):
        """Print the tensor product and some information."""
        return "Tensor product {}: {} params, wires {}".format(
            [i.name for i in self.obs], len(self.data), self.wires.tolist()
        )

    def __repr__(self):
        """Constructor-call-like representation."""
        return "Tensor(" + ", ".join([repr(o) for o in self.obs]) + ")"

    @property
    def name(self):
        """All constituent observable names making up the tensor product.

        Returns:
            list[str]: list containing all observable names
        """
        return [o.name for o in self.obs]

    @property
    def num_wires(self):
        """Number of wires the tensor product acts on.

        Returns:
            int: number of wires
        """
        return len(self.wires)

    @property
    def wires(self):
        """All wires in the system the tensor product acts on.

        Returns:
            Wires: wires addressed by the observables in the tensor product
        """
        return Wires([o.wires for o in self.obs])

    @property
    def data(self):
        """Raw parameters of all constituent observables in the tensor product.

        Returns:
            list[Any]: flattened list containing all dependent parameters
        """
        return [p for sublist in [o.data for o in self.obs] for p in sublist]

    @property
    def num_params(self):
        """Raw parameters of all constituent observables in the tensor product.

        Returns:
            list[Any]: flattened list containing all dependent parameters
        """
        return len(self.data)

    @property
    def parameters(self):
        """Evaluated parameter values of all constituent observables in the tensor product.

        Returns:
            list[list[Any]]: nested list containing the parameters per observable
            in the tensor product
        """
        return [o.parameters for o in self.obs]

    @property
    def non_identity_obs(self):
        """Returns the non-identity observables contained in the tensor product.

        Returns:
            list[:class:`~.Observable`]: list containing the non-identity observables
            in the tensor product
        """
        return [obs for obs in self.obs if not isinstance(obs, qml.Identity)]

    def __matmul__(self, other):
        if isinstance(other, Tensor):
            self.obs.extend(other.obs)
            return self

        if isinstance(other, Observable):
            self.obs.append(other)
            return self

        raise ValueError("Can only perform tensor products between observables.")

    def __rmatmul__(self, other):
        if isinstance(other, Observable):
            self.obs[:0] = [other]
            return self

        raise ValueError("Can only perform tensor products between observables.")

    __imatmul__ = __matmul__

    @property
    def eigvals(self):
        """Return the eigenvalues of the specified tensor product observable.

        This method uses pre-stored eigenvalues for standard observables where
        possible.

        Returns:
            array[float]: array containing the eigenvalues of the tensor product
            observable
        """
        if self._eigvals_cache is not None:
            return self._eigvals_cache

        standard_observables = {"PauliX", "PauliY", "PauliZ", "Hadamard"}

        # observable should be Z^{\otimes n}
        self._eigvals_cache = pauli_eigs(len(self.wires))

        # Sort observables lexicographically by the strings of the wire labels
        # TODO: check for edge cases of the sorting, e.g. Tensor(Hermitian(obs, wires=[0, 2]),
        # Hermitian(obs, wires=[1, 3, 4])
        # Sorting the observables based on wires, so that the order of
        # the eigenvalues is correct
        obs_sorted = sorted(self.obs, key=lambda x: [str(l) for l in x.wires.labels])

        # check if there are any non-standard observables (such as Identity)
        if set(self.name) - standard_observables:
            # Tensor product of observables contains a mixture
            # of standard and non-standard observables
            self._eigvals_cache = np.array([1])
            for k, g in itertools.groupby(obs_sorted, lambda x: x.name in standard_observables):
                if k:
                    # Subgroup g contains only standard observables.
                    self._eigvals_cache = np.kron(self._eigvals_cache, pauli_eigs(len(list(g))))
                else:
                    # Subgroup g contains only non-standard observables.
                    for ns_ob in g:
                        # loop through all non-standard observables
                        self._eigvals_cache = np.kron(self._eigvals_cache, ns_ob.eigvals)

        return self._eigvals_cache

    def diagonalizing_gates(self):
        """Return the gate set that diagonalizes a circuit according to the
        specified tensor observable.

        This method uses pre-stored eigenvalues for standard observables where
        possible and stores the corresponding eigenvectors from the eigendecomposition.

        Returns:
            list: list containing the gates diagonalizing the tensor observable
        """
        diag_gates = []
        for o in self.obs:
            diag_gates.extend(o.diagonalizing_gates())

        return diag_gates

    @property
    def matrix(self):
        r"""Matrix representation of the tensor operator
        in the computational basis.

        **Example:**

        Note that the returned matrix *only includes explicitly
        declared observables* making up the tensor product;
        that is, it only returns the matrix for the specified
        subsystem it is defined for.

        >>> O = qml.PauliZ(0) @ qml.PauliZ(2)
        >>> O.matrix
        array([[ 1,  0,  0,  0],
               [ 0, -1,  0,  0],
               [ 0,  0, -1,  0],
               [ 0,  0,  0,  1]])

        To get the full :math:`2^3\times 2^3` Hermitian matrix
        acting on the 3-qubit system, the identity on wire 1
        must be explicitly included:

        >>> O = qml.PauliZ(0) @ qml.Identity(1) @ qml.PauliZ(2)
        >>> O.matrix
        array([[ 1.,  0.,  0.,  0.,  0.,  0.,  0.,  0.],
               [ 0., -1.,  0., -0.,  0., -0.,  0., -0.],
               [ 0.,  0.,  1.,  0.,  0.,  0.,  0.,  0.],
               [ 0., -0.,  0., -1.,  0., -0.,  0., -0.],
               [ 0.,  0.,  0.,  0., -1., -0., -0., -0.],
               [ 0., -0.,  0., -0., -0.,  1., -0.,  0.],
               [ 0.,  0.,  0.,  0., -0., -0., -1., -0.],
               [ 0., -0.,  0., -0., -0.,  0., -0.,  1.]])

        Returns:
            array: matrix representation
        """
        # group the observables based on what wires they act on
        U_list = []
        for _, g in itertools.groupby(self.obs, lambda x: x.wires.labels):
            # extract the matrices of each diagonalizing gate
            mats = [i.matrix for i in g]

            if len(mats) > 1:
                # multiply all unitaries together before appending
                mats = [multi_dot(mats)]

            # append diagonalizing unitary for specific wire to U_list
            U_list.append(mats[0])

        # Return the Hermitian matrix representing the observable
        # over the defined wires.
        return functools.reduce(np.kron, U_list)

    def prune(self):
        """Returns a pruned tensor product of observables by removing :class:`~.Identity` instances from
        the observables building up the :class:`~.Tensor`.

        The ``return_type`` attribute is preserved while pruning.

        If the tensor product only contains one observable, then this observable instance is
        returned.

        Note that, as a result, this method can return observables that are not a :class:`~.Tensor`
        instance.

        **Example:**

        Pruning that returns a :class:`~.Tensor`:

        >>> O = qml.PauliZ(0) @ qml.Identity(1) @ qml.PauliZ(2)
        >>> O.prune()
        <pennylane.operation.Tensor at 0x7fc1642d1590
        >>> [(o.name, o.wires) for o in O.prune().obs]
        [('PauliZ', [0]), ('PauliZ', [2])]

        Pruning that returns a single observable:

        >>> O = qml.PauliZ(0) @ qml.Identity(1)
        >>> O_pruned = O.prune()
        >>> (O_pruned.name, O_pruned.wires)
        ('PauliZ', [0])

        Returns:
            ~.Observable: the pruned tensor product of observables
        """
        if len(self.non_identity_obs) == 0:
            # Return a single Identity as the tensor only contains Identities
            obs = qml.Identity(self.wires[0])
        elif len(self.non_identity_obs) == 1:
            obs = self.non_identity_obs[0]
        else:
            obs = Tensor(*self.non_identity_obs)

        obs.return_type = self.return_type
        return obs


# =============================================================================
# CV Operations and observables
# =============================================================================


class CV:
    """A mixin base class denoting a continuous-variable operation."""

    # pylint: disable=no-member

    def heisenberg_expand(self, U, wires):
        """Expand the given local Heisenberg-picture array into a full-system one.

        Args:
            U (array[float]): array to expand (expected to be of the dimension ``1+2*self.num_wires``)
            wires (Wires): wires on the device that the observable gets applied to

        Raises:
            ValueError: if the size of the input matrix is invalid or `num_wires` is incorrect

        Returns:
            array[float]: expanded array, dimension ``1+2*num_wires``
        """

        U_dim = len(U)
        nw = len(self.wires)

        if U.ndim > 2:
            raise ValueError("Only order-1 and order-2 arrays supported.")

        if U_dim != 1 + 2 * nw:
            raise ValueError("{}: Heisenberg matrix is the wrong size {}.".format(self.name, U_dim))

        if len(wires) == 0 or len(self.wires) == len(wires):
            # no expansion necessary (U is a full-system matrix in the correct order)
            return U

        if self.wires not in wires:
            raise ValueError(
                "{}: Some observable wires {} do not exist on this device with wires {}".format(
                    self.name, self.wires, wires
                )
            )

        # get the indices that the operation's wires have on the device
        wire_indices = wires.indices(self.wires)

        # expand U into the I, x_0, p_0, x_1, p_1, ... basis
        dim = 1 + len(wires) * 2

        def loc(w):
            "Returns the slice denoting the location of (x_w, p_w) in the basis."
            ind = 2 * w + 1
            return slice(ind, ind + 2)

        if U.ndim == 1:
            W = np.zeros(dim)
            W[0] = U[0]
            for k, w in enumerate(wire_indices):
                W[loc(w)] = U[loc(k)]
        elif U.ndim == 2:
            if isinstance(self, Observable):
                W = np.zeros((dim, dim))
            else:
                W = np.eye(dim)

            W[0, 0] = U[0, 0]

            for k1, w1 in enumerate(wire_indices):
                s1 = loc(k1)
                d1 = loc(w1)

                # first column
                W[d1, 0] = U[s1, 0]
                # first row (for gates, the first row is always (1, 0, 0, ...), but not for observables!)
                W[0, d1] = U[0, s1]

                for k2, w2 in enumerate(wire_indices):
                    W[d1, loc(w2)] = U[s1, loc(k2)]  # block k1, k2 in U goes to w1, w2 in W.
        return W

    @staticmethod
    def _heisenberg_rep(p):
        r"""Heisenberg picture representation of the operation.

        * For Gaussian CV gates, this method returns the matrix of the linear
          transformation carried out by the gate for the given parameter values.
          The method is not defined for non-Gaussian gates.

          **The existence of this method is equivalent to setting** ``grad_method = 'A'``.

        * For observables, returns a real vector (first-order observables) or
          symmetric matrix (second-order observables) of expansion coefficients
          of the observable.

        For single-mode Operations we use the basis :math:`\mathbf{r} = (\I, \x, \p)`.
        For multi-mode Operations we use the basis :math:`\mathbf{r} = (\I, \x_0, \p_0, \x_1, \p_1, \ldots)`.

        .. note::

            For gates, we assume that the inverse transformation is obtained
            by negating the first parameter.

        Args:
            p (Sequence[float]): parameter values for the transformation

        Returns:
            array[float]: :math:`\tilde{U}` or :math:`q`
        """
        # pylint: disable=unused-argument
        return None

    @classproperty
    def supports_heisenberg(self):
        """Returns True iff the CV Operation has overridden the :meth:`~.CV._heisenberg_rep`
        static method, thereby indicating that it is Gaussian and does not block the use
        of the parameter-shift differentiation method if found between the differentiated gate
        and an observable.
        """
        return CV._heisenberg_rep != self._heisenberg_rep


class CVOperation(CV, Operation):
    """Base class for continuous-variable quantum operations."""

    # pylint: disable=abstract-method

    @classproperty
    def supports_parameter_shift(self):
        """Returns True iff the CV Operation supports the parameter-shift differentiation method.
        This means that it has ``grad_method='A'`` and
        has overridden the :meth:`~.CV._heisenberg_rep` static method.
        """
        return self.grad_method == "A" and self.supports_heisenberg

    def heisenberg_pd(self, idx):
        """Partial derivative of the Heisenberg picture transform matrix.

        Computed using grad_recipe.

        Args:
            idx (int): index of the parameter with respect to which the
                partial derivative is computed.
        Returns:
            array[float]: partial derivative
        """
        # get the gradient recipe for this parameter
        recipe = self.grad_recipe[idx]
        multiplier = 0.5 if recipe is None else recipe[0]
        shift = np.pi / 2 if recipe is None else recipe[1]

        p = self.parameters
        # evaluate the transform at the shifted parameter values
        p[idx] += shift
        U2 = self._heisenberg_rep(p)  # pylint: disable=assignment-from-none
        p[idx] -= 2 * shift
        U1 = self._heisenberg_rep(p)  # pylint: disable=assignment-from-none
        return (U2 - U1) * multiplier  # partial derivative of the transformation

    def heisenberg_tr(self, wires, inverse=False):
        r"""Heisenberg picture representation of the linear transformation carried
        out by the gate at current parameter values.

        Given a unitary quantum gate :math:`U`, we may consider its linear
        transformation in the Heisenberg picture, :math:`U^\dagger(\cdot) U`.

        If the gate is Gaussian, this linear transformation preserves the polynomial order
        of any observables that are polynomials in :math:`\mathbf{r} = (\I, \x_0, \p_0, \x_1, \p_1, \ldots)`.
        This also means it maps :math:`\text{span}(\mathbf{r})` into itself:

        .. math:: U^\dagger \mathbf{r}_i U = \sum_j \tilde{U}_{ij} \mathbf{r}_j

        For Gaussian CV gates, this method returns the transformation matrix for
        the current parameter values of the Operation. The method is not defined
        for non-Gaussian (and non-CV) gates.

        Args:
            wires (Wires): wires on the device that the observable gets applied to
            inverse  (bool): if True, return the inverse transformation instead

        Raises:
            RuntimeError: if the specified operation is not Gaussian or is missing the `_heisenberg_rep` method

        Returns:
            array[float]: :math:`\tilde{U}`, the Heisenberg picture representation of the linear transformation
        """
        p = self.parameters
        if inverse:
            if self.par_domain == "A":
                # TODO: expand this for the new par domain class, for non-unitary matrices.
                p[0] = np.linalg.inv(p[0])
            else:
                p[0] = -p[0]  # negate first parameter
        U = self._heisenberg_rep(p)  # pylint: disable=assignment-from-none

        # not defined?
        if U is None:
            raise RuntimeError(
                "{} is not a Gaussian operation, or is missing the _heisenberg_rep method.".format(
                    self.name
                )
            )

        return self.heisenberg_expand(U, wires)


class CVObservable(CV, Observable):
    r"""Base class for continuous-variable observables.

    The class attribute :attr:`~.ev_order` can be defined to indicate
    to PennyLane whether the corresponding CV observable is a polynomial in the
    quadrature operators. If so,

    * ``ev_order = 1`` indicates a first order polynomial in quadrature
      operators :math:`(\x, \p)`.

    * ``ev_order = 2`` indicates a second order polynomial in quadrature
      operators :math:`(\x, \p)`.

    If :attr:`~.ev_order` is not ``None``, then the Heisenberg representation
    of the observable should be defined in the static method :meth:`~.CV._heisenberg_rep`,
    returning an array of the correct dimension.
    """
    # pylint: disable=abstract-method
    ev_order = None  #: None, int: if not None, the observable is a polynomial of the given order in `(x, p)`.

    def heisenberg_obs(self, wires):
        r"""Representation of the observable in the position/momentum operator basis.

        Returns the expansion :math:`q` of the observable, :math:`Q`, in the
        basis :math:`\mathbf{r} = (\I, \x_0, \p_0, \x_1, \p_1, \ldots)`.

        * For first-order observables returns a real vector such
          that :math:`Q = \sum_i q_i \mathbf{r}_i`.

        * For second-order observables returns a real symmetric matrix
          such that :math:`Q = \sum_{ij} q_{ij} \mathbf{r}_i \mathbf{r}_j`.

        Args:
            wires (Wires): wires on the device that the observable gets applied to
        Returns:
            array[float]: :math:`q`
        """
        p = self.parameters
        U = self._heisenberg_rep(p)  # pylint: disable=assignment-from-none
        return self.heisenberg_expand(U, wires)<|MERGE_RESOLUTION|>--- conflicted
+++ resolved
@@ -898,15 +898,8 @@
     def __init__(self, *params, wires=None, do_queue=True):
 
         # check parameters are valid
-<<<<<<< HEAD
         if self.par_domain == "R" and any(not 0 <= np.real(p) <= 1 for p in params):
             raise ValueError("Channel probability parameters should be numbers between 0 and 1.")
-=======
-        if any(not 0 <= np.real(p) <= 1 for p in params):
-            raise ValueError(
-                "Channel probability parameters should be real numbers between 0 and 1."
-            )
->>>>>>> d7802b02
 
         # check the grad_method validity
         if self.par_domain == "R" and self.grad_method not in (None, "F"):
