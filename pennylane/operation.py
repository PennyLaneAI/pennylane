# Copyright 2018-2021 Xanadu Quantum Technologies Inc.
# Licensed under the Apache License, Version 2.0 (the "License");
# you may not use this file except in compliance with the License.
# You may obtain a copy of the License at

#     http://www.apache.org/licenses/LICENSE-2.0

# Unless required by applicable law or agreed to in writing, software
# distributed under the License is distributed on an "AS IS" BASIS,
# WITHOUT WARRANTIES OR CONDITIONS OF ANY KIND, either express or implied.
# See the License for the specific language governing permissions and
# limitations under the License.
# pylint: disable=protected-access, no-member
r"""
This module contains the abstract base classes for defining PennyLane
operations and observables.

.. warning::

    Unless you are a PennyLane or plugin developer, you likely do not need
    to use these classes directly.

    See the :doc:`main operations page <../introduction/operations>` for
    details on available operations and observables.

Description
-----------

Qubit Operations
~~~~~~~~~~~~~~~~
The :class:`Operator` class serves as a base class for operators,
and is inherited by both the :class:`Observable` class and the
:class:`Operation` class. These classes are subclassed to implement quantum operations
and measure observables in PennyLane.

* Each :class:`~.Operator` subclass represents a general type of
  map between physical states. Each instance of these subclasses
  represents either

  - an application of the operator or
  - an instruction to measure and return the respective result.

  Operators act on a sequence of wires (subsystems) using given parameter values.

* Each :class:`~.Operation` subclass represents a type of quantum operation,
  for example a unitary quantum gate. Each instance of these subclasses
  represents an application of the operation with given parameter values to
  a given sequence of wires (subsystems).

* Each  :class:`~.Observable` subclass represents a type of physical observable.
  Each instance of these subclasses represents an instruction to measure and
  return the respective result for the given parameter values on a
  sequence of wires (subsystems).

Differentiation
^^^^^^^^^^^^^^^

In general, an :class:`Operation` is differentiable (at least using the finite-difference
method) with respect to a parameter iff

* the domain of that parameter is continuous.

For an :class:`Operation` to be differentiable with respect to a parameter using the
analytic method of differentiation, it must satisfy an additional constraint:

* the parameter domain must be real.

.. note::

    These conditions are *not* sufficient for analytic differentiation. For example,
    CV gates must also define a matrix representing their Heisenberg linear
    transformation on the quadrature operators.

CV Operation base classes
~~~~~~~~~~~~~~~~~~~~~~~~~

Due to additional requirements, continuous-variable (CV) operations must subclass the
:class:`~.CVOperation` or :class:`~.CVObservable` classes instead of :class:`~.Operation`
and :class:`~.Observable`.

Differentiation
^^^^^^^^^^^^^^^

To enable gradient computation using the analytic method for Gaussian CV operations, in addition, you need to
provide the static class method :meth:`~.CV._heisenberg_rep` that returns the Heisenberg representation of
the operation given its list of parameters, namely:

* For Gaussian CV Operations this method should return the matrix of the linear transformation carried out by the
  operation on the vector of quadrature operators :math:`\mathbf{r}` for the given parameter
  values.

* For Gaussian CV Observables this method should return a real vector (first-order observables)
  or symmetric matrix (second-order observables) of coefficients of the quadrature
  operators :math:`\x` and :math:`\p`.

PennyLane uses the convention :math:`\mathbf{r} = (\I, \x, \p)` for single-mode operations and observables
and :math:`\mathbf{r} = (\I, \x_0, \p_0, \x_1, \p_1, \ldots)` for multi-mode operations and observables.

.. note::
    Non-Gaussian CV operations and observables are currently only supported via
    the finite-difference method of gradient computation.

Contents
--------

.. currentmodule:: pennylane.operation

Operator Types
~~~~~~~~~~~~~~

.. currentmodule:: pennylane.operation

.. autosummary::
    :toctree: api

    ~Operator
    ~Operation
    ~Observable
    ~CV
    ~CVObservable
    ~CVOperation
    ~Channel
    ~StatePrepBase

.. currentmodule:: pennylane.operation

.. inheritance-diagram:: Operator Operation Observable Channel CV CVObservable CVOperation StatePrepBase
    :parts: 1

Errors
~~~~~~

When an :class:`~.Operator` method is undefined, it raises a error type that depends
on the method that is undefined.

.. currentmodule:: pennylane.operation

.. autosummary::
    :toctree: api

    ~OperatorPropertyUndefined
    ~AdjointUndefinedError
    ~DecompositionUndefinedError
    ~DiagGatesUndefinedError
    ~EigvalsUndefinedError
    ~GeneratorUndefinedError
    ~MatrixUndefinedError
    ~ParameterFrequenciesUndefinedError
    ~PowUndefinedError
    ~SparseMatrixUndefinedError
    ~TermsUndefinedError

Boolean Functions
~~~~~~~~~~~~~~~~~

:class:`~.BooleanFn`'s are functions of a single object that return ``True`` or ``False``.
The ``operation`` module provides the following:

.. currentmodule:: pennylane.operation

.. autosummary::
    :toctree: api

    ~defines_diagonalizing_gates
    ~gen_is_multi_term_hamiltonian
    ~has_gen
    ~has_grad_method
    ~has_multipar
    ~has_nopar
    ~has_unitary_gen
    ~is_measurement
    ~is_trainable
    ~not_tape

Other
~~~~~

.. currentmodule:: pennylane.operation

.. autosummary::
    :toctree: api

    ~operation_derivative
    ~WiresEnum
    ~AllWires
    ~AnyWires

.. currentmodule:: pennylane

PennyLane also provides a function for checking the consistency and correctness of an operator instance.

.. autosummary::
    :toctree: api

    ~ops.functions.assert_valid

Operation attributes
~~~~~~~~~~~~~~~~~~~~

PennyLane contains a mechanism for storing lists of operations with similar
attributes and behaviour (for example, those that are their own inverses).
The attributes below are already included, and are used primarily for the
purpose of compilation transforms. New attributes can be added by instantiating
new :class:`~pennylane.ops.qubit.attributes.Attribute` objects. Please note that
these objects are located in ``pennylane.ops.qubit.attributes``, not ``pennylane.operation``.

.. currentmodule:: pennylane

.. autosummary::
    :toctree: api

    ~ops.qubit.attributes.Attribute
    ~ops.qubit.attributes.composable_rotations
    ~ops.qubit.attributes.diagonal_in_z_basis
    ~ops.qubit.attributes.has_unitary_generator
    ~ops.qubit.attributes.self_inverses
    ~ops.qubit.attributes.supports_broadcasting
    ~ops.qubit.attributes.symmetric_over_all_wires
    ~ops.qubit.attributes.symmetric_over_control_wires

"""
# pylint:disable=access-member-before-definition,global-statement
import abc
import copy
import warnings
from collections.abc import Hashable, Iterable
from enum import IntEnum
from typing import Any, Callable, Literal, Optional, Union

import numpy as np
from scipy.sparse import spmatrix

import pennylane as qml
from pennylane.capture import ABCCaptureMeta, create_operator_primitive
from pennylane.exceptions import PennyLaneDeprecationWarning
from pennylane.math import expand_matrix
from pennylane.queuing import QueuingManager
from pennylane.typing import TensorLike
from pennylane.wires import Wires, WiresLike

from .pytrees import register_pytree

# =============================================================================
# Errors
# =============================================================================

SUPPORTED_INTERFACES = {"numpy", "scipy", "autograd", "torch", "tensorflow", "jax"}
_UNSET_BATCH_SIZE = -1  # indicates that the (lazy) batch size has not yet been accessed/computed


class OperatorPropertyUndefined(Exception):
    """Generic exception to be used for undefined
    Operator properties or methods."""


class DecompositionUndefinedError(OperatorPropertyUndefined):
    """Raised when an Operator's representation as a decomposition is undefined."""


class TermsUndefinedError(OperatorPropertyUndefined):
    """Raised when an Operator's representation as a linear combination is undefined."""


class MatrixUndefinedError(OperatorPropertyUndefined):
    """Raised when an Operator's matrix representation is undefined."""


class SparseMatrixUndefinedError(OperatorPropertyUndefined):
    """Raised when an Operator's sparse matrix representation is undefined."""


class EigvalsUndefinedError(OperatorPropertyUndefined):
    """Raised when an Operator's eigenvalues are undefined."""


class DiagGatesUndefinedError(OperatorPropertyUndefined):
    """Raised when an Operator's diagonalizing gates are undefined."""


class AdjointUndefinedError(OperatorPropertyUndefined):
    """Raised when an Operator's adjoint version is undefined."""


class PowUndefinedError(OperatorPropertyUndefined):
    """Raised when an Operator's power is undefined."""


class GeneratorUndefinedError(OperatorPropertyUndefined):
    """Exception used to indicate that an operator
    does not have a generator"""


class ParameterFrequenciesUndefinedError(OperatorPropertyUndefined):
    """Exception used to indicate that an operator
    does not have parameter_frequencies"""


# =============================================================================
# Wire types
# =============================================================================


class _WiresEnum(IntEnum):
    """Integer enumeration class
    to represent the number of wires
    an operation acts on.

    """

    AnyWires = -1
    """A enumeration that represents that an operator can act on any number of wires.

    """

    AllWires = -2
    """A enumeration that represents that an operator acts on all wires in the system.


    """


AnyWires = WiresEnum.AnyWires
AllWires = WiresEnum.AllWires

# =============================================================================
# Class property
# =============================================================================


class ClassPropertyDescriptor:  # pragma: no cover
    """Allows a class property to be defined"""

    # pylint: disable=too-few-public-methods,too-many-public-methods
    def __init__(self, fget, fset=None):
        self.fget = fget
        self.fset = fset

    def __get__(self, obj, klass=None):
        if klass is None:
            klass = type(obj)
        return self.fget.__get__(obj, klass)()

    def __set__(self, obj, value):
        if not self.fset:
            raise AttributeError("can't set attribute")
        type_ = type(obj)
        return self.fset.__get__(obj, type_)(value)

    def setter(self, func):
        """Set the function as a class method, and store as an attribute."""
        if not isinstance(func, (classmethod, staticmethod)):
            func = classmethod(func)
        self.fset = func
        return self


def classproperty(func) -> ClassPropertyDescriptor:
    """The class property decorator"""
    if not isinstance(func, (classmethod, staticmethod)):
        func = classmethod(func)

    return ClassPropertyDescriptor(func)


# =============================================================================
# Base Operator class
# =============================================================================


def _process_data(op):
    def _mod_and_round(x, mod_val):
        if mod_val is None:
            return x
        return qml.math.round(qml.math.real(x) % mod_val, 10)

    # Use qml.math.real to take the real part. We may get complex inputs for
    # example when differentiating holomorphic functions with JAX: a complex
    # valued QNode (one that returns qml.state) requires complex typed inputs.
    if op.name in ("RX", "RY", "RZ", "PhaseShift", "Rot"):
        mod_val = 2 * np.pi
    else:
        mod_val = None

    return str([id(d) if qml.math.is_abstract(d) else _mod_and_round(d, mod_val) for d in op.data])


FlatPytree = tuple[Iterable[Any], Hashable]


class Operator(abc.ABC, metaclass=ABCCaptureMeta):
    r"""Base class representing quantum operators.

    Operators are uniquely defined by their name, the wires they act on, their (trainable) parameters,
    and their (non-trainable) hyperparameters. The trainable parameters
    can be tensors of any supported auto-differentiation framework.

    An operator can define any of the following representations:

    * Representation as a **matrix** (:meth:`.Operator.matrix`), as specified by a
      global wire order that tells us where the wires are found on a register.

    * Representation as a **sparse matrix** (:meth:`.Operator.sparse_matrix`). Currently, this
      is a SciPy CSR matrix format.

    * Representation via the **eigenvalue decomposition** specified by eigenvalues
      (:meth:`.Operator.eigvals`) and diagonalizing gates (:meth:`.Operator.diagonalizing_gates`).

    * Representation as a **product of operators** (:meth:`.Operator.decomposition`).

    * Representation as a **linear combination of operators** (:meth:`.Operator.terms`).

    * Representation by a **generator** via :math:`e^{G}` (:meth:`.Operator.generator`).

    Each representation method comes with a static method prefixed by ``compute_``, which
    takes the signature ``(*parameters, **hyperparameters)`` (for numerical representations that do not need
    to know about wire labels) or ``(*parameters, wires, **hyperparameters)``, where ``parameters``, ``wires``, and
    ``hyperparameters`` are the respective attributes of the operator class.

    Args:
        *params (tuple[tensor_like]): trainable parameters
        wires (Iterable[Any] or Any): Wire label(s) that the operator acts on.
            If not given, args[-1] is interpreted as wires.
        id (str): custom label given to an operator instance,
            can be useful for some applications where the instance has to be identified

    **Example**

    A custom operator can be created by inheriting from :class:`~.Operator` or one of its subclasses.

    The following is an example for a custom gate that inherits from the :class:`~.Operation` subclass.
    It acts by potentially flipping a qubit and rotating another qubit.
    The custom operator defines a decomposition, which the devices can use (since it is unlikely that a device
    knows a native implementation for ``FlipAndRotate``). It also defines an adjoint operator.

    .. code-block:: python

        import pennylane as qml


        class FlipAndRotate(qml.operation.Operation):

            # This attribute tells PennyLane what differentiation method to use. Here
            # we request parameter-shift (or "analytic") differentiation.
            grad_method = "A"

            def __init__(self, angle, wire_rot, wire_flip=None, do_flip=False, id=None):

                # checking the inputs --------------

                if do_flip and wire_flip is None:
                    raise ValueError("Expected a wire to flip; got None.")

                #------------------------------------

                # do_flip is not trainable but influences the action of the operator,
                # which is why we define it to be a hyperparameter
                self._hyperparameters = {
                    "do_flip": do_flip
                }

                # we extract all wires that the operator acts on,
                # relying on the Wire class arithmetic
                all_wires = qml.wires.Wires(wire_rot) + qml.wires.Wires(wire_flip)

                # The parent class expects all trainable parameters to be fed as positional
                # arguments, and all wires acted on fed as a keyword argument.
                # The id keyword argument allows users to give their instance a custom name.
                super().__init__(angle, wires=all_wires, id=id)

            @property
            def num_params(self):
                # if it is known before creation, define the number of parameters to expect here,
                # which makes sure an error is raised if the wrong number was passed. The angle
                # parameter is the only trainable parameter of the operation
                return 1

            @property
            def ndim_params(self):
                # if it is known before creation, define the number of dimensions each parameter
                # is expected to have. This makes sure to raise an error if a wrongly-shaped
                # parameter was passed. The angle parameter is expected to be a scalar
                return (0,)

            @staticmethod
            def compute_decomposition(angle, wires, do_flip):  # pylint: disable=arguments-differ
                # Overwriting this method defines the decomposition of the new gate, as it is
                # called by Operator.decomposition().
                # The general signature of this function is (*parameters, wires, **hyperparameters).
                op_list = []
                if do_flip:
                    op_list.append(qml.X(wires[1]))
                op_list.append(qml.RX(angle, wires=wires[0]))
                return op_list

            def adjoint(self):
                # the adjoint operator of this gate simply negates the angle
                return FlipAndRotate(-self.parameters[0], self.wires[0], self.wires[1], do_flip=self.hyperparameters["do_flip"])

    We can use the operation as follows:

    .. code-block:: python

        from pennylane import numpy as np

        dev = qml.device("default.qubit", wires=["q1", "q2", "q3"])

        @qml.qnode(dev)
        def circuit(angle):
            FlipAndRotate(angle, wire_rot="q1", wire_flip="q1")
            return qml.expval(qml.Z("q1"))

    >>> a = np.array(3.14)
    >>> circuit(a)
    tensor(-0.99999873, requires_grad=True)

    .. details::
        :title: Serialization and Pytree format
        :href: serialization

        PennyLane operations are automatically registered as `Pytrees <https://jax.readthedocs.io/en/latest/pytrees.html>`_ .

        For most operators, this process will happen automatically without need for custom implementations.

        Customization of this process must occur if:

        * The data and hyperparameters are insufficient to reproduce the original operation via its initialization
        * The hyperparameters contain a non-hashable component, such as a list or dictionary.

        Some examples include arithmetic operators, like :class:`~.Adjoint` or :class:`~.Sum`, or templates that
        perform preprocessing during initialization.

        See the ``Operator._flatten`` and ``Operator._unflatten`` methods for more information.

        >>> op = qml.PauliRot(1.2, "XY", wires=(0,1))
        >>> op._flatten()
        ((1.2,), (Wires([0, 1]), (('pauli_word', 'XY'),)))
        >>> qml.PauliRot._unflatten(*op._flatten())
        PauliRot(1.2, XY, wires=[0, 1])


    .. details::
        :title: Parameter broadcasting
        :href: parameter-broadcasting

        Many quantum functions are executed repeatedly at different parameters, which
        can be done with parameter broadcasting. For usage details and examples see the
        :class:`~.pennylane.QNode` documentation.

        In order to support parameter broadcasting with an operator class,
        the following steps are necessary:

        #. Define the class attribute ``ndim_params``, a tuple that indicates
           the expected number of dimensions for each operator argument
           *without broadcasting*. For example, ``FlipAndRotate``
           above has ``ndim_params = (0,)`` for a single scalar argument.
           An operator taking a matrix argument and a scalar would have ``ndim_params = (2, 0)``.
           Note that ``ndim_params`` does *not require the size* of the axes.
        #. Make the representations of the operator broadcasting-compatible. Typically, one or
           multiple of the methods ``compute_matrix``, ``compute_eigvals`` and
           ``compute_decomposition`` are defined by an operator, and these need to work with
           the original input and output as well as with broadcasted inputs and outputs
           that have an additional, leading axis. See below for an example.
        #. Make sure that validation within the above representation methods and
           ``__init__``---if it is overwritten by the operator class---allow
           for broadcasted inputs. For custom operators this usually is a minor
           step or not necessary at all.
        #. For proper registration, add the name of the operator to
           :obj:`~.pennylane.ops.qubit.attributes.supports_broadcasting` in the file
           ``pennylane/ops/qubit/attributes.py``.
        #. Make sure that the operator's ``_check_batching`` method is called in all
           places required. This is typically done automatically but needs to be assured.
           See further below for details.

        **Examples**

        Consider an operator with the same matrix as ``qml.RX``. A basic variant of
        ``compute_matrix`` (which will not be compatible with all autodifferentiation
        frameworks or backpropagation) is

        .. code-block:: python

            @staticmethod
            def compute_matrix(theta):
                '''Broadcasting axis ends up in the wrong position.'''
                c = qml.math.cos(theta / 2)
                s = qml.math.sin(theta / 2)
                return qml.math.array([[c, -1j * s], [-1j * s, c]])

        If we passed a broadcasted argument ``theta`` of shape ``(batch_size,)`` to this method,
        which would have one instead of zero dimensions, ``cos`` and ``sin`` would correctly
        be applied elementwise.
        We would also obtain the correct matrix with shape ``(2, 2, batch_size)``.
        However, the broadcasting axis needs to be the *first* axis by convention, so that we need
        to move the broadcasting axis--if it exists--to the front before returning the matrix:

        .. code-block:: python

            @staticmethod
            def compute_matrix(theta):
                '''Broadcasting axis ends up in the correct leading position.'''
                c = qml.math.cos(theta / 2)
                s = qml.math.sin(theta / 2)
                mat = qml.math.array([[c, -1j * s], [-1j * s, c]])
                # Check whether the input has a broadcasting axis
                if qml.math.ndim(theta)==1:
                    # Move the broadcasting axis to the first position
                    return qml.math.moveaxis(mat, 2, 0)
                return mat

        Adapting ``compute_eigvals`` to broadcasting looks similar.

        Usually no major changes are required for ``compute_decomposition``, but we need
        to take care of the correct mapping of input arguments to the operators in the
        decomposition. As an example, consider the operator that represents a layer of
        ``RX`` rotations with individual angles for each rotation. Without broadcasting,
        it takes one onedimensional array, i.e. ``ndim_params=(1,)``.
        Its decomposition, which is a convenient way to support this custom operation
        on all devices that implement ``RX``, might look like this:

        .. code-block:: python

            @staticmethod
            def compute_decomposition(theta, wires):
                '''Iterate over the first axis of theta.'''
                decomp_ops = [qml.RX(x, wires=w) for x, w in zip(theta, wires)]
                return decomp_ops

        If ``theta`` is a broadcasted argument, its first axis is the broadcasting
        axis and we would like to iterate over the *second* axis within the ``for``
        loop instead. This is easily achieved by adding a transposition of ``theta``
        that switches the axes in this case. Conveniently this does not have any
        effect in the non-broadcasted case, so that we do not need to handle two
        cases separately.

        .. code-block:: python

            @staticmethod
            def compute_decomposition(theta, wires):
                '''Iterate over the last axis of theta, which is also the first axis
                or the second axis without and with broadcasting, respectively.'''
                decomp_ops = [qml.RX(x, wires=w) for x, w in zip(qml.math.T(theta), wires)]
                return decomp_ops

        **The ``_check_batching`` method**

        Each operator determines whether it is used with a batch of parameters within
        the ``_check_batching`` method, by comparing the shape of the input data to
        the expected shape. Therefore, it is necessary to call ``_check_batching`` on
        any new input parameters passed to the operator. By default, any class inheriting
        from :class:`~.operation.Operator` will do so the first time its
        ``batch_size`` property is accessed.

        ``_check_batching`` modifies the following instance attributes:

        - ``_ndim_params``: The number of dimensions of the parameters passed to
          ``_check_batching``. For an ``Operator`` that does _not_ set the ``ndim_params``
          attribute, ``_ndim_params`` is used as a surrogate, interpreting any parameters
          as "not broadcasted". This attribute should be understood as temporary and likely
          should not be used in other contexts.

        - ``_batch_size``: If the ``Operator`` is broadcasted: The batch size/size of the
          broadcasting axis. If it is not broadcasted: ``None``. An ``Operator`` that does
          not support broadcasting will report to not be broadcasted independently of the
          input.

        These two properties are defined lazily, and accessing the public version of either
        one of them (in other words, without the leading underscore) for the first time will
        trigger a call to ``_check_batching``, which validates and sets these properties.
    """

    # pylint: disable=too-many-public-methods, too-many-instance-attributes

    # this allows scalar multiplication from left with numpy arrays np.array(0.5) * ps1
    # taken from [stackexchange](https://stackoverflow.com/questions/40694380/forcing-multiplication-to-use-rmul-instead-of-numpy-array-mul-or-byp/44634634#44634634)
    __array_priority__ = 1000

    _primitive: Optional["jax.core.Primitive"] = None
    """
    Optional[jax.core.Primitive]
    """

    def __init_subclass__(cls, **_):
        register_pytree(cls, cls._flatten, cls._unflatten)
        cls._primitive = create_operator_primitive(cls)

    @classmethod
    def _primitive_bind_call(cls, *args, **kwargs):
        """This class method should match the call signature of the class itself.

        When plxpr is enabled, this method is used to bind the arguments and keyword arguments
        to the primitive via ``cls._primitive.bind``.

        """
        if cls._primitive is None:
            # guard against this being called when primitive is not defined.
            return type.__call__(cls, *args, **kwargs)

        import jax  # pylint: disable=import-outside-toplevel

        array_types = (jax.numpy.ndarray, np.ndarray)
        iterable_wires_types = (
            list,
            tuple,
            qml.wires.Wires,
            range,
            set,
            *array_types,
        )

        # process wires so that we can handle them either as a final argument or as a keyword argument.
        # Stick `n_wires` as a keyword argument so we have enough information to repack them during
        # the implementation call defined by `primitive.def_impl`.
        if "wires" in kwargs:
            wires = kwargs.pop("wires")
            if isinstance(wires, array_types) and wires.shape == ():
                wires = (wires,)
            elif isinstance(wires, iterable_wires_types):
                wires = tuple(wires)
            else:
                wires = (wires,)
            kwargs["n_wires"] = len(wires)
            args += wires
        # If not in kwargs, check if the last positional argument represents wire(s).
        elif args and isinstance(args[-1], array_types) and args[-1].shape == ():
            kwargs["n_wires"] = 1
        elif args and isinstance(args[-1], iterable_wires_types):
            wires = tuple(args[-1])
            kwargs["n_wires"] = len(wires)
            args = args[:-1] + wires
        else:
            kwargs["n_wires"] = 1
        return cls._primitive.bind(*args, **kwargs)

    def __copy__(self) -> "Operator":
        cls = self.__class__
        copied_op = cls.__new__(cls)
        copied_op.data = copy.copy(self.data)
        for attr, value in vars(self).items():
            if attr != "data":
                setattr(copied_op, attr, value)

        return copied_op

    def __deepcopy__(self, memo) -> "Operator":
        copied_op = object.__new__(type(self))

        # The memo dict maps object ID to object, and is required by
        # the deepcopy function to keep track of objects it has already
        # deep copied.
        memo[id(self)] = copied_op

        for attribute, value in self.__dict__.items():
            if attribute == "data":
                # Shallow copy the list of parameters. We avoid a deep copy
                # here, since PyTorch does not support deep copying of tensors
                # within a differentiable computation.
                copied_op.data = copy.copy(value)
            else:
                # Deep copy everything else.
                setattr(copied_op, attribute, copy.deepcopy(value, memo))
        return copied_op

    @property
    def hash(self) -> int:
        """int: Integer hash that uniquely represents the operator."""
        return hash(
            (
                str(self.name),
                tuple(self.wires.tolist()),
                str(self.hyperparameters.values()),
                _process_data(self),
            )
        )

    def __eq__(self, other) -> bool:
        return qml.equal(self, other)

    def __hash__(self) -> int:
        return self.hash

    @staticmethod
    def compute_matrix(
        *params: TensorLike, **hyperparams: dict[str, Any]
    ) -> TensorLike:  # pylint:disable=unused-argument
        r"""Representation of the operator as a canonical matrix in the computational basis (static method).

        The canonical matrix is the textbook matrix representation that does not consider wires.
        Implicitly, this assumes that the wires of the operator correspond to the global wire order.

        .. seealso:: :meth:`.Operator.matrix` and :func:`qml.matrix() <pennylane.matrix>`

        Args:
            *params (list): trainable parameters of the operator, as stored in the ``parameters`` attribute
            **hyperparams (dict): non-trainable hyperparameters of the operator, as stored in the ``hyperparameters`` attribute

        Returns:
            tensor_like: matrix representation
        """
        raise MatrixUndefinedError

    # pylint: disable=no-self-argument, comparison-with-callable
    @classproperty
    def has_matrix(cls) -> bool:
        r"""Bool: Whether or not the Operator returns a defined matrix.

        Note: Child classes may have this as an instance property instead of as a class property.
        """
        return cls.compute_matrix != Operator.compute_matrix or cls.matrix != Operator.matrix

    def matrix(self, wire_order: Optional[WiresLike] = None) -> TensorLike:
        r"""Representation of the operator as a matrix in the computational basis.

        If ``wire_order`` is provided, the numerical representation considers the position of the
        operator's wires in the global wire order. Otherwise, the wire order defaults to the
        operator's wires.

        If the matrix depends on trainable parameters, the result
        will be cast in the same autodifferentiation framework as the parameters.

        A ``MatrixUndefinedError`` is raised if the matrix representation has not been defined.

        .. seealso:: :meth:`~.Operator.compute_matrix`

        Args:
            wire_order (Iterable): global wire order, must contain all wire labels from the operator's wires

        Returns:
            tensor_like: matrix representation
        """
        canonical_matrix = self.compute_matrix(*self.parameters, **self.hyperparameters)

        if (
            wire_order is None
            or self.wires == Wires(wire_order)
            or (
                self.name in qml.ops.qubit.attributes.symmetric_over_all_wires
                and set(self.wires) == set(wire_order)
            )
        ):
            return canonical_matrix

        return expand_matrix(canonical_matrix, wires=self.wires, wire_order=wire_order)

    @staticmethod
    def compute_sparse_matrix(
        *params: TensorLike, format: str = "csr", **hyperparams: dict[str, Any]
    ) -> spmatrix:  # pylint:disable=unused-argument
        r"""Representation of the operator as a sparse matrix in the computational basis (static method).

        The canonical matrix is the textbook matrix representation that does not consider wires.
        Implicitly, this assumes that the wires of the operator correspond to the global wire order.

        .. seealso:: :meth:`~.Operator.sparse_matrix`

        Args:
            *params (list): trainable parameters of the operator, as stored in the ``parameters`` attribute
            format (str): format of the returned scipy sparse matrix, for example 'csr'
            **hyperparams (dict): non-trainable hyperparameters of the operator, as stored in the ``hyperparameters``
                attribute

        Returns:
            scipy.sparse._csr.csr_matrix: sparse matrix representation
        """
        raise SparseMatrixUndefinedError

    # pylint: disable=no-self-argument, comparison-with-callable
    @classproperty
    def has_sparse_matrix(cls) -> bool:
        r"""Bool: Whether the Operator returns a defined sparse matrix.

        Note: Child classes may have this as an instance property instead of as a class property.
        """
        return (
            cls.compute_sparse_matrix != Operator.compute_sparse_matrix
            or cls.sparse_matrix != Operator.sparse_matrix
        )

    def sparse_matrix(self, wire_order: Optional[WiresLike] = None, format="csr") -> spmatrix:
        r"""Representation of the operator as a sparse matrix in the computational basis.

        If ``wire_order`` is provided, the numerical representation considers the position of the
        operator's wires in the global wire order. Otherwise, the wire order defaults to the
        operator's wires.

        A ``SparseMatrixUndefinedError`` is raised if the sparse matrix representation has not been defined.

        .. seealso:: :meth:`~.Operator.compute_sparse_matrix`

        Args:
            wire_order (Iterable): global wire order, must contain all wire labels from the operator's wires
            format (str): format of the returned scipy sparse matrix, for example 'csr'

        Returns:
            scipy.sparse._csr.csr_matrix: sparse matrix representation

        """
        canonical_sparse_matrix = self.compute_sparse_matrix(
            *self.parameters, format="csr", **self.hyperparameters
        )

        return expand_matrix(
            canonical_sparse_matrix, wires=self.wires, wire_order=wire_order
        ).asformat(format)

    @staticmethod
    def compute_eigvals(*params: TensorLike, **hyperparams) -> TensorLike:
        r"""Eigenvalues of the operator in the computational basis (static method).

        If :attr:`diagonalizing_gates` are specified and implement a unitary :math:`U^{\dagger}`,
        the operator can be reconstructed as

        .. math:: O = U \Sigma U^{\dagger},

        where :math:`\Sigma` is the diagonal matrix containing the eigenvalues.

        Otherwise, no particular order for the eigenvalues is guaranteed.

        .. seealso:: :meth:`Operator.eigvals() <.eigvals>` and :func:`qml.eigvals() <pennylane.eigvals>`

        Args:
            *params (list): trainable parameters of the operator, as stored in the ``parameters`` attribute
            **hyperparams (dict): non-trainable hyperparameters of the operator, as stored in the ``hyperparameters`` attribute

        Returns:
            tensor_like: eigenvalues
        """
        raise EigvalsUndefinedError

    def eigvals(self) -> TensorLike:
        r"""Eigenvalues of the operator in the computational basis.

        If :attr:`diagonalizing_gates` are specified and implement a unitary :math:`U^{\dagger}`, the operator
        can be reconstructed as

        .. math:: O = U \Sigma U^{\dagger},

        where :math:`\Sigma` is the diagonal matrix containing the eigenvalues.

        Otherwise, no particular order for the eigenvalues is guaranteed.

        .. note::
            When eigenvalues are not explicitly defined, they are computed automatically from the matrix representation.
            Currently, this computation is *not* differentiable.

        A ``EigvalsUndefinedError`` is raised if the eigenvalues have not been defined and cannot be
        inferred from the matrix representation.

        .. seealso:: :meth:`~.Operator.compute_eigvals`

        Returns:
            tensor_like: eigenvalues
        """

        try:
            return self.compute_eigvals(*self.parameters, **self.hyperparameters)
        except EigvalsUndefinedError as e:
            # By default, compute the eigenvalues from the matrix representation if one is defined.
            if self.has_matrix:  # pylint: disable=using-constant-test
                return qml.math.linalg.eigvals(self.matrix())
            raise EigvalsUndefinedError from e

    def terms(self) -> tuple[list[TensorLike], list["Operation"]]:  # pylint: disable=no-self-use
        r"""Representation of the operator as a linear combination of other operators.

        .. math:: O = \sum_i c_i O_i

        A ``TermsUndefinedError`` is raised if no representation by terms is defined.

        Returns:
            tuple[list[tensor_like or float], list[.Operation]]: list of coefficients :math:`c_i`
            and list of operations :math:`O_i`
        """
        raise TermsUndefinedError

<<<<<<< HEAD
    num_wires: Optional[Union[int, _WiresEnum]] = None
=======
    num_wires: Optional[Union[int, WiresEnum]] = None
>>>>>>> c1d096b5
    """Number of wires the operator acts on."""

    @property
    def name(self) -> str:
        """String for the name of the operator."""
        return self._name

    @property
    def id(self) -> str:
        """Custom string to label a specific operator instance."""
        return self._id

    @name.setter
    def name(self, value: str):
        self._name = value

    def label(
        self,
        decimals: Optional[int] = None,
        base_label: Optional[str] = None,
        cache: Optional[dict] = None,
    ) -> str:
        r"""A customizable string representation of the operator.

        Args:
            decimals=None (int): If ``None``, no parameters are included. Else,
                specifies how to round the parameters.
            base_label=None (str): overwrite the non-parameter component of the label
            cache=None (dict): dictionary that carries information between label calls
                in the same drawing

        Returns:
            str: label to use in drawings

        **Example:**

        >>> op = qml.RX(1.23456, wires=0)
        >>> op.label()
        "RX"
        >>> op.label(base_label="my_label")
        "my_label"
        >>> op = qml.RX(1.23456, wires=0, id="test_data")
        >>> op.label()
        "RX("test_data")"
        >>> op.label(decimals=2)
        "RX\n(1.23,"test_data")"
        >>> op.label(base_label="my_label")
        "my_label("test_data")"
        >>> op.label(decimals=2, base_label="my_label")
        "my_label\n(1.23,"test_data")"

        If the operation has a matrix-valued parameter and a cache dictionary is provided,
        unique matrices will be cached in the ``'matrices'`` key list. The label will contain
        the index of the matrix in the ``'matrices'`` list.

        >>> op2 = qml.QubitUnitary(np.eye(2), wires=0)
        >>> cache = {'matrices': []}
        >>> op2.label(cache=cache)
        'U(M0)'
        >>> cache['matrices']
        [tensor([[1., 0.],
         [0., 1.]], requires_grad=True)]
        >>> op3 = qml.QubitUnitary(np.eye(4), wires=(0,1))
        >>> op3.label(cache=cache)
        'U(M1)'
        >>> cache['matrices']
        [tensor([[1., 0.],
                [0., 1.]], requires_grad=True),
        tensor([[1., 0., 0., 0.],
                [0., 1., 0., 0.],
                [0., 0., 1., 0.],
                [0., 0., 0., 1.]], requires_grad=True)]

        """
        op_label = base_label or self.__class__.__name__

        if self.num_params == 0:
            return op_label if self._id is None else f'{op_label}("{self._id}")'

        params = self.parameters
        shape0 = qml.math.shape(params[0])
        if len(shape0) != 0:
            # assume that if the first parameter is matrix-valued, there is only a single parameter
            # this holds true for all current operations and templates unless parameter broadcasting
            # is used
            # TODO[dwierichs]: Implement a proper label for broadcasted operators
            if (
                cache is None
                or not isinstance(cache.get("matrices", None), list)
                or len(params) != 1
            ):
                return op_label if self._id is None else f'{op_label}("{self._id}")'

            for i, mat in enumerate(cache["matrices"]):
                if shape0 == qml.math.shape(mat) and qml.math.allclose(params[0], mat):
                    str_wo_id = f"{op_label}(M{i})"
                    break
            else:
                mat_num = len(cache["matrices"])
                cache["matrices"].append(params[0])
                str_wo_id = f"{op_label}(M{mat_num})"

            return str_wo_id if self._id is None else f'{str_wo_id[:-1]},"{self._id}")'

        if decimals is None:
            return op_label if self._id is None else f'{op_label}("{self._id}")'

        def _format(x):
            try:
                return format(qml.math.toarray(x), f".{decimals}f")
            except ValueError:
                # If the parameter can't be displayed as a float
                return format(x)

        param_string = ",\n".join(_format(p) for p in params)

        return (
            f"{op_label}\n({param_string})"
            if self._id is None
            else f'{op_label}\n({param_string},"{self._id}")'
        )

    def __init__(
        self,
        *params: TensorLike,
        wires: Optional[WiresLike] = None,
        id: Optional[str] = None,
    ):
        # pylint: disable=too-many-branches

        self._name: str = self.__class__.__name__  #: str: name of the operator
        self._id: str = id
        self._pauli_rep: Optional[qml.pauli.PauliSentence] = (
            None  # Union[PauliSentence, None]: Representation of the operator as a pauli sentence, if applicable
        )

        wires_from_args = False
        if wires is None:
            try:
                wires = params[-1]
                params = params[:-1]
                wires_from_args = True
            except IndexError as err:
                raise ValueError(
                    f"Must specify the wires that {type(self).__name__} acts on"
                ) from err

        self._num_params: int = len(params)

        # Check if the expected number of parameters coincides with the one received.
        # This is always true for the default `Operator.num_params` property, but
        # subclasses may overwrite it to define a fixed expected value.
        if len(params) != self.num_params:
            if wires_from_args and len(params) == (self.num_params - 1):
                raise ValueError(f"Must specify the wires that {type(self).__name__} acts on")
            raise ValueError(
                f"{self.name}: wrong number of parameters. "
                f"{len(params)} parameters passed, {self.num_params} expected."
            )

        self._wires: Wires = Wires(wires)

        # check that the number of wires given corresponds to required number
<<<<<<< HEAD
        if (self.num_wires is None or isinstance(self.num_wires, WiresEnum)) and len(self._wires) != self.num_wires:
=======
        if (self.num_wires is not None and not isinstance(self.num_wires, WiresEnum)) and len(
            self._wires
        ) != self.num_wires:
>>>>>>> c1d096b5
            raise ValueError(
                f"{self.name}: wrong number of wires. "
                f"{len(self._wires)} wires given, {self.num_wires} expected."
            )

        self._batch_size: Optional[int] = _UNSET_BATCH_SIZE
        self._ndim_params: tuple[int] = _UNSET_BATCH_SIZE

        self.data = tuple(np.array(p) if isinstance(p, (list, tuple)) else p for p in params)

        self.queue()

    def _check_batching(self):
        """Check if the expected numbers of dimensions of parameters coincides with the
        ones received and sets the ``_batch_size`` attribute.

        The check always passes and sets the ``_batch_size`` to ``None`` for the default
        ``Operator.ndim_params`` property but subclasses may overwrite it to define fixed
        expected numbers of dimensions, allowing to infer a batch size.
        """
        self._batch_size = None
        params = self.data

        try:
            ndims = tuple(qml.math.ndim(p) for p in params)
        except ValueError as e:
            # TODO:[dwierichs] When using tf.function with an input_signature that contains
            # an unknown-shaped input, ndim() will not be able to determine the number of
            # dimensions because they are not specified yet. Failing example: Let `fun` be
            # a single-parameter QNode.
            # `tf.function(fun, input_signature=(tf.TensorSpec(shape=None, dtype=tf.float32),))`
            # There might be a way to support batching nonetheless, which remains to be
            # investigated. For now, the batch_size is left to be `None` when instantiating
            # an operation with abstract parameters that make `qml.math.ndim` fail.
            if any(qml.math.is_abstract(p) for p in params):
                self._batch_size = None
                self._ndim_params = (0,) * len(params)
                return
            raise e  # pragma: no cover

        if any(len(qml.math.shape(p)) >= 1 and qml.math.shape(p)[0] is None for p in params):
            # if the batch dimension is unknown, then skip the validation
            # this happens when a tensor with a partially known shape is passed, e.g. (None, 12),
            # typically during compilation of a function decorated with jax.jit or tf.function
            return

        self._ndim_params = ndims
        if ndims != self.ndim_params:
            ndims_matches = [
                (ndim == exp_ndim, ndim == exp_ndim + 1)
                for ndim, exp_ndim in zip(ndims, self.ndim_params)
            ]
            if not all(correct or batched for correct, batched in ndims_matches):
                raise ValueError(
                    f"{self.name}: wrong number(s) of dimensions in parameters. "
                    f"Parameters with ndims {ndims} passed, {self.ndim_params} expected."
                )

            first_dims = [
                qml.math.shape(p)[0] for (_, batched), p in zip(ndims_matches, params) if batched
            ]
            if not qml.math.allclose(first_dims, first_dims[0]):
                raise ValueError(
                    "Broadcasting was attempted but the broadcasted dimensions "
                    f"do not match: {first_dims}."
                )

            self._batch_size = first_dims[0]

    def __repr__(self) -> str:
        """Constructor-call-like representation."""
        if self.parameters:
            params = ", ".join([repr(p) for p in self.parameters])
            return f"{self.name}({params}, wires={self.wires.tolist()})"
        return f"{self.name}(wires={self.wires.tolist()})"

    @property
    def num_params(self) -> int:
        """Number of trainable parameters that the operator depends on.

        By default, this property returns as many parameters as were used for the
        operator creation. If the number of parameters for an operator subclass is fixed,
        this property can be overwritten to return the fixed value.

        Returns:
            int: number of parameters
        """
        return self._num_params

    @property
    def ndim_params(self) -> tuple[int]:
        """Number of dimensions per trainable parameter of the operator.

        By default, this property returns the numbers of dimensions of the parameters used
        for the operator creation. If the parameter sizes for an operator subclass are fixed,
        this property can be overwritten to return the fixed value.

        Returns:
            tuple: Number of dimensions for each trainable parameter.
        """
        if self._batch_size is _UNSET_BATCH_SIZE:
            self._check_batching()
        return self._ndim_params

    @property
    def batch_size(self) -> Optional[int]:
        r"""Batch size of the operator if it is used with broadcasted parameters.

        The ``batch_size`` is determined based on ``ndim_params`` and the provided parameters
        for the operator. If (some of) the latter have an additional dimension, and this
        dimension has the same size for all parameters, its size is the batch size of the
        operator. If no parameter has an additional dimension, the batch size is ``None``.

        Returns:
            int or None: Size of the parameter broadcasting dimension if present, else ``None``.
        """
        if self._batch_size is _UNSET_BATCH_SIZE:
            self._check_batching()
        return self._batch_size

    @property
    def wires(self) -> Wires:
        """Wires that the operator acts on.

        Returns:
            Wires: wires
        """
        return self._wires

    @property
    def parameters(self) -> list[TensorLike]:
        """Trainable parameters that the operator depends on."""
        return list(self.data)

    @property
    def hyperparameters(self) -> dict[str, Any]:
        """dict: Dictionary of non-trainable variables that this operation depends on."""
        # pylint: disable=attribute-defined-outside-init
        if hasattr(self, "_hyperparameters"):
            return self._hyperparameters
        self._hyperparameters = {}
        return self._hyperparameters

    @property
    def pauli_rep(self) -> Optional["qml.pauli.PauliSentence"]:
        """A :class:`~.PauliSentence` representation of the Operator, or ``None`` if it doesn't have one."""
        return self._pauli_rep

    @property
    def is_hermitian(self) -> bool:
        """This property determines if an operator is hermitian."""
        return False

    # pylint: disable=no-self-argument, comparison-with-callable
    @classproperty
    def has_decomposition(cls) -> bool:
        r"""Bool: Whether or not the Operator returns a defined decomposition.

        Note: Child classes may have this as an instance property instead of as a class property.
        """
        # Some operators will overwrite `decomposition` instead of `compute_decomposition`
        # Currently, those are mostly classes from the operator arithmetic module.
        return (
            cls.compute_decomposition != Operator.compute_decomposition
            or cls.decomposition != Operator.decomposition
        )

    def decomposition(self) -> list["Operator"]:
        r"""Representation of the operator as a product of other operators.

        .. math:: O = O_1 O_2 \dots O_n

        A ``DecompositionUndefinedError`` is raised if no representation by decomposition is defined.

        .. seealso:: :meth:`~.Operator.compute_decomposition`.

        Returns:
            list[Operator]: decomposition of the operator
        """
        return self.compute_decomposition(
            *self.parameters, wires=self.wires, **self.hyperparameters
        )

    @staticmethod
    def compute_decomposition(
        *params: TensorLike,
        wires: Optional[WiresLike] = None,
        **hyperparameters: dict[str, Any],
    ) -> list["Operator"]:
        r"""Representation of the operator as a product of other operators (static method).

        .. math:: O = O_1 O_2 \dots O_n.

        .. note::

            Operations making up the decomposition should be queued within the
            ``compute_decomposition`` method.

        .. seealso:: :meth:`~.Operator.decomposition`.

        Args:
            *params (list): trainable parameters of the operator, as stored in the ``parameters`` attribute
            wires (Iterable[Any], Wires): wires that the operator acts on
            **hyperparams (dict): non-trainable hyperparameters of the operator, as stored in the ``hyperparameters`` attribute

        Returns:
            list[Operator]: decomposition of the operator
        """
        raise DecompositionUndefinedError

    @classproperty
    def has_qfunc_decomposition(cls) -> bool:
        """Whether or not the Operator returns a defined plxpr decomposition."""
        return cls.compute_qfunc_decomposition != Operator.compute_qfunc_decomposition

    @staticmethod
    def compute_qfunc_decomposition(*args, **hyperparameters) -> None:
        r"""Experimental method to compute the dynamic decomposition of the operator with program capture enabled.

        When the program capture feature is enabled with ``qml.capture.enable()``, the decomposition of the operator
        is computed with this method if it is defined. Otherwise, the :meth:`~.Operator.compute_decomposition` method is used.

        The exception to this rule is when the operator is returned from the :meth:`~.Operator.compute_decomposition` method
        of another operator, in which case the decomposition is performed with :meth:`~.Operator.compute_decomposition`
        (even if this method is defined), and not with this method.

        When ``compute_qfunc_decomposition`` is defined for an operator, the control flow operations within the method
        (specifying the decomposition of the operator) are recorded in the JAX representation.

        .. note::
          This method is experimental and subject to change.

        .. seealso:: :meth:`~.Operator.compute_decomposition`.

        Args:
            *args (list): positional arguments passed to the operator, including trainable parameters and wires
            **hyperparameters (dict): non-trainable hyperparameters of the operator, as stored in the ``hyperparameters`` attribute

        """

        raise DecompositionUndefinedError

    @classproperty
    def resource_keys(self) -> Union[set, frozenset]:  # pylint: disable=no-self-use
        """The set of parameters that affects the resource requirement of the operator.

        All decomposition rules for this operator class are expected to have a resource function
        that accepts keyword arguments that match these keys exactly. The :func:`~pennylane.resource_rep`
        function will also expect keyword arguments that match these keys when called with this
        operator type.

        The default implementation is an empty set, which is suitable for most operators.

        .. seealso::
            :meth:`~.Operator.resource_params`

        """
        return set()

    @property
    def resource_params(self) -> dict:
        """A dictionary containing the minimal information needed to compute a
        resource estimate of the operator's decomposition.

        The keys of this dictionary should match the ``resource_keys`` attribute of the operator
        class. Two instances of the same operator type should have identical ``resource_params`` iff
        their decompositions exhibit the same counts for each gate type, even if the individual
        gate parameters differ.

        **Examples**

        The ``MultiRZ`` has non-empty ``resource_keys``:

        >>> qml.MultiRZ.resource_keys
        {"num_wires"}

        The ``resource_params`` of an instance of ``MultiRZ`` will contain the number of wires:

        >>> op = qml.MultiRZ(0.5, wires=[0, 1])
        >>> op.resource_params
        {"num_wires": 2}

        Note that another ``MultiRZ`` may have different parameters but the same ``resource_params``:

        >>> op2 = qml.MultiRZ(0.7, wires=[1, 2])
        >>> op2.resource_params
        {"num_wires": 2}

        """
        # For most operators, this should just be an empty dictionary, but a default
        # implementation is intentionally not provided so that each operator class is
        # forced to explicitly define its resource params.
        raise NotImplementedError(f"{self.__class__.__name__}.resource_params undefined!")

    # pylint: disable=no-self-argument, comparison-with-callable
    @classproperty
    def has_diagonalizing_gates(cls) -> bool:
        r"""Bool: Whether or not the Operator returns defined diagonalizing gates.

        Note: Child classes may have this as an instance property instead of as a class property.
        """
        # Operators may overwrite `diagonalizing_gates` instead of `compute_diagonalizing_gates`
        # Currently, those are mostly classes from the operator arithmetic module.
        return (
            cls.compute_diagonalizing_gates != Operator.compute_diagonalizing_gates
            or cls.diagonalizing_gates != Operator.diagonalizing_gates
        )

    @staticmethod
    def compute_diagonalizing_gates(
        *params: TensorLike, wires: WiresLike, **hyperparams: dict[str, Any]
    ) -> list["Operator"]:  # pylint: disable=unused-argument
        r"""Sequence of gates that diagonalize the operator in the computational basis (static method).

        Given the eigendecomposition :math:`O = U \Sigma U^{\dagger}` where
        :math:`\Sigma` is a diagonal matrix containing the eigenvalues,
        the sequence of diagonalizing gates implements the unitary :math:`U^{\dagger}`.

        The diagonalizing gates rotate the state into the eigenbasis
        of the operator.

        .. seealso:: :meth:`~.Operator.diagonalizing_gates`.

        Args:
            params (list): trainable parameters of the operator, as stored in the ``parameters`` attribute
            wires (Iterable[Any], Wires): wires that the operator acts on
            hyperparams (dict): non-trainable hyperparameters of the operator, as stored in the ``hyperparameters`` attribute

        Returns:
            list[.Operator]: list of diagonalizing gates
        """
        raise DiagGatesUndefinedError

    def diagonalizing_gates(self) -> list["Operator"]:  # pylint:disable=no-self-use
        r"""Sequence of gates that diagonalize the operator in the computational basis.

        Given the eigendecomposition :math:`O = U \Sigma U^{\dagger}` where
        :math:`\Sigma` is a diagonal matrix containing the eigenvalues,
        the sequence of diagonalizing gates implements the unitary :math:`U^{\dagger}`.

        The diagonalizing gates rotate the state into the eigenbasis
        of the operator.

        A ``DiagGatesUndefinedError`` is raised if no representation by decomposition is defined.

        .. seealso:: :meth:`~.Operator.compute_diagonalizing_gates`.

        Returns:
            list[.Operator] or None: a list of operators
        """
        return self.compute_diagonalizing_gates(
            *self.parameters, wires=self.wires, **self.hyperparameters
        )

    # pylint: disable=no-self-argument, comparison-with-callable
    @classproperty
    def has_generator(cls) -> bool:
        r"""Bool: Whether or not the Operator returns a defined generator.

        Note: Child classes may have this as an instance property instead of as a class property.
        """
        return cls.generator != Operator.generator

    def generator(self) -> "Operator":  # pylint: disable=no-self-use
        r"""Generator of an operator that is in single-parameter-form.

        For example, for operator

        .. math::

            U(\phi) = e^{i\phi (0.5 Y + Z\otimes X)}

        we get the generator

        >>> U.generator()
          0.5 * Y(0) + Z(0) @ X(1)

        The generator may also be provided in the form of a dense or sparse Hamiltonian
        (using :class:`.LinearCombination` and :class:`.SparseHamiltonian` respectively).

        """
        raise GeneratorUndefinedError(f"Operation {self.name} does not have a generator")

    def pow(self, z: float) -> list["Operator"]:
        """A list of new operators equal to this one raised to the given power.

        Args:
            z (float): exponent for the operator

        Returns:
            list[:class:`~.operation.Operator`]

        """
        # Child methods may call super().pow(z%period) where op**period = I
        # For example, PauliX**2 = I, SX**4 = I
        # Hence we define 0 and 1 special cases here.
        if z == 0:
            return []
        if z == 1:
            if QueuingManager.recording():
                return [qml.apply(self)]
            return [copy.copy(self)]
        raise PowUndefinedError

    def queue(self, context: QueuingManager = QueuingManager):
        """Append the operator to the Operator queue."""
        context.append(self)
        return self  # so pre-constructed Observable instances can be queued and returned in a single statement

    @property
    def _queue_category(self) -> Literal["_ops", "_measurements", None]:
        """Used for sorting objects into their respective lists in `QuantumTape` objects.

        This property is a temporary solution that should not exist long-term and should not be
        used outside of ``QuantumTape._process_queue``.

        Options are:
            * `"_ops"`
            * `"_measurements"`
            * `None`
        """
        return "_ops"

    # pylint: disable=no-self-argument, comparison-with-callable
    @classproperty
    def has_adjoint(cls) -> bool:
        r"""Bool: Whether or not the Operator can compute its own adjoint.

        Note: Child classes may have this as an instance property instead of as a class property.
        """
        return cls.adjoint != Operator.adjoint

    def adjoint(self) -> "Operator":  # pylint:disable=no-self-use
        """Create an operation that is the adjoint of this one.

        Adjointed operations are the conjugated and transposed version of the
        original operation. Adjointed ops are equivalent to the inverted operation for unitary
        gates.

        Returns:
            The adjointed operation.
        """
        raise AdjointUndefinedError

    @property
    def arithmetic_depth(self) -> int:
        """Arithmetic depth of the operator."""
        return 0

    def map_wires(self, wire_map: dict[Hashable, Hashable]) -> "Operator":
        """Returns a copy of the current operator with its wires changed according to the given
        wire map.

        Args:
            wire_map (dict): dictionary containing the old wires as keys and the new wires as values

        Returns:
            .Operator: new operator
        """
        new_op = copy.copy(self)
        new_op._wires = Wires([wire_map.get(wire, wire) for wire in self.wires])
        if (p_rep := self.pauli_rep) is not None:
            new_op._pauli_rep = p_rep.map_wires(wire_map)
        return new_op

    def simplify(self) -> "Operator":  # pylint: disable=unused-argument
        """Reduce the depth of nested operators to the minimum.

        Returns:
            .Operator: simplified operator
        """
        return self

    def __add__(self, other: Union["Operator", TensorLike]) -> "Operator":
        """The addition operation of Operator-Operator objects and Operator-scalar."""
        if isinstance(other, Operator):
            return qml.sum(self, other, lazy=False)
        if isinstance(other, TensorLike):
            if qml.math.allequal(other, 0):
                return self
            return qml.sum(
                self,
                qml.s_prod(scalar=other, operator=qml.Identity(self.wires), lazy=False),
                lazy=False,
            )
        return NotImplemented

    __radd__ = __add__

    def __mul__(self, other: Union[Callable, TensorLike]) -> "Operator":
        """The scalar multiplication between scalars and Operators."""
        if callable(other):
            return qml.pulse.ParametrizedHamiltonian([other], [self])
        if isinstance(other, TensorLike):
            return qml.s_prod(scalar=other, operator=self, lazy=False)
        return NotImplemented

    def __truediv__(self, other: TensorLike):
        """The division between an Operator and a number."""
        if isinstance(other, TensorLike):
            return self.__mul__(1 / other)
        return NotImplemented

    __rmul__ = __mul__

    def __matmul__(self, other: "Operator") -> "Operator":
        """The product operation between Operator objects."""
        return qml.prod(self, other, lazy=False) if isinstance(other, Operator) else NotImplemented

    def __sub__(self, other: Union["Operator", TensorLike]) -> "Operator":
        """The subtraction operation of Operator-Operator objects and Operator-scalar."""
        if isinstance(other, Operator):
            return self + qml.s_prod(-1, other, lazy=False)
        if isinstance(other, TensorLike):
            return self + (qml.math.multiply(-1, other))
        return NotImplemented

    def __rsub__(self, other: Union["Operator", TensorLike]):
        """The reverse subtraction operation of Operator-Operator objects and Operator-scalar."""
        return -self + other

    def __neg__(self):
        """The negation operation of an Operator object."""
        return qml.s_prod(scalar=-1, operator=self, lazy=False)

    def __pow__(self, other: TensorLike):
        r"""The power operation of an Operator object."""
        if isinstance(other, TensorLike):
            return qml.pow(self, z=other)
        return NotImplemented

    def _flatten(self) -> FlatPytree:
        """Serialize the operation into trainable and non-trainable components.

        Returns:
            data, metadata: The trainable and non-trainable components.

        See ``Operator._unflatten``.

        The data component can be recursive and include other operations. For example, the trainable component of ``Adjoint(RX(1, wires=0))``
        will be the operator ``RX(1, wires=0)``.

        The metadata **must** be hashable.  If the hyperparameters contain a non-hashable component, then this
        method and ``Operator._unflatten`` should be overridden to provide a hashable version of the hyperparameters.

        **Example:**

        >>> op = qml.Rot(1.2, 2.3, 3.4, wires=0)
        >>> qml.Rot._unflatten(*op._flatten())
        Rot(1.2, 2.3, 3.4, wires=[0])
        >>> op = qml.PauliRot(1.2, "XY", wires=(0,1))
        >>> qml.PauliRot._unflatten(*op._flatten())
        PauliRot(1.2, XY, wires=[0, 1])

        Operators that have trainable components that differ from their ``Operator.data`` must implement their own
        ``_flatten`` methods.

        >>> op = qml.ctrl(qml.U2(3.4, 4.5, wires="a"), ("b", "c") )
        >>> op._flatten()
        ((U2(3.4, 4.5, wires=['a']),),
        (Wires(['b', 'c']), (True, True), Wires([])))

        """
        hashable_hyperparameters = tuple(
            (key, value) for key, value in self.hyperparameters.items()
        )
        return self.data, (self.wires, hashable_hyperparameters)

    @classmethod
    def _unflatten(cls, data: Iterable[Any], metadata: Hashable):
        """Recreate an operation from its serialized format.

        Args:
            data: the trainable component of the operation
            metadata: the non-trainable component of the operation.

        The output of ``Operator._flatten`` and the class type must be sufficient to reconstruct the original
        operation with ``Operator._unflatten``.

        **Example:**

        >>> op = qml.Rot(1.2, 2.3, 3.4, wires=0)
        >>> op._flatten()
        ((1.2, 2.3, 3.4), (Wires([0]), ()))
        >>> qml.Rot._unflatten(*op._flatten())
        >>> op = qml.PauliRot(1.2, "XY", wires=(0,1))
        >>> op._flatten()
        ((1.2,), (Wires([0, 1]), (('pauli_word', 'XY'),)))
        >>> op = qml.ctrl(qml.U2(3.4, 4.5, wires="a"), ("b", "c") )
        >>> type(op)._unflatten(*op._flatten())
        Controlled(U2(3.4, 4.5, wires=['a']), control_wires=['b', 'c'])

        """
        hyperparameters_dict = dict(metadata[1])
        return cls(*data, wires=metadata[0], **hyperparameters_dict)


# =============================================================================
# Base Operation class
# =============================================================================


class Operation(Operator):
    r"""Base class representing quantum gates or channels applied to quantum states.

    Operations define some additional properties, that are used for external
    transformations such as gradient transforms.

    The following three class attributes are optional, but in most cases
    at least one should be clearly defined to avoid unexpected behaviour during
    differentiation.

    * :attr:`~.Operation.grad_recipe`
    * :attr:`~.Operation.parameter_frequencies`
    * :attr:`~.Operation.generator`

    Note that ``grad_recipe`` takes precedence when computing parameter-shift
    derivatives. Finally, these optional class attributes are used by certain
    transforms, quantum optimizers, and gradient methods.
    For details on how they are used during differentiation and other transforms,
    please see the documentation for :class:`~.gradients.param_shift`,
    :class:`~.metric_tensor`, :func:`~.reconstruct`.

    Args:
        *params (tuple[tensor_like]): trainable parameters
        wires (Iterable[Any] or Any): Wire label(s) that the operator acts on.
            If not given, args[-1] is interpreted as wires.
        id (str): custom label given to an operator instance,
            can be useful for some applications where the instance has to be identified
    """

    @property
    def grad_method(self) -> Literal["A", "F", None]:
        """Gradient computation method.

        * ``'A'``: analytic differentiation using the parameter-shift method.
        * ``'F'``: finite difference numerical differentiation.
        * ``None``: the operation may not be differentiated.

        Default is ``'F'``, or ``None`` if the Operation has zero parameters.
        """
        if self.num_params == 0:
            return None
        if self.grad_recipe != [None] * self.num_params:
            return "A"
        try:
            self.parameter_frequencies  # pylint:disable=pointless-statement
            return "A"
        except ParameterFrequenciesUndefinedError:
            return "F"

    grad_recipe = None
    r"""tuple(Union(list[list[float]], None)) or None: Gradient recipe for the
        parameter-shift method.

        This is a tuple with one nested list per operation parameter. For
        parameter :math:`\phi_k`, the nested list contains elements of the form
        :math:`[c_i, a_i, s_i]` where :math:`i` is the index of the
        term, resulting in a gradient recipe of

        .. math:: \frac{\partial}{\partial\phi_k}f = \sum_{i} c_i f(a_i \phi_k + s_i).

        If ``None``, the default gradient recipe containing the two terms
        :math:`[c_0, a_0, s_0]=[1/2, 1, \pi/2]` and :math:`[c_1, a_1,
        s_1]=[-1/2, 1, -\pi/2]` is assumed for every parameter.
    """

    # Attributes for compilation transforms
    @property
    def basis(self) -> Literal["X", "Y", "Z", None]:
        """str or None: The basis of an operation, or for controlled gates, of the
        target operation. If not ``None``, should take a value of ``"X"``, ``"Y"``,
        or ``"Z"``.

        For example, ``X`` and ``CNOT`` have ``basis = "X"``, whereas
        ``ControlledPhaseShift`` and ``RZ`` have ``basis = "Z"``.
        """
        return None

    @property
    def control_wires(self) -> Wires:  # pragma: no cover
        r"""Control wires of the operator.

        For operations that are not controlled,
        this is an empty ``Wires`` object of length ``0``.

        Returns:
            Wires: The control wires of the operation.
        """
        return Wires([])

    def single_qubit_rot_angles(self) -> tuple[float, float, float]:
        r"""The parameters required to implement a single-qubit gate as an
        equivalent ``Rot`` gate, up to a global phase.

        Returns:
            tuple[float, float, float]: A list of values :math:`[\phi, \theta, \omega]`
            such that :math:`RZ(\omega) RY(\theta) RZ(\phi)` is equivalent to the
            original operation.
        """
        raise NotImplementedError

    @property
    def parameter_frequencies(self) -> list[tuple[Union[float, int]]]:
        r"""Returns the frequencies for each operator parameter with respect
        to an expectation value of the form
        :math:`\langle \psi | U(\mathbf{p})^\dagger \hat{O} U(\mathbf{p})|\psi\rangle`.

        These frequencies encode the behaviour of the operator :math:`U(\mathbf{p})`
        on the value of the expectation value as the parameters are modified.
        For more details, please see the :mod:`.pennylane.fourier` module.

        Returns:
            list[tuple[int or float]]: Tuple of frequencies for each parameter.
            Note that only non-negative frequency values are returned.

        **Example**

        >>> op = qml.CRot(0.4, 0.1, 0.3, wires=[0, 1])
        >>> op.parameter_frequencies
        [(0.5, 1), (0.5, 1), (0.5, 1)]

        For operators that define a generator, the parameter frequencies are directly
        related to the eigenvalues of the generator:

        >>> op = qml.ControlledPhaseShift(0.1, wires=[0, 1])
        >>> op.parameter_frequencies
        [(1,)]
        >>> gen = qml.generator(op, format="observable")
        >>> gen_eigvals = qml.eigvals(gen)
        >>> qml.gradients.eigvals_to_frequencies(tuple(gen_eigvals))
        (1.0,)

        For more details on this relationship, see :func:`.eigvals_to_frequencies`.
        """
        if self.num_params == 1:
            # if the operator has a single parameter, we can query the
            # generator, and if defined, use its eigenvalues.
            try:
                gen = qml.generator(self, format="observable")
            except GeneratorUndefinedError as e:
                raise ParameterFrequenciesUndefinedError(
                    f"Operation {self.name} does not have parameter frequencies defined."
                ) from e

            with warnings.catch_warnings():
                warnings.filterwarnings(
                    action="ignore", message=r".+ eigenvalues will be computed numerically\."
                )
                eigvals = qml.eigvals(gen, k=2 ** len(self.wires))

            eigvals = tuple(np.round(eigvals, 8))
            return [qml.gradients.eigvals_to_frequencies(eigvals)]

        raise ParameterFrequenciesUndefinedError(
            f"Operation {self.name} does not have parameter frequencies defined, "
            "and parameter frequencies can not be computed as no generator is defined."
        )

    def __init__(
        self,
        *params: TensorLike,
        wires: Optional[WiresLike] = None,
        id: Optional[str] = None,
    ):
        super().__init__(*params, wires=wires, id=id)

        # check the grad_recipe validity
        if self.grad_recipe is None:
            # Make sure grad_recipe is an iterable of correct length instead of None
            self.grad_recipe = [None] * self.num_params


class Channel(Operation, abc.ABC):
    r"""Base class for quantum channels.

    Quantum channels have to define an additional numerical representation
    as Kraus matrices.

    Args:
        params (tuple[tensor_like]): trainable parameters
        wires (Iterable[Any] or Any): Wire label(s) that the operator acts on.
            If not given, args[-1] is interpreted as wires.
        id (str): custom label given to an operator instance,
            can be useful for some applications where the instance has to be identified
    """

    # pylint: disable=abstract-method

    @staticmethod
    @abc.abstractmethod
    def compute_kraus_matrices(
        *params, **hyperparams
    ) -> list[np.ndarray]:  # pylint:disable=unused-argument
        """Kraus matrices representing a quantum channel, specified in
        the computational basis.

        This is a static method that should be defined for all
        new channels, and which allows matrices to be computed
        directly without instantiating the channel first.

        To return the Kraus matrices of an *instantiated* channel,
        please use the :meth:`~.Operator.kraus_matrices()` method instead.

        .. note::
            This method gets overwritten by subclasses to define the kraus matrix representation
            of a particular operator.

        Args:
            *params (list): trainable parameters of the operator, as stored in the ``parameters`` attribute
            **hyperparams (dict): non-trainable hyperparameters of the operator,
                as stored in the ``hyperparameters`` attribute

        Returns:
            list (array): list of Kraus matrices

        **Example**

        >>> qml.AmplitudeDamping.compute_kraus_matrices(0.1)
        [array([[1., 0.], [0., 0.9486833]]),
         array([[0., 0.31622777], [0., 0.]])]
        """
        raise NotImplementedError

    def kraus_matrices(self):
        r"""Kraus matrices of an instantiated channel
        in the computational basis.

        Returns:
            list (array): list of Kraus matrices

        ** Example**

        >>> U = qml.AmplitudeDamping(0.1, wires=1)
        >>> U.kraus_matrices()
        [array([[1., 0.], [0., 0.9486833]]),
         array([[0., 0.31622777], [0., 0.]])]
        """
        return self.compute_kraus_matrices(*self.parameters, **self.hyperparameters)


# =============================================================================
# Base Observable class
# =============================================================================


class Observable(Operator):
    """Base class representing observables.

    Observables define a return type

    Args:
        params (tuple[tensor_like]): trainable parameters
        wires (Iterable[Any] or Any): Wire label(s) that the operator acts on.
            If not given, args[-1] is interpreted as wires.
        id (str): custom label given to an operator instance,
            can be useful for some applications where the instance has to be identified
    """

    @property
    def _queue_category(self) -> Literal["_ops", "_measurements", None]:
        """Used for sorting objects into their respective lists in `QuantumTape` objects.

        This property is a temporary solution that should not exist long-term and should not be
        used outside of ``QuantumTape._process_queue``.

        Options are:
            * `"_ops"`
            * `"_measurements"`
            * None

        Non-pauli observables like Hermitian should not be processed into any queue.
        The Pauli observables double as Operations, and should therefore be processed
        into `_ops` if unowned.
        """
        return "_ops" if isinstance(self, Operation) else None

    @property
    def is_hermitian(self) -> bool:
        """All observables must be hermitian"""
        return True

    def compare(
        self,
        other: Union["Observable", "qml.ops.LinearCombination"],
    ) -> bool:
        r"""Compares with another :class:`~Observable`, to determine if they are equivalent.

        Observables are equivalent if they represent the same operator
        (their matrix representations are equal), and they are defined on the same wires.

        .. Warning::

            The compare method does **not** check if the matrix representation
            of a :class:`~.Hermitian` observable is equal to an equivalent
            observable expressed in terms of Pauli matrices.
            To do so would require the matrix form to be calculated, which would
            drastically increase runtime.

        Returns:
            (bool): True if equivalent.

        **Examples**

        >>> ob1 = qml.X(0) @ qml.Identity(1)
        >>> ob2 = qml.Hamiltonian([1], [qml.X(0)])
        >>> ob1.compare(ob2)
        True
        >>> ob1 = qml.X(0)
        >>> ob2 = qml.Hermitian(np.array([[0, 1], [1, 0]]), 0)
        >>> ob1.compare(ob2)
        False
        """
        return qml.equal(self, other)


# =============================================================================
# CV Operations and observables
# =============================================================================


class CV:
    """A mixin base class denoting a continuous-variable operation."""

    # pylint: disable=no-member

    def heisenberg_expand(self, U, wire_order):
        """Expand the given local Heisenberg-picture array into a full-system one.

        Args:
            U (array[float]): array to expand (expected to be of the dimension ``1+2*self.num_wires``)
            wire_order (Wires): global wire order defining which subspace the operator acts on

        Raises:
            ValueError: if the size of the input matrix is invalid or `num_wires` is incorrect

        Returns:
            array[float]: expanded array, dimension ``1+2*num_wires``
        """

        U_dim = len(U)
        nw = len(self.wires)

        if U.ndim > 2:
            raise ValueError("Only order-1 and order-2 arrays supported.")

        if U_dim != 1 + 2 * nw:
            raise ValueError(f"{self.name}: Heisenberg matrix is the wrong size {U_dim}.")

        if len(wire_order) == 0 or len(self.wires) == len(wire_order):
            # no expansion necessary (U is a full-system matrix in the correct order)
            return U

        if not wire_order.contains_wires(self.wires):
            raise ValueError(
                f"{self.name}: Some observable wires {self.wires} do not exist on this device with wires {wire_order}"
            )

        # get the indices that the operation's wires have on the device
        wire_indices = wire_order.indices(self.wires)

        # expand U into the I, x_0, p_0, x_1, p_1, ... basis
        dim = 1 + len(wire_order) * 2

        def loc(w):
            "Returns the slice denoting the location of (x_w, p_w) in the basis."
            ind = 2 * w + 1
            return slice(ind, ind + 2)

        if U.ndim == 1:
            W = np.zeros(dim)
            W[0] = U[0]
            for k, w in enumerate(wire_indices):
                W[loc(w)] = U[loc(k)]
        elif U.ndim == 2:
            W = np.zeros((dim, dim)) if isinstance(self, Observable) else np.eye(dim)
            W[0, 0] = U[0, 0]

            for k1, w1 in enumerate(wire_indices):
                s1 = loc(k1)
                d1 = loc(w1)

                # first column
                W[d1, 0] = U[s1, 0]
                # first row (for gates, the first row is always (1, 0, 0, ...), but not for observables!)
                W[0, d1] = U[0, s1]

                for k2, w2 in enumerate(wire_indices):
                    W[d1, loc(w2)] = U[s1, loc(k2)]  # block k1, k2 in U goes to w1, w2 in W.
        return W

    @staticmethod
    def _heisenberg_rep(p):
        r"""Heisenberg picture representation of the operation.

        * For Gaussian CV gates, this method returns the matrix of the linear
          transformation carried out by the gate for the given parameter values.
          The method is not defined for non-Gaussian gates.

          **The existence of this method is equivalent to setting** ``grad_method = 'A'``.

        * For observables, returns a real vector (first-order observables) or
          symmetric matrix (second-order observables) of expansion coefficients
          of the observable.

        For single-mode Operations we use the basis :math:`\mathbf{r} = (\I, \x, \p)`.
        For multi-mode Operations we use the basis :math:`\mathbf{r} = (\I, \x_0, \p_0, \x_1, \p_1, \ldots)`.

        .. note::

            For gates, we assume that the inverse transformation is obtained
            by negating the first parameter.

        Args:
            p (Sequence[float]): parameter values for the transformation

        Returns:
            array[float]: :math:`\tilde{U}` or :math:`q`
        """
        # pylint: disable=unused-argument
        return None

    @classproperty
    def supports_heisenberg(self):
        """Whether a CV operator defines a Heisenberg representation.

        This indicates that it is Gaussian and does not block the use
        of the parameter-shift differentiation method if found between the differentiated gate
        and an observable.

        Returns:
            boolean
        """
        return CV._heisenberg_rep != self._heisenberg_rep


class CVOperation(CV, Operation):
    """Base class representing continuous-variable quantum gates.

    CV operations provide a special Heisenberg representation, as well as custom methods
    for differentiation.

    Args:
        params (tuple[tensor_like]): trainable parameters
        wires (Iterable[Any] or Any): Wire label(s) that the operator acts on.
            If not given, args[-1] is interpreted as wires.
        id (str): custom label given to an operator instance,
            can be useful for some applications where the instance has to be identified
    """

    # pylint: disable=abstract-method

    @classproperty
    def supports_parameter_shift(self):
        """Returns True iff the CV Operation supports the parameter-shift differentiation method.
        This means that it has ``grad_method='A'`` and
        has overridden the :meth:`~.CV._heisenberg_rep` static method.
        """
        return self.grad_method == "A" and self.supports_heisenberg

    def heisenberg_pd(self, idx):
        """Partial derivative of the Heisenberg picture transform matrix.

        Computed using grad_recipe.

        Args:
            idx (int): index of the parameter with respect to which the
                partial derivative is computed.
        Returns:
            array[float]: partial derivative
        """
        # get the gradient recipe for this parameter
        recipe = self.grad_recipe[idx]

        # Default values
        multiplier = 0.5
        a = 1
        shift = np.pi / 2

        # We set the default recipe to as follows:
        # ∂f(x) = c*f(x+s) - c*f(x-s)
        default_param_shift = [[multiplier, a, shift], [-multiplier, a, -shift]]
        param_shift = default_param_shift if recipe is None else recipe

        pd = None  # partial derivative of the transformation

        p = self.parameters

        original_p_idx = p[idx]
        for c, _a, s in param_shift:
            # evaluate the transform at the shifted parameter values
            p[idx] = _a * original_p_idx + s
            U = self._heisenberg_rep(p)  # pylint: disable=assignment-from-none

            if pd is None:
                pd = c * U
            else:
                pd += c * U

        return pd

    def heisenberg_tr(self, wire_order, inverse=False):
        r"""Heisenberg picture representation of the linear transformation carried
        out by the gate at current parameter values.

        Given a unitary quantum gate :math:`U`, we may consider its linear
        transformation in the Heisenberg picture, :math:`U^\dagger(\cdot) U`.

        If the gate is Gaussian, this linear transformation preserves the polynomial order
        of any observables that are polynomials in :math:`\mathbf{r} = (\I, \x_0, \p_0, \x_1, \p_1, \ldots)`.
        This also means it maps :math:`\text{span}(\mathbf{r})` into itself:

        .. math:: U^\dagger \mathbf{r}_i U = \sum_j \tilde{U}_{ij} \mathbf{r}_j

        For Gaussian CV gates, this method returns the transformation matrix for
        the current parameter values of the Operation. The method is not defined
        for non-Gaussian (and non-CV) gates.

        Args:
            wire_order (Wires): global wire order defining which subspace the operator acts on
            inverse  (bool): if True, return the inverse transformation instead

        Raises:
            RuntimeError: if the specified operation is not Gaussian or is missing the `_heisenberg_rep` method

        Returns:
            array[float]: :math:`\tilde{U}`, the Heisenberg picture representation of the linear transformation
        """
        p = [qml.math.toarray(a) for a in self.parameters]
        if inverse:
            try:
                # TODO: expand this for the new par domain class, for non-unitary matrices.
                p[0] = np.linalg.inv(p[0])
            except np.linalg.LinAlgError:
                p[0] = -p[0]  # negate first parameter
        U = self._heisenberg_rep(p)  # pylint: disable=assignment-from-none

        # not defined?
        if U is None:
            raise RuntimeError(
                f"{self.name} is not a Gaussian operation, or is missing the _heisenberg_rep method."
            )

        return self.heisenberg_expand(U, wire_order)


class CVObservable(CV, Observable):
    r"""Base class representing continuous-variable observables.

    CV observables provide a special Heisenberg representation.

    The class attribute :attr:`~.ev_order` can be defined to indicate
    to PennyLane whether the corresponding CV observable is a polynomial in the
    quadrature operators. If so,

    * ``ev_order = 1`` indicates a first order polynomial in quadrature
      operators :math:`(\x, \p)`.

    * ``ev_order = 2`` indicates a second order polynomial in quadrature
      operators :math:`(\x, \p)`.

    If :attr:`~.ev_order` is not ``None``, then the Heisenberg representation
    of the observable should be defined in the static method :meth:`~.CV._heisenberg_rep`,
    returning an array of the correct dimension.

    Args:
       params (tuple[tensor_like]): trainable parameters
       wires (Iterable[Any] or Any): Wire label(s) that the operator acts on.
           If not given, args[-1] is interpreted as wires.
       id (str): custom label given to an operator instance,
           can be useful for some applications where the instance has to be identified
    """

    # pylint: disable=abstract-method
    ev_order = None  #: None, int: Order in `(x, p)` that a CV observable is a polynomial of.

    def heisenberg_obs(self, wire_order):
        r"""Representation of the observable in the position/momentum operator basis.

        Returns the expansion :math:`q` of the observable, :math:`Q`, in the
        basis :math:`\mathbf{r} = (\I, \x_0, \p_0, \x_1, \p_1, \ldots)`.

        * For first-order observables returns a real vector such
          that :math:`Q = \sum_i q_i \mathbf{r}_i`.

        * For second-order observables returns a real symmetric matrix
          such that :math:`Q = \sum_{ij} q_{ij} \mathbf{r}_i \mathbf{r}_j`.

        Args:
            wire_order (Wires): global wire order defining which subspace the operator acts on
        Returns:
            array[float]: :math:`q`
        """
        p = self.parameters
        U = self._heisenberg_rep(p)  # pylint: disable=assignment-from-none
        return self.heisenberg_expand(U, wire_order)


class StatePrepBase(Operation):
    """An interface for state-prep operations."""

    grad_method = None

    # pylint:disable=too-few-public-methods
    @abc.abstractmethod
    def state_vector(self, wire_order: Optional[WiresLike] = None) -> TensorLike:
        """
        Returns the initial state vector for a circuit given a state preparation.

        Args:
            wire_order (Iterable): global wire order, must contain all wire labels
                from the operator's wires

        Returns:
            array: A state vector for all wires in a circuit
        """

    def label(
        self,
        decimals: Optional[int] = None,
        base_label: Optional[str] = None,
        cache: Optional[dict] = None,
    ) -> str:
        return "|Ψ⟩"


def operation_derivative(operation: Operation) -> TensorLike:
    r"""Calculate the derivative of an operation.

    For an operation :math:`e^{i \hat{H} \phi t}`, this function returns the matrix representation
    in the standard basis of its derivative with respect to :math:`t`, i.e.,

    .. math:: \frac{d \, e^{i \hat{H} \phi t}}{dt} = i \phi \hat{H} e^{i \hat{H} \phi t},

    where :math:`\phi` is a real constant.

    Args:
        operation (.Operation): The operation to be differentiated.

    Returns:
        array: the derivative of the operation as a matrix in the standard basis

    Raises:
        ValueError: if the operation does not have a generator or is not composed of a single
            trainable parameter
    """
    generator = qml.matrix(
        qml.generator(operation, format="observable"), wire_order=operation.wires
    )
    return 1j * generator @ operation.matrix()


@qml.BooleanFn
def not_tape(obj):
    """Returns ``True`` if the object is not a quantum tape"""
    return isinstance(obj, qml.tape.QuantumScript)


@qml.BooleanFn
def has_gen(obj):
    """Returns ``True`` if an operator has a generator defined."""
    if isinstance(obj, Operator):
        return obj.has_generator
    try:
        obj.generator()
    except (AttributeError, OperatorPropertyUndefined, GeneratorUndefinedError):
        return False
    return True


@qml.BooleanFn
def has_grad_method(obj):
    """Returns ``True`` if an operator has a grad_method defined."""
    return obj.grad_method is not None


@qml.BooleanFn
def has_multipar(obj):
    """Returns ``True`` if an operator has more than one parameter
    according to ``num_params``."""
    return obj.num_params > 1


@qml.BooleanFn
def has_nopar(obj):
    """Returns ``True`` if an operator has no parameters
    according to ``num_params``."""
    return obj.num_params == 0


@qml.BooleanFn
def has_unitary_gen(obj):
    """Returns ``True`` if an operator has a unitary_generator
    according to the ``has_unitary_generator`` flag."""
    # Linting check disabled as static analysis can misidentify qml.ops as the set instance qml.ops.qubit.ops
    return obj in qml.ops.qubit.attributes.has_unitary_generator  # pylint:disable=no-member


@qml.BooleanFn
def is_measurement(obj):
    """Returns ``True`` if an operator is a ``MeasurementProcess`` instance."""
    return isinstance(obj, qml.measurements.MeasurementProcess)


@qml.BooleanFn
def is_trainable(obj):
    """Returns ``True`` if any of the parameters of an operator is trainable
    according to ``qml.math.requires_grad``."""
    return any(qml.math.requires_grad(p) for p in obj.parameters)


@qml.BooleanFn
def defines_diagonalizing_gates(obj):
    """Returns ``True`` if an operator defines the diagonalizing gates.

    This helper function is useful if the property is to be checked in
    a queuing context, but the resulting gates must not be queued.
    """
    return obj.has_diagonalizing_gates


@qml.BooleanFn
def gen_is_multi_term_hamiltonian(obj):
    """Returns ``True`` if an operator has a generator defined and it is a Hamiltonian
    with more than one term."""
    if not isinstance(obj, Operator) or not obj.has_generator:
        return False
    try:
        generator = obj.generator()
        _, ops = generator.terms()  # len(coeffs) can be weird sometimes
        return len(ops) > 1
    except TermsUndefinedError:
        return False


def __getattr__(name):
    """To facilitate StatePrep rename"""
    if name == "AnyWires":
        warnings.warn(
            "AnyWires is deprecated and will be removed in v0.43. "
            " If your operation accepts any number of wires, set num_wires=None instead.",
            PennyLaneDeprecationWarning,
        )
        return _WiresEnum.AllWires
    if name == "AllWires":
        warnings.warn(
            "AllWires is deprecated and will be removed in v0.43. "
            " If your operation accepts any number of wires, set num_wires=None instead.",
            PennyLaneDeprecationWarning,
        )
        return _WiresEnum.AllWires
    if name == "WiresEnum":
        warnings.warn(
            "WiresEnum is deprecated and will be removed in v0.43. "
            " If your operation accepts any number of wires, set num_wires=None instead.",
            PennyLaneDeprecationWarning,
        )
        return _WiresEnum
    if name == "StatePrep":
        return StatePrepBase
    raise AttributeError(f"module 'pennylane.operation' has no attribute '{name}'")<|MERGE_RESOLUTION|>--- conflicted
+++ resolved
@@ -972,11 +972,7 @@
         """
         raise TermsUndefinedError
 
-<<<<<<< HEAD
     num_wires: Optional[Union[int, _WiresEnum]] = None
-=======
-    num_wires: Optional[Union[int, WiresEnum]] = None
->>>>>>> c1d096b5
     """Number of wires the operator acts on."""
 
     @property
@@ -1140,13 +1136,9 @@
         self._wires: Wires = Wires(wires)
 
         # check that the number of wires given corresponds to required number
-<<<<<<< HEAD
-        if (self.num_wires is None or isinstance(self.num_wires, WiresEnum)) and len(self._wires) != self.num_wires:
-=======
         if (self.num_wires is not None and not isinstance(self.num_wires, WiresEnum)) and len(
             self._wires
         ) != self.num_wires:
->>>>>>> c1d096b5
             raise ValueError(
                 f"{self.name}: wrong number of wires. "
                 f"{len(self._wires)} wires given, {self.num_wires} expected."
