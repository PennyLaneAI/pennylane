--- conflicted
+++ resolved
@@ -2404,11 +2404,7 @@
         return 0
 
     def sparse_matrix(
-<<<<<<< HEAD
-        self, wire_order=None, format="csr"
-=======
         self, wire_order=None, wires=None, format="csr"
->>>>>>> 109b3e8f
     ):  # pylint:disable=arguments-renamed, arguments-differ
         r"""Computes, by default, a `scipy.sparse.csr_matrix` representation of this Tensor.
 
@@ -2463,12 +2459,8 @@
                 "``wire_order`` or ``wires``, but not both."
             )
 
-<<<<<<< HEAD
-        wires = self.wires if wire_order is None else Wires(wire_order)
-=======
         wires = wires or wire_order
         wires = self.wires if wires is None else Wires(wires)
->>>>>>> 109b3e8f
         list_of_sparse_ops = [eye(2, format="coo")] * len(wires)
 
         for o in self.obs:
