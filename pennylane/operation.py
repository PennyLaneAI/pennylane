# Copyright 2018 Xanadu Quantum Technologies Inc.

# Licensed under the Apache License, Version 2.0 (the "License");
# you may not use this file except in compliance with the License.
# You may obtain a copy of the License at

#     http://www.apache.org/licenses/LICENSE-2.0

# Unless required by applicable law or agreed to in writing, software
# distributed under the License is distributed on an "AS IS" BASIS,
# WITHOUT WARRANTIES OR CONDITIONS OF ANY KIND, either express or implied.
# See the License for the specific language governing permissions and
# limitations under the License.
# pylint: disable=protected-access
r"""
This module contains base classes to define continuous-variable and discrete-variable operations contained in the
:mod:`pennylane.ops` module.

Usage
-----

Qubit Operations
----------------

The :class:`Operation` and :class:`Observable` classes are subclassed to implement quantum operations
and measuring observables in PennyLane.

* Each :class:`~.Operation` subclass represents a type of quantum operation,
  for example a unitary quantum gate. Each instance of these subclasses
  represents an application of the operation with given parameter values to
  a given sequence of wires (subsystems).

* Each  :class:`~.Observable` subclass represents a type of physical observable.
  Each instance of these subclasses represents an instruction to measure and
  return the respective result for the given parameter values on a
  sequence of wires (subsystems).

Differentiation
~~~~~~~~~~~~~~~

In general, an :class:`Operation` is differentiable (at least using the finite-difference
method) with respect to a parameter iff

* the domain of that parameter is continuous.

For an :class:`Operation` to be differentiable with respect to a parameter using the
analytic method of differentiation, it must satisfy an additional constraint:

* the parameter domain must be real.

.. note::

    These conditions are *not* sufficient for analytic differentiation. For example,
    CV gates must also define a matrix representing their Heisenberg linear
    transformation on the quadrature operators.

For gates that *are* supported via the analytic method, the gradient recipe
(with multiplier :math:`c_k`, parameter shift :math:`s_k` for parameter :math:`\phi_k`)
works as follows:

.. math:: \frac{\partial}{\partial\phi_k}O = c_k\left[O(\phi_k+s_k)-O(\phi_k-s_k)\right].

<<<<<<< HEAD
=======
Summary
^^^^^^^

.. autosummary::
   Operation
   Observable
   Tensor

>>>>>>> 2e3804ff

CV Operation base classes
*************************

Due to additional requirements, continuous-variable (CV) operations must subclass the
:class:`~.CVOperation` or :class:`~.CVObservable` classes instead of :class:`~.Operation`
and :class:`~.Observable`.

Differentiation
~~~~~~~~~~~~~~~

To enable gradient computation using the analytic method for Gaussian CV operations, in addition, you need to
provide the static class method :meth:`~.CV._heisenberg_rep` that returns the Heisenberg representation of
the operation given its list of parameters, namely:

* For Gaussian CV Operations this method should return the matrix of the linear transformation carried out by the
  operation on the vector of quadrature operators :math:`\mathbf{r}` for the given parameter
  values.

* For Gaussian CV Observables this method should return a real vector (first-order observables)
  or symmetric matrix (second-order observables) of coefficients of the quadrature
  operators :math:`\x` and :math:`\p`.

PennyLane uses the convention :math:`\mathbf{r} = (\I, \x, \p)` for single-mode operations and observables
and :math:`\mathbf{r} = (\I, \x_0, \p_0, \x_1, \p_1, \ldots)` for multi-mode operations and observables.

.. note::
    Non-Gaussian CV operations and observables are currently only supported via
    the finite-difference method of gradient computation.


Code details
------------
"""
import abc
from enum import Enum, IntEnum
import numbers
from collections.abc import Sequence

import autograd.numpy as np

from .qnode import QNode, QuantumFunctionError
from .utils import _flatten, _unflatten
from .variable import Variable


#=============================================================================
# Wire types
#=============================================================================

class Wires(IntEnum):
    """Integer enumeration class
    to represent the number of wires
    an operation acts on"""
    Any = -1
    All = 0


All = Wires.All
"""IntEnum: An enumeration which represents all wires in the
subsystem. It is equivalent to an integer with value 0."""

Any = Wires.Any
"""IntEnum: An enumeration which represents any wires in the
subsystem. It is equivalent to an integer with value -1."""


#=============================================================================
# ObservableReturnTypes types
#=============================================================================

class ObservableReturnTypes(Enum):
    """Enumeration class to
    represent the type of
    return types of an observable."""
    Sample = 1
    Variance = 2
    Expectation = 3


Sample = ObservableReturnTypes.Sample
"""Enum: An enumeration which represents sampling an observable."""

Variance = ObservableReturnTypes.Variance
"""Enum: An enumeration which represents returning the variance of
an observable on specified wires."""

Expectation = ObservableReturnTypes.Expectation
"""Enum: An enumeration which represents returning the expectation
value of an observable on specified wires."""


#=============================================================================
# Class property
#=============================================================================


class ClassPropertyDescriptor: # pragma: no cover
    """Allows a class property to be defined"""
    # pylint: disable=too-few-public-methods
    def __init__(self, fget, fset=None):
        self.fget = fget
        self.fset = fset

    def __get__(self, obj, klass=None):
        if klass is None:
            klass = type(obj)
        return self.fget.__get__(obj, klass)()

    def __set__(self, obj, value):
        if not self.fset:
            raise AttributeError("can't set attribute")
        type_ = type(obj)
        return self.fset.__get__(obj, type_)(value)

    def setter(self, func):
        """Set the function as a class method, and store as an attribute."""
        if not isinstance(func, (classmethod, staticmethod)):
            func = classmethod(func)
        self.fset = func
        return self

def classproperty(func):
    """The class property decorator"""
    if not isinstance(func, (classmethod, staticmethod)):
        func = classmethod(func)

    return ClassPropertyDescriptor(func)


#=============================================================================
# Base Operation class
#=============================================================================


class Operation(abc.ABC):
    r"""Base class for quantum operations supported by a device.

    The following class attributes must be defined for all Operations:

    * :attr:`~.Operation.num_params`
    * :attr:`~.Operation.num_wires`
    * :attr:`~.Operation.par_domain`

    The following two class attributes are optional, but in most cases
    should be clearly defined to avoid unexpected behavior during
    differentiation.

    * :attr:`~.Operation.grad_method`
    * :attr:`~.Operation.grad_recipe`

    Finally, there are some additional optional class attributes
    that may be set, and used by certain quantum optimizers:

    * :attr:`~.Operation.generator`

    Args:
        args (tuple[float, int, array, Variable]): operation parameters

    Keyword Args:
        wires (Sequence[int]): Subsystems it acts on. If not given, args[-1]
            is interpreted as wires.
        do_queue (bool): Indicates whether the operation should be
            immediately pushed into a :class:`QNode` circuit queue.
            This flag is useful if there is some reason to run an Operation
            outside of a QNode context.
    """
    _grad_recipe = None

    @abc.abstractproperty
    def num_params(self):
        """Number of parameters the operation takes."""
        raise NotImplementedError

    @abc.abstractproperty
    def num_wires(self):
        """Number of wires the operation acts on.

        The value 0 allows the operation to act on any number of wires.
        """
        raise NotImplementedError

    @abc.abstractproperty
    def par_domain(self):
        """Domain of the gate parameters.

        * ``'N'``: natural numbers (including zero).
        * ``'R'``: floats.
        * ``'A'``: arrays of real or complex values.
        * ``None``: if there are no parameters.
        """
        raise NotImplementedError

    @property
    def grad_method(self):
        """Gradient computation method.

        * ``'A'``: analytic differentiation.
        * ``'F'``: finite difference numerical differentiation.
        * ``None``: the operation may not be differentiated.

        Default is ``'F'``, or ``None`` if the Operation has zero parameters.
        """
        return None if self.num_params == 0 else 'F'

    @property
    def grad_recipe(self):
        r"""Gradient recipe for the analytic differentiation method.

        This is a list with one tuple per operation parameter. For parameter
        :math:`k`, the tuple is of the form :math:`(c_k, s_k)`, resulting in
        a gradient recipe of

        .. math:: \frac{\partial}{\partial\phi_k}O = c_k\left[O(\phi_k+s_k)-O(\phi_k-s_k)\right].

        If this property returns ``None``, the default gradient recipe
        :math:`(c_k, s_k)=(1/2, \pi/2)` is assumed for every parameter.
        """
        return self._grad_recipe

    @property
    def generator(self):
        r"""Generator of the operation.

        A length-2 list ``[generator, scaling_factor]``, where

        * ``generator`` is an existing PennyLane
          operation class or :math:`2\times 2` Hermitian array
          that acts as the generator of the current operation

        * ``scaling_factor`` represents a scaling factor applied
          to the generator operation

        For example, if :math:`U(\theta)=e^{i0.7\theta \sigma_x}`, then
        :math:`\sigma_x`, with scaling factor :math:`s`, is the generator
        of operator :math:`U(\theta)`:

        .. code-block:: python

            generator = [PauliX, 0.7]

        Default is ``[None, 1]``, indicating the operation has no generator.
        """
        return [None, 1]

    @grad_recipe.setter
    def grad_recipe(self, value):
        """Setter for the grad_recipe property"""
        self._grad_recipe = value

    def __init__(self, *args, wires=None, do_queue=True):
        # pylint: disable=too-many-branches
        self.name = self.__class__.__name__   #: str: name of the operation

        if self.num_wires == All:
            if do_queue:
                if set(wires) != set(range(QNode._current_context.num_wires)):
                    raise ValueError("Operation {} must act on all wires".format(self.name))

        if wires is None:
            raise ValueError("Must specify the wires that {} acts on".format(self.name))

        # extract the arguments
        params = args

        if len(params) != self.num_params:
            raise ValueError("{}: wrong number of parameters. "
                             "{} parameters passed, {} expected.".format(self.name, params, self.num_params))

        # check the validity of the params
        for p in params:
            self.check_domain(p)
        self.params = list(params)

        # check the grad_method validity
        if self.par_domain == 'N':
            assert self.grad_method is None, 'An operation may only be differentiated with respect to real scalar parameters.'
        elif self.par_domain == 'A':
            assert self.grad_method in (None, 'F'), 'Operations that depend on arrays containing free variables may only be differentiated using the F method.'

        # check the grad_recipe validity
        if self.grad_method == 'A':
            if self.grad_recipe is None:
                # default recipe for every parameter
                self.grad_recipe = [None] * self.num_params
            else:
                assert len(self.grad_recipe) == self.num_params, 'Gradient recipe must have one entry for each parameter!'
        else:
            assert self.grad_recipe is None, 'Gradient recipe is only used by the A method!'

        # apply the operation on the given wires
        if not isinstance(wires, Sequence):
            self._wires = [wires]
        else:
            self._wires = wires

        if all([isinstance(w, int) for w in self._wires]):
            # If all wires are integers (i.e., not Variable), check
            # that they are valid for the given operation
            self.check_wires(self._wires)

        if do_queue:
            self.queue()

    def __str__(self):
        """Print the operation name and some information."""
        return self.name +': {} params, wires {}'.format(len(self.params), self.wires)

    def check_wires(self, wires):
        """Check the validity of the operation wires.

        Args:
            wires (Sequence[int, Variable]): wires to check
        Raises:
            TypeError: list of wires is invalid
        Returns:
            Number, array, Variable: p
        """
        if self.num_wires != All and self.num_wires != Any and len(wires) != self.num_wires:
            raise ValueError("{}: wrong number of wires. "
                             "{} wires given, {} expected.".format(self.name, len(wires), self.num_wires))

        if len(set(wires)) != len(wires):
            raise ValueError('{}: wires must be unique, got {}.'.format(self.name, wires))

        return wires

    def check_domain(self, p, flattened=False):
        """Check the validity of a parameter.

        :class:`Variable` instances can represent any real scalars (but not arrays).

        Args:
            p (Number, array, Variable): parameter to check
            flattened (bool): True means p is an element of a flattened parameter
                sequence (affects the handling of 'A' parameters)
        Raises:
            TypeError: parameter is not an element of the expected domain
        Returns:
            Number, array, Variable: p
        """
        if isinstance(p, Variable):
            if self.par_domain == 'A':
                raise TypeError('{}: Array parameter expected, got a Variable, which can only represent real scalars.'.format(self.name))
            return p

        # p is not a Variable
        if self.par_domain == 'A':
            if flattened:
                if isinstance(p, np.ndarray):
                    raise TypeError('{}: Flattened array parameter expected, got {}.'.format(self.name, type(p)))
            else:
                if not isinstance(p, np.ndarray):
                    raise TypeError('{}: Array parameter expected, got {}.'.format(self.name, type(p)))
        elif self.par_domain in ('R', 'N'):
            if not isinstance(p, numbers.Real):
                raise TypeError('{}: Real scalar parameter expected, got {}.'.format(self.name, type(p)))

            if self.par_domain == 'N':
                if not isinstance(p, numbers.Integral):
                    raise TypeError('{}: Natural number parameter expected, got {}.'.format(self.name, type(p)))
                if p < 0:
                    raise TypeError('{}: Natural number parameter expected, got {}.'.format(self.name, p))
        else:
            raise ValueError('{}: Unknown parameter domain \'{}\'.'.format(self.name, self.par_domain))
        return p

    @property
    def wires(self):
        """Current wire values.

        Fixed wires are returned as is, free wires represented by
        :class:`~.variable.Variable` instances are replaced by their
        current numerical value.

        Returns:
            list[int]: wire values
        """
        w = [i.val if isinstance(i, Variable) else i for i in self._wires]
        self.check_wires(w)
        return [int(i) for i in w]

    @property
    def parameters(self):
        """Current parameter values.

        Fixed parameters are returned as is, free parameters represented by
        :class:`~.variable.Variable` instances are replaced by their
        current numerical value.

        Returns:
            list[float]: parameter values
        """
        temp = list(_flatten(self.params))
        temp_val = [self.check_domain(x.val, True) if isinstance(x, Variable) else x for x in temp]
        return _unflatten(temp_val, self.params)[0]

    def queue(self):
        """Append the operation to a QNode queue."""
        if QNode._current_context is None:
            raise QuantumFunctionError("Quantum operations can only be used inside a qfunc.")

        QNode._current_context._append_op(self)
        return self  # so pre-constructed Observable instances can be queued and returned in a single statement


#=============================================================================
# Base Observable class
#=============================================================================


class Observable(Operation):
    """Base class for observables supported by a device.

    :class:`Observable` is used to describe Hermitian quantum observables.

    As with :class:`~.Operation`, the following class attributes must be
    defined for all observables:

    * :attr:`~.Operation.num_params`
    * :attr:`~.Operation.num_wires`
    * :attr:`~.Operation.par_domain`

    The following two class attributes are optional, but in most cases
    should be clearly defined to avoid unexpected behavior during
    differentiation.

    * :attr:`~.Operation.grad_method`
    * :attr:`~.Operation.grad_recipe`

    Args:
        args (tuple[float, int, array, Variable]): observable parameters

    Keyword Args:
        wires (Sequence[int]): subsystems it acts on.
            Currently, only one subsystem is supported.
        do_queue (bool): Indicates whether the operation should be immediately
            pushed into a :class:`QNode` observable queue. This flag is useful if
            there is some reason to call an observable outside of a QNode context.
    """
    # pylint: disable=abstract-method
    return_type = None

    def __init__(self, *args, wires=None, do_queue=True):
        # extract the arguments
        if wires is not None:
            params = args
        else:
            params = args[:-1]
            wires = args[-1]

        super().__init__(*params, wires=wires, do_queue=do_queue)

    def __matmul__(self, other):
        if isinstance(other, Tensor):
            return other.__rmatmul__(self)

        if isinstance(other, Observable):
            return Tensor(self, other)

        raise ValueError("Can only perform tensor products between observables.")


class Tensor(Observable):
    """Container class representing tensor products of observables.

    To create a tensor, simply initiate it like so:

    >>> T = Tensor(qml.PauliX(0), qml.Hermitian(A, [1, 2]))

    You can also create a tensor from other Tensors:

    >>> T = Tensor(T, qml.PauliZ(4))

    The ``@`` symbol can be used as a tensor product operation:

    >>> T = qml.PauliX(0) @ qml.Hadamard(2)
    """
    return_type = None
    tensor = True
    par_domain = None

    def __init__(self, *args): #pylint: disable=super-init-not-called
        self.obs = []

        for o in args:
            if isinstance(o, Tensor):
                self.obs.extend(o.obs)
            elif isinstance(o, Observable):
                self.obs.append(o)
            else:
                raise ValueError("Can only perform tensor products between observables.")

    def __str__(self):
        """Print the tensor product and some information."""
        return 'Tensor product {}: {} params, wires {}'.format([i.name for i in self.obs], len(self.params), self.wires)

    @property
    def name(self):
        """All constituent observable names making up the tensor product.

        Returns:
            list[str]: list containing all observable names
        """
        return [o.name for o in self.obs]

    @property
    def num_wires(self):
        """Number of wires the tensor product acts on.

        Returns:
            int: number of wires
        """
        return len(list(_flatten(self.wires)))

    @property
    def wires(self):
        """All wires in the system the tensor product acts on.

        Returns:
            list[list[Any]]: nested list containing the wires per observable
            in the tensor product
        """
        return [o.wires for o in self.obs]

    @property
    def params(self):
        """Raw parameters of all constituent observables in the tensor product.

        Returns:
            list[Any]: flattened list containing all dependent parameters
        """
        return [p for sublist in [o.params for o in self.obs] for p in sublist]

    @property
    def num_params(self):
        """Raw parameters of all constituent observables in the tensor product.

        Returns:
            list[Any]: flattened list containing all dependent parameters
        """
        return len(self.params)

    @property
    def parameters(self):
        """Evaluated parameter values of all constituent observables in the tensor product.

        Returns:
            list[list[Any]]: nested list containing the parameters per observable
            in the tensor product
        """
        return [o.parameters for o in self.obs]

    def __matmul__(self, other):
        if isinstance(other, Tensor):
            self.obs.extend(other.obs)
            return self

        if isinstance(other, Observable):
            self.obs.append(other)
            return self

        raise ValueError("Can only perform tensor products between observables.")

    def __rmatmul__(self, other):
        if isinstance(other, Observable):
            self.obs[:0] = [other]
            return self

        raise ValueError("Can only perform tensor products between observables.")

    __imatmul__ = __matmul__


#=============================================================================
# CV Operations and observables
#=============================================================================


class CV:
    """A mixin base class denoting a continuous-variable operation."""
    # pylint: disable=no-member

    def heisenberg_expand(self, U, num_wires):
        """Expand the given local Heisenberg-picture array into a full-system one.

        Args:
            U (array[float]): array to expand (expected to be of the dimension ``1+2*self.num_wires``)
            num_wires (int): total number of wires in the quantum circuit. If zero, return ``U`` as is.
        Returns:
            array[float]: expanded array, dimension ``1+2*num_wires``
        """
        U_dim = len(U)
        nw = len(self.wires)


        if U.ndim > 2:
            raise ValueError('Only order-1 and order-2 arrays supported.')

        if U_dim != 1+2*nw:
            raise ValueError('{}: Heisenberg matrix is the wrong size {}.'.format(self.name, U_dim))

        if num_wires == 0 or list(self.wires) == list(range(num_wires)):
            # no expansion necessary (U is a full-system matrix in the correct order)
            return U

        if num_wires < len(self.wires):
            raise ValueError('{}: Number of wires {} is too small to fit Heisenberg matrix'.format(self.name, num_wires))

        # expand U into the I, x_0, p_0, x_1, p_1, ... basis
        dim = 1 + num_wires*2
        def loc(w):
            "Returns the slice denoting the location of (x_w, p_w) in the basis."
            ind = 2*w+1
            return slice(ind, ind+2)

        if U.ndim == 1:
            W = np.zeros(dim)
            W[0] = U[0]
            for k, w in enumerate(self.wires):
                W[loc(w)] = U[loc(k)]
        elif U.ndim == 2:
            if isinstance(self, Observable):
                W = np.zeros((dim, dim))
            else:
                W = np.eye(dim)

            W[0, 0] = U[0, 0]

            for k1, w1 in enumerate(self.wires):
                s1 = loc(k1)
                d1 = loc(w1)

                # first column
                W[d1, 0] = U[s1, 0]
                # first row (for gates, the first row is always (1, 0, 0, ...), but not for observables!)
                W[0, d1] = U[0, s1]

                for k2, w2 in enumerate(self.wires):
                    W[d1, loc(w2)] = U[s1, loc(k2)]  # block k1, k2 in U goes to w1, w2 in W.
        return W

    @staticmethod
    def _heisenberg_rep(p):
        r"""Heisenberg picture representation of the operation.

        * For Gaussian CV gates, this method returns the matrix of the linear
          transformation carried out by the gate for the given parameter values.
          The method is not defined for non-Gaussian gates.

          **The existence of this method is equivalent to setting** ``grad_method = 'A'``.

        * For observables, returns a real vector (first-order observables) or
          symmetric matrix (second-order observables) of expansion coefficients
          of the observable.

        For single-mode Operations we use the basis :math:`\mathbf{r} = (\I, \x, \p)`.
        For multi-mode Operations we use the basis :math:`\mathbf{r} = (\I, \x_0, \p_0, \x_1, \p_1, \ldots)`.

        .. note::

            For gates, we assume that the inverse transformation is obtained
            by negating the first parameter.

        Args:
            p (Sequence[float]): parameter values for the transformation

        Returns:
            array[float]: :math:`\tilde{U}` or :math:`q`
        """
        # pylint: disable=unused-argument
        return None

    @classproperty
    def supports_analytic(self):
        """Returns True if the CV Operation has ``grad_method='A'`` and
        a defined :meth:`~.CV._heisenberg_rep` static method, indicating
        that analytic differentiation is supported.
        """
        return self.grad_method == 'A' and self.supports_heisenberg

    @classproperty
    def supports_heisenberg(self):
        """Returns True if the CV Operation has
        overwritten the :meth:`~.CV._heisenberg_rep` static method
        defined in :class:`CV`, thereby indicating
        that analytic differentiation is supported if this operation
        succeeds the gate to be differentiated analytically.
        """
        return CV._heisenberg_rep != self._heisenberg_rep


class CVOperation(CV, Operation):
    """Base class for continuous-variable quantum operations."""
    # pylint: disable=abstract-method

    def heisenberg_pd(self, idx):
        """Partial derivative of the Heisenberg picture transform matrix.

        Computed using grad_recipe.

        Args:
            idx (int): index of the parameter with respect to which the
                partial derivative is computed.
        Returns:
            array[float]: partial derivative
        """
        # get the gradient recipe for this parameter
        recipe = self.grad_recipe[idx]
        multiplier = 0.5 if recipe is None else recipe[0]
        shift = np.pi / 2 if recipe is None else recipe[1]

        p = self.parameters
        # evaluate the transform at the shifted parameter values
        p[idx] += shift
        U2 = self._heisenberg_rep(p) # pylint: disable=assignment-from-none
        p[idx] -= 2*shift
        U1 = self._heisenberg_rep(p) # pylint: disable=assignment-from-none
        return (U2-U1) * multiplier  # partial derivative of the transformation

    def heisenberg_tr(self, num_wires, inverse=False):
        r"""Heisenberg picture representation of the linear transformation carried
        out by the gate at current parameter values.

        Given a unitary quantum gate :math:`U`, we may consider its linear
        transformation in the Heisenberg picture, :math:`U^\dagger(\cdot) U`.

        If the gate is Gaussian, this linear transformation preserves the polynomial order
        of any observables that are polynomials in :math:`\mathbf{r} = (\I, \x_0, \p_0, \x_1, \p_1, \ldots)`.
        This also means it maps :math:`\text{span}(\mathbf{r})` into itself:

        .. math:: U^\dagger \mathbf{r}_i U = \sum_j \tilde{U}_{ij} \mathbf{r}_j

        For Gaussian CV gates, this method returns the transformation matrix for
        the current parameter values of the Operation. The method is not defined
        for non-Gaussian (and non-CV) gates.

        Args:
            num_wires (int): total number of wires in the quantum circuit
            inverse  (bool): if True, return the inverse transformation instead

        Returns:
            array[float]: :math:`\tilde{U}`, the Heisenberg picture representation of the linear transformation
        """
        # not defined?
        p = self.parameters

        if self._heisenberg_rep(p) is None:
            raise RuntimeError('{} is not a Gaussian operation, or is missing the _heisenberg_rep method.'.format(self.name))

        if inverse:
            if self.par_domain == 'A':
                # TODO: expand this for the new par domain class, for non-unitary matrices.
                p[0] = np.linalg.inv(p[0])
            else:
                p[0] = -p[0]  # negate first parameter
        U = self._heisenberg_rep(p) # pylint: disable=assignment-from-none

        return self.heisenberg_expand(U, num_wires)


class CVObservable(CV, Observable):
    r"""Base class for continuous-variable observables.

    The class attribute :attr:`~.ev_order` can be defined to indicate
    to PennyLane whether the corresponding CV observable is a polynomial in the
    quadrature operators. If so,

    * ``ev_order = 1`` indicates a first order polynomial in quadrature
      operators :math:`(\x, \p)`.

    * ``ev_order = 2`` indicates a second order polynomial in quadrature
      operators :math:`(\x, \p)`.

    If :attr:`~.ev_order` is not ``None``, then the Heisenberg representation
    of the observable should be defined in the static method :meth:`~.CV._heisenberg_rep`,
    returning an array of the correct dimension.
    """
    # pylint: disable=abstract-method
    ev_order = None  #: None, int: if not None, the observable is a polynomial of the given order in `(x, p)`.

    def heisenberg_obs(self, num_wires):
        r"""Representation of the observable in the position/momentum operator basis.

        Returns the expansion :math:`q` of the observable, :math:`Q`, in the
        basis :math:`\mathbf{r} = (\I, \x_0, \p_0, \x_1, \p_1, \ldots)`.

        * For first-order observables returns a real vector such
          that :math:`Q = \sum_i q_i \mathbf{r}_i`.

        * For second-order observables returns a real symmetric matrix
          such that :math:`Q = \sum_{ij} q_{ij} \mathbf{r}_i \mathbf{r}_j`.

        Args:
            num_wires (int): total number of wires in the quantum circuit
        Returns:
            array[float]: :math:`q`
        """
        p = self.parameters
        U = self._heisenberg_rep(p) # pylint: disable=assignment-from-none
        return self.heisenberg_expand(U, num_wires)<|MERGE_RESOLUTION|>--- conflicted
+++ resolved
@@ -59,18 +59,6 @@
 works as follows:
 
 .. math:: \frac{\partial}{\partial\phi_k}O = c_k\left[O(\phi_k+s_k)-O(\phi_k-s_k)\right].
-
-<<<<<<< HEAD
-=======
-Summary
-^^^^^^^
-
-.. autosummary::
-   Operation
-   Observable
-   Tensor
-
->>>>>>> 2e3804ff
 
 CV Operation base classes
 *************************
