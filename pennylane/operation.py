--- conflicted
+++ resolved
@@ -1242,19 +1242,10 @@
         if not self.has_decomposition:
             raise DecompositionUndefinedError
 
-<<<<<<< HEAD
         with QueuingManager.stop_recording():
             qscript = qml.tape.QuantumScript(self.decomposition())
             if getattr(self, "inverse", False):
                 qscript = qscript.adjoint()
-=======
-        decomp_fn = (
-            qml.adjoint(self.decomposition, lazy=False)
-            if getattr(self, "inverse", False)
-            else self.decomposition
-        )
-        qscript = qml.tape.make_qscript(decomp_fn)()
->>>>>>> 6e819eb8
 
         if not self.data:
             # original operation has no trainable parameters
