# Copyright 2018-2021 Xanadu Quantum Technologies Inc.
# Licensed under the Apache License, Version 2.0 (the "License");
# you may not use this file except in compliance with the License.
# You may obtain a copy of the License at

#     http://www.apache.org/licenses/LICENSE-2.0

# Unless required by applicable law or agreed to in writing, software
# distributed under the License is distributed on an "AS IS" BASIS,
# WITHOUT WARRANTIES OR CONDITIONS OF ANY KIND, either express or implied.
# See the License for the specific language governing permissions and
# limitations under the License.
# pylint: disable=protected-access
r"""
This module contains the abstract base classes for defining PennyLane
operations and observables.

.. warning::

    Unless you are a PennyLane or plugin developer, you likely do not need
    to use these classes directly.

    See the :doc:`main operations page <../introduction/operations>` for
    details on available operations and observables.

Description
-----------

Qubit Operations
~~~~~~~~~~~~~~~~
The :class:`Operator` class serves as a base class for operators,
and is inherited by both the :class:`Observable` class and the
:class:`Operation` class. These classes are subclassed to implement quantum operations
and measure observables in PennyLane.

* Each :class:`~.Operator` subclass represents a general type of
  map between physical states. Each instance of these subclasses
  represents either

  - an application of the operator or
  - an instruction to measure and return the respective result.

  Operators act on a sequence of wires (subsystems) using given parameter values.

* Each :class:`~.Operation` subclass represents a type of quantum operation,
  for example a unitary quantum gate. Each instance of these subclasses
  represents an application of the operation with given parameter values to
  a given sequence of wires (subsystems).

* Each  :class:`~.Observable` subclass represents a type of physical observable.
  Each instance of these subclasses represents an instruction to measure and
  return the respective result for the given parameter values on a
  sequence of wires (subsystems).

Differentiation
^^^^^^^^^^^^^^^

In general, an :class:`Operation` is differentiable (at least using the finite-difference
method) with respect to a parameter iff

* the domain of that parameter is continuous.

For an :class:`Operation` to be differentiable with respect to a parameter using the
analytic method of differentiation, it must satisfy an additional constraint:

* the parameter domain must be real.

.. note::

    These conditions are *not* sufficient for analytic differentiation. For example,
    CV gates must also define a matrix representing their Heisenberg linear
    transformation on the quadrature operators.

CV Operation base classes
~~~~~~~~~~~~~~~~~~~~~~~~~

Due to additional requirements, continuous-variable (CV) operations must subclass the
:class:`~.CVOperation` or :class:`~.CVObservable` classes instead of :class:`~.Operation`
and :class:`~.Observable`.

Differentiation
^^^^^^^^^^^^^^^

To enable gradient computation using the analytic method for Gaussian CV operations, in addition, you need to
provide the static class method :meth:`~.CV._heisenberg_rep` that returns the Heisenberg representation of
the operation given its list of parameters, namely:

* For Gaussian CV Operations this method should return the matrix of the linear transformation carried out by the
  operation on the vector of quadrature operators :math:`\mathbf{r}` for the given parameter
  values.

* For Gaussian CV Observables this method should return a real vector (first-order observables)
  or symmetric matrix (second-order observables) of coefficients of the quadrature
  operators :math:`\x` and :math:`\p`.

PennyLane uses the convention :math:`\mathbf{r} = (\I, \x, \p)` for single-mode operations and observables
and :math:`\mathbf{r} = (\I, \x_0, \p_0, \x_1, \p_1, \ldots)` for multi-mode operations and observables.

.. note::
    Non-Gaussian CV operations and observables are currently only supported via
    the finite-difference method of gradient computation.

Contents
--------

.. currentmodule:: pennylane.operation

Operator Types
~~~~~~~~~~~~~~

.. currentmodule:: pennylane.operation

.. autosummary::
    :toctree: api

    ~Operator
    ~Operation
    ~Observable
    ~CV
    ~CVObservable
    ~CVOperation
    ~Channel
    ~Tensor
    ~StatePrepBase

.. currentmodule:: pennylane.operation

.. inheritance-diagram:: Operator Operation Observable Channel CV CVObservable CVOperation Tensor StatePrepBase
    :parts: 1

Errors
~~~~~~

When an :class:`~.Operator` method is undefined, it raises a error type that depends
on the method that is undefined.

.. currentmodule:: pennylane.operation

.. autosummary::
    :toctree: api

    ~OperatorPropertyUndefined
    ~AdjointUndefinedError
    ~DecompositionUndefinedError
    ~DiagGatesUndefinedError
    ~EigvalsUndefinedError
    ~GeneratorUndefinedError
    ~MatrixUndefinedError
    ~ParameterFrequenciesUndefinedError
    ~PowUndefinedError
    ~SparseMatrixUndefinedError
    ~TermsUndefinedError

Boolean Functions
~~~~~~~~~~~~~~~~~

:class:`~.BooleanFn`'s are functions of a single object that return ``True`` or ``False``.
The ``operation`` module provides the following:

.. currentmodule:: pennylane.operation

.. autosummary::
    :toctree: api

    ~defines_diagonalizing_gates
    ~gen_is_multi_term_hamiltonian
    ~has_gen
    ~has_grad_method
    ~has_multipar
    ~has_nopar
    ~has_unitary_gen
    ~is_measurement
    ~is_trainable
    ~not_tape

Enabling New Arithmetic Operators
~~~~~~~~~~~~~~~~~~~~~~~~~~~~~~~~~

PennyLane is in the process of replacing :class:`~pennylane.Hamiltonian` and :class:`~.Tensor`
with newer, more general arithmetic operators. These consist of :class:`~pennylane.ops.op_math.Prod`,
:class:`~pennylane.ops.op_math.Sum` and :class:`~pennylane.ops.op_math.SProd`. By default, using dunder
methods (eg. ``+``, ``-``, ``@``, ``*``) to combine operators with scalars or other operators will
create :class:`~pennylane.Hamiltonian`'s and :class:`~.Tensor`'s. If you would like to switch dunders to
return newer arithmetic operators, the ``operation`` module provides the following helper functions:

.. currentmodule:: pennylane.operation

.. autosummary::
    :toctree: api

    ~enable_new_opmath
    ~disable_new_opmath
    ~active_new_opmath
    ~convert_to_opmath
    ~convert_to_legacy_H

Other
~~~~~

.. currentmodule:: pennylane.operation

.. autosummary::
    :toctree: api

    ~operation_derivative
    ~WiresEnum
    ~AllWires
    ~AnyWires

.. currentmodule:: pennylane

PennyLane also provides a function for checking the consistency and correctness of an operator instance.

.. autosummary::
    :toctree: api

    ~ops.functions.assert_valid

Operation attributes
~~~~~~~~~~~~~~~~~~~~

PennyLane contains a mechanism for storing lists of operations with similar
attributes and behaviour (for example, those that are their own inverses).
The attributes below are already included, and are used primarily for the
purpose of compilation transforms. New attributes can be added by instantiating
new :class:`~pennylane.ops.qubit.attributes.Attribute` objects. Please note that
these objects are located in ``pennylane.ops.qubit.attributes``, not ``pennylane.operation``.

.. currentmodule:: pennylane

.. autosummary::
    :toctree: api

    ~ops.qubit.attributes.Attribute
    ~ops.qubit.attributes.composable_rotations
    ~ops.qubit.attributes.diagonal_in_z_basis
    ~ops.qubit.attributes.has_unitary_generator
    ~ops.qubit.attributes.self_inverses
    ~ops.qubit.attributes.supports_broadcasting
    ~ops.qubit.attributes.symmetric_over_all_wires
    ~ops.qubit.attributes.symmetric_over_control_wires

"""
# pylint:disable=access-member-before-definition,global-statement
import abc
import contextlib
import copy
import functools
import itertools
import warnings
from enum import IntEnum
from typing import List
from unittest import mock
from contextlib import contextmanager

import numpy as np
from numpy.linalg import multi_dot
from scipy.sparse import coo_matrix, eye, kron

import pennylane as qml
from pennylane.math import expand_matrix
from pennylane.queuing import QueuingManager
from pennylane.typing import TensorLike
from pennylane.wires import Wires

from .utils import pauli_eigs
from .pytrees import register_pytree

# =============================================================================
# Errors
# =============================================================================

SUPPORTED_INTERFACES = {"numpy", "scipy", "autograd", "torch", "tensorflow", "jax"}
__use_new_opmath = True
_UNSET_BATCH_SIZE = -1  # indicates that the (lazy) batch size has not yet been accessed/computed


class OperatorPropertyUndefined(Exception):
    """Generic exception to be used for undefined
    Operator properties or methods."""


class DecompositionUndefinedError(OperatorPropertyUndefined):
    """Raised when an Operator's representation as a decomposition is undefined."""


class TermsUndefinedError(OperatorPropertyUndefined):
    """Raised when an Operator's representation as a linear combination is undefined."""


class MatrixUndefinedError(OperatorPropertyUndefined):
    """Raised when an Operator's matrix representation is undefined."""


class SparseMatrixUndefinedError(OperatorPropertyUndefined):
    """Raised when an Operator's sparse matrix representation is undefined."""


class EigvalsUndefinedError(OperatorPropertyUndefined):
    """Raised when an Operator's eigenvalues are undefined."""


class DiagGatesUndefinedError(OperatorPropertyUndefined):
    """Raised when an Operator's diagonalizing gates are undefined."""


class AdjointUndefinedError(OperatorPropertyUndefined):
    """Raised when an Operator's adjoint version is undefined."""


class PowUndefinedError(OperatorPropertyUndefined):
    """Raised when an Operator's power is undefined."""


class GeneratorUndefinedError(OperatorPropertyUndefined):
    """Exception used to indicate that an operator
    does not have a generator"""


class ParameterFrequenciesUndefinedError(OperatorPropertyUndefined):
    """Exception used to indicate that an operator
    does not have parameter_frequencies"""


# =============================================================================
# Wire types
# =============================================================================


class WiresEnum(IntEnum):
    """Integer enumeration class
    to represent the number of wires
    an operation acts on"""

    AnyWires = -1
    AllWires = -2


AllWires = WiresEnum.AllWires
"""IntEnum: An enumeration which represents all wires in the
subsystem. It is equivalent to an integer with value 0."""

AnyWires = WiresEnum.AnyWires
"""IntEnum: An enumeration which represents any wires in the
subsystem. It is equivalent to an integer with value -1."""


# =============================================================================
# Class property
# =============================================================================


class ClassPropertyDescriptor:  # pragma: no cover
    """Allows a class property to be defined"""

    # pylint: disable=too-few-public-methods,too-many-public-methods
    def __init__(self, fget, fset=None):
        self.fget = fget
        self.fset = fset

    def __get__(self, obj, klass=None):
        if klass is None:
            klass = type(obj)
        return self.fget.__get__(obj, klass)()

    def __set__(self, obj, value):
        if not self.fset:
            raise AttributeError("can't set attribute")
        type_ = type(obj)
        return self.fset.__get__(obj, type_)(value)

    def setter(self, func):
        """Set the function as a class method, and store as an attribute."""
        if not isinstance(func, (classmethod, staticmethod)):
            func = classmethod(func)
        self.fset = func
        return self


def classproperty(func):
    """The class property decorator"""
    if not isinstance(func, (classmethod, staticmethod)):
        func = classmethod(func)

    return ClassPropertyDescriptor(func)


# =============================================================================
# Base Operator class
# =============================================================================


def _process_data(op):
    def _mod_and_round(x, mod_val):
        if mod_val is None:
            return x
        return qml.math.round(qml.math.real(x) % mod_val, 10)

    # Use qml.math.real to take the real part. We may get complex inputs for
    # example when differentiating holomorphic functions with JAX: a complex
    # valued QNode (one that returns qml.state) requires complex typed inputs.
    if op.name in ("RX", "RY", "RZ", "PhaseShift", "Rot"):
        mod_val = 2 * np.pi
    else:
        mod_val = None

    return str([id(d) if qml.math.is_abstract(d) else _mod_and_round(d, mod_val) for d in op.data])


class Operator(abc.ABC):
    r"""Base class representing quantum operators.

    Operators are uniquely defined by their name, the wires they act on, their (trainable) parameters,
    and their (non-trainable) hyperparameters. The trainable parameters
    can be tensors of any supported auto-differentiation framework.

    An operator can define any of the following representations:

    * Representation as a **matrix** (:meth:`.Operator.matrix`), as specified by a
      global wire order that tells us where the wires are found on a register.

    * Representation as a **sparse matrix** (:meth:`.Operator.sparse_matrix`). Currently, this
      is a SciPy CSR matrix format.

    * Representation via the **eigenvalue decomposition** specified by eigenvalues
      (:meth:`.Operator.eigvals`) and diagonalizing gates (:meth:`.Operator.diagonalizing_gates`).

    * Representation as a **product of operators** (:meth:`.Operator.decomposition`).

    * Representation as a **linear combination of operators** (:meth:`.Operator.terms`).

    * Representation by a **generator** via :math:`e^{G}` (:meth:`.Operator.generator`).

    Each representation method comes with a static method prefixed by ``compute_``, which
    takes the signature ``(*parameters, **hyperparameters)`` (for numerical representations that do not need
    to know about wire labels) or ``(*parameters, wires, **hyperparameters)``, where ``parameters``, ``wires``, and
    ``hyperparameters`` are the respective attributes of the operator class.

    Args:
        *params (tuple[tensor_like]): trainable parameters
        wires (Iterable[Any] or Any): Wire label(s) that the operator acts on.
            If not given, args[-1] is interpreted as wires.
        id (str): custom label given to an operator instance,
            can be useful for some applications where the instance has to be identified

    **Example**

    A custom operator can be created by inheriting from :class:`~.Operator` or one of its subclasses.

    The following is an example for a custom gate that inherits from the :class:`~.Operation` subclass.
    It acts by potentially flipping a qubit and rotating another qubit.
    The custom operator defines a decomposition, which the devices can use (since it is unlikely that a device
    knows a native implementation for ``FlipAndRotate``). It also defines an adjoint operator.

    .. code-block:: python

        import pennylane as qml


        class FlipAndRotate(qml.operation.Operation):

            # Define how many wires the operator acts on in total.
            # In our case this may be one or two, which is why we
            # use the AnyWires Enumeration to indicate a variable number.
            num_wires = qml.operation.AnyWires

            # This attribute tells PennyLane what differentiation method to use. Here
            # we request parameter-shift (or "analytic") differentiation.
            grad_method = "A"

            def __init__(self, angle, wire_rot, wire_flip=None, do_flip=False, id=None):

                # checking the inputs --------------

                if do_flip and wire_flip is None:
                    raise ValueError("Expected a wire to flip; got None.")

                #------------------------------------

                # do_flip is not trainable but influences the action of the operator,
                # which is why we define it to be a hyperparameter
                self._hyperparameters = {
                    "do_flip": do_flip
                }

                # we extract all wires that the operator acts on,
                # relying on the Wire class arithmetic
                all_wires = qml.wires.Wires(wire_rot) + qml.wires.Wires(wire_flip)

                # The parent class expects all trainable parameters to be fed as positional
                # arguments, and all wires acted on fed as a keyword argument.
                # The id keyword argument allows users to give their instance a custom name.
                super().__init__(angle, wires=all_wires, id=id)

            @property
            def num_params(self):
                # if it is known before creation, define the number of parameters to expect here,
                # which makes sure an error is raised if the wrong number was passed. The angle
                # parameter is the only trainable parameter of the operation
                return 1

            @property
            def ndim_params(self):
                # if it is known before creation, define the number of dimensions each parameter
                # is expected to have. This makes sure to raise an error if a wrongly-shaped
                # parameter was passed. The angle parameter is expected to be a scalar
                return (0,)

            @staticmethod
            def compute_decomposition(angle, wires, do_flip):  # pylint: disable=arguments-differ
                # Overwriting this method defines the decomposition of the new gate, as it is
                # called by Operator.decomposition().
                # The general signature of this function is (*parameters, wires, **hyperparameters).
                op_list = []
                if do_flip:
                    op_list.append(qml.X(wires[1]))
                op_list.append(qml.RX(angle, wires=wires[0]))
                return op_list

            def adjoint(self):
                # the adjoint operator of this gate simply negates the angle
                return FlipAndRotate(-self.parameters[0], self.wires[0], self.wires[1], do_flip=self.hyperparameters["do_flip"])

    We can use the operation as follows:

    .. code-block:: python

        from pennylane import numpy as np

        dev = qml.device("default.qubit", wires=["q1", "q2", "q3"])

        @qml.qnode(dev)
        def circuit(angle):
            FlipAndRotate(angle, wire_rot="q1", wire_flip="q1")
            return qml.expval(qml.Z("q1"))

    >>> a = np.array(3.14)
    >>> circuit(a)
    tensor(-0.99999873, requires_grad=True)

    .. details::
        :title: Serialization and Pytree format
        :href: serialization

        PennyLane operations are automatically registered as `Pytrees <https://jax.readthedocs.io/en/latest/pytrees.html>`_ .

        For most operators, this process will happen automatically without need for custom implementations.

        Customization of this process must occur if:

        * The data and hyperparameters are insufficient to reproduce the original operation via its initialization
        * The hyperparameters contain a non-hashable component, such as a list or dictionary.

        Some examples include arithmetic operators, like :class:`~.Adjoint` or :class:`~.Sum`, or templates that
        perform preprocessing during initialization.

        See the ``Operator._flatten`` and ``Operator._unflatten`` methods for more information.

        >>> op = qml.PauliRot(1.2, "XY", wires=(0,1))
        >>> op._flatten()
        ((1.2,), (<Wires = [0, 1]>, (('pauli_word', 'XY'),)))
        >>> qml.PauliRot._unflatten(*op._flatten())
        PauliRot(1.2, XY, wires=[0, 1])


    .. details::
        :title: Parameter broadcasting
        :href: parameter-broadcasting

        Many quantum functions are executed repeatedly at different parameters, which
        can be done with parameter broadcasting. For usage details and examples see the
        :class:`~.pennylane.QNode` documentation.

        In order to support parameter broadcasting with an operator class,
        the following steps are necessary:

        #. Define the class attribute ``ndim_params``, a tuple that indicates
           the expected number of dimensions for each operator argument
           *without broadcasting*. For example, ``FlipAndRotate``
           above has ``ndim_params = (0,)`` for a single scalar argument.
           An operator taking a matrix argument and a scalar would have ``ndim_params = (2, 0)``.
           Note that ``ndim_params`` does *not require the size* of the axes.
        #. Make the representations of the operator broadcasting-compatible. Typically, one or
           multiple of the methods ``compute_matrix``, ``compute_eigvals`` and
           ``compute_decomposition`` are defined by an operator, and these need to work with
           the original input and output as well as with broadcasted inputs and outputs
           that have an additional, leading axis. See below for an example.
        #. Make sure that validation within the above representation methods and
           ``__init__``---if it is overwritten by the operator class---allow
           for broadcasted inputs. For custom operators this usually is a minor
           step or not necessary at all.
        #. For proper registration, add the name of the operator to
           :obj:`~.pennylane.ops.qubit.attributes.supports_broadcasting` in the file
           ``pennylane/ops/qubit/attributes.py``.
        #. Make sure that the operator's ``_check_batching`` method is called in all
           places required. This is typically done automatically but needs to be assured.
           See further below for details.

        **Examples**

        Consider an operator with the same matrix as ``qml.RX``. A basic variant of
        ``compute_matrix`` (which will not be compatible with all autodifferentiation
        frameworks or backpropagation) is

        .. code-block:: python

            @staticmethod
            def compute_matrix(theta):
                '''Broadcasting axis ends up in the wrong position.'''
                c = qml.math.cos(theta / 2)
                s = qml.math.sin(theta / 2)
                return qml.math.array([[c, -1j * s], [-1j * s, c]])

        If we passed a broadcasted argument ``theta`` of shape ``(batch_size,)`` to this method,
        which would have one instead of zero dimensions, ``cos`` and ``sin`` would correctly
        be applied elementwise.
        We would also obtain the correct matrix with shape ``(2, 2, batch_size)``.
        However, the broadcasting axis needs to be the *first* axis by convention, so that we need
        to move the broadcasting axis--if it exists--to the front before returning the matrix:

        .. code-block:: python

            @staticmethod
            def compute_matrix(theta):
                '''Broadcasting axis ends up in the correct leading position.'''
                c = qml.math.cos(theta / 2)
                s = qml.math.sin(theta / 2)
                mat = qml.math.array([[c, -1j * s], [-1j * s, c]])
                # Check whether the input has a broadcasting axis
                if qml.math.ndim(theta)==1:
                    # Move the broadcasting axis to the first position
                    return qml.math.moveaxis(mat, 2, 0)
                return mat

        Adapting ``compute_eigvals`` to broadcasting looks similar.

        Usually no major changes are required for ``compute_decomposition``, but we need
        to take care of the correct mapping of input arguments to the operators in the
        decomposition. As an example, consider the operator that represents a layer of
        ``RX`` rotations with individual angles for each rotation. Without broadcasting,
        it takes one onedimensional array, i.e. ``ndim_params=(1,)``.
        Its decomposition, which is a convenient way to support this custom operation
        on all devices that implement ``RX``, might look like this:

        .. code-block:: python

            @staticmethod
            def compute_decomposition(theta, wires):
                '''Iterate over the first axis of theta.'''
                decomp_ops = [qml.RX(x, wires=w) for x, w in zip(theta, wires)]
                return decomp_ops

        If ``theta`` is a broadcasted argument, its first axis is the broadcasting
        axis and we would like to iterate over the *second* axis within the ``for``
        loop instead. This is easily achieved by adding a transposition of ``theta``
        that switches the axes in this case. Conveniently this does not have any
        effect in the non-broadcasted case, so that we do not need to handle two
        cases separately.

        .. code-block:: python

            @staticmethod
            def compute_decomposition(theta, wires):
                '''Iterate over the last axis of theta, which is also the first axis
                or the second axis without and with broadcasting, respectively.'''
                decomp_ops = [qml.RX(x, wires=w) for x, w in zip(qml.math.T(theta), wires)]
                return decomp_ops

        **The ``_check_batching`` method**

        Each operator determines whether it is used with a batch of parameters within
        the ``_check_batching`` method, by comparing the shape of the input data to
        the expected shape. Therefore, it is necessary to call ``_check_batching`` on
        any new input parameters passed to the operator. By default, any class inheriting
        from :class:`~.operation.Operator` will do so the first time its
        ``batch_size`` property is accessed.

        ``_check_batching`` modifies the following instance attributes:

        - ``_ndim_params``: The number of dimensions of the parameters passed to
          ``_check_batching``. For an ``Operator`` that does _not_ set the ``ndim_params``
          attribute, ``_ndim_params`` is used as a surrogate, interpreting any parameters
          as "not broadcasted". This attribute should be understood as temporary and likely
          should not be used in other contexts.

        - ``_batch_size``: If the ``Operator`` is broadcasted: The batch size/size of the
          broadcasting axis. If it is not broadcasted: ``None``. An ``Operator`` that does
          not support broadcasting will report to not be broadcasted independently of the
          input.

        These two properties are defined lazily, and accessing the public version of either
        one of them (in other words, without the leading underscore) for the first time will
        trigger a call to ``_check_batching``, which validates and sets these properties.
    """

    # pylint: disable=too-many-public-methods, too-many-instance-attributes

    def __init_subclass__(cls, **_):
        register_pytree(cls, cls._flatten, cls._unflatten)

    def __copy__(self):
        cls = self.__class__
        copied_op = cls.__new__(cls)
        copied_op.data = copy.copy(self.data)
        for attr, value in vars(self).items():
            if attr != "data":
                setattr(copied_op, attr, value)

        return copied_op

    def __deepcopy__(self, memo):
        copied_op = object.__new__(type(self))

        # The memo dict maps object ID to object, and is required by
        # the deepcopy function to keep track of objects it has already
        # deep copied.
        memo[id(self)] = copied_op

        for attribute, value in self.__dict__.items():
            if attribute == "data":
                # Shallow copy the list of parameters. We avoid a deep copy
                # here, since PyTorch does not support deep copying of tensors
                # within a differentiable computation.
                copied_op.data = copy.copy(value)
            else:
                # Deep copy everything else.
                setattr(copied_op, attribute, copy.deepcopy(value, memo))
        return copied_op

    @property
    def hash(self):
        """int: Integer hash that uniquely represents the operator."""
        return hash(
            (
                str(self.name),
                tuple(self.wires.tolist()),
                str(self.hyperparameters.values()),
                _process_data(self),
            )
        )

    def __eq__(self, other):
        return qml.equal(self, other)

    def __hash__(self):
        return self.hash

    @staticmethod
    def compute_matrix(*params, **hyperparams):  # pylint:disable=unused-argument
        r"""Representation of the operator as a canonical matrix in the computational basis (static method).

        The canonical matrix is the textbook matrix representation that does not consider wires.
        Implicitly, this assumes that the wires of the operator correspond to the global wire order.

        .. seealso:: :meth:`.Operator.matrix` and :func:`qml.matrix() <pennylane.matrix>`

        Args:
            *params (list): trainable parameters of the operator, as stored in the ``parameters`` attribute
            **hyperparams (dict): non-trainable hyperparameters of the operator, as stored in the ``hyperparameters`` attribute

        Returns:
            tensor_like: matrix representation
        """
        raise MatrixUndefinedError

    # pylint: disable=no-self-argument, comparison-with-callable
    @classproperty
    def has_matrix(cls):
        r"""Bool: Whether or not the Operator returns a defined matrix.

        Note: Child classes may have this as an instance property instead of as a class property.
        """
        return cls.compute_matrix != Operator.compute_matrix or cls.matrix != Operator.matrix

    def matrix(self, wire_order=None):
        r"""Representation of the operator as a matrix in the computational basis.

        If ``wire_order`` is provided, the numerical representation considers the position of the
        operator's wires in the global wire order. Otherwise, the wire order defaults to the
        operator's wires.

        If the matrix depends on trainable parameters, the result
        will be cast in the same autodifferentiation framework as the parameters.

        A ``MatrixUndefinedError`` is raised if the matrix representation has not been defined.

        .. seealso:: :meth:`~.Operator.compute_matrix`

        Args:
            wire_order (Iterable): global wire order, must contain all wire labels from the operator's wires

        Returns:
            tensor_like: matrix representation
        """
        canonical_matrix = self.compute_matrix(*self.parameters, **self.hyperparameters)

        if (
            wire_order is None
            or self.wires == Wires(wire_order)
            or (
                self.name in qml.ops.qubit.attributes.symmetric_over_all_wires
                and set(self.wires) == set(wire_order)
            )
        ):
            return canonical_matrix

        return expand_matrix(canonical_matrix, wires=self.wires, wire_order=wire_order)

    @staticmethod
    def compute_sparse_matrix(*params, **hyperparams):  # pylint:disable=unused-argument
        r"""Representation of the operator as a sparse matrix in the computational basis (static method).

        The canonical matrix is the textbook matrix representation that does not consider wires.
        Implicitly, this assumes that the wires of the operator correspond to the global wire order.

        .. seealso:: :meth:`~.Operator.sparse_matrix`

        Args:
            *params (list): trainable parameters of the operator, as stored in the ``parameters`` attribute
            **hyperparams (dict): non-trainable hyperparameters of the operator, as stored in the ``hyperparameters``
                attribute

        Returns:
            scipy.sparse._csr.csr_matrix: sparse matrix representation
        """
        raise SparseMatrixUndefinedError

    def sparse_matrix(self, wire_order=None):
        r"""Representation of the operator as a sparse matrix in the computational basis.

        If ``wire_order`` is provided, the numerical representation considers the position of the
        operator's wires in the global wire order. Otherwise, the wire order defaults to the
        operator's wires.

        A ``SparseMatrixUndefinedError`` is raised if the sparse matrix representation has not been defined.

        .. seealso:: :meth:`~.Operator.compute_sparse_matrix`

        Args:
            wire_order (Iterable): global wire order, must contain all wire labels from the operator's wires

        Returns:
            scipy.sparse._csr.csr_matrix: sparse matrix representation

        """
        canonical_sparse_matrix = self.compute_sparse_matrix(
            *self.parameters, **self.hyperparameters
        )

        return expand_matrix(canonical_sparse_matrix, wires=self.wires, wire_order=wire_order)

    @staticmethod
    def compute_eigvals(*params, **hyperparams):
        r"""Eigenvalues of the operator in the computational basis (static method).

        If :attr:`diagonalizing_gates` are specified and implement a unitary :math:`U^{\dagger}`,
        the operator can be reconstructed as

        .. math:: O = U \Sigma U^{\dagger},

        where :math:`\Sigma` is the diagonal matrix containing the eigenvalues.

        Otherwise, no particular order for the eigenvalues is guaranteed.

        .. seealso:: :meth:`Operator.eigvals() <.eigvals>` and :func:`qml.eigvals() <pennylane.eigvals>`

        Args:
            *params (list): trainable parameters of the operator, as stored in the ``parameters`` attribute
            **hyperparams (dict): non-trainable hyperparameters of the operator, as stored in the ``hyperparameters`` attribute

        Returns:
            tensor_like: eigenvalues
        """
        raise EigvalsUndefinedError

    def eigvals(self):
        r"""Eigenvalues of the operator in the computational basis.

        If :attr:`diagonalizing_gates` are specified and implement a unitary :math:`U^{\dagger}`, the operator
        can be reconstructed as

        .. math:: O = U \Sigma U^{\dagger},

        where :math:`\Sigma` is the diagonal matrix containing the eigenvalues.

        Otherwise, no particular order for the eigenvalues is guaranteed.

        .. note::
            When eigenvalues are not explicitly defined, they are computed automatically from the matrix representation.
            Currently, this computation is *not* differentiable.

        A ``EigvalsUndefinedError`` is raised if the eigenvalues have not been defined and cannot be
        inferred from the matrix representation.

        .. seealso:: :meth:`~.Operator.compute_eigvals`

        Returns:
            tensor_like: eigenvalues
        """

        try:
            return self.compute_eigvals(*self.parameters, **self.hyperparameters)
        except EigvalsUndefinedError as e:
            # By default, compute the eigenvalues from the matrix representation if one is defined.
            if self.has_matrix:  # pylint: disable=using-constant-test
                return qml.math.linalg.eigvals(self.matrix())
            raise EigvalsUndefinedError from e

    def terms(self):  # pylint: disable=no-self-use
        r"""Representation of the operator as a linear combination of other operators.

        .. math:: O = \sum_i c_i O_i

        A ``TermsUndefinedError`` is raised if no representation by terms is defined.

        Returns:
            tuple[list[tensor_like or float], list[.Operation]]: list of coefficients :math:`c_i`
            and list of operations :math:`O_i`
        """
        raise TermsUndefinedError

    num_wires = AnyWires
    """Number of wires the operator acts on."""

    @property
    def name(self):
        """String for the name of the operator."""
        return self._name

    @property
    def id(self):
        """Custom string to label a specific operator instance."""
        return self._id

    @name.setter
    def name(self, value):
        self._name = value

    def label(self, decimals=None, base_label=None, cache=None):
        r"""A customizable string representation of the operator.

        Args:
            decimals=None (int): If ``None``, no parameters are included. Else,
                specifies how to round the parameters.
            base_label=None (str): overwrite the non-parameter component of the label
            cache=None (dict): dictionary that carries information between label calls
                in the same drawing

        Returns:
            str: label to use in drawings

        **Example:**

        >>> op = qml.RX(1.23456, wires=0)
        >>> op.label()
        "RX"
        >>> op.label(base_label="my_label")
        "my_label"
        >>> op = qml.RX(1.23456, wires=0, id="test_data")
        >>> op.label()
        "RX("test_data")"
        >>> op.label(decimals=2)
        "RX\n(1.23,"test_data")"
        >>> op.label(base_label="my_label")
        "my_label("test_data")"
        >>> op.label(decimals=2, base_label="my_label")
        "my_label\n(1.23,"test_data")"

        If the operation has a matrix-valued parameter and a cache dictionary is provided,
        unique matrices will be cached in the ``'matrices'`` key list. The label will contain
        the index of the matrix in the ``'matrices'`` list.

        >>> op2 = qml.QubitUnitary(np.eye(2), wires=0)
        >>> cache = {'matrices': []}
        >>> op2.label(cache=cache)
        'U(M0)'
        >>> cache['matrices']
        [tensor([[1., 0.],
         [0., 1.]], requires_grad=True)]
        >>> op3 = qml.QubitUnitary(np.eye(4), wires=(0,1))
        >>> op3.label(cache=cache)
        'U(M1)'
        >>> cache['matrices']
        [tensor([[1., 0.],
                [0., 1.]], requires_grad=True),
        tensor([[1., 0., 0., 0.],
                [0., 1., 0., 0.],
                [0., 0., 1., 0.],
                [0., 0., 0., 1.]], requires_grad=True)]

        """
        op_label = base_label or self.__class__.__name__

        if self.num_params == 0:
            return op_label if self._id is None else f'{op_label}("{self._id}")'

        params = self.parameters

        if len(qml.math.shape(params[0])) != 0:
            # assume that if the first parameter is matrix-valued, there is only a single parameter
            # this holds true for all current operations and templates unless parameter broadcasting
            # is used
            # TODO[dwierichs]: Implement a proper label for broadcasted operators
            if (
                cache is None
                or not isinstance(cache.get("matrices", None), list)
                or len(params) != 1
            ):
                return op_label if self._id is None else f'{op_label}("{self._id}")'

            for i, mat in enumerate(cache["matrices"]):
                if qml.math.shape(params[0]) == qml.math.shape(mat) and qml.math.allclose(
                    params[0], mat
                ):
                    return (
                        f"{op_label}(M{i})"
                        if self._id is None
                        else f'{op_label}(M{i},"{self._id}")'
                    )

            # matrix not in cache
            mat_num = len(cache["matrices"])
            cache["matrices"].append(params[0])
            return (
                f"{op_label}(M{mat_num})"
                if self._id is None
                else f'{op_label}(M{mat_num},"{self._id}")'
            )

        if decimals is None:
            return op_label if self._id is None else f'{op_label}("{self._id}")'

        def _format(x):
            try:
                return format(qml.math.toarray(x), f".{decimals}f")
            except ValueError:
                # If the parameter can't be displayed as a float
                return format(x)

        param_string = ",\n".join(_format(p) for p in params)

        return (
            f"{op_label}\n({param_string})"
            if self._id is None
            else f'{op_label}\n({param_string},"{self._id}")'
        )

    def __init__(self, *params, wires=None, id=None):
        # pylint: disable=too-many-branches

        self._name = self.__class__.__name__  #: str: name of the operator
        self._id = id
        self.queue_idx = None  #: int, None: index of the Operator in the circuit queue, or None if not in a queue
        self._pauli_rep = None  # Union[PauliSentence, None]: Representation of the operator as a pauli sentence, if applicable

        wires_from_args = False
        if wires is None:
            try:
                wires = params[-1]
                params = params[:-1]
                wires_from_args = True
            except IndexError as err:
                raise ValueError(
                    f"Must specify the wires that {type(self).__name__} acts on"
                ) from err

        self._num_params = len(params)

        # Check if the expected number of parameters coincides with the one received.
        # This is always true for the default `Operator.num_params` property, but
        # subclasses may overwrite it to define a fixed expected value.
        if len(params) != self.num_params:
            if wires_from_args and len(params) == (self.num_params - 1):
                raise ValueError(f"Must specify the wires that {type(self).__name__} acts on")
            raise ValueError(
                f"{self.name}: wrong number of parameters. "
                f"{len(params)} parameters passed, {self.num_params} expected."
            )

        self._wires = wires if isinstance(wires, Wires) else Wires(wires)

        # check that the number of wires given corresponds to required number
        if self.num_wires in {AllWires, AnyWires}:
            if (
                not isinstance(
                    self,
                    (
                        qml.Barrier,
                        qml.Snapshot,
                        qml.Hamiltonian,
                        qml.LinearCombination,
                        qml.GlobalPhase,
                        qml.Identity,
                    ),
                )
                and len(qml.wires.Wires(wires)) == 0
            ):
                raise ValueError(
                    f"{self.name}: wrong number of wires. " f"At least one wire has to be given."
                )

        elif len(self._wires) != self.num_wires:
            raise ValueError(
                f"{self.name}: wrong number of wires. "
                f"{len(self._wires)} wires given, {self.num_wires} expected."
            )

        self._batch_size = _UNSET_BATCH_SIZE
        self._ndim_params = _UNSET_BATCH_SIZE

        self.data = tuple(np.array(p) if isinstance(p, (list, tuple)) else p for p in params)

        self.queue()

    def _check_batching(self):
        """Check if the expected numbers of dimensions of parameters coincides with the
        ones received and sets the ``_batch_size`` attribute.

        The check always passes and sets the ``_batch_size`` to ``None`` for the default
        ``Operator.ndim_params`` property but subclasses may overwrite it to define fixed
        expected numbers of dimensions, allowing to infer a batch size.
        """
        self._batch_size = None
        params = self.data

        try:
            ndims = tuple(qml.math.ndim(p) for p in params)
        except ValueError as e:
            # TODO:[dwierichs] When using tf.function with an input_signature that contains
            # an unknown-shaped input, ndim() will not be able to determine the number of
            # dimensions because they are not specified yet. Failing example: Let `fun` be
            # a single-parameter QNode.
            # `tf.function(fun, input_signature=(tf.TensorSpec(shape=None, dtype=tf.float32),))`
            # There might be a way to support batching nonetheless, which remains to be
            # investigated. For now, the batch_size is left to be `None` when instantiating
            # an operation with abstract parameters that make `qml.math.ndim` fail.
            if any(qml.math.is_abstract(p) for p in params):
                self._batch_size = None
                self._ndim_params = (0,) * len(params)
                return
            raise e  # pragma: no cover

        if any(len(qml.math.shape(p)) >= 1 and qml.math.shape(p)[0] is None for p in params):
            # if the batch dimension is unknown, then skip the validation
            # this happens when a tensor with a partially known shape is passed, e.g. (None, 12),
            # typically during compilation of a function decorated with jax.jit or tf.function
            return

        self._ndim_params = ndims
        if ndims != self.ndim_params:
            ndims_matches = [
                (ndim == exp_ndim, ndim == exp_ndim + 1)
                for ndim, exp_ndim in zip(ndims, self.ndim_params)
            ]
            if not all(correct or batched for correct, batched in ndims_matches):
                raise ValueError(
                    f"{self.name}: wrong number(s) of dimensions in parameters. "
                    f"Parameters with ndims {ndims} passed, {self.ndim_params} expected."
                )

            first_dims = [
                qml.math.shape(p)[0] for (_, batched), p in zip(ndims_matches, params) if batched
            ]
            if not qml.math.allclose(first_dims, first_dims[0]):
                raise ValueError(
                    "Broadcasting was attempted but the broadcasted dimensions "
                    f"do not match: {first_dims}."
                )
            self._batch_size = first_dims[0]

    def __repr__(self):
        """Constructor-call-like representation."""
        if self.parameters:
            params = ", ".join([repr(p) for p in self.parameters])
            return f"{self.name}({params}, wires={self.wires.tolist()})"
        return f"{self.name}(wires={self.wires.tolist()})"

    @property
    def num_params(self):
        """Number of trainable parameters that the operator depends on.

        By default, this property returns as many parameters as were used for the
        operator creation. If the number of parameters for an operator subclass is fixed,
        this property can be overwritten to return the fixed value.

        Returns:
            int: number of parameters
        """
        return self._num_params

    @property
    def ndim_params(self):
        """Number of dimensions per trainable parameter of the operator.

        By default, this property returns the numbers of dimensions of the parameters used
        for the operator creation. If the parameter sizes for an operator subclass are fixed,
        this property can be overwritten to return the fixed value.

        Returns:
            tuple: Number of dimensions for each trainable parameter.
        """
        if self._batch_size is _UNSET_BATCH_SIZE:
            self._check_batching()
        return self._ndim_params

    @property
    def batch_size(self):
        r"""Batch size of the operator if it is used with broadcasted parameters.

        The ``batch_size`` is determined based on ``ndim_params`` and the provided parameters
        for the operator. If (some of) the latter have an additional dimension, and this
        dimension has the same size for all parameters, its size is the batch size of the
        operator. If no parameter has an additional dimension, the batch size is ``None``.

        Returns:
            int or None: Size of the parameter broadcasting dimension if present, else ``None``.
        """
        if self._batch_size is _UNSET_BATCH_SIZE:
            self._check_batching()
        return self._batch_size

    @property
    def wires(self):
        """Wires that the operator acts on.

        Returns:
            Wires: wires
        """
        return self._wires

    @property
    def parameters(self):
        """Trainable parameters that the operator depends on."""
        return list(self.data)

    @property
    def hyperparameters(self):
        """dict: Dictionary of non-trainable variables that this operation depends on."""
        # pylint: disable=attribute-defined-outside-init
        if hasattr(self, "_hyperparameters"):
            return self._hyperparameters
        self._hyperparameters = {}
        return self._hyperparameters

    @property
    def pauli_rep(self):
        """A :class:`~.PauliSentence` representation of the Operator, or ``None`` if it doesn't have one."""
        return self._pauli_rep

    @property
    def is_hermitian(self):
        """This property determines if an operator is hermitian."""
        return False

    # pylint: disable=no-self-argument, comparison-with-callable
    @classproperty
    def has_decomposition(cls):
        r"""Bool: Whether or not the Operator returns a defined decomposition.

        Note: Child classes may have this as an instance property instead of as a class property.
        """
        # Some operators will overwrite `decomposition` instead of `compute_decomposition`
        # Currently, those are mostly classes from the operator arithmetic module.
        return (
            cls.compute_decomposition != Operator.compute_decomposition
            or cls.decomposition != Operator.decomposition
        )

    def decomposition(self):
        r"""Representation of the operator as a product of other operators.

        .. math:: O = O_1 O_2 \dots O_n

        A ``DecompositionUndefinedError`` is raised if no representation by decomposition is defined.

        .. seealso:: :meth:`~.Operator.compute_decomposition`.

        Returns:
            list[Operator]: decomposition of the operator
        """
        return self.compute_decomposition(
            *self.parameters, wires=self.wires, **self.hyperparameters
        )

    @staticmethod
    def compute_decomposition(*params, wires=None, **hyperparameters):
        r"""Representation of the operator as a product of other operators (static method).

        .. math:: O = O_1 O_2 \dots O_n.

        .. note::

            Operations making up the decomposition should be queued within the
            ``compute_decomposition`` method.

        .. seealso:: :meth:`~.Operator.decomposition`.

        Args:
            *params (list): trainable parameters of the operator, as stored in the ``parameters`` attribute
            wires (Iterable[Any], Wires): wires that the operator acts on
            **hyperparams (dict): non-trainable hyperparameters of the operator, as stored in the ``hyperparameters`` attribute

        Returns:
            list[Operator]: decomposition of the operator
        """
        raise DecompositionUndefinedError

    # pylint: disable=no-self-argument, comparison-with-callable
    @classproperty
    def has_diagonalizing_gates(cls):
        r"""Bool: Whether or not the Operator returns defined diagonalizing gates.

        Note: Child classes may have this as an instance property instead of as a class property.
        """
        # Operators may overwrite `diagonalizing_gates` instead of `compute_diagonalizing_gates`
        # Currently, those are mostly classes from the operator arithmetic module.
        return (
            cls.compute_diagonalizing_gates != Operator.compute_diagonalizing_gates
            or cls.diagonalizing_gates != Operator.diagonalizing_gates
        )

    @staticmethod
    def compute_diagonalizing_gates(
        *params, wires, **hyperparams
    ):  # pylint: disable=unused-argument
        r"""Sequence of gates that diagonalize the operator in the computational basis (static method).

        Given the eigendecomposition :math:`O = U \Sigma U^{\dagger}` where
        :math:`\Sigma` is a diagonal matrix containing the eigenvalues,
        the sequence of diagonalizing gates implements the unitary :math:`U^{\dagger}`.

        The diagonalizing gates rotate the state into the eigenbasis
        of the operator.

        .. seealso:: :meth:`~.Operator.diagonalizing_gates`.

        Args:
            params (list): trainable parameters of the operator, as stored in the ``parameters`` attribute
            wires (Iterable[Any], Wires): wires that the operator acts on
            hyperparams (dict): non-trainable hyperparameters of the operator, as stored in the ``hyperparameters`` attribute

        Returns:
            list[.Operator]: list of diagonalizing gates
        """
        raise DiagGatesUndefinedError

    def diagonalizing_gates(self):  # pylint:disable=no-self-use
        r"""Sequence of gates that diagonalize the operator in the computational basis.

        Given the eigendecomposition :math:`O = U \Sigma U^{\dagger}` where
        :math:`\Sigma` is a diagonal matrix containing the eigenvalues,
        the sequence of diagonalizing gates implements the unitary :math:`U^{\dagger}`.

        The diagonalizing gates rotate the state into the eigenbasis
        of the operator.

        A ``DiagGatesUndefinedError`` is raised if no representation by decomposition is defined.

        .. seealso:: :meth:`~.Operator.compute_diagonalizing_gates`.

        Returns:
            list[.Operator] or None: a list of operators
        """
        return self.compute_diagonalizing_gates(
            *self.parameters, wires=self.wires, **self.hyperparameters
        )

    # pylint: disable=no-self-argument, comparison-with-callable
    @classproperty
    def has_generator(cls):
        r"""Bool: Whether or not the Operator returns a defined generator.

        Note: Child classes may have this as an instance property instead of as a class property.
        """
        return cls.generator != Operator.generator

    def generator(self):  # pylint: disable=no-self-use
        r"""Generator of an operator that is in single-parameter-form.

        For example, for operator

        .. math::

            U(\phi) = e^{i\phi (0.5 Y + Z\otimes X)}

        we get the generator

        >>> U.generator()
          0.5 * Y(0) + Z(0) @ X(1)

        The generator may also be provided in the form of a dense or sparse Hamiltonian
        (using :class:`.Hermitian` and :class:`.SparseHamiltonian` respectively).

        The default value to return is ``None``, indicating that the operation has
        no defined generator.
        """
        raise GeneratorUndefinedError(f"Operation {self.name} does not have a generator")

    def pow(self, z) -> List["Operator"]:
        """A list of new operators equal to this one raised to the given power.

        Args:
            z (float): exponent for the operator

        Returns:
            list[:class:`~.operation.Operator`]

        """
        # Child methods may call super().pow(z%period) where op**period = I
        # For example, PauliX**2 = I, SX**4 = I
        # Hence we define 0 and 1 special cases here.
        if z == 0:
            return []
        if z == 1:
            if QueuingManager.recording():
                return [qml.apply(self)]
            return [copy.copy(self)]
        raise PowUndefinedError

    def queue(self, context=QueuingManager):
        """Append the operator to the Operator queue."""
        context.append(self)
        return self  # so pre-constructed Observable instances can be queued and returned in a single statement

    @property
    def _queue_category(self):
        """Used for sorting objects into their respective lists in `QuantumTape` objects.

        This property is a temporary solution that should not exist long-term and should not be
        used outside of ``QuantumTape._process_queue``.

        Options are:
            * `"_ops"`
            * `"_measurements"`
            * `None`
        """
        return "_ops"

    # pylint: disable=no-self-argument, comparison-with-callable
    @classproperty
    def has_adjoint(cls):
        r"""Bool: Whether or not the Operator can compute its own adjoint.

        Note: Child classes may have this as an instance property instead of as a class property.
        """
        return cls.adjoint != Operator.adjoint

    def adjoint(self) -> "Operator":  # pylint:disable=no-self-use
        """Create an operation that is the adjoint of this one.

        Adjointed operations are the conjugated and transposed version of the
        original operation. Adjointed ops are equivalent to the inverted operation for unitary
        gates.

        Returns:
            The adjointed operation.
        """
        raise AdjointUndefinedError

    def expand(self):
        """Returns a tape that contains the decomposition of the operator.

        Returns:
            .QuantumTape: quantum tape
        """
        if not self.has_decomposition:
            raise DecompositionUndefinedError

        qscript = qml.tape.QuantumScript(self.decomposition())

        if not self.data:
            # original operation has no trainable parameters
            qscript.trainable_params = {}

        return qscript

    @property
    def arithmetic_depth(self) -> int:
        """Arithmetic depth of the operator."""
        return 0

    def map_wires(self, wire_map: dict):
        """Returns a copy of the current operator with its wires changed according to the given
        wire map.

        Args:
            wire_map (dict): dictionary containing the old wires as keys and the new wires as values

        Returns:
            .Operator: new operator
        """
        new_op = copy.copy(self)
        new_op._wires = Wires([wire_map.get(wire, wire) for wire in self.wires])
        if (p_rep := new_op.pauli_rep) is not None:
            new_op._pauli_rep = p_rep.map_wires(wire_map)
        return new_op

    def simplify(self) -> "Operator":  # pylint: disable=unused-argument
        """Reduce the depth of nested operators to the minimum.

        Returns:
            .Operator: simplified operator
        """
        return self

    def __add__(self, other):
        """The addition operation of Operator-Operator objects and Operator-scalar."""
        if isinstance(other, Operator):
            return qml.sum(self, other)
        if isinstance(other, TensorLike):
            if qml.math.allequal(other, 0):
                return self
            return qml.sum(self, qml.s_prod(scalar=other, operator=qml.Identity(self.wires)))
        return NotImplemented

    __radd__ = __add__

    def __mul__(self, other):
        """The scalar multiplication between scalars and Operators."""
        if callable(other):
            return qml.pulse.ParametrizedHamiltonian([other], [self])
        if isinstance(other, TensorLike):
            return qml.s_prod(scalar=other, operator=self)
        return NotImplemented

    def __truediv__(self, other):
        """The division between an Operator and a number."""
        if isinstance(other, TensorLike):
            return self.__mul__(1 / other)
        return NotImplemented

    __rmul__ = __mul__

    def __matmul__(self, other):
        """The product operation between Operator objects."""
        return qml.prod(self, other) if isinstance(other, Operator) else NotImplemented

    def __sub__(self, other):
        """The subtraction operation of Operator-Operator objects and Operator-scalar."""
        if isinstance(other, Operator):
            return self + qml.s_prod(-1, other)
        if isinstance(other, TensorLike):
            return self + (qml.math.multiply(-1, other))
        return NotImplemented

    def __rsub__(self, other):
        """The reverse subtraction operation of Operator-Operator objects and Operator-scalar."""
        return -self + other

    def __neg__(self):
        """The negation operation of an Operator object."""
        return qml.s_prod(scalar=-1, operator=self)

    def __pow__(self, other):
        r"""The power operation of an Operator object."""
        if isinstance(other, TensorLike):
            return qml.pow(self, z=other)
        return NotImplemented

    def _flatten(self):
        """Serialize the operation into trainable and non-trainable components.

        Returns:
            data, metadata: The trainable and non-trainable components.

        See ``Operator._unflatten``.

        The data component can be recursive and include other operations. For example, the trainable component of ``Adjoint(RX(1, wires=0))``
        will be the operator ``RX(1, wires=0)``.

        The metadata **must** be hashable.  If the hyperparameters contain a non-hashable component, then this
        method and ``Operator._unflatten`` should be overridden to provide a hashable version of the hyperparameters.

        **Example:**

        >>> op = qml.Rot(1.2, 2.3, 3.4, wires=0)
        >>> qml.Rot._unflatten(*op._flatten())
        Rot(1.2, 2.3, 3.4, wires=[0])
        >>> op = qml.PauliRot(1.2, "XY", wires=(0,1))
        >>> qml.PauliRot._unflatten(*op._flatten())
        PauliRot(1.2, XY, wires=[0, 1])

        Operators that have trainable components that differ from their ``Operator.data`` must implement their own
        ``_flatten`` methods.

        >>> op = qml.ctrl(qml.U2(3.4, 4.5, wires="a"), ("b", "c") )
        >>> op._flatten()
        ((U2(3.4, 4.5, wires=['a']),),
        (<Wires = ['b', 'c']>, (True, True), <Wires = []>))

        """
        hashable_hyperparameters = tuple(
            (key, value) for key, value in self.hyperparameters.items()
        )
        return self.data, (self.wires, hashable_hyperparameters)

    @classmethod
    def _unflatten(cls, data, metadata):
        """Recreate an operation from its serialized format.

        Args:
            data: the trainable component of the operation
            metadata: the non-trainable component of the operation.

        The output of ``Operator._flatten`` and the class type must be sufficient to reconstruct the original
        operation with ``Operator._unflatten``.

        **Example:**

        >>> op = qml.Rot(1.2, 2.3, 3.4, wires=0)
        >>> op._flatten()
        ((1.2, 2.3, 3.4), (<Wires = [0]>, ()))
        >>> qml.Rot._unflatten(*op._flatten())
        >>> op = qml.PauliRot(1.2, "XY", wires=(0,1))
        >>> op._flatten()
        ((1.2,), (<Wires = [0, 1]>, (('pauli_word', 'XY'),)))
        >>> op = qml.ctrl(qml.U2(3.4, 4.5, wires="a"), ("b", "c") )
        >>> type(op)._unflatten(*op._flatten())
        Controlled(U2(3.4, 4.5, wires=['a']), control_wires=['b', 'c'])

        """
        hyperparameters_dict = dict(metadata[1])
        return cls(*data, wires=metadata[0], **hyperparameters_dict)


# =============================================================================
# Base Operation class
# =============================================================================


class Operation(Operator):
    r"""Base class representing quantum gates or channels applied to quantum states.

    Operations define some additional properties, that are used for external
    transformations such as gradient transforms.

    The following three class attributes are optional, but in most cases
    at least one should be clearly defined to avoid unexpected behavior during
    differentiation.

    * :attr:`~.Operation.grad_recipe`
    * :attr:`~.Operation.parameter_frequencies`
    * :attr:`~.Operation.generator`

    Note that ``grad_recipe`` takes precedence when computing parameter-shift
    derivatives. Finally, these optional class attributes are used by certain
    transforms, quantum optimizers, and gradient methods.
    For details on how they are used during differentiation and other transforms,
    please see the documentation for :class:`~.gradients.param_shift`,
    :class:`~.metric_tensor`, :func:`~.reconstruct`.

    Args:
        *params (tuple[tensor_like]): trainable parameters
        wires (Iterable[Any] or Any): Wire label(s) that the operator acts on.
            If not given, args[-1] is interpreted as wires.
        id (str): custom label given to an operator instance,
            can be useful for some applications where the instance has to be identified
    """

    @property
    def grad_method(self):
        """Gradient computation method.

        * ``'A'``: analytic differentiation using the parameter-shift method.
        * ``'F'``: finite difference numerical differentiation.
        * ``None``: the operation may not be differentiated.

        Default is ``'F'``, or ``None`` if the Operation has zero parameters.
        """
        if self.num_params == 0:
            return None
        if self.grad_recipe != [None] * self.num_params:
            return "A"
        try:
            self.parameter_frequencies  # pylint:disable=pointless-statement
            return "A"
        except ParameterFrequenciesUndefinedError:
            return "F"

    grad_recipe = None
    r"""tuple(Union(list[list[float]], None)) or None: Gradient recipe for the
        parameter-shift method.

        This is a tuple with one nested list per operation parameter. For
        parameter :math:`\phi_k`, the nested list contains elements of the form
        :math:`[c_i, a_i, s_i]` where :math:`i` is the index of the
        term, resulting in a gradient recipe of

        .. math:: \frac{\partial}{\partial\phi_k}f = \sum_{i} c_i f(a_i \phi_k + s_i).

        If ``None``, the default gradient recipe containing the two terms
        :math:`[c_0, a_0, s_0]=[1/2, 1, \pi/2]` and :math:`[c_1, a_1,
        s_1]=[-1/2, 1, -\pi/2]` is assumed for every parameter.
    """

    # Attributes for compilation transforms
    @property
    def basis(self):
        """str or None: The basis of an operation, or for controlled gates, of the
        target operation. If not ``None``, should take a value of ``"X"``, ``"Y"``,
        or ``"Z"``.

        For example, ``X`` and ``CNOT`` have ``basis = "X"``, whereas
        ``ControlledPhaseShift`` and ``RZ`` have ``basis = "Z"``.
        """
        return None

    @property
    def control_wires(self):  # pragma: no cover
        r"""Control wires of the operator.

        For operations that are not controlled,
        this is an empty ``Wires`` object of length ``0``.

        Returns:
            Wires: The control wires of the operation.
        """
        return Wires([])

    def single_qubit_rot_angles(self):
        r"""The parameters required to implement a single-qubit gate as an
        equivalent ``Rot`` gate, up to a global phase.

        Returns:
            tuple[float, float, float]: A list of values :math:`[\phi, \theta, \omega]`
            such that :math:`RZ(\omega) RY(\theta) RZ(\phi)` is equivalent to the
            original operation.
        """
        raise NotImplementedError

    @property
    def parameter_frequencies(self):
        r"""Returns the frequencies for each operator parameter with respect
        to an expectation value of the form
        :math:`\langle \psi | U(\mathbf{p})^\dagger \hat{O} U(\mathbf{p})|\psi\rangle`.

        These frequencies encode the behaviour of the operator :math:`U(\mathbf{p})`
        on the value of the expectation value as the parameters are modified.
        For more details, please see the :mod:`.pennylane.fourier` module.

        Returns:
            list[tuple[int or float]]: Tuple of frequencies for each parameter.
            Note that only non-negative frequency values are returned.

        **Example**

        >>> op = qml.CRot(0.4, 0.1, 0.3, wires=[0, 1])
        >>> op.parameter_frequencies
        [(0.5, 1), (0.5, 1), (0.5, 1)]

        For operators that define a generator, the parameter frequencies are directly
        related to the eigenvalues of the generator:

        >>> op = qml.ControlledPhaseShift(0.1, wires=[0, 1])
        >>> op.parameter_frequencies
        [(1,)]
        >>> gen = qml.generator(op, format="observable")
        >>> gen_eigvals = qml.eigvals(gen)
        >>> qml.gradients.eigvals_to_frequencies(tuple(gen_eigvals))
        (1.0,)

        For more details on this relationship, see :func:`.eigvals_to_frequencies`.
        """
        if self.num_params == 1:
            # if the operator has a single parameter, we can query the
            # generator, and if defined, use its eigenvalues.
            try:
                gen = qml.generator(self, format="observable")
            except GeneratorUndefinedError as e:
                raise ParameterFrequenciesUndefinedError(
                    f"Operation {self.name} does not have parameter frequencies defined."
                ) from e

            with warnings.catch_warnings():
                warnings.filterwarnings(
                    action="ignore", message=r".+ eigenvalues will be computed numerically\."
                )
                eigvals = qml.eigvals(gen, k=2**self.num_wires)

            eigvals = tuple(np.round(eigvals, 8))
            return [qml.gradients.eigvals_to_frequencies(eigvals)]

        raise ParameterFrequenciesUndefinedError(
            f"Operation {self.name} does not have parameter frequencies defined, "
            "and parameter frequencies can not be computed as no generator is defined."
        )

    def __init__(self, *params, wires=None, id=None):
        super().__init__(*params, wires=wires, id=id)

        # check the grad_recipe validity
        if self.grad_recipe is None:
            # Make sure grad_recipe is an iterable of correct length instead of None
            self.grad_recipe = [None] * self.num_params


class Channel(Operation, abc.ABC):
    r"""Base class for quantum channels.

    Quantum channels have to define an additional numerical representation
    as Kraus matrices.

    Args:
        params (tuple[tensor_like]): trainable parameters
        wires (Iterable[Any] or Any): Wire label(s) that the operator acts on.
            If not given, args[-1] is interpreted as wires.
        id (str): custom label given to an operator instance,
            can be useful for some applications where the instance has to be identified
    """

    # pylint: disable=abstract-method

    @staticmethod
    @abc.abstractmethod
    def compute_kraus_matrices(*params, **hyperparams):  # pylint:disable=unused-argument
        """Kraus matrices representing a quantum channel, specified in
        the computational basis.

        This is a static method that should be defined for all
        new channels, and which allows matrices to be computed
        directly without instantiating the channel first.

        To return the Kraus matrices of an *instantiated* channel,
        please use the :meth:`~.Operator.kraus_matrices()` method instead.

        .. note::
            This method gets overwritten by subclasses to define the kraus matrix representation
            of a particular operator.

        Args:
            *params (list): trainable parameters of the operator, as stored in the ``parameters`` attribute
            **hyperparams (dict): non-trainable hyperparameters of the operator,
                as stored in the ``hyperparameters`` attribute

        Returns:
            list (array): list of Kraus matrices

        **Example**

        >>> qml.AmplitudeDamping.compute_kraus_matrices(0.1)
        [array([[1., 0.], [0., 0.9486833]]),
         array([[0., 0.31622777], [0., 0.]])]
        """
        raise NotImplementedError

    def kraus_matrices(self):
        r"""Kraus matrices of an instantiated channel
        in the computational basis.

        Returns:
            list (array): list of Kraus matrices

        ** Example**

        >>> U = qml.AmplitudeDamping(0.1, wires=1)
        >>> U.kraus_matrices()
        [array([[1., 0.], [0., 0.9486833]]),
         array([[0., 0.31622777], [0., 0.]])]
        """
        return self.compute_kraus_matrices(*self.parameters, **self.hyperparameters)


# =============================================================================
# Base Observable class
# =============================================================================


class Observable(Operator):
    """Base class representing observables.

    Observables define a return type

    Args:
        params (tuple[tensor_like]): trainable parameters
        wires (Iterable[Any] or Any): Wire label(s) that the operator acts on.
            If not given, args[-1] is interpreted as wires.
        id (str): custom label given to an operator instance,
            can be useful for some applications where the instance has to be identified
    """

    @property
    def _queue_category(self):
        """Used for sorting objects into their respective lists in `QuantumTape` objects.

        This property is a temporary solution that should not exist long-term and should not be
        used outside of ``QuantumTape._process_queue``.

        Options are:
            * `"_ops"`
            * `"_measurements"`
            * None

        Non-pauli observables, like Tensor, Hermitian, and Hamiltonian, should not be processed into any queue.
        The Pauli observables double as Operations, and should therefore be processed into `_ops` if unowned.
        """
        return "_ops" if isinstance(self, Operation) else None

    @property
    def is_hermitian(self):
        """All observables must be hermitian"""
        return True

    def __matmul__(self, other):
        if active_new_opmath():
            return super().__matmul__(other=other)

        if isinstance(other, (Tensor, qml.Hamiltonian, qml.LinearCombination)):
            return other.__rmatmul__(self)

        if isinstance(other, Observable):
            return Tensor(self, other)

        return super().__matmul__(other=other)

    def _obs_data(self):
        r"""Extracts the data from a Observable or Tensor and serializes it in an order-independent fashion.

        This allows for comparison between observables that are equivalent, but are expressed
        in different orders. For example, `qml.X(0) @ qml.Z(1)` and
        `qml.Z(1) @ qml.X(0)` are equivalent observables with different orderings.

        **Example**

        >>> tensor = qml.X(0) @ qml.Z(1)
        >>> print(tensor._obs_data())
        {("PauliZ", <Wires = [1]>, ()), ("PauliX", <Wires = [0]>, ())}
        """
        obs = Tensor(self).non_identity_obs
        tensor = set()

        for ob in obs:
            parameters = tuple(param.tobytes() for param in ob.parameters)
            if isinstance(ob, qml.GellMann):
                parameters += (ob.hyperparameters["index"],)
            tensor.add((ob.name, ob.wires, parameters))

        return tensor

    def compare(self, other):
        r"""Compares with another :class:`~.Hamiltonian`, :class:`~Tensor`, or :class:`~Observable`,
        to determine if they are equivalent.

        Observables/Hamiltonians are equivalent if they represent the same operator
        (their matrix representations are equal), and they are defined on the same wires.

        .. Warning::

            The compare method does **not** check if the matrix representation
            of a :class:`~.Hermitian` observable is equal to an equivalent
            observable expressed in terms of Pauli matrices.
            To do so would require the matrix form of Hamiltonians and Tensors
            be calculated, which would drastically increase runtime.

        Returns:
            (bool): True if equivalent.

        **Examples**

        >>> ob1 = qml.X(0) @ qml.Identity(1)
        >>> ob2 = qml.Hamiltonian([1], [qml.X(0)])
        >>> ob1.compare(ob2)
        True
        >>> ob1 = qml.X(0)
        >>> ob2 = qml.Hermitian(np.array([[0, 1], [1, 0]]), 0)
        >>> ob1.compare(ob2)
        False
        """
        if isinstance(other, (qml.Hamiltonian, qml.LinearCombination)):
            return other.compare(self)
        if isinstance(other, (Tensor, Observable)):
            return other._obs_data() == self._obs_data()

        raise ValueError(
            "Can only compare an Observable/Tensor, and a Hamiltonian/Observable/Tensor."
        )

    def __add__(self, other):
        r"""The addition operation between Observables/Tensors/qml.Hamiltonian objects."""
        if active_new_opmath():
            return super().__add__(other=other)

        if isinstance(other, (qml.Hamiltonian, qml.LinearCombination)):
            return other + self
        if isinstance(other, (Observable, Tensor)):
            return qml.Hamiltonian([1, 1], [self, other], simplify=True)

        return super().__add__(other=other)

    __radd__ = __add__

    def __mul__(self, a):
        r"""The scalar multiplication operation between a scalar and an Observable/Tensor."""
        if active_new_opmath():
            return super().__mul__(other=a)

        if isinstance(a, (int, float)):
            return qml.Hamiltonian([a], [self], simplify=True)

        return super().__mul__(other=a)

    __rmul__ = __mul__

    def __sub__(self, other):
        r"""The subtraction operation between Observables/Tensors/qml.Hamiltonian objects."""
        if active_new_opmath():
            return super().__sub__(other=other)

        if isinstance(other, (Observable, Tensor, qml.Hamiltonian, qml.LinearCombination)):
            return self + (-1 * other)
        return super().__sub__(other=other)


class Tensor(Observable):
    """Container class representing tensor products of observables.

    To create a tensor, simply initiate it like so:

    >>> T = Tensor(qml.X(0), qml.Hermitian(A, [1, 2]))

    You can also create a tensor from other Tensors:

    >>> T = Tensor(T, qml.Z(4))

    The ``@`` symbol can be used as a tensor product operation:

    >>> T = qml.X(0) @ qml.Hadamard(2)

    .. note:

        This class is marked for deletion or overhaul.
    """

    # pylint: disable=abstract-method
    tensor = True
    has_matrix = True

    def _flatten(self):
        return tuple(self.obs), tuple()

    @classmethod
    def _unflatten(cls, data, _):
        return cls(*data)

    def __init__(self, *args):  # pylint: disable=super-init-not-called
        self._eigvals_cache = None
        self.obs: List[Observable] = []
        self._args = args
        self._batch_size = None
        self._pauli_rep = None
        self.queue(init=True)

        wires = [op.wires for op in self.obs]
        if len(wires) != len(set(wires)):
            warnings.warn(
                "Tensor object acts on overlapping wires; in some PennyLane functions this will "
                "lead to undefined behaviour",
                UserWarning,
            )

        # Queue before updating pauli_rep because self.queue updates self.obs
        if all(prs := [o.pauli_rep for o in self.obs]):
            self._pauli_rep = functools.reduce(lambda a, b: a @ b, prs)
        else:
            self._pauli_rep = None

    def label(self, decimals=None, base_label=None, cache=None):
        r"""How the operator is represented in diagrams and drawings.

        Args:
            decimals=None (Int): If ``None``, no parameters are included. Else,
                how to round the parameters.
            base_label=None (Iterable[str]): overwrite the non-parameter component of the label.
                Must be same length as ``obs`` attribute.
            cache=None (dict): dictionary that carries information between label calls
                in the same drawing

        Returns:
            str: label to use in drawings

        >>> T = qml.X(0) @ qml.Hadamard(2)
        >>> T.label()
        'X@H'
        >>> T.label(base_label=["X0", "H2"])
        'X0@H2'

        """
        if base_label is not None:
            if len(base_label) != len(self.obs):
                raise ValueError(
                    "Tensor label requires ``base_label`` keyword to be same length "
                    "as tensor components."
                )
            return "@".join(
                ob.label(decimals=decimals, base_label=lbl) for ob, lbl in zip(self.obs, base_label)
            )

        return "@".join(ob.label(decimals=decimals) for ob in self.obs)

    def queue(self, context=QueuingManager, init=False):  # pylint: disable=arguments-differ
        constituents = self._args if init else self.obs
        for o in constituents:
            if init:
                if isinstance(o, Tensor):
                    self.obs.extend(o.obs)
                elif isinstance(o, Observable):
                    self.obs.append(o)
                else:
                    raise ValueError("Can only perform tensor products between observables.")

            context.remove(o)

        context.append(self)
        return self

    def __copy__(self):
        cls = self.__class__
        copied_op = cls.__new__(cls)  # pylint: disable=no-value-for-parameter
        copied_op.obs = self.obs.copy()
        copied_op._eigvals_cache = self._eigvals_cache
        copied_op._batch_size = self._batch_size
        copied_op._pauli_rep = self._pauli_rep
        return copied_op

    def __repr__(self):
        """Constructor-call-like representation."""
        return " @ ".join([repr(o) for o in self.obs])

    @property
    def name(self):
        """All constituent observable names making up the tensor product.

        Returns:
            list[str]: list containing all observable names
        """
        return [o.name for o in self.obs]

    @property
    def num_wires(self):
        """Number of wires the tensor product acts on.

        Returns:
            int: number of wires
        """
        return len(self.wires)

    @property
    def wires(self):
        """All wires in the system the tensor product acts on.

        Returns:
            Wires: wires addressed by the observables in the tensor product
        """
        return Wires.all_wires([o.wires for o in self.obs])

    @property
    def data(self):
        """Raw parameters of all constituent observables in the tensor product.

        Returns:
            tuple[Any]: flattened list containing all dependent parameters
        """
        return tuple(d for op in self.obs for d in op.data)

    @data.setter
    def data(self, new_data):
        """Setter used to set the parameters of all constituent observables in the tensor product.

        The ``new_data`` argument should contain a list of elements, where each element corresponds
        to a list containing the parameters of each observable (in order). If an observable doesn't
        have any parameter, an empty list must be used.

        **Example:**

        >>> op = qml.X(0) @ qml.Hermitian(np.eye(2), wires=1)
        >>> op.data
        [array([[1., 0.],
        [0., 1.]])]
        >>> op.data = [[], [np.eye(2) * 5]]
        >>> op.data
        [array([[5., 0.],
        [0., 5.]])]
        """
        if isinstance(new_data, tuple):
            start = 0
            for op in self.obs:
                op.data = new_data[start : start + len(op.data)]
                start += len(op.data)
        else:
            for new_entry, op in zip(new_data, self.obs):
                op.data = tuple(new_entry)

    @property
    def num_params(self):
        """Raw parameters of all constituent observables in the tensor product.

        Returns:
            list[Any]: flattened list containing all dependent parameters
        """
        return len(self.data)

    @property
    def parameters(self):
        """Evaluated parameter values of all constituent observables in the tensor product.

        Returns:
            list[list[Any]]: nested list containing the parameters per observable
            in the tensor product
        """
        return [o.parameters for o in self.obs]

    @property
    def non_identity_obs(self):
        """Returns the non-identity observables contained in the tensor product.

        Returns:
            list[:class:`~.Observable`]: list containing the non-identity observables
            in the tensor product
        """
        return [obs for obs in self.obs if not isinstance(obs, qml.Identity)]

    @property
    def arithmetic_depth(self) -> int:
        return 1 + max(o.arithmetic_depth for o in self.obs)

    def __matmul__(self, other):
        if isinstance(other, (qml.Hamiltonian, qml.LinearCombination)):
            return other.__rmatmul__(self)

        if isinstance(other, Observable):
            return Tensor(self, other)

        if isinstance(other, Operator):
            return qml.prod(*self.obs, other)

        return NotImplemented

    def __rmatmul__(self, other):
        if isinstance(other, Observable):
            return Tensor(other, self)

        return NotImplemented

    __imatmul__ = __matmul__

    def eigvals(self):
        """Return the eigenvalues of the specified tensor product observable.

        This method uses pre-stored eigenvalues for standard observables where
        possible.

        Returns:
            array[float]: array containing the eigenvalues of the tensor product
            observable
        """
        if self._eigvals_cache is not None:
            return self._eigvals_cache

        standard_observables = {"PauliX", "PauliY", "PauliZ", "Hadamard"}

        # observable should be Z^{\otimes n}
        self._eigvals_cache = pauli_eigs(len(self.wires))

        # check if there are any non-standard observables (such as Identity)
        if set(self.name) - standard_observables:
            # Tensor product of observables contains a mixture
            # of standard and non-standard observables
            self._eigvals_cache = np.array([1])
            for k, g in itertools.groupby(self.obs, lambda x: x.name in standard_observables):
                if k:
                    # Subgroup g contains only standard observables.
                    self._eigvals_cache = np.kron(self._eigvals_cache, pauli_eigs(len(list(g))))
                else:
                    # Subgroup g contains only non-standard observables.
                    for ns_ob in g:
                        # loop through all non-standard observables
                        self._eigvals_cache = np.kron(self._eigvals_cache, ns_ob.eigvals())

        return self._eigvals_cache

    # pylint: disable=arguments-renamed, invalid-overridden-method
    @property
    def has_diagonalizing_gates(self):
        r"""Bool: Whether or not the Tensor returns defined diagonalizing gates."""
        return all(o.has_diagonalizing_gates for o in self.obs)

    def diagonalizing_gates(self):
        """Return the gate set that diagonalizes a circuit according to the
        specified tensor observable.

        This method uses pre-stored eigenvalues for standard observables where
        possible and stores the corresponding eigenvectors from the eigendecomposition.

        Returns:
            list: list containing the gates diagonalizing the tensor observable
        """
        diag_gates = []
        for o in self.obs:
            diag_gates.extend(o.diagonalizing_gates())

        return diag_gates

    def matrix(self, wire_order=None):
        r"""Matrix representation of the Tensor operator
        in the computational basis.

        .. note::

            The wire_order argument is added for compatibility, but currently not implemented.
            The Tensor class is planned to be removed soon.

        Args:
            wire_order (Iterable): global wire order, must contain all wire labels in the operator's wires

        Returns:
            array: matrix representation

        **Example**

        >>> O = qml.Z(0) @ qml.Z(2)
        >>> O.matrix()
        array([[ 1,  0,  0,  0],
               [ 0, -1,  0,  0],
               [ 0,  0, -1,  0],
               [ 0,  0,  0,  1]])

        To get the full :math:`2^3\times 2^3` Hermitian matrix
        acting on the 3-qubit system, the identity on wire 1
        must be explicitly included:

        >>> O = qml.Z(0) @ qml.Identity(1) @ qml.Z(2)
        >>> O.matrix()
        array([[ 1.,  0.,  0.,  0.,  0.,  0.,  0.,  0.],
               [ 0., -1.,  0., -0.,  0., -0.,  0., -0.],
               [ 0.,  0.,  1.,  0.,  0.,  0.,  0.,  0.],
               [ 0., -0.,  0., -1.,  0., -0.,  0., -0.],
               [ 0.,  0.,  0.,  0., -1., -0., -0., -0.],
               [ 0., -0.,  0., -0., -0.,  1., -0.,  0.],
               [ 0.,  0.,  0.,  0., -0., -0., -1., -0.],
               [ 0., -0.,  0., -0., -0.,  0., -0.,  1.]])
        """

        if wire_order is not None:
            raise NotImplementedError("The wire_order argument is currently not implemented.")

        # Check for partially (but not fully) overlapping wires in the observables
        partial_overlap = self.check_wires_partial_overlap()

        # group the observables based on what wires they act on
        U_list = []
        for _, g in itertools.groupby(self.obs, lambda x: x.wires.labels):
            # extract the matrices of each diagonalizing gate
            mats = [i.matrix() for i in g]

            if len(mats) > 1:
                # multiply all unitaries together before appending
                mats = [multi_dot(mats)]

            # append diagonalizing unitary for specific wire to U_list
            U_list.append(mats[0])

        mat_size = np.prod([np.shape(mat)[0] for mat in U_list])
        wire_size = 2 ** len(self.wires)
        if mat_size != wire_size:
            if partial_overlap:
                warnings.warn(
                    "The matrix for Tensors of Tensors/Observables with partially "
                    "overlapping wires might yield unexpected results. In particular "
                    "the matrix size might be larger than intended."
                )
            else:
                warnings.warn(
                    f"The size of the returned matrix ({mat_size}) will not be compatible "
                    f"with the subspace of the wires of the Tensor ({wire_size}). "
                    "This likely is due to wires being used in multiple tensor product "
                    "factors of the Tensor."
                )

        # Return the Hermitian matrix representing the observable
        # over the defined wires.
        return functools.reduce(np.kron, U_list)

    def check_wires_partial_overlap(self):
        r"""Tests whether any two observables in the Tensor have partially
        overlapping wires and raise a warning if they do.

        .. note::

            Fully overlapping wires, i.e., observables with
            same (sets of) wires are not reported, as the ``matrix`` method is
            well-defined and implemented for this scenario.
        """
        for o1, o2 in itertools.combinations(self.obs, r=2):
            shared = qml.wires.Wires.shared_wires([o1.wires, o2.wires])
            if shared and (shared != o1.wires or shared != o2.wires):
                return 1
        return 0

    def sparse_matrix(
        self, wire_order=None, wires=None, format="csr"
    ):  # pylint:disable=arguments-renamed, arguments-differ
        r"""Computes, by default, a `scipy.sparse.csr_matrix` representation of this Tensor.

        This is useful for larger qubit numbers, where the dense matrix becomes very large, while
        consisting mostly of zero entries.

        Args:
            wire_order (Iterable): Wire labels that indicate the order of wires according to which the matrix
                is constructed. If not provided, ``self.wires`` is used.
            wires (Iterable): Same as ``wire_order`` to ensure compatibility with all the classes. Must only
                provide one: either ``wire_order`` or ``wires``.
            format: the output format for the sparse representation. All scipy sparse formats are accepted.

        Raises:
            ValueError: if both ``wire_order`` and ``wires`` are provided at the same time.

        Returns:
            :class:`scipy.sparse._csr.csr_matrix`: sparse matrix representation

        **Example**

        Consider the following tensor:

        >>> t = qml.X(0) @ qml.Z(1)

        Without passing wires, the sparse representation is given by:

        >>> print(t.sparse_matrix())
        (0, 2)	1
        (1, 3)	-1
        (2, 0)	1
        (3, 1)	-1

        If we define a custom wire ordering, the matrix representation changes
        accordingly:

        >>> print(t.sparse_matrix(wire_order=[1, 0]))
        (0, 1)	1
        (1, 0)	1
        (2, 3)	-1
        (3, 2)	-1

        We can also enforce implicit identities by passing wire labels that
        are not present in the constituent operations:

        >>> res = t.sparse_matrix(wire_order=[0, 1, 2])
        >>> print(res.shape)
        (8, 8)
        """
        if wires is not None and wire_order is not None:
            raise ValueError(
                "Wire order has been specified twice. Provide only one of either "
                "``wire_order`` or ``wires``, but not both."
            )

        wires = wires or wire_order
        wires = self.wires if wires is None else Wires(wires)
        list_of_sparse_ops = [eye(2, format="coo")] * len(wires)

        for o in self.obs:
            if len(o.wires) > 1:
                # todo: deal with multi-qubit operations that do not act on consecutive qubits
                raise ValueError(
                    f"Can only compute sparse representation for tensors whose operations "
                    f"act on consecutive wires; got {o}."
                )
            # store the single-qubit ops according to the order of their wires
            idx = wires.index(o.wires)
            list_of_sparse_ops[idx] = coo_matrix(o.matrix())

        return functools.reduce(lambda i, j: kron(i, j, format=format), list_of_sparse_ops)

    def prune(self):
        """Returns a pruned tensor product of observables by removing :class:`~.Identity` instances from
        the observables building up the :class:`~.Tensor`.

        If the tensor product only contains one observable, then this observable instance is
        returned.

        Note that, as a result, this method can return observables that are not a :class:`~.Tensor`
        instance.

        **Example:**

        Pruning that returns a :class:`~.Tensor`:

        >>> O = qml.Z(0) @ qml.Identity(1) @ qml.Z(2)
        >>> O.prune()
        <pennylane.operation.Tensor at 0x7fc1642d1590
        >>> [(o.name, o.wires) for o in O.prune().obs]
        [('PauliZ', [0]), ('PauliZ', [2])]

        Pruning that returns a single observable:

        >>> O = qml.Z(0) @ qml.Identity(1)
        >>> O_pruned = O.prune()
        >>> (O_pruned.name, O_pruned.wires)
        ('PauliZ', [0])

        Returns:
            ~.Observable: the pruned tensor product of observables
        """
        if qml.QueuingManager.recording():
            qml.QueuingManager.remove(self)

        if len(self.non_identity_obs) == 0:
            # Return a single Identity as the tensor only contains Identities
            obs = qml.Identity(self.wires[0])
        elif len(self.non_identity_obs) == 1:
            obs = self.non_identity_obs[0]
        else:
            obs = Tensor(*self.non_identity_obs)

        return obs

    def map_wires(self, wire_map: dict):
        """Returns a copy of the current tensor with its wires changed according to the given
        wire map.

        Args:
            wire_map (dict): dictionary containing the old wires as keys and the new wires as values

        Returns:
            .Tensor: new tensor
        """
        cls = self.__class__
        new_op = cls.__new__(cls)  # pylint: disable=no-value-for-parameter
        new_op.obs = [obs.map_wires(wire_map) for obs in self.obs]
        new_op._eigvals_cache = self._eigvals_cache
        new_op._batch_size = self._batch_size
        new_op._pauli_rep = (
            self._pauli_rep.map_wires(wire_map) if self.pauli_rep is not None else None
        )
        return new_op


# =============================================================================
# CV Operations and observables
# =============================================================================


class CV:
    """A mixin base class denoting a continuous-variable operation."""

    # pylint: disable=no-member

    def heisenberg_expand(self, U, wire_order):
        """Expand the given local Heisenberg-picture array into a full-system one.

        Args:
            U (array[float]): array to expand (expected to be of the dimension ``1+2*self.num_wires``)
            wire_order (Wires): global wire order defining which subspace the operator acts on

        Raises:
            ValueError: if the size of the input matrix is invalid or `num_wires` is incorrect

        Returns:
            array[float]: expanded array, dimension ``1+2*num_wires``
        """

        U_dim = len(U)
        nw = len(self.wires)

        if U.ndim > 2:
            raise ValueError("Only order-1 and order-2 arrays supported.")

        if U_dim != 1 + 2 * nw:
            raise ValueError(f"{self.name}: Heisenberg matrix is the wrong size {U_dim}.")

        if len(wire_order) == 0 or len(self.wires) == len(wire_order):
            # no expansion necessary (U is a full-system matrix in the correct order)
            return U

        if not wire_order.contains_wires(self.wires):
            raise ValueError(
                f"{self.name}: Some observable wires {self.wires} do not exist on this device with wires {wire_order}"
            )

        # get the indices that the operation's wires have on the device
        wire_indices = wire_order.indices(self.wires)

        # expand U into the I, x_0, p_0, x_1, p_1, ... basis
        dim = 1 + len(wire_order) * 2

        def loc(w):
            "Returns the slice denoting the location of (x_w, p_w) in the basis."
            ind = 2 * w + 1
            return slice(ind, ind + 2)

        if U.ndim == 1:
            W = np.zeros(dim)
            W[0] = U[0]
            for k, w in enumerate(wire_indices):
                W[loc(w)] = U[loc(k)]
        elif U.ndim == 2:
            W = np.zeros((dim, dim)) if isinstance(self, Observable) else np.eye(dim)
            W[0, 0] = U[0, 0]

            for k1, w1 in enumerate(wire_indices):
                s1 = loc(k1)
                d1 = loc(w1)

                # first column
                W[d1, 0] = U[s1, 0]
                # first row (for gates, the first row is always (1, 0, 0, ...), but not for observables!)
                W[0, d1] = U[0, s1]

                for k2, w2 in enumerate(wire_indices):
                    W[d1, loc(w2)] = U[s1, loc(k2)]  # block k1, k2 in U goes to w1, w2 in W.
        return W

    @staticmethod
    def _heisenberg_rep(p):
        r"""Heisenberg picture representation of the operation.

        * For Gaussian CV gates, this method returns the matrix of the linear
          transformation carried out by the gate for the given parameter values.
          The method is not defined for non-Gaussian gates.

          **The existence of this method is equivalent to setting** ``grad_method = 'A'``.

        * For observables, returns a real vector (first-order observables) or
          symmetric matrix (second-order observables) of expansion coefficients
          of the observable.

        For single-mode Operations we use the basis :math:`\mathbf{r} = (\I, \x, \p)`.
        For multi-mode Operations we use the basis :math:`\mathbf{r} = (\I, \x_0, \p_0, \x_1, \p_1, \ldots)`.

        .. note::

            For gates, we assume that the inverse transformation is obtained
            by negating the first parameter.

        Args:
            p (Sequence[float]): parameter values for the transformation

        Returns:
            array[float]: :math:`\tilde{U}` or :math:`q`
        """
        # pylint: disable=unused-argument
        return None

    @classproperty
    def supports_heisenberg(self):
        """Whether a CV operator defines a Heisenberg representation.

        This indicates that it is Gaussian and does not block the use
        of the parameter-shift differentiation method if found between the differentiated gate
        and an observable.

        Returns:
            boolean
        """
        return CV._heisenberg_rep != self._heisenberg_rep


class CVOperation(CV, Operation):
    """Base class representing continuous-variable quantum gates.

    CV operations provide a special Heisenberg representation, as well as custom methods
    for differentiation.

    Args:
        params (tuple[tensor_like]): trainable parameters
        wires (Iterable[Any] or Any): Wire label(s) that the operator acts on.
            If not given, args[-1] is interpreted as wires.
        id (str): custom label given to an operator instance,
            can be useful for some applications where the instance has to be identified
    """

    # pylint: disable=abstract-method

    @classproperty
    def supports_parameter_shift(self):
        """Returns True iff the CV Operation supports the parameter-shift differentiation method.
        This means that it has ``grad_method='A'`` and
        has overridden the :meth:`~.CV._heisenberg_rep` static method.
        """
        return self.grad_method == "A" and self.supports_heisenberg

    def heisenberg_pd(self, idx):
        """Partial derivative of the Heisenberg picture transform matrix.

        Computed using grad_recipe.

        Args:
            idx (int): index of the parameter with respect to which the
                partial derivative is computed.
        Returns:
            array[float]: partial derivative
        """
        # get the gradient recipe for this parameter
        recipe = self.grad_recipe[idx]

        # Default values
        multiplier = 0.5
        a = 1
        shift = np.pi / 2

        # We set the default recipe to as follows:
        # ∂f(x) = c*f(x+s) - c*f(x-s)
        default_param_shift = [[multiplier, a, shift], [-multiplier, a, -shift]]
        param_shift = default_param_shift if recipe is None else recipe

        pd = None  # partial derivative of the transformation

        p = self.parameters

        original_p_idx = p[idx]
        for c, _a, s in param_shift:
            # evaluate the transform at the shifted parameter values
            p[idx] = _a * original_p_idx + s
            U = self._heisenberg_rep(p)  # pylint: disable=assignment-from-none

            if pd is None:
                pd = c * U
            else:
                pd += c * U

        return pd

    def heisenberg_tr(self, wire_order, inverse=False):
        r"""Heisenberg picture representation of the linear transformation carried
        out by the gate at current parameter values.

        Given a unitary quantum gate :math:`U`, we may consider its linear
        transformation in the Heisenberg picture, :math:`U^\dagger(\cdot) U`.

        If the gate is Gaussian, this linear transformation preserves the polynomial order
        of any observables that are polynomials in :math:`\mathbf{r} = (\I, \x_0, \p_0, \x_1, \p_1, \ldots)`.
        This also means it maps :math:`\text{span}(\mathbf{r})` into itself:

        .. math:: U^\dagger \mathbf{r}_i U = \sum_j \tilde{U}_{ij} \mathbf{r}_j

        For Gaussian CV gates, this method returns the transformation matrix for
        the current parameter values of the Operation. The method is not defined
        for non-Gaussian (and non-CV) gates.

        Args:
            wire_order (Wires): global wire order defining which subspace the operator acts on
            inverse  (bool): if True, return the inverse transformation instead

        Raises:
            RuntimeError: if the specified operation is not Gaussian or is missing the `_heisenberg_rep` method

        Returns:
            array[float]: :math:`\tilde{U}`, the Heisenberg picture representation of the linear transformation
        """
        p = [qml.math.toarray(a) for a in self.parameters]
        if inverse:
            try:
                # TODO: expand this for the new par domain class, for non-unitary matrices.
                p[0] = np.linalg.inv(p[0])
            except np.linalg.LinAlgError:
                p[0] = -p[0]  # negate first parameter
        U = self._heisenberg_rep(p)  # pylint: disable=assignment-from-none

        # not defined?
        if U is None:
            raise RuntimeError(
                f"{self.name} is not a Gaussian operation, or is missing the _heisenberg_rep method."
            )

        return self.heisenberg_expand(U, wire_order)


class CVObservable(CV, Observable):
    r"""Base class representing continuous-variable observables.

    CV observables provide a special Heisenberg representation.

    The class attribute :attr:`~.ev_order` can be defined to indicate
    to PennyLane whether the corresponding CV observable is a polynomial in the
    quadrature operators. If so,

    * ``ev_order = 1`` indicates a first order polynomial in quadrature
      operators :math:`(\x, \p)`.

    * ``ev_order = 2`` indicates a second order polynomial in quadrature
      operators :math:`(\x, \p)`.

    If :attr:`~.ev_order` is not ``None``, then the Heisenberg representation
    of the observable should be defined in the static method :meth:`~.CV._heisenberg_rep`,
    returning an array of the correct dimension.

    Args:
       params (tuple[tensor_like]): trainable parameters
       wires (Iterable[Any] or Any): Wire label(s) that the operator acts on.
           If not given, args[-1] is interpreted as wires.
       id (str): custom label given to an operator instance,
           can be useful for some applications where the instance has to be identified
    """

    # pylint: disable=abstract-method
    ev_order = None  #: None, int: Order in `(x, p)` that a CV observable is a polynomial of.

    def heisenberg_obs(self, wire_order):
        r"""Representation of the observable in the position/momentum operator basis.

        Returns the expansion :math:`q` of the observable, :math:`Q`, in the
        basis :math:`\mathbf{r} = (\I, \x_0, \p_0, \x_1, \p_1, \ldots)`.

        * For first-order observables returns a real vector such
          that :math:`Q = \sum_i q_i \mathbf{r}_i`.

        * For second-order observables returns a real symmetric matrix
          such that :math:`Q = \sum_{ij} q_{ij} \mathbf{r}_i \mathbf{r}_j`.

        Args:
            wire_order (Wires): global wire order defining which subspace the operator acts on
        Returns:
            array[float]: :math:`q`
        """
        p = self.parameters
        U = self._heisenberg_rep(p)  # pylint: disable=assignment-from-none
        return self.heisenberg_expand(U, wire_order)


class StatePrepBase(Operation):
    """An interface for state-prep operations."""

    grad_method = None

    # pylint:disable=too-few-public-methods
    @abc.abstractmethod
    def state_vector(self, wire_order=None):
        """
        Returns the initial state vector for a circuit given a state preparation.

        Args:
            wire_order (Iterable): global wire order, must contain all wire labels
                from the operator's wires

        Returns:
            array: A state vector for all wires in a circuit
        """

    def label(self, decimals=None, base_label=None, cache=None):
        return "|Ψ⟩"


def operation_derivative(operation) -> np.ndarray:
    r"""Calculate the derivative of an operation.

    For an operation :math:`e^{i \hat{H} \phi t}`, this function returns the matrix representation
    in the standard basis of its derivative with respect to :math:`t`, i.e.,

    .. math:: \frac{d \, e^{i \hat{H} \phi t}}{dt} = i \phi \hat{H} e^{i \hat{H} \phi t},

    where :math:`\phi` is a real constant.

    Args:
        operation (.Operation): The operation to be differentiated.

    Returns:
        array: the derivative of the operation as a matrix in the standard basis

    Raises:
        ValueError: if the operation does not have a generator or is not composed of a single
            trainable parameter
    """
    generator = qml.matrix(
        qml.generator(operation, format="observable"), wire_order=operation.wires
    )
    return 1j * generator @ operation.matrix()


@qml.BooleanFn
def not_tape(obj):
    """Returns ``True`` if the object is not a quantum tape"""
    return isinstance(obj, qml.tape.QuantumScript)


@qml.BooleanFn
def has_gen(obj):
    """Returns ``True`` if an operator has a generator defined."""
    if isinstance(obj, Operator):
        return obj.has_generator
    try:
        obj.generator()
    except (AttributeError, OperatorPropertyUndefined, GeneratorUndefinedError):
        return False
    return True


@qml.BooleanFn
def has_grad_method(obj):
    """Returns ``True`` if an operator has a grad_method defined."""
    return obj.grad_method is not None


@qml.BooleanFn
def has_multipar(obj):
    """Returns ``True`` if an operator has more than one parameter
    according to ``num_params``."""
    return obj.num_params > 1


@qml.BooleanFn
def has_nopar(obj):
    """Returns ``True`` if an operator has no parameters
    according to ``num_params``."""
    return obj.num_params == 0


@qml.BooleanFn
def has_unitary_gen(obj):
    """Returns ``True`` if an operator has a unitary_generator
    according to the ``has_unitary_generator`` flag."""
    # Linting check disabled as static analysis can misidentify qml.ops as the set instance qml.ops.qubit.ops
    return obj in qml.ops.qubit.attributes.has_unitary_generator  # pylint:disable=no-member


@qml.BooleanFn
def is_measurement(obj):
    """Returns ``True`` if an operator is a ``MeasurementProcess`` instance."""
    return isinstance(obj, qml.measurements.MeasurementProcess)


@qml.BooleanFn
def is_trainable(obj):
    """Returns ``True`` if any of the parameters of an operator is trainable
    according to ``qml.math.requires_grad``."""
    return any(qml.math.requires_grad(p) for p in obj.parameters)


@qml.BooleanFn
def defines_diagonalizing_gates(obj):
    """Returns ``True`` if an operator defines the diagonalizing gates.

    This helper function is useful if the property is to be checked in
    a queuing context, but the resulting gates must not be queued.
    """
    return obj.has_diagonalizing_gates


@qml.BooleanFn
def gen_is_multi_term_hamiltonian(obj):
    """Returns ``True`` if an operator has a generator defined and it is a Hamiltonian
    with more than one term."""

    try:
        o = obj.generator()
    except (AttributeError, OperatorPropertyUndefined, GeneratorUndefinedError):
        return False

    return isinstance(o, (qml.Hamiltonian, qml.LinearCombination)) and len(o.coeffs) > 1


_mock_opmath_stack = []


def enable_new_opmath():
    """
    Change dunder methods to return arithmetic operators instead of Hamiltonians and Tensors

    **Example**

    >>> qml.operation.active_new_opmath()
    False
    >>> type(qml.X(0) @ qml.Z(1))
    <class 'pennylane.operation.Tensor'>
    >>> qml.operation.enable_new_opmath()
    >>> type(qml.X(0) @ qml.Z(1))
    <class 'pennylane.ops.op_math.prod.Prod'>
    """
    global __use_new_opmath
    __use_new_opmath = True

    if _mock_opmath_stack:
        return

    mocks = [
        mock.patch("pennylane.Hamiltonian", qml.LinearCombination),
        mock.patch("pennylane.ops.Hamiltonian", qml.LinearCombination),
        mock.patch("pennylane.ops.qubit.Hamiltonian", qml.LinearCombination),
        mock.patch("pennylane.ops.qubit.hamiltonian.Hamiltonian", qml.LinearCombination),
    ]

    with contextlib.ExitStack() as stack:
        for m in mocks:
            stack.enter_context(m)

        _mock_opmath_stack.append(stack.pop_all())


def disable_new_opmath():
    """
    Change dunder methods to return Hamiltonians and Tensors instead of arithmetic operators

    **Example**

    >>> qml.operation.active_new_opmath()
    True
    >>> type(qml.X(0) @ qml.Z(1))
    <class 'pennylane.ops.op_math.prod.Prod'>
    >>> qml.operation.disable_new_opmath()
    >>> type(qml.X(0) @ qml.Z(1))
    <class 'pennylane.operation.Tensor'>
    """
    global __use_new_opmath
    __use_new_opmath = False

    _mock_opmath_stack.pop().close()


def active_new_opmath():
    """
    Function that checks if the new arithmetic operator dunders are active

    Returns:
        bool: Returns ``True`` if the new arithmetic operator dunders are active

    **Example**

    >>> qml.operation.active_new_opmath()
    False
    >>> qml.operation.enable_new_opmath()
    >>> qml.operation.active_new_opmath()
    True
    """
    return __use_new_opmath


def convert_to_opmath(op):
    """
    Converts :class:`~pennylane.Hamiltonian` and :class:`.Tensor` instances
    into arithmetic operators. Objects of any other type are returned directly.

    Arithmetic operators include :class:`~pennylane.ops.op_math.Prod`,
    :class:`~pennylane.ops.op_math.Sum` and :class:`~pennylane.ops.op_math.SProd`.

    Args:
        op (Operator): The operator instance to convert

    Returns:
        Operator: An operator using the new arithmetic operations, if relevant
    """
    if isinstance(op, (qml.Hamiltonian, qml.LinearCombination)):
        c, ops = op.terms()
        ops = tuple(convert_to_opmath(o) for o in ops)
        return qml.dot(c, ops)
    if isinstance(op, Tensor):
        return qml.prod(*op.obs)
    return op


<<<<<<< HEAD
@contextmanager
def disable_new_opmath_cm():
    r"""Allows to use the new arithmetic operator dunders within a
    temporary context using the `with` statement."""

    was_active = qml.operation.active_new_opmath()
    try:
        if was_active:
            disable_new_opmath()
        yield
    except Exception as e:
        raise e
    finally:
        if was_active:
            enable_new_opmath()
        else:
            disable_new_opmath()
=======
# pylint: disable=too-many-branches
def convert_to_legacy_H(op):
    """
    Converts arithmetic operators into :class:`~pennylane.Hamiltonian` instance.
    Objects of any other type are returned directly.

    Arithmetic operators include :class:`~pennylane.ops.op_math.Prod`,
    :class:`~pennylane.ops.op_math.Sum` and :class:`~pennylane.ops.op_math.SProd`.

    Args:
        op (Operator): The operator instance to convert.

    Returns:
        Operator: The operator as a :class:`~pennylane.Hamiltonian` instance
    """
    if not isinstance(op, (qml.ops.op_math.Prod, qml.ops.op_math.SProd, qml.ops.op_math.Sum)):
        return op

    coeffs = []
    ops = []

    op = qml.simplify(op)

    if isinstance(op, Observable):
        coeffs.append(1.0)
        ops.append(op)

    elif isinstance(op, qml.ops.SProd):
        coeffs.append(op.scalar)
        if isinstance(op.base, Observable):
            ops.append(op.base)
        elif isinstance(op.base, qml.ops.op_math.Prod):
            ops.append(qml.operation.Tensor(*op.base))
        else:
            raise ValueError("The base of scalar product must be an observable or a product.")

    elif isinstance(op, qml.ops.Prod):
        coeffs.append(1.0)
        ops.append(qml.operation.Tensor(*op))

    elif isinstance(op, qml.ops.Sum):
        for factor in op:
            if isinstance(factor, (qml.ops.SProd)):
                coeffs.append(factor.scalar)
                if isinstance(factor.base, Observable):
                    ops.append(factor.base)
                elif isinstance(factor.base, qml.ops.op_math.Prod):
                    ops.append(qml.operation.Tensor(*factor.base))
                else:
                    raise ValueError(
                        "The base of scalar product must be an observable or a product."
                    )
            elif isinstance(factor, (qml.ops.Prod)):
                coeffs.append(1.0)
                ops.append(qml.operation.Tensor(*factor))
            elif isinstance(factor, Observable):
                coeffs.append(1.0)
                ops.append(factor)
            else:
                raise ValueError(
                    "Could not convert to Hamiltonian. Some or all observables are not valid."
                )

    else:
        raise ValueError("Could not convert to Hamiltonian. Some or all observables are not valid.")

    return qml.Hamiltonian(coeffs, ops)
>>>>>>> af387f1f


def __getattr__(name):
    """To facilitate StatePrep rename"""
    if name == "StatePrep":
        return StatePrepBase
    raise AttributeError(f"module 'pennylane.operation' has no attribute '{name}'")<|MERGE_RESOLUTION|>--- conflicted
+++ resolved
@@ -3044,7 +3044,6 @@
     return op
 
 
-<<<<<<< HEAD
 @contextmanager
 def disable_new_opmath_cm():
     r"""Allows to use the new arithmetic operator dunders within a
@@ -3062,7 +3061,8 @@
             enable_new_opmath()
         else:
             disable_new_opmath()
-=======
+
+
 # pylint: disable=too-many-branches
 def convert_to_legacy_H(op):
     """
@@ -3130,7 +3130,6 @@
         raise ValueError("Could not convert to Hamiltonian. Some or all observables are not valid.")
 
     return qml.Hamiltonian(coeffs, ops)
->>>>>>> af387f1f
 
 
 def __getattr__(name):
