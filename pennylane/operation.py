# Copyright 2018-2020 Xanadu Quantum Technologies Inc.

# Licensed under the Apache License, Version 2.0 (the "License");
# you may not use this file except in compliance with the License.
# You may obtain a copy of the License at

#     http://www.apache.org/licenses/LICENSE-2.0

# Unless required by applicable law or agreed to in writing, software
# distributed under the License is distributed on an "AS IS" BASIS,
# WITHOUT WARRANTIES OR CONDITIONS OF ANY KIND, either express or implied.
# See the License for the specific language governing permissions and
# limitations under the License.
# pylint: disable=protected-access
r"""
This module contains the abstract base classes for defining PennyLane
operations and observables.

Description
-----------

Qubit Operations
~~~~~~~~~~~~~~~~
The :class:`Operator` class serves as a base class for operators,
and is inherited by both the :class:`Observable` class and the
:class:`Operation` class. These classes are subclassed to implement quantum operations
and measure observables in PennyLane.

* Each :class:`~.Operator` subclass represents a general type of
  map between physical states. Each instance of these subclasses
  represents either

  - an application of the operator or
  - an instruction to measure and return the respective result.

  Operators act on a sequence of wires (subsystems) using given parameter values.

* Each :class:`~.Operation` subclass represents a type of quantum operation,
  for example a unitary quantum gate. Each instance of these subclasses
  represents an application of the operation with given parameter values to
  a given sequence of wires (subsystems).

* Each  :class:`~.Observable` subclass represents a type of physical observable.
  Each instance of these subclasses represents an instruction to measure and
  return the respective result for the given parameter values on a
  sequence of wires (subsystems).

Differentiation
^^^^^^^^^^^^^^^

In general, an :class:`Operation` is differentiable (at least using the finite-difference
method) with respect to a parameter iff

* the domain of that parameter is continuous.

For an :class:`Operation` to be differentiable with respect to a parameter using the
analytic method of differentiation, it must satisfy an additional constraint:

* the parameter domain must be real.

.. note::

    These conditions are *not* sufficient for analytic differentiation. For example,
    CV gates must also define a matrix representing their Heisenberg linear
    transformation on the quadrature operators.

For gates that *are* supported via the analytic method, the gradient recipe
(with multiplier :math:`c_k`, parameter shift :math:`s_k` for parameter :math:`\phi_k`)
works as follows:

.. math:: \frac{\partial}{\partial\phi_k}O = c_k\left[O(\phi_k+s_k)-O(\phi_k-s_k)\right].

CV Operation base classes
~~~~~~~~~~~~~~~~~~~~~~~~~

Due to additional requirements, continuous-variable (CV) operations must subclass the
:class:`~.CVOperation` or :class:`~.CVObservable` classes instead of :class:`~.Operation`
and :class:`~.Observable`.

Differentiation
^^^^^^^^^^^^^^^

To enable gradient computation using the analytic method for Gaussian CV operations, in addition, you need to
provide the static class method :meth:`~.CV._heisenberg_rep` that returns the Heisenberg representation of
the operation given its list of parameters, namely:

* For Gaussian CV Operations this method should return the matrix of the linear transformation carried out by the
  operation on the vector of quadrature operators :math:`\mathbf{r}` for the given parameter
  values.

* For Gaussian CV Observables this method should return a real vector (first-order observables)
  or symmetric matrix (second-order observables) of coefficients of the quadrature
  operators :math:`\x` and :math:`\p`.

PennyLane uses the convention :math:`\mathbf{r} = (\I, \x, \p)` for single-mode operations and observables
and :math:`\mathbf{r} = (\I, \x_0, \p_0, \x_1, \p_1, \ldots)` for multi-mode operations and observables.

.. note::
    Non-Gaussian CV operations and observables are currently only supported via
    the finite-difference method of gradient computation.
"""
import abc
import itertools
import functools
import numbers
from collections.abc import Sequence
from enum import Enum, IntEnum

import numpy as np
from numpy.linalg import multi_dot

import pennylane as qml

from .utils import _flatten, pauli_eigs
from .variable import VariableRef

# =============================================================================
# Wire types
# =============================================================================


class Wires(IntEnum):
    """Integer enumeration class
    to represent the number of wires
    an operation acts on"""

    Any = -1
    All = 0


All = Wires.All
"""IntEnum: An enumeration which represents all wires in the
subsystem. It is equivalent to an integer with value 0."""

Any = Wires.Any
"""IntEnum: An enumeration which represents any wires in the
subsystem. It is equivalent to an integer with value -1."""


# =============================================================================
# ObservableReturnTypes types
# =============================================================================


class ObservableReturnTypes(Enum):
<<<<<<< HEAD
    """Enumeration class to represent the return types of an observable."""

    Sample = "sample"
    Variance = "var"
    Expectation = "expval"
    Probability = "probs"

    def __repr__(self):
        """String representation of the return types."""
        return self.value
=======
    """Enumeration class to
    represent the type of
    return types of an observable."""

    Sample = 1
    Variance = 2
    Expectation = 3
    Probability = 4
>>>>>>> a776dbec


Sample = ObservableReturnTypes.Sample
"""Enum: An enumeration which represents sampling an observable."""

Variance = ObservableReturnTypes.Variance
"""Enum: An enumeration which represents returning the variance of
an observable on specified wires."""

Expectation = ObservableReturnTypes.Expectation
"""Enum: An enumeration which represents returning the expectation
value of an observable on specified wires."""

Probability = ObservableReturnTypes.Probability
"""Enum: An enumeration which represents returning probabilities
of all computational basis states."""

<<<<<<< HEAD

=======
>>>>>>> a776dbec
# =============================================================================
# Class property
# =============================================================================


class ClassPropertyDescriptor:  # pragma: no cover
    """Allows a class property to be defined"""

    # pylint: disable=too-few-public-methods
    def __init__(self, fget, fset=None):
        self.fget = fget
        self.fset = fset

    def __get__(self, obj, klass=None):
        if klass is None:
            klass = type(obj)
        return self.fget.__get__(obj, klass)()

    def __set__(self, obj, value):
        if not self.fset:
            raise AttributeError("can't set attribute")
        type_ = type(obj)
        return self.fset.__get__(obj, type_)(value)

    def setter(self, func):
        """Set the function as a class method, and store as an attribute."""
        if not isinstance(func, (classmethod, staticmethod)):
            func = classmethod(func)
        self.fset = func
        return self


def classproperty(func):
    """The class property decorator"""
    if not isinstance(func, (classmethod, staticmethod)):
        func = classmethod(func)

    return ClassPropertyDescriptor(func)


# =============================================================================
# Base Operator class
# =============================================================================


class Operator(abc.ABC):
    r"""Base class for quantum operators supported by a device.

    The following class attributes must be defined for all Operators:

    * :attr:`~.Operator.num_params`
    * :attr:`~.Operator.num_wires`
    * :attr:`~.Operator.par_domain`

    Args:
        params (tuple[float, int, array, VariableRef]): operator parameters

    Keyword Args:
        wires (Sequence[int]): Subsystems it acts on. If not given, args[-1]
            is interpreted as wires.
        do_queue (bool): Indicates whether the operator should be
            immediately pushed into a :class:`BaseQNode` circuit queue.
            The circuit queue is determined by the presence of an
            applicable `qml._current_context`. If no context is
            available, this argument is ignored.
    """
    do_check_domain = True  #: bool: flag: should we perform a domain check for the parameters?

    @staticmethod
    def _matrix(*params):
        """Matrix representation of the operator
        in the computational basis.

        This is a *static method* that should be defined for all
        new operations and observables, that returns the matrix representing
        the operator in the computational basis.

        This private method allows matrices to be computed
        directly without instantiating the operators first.

        To return the matrices of *instantiated* operators,
        please use the :attr:`~.Operator.matrix` property instead.

        **Example:**

        >>> qml.RY._matrix(0.5)
        >>> array([[ 0.96891242+0.j, -0.24740396+0.j],
                   [ 0.24740396+0.j,  0.96891242+0.j]])

        Returns:
            array: matrix representation
        """
        raise NotImplementedError

    @property
    @abc.abstractmethod
    def num_params(self):
        """Number of parameters the operator takes."""

    @property
    @abc.abstractmethod
    def num_wires(self):
        """Number of wires the operator acts on."""

    @property
    @abc.abstractmethod
    def par_domain(self):
        """Domain of the gate parameters.

        * ``'N'``: natural numbers (including zero).
        * ``'R'``: floats.
        * ``'A'``: arrays of real or complex values.
        * ``None``: if there are no parameters.
        """

    @property
    def name(self):
        """String for the name of the operator.
        """
        return self._name

    @property
    def matrix(self):
        r"""Matrix representation of an instantiated operator
        in the computational basis.

        **Example:**

        >>> U = qml.RY(0.5, wires=1)
        >>> U.matrix
        >>> array([[ 0.96891242+0.j, -0.24740396+0.j],
                   [ 0.24740396+0.j,  0.96891242+0.j]])

        Returns:
            array: matrix representation
        """
        return self._matrix(*self.parameters)

    @name.setter
    def name(self, value):
        self._name = value

    def __init__(self, *params, wires=None, do_queue=True):
        # pylint: disable=too-many-branches
        self._name = self.__class__.__name__  #: str: name of the operator
        self.queue_idx = None  #: int, None: index of the Operator in the circuit queue, or None if not in a queue

        if wires is None:
            raise ValueError("Must specify the wires that {} acts on".format(self.name))

        if len(params) != self.num_params:
            raise ValueError(
                "{}: wrong number of parameters. "
                "{} parameters passed, {} expected.".format(self.name, params, self.num_params)
            )

        # check the validity of the params
        if self.do_check_domain:
            for p in params:
                self.check_domain(p)
        self.params = list(params)  #: list[Any]: parameters of the operator

        # apply the operator on the given wires
        if not isinstance(wires, Sequence):
            wires = [wires]
        self._check_wires(wires)
        self._wires = wires  #: tuple[int]: wires on which the operator acts

        if do_queue and (qml._current_context is not None):
            self.queue()

    def __str__(self):
<<<<<<< HEAD
        """Operator name and some information."""
        return "{}: {} params, wires {}".format(self.name, len(self.params), self.wires)

    def __repr__(self):
        """Constructor-call-like representation."""
        # FIXME using self.parameters here instead of self.params is dangerous, it assumes the params can be evaluated
        # which is only true if something suitable happens to remain in VariableRef.positional_arg_values etc. after
        # the last evaluation.
        if self.parameters:
            params = ", ".join([repr(p) for p in self.parameters])
            return "{}({}, wires={})".format(self.name, params, self.wires)
        return "{}(wires={})".format(self.name, self.wires)
=======
        """Print the operator name and some information."""
        return "{}: {} params, wires {}".format(self.name, len(self.params), self.wires)
>>>>>>> a776dbec

    def _check_wires(self, wires):
        """Check the validity of the operator wires.

        Args:
            wires (Sequence[Any]): wires to check
        Raises:
            TypeError, ValueError: list of wires is invalid
        Returns:
            tuple[int]: wires converted to integers
        """
        for w in wires:
            if not isinstance(w, numbers.Integral):
                raise TypeError(
                    "{}: Wires must be integers, or integer-valued nondifferentiable parameters in mutable circuits.".format(
                        self.name
                    )
                )

        if self.num_wires != All and self.num_wires != Any and len(wires) != self.num_wires:
            raise ValueError(
                "{}: wrong number of wires. "
                "{} wires given, {} expected.".format(self.name, len(wires), self.num_wires)
            )

        if len(set(wires)) != len(wires):
            raise ValueError("{}: wires must be unique, got {}.".format(self.name, wires))

        return tuple(int(w) for w in wires)

    def check_domain(self, p, flattened=False):
        """Check the validity of a parameter.

        :class:`.VariableRef` instances can represent any real scalars (but not arrays).

        Args:
            p (Number, array, VariableRef): parameter to check
            flattened (bool): True means p is an element of a flattened parameter
                sequence (affects the handling of 'A' parameters)
        Raises:
            TypeError: parameter is not an element of the expected domain
            ValueError: parameter is an element of an unknown domain
        Returns:
            Number, array, VariableRef: p
        """
        if isinstance(p, VariableRef):
            if self.par_domain == "A":
                raise TypeError(
                    "{}: Array parameter expected, got a VariableRef,"
                    "which can only represent real scalars.".format(self.name)
                )
            return p

        # p is not a VariableRef
        if self.par_domain == "A":
            if flattened:
                if isinstance(p, np.ndarray):
                    raise TypeError(
                        "{}: Flattened array parameter expected, got {}.".format(self.name, type(p))
                    )
            else:
                if not isinstance(p, np.ndarray):
                    raise TypeError(
                        "{}: Array parameter expected, got {}.".format(self.name, type(p))
                    )
        elif self.par_domain in ("R", "N"):
            if not isinstance(p, numbers.Real):
                raise TypeError(
                    "{}: Real scalar parameter expected, got {}.".format(self.name, type(p))
                )

            if self.par_domain == "N":
                if not isinstance(p, numbers.Integral):
                    raise TypeError(
                        "{}: Natural number parameter expected, got {}.".format(self.name, type(p))
                    )
                if p < 0:
                    raise TypeError(
                        "{}: Natural number parameter expected, got {}.".format(self.name, p)
                    )
        else:
            raise ValueError(
                "{}: Unknown parameter domain '{}'.".format(self.name, self.par_domain)
            )
        return p

    @property
    def wires(self):
        """Wire values.

        Returns:
            tuple[int]: wire values
        """
        return self._wires

    @property
    def parameters(self):
        """Current parameter values.

        Fixed parameters are returned as is, free parameters represented by
        :class:`.VariableRef` instances are replaced by their
        current numerical value.

        Returns:
            list[Any]: parameter values
        """
        # TODO profiling
        def evaluate(p):
            """Evaluate a single parameter."""
            if isinstance(p, np.ndarray):
                # object arrays may have VariableRefs inside them
                if p.dtype == object:
                    temp = np.array([x.val if isinstance(x, VariableRef) else x for x in p.flat])
                    return temp.reshape(p.shape)
                return p
            if isinstance(p, VariableRef):
                p = self.check_domain(p.val)
            return p

        return [evaluate(p) for p in self.params]

    def queue(self):
        """Append the operator to a BaseQNode queue."""

        qml._current_context._append_op(self)
        return self  # so pre-constructed Observable instances can be queued and returned in a single statement


# =============================================================================
# Base Operation class
# =============================================================================


class Operation(Operator):
    r"""Base class for quantum operations supported by a device.

    As with :class:`~.Operator`, the following class attributes must be
    defined for all operations:

    * :attr:`~.Operator.num_params`
    * :attr:`~.Operator.num_wires`
    * :attr:`~.Operator.par_domain`

    The following two class attributes are optional, but in most cases
    should be clearly defined to avoid unexpected behavior during
    differentiation.

    * :attr:`~.Operation.grad_method`
    * :attr:`~.Operation.grad_recipe`

    Finally, there are some additional optional class attributes
    that may be set, and used by certain quantum optimizers:

    * :attr:`~.Operation.generator`

    Args:
        params (tuple[float, int, array, VariableRef]): operation parameters

    Keyword Args:
        wires (Sequence[int]): Subsystems it acts on. If not given, args[-1]
            is interpreted as wires.
        do_queue (bool): Indicates whether the operation should be
            immediately pushed into a :class:`BaseQNode` circuit queue.
            This flag is useful if there is some reason to run an Operation
            outside of a BaseQNode context.
    """
    # pylint: disable=abstract-method
    string_for_inverse = ".inv"

    @property
    def grad_method(self):
        """Gradient computation method.

        * ``'A'``: analytic differentiation using the parameter-shift method.
        * ``'F'``: finite difference numerical differentiation.
        * ``None``: the operation may not be differentiated.

        Default is ``'F'``, or ``None`` if the Operation has zero parameters.
        """
        return None if self.num_params == 0 else "F"

    grad_recipe = None
    r"""list[tuple[float]] or None: Gradient recipe for the parameter-shift method.

        This is a list with one tuple per operation parameter. For parameter
        :math:`k`, the tuple is of the form :math:`(c_k, s_k)`, resulting in
        a gradient recipe of

        .. math:: \frac{\partial}{\partial\phi_k}O = c_k\left[O(\phi_k+s_k)-O(\phi_k-s_k)\right].

        If ``None``, the default gradient recipe
        :math:`(c_k, s_k)=(1/2, \pi/2)` is assumed for every parameter.
    """

    def get_parameter_shift(self, idx):
        """Multiplier and shift for the given parameter, based on its gradient recipe.

        Args:
            idx (int): parameter index

        Returns:
            float, float: multiplier, shift
        """
        # get the gradient recipe for this parameter
        recipe = self.grad_recipe[idx]
        multiplier, shift = (0.5, np.pi / 2) if recipe is None else recipe

        # internal multiplier in the VariableRef
        var_mult = self.params[idx].mult

        multiplier *= var_mult
        if var_mult != 0:
            # zero multiplier means the shift is unimportant
            shift /= var_mult
        return multiplier, shift

    @property
    def generator(self):
        r"""Generator of the operation.

        A length-2 list ``[generator, scaling_factor]``, where

        * ``generator`` is an existing PennyLane
          operation class or :math:`2\times 2` Hermitian array
          that acts as the generator of the current operation

        * ``scaling_factor`` represents a scaling factor applied
          to the generator operation

        For example, if :math:`U(\theta)=e^{i0.7\theta \sigma_x}`, then
        :math:`\sigma_x`, with scaling factor :math:`s`, is the generator
        of operator :math:`U(\theta)`:

        .. code-block:: python

            generator = [PauliX, 0.7]

        Default is ``[None, 1]``, indicating the operation has no generator.
        """
        return [None, 1]

    @property
    def inverse(self):
        """Boolean determining if the inverse of the operation was requested.
        """
        return self._inverse

    @inverse.setter
    def inverse(self, boolean):
        self._inverse = boolean

    @staticmethod
    def decomposition(*params, wires):
        """Returns a template decomposing the operation into other
        quantum operations."""
        raise NotImplementedError

    def inv(self):
        """Inverts the operation, such that the inverse will
        be used for the computations by the specific device.

        This method concatenates a string to the name of the operation,
        to indicate that the inverse will be used for computations.

        Any subsequent call of this method will toggle between the original
        operation and the inverse of the operation.

        Returns:
            :class:`Operator`: operation to be inverted
        """
        self.inverse = not self._inverse
        return self

    @property
    def matrix(self):
        if self.inverse:
            return np.linalg.inv(self._matrix(*self.parameters))

        return self._matrix(*self.parameters)

    @property
    def base_name(self):
        """Get base name of the operator.
        """
        return self.__class__.__name__

    @property
    def name(self):
        """Get and set the name of the operator.
        """
        return self._name + Operation.string_for_inverse if self.inverse else self._name

    def __init__(self, *params, wires=None, do_queue=True):

        self._inverse = False

        # check the grad_method validity
        if self.par_domain == "N":
            assert (
                self.grad_method is None
            ), "An operation may only be differentiated with respect to real scalar parameters."
        elif self.par_domain == "A":
            assert self.grad_method in (
                None,
                "F",
            ), "Operations that depend on arrays containing free variables may only be differentiated using the F method."

        # check the grad_recipe validity
        if self.grad_method == "A":
            if self.grad_recipe is None:
                # default recipe for every parameter
                self.grad_recipe = [None] * self.num_params
            else:
                assert (
                    len(self.grad_recipe) == self.num_params
                ), "Gradient recipe must have one entry for each parameter!"
        else:
            assert self.grad_recipe is None, "Gradient recipe is only used by the A method!"

        super().__init__(*params, wires=wires, do_queue=do_queue)


# =============================================================================
# Base Observable class
# =============================================================================


class Observable(Operator):
    """Base class for observables supported by a device.

    :class:`Observable` is used to describe Hermitian quantum observables.

    As with :class:`~.Operator`, the following class attributes must be
    defined for all observables:

    * :attr:`~.Operator.num_params`
    * :attr:`~.Operator.num_wires`
    * :attr:`~.Operator.par_domain`

    Args:
        params (tuple[float, int, array, VariableRef]): observable parameters

    Keyword Args:
        wires (Sequence[int]): subsystems it acts on.
            Currently, only one subsystem is supported.
        do_queue (bool): Indicates whether the operation should be
            immediately pushed into a :class:`BaseQNode` observable queue.
            The observable queue is determined by the presence of an
            applicable `qml._current_context`. If no context is
            available, this argument is ignored.
    """

    # pylint: disable=abstract-method
    return_type = None

    def __init__(self, *params, wires=None, do_queue=True):
        # extract the arguments
        if wires is None:
            wires = params[-1]
            params = params[:-1]

        super().__init__(*params, wires=wires, do_queue=do_queue)

    def __repr__(self):
        """Constructor-call-like representation."""
        temp = super().__repr__()
        if self.return_type is None:
            return temp
        return repr(self.return_type) + "(" + temp + ")"

    def __matmul__(self, other):
        if isinstance(other, Tensor):
            return other.__rmatmul__(self)

        if isinstance(other, Observable):
            return Tensor(self, other)

        raise ValueError("Can only perform tensor products between observables.")

    @property
    def eigvals(self):
        r"""Returns the eigenvalues of the observable"""
        raise NotImplementedError

    def diagonalizing_gates(self):
        r"""Returns the list of operations such that they
        diagonalize the observable in the computational basis.

        Returns:
            list(qml.Operation): A list of gates that diagonalize
            the observable in the computational basis.
        """
        raise NotImplementedError


class Tensor(Observable):
    """Container class representing tensor products of observables.

    To create a tensor, simply initiate it like so:

    >>> T = Tensor(qml.PauliX(0), qml.Hermitian(A, [1, 2]))

    You can also create a tensor from other Tensors:

    >>> T = Tensor(T, qml.PauliZ(4))

    The ``@`` symbol can be used as a tensor product operation:

    >>> T = qml.PauliX(0) @ qml.Hadamard(2)
    """

    # pylint: disable=abstract-method
    return_type = None
    tensor = True
    par_domain = None

    def __init__(self, *args):  # pylint: disable=super-init-not-called

        self._eigvals = None
        self.obs = []

        for o in args:
            if isinstance(o, Tensor):
                self.obs.extend(o.obs)
            elif isinstance(o, Observable):
                self.obs.append(o)
            else:
                raise ValueError("Can only perform tensor products between observables.")

    def __str__(self):
        """Print the tensor product and some information."""
        return "Tensor product {}: {} params, wires {}".format(
            [i.name for i in self.obs], len(self.params), self.wires
        )
<<<<<<< HEAD

    def __repr__(self):
        """Constructor-call-like representation."""
        return "Tensor(" + ", ".join([repr(o) for o in self.obs]) + ")"
=======
>>>>>>> a776dbec

    @property
    def name(self):
        """All constituent observable names making up the tensor product.

        Returns:
            list[str]: list containing all observable names
        """
        return [o.name for o in self.obs]

    @property
    def num_wires(self):
        """Number of wires the tensor product acts on.

        Returns:
            int: number of wires
        """
        return len(list(_flatten(self.wires)))

    @property
    def wires(self):
        """All wires in the system the tensor product acts on.

        Returns:
            list[list[Any]]: nested list containing the wires per observable
            in the tensor product
        """
        return [o.wires for o in self.obs]

    @property
    def params(self):
        """Raw parameters of all constituent observables in the tensor product.

        Returns:
            list[Any]: flattened list containing all dependent parameters
        """
        return [p for sublist in [o.params for o in self.obs] for p in sublist]

    @property
    def num_params(self):
        """Raw parameters of all constituent observables in the tensor product.

        Returns:
            list[Any]: flattened list containing all dependent parameters
        """
        return len(self.params)

    @property
    def parameters(self):
        """Evaluated parameter values of all constituent observables in the tensor product.

        Returns:
            list[list[Any]]: nested list containing the parameters per observable
            in the tensor product
        """
        return [o.parameters for o in self.obs]

    @property
    def non_identity_obs(self):
        """Returns the non-identity observables contained in the tensor product.

        Returns:
            list[:class:`~.Observable`]: list containing the non-identity observables
            in the tensor product
        """
        return [obs for obs in self.obs if not isinstance(obs, qml.Identity)]

    def __matmul__(self, other):
        if isinstance(other, Tensor):
            self.obs.extend(other.obs)
            return self

        if isinstance(other, Observable):
            self.obs.append(other)
            return self

        raise ValueError("Can only perform tensor products between observables.")

    def __rmatmul__(self, other):
        if isinstance(other, Observable):
            self.obs[:0] = [other]
            return self

        raise ValueError("Can only perform tensor products between observables.")

    __imatmul__ = __matmul__

    @property
    def eigvals(self):
        """Return the eigenvalues of the specified tensor product observable.

        This method uses pre-stored eigenvalues for standard observables where
        possible.

        Returns:
            array[float]: array containing the eigenvalues of the tensor product
            observable
        """
        if self._eigvals is not None:
            return self._eigvals

        standard_observables = {"PauliX", "PauliY", "PauliZ", "Hadamard"}

        # observable should be Z^{\otimes n}
        self._eigvals = pauli_eigs(len(self.wires))

        # TODO: check for edge cases of the sorting, e.g. Tensor(Hermitian(obs, wires=[0, 2]),
        # Hermitian(obs, wires=[1, 3, 4])
        # Sorting the observables based on wires, so that the order of
        # the eigenvalues is correct
        obs_sorted = sorted(self.obs, key=lambda x: x.wires)

        # check if there are any non-standard observables (such as Identity)
        if set(self.name) - standard_observables:
            # Tensor product of observables contains a mixture
            # of standard and non-standard observables
            self._eigvals = np.array([1])
            for k, g in itertools.groupby(obs_sorted, lambda x: x.name in standard_observables):
                if k:
                    # Subgroup g contains only standard observables.
                    self._eigvals = np.kron(self._eigvals, pauli_eigs(len(list(g))))
                else:
                    # Subgroup g contains only non-standard observables.
                    for ns_ob in g:
                        # loop through all non-standard observables
                        self._eigvals = np.kron(self._eigvals, ns_ob.eigvals)

        return self._eigvals

    def diagonalizing_gates(self):
        """Return the gate set that diagonalizes a circuit according to the
        specified tensor observable.

        This method uses pre-stored eigenvalues for standard observables where
        possible and stores the corresponding eigenvectors from the eigendecomposition.

        Returns:
            list: list containing the gates diagonalizing the tensor observable
        """
        diag_gates = []
        for o in self.obs:
            diag_gates.extend(o.diagonalizing_gates())

        return diag_gates

    @property
    def matrix(self):
        r"""Matrix representation of the tensor operator
        in the computational basis.

        **Example:**

        Note that the returned matrix *only includes explicitly
        declared observables* making up the tensor product;
        that is, it only returns the matrix for the specified
        subsystem it is defined for.

        >>> O = qml.PauliZ(0) @ qml.PauliZ(2)
        >>> O.matrix
        array([[ 1,  0,  0,  0],
               [ 0, -1,  0,  0],
               [ 0,  0, -1,  0],
               [ 0,  0,  0,  1]])

        To get the full :math:`2^3\times 2^3` Hermitian matrix
        acting on the 3-qubit system, the identity on wire 1
        must be explicitly included:

        >>> O = qml.PauliZ(0) @ qml.Identity(1) @ qml.PauliZ(2)
        >>> O.matrix
        array([[ 1.,  0.,  0.,  0.,  0.,  0.,  0.,  0.],
               [ 0., -1.,  0., -0.,  0., -0.,  0., -0.],
               [ 0.,  0.,  1.,  0.,  0.,  0.,  0.,  0.],
               [ 0., -0.,  0., -1.,  0., -0.,  0., -0.],
               [ 0.,  0.,  0.,  0., -1., -0., -0., -0.],
               [ 0., -0.,  0., -0., -0.,  1., -0.,  0.],
               [ 0.,  0.,  0.,  0., -0., -0., -1., -0.],
               [ 0., -0.,  0., -0., -0.,  0., -0.,  1.]])

        Returns:
            array: matrix representation
        """
        # group the observables based on what wires they act on
        U_list = []
        for _, g in itertools.groupby(self.obs, lambda x: x.wires):
            # extract the matrices of each diagonalizing gate
            mats = [i.matrix for i in g]

            if len(mats) > 1:
                # multiply all unitaries together before appending
                mats = [multi_dot(mats)]

            # append diagonalizing unitary for specific wire to U_list
            U_list.append(mats[0])

        # Return the Hermitian matrix representing the observable
        # over the defined wires.
        return functools.reduce(np.kron, U_list)

    def prune(self):
        """Returns a pruned tensor product of observables by removing :class:`~.Identity` instances from
        the observables building up the :class:`~.Tensor`.

        The ``return_type`` attribute is preserved while pruning.

        If the tensor product only contains one observable, then this observable instance is
        returned.

        Note that, as a result, this method can return observables that are not a :class:`~.Tensor`
        instance.

        **Example:**

        Pruning that returns a :class:`~.Tensor`:

        >>> O = qml.PauliZ(0) @ qml.Identity(1) @ qml.PauliZ(2)
        >>> O.prune()
        <pennylane.operation.Tensor at 0x7fc1642d1590
        >>> [(o.name, o.wires) for o in O.prune().obs]
        [('PauliZ', [0]), ('PauliZ', [2])]

        Pruning that returns a single observable:

        >>> O = qml.PauliZ(0) @ qml.Identity(1)
        >>> O_pruned = O.prune()
        >>> (O_pruned.name, O_pruned.wires)
        ('PauliZ', [0])

        Returns:
            ~.Observable: the pruned tensor product of observables
        """
        if len(self.non_identity_obs) == 0:
            # Return a single Identity as the tensor only contains Identities
            obs = qml.Identity(0)
        elif len(self.non_identity_obs) == 1:
            obs = self.non_identity_obs[0]
        else:
            obs = Tensor(*self.non_identity_obs)

        obs.return_type = self.return_type
        return obs


# =============================================================================
# CV Operations and observables
# =============================================================================


class CV:
    """A mixin base class denoting a continuous-variable operation."""

    # pylint: disable=no-member

    def heisenberg_expand(self, U, num_wires):
        """Expand the given local Heisenberg-picture array into a full-system one.

        Args:
            U (array[float]): array to expand (expected to be of the dimension ``1+2*self.num_wires``)
            num_wires (int): total number of wires in the quantum circuit. If zero, return ``U`` as is.

        Raises:
            ValueError: if the size of the input matrix is invalid or `num_wires` is incorrect

        Returns:
            array[float]: expanded array, dimension ``1+2*num_wires``
        """
        U_dim = len(U)
        nw = len(self.wires)

        if U.ndim > 2:
            raise ValueError("Only order-1 and order-2 arrays supported.")

        if U_dim != 1 + 2 * nw:
            raise ValueError("{}: Heisenberg matrix is the wrong size {}.".format(self.name, U_dim))

        if num_wires == 0 or list(self.wires) == list(range(num_wires)):
            # no expansion necessary (U is a full-system matrix in the correct order)
            return U

        if num_wires < len(self.wires):
            raise ValueError(
                "{}: Number of wires {} is too small to fit Heisenberg matrix".format(
                    self.name, num_wires
                )
            )

        # expand U into the I, x_0, p_0, x_1, p_1, ... basis
        dim = 1 + num_wires * 2

        def loc(w):
            "Returns the slice denoting the location of (x_w, p_w) in the basis."
            ind = 2 * w + 1
            return slice(ind, ind + 2)

        if U.ndim == 1:
            W = np.zeros(dim)
            W[0] = U[0]
            for k, w in enumerate(self.wires):
                W[loc(w)] = U[loc(k)]
        elif U.ndim == 2:
            if isinstance(self, Observable):
                W = np.zeros((dim, dim))
            else:
                W = np.eye(dim)

            W[0, 0] = U[0, 0]

            for k1, w1 in enumerate(self.wires):
                s1 = loc(k1)
                d1 = loc(w1)

                # first column
                W[d1, 0] = U[s1, 0]
                # first row (for gates, the first row is always (1, 0, 0, ...), but not for observables!)
                W[0, d1] = U[0, s1]

                for k2, w2 in enumerate(self.wires):
                    W[d1, loc(w2)] = U[s1, loc(k2)]  # block k1, k2 in U goes to w1, w2 in W.
        return W

    @staticmethod
    def _heisenberg_rep(p):
        r"""Heisenberg picture representation of the operation.

        * For Gaussian CV gates, this method returns the matrix of the linear
          transformation carried out by the gate for the given parameter values.
          The method is not defined for non-Gaussian gates.

          **The existence of this method is equivalent to setting** ``grad_method = 'A'``.

        * For observables, returns a real vector (first-order observables) or
          symmetric matrix (second-order observables) of expansion coefficients
          of the observable.

        For single-mode Operations we use the basis :math:`\mathbf{r} = (\I, \x, \p)`.
        For multi-mode Operations we use the basis :math:`\mathbf{r} = (\I, \x_0, \p_0, \x_1, \p_1, \ldots)`.

        .. note::

            For gates, we assume that the inverse transformation is obtained
            by negating the first parameter.

        Args:
            p (Sequence[float]): parameter values for the transformation

        Returns:
            array[float]: :math:`\tilde{U}` or :math:`q`
        """
        # pylint: disable=unused-argument
        return None

    @classproperty
    def supports_heisenberg(self):
        """Returns True iff the CV Operation has overridden the :meth:`~.CV._heisenberg_rep`
        static method, thereby indicating that it is Gaussian and does not block the use
        of the parameter-shift differentiation method if found between the differentiated gate
        and an observable.
        """
        return CV._heisenberg_rep != self._heisenberg_rep


class CVOperation(CV, Operation):
    """Base class for continuous-variable quantum operations."""

    # pylint: disable=abstract-method

    @classproperty
    def supports_parameter_shift(self):
        """Returns True iff the CV Operation supports the parameter-shift differentiation method.
        This means that it has ``grad_method='A'`` and
        has overridden the :meth:`~.CV._heisenberg_rep` static method.
        """
        return self.grad_method == "A" and self.supports_heisenberg

    def heisenberg_pd(self, idx):
        """Partial derivative of the Heisenberg picture transform matrix.

        Computed using grad_recipe.

        Args:
            idx (int): index of the parameter with respect to which the
                partial derivative is computed.
        Returns:
            array[float]: partial derivative
        """
        # get the gradient recipe for this parameter
        recipe = self.grad_recipe[idx]
        multiplier = 0.5 if recipe is None else recipe[0]
        shift = np.pi / 2 if recipe is None else recipe[1]

        p = self.parameters
        # evaluate the transform at the shifted parameter values
        p[idx] += shift
        U2 = self._heisenberg_rep(p)  # pylint: disable=assignment-from-none
        p[idx] -= 2 * shift
        U1 = self._heisenberg_rep(p)  # pylint: disable=assignment-from-none
        return (U2 - U1) * multiplier  # partial derivative of the transformation

    def heisenberg_tr(self, num_wires, inverse=False):
        r"""Heisenberg picture representation of the linear transformation carried
        out by the gate at current parameter values.

        Given a unitary quantum gate :math:`U`, we may consider its linear
        transformation in the Heisenberg picture, :math:`U^\dagger(\cdot) U`.

        If the gate is Gaussian, this linear transformation preserves the polynomial order
        of any observables that are polynomials in :math:`\mathbf{r} = (\I, \x_0, \p_0, \x_1, \p_1, \ldots)`.
        This also means it maps :math:`\text{span}(\mathbf{r})` into itself:

        .. math:: U^\dagger \mathbf{r}_i U = \sum_j \tilde{U}_{ij} \mathbf{r}_j

        For Gaussian CV gates, this method returns the transformation matrix for
        the current parameter values of the Operation. The method is not defined
        for non-Gaussian (and non-CV) gates.

        Args:
            num_wires (int): total number of wires in the quantum circuit
            inverse  (bool): if True, return the inverse transformation instead

        Raises:
            RuntimeError: if the specified operation is not Gaussian or is missing the `_heisenberg_rep` method

        Returns:
            array[float]: :math:`\tilde{U}`, the Heisenberg picture representation of the linear transformation
        """
        p = self.parameters
        if inverse:
            if self.par_domain == "A":
                # TODO: expand this for the new par domain class, for non-unitary matrices.
                p[0] = np.linalg.inv(p[0])
            else:
                p[0] = -p[0]  # negate first parameter
        U = self._heisenberg_rep(p)  # pylint: disable=assignment-from-none

        # not defined?
        if U is None:
            raise RuntimeError(
                "{} is not a Gaussian operation, or is missing the _heisenberg_rep method.".format(
                    self.name
                )
            )

        return self.heisenberg_expand(U, num_wires)


class CVObservable(CV, Observable):
    r"""Base class for continuous-variable observables.

    The class attribute :attr:`~.ev_order` can be defined to indicate
    to PennyLane whether the corresponding CV observable is a polynomial in the
    quadrature operators. If so,

    * ``ev_order = 1`` indicates a first order polynomial in quadrature
      operators :math:`(\x, \p)`.

    * ``ev_order = 2`` indicates a second order polynomial in quadrature
      operators :math:`(\x, \p)`.

    If :attr:`~.ev_order` is not ``None``, then the Heisenberg representation
    of the observable should be defined in the static method :meth:`~.CV._heisenberg_rep`,
    returning an array of the correct dimension.
    """
    # pylint: disable=abstract-method
    ev_order = None  #: None, int: if not None, the observable is a polynomial of the given order in `(x, p)`.

    def heisenberg_obs(self, num_wires):
        r"""Representation of the observable in the position/momentum operator basis.

        Returns the expansion :math:`q` of the observable, :math:`Q`, in the
        basis :math:`\mathbf{r} = (\I, \x_0, \p_0, \x_1, \p_1, \ldots)`.

        * For first-order observables returns a real vector such
          that :math:`Q = \sum_i q_i \mathbf{r}_i`.

        * For second-order observables returns a real symmetric matrix
          such that :math:`Q = \sum_{ij} q_{ij} \mathbf{r}_i \mathbf{r}_j`.

        Args:
            num_wires (int): total number of wires in the quantum circuit
        Returns:
            array[float]: :math:`q`
        """
        p = self.parameters
        U = self._heisenberg_rep(p)  # pylint: disable=assignment-from-none
        return self.heisenberg_expand(U, num_wires)<|MERGE_RESOLUTION|>--- conflicted
+++ resolved
@@ -143,7 +143,6 @@
 
 
 class ObservableReturnTypes(Enum):
-<<<<<<< HEAD
     """Enumeration class to represent the return types of an observable."""
 
     Sample = "sample"
@@ -154,16 +153,6 @@
     def __repr__(self):
         """String representation of the return types."""
         return self.value
-=======
-    """Enumeration class to
-    represent the type of
-    return types of an observable."""
-
-    Sample = 1
-    Variance = 2
-    Expectation = 3
-    Probability = 4
->>>>>>> a776dbec
 
 
 Sample = ObservableReturnTypes.Sample
@@ -181,10 +170,7 @@
 """Enum: An enumeration which represents returning probabilities
 of all computational basis states."""
 
-<<<<<<< HEAD
-
-=======
->>>>>>> a776dbec
+
 # =============================================================================
 # Class property
 # =============================================================================
@@ -357,7 +343,6 @@
             self.queue()
 
     def __str__(self):
-<<<<<<< HEAD
         """Operator name and some information."""
         return "{}: {} params, wires {}".format(self.name, len(self.params), self.wires)
 
@@ -370,10 +355,6 @@
             params = ", ".join([repr(p) for p in self.parameters])
             return "{}({}, wires={})".format(self.name, params, self.wires)
         return "{}(wires={})".format(self.name, self.wires)
-=======
-        """Print the operator name and some information."""
-        return "{}: {} params, wires {}".format(self.name, len(self.params), self.wires)
->>>>>>> a776dbec
 
     def _check_wires(self, wires):
         """Check the validity of the operator wires.
@@ -808,13 +789,10 @@
         return "Tensor product {}: {} params, wires {}".format(
             [i.name for i in self.obs], len(self.params), self.wires
         )
-<<<<<<< HEAD
 
     def __repr__(self):
         """Constructor-call-like representation."""
         return "Tensor(" + ", ".join([repr(o) for o in self.obs]) + ")"
-=======
->>>>>>> a776dbec
 
     @property
     def name(self):
