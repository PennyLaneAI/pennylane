--- conflicted
+++ resolved
@@ -1520,12 +1520,7 @@
         print(f"self.wires: {self.wires}")
         new_op = copy.copy(self)
         new_op._wires = Wires([wire_map.get(wire, wire) for wire in self.wires])
-<<<<<<< HEAD
-        print(f"new_op._wires: {new_op._wires}")
-        if (p_rep := new_op.pauli_rep) is not None:
-=======
         if (p_rep := self.pauli_rep) is not None:
->>>>>>> ae7f3bb3
             new_op._pauli_rep = p_rep.map_wires(wire_map)
         return new_op
 
