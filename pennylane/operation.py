# Copyright 2018-2021 Xanadu Quantum Technologies Inc.
# Licensed under the Apache License, Version 2.0 (the "License");
# you may not use this file except in compliance with the License.
# You may obtain a copy of the License at

#     http://www.apache.org/licenses/LICENSE-2.0

# Unless required by applicable law or agreed to in writing, software
# distributed under the License is distributed on an "AS IS" BASIS,
# WITHOUT WARRANTIES OR CONDITIONS OF ANY KIND, either express or implied.
# See the License for the specific language governing permissions and
# limitations under the License.
# pylint: disable=protected-access
r"""
This module contains the abstract base classes for defining PennyLane
operations and observables.

Description
-----------

Qubit Operations
~~~~~~~~~~~~~~~~
The :class:`Operator` class serves as a base class for operators,
and is inherited by both the :class:`Observable` class and the
:class:`Operation` class. These classes are subclassed to implement quantum operations
and measure observables in PennyLane.

* Each :class:`~.Operator` subclass represents a general type of
  map between physical states. Each instance of these subclasses
  represents either

  - an application of the operator or
  - an instruction to measure and return the respective result.

  Operators act on a sequence of wires (subsystems) using given parameter values.

* Each :class:`~.Operation` subclass represents a type of quantum operation,
  for example a unitary quantum gate. Each instance of these subclasses
  represents an application of the operation with given parameter values to
  a given sequence of wires (subsystems).

* Each  :class:`~.Observable` subclass represents a type of physical observable.
  Each instance of these subclasses represents an instruction to measure and
  return the respective result for the given parameter values on a
  sequence of wires (subsystems).

Differentiation
^^^^^^^^^^^^^^^

In general, an :class:`Operation` is differentiable (at least using the finite-difference
method) with respect to a parameter iff

* the domain of that parameter is continuous.

For an :class:`Operation` to be differentiable with respect to a parameter using the
analytic method of differentiation, it must satisfy an additional constraint:

* the parameter domain must be real.

.. note::

    These conditions are *not* sufficient for analytic differentiation. For example,
    CV gates must also define a matrix representing their Heisenberg linear
    transformation on the quadrature operators.

CV Operation base classes
~~~~~~~~~~~~~~~~~~~~~~~~~

Due to additional requirements, continuous-variable (CV) operations must subclass the
:class:`~.CVOperation` or :class:`~.CVObservable` classes instead of :class:`~.Operation`
and :class:`~.Observable`.

Differentiation
^^^^^^^^^^^^^^^

To enable gradient computation using the analytic method for Gaussian CV operations, in addition, you need to
provide the static class method :meth:`~.CV._heisenberg_rep` that returns the Heisenberg representation of
the operation given its list of parameters, namely:

* For Gaussian CV Operations this method should return the matrix of the linear transformation carried out by the
  operation on the vector of quadrature operators :math:`\mathbf{r}` for the given parameter
  values.

* For Gaussian CV Observables this method should return a real vector (first-order observables)
  or symmetric matrix (second-order observables) of coefficients of the quadrature
  operators :math:`\x` and :math:`\p`.

PennyLane uses the convention :math:`\mathbf{r} = (\I, \x, \p)` for single-mode operations and observables
and :math:`\mathbf{r} = (\I, \x_0, \p_0, \x_1, \p_1, \ldots)` for multi-mode operations and observables.

.. note::
    Non-Gaussian CV operations and observables are currently only supported via
    the finite-difference method of gradient computation.
"""
# pylint:disable=access-member-before-definition
import abc
import copy
import functools
import itertools
import numbers
import warnings
from enum import IntEnum

import numpy as np
from numpy.linalg import multi_dot
from scipy.sparse import coo_matrix, eye, kron

import pennylane as qml
from pennylane.wires import Wires

from .utils import pauli_eigs


def __getattr__(name):
    # for more information on overwriting `__getattr__`, see https://peps.python.org/pep-0562/
    warning_names = {"Sample", "Variance", "Expectation", "Probability", "State", "MidMeasure"}
    if name in warning_names:
        obj = getattr(qml.measurements, name)
        warning_string = f"qml.operation.{name} is deprecated. Please import from qml.measurements.{name} instead"
        warnings.warn(warning_string, UserWarning)
        return obj
    try:
        return globals()[name]
    except KeyError as e:
        raise AttributeError from e


def expand_matrix(base_matrix, wires, wire_order=None):
    """Re-express a base matrix acting on a subspace defined by a set of wire labels
    according to a global wire order.

    Args:
        base_matrix (tensor_like): base matrix to expand
        wires (Iterable): wires determining the subspace that base matrix acts on; a base matrix of
            dimension :math:`2^n` acts on a subspace of :math:`n` wires
        wire_order (Iterable): global wire order, which has to contain all wire labels in ``wires``, but can also
            contain additional labels

    Returns:
        tensor_like: expanded matrix

    **Example**

    If the wire order is identical to ``wires``, the original matrix gets returned:

    >>> base_matrix = np.array([[1, 2, 3, 4],
    ...                         [5, 6, 7, 8],
    ...                         [9, 10, 11, 12],
    ...                         [13, 14, 15, 16]])
    >>> print(expand_matrix(base_matrix, wires=[0, 2], wire_order=[0, 2]))
    [[ 1  2  3  4]
     [ 5  6  7  8]
     [ 9 10 11 12]
     [13 14 15 16]]

    If the wire order is a permutation of ``wires``, the entries of the base matrix get permuted:

    >>> print(expand_matrix(base_matrix, wires=[0, 2], wire_order=[2, 0]))
    [[ 1  3  2  4]
     [ 9 11 10 12]
     [ 5  7  6  8]
     [13 15 14 16]]

    If the wire order contains wire labels not found in ``wires``, the matrix gets expanded:

    >>> print(expand_matrix(base_matrix, wires=[0, 2], wire_order=[0, 1, 2]))
    [[ 1  2  0  0  3  4  0  0]
     [ 5  6  0  0  7  8  0  0]
     [ 0  0  1  2  0  0  3  4]
     [ 0  0  5  6  0  0  7  8]
     [ 9 10  0  0 11 12  0  0]
     [13 14  0  0 15 16  0  0]
     [ 0  0  9 10  0  0 11 12]
     [ 0  0 13 14  0  0 15 16]]

    The method works with tensors from all autodifferentiation frameworks, for example:

    >>> base_matrix_torch = torch.tensor([[1., 2.],
    ...                                   [3., 4.]], requires_grad=True)
    >>> res = expand_matrix(base_matrix_torch, wires=["b"], wire_order=["a", "b"])
    >>> type(res)
    torch.Tensor
    >>> res.requires_grad
    True

    >>> print(expand_matrix(base_matrix, wires=[0, 2]))
    [[ 1  2  3  4]
     [ 5  6  7  8]
     [ 9 10 11 12]
     [13 14 15 16]]

    """

    if (wire_order is None) or (wire_order == wires):
        return base_matrix

    wire_order = Wires(wire_order)
    n = len(wires)
    shape = qml.math.shape(base_matrix)
    batch_dim = shape[0] if len(shape) == 3 else None
    interface = qml.math.get_interface(base_matrix)  # pylint: disable=protected-access

    # operator's wire positions relative to wire ordering
    op_wire_pos = wire_order.indices(wires)

    identity = qml.math.reshape(
        qml.math.eye(2 ** len(wire_order), like=interface), [2] * (len(wire_order) * 2)
    )
    # The first axis entries are range(n, 2n) for batch_dim=None and range(n+1, 2n+1) else
    axes = (list(range(-n, 0)), op_wire_pos)

    # reshape op.matrix()
    op_matrix_interface = qml.math.convert_like(base_matrix, identity)
    shape = [batch_dim] + [2] * (n * 2) if batch_dim else [2] * (n * 2)
    mat_op_reshaped = qml.math.reshape(op_matrix_interface, shape)
    mat_tensordot = qml.math.tensordot(
        mat_op_reshaped, qml.math.cast_like(identity, mat_op_reshaped), axes
    )

    unused_idxs = [idx for idx in range(len(wire_order)) if idx not in op_wire_pos]
    # permute matrix axes to match wire ordering
    perm = op_wire_pos + unused_idxs
    sources = wire_order.indices(wire_order)
    if batch_dim:
        perm = [p + 1 for p in perm]
        sources = [s + 1 for s in sources]

    mat = qml.math.moveaxis(mat_tensordot, sources, perm)
    shape = [batch_dim] + [2 ** len(wire_order)] * 2 if batch_dim else [2 ** len(wire_order)] * 2
    mat = qml.math.reshape(mat, shape)

    return mat


# =============================================================================
# Errors
# =============================================================================


class OperatorPropertyUndefined(Exception):
    """Generic exception to be used for undefined
    Operator properties or methods."""


class DecompositionUndefinedError(OperatorPropertyUndefined):
    """Raised when an Operator's representation as a decomposition is undefined."""


class TermsUndefinedError(OperatorPropertyUndefined):
    """Raised when an Operator's representation as a linear combination is undefined."""


class MatrixUndefinedError(OperatorPropertyUndefined):
    """Raised when an Operator's matrix representation is undefined."""


class SparseMatrixUndefinedError(OperatorPropertyUndefined):
    """Raised when an Operator's sparse matrix representation is undefined."""


class EigvalsUndefinedError(OperatorPropertyUndefined):
    """Raised when an Operator's eigenvalues are undefined."""


class DiagGatesUndefinedError(OperatorPropertyUndefined):
    """Raised when an Operator's diagonalizing gates are undefined."""


class AdjointUndefinedError(OperatorPropertyUndefined):
    """Raised when an Operator's adjoint version is undefined."""


class PowUndefinedError(OperatorPropertyUndefined):
    """Raised when an Operator's power is undefined."""


class GeneratorUndefinedError(OperatorPropertyUndefined):
    """Exception used to indicate that an operator
    does not have a generator"""


class ParameterFrequenciesUndefinedError(OperatorPropertyUndefined):
    """Exception used to indicate that an operator
    does not have parameter_frequencies"""


# =============================================================================
# Wire types
# =============================================================================


class WiresEnum(IntEnum):
    """Integer enumeration class
    to represent the number of wires
    an operation acts on"""

    AnyWires = -1
    AllWires = 0


AllWires = WiresEnum.AllWires
"""IntEnum: An enumeration which represents all wires in the
subsystem. It is equivalent to an integer with value 0."""

AnyWires = WiresEnum.AnyWires
"""IntEnum: An enumeration which represents any wires in the
subsystem. It is equivalent to an integer with value -1."""


# =============================================================================
# Class property
# =============================================================================


class ClassPropertyDescriptor:  # pragma: no cover
    """Allows a class property to be defined"""

    # pylint: disable=too-few-public-methods,too-many-public-methods
    def __init__(self, fget, fset=None):
        self.fget = fget
        self.fset = fset

    def __get__(self, obj, klass=None):
        if klass is None:
            klass = type(obj)
        return self.fget.__get__(obj, klass)()

    def __set__(self, obj, value):
        if not self.fset:
            raise AttributeError("can't set attribute")
        type_ = type(obj)
        return self.fset.__get__(obj, type_)(value)

    def setter(self, func):
        """Set the function as a class method, and store as an attribute."""
        if not isinstance(func, (classmethod, staticmethod)):
            func = classmethod(func)
        self.fset = func
        return self


def classproperty(func):
    """The class property decorator"""
    if not isinstance(func, (classmethod, staticmethod)):
        func = classmethod(func)

    return ClassPropertyDescriptor(func)


# =============================================================================
# Base Operator class
# =============================================================================


def _process_data(op):

    # Use qml.math.real to take the real part. We may get complex inputs for
    # example when differentiating holomorphic functions with JAX: a complex
    # valued QNode (one that returns qml.state) requires complex typed inputs.
    if op.name in ("RX", "RY", "RZ", "PhaseShift", "Rot"):
        return str([qml.math.round(qml.math.real(d) % (2 * np.pi), 10) for d in op.data])

    if op.name in ("CRX", "CRY", "CRZ", "CRot"):
        return str([qml.math.round(qml.math.real(d) % (4 * np.pi), 10) for d in op.data])

    return str(op.data)


class Operator(abc.ABC):
    r"""Base class representing quantum operators.

    Operators are uniquely defined by their name, the wires they act on, their (trainable) parameters,
    and their (non-trainable) hyperparameters. The trainable parameters
    can be tensors of any supported auto-differentiation framework.

    An operator can define any of the following representations:

    * Representation as a **matrix** (:meth:`.Operator.matrix`), as specified by a
      global wire order that tells us where the wires are found on a register.

    * Representation as a **sparse matrix** (:meth:`.Operator.sparse_matrix`). Currently, this
      is a SciPy CSR matrix format.

    * Representation via the **eigenvalue decomposition** specified by eigenvalues
      (:meth:`.Operator.eigvals`) and diagonalizing gates (:meth:`.Operator.diagonalizing_gates`).

    * Representation as a **product of operators** (:meth:`.Operator.decomposition`).

    * Representation as a **linear combination of operators** (:meth:`.Operator.terms`).

    * Representation by a **generator** via :math:`e^{G}` (:meth:`.Operator.generator`).

    Each representation method comes with a static method prefixed by ``compute_``, which
    takes the signature ``(*parameters, **hyperparameters)`` (for numerical representations that do not need
    to know about wire labels) or ``(*parameters, wires, **hyperparameters)``, where ``parameters``, ``wires``, and
    ``hyperparameters`` are the respective attributes of the operator class.

    Args:
        params (tuple[tensor_like]): trainable parameters
        wires (Iterable[Any] or Any): Wire label(s) that the operator acts on.
            If not given, args[-1] is interpreted as wires.
        do_queue (bool): indicates whether the operator should be
            recorded when created in a tape context
        id (str): custom label given to an operator instance,
            can be useful for some applications where the instance has to be identified

    **Example**

    A custom operator can be created by inheriting from :class:`~.Operator` or one of its subclasses.

    The following is an example for a custom gate that inherits from the :class:`~.Operation` subclass.
    It acts by potentially flipping a qubit and rotating another qubit.
    The custom operator defines a decomposition, which the devices can use (since it is unlikely that a device
    knows a native implementation for ``FlipAndRotate``). It also defines an adjoint operator.

    .. code-block:: python

        import pennylane as qml


        class FlipAndRotate(qml.operation.Operation):

            # Define how many wires the operator acts on in total.
            # In our case this may be one or two, which is why we
            # use the AnyWires Enumeration to indicate a variable number.
            num_wires = qml.operation.AnyWires

            # This attribute tells PennyLane what differentiation method to use. Here
            # we request parameter-shift (or "analytic") differentiation.
            grad_method = "A"

            def __init__(self, angle, wire_rot, wire_flip=None, do_flip=False,
                               do_queue=True, id=None):

                # checking the inputs --------------

                if do_flip and wire_flip is None:
                    raise ValueError("Expected a wire to flip; got None.")

                #------------------------------------

                # do_flip is not trainable but influences the action of the operator,
                # which is why we define it to be a hyperparameter
                self._hyperparameters = {
                    "do_flip": do_flip
                }

                # we extract all wires that the operator acts on,
                # relying on the Wire class arithmetic
                all_wires = qml.wires.Wires(wire_rot) + qml.wires.Wires(wire_flip)

                # The parent class expects all trainable parameters to be fed as positional
                # arguments, and all wires acted on fed as a keyword argument.
                # The id keyword argument allows users to give their instance a custom name.
                # The do_queue keyword argument specifies whether or not
                # the operator is queued when created in a tape context.
                super().__init__(angle, wires=all_wires, do_queue=do_queue, id=id)

            @property
            def num_params(self):
                # if it is known before creation, define the number of parameters to expect here,
                # which makes sure an error is raised if the wrong number was passed. The angle
                # parameter is the only trainable parameter of the operation
                return 1

            @property
            def ndim_params(self):
                # if it is known before creation, define the number of dimensions each parameter
                # is expected to have. This makes sure to raise an error if a wrongly-shaped
                # parameter was passed. The angle parameter is expected to be a scalar
                return (0,)

            @staticmethod
            def compute_decomposition(angle, wires, do_flip):  # pylint: disable=arguments-differ
                # Overwriting this method defines the decomposition of the new gate, as it is
                # called by Operator.decomposition().
                # The general signature of this function is (*parameters, wires, **hyperparameters).
                op_list = []
                if do_flip:
                    op_list.append(qml.PauliX(wires=wires[1]))
                op_list.append(qml.RX(angle, wires=wires[0]))
                return op_list

            def adjoint(self):
                # the adjoint operator of this gate simply negates the angle
                return FlipAndRotate(-self.parameters[0], self.wires[0], self.wires[1], do_flip=self.hyperparameters["do_flip"])

    We can use the operation as follows:

    .. code-block:: python

        from pennylane import numpy as np

        dev = qml.device("default.qubit", wires=["q1", "q2", "q3"])

        @qml.qnode(dev)
        def circuit(angle):
            FlipAndRotate(angle, wire_rot="q1", wire_flip="q1")
            return qml.expval(qml.PauliZ("q1"))

    >>> a = np.array(3.14)
    >>> circuit(a)
    -0.9999987318946099

    """
    # pylint: disable=too-many-public-methods, too-many-instance-attributes

    def __copy__(self):
        cls = self.__class__
        copied_op = cls.__new__(cls)
        copied_op.data = self.data.copy()
        for attr, value in vars(self).items():
            if attr != "data":
                setattr(copied_op, attr, value)

        return copied_op

    def __deepcopy__(self, memo):
        copied_op = object.__new__(type(self))

        # The memo dict maps object ID to object, and is required by
        # the deepcopy function to keep track of objects it has already
        # deep copied.
        memo[id(self)] = copied_op

        for attribute, value in self.__dict__.items():
            if attribute == "data":
                # Shallow copy the list of parameters. We avoid a deep copy
                # here, since PyTorch does not support deep copying of tensors
                # within a differentiable computation.
                copied_op.data = value.copy()
            else:
                # Deep copy everything else.
                setattr(copied_op, attribute, copy.deepcopy(value, memo))
        return copied_op

    @property
    def hash(self):
        """int: Integer hash that uniquely represents the operator."""
        return hash(
            (
                str(self.name),
                tuple(self.wires.tolist()),
                str(self.hyperparameters.values()),
                _process_data(self),
            )
        )

    @staticmethod
    def compute_matrix(*params, **hyperparams):  # pylint:disable=unused-argument
        r"""Representation of the operator as a canonical matrix in the computational basis (static method).

        The canonical matrix is the textbook matrix representation that does not consider wires.
        Implicitly, this assumes that the wires of the operator correspond to the global wire order.

        .. seealso:: :meth:`~.Operator.matrix` and :func:`~.matrix`

        Args:
            params (list): trainable parameters of the operator, as stored in the ``parameters`` attribute
            hyperparams (dict): non-trainable hyperparameters of the operator, as stored in the ``hyperparameters`` attribute

        Returns:
            tensor_like: matrix representation
        """
        raise MatrixUndefinedError

    # pylint: disable=no-self-argument, comparison-with-callable
    @classproperty
    def has_matrix(cls):
        r"""Bool: Whether or not the Operator returns a defined matrix.

        Note: Child classes may have this as an instance property instead of as a class property.
        """
        return cls.compute_matrix != Operator.compute_matrix

    def matrix(self, wire_order=None):
        r"""Representation of the operator as a matrix in the computational basis.

        If ``wire_order`` is provided, the numerical representation considers the position of the
        operator's wires in the global wire order. Otherwise, the wire order defaults to the
        operator's wires.

        If the matrix depends on trainable parameters, the result
        will be cast in the same autodifferentiation framework as the parameters.

        A ``MatrixUndefinedError`` is raised if the matrix representation has not been defined.

        .. seealso:: :meth:`~.Operator.compute_matrix`

        Args:
            wire_order (Iterable): global wire order, must contain all wire labels from the operator's wires

        Returns:
            tensor_like: matrix representation
        """
        canonical_matrix = self.compute_matrix(*self.parameters, **self.hyperparameters)

        if wire_order is None or self.wires == Wires(wire_order):
            return canonical_matrix

        return expand_matrix(canonical_matrix, wires=self.wires, wire_order=wire_order)

    @staticmethod
    def compute_sparse_matrix(*params, **hyperparams):  # pylint:disable=unused-argument
        r"""Representation of the operator as a sparse matrix in the computational basis (static method).

        The canonical matrix is the textbook matrix representation that does not consider wires.
        Implicitly, this assumes that the wires of the operator correspond to the global wire order.

        .. seealso:: :meth:`~.Operator.sparse_matrix`

        Args:
            params (list): trainable parameters of the operator, as stored in the ``parameters`` attribute
            hyperparams (dict): non-trainable hyperparameters of the operator, as stored in the ``hyperparameters``
                attribute

        Returns:
            scipy.sparse._csr.csr_matrix: sparse matrix representation
        """
        raise SparseMatrixUndefinedError

    def sparse_matrix(self, wire_order=None):
        r"""Representation of the operator as a sparse matrix in the computational basis.

        If ``wire_order`` is provided, the numerical representation considers the position of the
        operator's wires in the global wire order. Otherwise, the wire order defaults to the
        operator's wires.

        .. note::
            The wire_order argument is currently not implemented, and using it will raise an error.

        A ``SparseMatrixUndefinedError`` is raised if the sparse matrix representation has not been defined.

        .. seealso:: :meth:`~.Operator.compute_sparse_matrix`

        Args:
            wire_order (Iterable): global wire order, must contain all wire labels from the operator's wires

        Returns:
            scipy.sparse._csr.csr_matrix: sparse matrix representation

        """
        if wire_order is not None:
            raise NotImplementedError("The wire_order argument is not yet implemented")
        canonical_sparse_matrix = self.compute_sparse_matrix(
            *self.parameters, **self.hyperparameters
        )
        return canonical_sparse_matrix

    @staticmethod
    def compute_eigvals(*params, **hyperparams):
        r"""Eigenvalues of the operator in the computational basis (static method).

        If :attr:`diagonalizing_gates` are specified and implement a unitary :math:`U`,
        the operator can be reconstructed as

        .. math:: O = U \Sigma U^{\dagger},

        where :math:`\Sigma` is the diagonal matrix containing the eigenvalues.

        Otherwise, no particular order for the eigenvalues is guaranteed.

        .. seealso:: :meth:`~.Operator.eigvals` and :func:`~.eigvals`

        Args:
            params (list): trainable parameters of the operator, as stored in the ``parameters`` attribute
            hyperparams (dict): non-trainable hyperparameters of the operator, as stored in the ``hyperparameters`` attribute

        Returns:
            tensor_like: eigenvalues
        """
        raise EigvalsUndefinedError

    def eigvals(self):
        r"""Eigenvalues of the operator in the computational basis (static method).

        If :attr:`diagonalizing_gates` are specified and implement a unitary :math:`U`, the operator
        can be reconstructed as

        .. math:: O = U \Sigma U^{\dagger},

        where :math:`\Sigma` is the diagonal matrix containing the eigenvalues.

        Otherwise, no particular order for the eigenvalues is guaranteed.

        .. note::
            When eigenvalues are not explicitly defined, they are computed automatically from the matrix representation.
            Currently, this computation is *not* differentiable.

        A ``EigvalsUndefinedError`` is raised if the eigenvalues have not been defined and cannot be
        inferred from the matrix representation.

        .. seealso:: :meth:`~.Operator.compute_eigvals`

        Returns:
            tensor_like: eigenvalues
        """

        try:
            return self.compute_eigvals(*self.parameters, **self.hyperparameters)
        except EigvalsUndefinedError:
            # By default, compute the eigenvalues from the matrix representation.
            # This will raise a NotImplementedError if the matrix is undefined.
            try:
                return qml.math.linalg.eigvals(self.matrix())
            except MatrixUndefinedError as e:
                raise EigvalsUndefinedError from e

    @staticmethod
    def compute_terms(*params, **hyperparams):  # pylint: disable=unused-argument
        r"""Representation of the operator as a linear combination of other operators (static method).

        .. math:: O = \sum_i c_i O_i

        .. seealso:: :meth:`~.Operator.terms`

        Args:
            params (list): trainable parameters of the operator, as stored in the ``parameters`` attribute
            hyperparams (dict): non-trainable hyperparameters of the operator, as stored in the
                ``hyperparameters`` attribute

        Returns:
            tuple[list[tensor_like or float], list[.Operation]]: list of coefficients and list of operations
        """
        raise TermsUndefinedError

    def terms(self):
        r"""Representation of the operator as a linear combination of other operators.

        .. math:: O = \sum_i c_i O_i

        A ``TermsUndefinedError`` is raised if no representation by terms is defined.

        .. seealso:: :meth:`~.Operator.compute_terms`

        Returns:
            tuple[list[tensor_like or float], list[.Operation]]: list of coefficients :math:`c_i`
            and list of operations :math:`O_i`
        """
        return self.compute_terms(*self.parameters, **self.hyperparameters)

    @property
    @abc.abstractmethod
    def num_wires(self):
        """Number of wires the operator acts on."""

    @property
    def name(self):
        """String for the name of the operator."""
        return self._name

    @property
    def id(self):
        """Custom string to label a specific operator instance."""
        return self._id

    @name.setter
    def name(self, value):
        self._name = value

    def label(self, decimals=None, base_label=None, cache=None):
        r"""A customizable string representation of the operator.

        Args:
            decimals=None (int): If ``None``, no parameters are included. Else,
                specifies how to round the parameters.
            base_label=None (str): overwrite the non-parameter component of the label
            cache=None (dict): dictionary that caries information between label calls
                in the same drawing

        Returns:
            str: label to use in drawings

        **Example:**

        >>> op = qml.RX(1.23456, wires=0)
        >>> op.label()
        "RX"
        >>> op.label(decimals=2)
        "RX\n(1.23)"
        >>> op.label(base_label="my_label")
        "my_label"
        >>> op.label(decimals=2, base_label="my_label")
        "my_label\n(1.23)"
        >>> op.inv()
        >>> op.label()
        "RX⁻¹"

        If the operation has a matrix-valued parameter and a cache dictionary is provided,
        unique matrices will be cached in the ``'matrices'`` key list. The label will contain
        the index of the matrix in the ``'matrices'`` list.

        >>> op2 = qml.QubitUnitary(np.eye(2), wires=0)
        >>> cache = {'matrices': []}
        >>> op2.label(cache=cache)
        'U(M0)'
        >>> cache['matrices']
        [tensor([[1., 0.],
         [0., 1.]], requires_grad=True)]
        >>> op3 = qml.QubitUnitary(np.eye(4), wires=(0,1))
        >>> op3.label(cache=cache)
        'U(M1)'
        >>> cache['matrices']
        [tensor([[1., 0.],
                [0., 1.]], requires_grad=True),
        tensor([[1., 0., 0., 0.],
                [0., 1., 0., 0.],
                [0., 0., 1., 0.],
                [0., 0., 0., 1.]], requires_grad=True)]

        """
        op_label = base_label or self.__class__.__name__

        if self.num_params == 0:
            return op_label

        params = self.parameters

        if len(qml.math.shape(params[0])) != 0:
            # assume that if the first parameter is matrix-valued, there is only a single parameter
            # this holds true for all current operations and templates unless parameter broadcasting
            # is used
            # TODO[dwierichs]: Implement a proper label for broadcasted operators
            if (
                cache is None
                or not isinstance(cache.get("matrices", None), list)
                or len(params) != 1
            ):
                return op_label

            for i, mat in enumerate(cache["matrices"]):
                if qml.math.shape(params[0]) == qml.math.shape(mat) and qml.math.allclose(
                    params[0], mat
                ):
                    return f"{op_label}(M{i})"

            # matrix not in cache
            mat_num = len(cache["matrices"])
            cache["matrices"].append(params[0])
            return f"{op_label}(M{mat_num})"

        if decimals is None:
            return op_label

        def _format(x):
            try:
                return format(qml.math.toarray(x), f".{decimals}f")
            except ValueError:
                # If the parameter can't be displayed as a float
                return format(x)

        param_string = ",\n".join(_format(p) for p in params)
        return op_label + f"\n({param_string})"

    def __init__(self, *params, wires=None, do_queue=True, id=None):
        # pylint: disable=too-many-branches
        self._name = self.__class__.__name__  #: str: name of the operator
        self._id = id
        self.queue_idx = None  #: int, None: index of the Operator in the circuit queue, or None if not in a queue
        self.depth = 0

        wires_from_args = False
        if wires is None:
            try:
                wires = params[-1]
                params = params[:-1]
                wires_from_args = True
            except IndexError as err:
                raise ValueError(
                    f"Must specify the wires that {type(self).__name__} acts on"
                ) from err

        self._num_params = len(params)

        # Check if the expected number of parameters coincides with the one received.
        # This is always true for the default `Operator.num_params` property, but
        # subclasses may overwrite it to define a fixed expected value.
        if len(params) != self.num_params:
            if wires_from_args and len(params) == (self.num_params - 1):
                raise ValueError(f"Must specify the wires that {type(self).__name__} acts on")
            raise ValueError(
                f"{self.name}: wrong number of parameters. "
                f"{len(params)} parameters passed, {self.num_params} expected."
            )

        self._wires = wires if isinstance(wires, Wires) else Wires(wires)

        # check that the number of wires given corresponds to required number
        if self.num_wires not in {AllWires, AnyWires} and len(self._wires) != self.num_wires:
            raise ValueError(
                f"{self.name}: wrong number of wires. "
                f"{len(self._wires)} wires given, {self.num_wires} expected."
            )

        self._check_batching(params)

        self.data = list(params)  #: list[Any]: parameters of the operator

        if do_queue:
            self.queue()

    def _check_batching(self, params):
        """Check if the expected numbers of dimensions of parameters coincides with the
        ones received and sets the ``_batch_size`` attribute.

        Args:
            params (tuple): Parameters with which the operator is instantiated

        The check always passes and sets the ``_batch_size`` to ``None`` for the default
        ``Operator.ndim_params`` property but subclasses may overwrite it to define fixed
        expected numbers of dimensions, allowing to infer a batch size.
        """
        self._batch_size = None
        try:
            ndims = tuple(qml.math.ndim(p) for p in params)
        except ValueError as e:
            # TODO:[dwierichs] When using tf.function with an input_signature that contains
            # an unknown-shaped input, ndim() will not be able to determine the number of
            # dimensions because they are not specified yet. Failing example: Let `fun` be
            # a single-parameter QNode.
            # `tf.function(fun, input_signature=(tf.TensorSpec(shape=None, dtype=tf.float32),))`
            # There might be a way to support batching nonetheless, which remains to be
            # investigated. For now, the batch_size is left to be `None` when instantiating
            # an operation with abstract parameters that make `qml.math.ndim` fail.
            if any(qml.math.is_abstract(p) for p in params):
                return
            raise e

        self._ndim_params = ndims
        if ndims != self.ndim_params:
            ndims_matches = [
                (ndim == exp_ndim, ndim == exp_ndim + 1)
                for ndim, exp_ndim in zip(ndims, self.ndim_params)
            ]
            if not all(correct or batched for correct, batched in ndims_matches):
                raise ValueError(
                    f"{self.name}: wrong number(s) of dimensions in parameters. "
                    f"Parameters with ndims {ndims} passed, {self.ndim_params} expected."
                )

            first_dims = [
                qml.math.shape(p)[0] for (_, batched), p in zip(ndims_matches, params) if batched
            ]
            if not qml.math.allclose(first_dims, first_dims[0]):
                raise ValueError(
                    "Broadcasting was attempted but the broadcasted dimensions "
                    f"do not match: {first_dims}."
                )
            self._batch_size = first_dims[0]

    def __repr__(self):
        """Constructor-call-like representation."""
        if self.parameters:
            params = ", ".join([repr(p) for p in self.parameters])
            return f"{self.name}({params}, wires={self.wires.tolist()})"
        return f"{self.name}(wires={self.wires.tolist()})"

    @property
    def num_params(self):
        """Number of trainable parameters that the operator depends on.

        By default, this property returns as many parameters as were used for the
        operator creation. If the number of parameters for an operator subclass is fixed,
        this property can be overwritten to return the fixed value.

        Returns:
            int: number of parameters
        """
        return self._num_params

    @property
    def ndim_params(self):
        """Number of dimensions per trainable parameter of the operator.

        By default, this property returns the numbers of dimensions of the parameters used
        for the operator creation. If the parameter sizes for an operator subclass are fixed,
        this property can be overwritten to return the fixed value.

        Returns:
            tuple: Number of dimensions for each trainable parameter.
        """
        return self._ndim_params

    @property
    def batch_size(self):
        r"""Batch size of the operator if it is used with broadcasted parameters.

        The ``batch_size`` is determined based on ``ndim_params`` and the provided parameters
        for the operator. If (some of) the latter have an additional dimension, and this
        dimension has the same size for all parameters, its size is the batch size of the
        operator. If no parameter has an additional dimension, the batch size is ``None``.

        Returns:
            int or None: Size of the parameter broadcasting dimension if present, else ``None``.
        """
        return self._batch_size

    @property
    def wires(self):
        """Wires that the operator acts on.

        Returns:
            Wires: wires
        """
        return self._wires

    @property
    def parameters(self):
        """Trainable parameters that the operator depends on."""
        return self.data.copy()

    @property
    def hyperparameters(self):
        """dict: Dictionary of non-trainable variables that this operation depends on."""
        # pylint: disable=attribute-defined-outside-init
        if hasattr(self, "_hyperparameters"):
            return self._hyperparameters
        self._hyperparameters = {}
        return self._hyperparameters

    @property
    def is_hermitian(self):
        """This property determines if an operator is hermitian."""
        return False

    def decomposition(self):
        r"""Representation of the operator as a product of other operators.

        .. math:: O = O_1 O_2 \dots O_n

        A ``DecompositionUndefinedError`` is raised if no representation by decomposition is defined.

        .. seealso:: :meth:`~.Operator.compute_decomposition`.

        Returns:
            list[Operator]: decomposition of the operator
        """
        return self.compute_decomposition(
            *self.parameters, wires=self.wires, **self.hyperparameters
        )

    @staticmethod
    def compute_decomposition(*params, wires=None, **hyperparameters):
        r"""Representation of the operator as a product of other operators (static method).

        .. math:: O = O_1 O_2 \dots O_n.

        .. note::

            Operations making up the decomposition should be queued within the
            ``compute_decomposition`` method.

        .. seealso:: :meth:`~.Operator.decomposition`.

        Args:
            params (list): trainable parameters of the operator, as stored in the ``parameters`` attribute
            wires (Iterable[Any], Wires): wires that the operator acts on
            hyperparams (dict): non-trainable hyperparameters of the operator, as stored in the ``hyperparameters`` attribute

        Returns:
            list[Operator]: decomposition of the operator
        """
        raise DecompositionUndefinedError

    @staticmethod
    def compute_diagonalizing_gates(
        *params, wires, **hyperparams
    ):  # pylint: disable=unused-argument
        r"""Sequence of gates that diagonalize the operator in the computational basis (static method).

        Given the eigendecomposition :math:`O = U \Sigma U^{\dagger}` where
        :math:`\Sigma` is a diagonal matrix containing the eigenvalues,
        the sequence of diagonalizing gates implements the unitary :math:`U`.

        The diagonalizing gates rotate the state into the eigenbasis
        of the operator.

        .. seealso:: :meth:`~.Operator.diagonalizing_gates`.

        Args:
            params (list): trainable parameters of the operator, as stored in the ``parameters`` attribute
            wires (Iterable[Any], Wires): wires that the operator acts on
            hyperparams (dict): non-trainable hyperparameters of the operator, as stored in the ``hyperparameters`` attribute

        Returns:
            list[.Operator]: list of diagonalizing gates
        """
        raise DiagGatesUndefinedError

    def diagonalizing_gates(self):  # pylint:disable=no-self-use
        r"""Sequence of gates that diagonalize the operator in the computational basis.

        Given the eigendecomposition :math:`O = U \Sigma U^{\dagger}` where
        :math:`\Sigma` is a diagonal matrix containing the eigenvalues,
        the sequence of diagonalizing gates implements the unitary :math:`U`.

        The diagonalizing gates rotate the state into the eigenbasis
        of the operator.

        A ``DiagGatesUndefinedError`` is raised if no representation by decomposition is defined.

        .. seealso:: :meth:`~.Operator.compute_diagonalizing_gates`.

        Returns:
            list[.Operator] or None: a list of operators
        """
        return self.compute_diagonalizing_gates(
            *self.parameters, wires=self.wires, **self.hyperparameters
        )

    def generator(self):  # pylint: disable=no-self-use
        r"""Generator of an operator that is in single-parameter-form.

        For example, for operator

        .. math::

            U(\phi) = e^{i\phi (0.5 Y + Z\otimes X)}

        we get the generator

        >>> U.generator()
          (0.5) [Y0]
        + (1.0) [Z0 X1]

        The generator may also be provided in the form of a dense or sparse Hamiltonian
        (using :class:`.Hermitian` and :class:`.SparseHamiltonian` respectively).

        The default value to return is ``None``, indicating that the operation has
        no defined generator.
        """
        raise GeneratorUndefinedError(f"Operation {self.name} does not have a generator")

    def pow(self, z):
        """A list of new operators equal to this one raised to the given power.

        Args:
            z (float): exponent for the operator

        Returns:
            list[:class:`~.operation.Operator`]

        """
        # Child methods may call super().pow(z%period) where op**period = I
        # For example, PauliX**2 = I, SX**4 = I
        # Hence we define 0 and 1 special cases here.
        if z == 0:
            return []
        if z == 1:
            return [copy.copy(self)]
        raise PowUndefinedError

    def queue(self, context=qml.QueuingContext):
        """Append the operator to the Operator queue."""
        context.append(self)
        return self  # so pre-constructed Observable instances can be queued and returned in a single statement

    @property
    def _queue_category(self):
        """Used for sorting objects into their respective lists in `QuantumTape` objects.

        This property is a temporary solution that should not exist long-term and should not be
        used outside of ``QuantumTape._process_queue``.

        Options are:
            * `"_prep"`
            * `"_ops"`
            * `"_measurements"`
            * `None`
        """
        return "_ops"

    def adjoint(self):  # pylint:disable=no-self-use
        """Create an operation that is the adjoint of this one.

        Adjointed operations are the conjugated and transposed version of the
        original operation. Adjointed ops are equivalent to the inverted operation for unitary
        gates.

        Args:
            do_queue: Whether to add the adjointed gate to the context queue.

        Returns:
            The adjointed operation.
        """
        raise AdjointUndefinedError

    def expand(self):
        """Returns a tape that has recorded the decomposition of the operator.

        Returns:
            .QuantumTape: quantum tape
        """
        tape = qml.tape.QuantumTape(do_queue=False)

        with tape:
            self.decomposition()

        if not self.data:
            # original operation has no trainable parameters
            tape.trainable_params = {}

        # the inverse attribute can be defined by subclasses
        if getattr(self, "inverse", False):
            tape.inv()

        return tape

<<<<<<< HEAD
    def simplify(self, depth=-1) -> "Operator":
        """Reduces the depth of nested operators.

        If ``depth`` is not provided or negative, then the operator is reduced to the maximum.

        Args:
            depth (int, optional): Reduced depth. Defaults to -1.

        Returns:
            .Operator: simplified operator
        """
        return self

=======
>>>>>>> 4dc5e0e1
    def __add__(self, other):
        r"""The addition operation between Operator objects."""
        if isinstance(other, numbers.Number) and other == 0:
            return self
        if isinstance(other, Operator):
            return qml.ops.Sum(self, other)  # pylint: disable=no-member
        raise ValueError(f"Cannot add Operator and {type(other)}")

    __radd__ = __add__

    def __pow__(self, other):
        r"""The power operation of an Operator object."""
        if isinstance(other, numbers.Number):
            return qml.ops.Pow(base=self, z=other)  # pylint: disable=no-member
        raise ValueError(f"Cannot raise an Operator with an exponent of type {type(other)}")


# =============================================================================
# Base Operation class
# =============================================================================


class Operation(Operator):
    r"""Base class representing quantum gates or channels applied to quantum states.

    Operations define some additional properties, that are used for external
    transformations such as gradient transforms.

    The following three class attributes are optional, but in most cases
    at least one should be clearly defined to avoid unexpected behavior during
    differentiation.

    * :attr:`~.Operation.grad_recipe`
    * :attr:`~.Operation.parameter_frequencies`
    * :attr:`~.Operation.generator`

    Note that ``grad_recipe`` takes precedence when computing parameter-shift
    derivatives. Finally, these optional class attributes are used by certain
    transforms, quantum optimizers, and gradient methods.
    For details on how they are used during differentiation and other transforms,
    please see the documentation for :class:`~.gradients.param_shift`,
    :class:`~.metric_tensor`, :func:`~.reconstruct`.

    Args:
        params (tuple[tensor_like]): trainable parameters
        wires (Iterable[Any] or Any): Wire label(s) that the operator acts on.
            If not given, args[-1] is interpreted as wires.
        do_queue (bool): indicates whether the operator should be
            recorded when created in a tape context
        id (str): custom label given to an operator instance,
            can be useful for some applications where the instance has to be identified
    """

    @property
    def grad_method(self):
        """Gradient computation method.

        * ``'A'``: analytic differentiation using the parameter-shift method.
        * ``'F'``: finite difference numerical differentiation.
        * ``None``: the operation may not be differentiated.

        Default is ``'F'``, or ``None`` if the Operation has zero parameters.
        """
        if self.num_params == 0:
            return None
        if self.grad_recipe != [None] * self.num_params:
            return "A"
        try:
            self.parameter_frequencies  # pylint:disable=pointless-statement
            return "A"
        except ParameterFrequenciesUndefinedError:
            return "F"

    grad_recipe = None
    r"""tuple(Union(list[list[float]], None)) or None: Gradient recipe for the
        parameter-shift method.

        This is a tuple with one nested list per operation parameter. For
        parameter :math:`\phi_k`, the nested list contains elements of the form
        :math:`[c_i, a_i, s_i]` where :math:`i` is the index of the
        term, resulting in a gradient recipe of

        .. math:: \frac{\partial}{\partial\phi_k}f = \sum_{i} c_i f(a_i \phi_k + s_i).

        If ``None``, the default gradient recipe containing the two terms
        :math:`[c_0, a_0, s_0]=[1/2, 1, \pi/2]` and :math:`[c_1, a_1,
        s_1]=[-1/2, 1, -\pi/2]` is assumed for every parameter.
    """

    # Attributes for compilation transforms
    basis = None
    """str or None: The target operation for controlled gates.
    target operation. If not ``None``, should take a value of ``"X"``, ``"Y"``,
    or ``"Z"``.

    For example, ``X`` and ``CNOT`` have ``basis = "X"``, whereas
    ``ControlledPhaseShift`` and ``RZ`` have ``basis = "Z"``.
    """

    @property
    def control_wires(self):  # pragma: no cover
        r"""Control wires of the operator.

        For operations that are not controlled,
        this is an empty ``Wires`` object of length ``0``.

        Returns:
            Wires: The control wires of the operation.
        """
        return Wires([])

    def single_qubit_rot_angles(self):
        r"""The parameters required to implement a single-qubit gate as an
        equivalent ``Rot`` gate, up to a global phase.

        Returns:
            tuple[float, float, float]: A list of values :math:`[\phi, \theta, \omega]`
            such that :math:`RZ(\omega) RY(\theta) RZ(\phi)` is equivalent to the
            original operation.
        """
        raise NotImplementedError

    def get_parameter_shift(self, idx):
        r"""Multiplier and shift for the given parameter, based on its gradient recipe.

        Args:
            idx (int): parameter index within the operation

        Returns:
            list[[float, float, float]]: list of multiplier, coefficient, shift for each term in the gradient recipe

        Note that the default value for ``shift`` is None, which is replaced by the
        default shift :math:`\pi/2`.
        """
        warnings.warn(
            "The method get_parameter_shift is deprecated. Use the methods of "
            "the gradients module for general parameter-shift rules instead.",
            UserWarning,
        )
        # get the gradient recipe for this parameter
        recipe = self.grad_recipe[idx]
        if recipe is not None:
            return recipe

        # We no longer assume any default parameter-shift rule to apply.
        raise OperatorPropertyUndefined(
            f"The operation {self.name} does not have a parameter-shift recipe defined."
            " This error might occur if previously the two-term shift rule was assumed"
            " silently. In this case, consider adding it explicitly to the operation."
        )

    @property
    def parameter_frequencies(self):
        r"""Returns the frequencies for each operator parameter with respect
        to an expectation value of the form
        :math:`\langle \psi | U(\mathbf{p})^\dagger \hat{O} U(\mathbf{p})|\psi\rangle`.

        These frequencies encode the behaviour of the operator :math:`U(\mathbf{p})`
        on the value of the expectation value as the parameters are modified.
        For more details, please see the :mod:`.pennylane.fourier` module.

        Returns:
            list[tuple[int or float]]: Tuple of frequencies for each parameter.
            Note that only non-negative frequency values are returned.

        **Example**

        >>> op = qml.CRot(0.4, 0.1, 0.3, wires=[0, 1])
        >>> op.parameter_frequencies
        [(0.5, 1), (0.5, 1), (0.5, 1)]

        For operators that define a generator, the parameter frequencies are directly
        related to the eigenvalues of the generator:

        >>> op = qml.ControlledPhaseShift(0.1, wires=[0, 1])
        >>> op.parameter_frequencies
        [(1,)]
        >>> gen = qml.generator(op, format="observable")
        >>> gen_eigvals = qml.eigvals(gen)
        >>> qml.gradients.eigvals_to_frequencies(tuple(gen_eigvals))
        (1.0,)

        For more details on this relationship, see :func:`.eigvals_to_frequencies`.
        """
        if self.num_params == 1:
            # if the operator has a single parameter, we can query the
            # generator, and if defined, use its eigenvalues.
            try:
                gen = qml.generator(self, format="observable")
            except GeneratorUndefinedError as e:
                raise ParameterFrequenciesUndefinedError(
                    f"Operation {self.name} does not have parameter frequencies defined."
                ) from e

            with warnings.catch_warnings():
                warnings.filterwarnings(
                    action="ignore", message=r".+ eigenvalues will be computed numerically\."
                )
                eigvals = qml.eigvals(gen)

            eigvals = tuple(np.round(eigvals, 8))
            return qml.gradients.eigvals_to_frequencies(eigvals)

        raise ParameterFrequenciesUndefinedError(
            f"Operation {self.name} does not have parameter frequencies defined, "
            "and parameter frequencies can not be computed as no generator is defined."
        )

    @property
    def inverse(self):
        """Boolean determining if the inverse of the operation was requested."""
        return self._inverse

    @inverse.setter
    def inverse(self, boolean):
        self._inverse = boolean

    def inv(self):
        """Inverts the operator.

        This method concatenates a string to the name of the operation,
        to indicate that the inverse will be used for computations.

        Any subsequent call of this method will toggle between the original
        operation and the inverse of the operation.

        Returns:
            :class:`Operator`: operation to be inverted
        """
        self.inverse = not self._inverse
        return self

    def matrix(self, wire_order=None):
        canonical_matrix = self.compute_matrix(*self.parameters, **self.hyperparameters)

        if self.inverse:
            canonical_matrix = qml.math.conj(qml.math.moveaxis(canonical_matrix, -2, -1))

        return expand_matrix(canonical_matrix, wires=self.wires, wire_order=wire_order)

    def eigvals(self):
        op_eigvals = super().eigvals()

        if self.inverse:
            return qml.math.conj(op_eigvals)

        return op_eigvals

    @property
    def base_name(self):
        """If inverse is requested, this is the name of the original
        operator to be inverted."""
        return self.__class__.__name__

    @property
    def name(self):
        """Name of the operator."""
        return self._name + ".inv" if self.inverse else self._name

    def label(self, decimals=None, base_label=None, cache=None):
        if self.inverse:
            base_label = base_label or self.__class__.__name__
            base_label += "⁻¹"
        return super().label(decimals=decimals, base_label=base_label, cache=cache)

    def __init__(self, *params, wires=None, do_queue=True, id=None):

        self._inverse = False
        super().__init__(*params, wires=wires, do_queue=do_queue, id=id)

        # check the grad_recipe validity
        if self.grad_recipe is None:
            # Make sure grad_recipe is an iterable of correct length instead of None
            self.grad_recipe = [None] * self.num_params


class Channel(Operation, abc.ABC):
    r"""Base class for quantum channels.

    Quantum channels have to define an additional numerical representation
    as Kraus matrices.

    Args:
        params (tuple[tensor_like]): trainable parameters
        wires (Iterable[Any] or Any): Wire label(s) that the operator acts on.
            If not given, args[-1] is interpreted as wires.
        do_queue (bool): indicates whether the operator should be
            recorded when created in a tape context
        id (str): custom label given to an operator instance,
            can be useful for some applications where the instance has to be identified
    """
    # pylint: disable=abstract-method

    @staticmethod
    @abc.abstractmethod
    def compute_kraus_matrices(*params, **hyperparams):  # pylint:disable=unused-argument
        """Kraus matrices representing a quantum channel, specified in
        the computational basis.

        This is a static method that should be defined for all
        new channels, and which allows matrices to be computed
        directly without instantiating the channel first.

        To return the Kraus matrices of an *instantiated* channel,
        please use the :meth:`~.Operator.kraus_matrices()` method instead.

        .. note::
            This method gets overwritten by subclasses to define the kraus matrix representation
            of a particular operator.

        Args:
            params (list): trainable parameters of the operator, as stored in the ``parameters`` attribute
            hyperparams (dict): non-trainable hyperparameters of the operator,
                as stored in the ``hyperparameters`` attribute

        Returns:
            list (array): list of Kraus matrices

        **Example**

        >>> qml.AmplitudeDamping.compute_kraus_matrices(0.1)
        [array([[1., 0.], [0., 0.9486833]]),
         array([[0., 0.31622777], [0., 0.]])]
        """
        raise NotImplementedError

    def kraus_matrices(self):
        r"""Kraus matrices of an instantiated channel
        in the computational basis.

        Returns:
            list (array): list of Kraus matrices

        ** Example**

        >>> U = qml.AmplitudeDamping(0.1, wires=1)
        >>> U.kraus_matrices()
        [array([[1., 0.], [0., 0.9486833]]),
         array([[0., 0.31622777], [0., 0.]])]
        """
        return self.compute_kraus_matrices(*self.parameters, **self.hyperparameters)


# =============================================================================
# Base Observable class
# =============================================================================


class Observable(Operator):
    """Base class representing observables.

    Observables define a return type

    Args:
        params (tuple[tensor_like]): trainable parameters
        wires (Iterable[Any] or Any): Wire label(s) that the operator acts on.
            If not given, args[-1] is interpreted as wires.
        do_queue (bool): indicates whether the operator should be
            recorded when created in a tape context
        id (str): custom label given to an operator instance,
            can be useful for some applications where the instance has to be identified
    """

    @property
    def _queue_category(self):
        """Used for sorting objects into their respective lists in `QuantumTape` objects.

        This property is a temporary solution that should not exist long-term and should not be
        used outside of ``QuantumTape._process_queue``.

        Options are:
            * `"_prep"`
            * `"_ops"`
            * `"_measurements"`
            * None

        Non-pauli observables, like Tensor, Hermitian, and Hamiltonian, should not be processed into any queue.
        The Pauli observables double as Operations, and should therefore be processed into `_ops` if unowned.
        """
        return "_ops" if isinstance(self, Operation) else None

    @property
    def is_hermitian(self):
        """All observables must be hermitian"""
        return True

    # pylint: disable=abstract-method
    return_type = None
    """None or ObservableReturnTypes: Measurement type that this observable is called with."""

    def __repr__(self):
        """Constructor-call-like representation."""
        temp = super().__repr__()

        if self.return_type is None:
            return temp

        if self.return_type is qml.measurements.Probability:
            return repr(self.return_type) + f"(wires={self.wires.tolist()})"

        return repr(self.return_type) + "(" + temp + ")"

    def __matmul__(self, other):
        if isinstance(other, (Tensor, qml.Hamiltonian)):
            return other.__rmatmul__(self)

        if isinstance(other, Observable):
            return Tensor(self, other)

        raise ValueError("Can only perform tensor products between observables.")

    def _obs_data(self):
        r"""Extracts the data from a Observable or Tensor and serializes it in an order-independent fashion.

        This allows for comparison between observables that are equivalent, but are expressed
        in different orders. For example, `qml.PauliX(0) @ qml.PauliZ(1)` and
        `qml.PauliZ(1) @ qml.PauliX(0)` are equivalent observables with different orderings.

        **Example**

        >>> tensor = qml.PauliX(0) @ qml.PauliZ(1)
        >>> print(tensor._obs_data())
        {("PauliZ", <Wires = [1]>, ()), ("PauliX", <Wires = [0]>, ())}
        """
        obs = Tensor(self).non_identity_obs
        tensor = set()

        for ob in obs:
            parameters = tuple(param.tobytes() for param in ob.parameters)
            tensor.add((ob.name, ob.wires, parameters))

        return tensor

    def compare(self, other):
        r"""Compares with another :class:`~.Hamiltonian`, :class:`~Tensor`, or :class:`~Observable`,
        to determine if they are equivalent.

        Observables/Hamiltonians are equivalent if they represent the same operator
        (their matrix representations are equal), and they are defined on the same wires.

        .. Warning::

            The compare method does **not** check if the matrix representation
            of a :class:`~.Hermitian` observable is equal to an equivalent
            observable expressed in terms of Pauli matrices.
            To do so would require the matrix form of Hamiltonians and Tensors
            be calculated, which would drastically increase runtime.

        Returns:
            (bool): True if equivalent.

        **Examples**

        >>> ob1 = qml.PauliX(0) @ qml.Identity(1)
        >>> ob2 = qml.Hamiltonian([1], [qml.PauliX(0)])
        >>> ob1.compare(ob2)
        True
        >>> ob1 = qml.PauliX(0)
        >>> ob2 = qml.Hermitian(np.array([[0, 1], [1, 0]]), 0)
        >>> ob1.compare(ob2)
        False
        """
        if isinstance(other, qml.Hamiltonian):
            return other.compare(self)
        if isinstance(other, (Tensor, Observable)):
            return other._obs_data() == self._obs_data()

        raise ValueError(
            "Can only compare an Observable/Tensor, and a Hamiltonian/Observable/Tensor."
        )

    def __add__(self, other):
        r"""The addition operation between Observables/Tensors/qml.Hamiltonian objects."""
        if isinstance(other, numbers.Number) and other == 0:
            return self
        if isinstance(other, qml.Hamiltonian):
            return other + self
        if isinstance(other, (Observable, Tensor)):
            return qml.Hamiltonian([1, 1], [self, other], simplify=True)
        try:
            return super().__add__(other=other)
        except ValueError as e:
            raise ValueError(f"Cannot add Observable and {type(other)}") from e

    __radd__ = __add__

    def __mul__(self, a):
        r"""The scalar multiplication operation between a scalar and an Observable/Tensor."""
        if isinstance(a, (int, float)):

            return qml.Hamiltonian([a], [self], simplify=True)

        raise ValueError(f"Cannot multiply Observable by {type(a)}")

    __rmul__ = __mul__

    def __sub__(self, other):
        r"""The subtraction operation between Observables/Tensors/qml.Hamiltonian objects."""
        if isinstance(other, (Observable, Tensor, qml.Hamiltonian)):
            return self.__add__(other.__mul__(-1))
        raise ValueError(f"Cannot subtract {type(other)} from Observable")


class Tensor(Observable):
    """Container class representing tensor products of observables.

    To create a tensor, simply initiate it like so:

    >>> T = Tensor(qml.PauliX(0), qml.Hermitian(A, [1, 2]))

    You can also create a tensor from other Tensors:

    >>> T = Tensor(T, qml.PauliZ(4))

    The ``@`` symbol can be used as a tensor product operation:

    >>> T = qml.PauliX(0) @ qml.Hadamard(2)

    .. note:

        This class is marked for deletion or overhaul.
    """

    # pylint: disable=abstract-method
    return_type = None
    tensor = True

    def __init__(self, *args):  # pylint: disable=super-init-not-called
        self._eigvals_cache = None
        self.obs = []
        self._args = args
        self.queue(init=True)

    def label(self, decimals=None, base_label=None, cache=None):
        r"""How the operator is represented in diagrams and drawings.

        Args:
            decimals=None (Int): If ``None``, no parameters are included. Else,
                how to round the parameters.
            base_label=None (Iterable[str]): overwrite the non-parameter component of the label.
                Must be same length as ``obs`` attribute.
            cache=None (dict): dictionary that caries information between label calls
                in the same drawing

        Returns:
            str: label to use in drawings

        >>> T = qml.PauliX(0) @ qml.Hadamard(2)
        >>> T.label()
        'X@H'
        >>> T.label(base_label=["X0", "H2"])
        'X0@H2'

        """
        if base_label is not None:
            if len(base_label) != len(self.obs):
                raise ValueError(
                    "Tensor label requires ``base_label`` keyword to be same length"
                    " as tensor components."
                )
            return "@".join(
                ob.label(decimals=decimals, base_label=lbl) for ob, lbl in zip(self.obs, base_label)
            )

        return "@".join(ob.label(decimals=decimals) for ob in self.obs)

    def queue(self, context=qml.QueuingContext, init=False):  # pylint: disable=arguments-differ
        constituents = self.obs

        if init:
            constituents = self._args

        for o in constituents:

            if init:
                if isinstance(o, Tensor):
                    self.obs.extend(o.obs)
                elif isinstance(o, Observable):
                    self.obs.append(o)
                else:
                    raise ValueError("Can only perform tensor products between observables.")

            context.safe_update_info(o, owner=self)

        context.append(self, owns=tuple(constituents))
        return self

    def __copy__(self):
        cls = self.__class__
        copied_op = cls.__new__(cls)  # pylint: disable=no-value-for-parameter
        copied_op.obs = self.obs.copy()
        copied_op._eigvals_cache = self._eigvals_cache
        return copied_op

    def __repr__(self):
        """Constructor-call-like representation."""

        s = " @ ".join([repr(o) for o in self.obs])

        if self.return_type is None:
            return s

        if self.return_type is qml.measurements.Probability:
            return repr(self.return_type) + f"(wires={self.wires.tolist()})"

        return repr(self.return_type) + "(" + s + ")"

    @property
    def name(self):
        """All constituent observable names making up the tensor product.

        Returns:
            list[str]: list containing all observable names
        """
        return [o.name for o in self.obs]

    @property
    def num_wires(self):
        """Number of wires the tensor product acts on.

        Returns:
            int: number of wires
        """
        return len(self.wires)

    @property
    def wires(self):
        """All wires in the system the tensor product acts on.

        Returns:
            Wires: wires addressed by the observables in the tensor product
        """
        return Wires.all_wires([o.wires for o in self.obs])

    @property
    def data(self):
        """Raw parameters of all constituent observables in the tensor product.

        Returns:
            list[Any]: flattened list containing all dependent parameters
        """
        return sum((o.data for o in self.obs), [])

    @property
    def num_params(self):
        """Raw parameters of all constituent observables in the tensor product.

        Returns:
            list[Any]: flattened list containing all dependent parameters
        """
        return len(self.data)

    @property
    def parameters(self):
        """Evaluated parameter values of all constituent observables in the tensor product.

        Returns:
            list[list[Any]]: nested list containing the parameters per observable
            in the tensor product
        """
        return [o.parameters for o in self.obs]

    @property
    def non_identity_obs(self):
        """Returns the non-identity observables contained in the tensor product.

        Returns:
            list[:class:`~.Observable`]: list containing the non-identity observables
            in the tensor product
        """
        return [obs for obs in self.obs if not isinstance(obs, qml.Identity)]

    def __matmul__(self, other):
        if isinstance(other, Tensor):
            self.obs.extend(other.obs)

        elif isinstance(other, Observable):
            self.obs.append(other)

        else:
            raise ValueError("Can only perform tensor products between observables.")

        if (
            qml.QueuingContext.recording()
            and self not in qml.QueuingContext.active_context()._queue
        ):
            qml.QueuingContext.append(self)

        qml.QueuingContext.safe_update_info(self, owns=tuple(self.obs))
        qml.QueuingContext.safe_update_info(other, owner=self)

        return self

    def __rmatmul__(self, other):
        if isinstance(other, Observable):
            self.obs[:0] = [other]
            qml.QueuingContext.safe_update_info(self, owns=tuple(self.obs))
            qml.QueuingContext.safe_update_info(other, owner=self)
            return self

        raise ValueError("Can only perform tensor products between observables.")

    __imatmul__ = __matmul__

    def eigvals(self):
        """Return the eigenvalues of the specified tensor product observable.

        This method uses pre-stored eigenvalues for standard observables where
        possible.

        Returns:
            array[float]: array containing the eigenvalues of the tensor product
            observable
        """
        if self._eigvals_cache is not None:
            return self._eigvals_cache

        standard_observables = {"PauliX", "PauliY", "PauliZ", "Hadamard"}

        # observable should be Z^{\otimes n}
        self._eigvals_cache = pauli_eigs(len(self.wires))

        # check if there are any non-standard observables (such as Identity)
        if set(self.name) - standard_observables:
            # Tensor product of observables contains a mixture
            # of standard and non-standard observables
            self._eigvals_cache = np.array([1])
            for k, g in itertools.groupby(self.obs, lambda x: x.name in standard_observables):
                if k:
                    # Subgroup g contains only standard observables.
                    self._eigvals_cache = np.kron(self._eigvals_cache, pauli_eigs(len(list(g))))
                else:
                    # Subgroup g contains only non-standard observables.
                    for ns_ob in g:
                        # loop through all non-standard observables
                        self._eigvals_cache = np.kron(self._eigvals_cache, ns_ob.eigvals())

        return self._eigvals_cache

    def diagonalizing_gates(self):
        """Return the gate set that diagonalizes a circuit according to the
        specified tensor observable.

        This method uses pre-stored eigenvalues for standard observables where
        possible and stores the corresponding eigenvectors from the eigendecomposition.

        Returns:
            list: list containing the gates diagonalizing the tensor observable
        """
        diag_gates = []
        for o in self.obs:
            diag_gates.extend(o.diagonalizing_gates())

        return diag_gates

    def matrix(self, wire_order=None):
        r"""Matrix representation of the Tensor operator
        in the computational basis.

        .. note::

            The wire_order argument is added for compatibility, but currently not implemented.
            The Tensor class is planned to be removed soon.

        Args:
            wire_order (Iterable): global wire order, must contain all wire labels in the operator's wires

        Returns:
            array: matrix representation

        **Example**

        >>> O = qml.PauliZ(0) @ qml.PauliZ(2)
        >>> O.matrix()
        array([[ 1,  0,  0,  0],
               [ 0, -1,  0,  0],
               [ 0,  0, -1,  0],
               [ 0,  0,  0,  1]])

        To get the full :math:`2^3\times 2^3` Hermitian matrix
        acting on the 3-qubit system, the identity on wire 1
        must be explicitly included:

        >>> O = qml.PauliZ(0) @ qml.Identity(1) @ qml.PauliZ(2)
        >>> O.matrix()
        array([[ 1.,  0.,  0.,  0.,  0.,  0.,  0.,  0.],
               [ 0., -1.,  0., -0.,  0., -0.,  0., -0.],
               [ 0.,  0.,  1.,  0.,  0.,  0.,  0.,  0.],
               [ 0., -0.,  0., -1.,  0., -0.,  0., -0.],
               [ 0.,  0.,  0.,  0., -1., -0., -0., -0.],
               [ 0., -0.,  0., -0., -0.,  1., -0.,  0.],
               [ 0.,  0.,  0.,  0., -0., -0., -1., -0.],
               [ 0., -0.,  0., -0., -0.,  0., -0.,  1.]])
        """

        if wire_order is not None:
            raise NotImplementedError("The wire_order argument is currently not implemented.")

        # Check for partially (but not fully) overlapping wires in the observables
        partial_overlap = self.check_wires_partial_overlap()

        # group the observables based on what wires they act on
        U_list = []
        for _, g in itertools.groupby(self.obs, lambda x: x.wires.labels):
            # extract the matrices of each diagonalizing gate
            mats = [i.matrix() for i in g]

            if len(mats) > 1:
                # multiply all unitaries together before appending
                mats = [multi_dot(mats)]

            # append diagonalizing unitary for specific wire to U_list
            U_list.append(mats[0])

        mat_size = np.prod([np.shape(mat)[0] for mat in U_list])
        wire_size = 2 ** len(self.wires)
        if mat_size != wire_size:
            if partial_overlap:
                warnings.warn(
                    "The matrix for Tensors of Tensors/Observables with partially "
                    "overlapping wires might yield unexpected results. In particular "
                    "the matrix size might be larger than intended."
                )
            else:
                warnings.warn(
                    f"The size of the returned matrix ({mat_size}) will not be compatible "
                    f"with the subspace of the wires of the Tensor ({wire_size}). "
                    "This likely is due to wires being used in multiple tensor product "
                    "factors of the Tensor."
                )

        # Return the Hermitian matrix representing the observable
        # over the defined wires.
        return functools.reduce(np.kron, U_list)

    def check_wires_partial_overlap(self):
        r"""Tests whether any two observables in the Tensor have partially
        overlapping wires and raise a warning if they do.

        .. note::

            Fully overlapping wires, i.e., observables with
            same (sets of) wires are not reported, as the ``matrix`` method is
            well-defined and implemented for this scenario.
        """
        for o1, o2 in itertools.combinations(self.obs, r=2):
            shared = qml.wires.Wires.shared_wires([o1.wires, o2.wires])
            if shared and (shared != o1.wires or shared != o2.wires):
                return 1
        return 0

    def sparse_matrix(
        self, wires=None, format="csr"
    ):  # pylint:disable=arguments-renamed, arguments-differ
        r"""Computes, by default, a `scipy.sparse.csr_matrix` representation of this Tensor.

        This is useful for larger qubit numbers, where the dense matrix becomes very large, while
        consisting mostly of zero entries.

        Args:
            wires (Iterable): Wire labels that indicate the order of wires according to which the matrix
                is constructed. If not provided, ``self.wires`` is used.
            format: the output format for the sparse representation. All scipy sparse formats are accepted.

        Returns:
            :class:`scipy.sparse._csr.csr_matrix`: sparse matrix representation

        **Example**

        Consider the following tensor:

        >>> t = qml.PauliX(0) @ qml.PauliZ(1)

        Without passing wires, the sparse representation is given by:

        >>> print(t.sparse_matrix())
        (0, 2)	1
        (1, 3)	-1
        (2, 0)	1
        (3, 1)	-1

        If we define a custom wire ordering, the matrix representation changes
        accordingly:
        >>> print(t.sparse_matrix(wires=[1, 0]))
        (0, 1)	1
        (1, 0)	1
        (2, 3)	-1
        (3, 2)	-1

        We can also enforce implicit identities by passing wire labels that
        are not present in the constituent operations:

        >>> res = t.sparse_matrix(wires=[0, 1, 2])
        >>> print(res.shape)
        (8, 8)
        """

        if wires is None:
            wires = self.wires
        else:
            wires = Wires(wires)

        list_of_sparse_ops = [eye(2, format="coo")] * len(wires)

        for o in self.obs:
            if len(o.wires) > 1:
                # todo: deal with multi-qubit operations that do not act on consecutive qubits
                raise ValueError(
                    f"Can only compute sparse representation for tensors whose operations "
                    f"act on consecutive wires; got {o}."
                )
            # store the single-qubit ops according to the order of their wires
            idx = wires.index(o.wires)
            list_of_sparse_ops[idx] = coo_matrix(o.matrix())

        return functools.reduce(lambda i, j: kron(i, j, format=format), list_of_sparse_ops)

    def prune(self):
        """Returns a pruned tensor product of observables by removing :class:`~.Identity` instances from
        the observables building up the :class:`~.Tensor`.

        The ``return_type`` attribute is preserved while pruning.

        If the tensor product only contains one observable, then this observable instance is
        returned.

        Note that, as a result, this method can return observables that are not a :class:`~.Tensor`
        instance.

        **Example:**

        Pruning that returns a :class:`~.Tensor`:

        >>> O = qml.PauliZ(0) @ qml.Identity(1) @ qml.PauliZ(2)
        >>> O.prune()
        <pennylane.operation.Tensor at 0x7fc1642d1590
        >>> [(o.name, o.wires) for o in O.prune().obs]
        [('PauliZ', [0]), ('PauliZ', [2])]

        Pruning that returns a single observable:

        >>> O = qml.PauliZ(0) @ qml.Identity(1)
        >>> O_pruned = O.prune()
        >>> (O_pruned.name, O_pruned.wires)
        ('PauliZ', [0])

        Returns:
            ~.Observable: the pruned tensor product of observables
        """
        if len(self.non_identity_obs) == 0:
            # Return a single Identity as the tensor only contains Identities
            obs = qml.Identity(self.wires[0])
        elif len(self.non_identity_obs) == 1:
            obs = self.non_identity_obs[0]
        else:
            obs = Tensor(*self.non_identity_obs)

        obs.return_type = self.return_type
        return obs


# =============================================================================
# CV Operations and observables
# =============================================================================


class CV:
    """A mixin base class denoting a continuous-variable operation."""

    # pylint: disable=no-member

    def heisenberg_expand(self, U, wire_order):
        """Expand the given local Heisenberg-picture array into a full-system one.

        Args:
            U (array[float]): array to expand (expected to be of the dimension ``1+2*self.num_wires``)
            wire_order (Wires): global wire order defining which subspace the operator acts on

        Raises:
            ValueError: if the size of the input matrix is invalid or `num_wires` is incorrect

        Returns:
            array[float]: expanded array, dimension ``1+2*num_wires``
        """

        U_dim = len(U)
        nw = len(self.wires)

        if U.ndim > 2:
            raise ValueError("Only order-1 and order-2 arrays supported.")

        if U_dim != 1 + 2 * nw:
            raise ValueError(f"{self.name}: Heisenberg matrix is the wrong size {U_dim}.")

        if len(wire_order) == 0 or len(self.wires) == len(wire_order):
            # no expansion necessary (U is a full-system matrix in the correct order)
            return U

        if not wire_order.contains_wires(self.wires):
            raise ValueError(
                f"{self.name}: Some observable wires {self.wires} do not exist on this device with wires {wire_order}"
            )

        # get the indices that the operation's wires have on the device
        wire_indices = wire_order.indices(self.wires)

        # expand U into the I, x_0, p_0, x_1, p_1, ... basis
        dim = 1 + len(wire_order) * 2

        def loc(w):
            "Returns the slice denoting the location of (x_w, p_w) in the basis."
            ind = 2 * w + 1
            return slice(ind, ind + 2)

        if U.ndim == 1:
            W = np.zeros(dim)
            W[0] = U[0]
            for k, w in enumerate(wire_indices):
                W[loc(w)] = U[loc(k)]
        elif U.ndim == 2:
            if isinstance(self, Observable):
                W = np.zeros((dim, dim))
            else:
                W = np.eye(dim)

            W[0, 0] = U[0, 0]

            for k1, w1 in enumerate(wire_indices):
                s1 = loc(k1)
                d1 = loc(w1)

                # first column
                W[d1, 0] = U[s1, 0]
                # first row (for gates, the first row is always (1, 0, 0, ...), but not for observables!)
                W[0, d1] = U[0, s1]

                for k2, w2 in enumerate(wire_indices):
                    W[d1, loc(w2)] = U[s1, loc(k2)]  # block k1, k2 in U goes to w1, w2 in W.
        return W

    @staticmethod
    def _heisenberg_rep(p):
        r"""Heisenberg picture representation of the operation.

        * For Gaussian CV gates, this method returns the matrix of the linear
          transformation carried out by the gate for the given parameter values.
          The method is not defined for non-Gaussian gates.

          **The existence of this method is equivalent to setting** ``grad_method = 'A'``.

        * For observables, returns a real vector (first-order observables) or
          symmetric matrix (second-order observables) of expansion coefficients
          of the observable.

        For single-mode Operations we use the basis :math:`\mathbf{r} = (\I, \x, \p)`.
        For multi-mode Operations we use the basis :math:`\mathbf{r} = (\I, \x_0, \p_0, \x_1, \p_1, \ldots)`.

        .. note::

            For gates, we assume that the inverse transformation is obtained
            by negating the first parameter.

        Args:
            p (Sequence[float]): parameter values for the transformation

        Returns:
            array[float]: :math:`\tilde{U}` or :math:`q`
        """
        # pylint: disable=unused-argument
        return None

    @classproperty
    def supports_heisenberg(self):
        """Whether a CV operator defines a Heisenberg representation.

        This indicates that it is Gaussian and does not block the use
        of the parameter-shift differentiation method if found between the differentiated gate
        and an observable.

        Returns:
            boolean
        """
        return CV._heisenberg_rep != self._heisenberg_rep


class CVOperation(CV, Operation):
    """Base class representing continuous-variable quantum gates.

    CV operations provide a special Heisenberg representation, as well as custom methods
    for differentiation.

    Args:
        params (tuple[tensor_like]): trainable parameters
        wires (Iterable[Any] or Any): Wire label(s) that the operator acts on.
            If not given, args[-1] is interpreted as wires.
        do_queue (bool): indicates whether the operator should be
            recorded when created in a tape context
        id (str): custom label given to an operator instance,
            can be useful for some applications where the instance has to be identified
    """

    # pylint: disable=abstract-method

    @classproperty
    def supports_parameter_shift(self):
        """Returns True iff the CV Operation supports the parameter-shift differentiation method.
        This means that it has ``grad_method='A'`` and
        has overridden the :meth:`~.CV._heisenberg_rep` static method.
        """
        return self.grad_method == "A" and self.supports_heisenberg

    def heisenberg_pd(self, idx):
        """Partial derivative of the Heisenberg picture transform matrix.

        Computed using grad_recipe.

        Args:
            idx (int): index of the parameter with respect to which the
                partial derivative is computed.
        Returns:
            array[float]: partial derivative
        """
        # get the gradient recipe for this parameter
        recipe = self.grad_recipe[idx]

        # Default values
        multiplier = 0.5
        a = 1
        shift = np.pi / 2

        # We set the default recipe to as follows:
        # ∂f(x) = c*f(x+s) - c*f(x-s)
        default_param_shift = [[multiplier, a, shift], [-multiplier, a, -shift]]
        param_shift = default_param_shift if recipe is None else recipe

        pd = None  # partial derivative of the transformation

        p = self.parameters

        original_p_idx = p[idx]
        for c, _a, s in param_shift:
            # evaluate the transform at the shifted parameter values
            p[idx] = _a * original_p_idx + s
            U = self._heisenberg_rep(p)  # pylint: disable=assignment-from-none

            if pd is None:
                pd = c * U
            else:
                pd += c * U

        return pd

    def heisenberg_tr(self, wire_order, inverse=False):
        r"""Heisenberg picture representation of the linear transformation carried
        out by the gate at current parameter values.

        Given a unitary quantum gate :math:`U`, we may consider its linear
        transformation in the Heisenberg picture, :math:`U^\dagger(\cdot) U`.

        If the gate is Gaussian, this linear transformation preserves the polynomial order
        of any observables that are polynomials in :math:`\mathbf{r} = (\I, \x_0, \p_0, \x_1, \p_1, \ldots)`.
        This also means it maps :math:`\text{span}(\mathbf{r})` into itself:

        .. math:: U^\dagger \mathbf{r}_i U = \sum_j \tilde{U}_{ij} \mathbf{r}_j

        For Gaussian CV gates, this method returns the transformation matrix for
        the current parameter values of the Operation. The method is not defined
        for non-Gaussian (and non-CV) gates.

        Args:
            wire_order (Wires): global wire order defining which subspace the operator acts on
            inverse  (bool): if True, return the inverse transformation instead

        Raises:
            RuntimeError: if the specified operation is not Gaussian or is missing the `_heisenberg_rep` method

        Returns:
            array[float]: :math:`\tilde{U}`, the Heisenberg picture representation of the linear transformation
        """
        p = [qml.math.toarray(a) for a in self.parameters]
        if inverse:
            try:
                # TODO: expand this for the new par domain class, for non-unitary matrices.
                p[0] = np.linalg.inv(p[0])
            except np.linalg.LinAlgError:
                p[0] = -p[0]  # negate first parameter
        U = self._heisenberg_rep(p)  # pylint: disable=assignment-from-none

        # not defined?
        if U is None:
            raise RuntimeError(
                f"{self.name} is not a Gaussian operation, or is missing the _heisenberg_rep method."
            )

        return self.heisenberg_expand(U, wire_order)


class CVObservable(CV, Observable):
    r"""Base class representing continuous-variable observables.

    CV observables provide a special Heisenberg representation.

    The class attribute :attr:`~.ev_order` can be defined to indicate
    to PennyLane whether the corresponding CV observable is a polynomial in the
    quadrature operators. If so,

    * ``ev_order = 1`` indicates a first order polynomial in quadrature
      operators :math:`(\x, \p)`.

    * ``ev_order = 2`` indicates a second order polynomial in quadrature
      operators :math:`(\x, \p)`.

    If :attr:`~.ev_order` is not ``None``, then the Heisenberg representation
    of the observable should be defined in the static method :meth:`~.CV._heisenberg_rep`,
    returning an array of the correct dimension.

    Args:
       params (tuple[tensor_like]): trainable parameters
       wires (Iterable[Any] or Any): Wire label(s) that the operator acts on.
           If not given, args[-1] is interpreted as wires.
       do_queue (bool): indicates whether the operator should be
           recorded when created in a tape context
       id (str): custom label given to an operator instance,
           can be useful for some applications where the instance has to be identified
    """
    # pylint: disable=abstract-method
    ev_order = None  #: None, int: Order in `(x, p)` that a CV observable is a polynomial of.

    def heisenberg_obs(self, wire_order):
        r"""Representation of the observable in the position/momentum operator basis.

        Returns the expansion :math:`q` of the observable, :math:`Q`, in the
        basis :math:`\mathbf{r} = (\I, \x_0, \p_0, \x_1, \p_1, \ldots)`.

        * For first-order observables returns a real vector such
          that :math:`Q = \sum_i q_i \mathbf{r}_i`.

        * For second-order observables returns a real symmetric matrix
          such that :math:`Q = \sum_{ij} q_{ij} \mathbf{r}_i \mathbf{r}_j`.

        Args:
            wire_order (Wires): global wire order defining which subspace the operator acts on
        Returns:
            array[float]: :math:`q`
        """
        p = self.parameters
        U = self._heisenberg_rep(p)  # pylint: disable=assignment-from-none
        return self.heisenberg_expand(U, wire_order)


def operation_derivative(operation) -> np.ndarray:
    r"""Calculate the derivative of an operation.

    For an operation :math:`e^{i \hat{H} \phi t}`, this function returns the matrix representation
    in the standard basis of its derivative with respect to :math:`t`, i.e.,

    .. math:: \frac{d \, e^{i \hat{H} \phi t}}{dt} = i \phi \hat{H} e^{i \hat{H} \phi t},

    where :math:`\phi` is a real constant.

    Args:
        operation (.Operation): The operation to be differentiated.

    Returns:
        array: the derivative of the operation as a matrix in the standard basis

    Raises:
        ValueError: if the operation does not have a generator or is not composed of a single
            trainable parameter
    """
    generator = qml.matrix(
        qml.generator(operation, format="observable"), wire_order=operation.wires
    )
    return 1j * generator @ operation.matrix()


@qml.BooleanFn
def not_tape(obj):
    """Returns ``True`` if the object is not a quantum tape"""
    return isinstance(obj, qml.tape.QuantumTape)


@qml.BooleanFn
def has_gen(obj):
    """Returns ``True`` if an operator has a generator defined."""
    try:
        obj.generator()
    except (AttributeError, OperatorPropertyUndefined, GeneratorUndefinedError):
        return False

    return True


@qml.BooleanFn
def has_grad_method(obj):
    """Returns ``True`` if an operator has a grad_method defined."""
    return obj.grad_method is not None


@qml.BooleanFn
def has_multipar(obj):
    """Returns ``True`` if an operator has more than one parameter
    according to ``num_params``."""
    return obj.num_params > 1


@qml.BooleanFn
def has_nopar(obj):
    """Returns ``True`` if an operator has no parameters
    according to ``num_params``."""
    return obj.num_params == 0


@qml.BooleanFn
def has_unitary_gen(obj):
    """Returns ``True`` if an operator has a unitary_generator
    according to the ``has_unitary_generator`` flag."""
    # Linting check disabled as static analysis can misidentify qml.ops as the set instance qml.ops.qubit.ops
    return obj in qml.ops.qubit.attributes.has_unitary_generator  # pylint:disable=no-member


@qml.BooleanFn
def is_measurement(obj):
    """Returns ``True`` if an operator is a ``MeasurementProcess`` instance."""
    return isinstance(obj, qml.measurements.MeasurementProcess)


@qml.BooleanFn
def is_trainable(obj):
    """Returns ``True`` if any of the parameters of an operator is trainable
    according to ``qml.math.requires_grad``."""
    return any(qml.math.requires_grad(p) for p in obj.parameters)


@qml.BooleanFn
def defines_diagonalizing_gates(obj):
    """Returns ``True`` if an operator defines the diagonalizing
    gates are defined.

    This helper function is useful if the property is to be checked in
    a queuing context, but the resulting gates must not be queued.
    """

    with qml.tape.stop_recording():
        try:
            obj.diagonalizing_gates()
        except DiagGatesUndefinedError:
            return False
        return True


@qml.BooleanFn
def gen_is_multi_term_hamiltonian(obj):
    """Returns ``True`` if an operator has a generator defined and it is a Hamiltonian
    with more than one term."""

    try:
        o = obj.generator()
    except (AttributeError, OperatorPropertyUndefined, GeneratorUndefinedError):
        return False

    if isinstance(o, qml.Hamiltonian):
        if len(o.coeffs) > 1:
            return True
    return False<|MERGE_RESOLUTION|>--- conflicted
+++ resolved
@@ -1206,7 +1206,6 @@
 
         return tape
 
-<<<<<<< HEAD
     def simplify(self, depth=-1) -> "Operator":
         """Reduces the depth of nested operators.
 
@@ -1220,8 +1219,6 @@
         """
         return self
 
-=======
->>>>>>> 4dc5e0e1
     def __add__(self, other):
         r"""The addition operation between Operator objects."""
         if isinstance(other, numbers.Number) and other == 0:
