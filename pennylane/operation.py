--- conflicted
+++ resolved
@@ -1211,18 +1211,8 @@
         """Arithmetic depth of the operator."""
         return 0
 
-<<<<<<< HEAD
-    def simplify(self, depth=-1) -> "Operator":  # pylint: disable=unused-argument
-        """Reduces the depth of nested operators.
-
-        If ``depth`` is not provided or negative, then the operator is reduced to the maximum.
-
-        Keyword Args:
-            depth (int): Reduced depth. Default is -1.
-=======
     def simplify(self) -> "Operator":  # pylint: disable=unused-argument
         """Reduces to the maximum the depth of nested operators.
->>>>>>> 65539ae2
 
         Returns:
             .Operator: simplified operator
