--- conflicted
+++ resolved
@@ -220,12 +220,8 @@
 import abc
 import copy
 import warnings
-<<<<<<< HEAD
 from collections.abc import Callable, Hashable, Iterable
 from enum import IntEnum
-=======
-from collections.abc import Hashable, Iterable
->>>>>>> e92e18d1
 from functools import lru_cache
 from typing import Any, Literal, Optional, Union
 
@@ -1053,11 +1049,7 @@
         """
         raise TermsUndefinedError
 
-<<<<<<< HEAD
     num_wires: int | _WiresEnum | None = None
-=======
-    num_wires: None | int = None
->>>>>>> e92e18d1
     """Number of wires the operator acts on."""
 
     @property
