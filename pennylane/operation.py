# Copyright 2018 Xanadu Quantum Technologies Inc.

# Licensed under the Apache License, Version 2.0 (the "License");
# you may not use this file except in compliance with the License.
# You may obtain a copy of the License at

#     http://www.apache.org/licenses/LICENSE-2.0

# Unless required by applicable law or agreed to in writing, software
# distributed under the License is distributed on an "AS IS" BASIS,
# WITHOUT WARRANTIES OR CONDITIONS OF ANY KIND, either express or implied.
# See the License for the specific language governing permissions and
# limitations under the License.
# pylint: disable=protected-access
r"""
This module contains the abstract base classes for defining PennyLane
operations and observables.

Description
-----------

Qubit Operations
----------------
The :class:`Operator` class serves as a base class for operators,
and is inherited by both the :class:`Observable` class and the
:class:`Operation` class. These classes are subclassed to implement quantum operations
and measure observables in PennyLane.

* Each :class:`~.Operator` subclass represents a general type of
  map between physical states. Each instance of these subclasses
  represents either

  - an application of the operator or
  - an instruction to measure and return the respective result.

  Operators act on a sequence of wires (subsystems) using given parameter values.

* Each :class:`~.Operation` subclass represents a type of quantum operation,
  for example a unitary quantum gate. Each instance of these subclasses
  represents an application of the operation with given parameter values to
  a given sequence of wires (subsystems).

* Each  :class:`~.Observable` subclass represents a type of physical observable.
  Each instance of these subclasses represents an instruction to measure and
  return the respective result for the given parameter values on a
  sequence of wires (subsystems).

Differentiation
^^^^^^^^^^^^^^^

In general, an :class:`Operation` is differentiable (at least using the finite-difference
method) with respect to a parameter iff

* the domain of that parameter is continuous.

For an :class:`Operation` to be differentiable with respect to a parameter using the
analytic method of differentiation, it must satisfy an additional constraint:

* the parameter domain must be real.

.. note::

    These conditions are *not* sufficient for analytic differentiation. For example,
    CV gates must also define a matrix representing their Heisenberg linear
    transformation on the quadrature operators.

For gates that *are* supported via the analytic method, the gradient recipe
(with multiplier :math:`c_k`, parameter shift :math:`s_k` for parameter :math:`\phi_k`)
works as follows:

.. math:: \frac{\partial}{\partial\phi_k}O = c_k\left[O(\phi_k+s_k)-O(\phi_k-s_k)\right].

CV Operation base classes
~~~~~~~~~~~~~~~~~~~~~~~~~

Due to additional requirements, continuous-variable (CV) operations must subclass the
:class:`~.CVOperation` or :class:`~.CVObservable` classes instead of :class:`~.Operation`
and :class:`~.Observable`.

Differentiation
^^^^^^^^^^^^^^^

To enable gradient computation using the analytic method for Gaussian CV operations, in addition, you need to
provide the static class method :meth:`~.CV._heisenberg_rep` that returns the Heisenberg representation of
the operation given its list of parameters, namely:

* For Gaussian CV Operations this method should return the matrix of the linear transformation carried out by the
  operation on the vector of quadrature operators :math:`\mathbf{r}` for the given parameter
  values.

* For Gaussian CV Observables this method should return a real vector (first-order observables)
  or symmetric matrix (second-order observables) of coefficients of the quadrature
  operators :math:`\x` and :math:`\p`.

PennyLane uses the convention :math:`\mathbf{r} = (\I, \x, \p)` for single-mode operations and observables
and :math:`\mathbf{r} = (\I, \x_0, \p_0, \x_1, \p_1, \ldots)` for multi-mode operations and observables.

.. note::
    Non-Gaussian CV operations and observables are currently only supported via
    the finite-difference method of gradient computation.
"""
import abc
from enum import Enum, IntEnum
import numbers
from collections.abc import Sequence

import numpy as np

from .qnode import QNode
from .utils import _flatten, _unflatten
from .variable import Variable


#=============================================================================
# Wire types
#=============================================================================

class Wires(IntEnum):
    """Integer enumeration class
    to represent the number of wires
    an operation acts on"""
    Any = -1
    All = 0


All = Wires.All
"""IntEnum: An enumeration which represents all wires in the
subsystem. It is equivalent to an integer with value 0."""

Any = Wires.Any
"""IntEnum: An enumeration which represents any wires in the
subsystem. It is equivalent to an integer with value -1."""


#=============================================================================
# ObservableReturnTypes types
#=============================================================================

class ObservableReturnTypes(Enum):
    """Enumeration class to
    represent the type of
    return types of an observable."""
    Sample = 1
    Variance = 2
    Expectation = 3


Sample = ObservableReturnTypes.Sample
"""Enum: An enumeration which represents sampling an observable."""

Variance = ObservableReturnTypes.Variance
"""Enum: An enumeration which represents returning the variance of
an observable on specified wires."""

Expectation = ObservableReturnTypes.Expectation
"""Enum: An enumeration which represents returning the expectation
value of an observable on specified wires."""


#=============================================================================
# Class property
#=============================================================================


class ClassPropertyDescriptor: # pragma: no cover
    """Allows a class property to be defined"""
    # pylint: disable=too-few-public-methods
    def __init__(self, fget, fset=None):
        self.fget = fget
        self.fset = fset

    def __get__(self, obj, klass=None):
        if klass is None:
            klass = type(obj)
        return self.fget.__get__(obj, klass)()

    def __set__(self, obj, value):
        if not self.fset:
            raise AttributeError("can't set attribute")
        type_ = type(obj)
        return self.fset.__get__(obj, type_)(value)

    def setter(self, func):
        """Set the function as a class method, and store as an attribute."""
        if not isinstance(func, (classmethod, staticmethod)):
            func = classmethod(func)
        self.fset = func
        return self

def classproperty(func):
    """The class property decorator"""
    if not isinstance(func, (classmethod, staticmethod)):
        func = classmethod(func)

    return ClassPropertyDescriptor(func)


#=============================================================================
# Base Operator class
#=============================================================================

class Operator(abc.ABC):
    r"""Base class for quantum operators supported by a device.

    The following class attributes must be defined for all Operators:

    * :attr:`~.Operator.num_params`
    * :attr:`~.Operator.num_wires`
    * :attr:`~.Operator.par_domain`

    Args:
        args (tuple[float, int, array, Variable]): operator parameters

    Keyword Args:
        wires (Sequence[int]): Subsystems it acts on. If not given, args[-1]
            is interpreted as wires.
        do_queue (bool): Indicates whether the operator should be
            immediately pushed into a :class:`QNode` circuit queue.
            The circuit queue is determined by the presence of an
            applicable `QNode._current_context`. If no context is
            available, this argument is ignored.
    """

    @property
    @abc.abstractmethod
    def num_params(self):
        """Number of parameters the operator takes."""

    @property
    @abc.abstractmethod
    def num_wires(self):
        """Number of wires the operator acts on.

        The value 0 allows the operator to act on any number of wires.
        """

    @property
    @abc.abstractmethod
    def par_domain(self):
        """Domain of the gate parameters.

        * ``'N'``: natural numbers (including zero).
        * ``'R'``: floats.
        * ``'A'``: arrays of real or complex values.
        * ``None``: if there are no parameters.
        """

    def __init__(self, *args, wires=None, do_queue=True):
        # pylint: disable=too-many-branches
        self.name = self.__class__.__name__   #: str: name of the operation
        self.queue_idx = None  #: int, None: index of the Operation in the circuit queue, or None if not in a queue
        if QNode._current_context is None:
            do_queue = False

<<<<<<< HEAD
=======
        if self.num_wires == All:
            if do_queue:
                if set(wires) != set(range(QNode._current_context.num_wires)):
                    raise ValueError("Operator {} must act on all wires".format(self.name))

>>>>>>> 2b8e424b
        if wires is None:
            raise ValueError("Must specify the wires that {} acts on".format(self.name))

        # extract the arguments
        params = args

        if len(params) != self.num_params:
            raise ValueError("{}: wrong number of parameters. "
                             "{} parameters passed, {} expected.".format(self.name, params, self.num_params))

        # check the validity of the params
        for p in params:
            self.check_domain(p)
        self.params = list(params)  #: list[Any]: parameters of the operation

        # apply the operator on the given wires
        if not isinstance(wires, Sequence):
            wires = [wires]
<<<<<<< HEAD
        self._check_wires(wires)
        self._wires = wires  #: tuple[int]: wires on which the operation acts
=======
        self._wires = wires  #: Sequence[int, Variable]: wires on which the operation acts

        if all([isinstance(w, int) for w in self._wires]):
            # If all wires are integers (i.e., not Variable), check
            # that they are valid for the given operator
            self.check_wires(self._wires)
>>>>>>> 2b8e424b

        if do_queue:
            self.queue()

    def __str__(self):
        """Print the operator name and some information."""
        return self.name +': {} params, wires {}'.format(len(self.params), self.wires)

<<<<<<< HEAD
    def _check_wires(self, wires):
        """Check the validity of the operation wires.
=======
    def check_wires(self, wires):
        """Check the validity of the operator wires.
>>>>>>> 2b8e424b

        Args:
            wires (Sequence[Any]): wires to check
        Raises:
            TypeError, ValueError: list of wires is invalid
        Returns:
            tuple[int]: wires converted to integers
        """
        for w in wires:
            if not isinstance(w, numbers.Integral):
                raise TypeError('{}: Wires must be integers, or integer-valued nondifferentiable parameters in mutable circuits.'.format(self.name))

        if self.num_wires != All and self.num_wires != Any and len(wires) != self.num_wires:
            raise ValueError("{}: wrong number of wires. "
                             "{} wires given, {} expected.".format(self.name, len(wires), self.num_wires))

        if len(set(wires)) != len(wires):
            raise ValueError('{}: wires must be unique, got {}.'.format(self.name, wires))

        return tuple(int(w) for w in wires)

    def check_domain(self, p, flattened=False):
        """Check the validity of a parameter.

        :class:`Variable` instances can represent any real scalars (but not arrays).

        Args:
            p (Number, array, Variable): parameter to check
            flattened (bool): True means p is an element of a flattened parameter
                sequence (affects the handling of 'A' parameters)
        Raises:
            TypeError: parameter is not an element of the expected domain
        Returns:
            Number, array, Variable: p
        """
        if isinstance(p, Variable):
            if self.par_domain == 'A':
                raise TypeError('{}: Array parameter expected, got a Variable, which can only represent real scalars.'.format(self.name))
            return p

        # p is not a Variable
        if self.par_domain == 'A':
            if flattened:
                if isinstance(p, np.ndarray):
                    raise TypeError('{}: Flattened array parameter expected, got {}.'.format(self.name, type(p)))
            else:
                if not isinstance(p, np.ndarray):
                    raise TypeError('{}: Array parameter expected, got {}.'.format(self.name, type(p)))
        elif self.par_domain in ('R', 'N'):
            if not isinstance(p, numbers.Real):
                raise TypeError('{}: Real scalar parameter expected, got {}.'.format(self.name, type(p)))

            if self.par_domain == 'N':
                if not isinstance(p, numbers.Integral):
                    raise TypeError('{}: Natural number parameter expected, got {}.'.format(self.name, type(p)))
                if p < 0:
                    raise TypeError('{}: Natural number parameter expected, got {}.'.format(self.name, p))
        else:
            raise ValueError('{}: Unknown parameter domain \'{}\'.'.format(self.name, self.par_domain))
        return p

    @property
    def wires(self):
        """Wire values.

        Returns:
            tuple[int]: wire values
        """
        return self._wires

    @property
    def parameters(self):
        """Current parameter values.

        Fixed parameters are returned as is, free parameters represented by
        :class:`~.variable.Variable` instances are replaced by their
        current numerical value.

        Returns:
            list[float]: parameter values
        """
        temp = list(_flatten(self.params))
        temp_val = [self.check_domain(x.val, True) if isinstance(x, Variable) else x for x in temp]
        return _unflatten(temp_val, self.params)[0]

    def queue(self):
        """Append the operation to a QNode queue."""

        QNode._current_context._append_op(self)
        return self  # so pre-constructed Observable instances can be queued and returned in a single statement

#=============================================================================
# Base Operation class
#=============================================================================

class Operation(Operator):
    r"""Base class for quantum operations supported by a device.

    As with :class:`~.Operator`, the following class attributes must be
    defined for all operations:

    * :attr:`~.Operator.num_params`
    * :attr:`~.Operator.num_wires`
    * :attr:`~.Operator.par_domain`

    The following two class attributes are optional, but in most cases
    should be clearly defined to avoid unexpected behavior during
    differentiation.

    * :attr:`~.Operation.grad_method`
    * :attr:`~.Operation.grad_recipe`

    Finally, there are some additional optional class attributes
    that may be set, and used by certain quantum optimizers:

    * :attr:`~.Operation.generator`

    Args:
        args (tuple[float, int, array, Variable]): operation parameters

    Keyword Args:
        wires (Sequence[int]): Subsystems it acts on. If not given, args[-1]
            is interpreted as wires.
        do_queue (bool): Indicates whether the operation should be
            immediately pushed into a :class:`QNode` circuit queue.
            This flag is useful if there is some reason to run an Operation
            outside of a QNode context.
    """
    # pylint: disable=abstract-method
    _grad_recipe = None

    @property
    def grad_method(self):
        """Gradient computation method.

        * ``'A'``: analytic differentiation.
        * ``'F'``: finite difference numerical differentiation.
        * ``None``: the operation may not be differentiated.

        Default is ``'F'``, or ``None`` if the Operation has zero parameters.
        """
        return None if self.num_params == 0 else 'F'

    @property
    def grad_recipe(self):
        r"""Gradient recipe for the analytic differentiation method.

        This is a list with one tuple per operation parameter. For parameter
        :math:`k`, the tuple is of the form :math:`(c_k, s_k)`, resulting in
        a gradient recipe of

        .. math:: \frac{\partial}{\partial\phi_k}O = c_k\left[O(\phi_k+s_k)-O(\phi_k-s_k)\right].

        If this property returns ``None``, the default gradient recipe
        :math:`(c_k, s_k)=(1/2, \pi/2)` is assumed for every parameter.
        """
        return self._grad_recipe

    @property
    def generator(self):
        r"""Generator of the operation.

        A length-2 list ``[generator, scaling_factor]``, where

        * ``generator`` is an existing PennyLane
          operation class or :math:`2\times 2` Hermitian array
          that acts as the generator of the current operation

        * ``scaling_factor`` represents a scaling factor applied
          to the generator operation

        For example, if :math:`U(\theta)=e^{i0.7\theta \sigma_x}`, then
        :math:`\sigma_x`, with scaling factor :math:`s`, is the generator
        of operator :math:`U(\theta)`:

        .. code-block:: python

            generator = [PauliX, 0.7]

        Default is ``[None, 1]``, indicating the operation has no generator.
        """
        return [None, 1]

    @grad_recipe.setter
    def grad_recipe(self, value):
        """Setter for the grad_recipe property"""
        self._grad_recipe = value

    def __init__(self, *args, wires=None, do_queue=True):

        # check the grad_method validity
        if self.par_domain == 'N':
            assert self.grad_method is None, 'An operation may only be differentiated with respect to real scalar parameters.'
        elif self.par_domain == 'A':
            assert self.grad_method in (None, 'F'), 'Operations that depend on arrays containing free variables may only be differentiated using the F method.'

        # check the grad_recipe validity
        if self.grad_method == 'A':
            if self.grad_recipe is None:
                # default recipe for every parameter
                self.grad_recipe = [None] * self.num_params
            else:
                assert len(self.grad_recipe) == self.num_params, 'Gradient recipe must have one entry for each parameter!'
        else:
            assert self.grad_recipe is None, 'Gradient recipe is only used by the A method!'

        super().__init__(*args, wires=wires, do_queue=do_queue)


#=============================================================================
# Base Observable class
#=============================================================================


class Observable(Operator):
    """Base class for observables supported by a device.

    :class:`Observable` is used to describe Hermitian quantum observables.

    As with :class:`~.Operator`, the following class attributes must be
    defined for all observables:

    * :attr:`~.Operator.num_params`
    * :attr:`~.Operator.num_wires`
    * :attr:`~.Operator.par_domain`

    Args:
        args (tuple[float, int, array, Variable]): observable parameters

    Keyword Args:
        wires (Sequence[int]): subsystems it acts on.
            Currently, only one subsystem is supported.
        do_queue (bool): Indicates whether the operation should be
            immediately pushed into a :class:`QNode` observable queue.
            The observable queue is determined by the presence of an
            applicable `QNode._current_context`. If no context is
            available, this argument is ignored.
    """
    # pylint: disable=abstract-method
    return_type = None

    def __init__(self, *args, wires=None, do_queue=True):
        # extract the arguments
        if wires is not None:
            params = args
        else:
            params = args[:-1]
            wires = args[-1]

        super().__init__(*params, wires=wires, do_queue=do_queue)

    def __matmul__(self, other):
        if isinstance(other, Tensor):
            return other.__rmatmul__(self)

        if isinstance(other, Observable):
            return Tensor(self, other)

        raise ValueError("Can only perform tensor products between observables.")


class Tensor(Observable):
    """Container class representing tensor products of observables.

    To create a tensor, simply initiate it like so:

    >>> T = Tensor(qml.PauliX(0), qml.Hermitian(A, [1, 2]))

    You can also create a tensor from other Tensors:

    >>> T = Tensor(T, qml.PauliZ(4))

    The ``@`` symbol can be used as a tensor product operation:

    >>> T = qml.PauliX(0) @ qml.Hadamard(2)
    """
    return_type = None
    tensor = True
    par_domain = None

    def __init__(self, *args): #pylint: disable=super-init-not-called
        self.obs = []

        for o in args:
            if isinstance(o, Tensor):
                self.obs.extend(o.obs)
            elif isinstance(o, Observable):
                self.obs.append(o)
            else:
                raise ValueError("Can only perform tensor products between observables.")

    def __str__(self):
        """Print the tensor product and some information."""
        return 'Tensor product {}: {} params, wires {}'.format([i.name for i in self.obs], len(self.params), self.wires)

    @property
    def name(self):
        """All constituent observable names making up the tensor product.

        Returns:
            list[str]: list containing all observable names
        """
        return [o.name for o in self.obs]

    @property
    def num_wires(self):
        """Number of wires the tensor product acts on.

        Returns:
            int: number of wires
        """
        return len(list(_flatten(self.wires)))

    @property
    def wires(self):
        """All wires in the system the tensor product acts on.

        Returns:
            list[list[Any]]: nested list containing the wires per observable
            in the tensor product
        """
        return [o.wires for o in self.obs]

    @property
    def params(self):
        """Raw parameters of all constituent observables in the tensor product.

        Returns:
            list[Any]: flattened list containing all dependent parameters
        """
        return [p for sublist in [o.params for o in self.obs] for p in sublist]

    @property
    def num_params(self):
        """Raw parameters of all constituent observables in the tensor product.

        Returns:
            list[Any]: flattened list containing all dependent parameters
        """
        return len(self.params)

    @property
    def parameters(self):
        """Evaluated parameter values of all constituent observables in the tensor product.

        Returns:
            list[list[Any]]: nested list containing the parameters per observable
            in the tensor product
        """
        return [o.parameters for o in self.obs]

    def __matmul__(self, other):
        if isinstance(other, Tensor):
            self.obs.extend(other.obs)
            return self

        if isinstance(other, Observable):
            self.obs.append(other)
            return self

        raise ValueError("Can only perform tensor products between observables.")

    def __rmatmul__(self, other):
        if isinstance(other, Observable):
            self.obs[:0] = [other]
            return self

        raise ValueError("Can only perform tensor products between observables.")

    __imatmul__ = __matmul__


#=============================================================================
# CV Operations and observables
#=============================================================================


class CV:
    """A mixin base class denoting a continuous-variable operation."""
    # pylint: disable=no-member

    def heisenberg_expand(self, U, num_wires):
        """Expand the given local Heisenberg-picture array into a full-system one.

        Args:
            U (array[float]): array to expand (expected to be of the dimension ``1+2*self.num_wires``)
            num_wires (int): total number of wires in the quantum circuit. If zero, return ``U`` as is.
        Returns:
            array[float]: expanded array, dimension ``1+2*num_wires``
        """
        U_dim = len(U)
        nw = len(self.wires)


        if U.ndim > 2:
            raise ValueError('Only order-1 and order-2 arrays supported.')

        if U_dim != 1+2*nw:
            raise ValueError('{}: Heisenberg matrix is the wrong size {}.'.format(self.name, U_dim))

        if num_wires == 0 or list(self.wires) == list(range(num_wires)):
            # no expansion necessary (U is a full-system matrix in the correct order)
            return U

        if num_wires < len(self.wires):
            raise ValueError('{}: Number of wires {} is too small to fit Heisenberg matrix'.format(self.name, num_wires))

        # expand U into the I, x_0, p_0, x_1, p_1, ... basis
        dim = 1 + num_wires*2
        def loc(w):
            "Returns the slice denoting the location of (x_w, p_w) in the basis."
            ind = 2*w+1
            return slice(ind, ind+2)

        if U.ndim == 1:
            W = np.zeros(dim)
            W[0] = U[0]
            for k, w in enumerate(self.wires):
                W[loc(w)] = U[loc(k)]
        elif U.ndim == 2:
            if isinstance(self, Observable):
                W = np.zeros((dim, dim))
            else:
                W = np.eye(dim)

            W[0, 0] = U[0, 0]

            for k1, w1 in enumerate(self.wires):
                s1 = loc(k1)
                d1 = loc(w1)

                # first column
                W[d1, 0] = U[s1, 0]
                # first row (for gates, the first row is always (1, 0, 0, ...), but not for observables!)
                W[0, d1] = U[0, s1]

                for k2, w2 in enumerate(self.wires):
                    W[d1, loc(w2)] = U[s1, loc(k2)]  # block k1, k2 in U goes to w1, w2 in W.
        return W

    @staticmethod
    def _heisenberg_rep(p):
        r"""Heisenberg picture representation of the operation.

        * For Gaussian CV gates, this method returns the matrix of the linear
          transformation carried out by the gate for the given parameter values.
          The method is not defined for non-Gaussian gates.

          **The existence of this method is equivalent to setting** ``grad_method = 'A'``.

        * For observables, returns a real vector (first-order observables) or
          symmetric matrix (second-order observables) of expansion coefficients
          of the observable.

        For single-mode Operations we use the basis :math:`\mathbf{r} = (\I, \x, \p)`.
        For multi-mode Operations we use the basis :math:`\mathbf{r} = (\I, \x_0, \p_0, \x_1, \p_1, \ldots)`.

        .. note::

            For gates, we assume that the inverse transformation is obtained
            by negating the first parameter.

        Args:
            p (Sequence[float]): parameter values for the transformation

        Returns:
            array[float]: :math:`\tilde{U}` or :math:`q`
        """
        # pylint: disable=unused-argument
        return None

    @classproperty
    def supports_heisenberg(self):
        """Returns True if the CV Operation has
        overwritten the :meth:`~.CV._heisenberg_rep` static method
        defined in :class:`CV`, thereby indicating
        that analytic differentiation is supported if this operation
        succeeds the gate to be differentiated analytically.
        """
        return CV._heisenberg_rep != self._heisenberg_rep


class CVOperation(CV, Operation):
    """Base class for continuous-variable quantum operations."""
    # pylint: disable=abstract-method

    @classproperty
    def supports_analytic(self):
        """Returns True if the CV Operation has ``grad_method='A'`` and
        a defined :meth:`~.CV._heisenberg_rep` static method, indicating
        that analytic differentiation is supported.
        """
        return self.grad_method == 'A' and self.supports_heisenberg

    def heisenberg_pd(self, idx):
        """Partial derivative of the Heisenberg picture transform matrix.

        Computed using grad_recipe.

        Args:
            idx (int): index of the parameter with respect to which the
                partial derivative is computed.
        Returns:
            array[float]: partial derivative
        """
        # get the gradient recipe for this parameter
        recipe = self.grad_recipe[idx]
        multiplier = 0.5 if recipe is None else recipe[0]
        shift = np.pi / 2 if recipe is None else recipe[1]

        p = self.parameters
        # evaluate the transform at the shifted parameter values
        p[idx] += shift
        U2 = self._heisenberg_rep(p) # pylint: disable=assignment-from-none
        p[idx] -= 2*shift
        U1 = self._heisenberg_rep(p) # pylint: disable=assignment-from-none
        return (U2-U1) * multiplier  # partial derivative of the transformation

    def heisenberg_tr(self, num_wires, inverse=False):
        r"""Heisenberg picture representation of the linear transformation carried
        out by the gate at current parameter values.

        Given a unitary quantum gate :math:`U`, we may consider its linear
        transformation in the Heisenberg picture, :math:`U^\dagger(\cdot) U`.

        If the gate is Gaussian, this linear transformation preserves the polynomial order
        of any observables that are polynomials in :math:`\mathbf{r} = (\I, \x_0, \p_0, \x_1, \p_1, \ldots)`.
        This also means it maps :math:`\text{span}(\mathbf{r})` into itself:

        .. math:: U^\dagger \mathbf{r}_i U = \sum_j \tilde{U}_{ij} \mathbf{r}_j

        For Gaussian CV gates, this method returns the transformation matrix for
        the current parameter values of the Operation. The method is not defined
        for non-Gaussian (and non-CV) gates.

        Args:
            num_wires (int): total number of wires in the quantum circuit
            inverse  (bool): if True, return the inverse transformation instead

        Returns:
            array[float]: :math:`\tilde{U}`, the Heisenberg picture representation of the linear transformation
        """
        # not defined?
        p = self.parameters

        if self._heisenberg_rep(p) is None:
            raise RuntimeError('{} is not a Gaussian operation, or is missing the _heisenberg_rep method.'.format(self.name))

        if inverse:
            if self.par_domain == 'A':
                # TODO: expand this for the new par domain class, for non-unitary matrices.
                p[0] = np.linalg.inv(p[0])
            else:
                p[0] = -p[0]  # negate first parameter
        U = self._heisenberg_rep(p) # pylint: disable=assignment-from-none

        return self.heisenberg_expand(U, num_wires)


class CVObservable(CV, Observable):
    r"""Base class for continuous-variable observables.

    The class attribute :attr:`~.ev_order` can be defined to indicate
    to PennyLane whether the corresponding CV observable is a polynomial in the
    quadrature operators. If so,

    * ``ev_order = 1`` indicates a first order polynomial in quadrature
      operators :math:`(\x, \p)`.

    * ``ev_order = 2`` indicates a second order polynomial in quadrature
      operators :math:`(\x, \p)`.

    If :attr:`~.ev_order` is not ``None``, then the Heisenberg representation
    of the observable should be defined in the static method :meth:`~.CV._heisenberg_rep`,
    returning an array of the correct dimension.
    """
    # pylint: disable=abstract-method
    ev_order = None  #: None, int: if not None, the observable is a polynomial of the given order in `(x, p)`.

    def heisenberg_obs(self, num_wires):
        r"""Representation of the observable in the position/momentum operator basis.

        Returns the expansion :math:`q` of the observable, :math:`Q`, in the
        basis :math:`\mathbf{r} = (\I, \x_0, \p_0, \x_1, \p_1, \ldots)`.

        * For first-order observables returns a real vector such
          that :math:`Q = \sum_i q_i \mathbf{r}_i`.

        * For second-order observables returns a real symmetric matrix
          such that :math:`Q = \sum_{ij} q_{ij} \mathbf{r}_i \mathbf{r}_j`.

        Args:
            num_wires (int): total number of wires in the quantum circuit
        Returns:
            array[float]: :math:`q`
        """
        p = self.parameters
        U = self._heisenberg_rep(p) # pylint: disable=assignment-from-none
        return self.heisenberg_expand(U, num_wires)<|MERGE_RESOLUTION|>--- conflicted
+++ resolved
@@ -252,14 +252,6 @@
         if QNode._current_context is None:
             do_queue = False
 
-<<<<<<< HEAD
-=======
-        if self.num_wires == All:
-            if do_queue:
-                if set(wires) != set(range(QNode._current_context.num_wires)):
-                    raise ValueError("Operator {} must act on all wires".format(self.name))
-
->>>>>>> 2b8e424b
         if wires is None:
             raise ValueError("Must specify the wires that {} acts on".format(self.name))
 
@@ -278,17 +270,8 @@
         # apply the operator on the given wires
         if not isinstance(wires, Sequence):
             wires = [wires]
-<<<<<<< HEAD
         self._check_wires(wires)
         self._wires = wires  #: tuple[int]: wires on which the operation acts
-=======
-        self._wires = wires  #: Sequence[int, Variable]: wires on which the operation acts
-
-        if all([isinstance(w, int) for w in self._wires]):
-            # If all wires are integers (i.e., not Variable), check
-            # that they are valid for the given operator
-            self.check_wires(self._wires)
->>>>>>> 2b8e424b
 
         if do_queue:
             self.queue()
@@ -297,13 +280,8 @@
         """Print the operator name and some information."""
         return self.name +': {} params, wires {}'.format(len(self.params), self.wires)
 
-<<<<<<< HEAD
     def _check_wires(self, wires):
         """Check the validity of the operation wires.
-=======
-    def check_wires(self, wires):
-        """Check the validity of the operator wires.
->>>>>>> 2b8e424b
 
         Args:
             wires (Sequence[Any]): wires to check
