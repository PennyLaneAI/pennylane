--- conflicted
+++ resolved
@@ -1624,11 +1624,6 @@
         return self.__class__.__name__
 
     def __init__(self, *params, wires=None, do_queue=True, id=None):
-<<<<<<< HEAD
-
-=======
-        self._inverse = False
->>>>>>> 58d8243f
         super().__init__(*params, wires=wires, do_queue=do_queue, id=id)
 
         # check the grad_recipe validity
