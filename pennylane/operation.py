--- conflicted
+++ resolved
@@ -2534,17 +2534,7 @@
     This helper function is useful if the property is to be checked in
     a queuing context, but the resulting gates must not be queued.
     """
-<<<<<<< HEAD
     return obj.has_diagonalizing_gates
-=======
-
-    with qml.QueuingManager.stop_recording():
-        try:
-            obj.diagonalizing_gates()
-        except DiagGatesUndefinedError:
-            return False
-        return True
->>>>>>> 8daabef9
 
 
 @qml.BooleanFn
