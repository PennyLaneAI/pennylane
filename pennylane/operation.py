# Copyright 2018-2021 Xanadu Quantum Technologies Inc.
# Licensed under the Apache License, Version 2.0 (the "License");
# you may not use this file except in compliance with the License.
# You may obtain a copy of the License at

#     http://www.apache.org/licenses/LICENSE-2.0

# Unless required by applicable law or agreed to in writing, software
# distributed under the License is distributed on an "AS IS" BASIS,
# WITHOUT WARRANTIES OR CONDITIONS OF ANY KIND, either express or implied.
# See the License for the specific language governing permissions and
# limitations under the License.
# pylint: disable=protected-access
r"""
This module contains the abstract base classes for defining PennyLane
operations and observables.

.. warning::

    Unless you are a PennyLane or plugin developer, you likely do not need
    to use these classes directly.

    See the :doc:`main operations page <../introduction/operations>` for
    details on available operations and observables.

Description
-----------

Qubit Operations
~~~~~~~~~~~~~~~~
The :class:`Operator` class serves as a base class for operators,
and is inherited by both the :class:`Observable` class and the
:class:`Operation` class. These classes are subclassed to implement quantum operations
and measure observables in PennyLane.

* Each :class:`~.Operator` subclass represents a general type of
  map between physical states. Each instance of these subclasses
  represents either

  - an application of the operator or
  - an instruction to measure and return the respective result.

  Operators act on a sequence of wires (subsystems) using given parameter values.

* Each :class:`~.Operation` subclass represents a type of quantum operation,
  for example a unitary quantum gate. Each instance of these subclasses
  represents an application of the operation with given parameter values to
  a given sequence of wires (subsystems).

* Each  :class:`~.Observable` subclass represents a type of physical observable.
  Each instance of these subclasses represents an instruction to measure and
  return the respective result for the given parameter values on a
  sequence of wires (subsystems).

Differentiation
^^^^^^^^^^^^^^^

In general, an :class:`Operation` is differentiable (at least using the finite-difference
method) with respect to a parameter iff

* the domain of that parameter is continuous.

For an :class:`Operation` to be differentiable with respect to a parameter using the
analytic method of differentiation, it must satisfy an additional constraint:

* the parameter domain must be real.

.. note::

    These conditions are *not* sufficient for analytic differentiation. For example,
    CV gates must also define a matrix representing their Heisenberg linear
    transformation on the quadrature operators.

CV Operation base classes
~~~~~~~~~~~~~~~~~~~~~~~~~

Due to additional requirements, continuous-variable (CV) operations must subclass the
:class:`~.CVOperation` or :class:`~.CVObservable` classes instead of :class:`~.Operation`
and :class:`~.Observable`.

Differentiation
^^^^^^^^^^^^^^^

To enable gradient computation using the analytic method for Gaussian CV operations, in addition, you need to
provide the static class method :meth:`~.CV._heisenberg_rep` that returns the Heisenberg representation of
the operation given its list of parameters, namely:

* For Gaussian CV Operations this method should return the matrix of the linear transformation carried out by the
  operation on the vector of quadrature operators :math:`\mathbf{r}` for the given parameter
  values.

* For Gaussian CV Observables this method should return a real vector (first-order observables)
  or symmetric matrix (second-order observables) of coefficients of the quadrature
  operators :math:`\x` and :math:`\p`.

PennyLane uses the convention :math:`\mathbf{r} = (\I, \x, \p)` for single-mode operations and observables
and :math:`\mathbf{r} = (\I, \x_0, \p_0, \x_1, \p_1, \ldots)` for multi-mode operations and observables.

.. note::
    Non-Gaussian CV operations and observables are currently only supported via
    the finite-difference method of gradient computation.

Contents
--------

.. currentmodule:: pennylane.operation

Operator Types
~~~~~~~~~~~~~~

.. currentmodule:: pennylane.operation

.. autosummary::
    :toctree: api

    ~Operator
    ~Operation
    ~Observable
    ~CV
    ~CVObservable
    ~CVOperation
    ~Channel
    ~Tensor

.. currentmodule:: pennylane.operation

.. inheritance-diagram:: Operator Operation Observable Channel CV CVObservable CVOperation Tensor
    :parts: 1

Errors
~~~~~~

When an :class:`~.Operator` method is undefined, it raises a error type that depends
on the method that is undefined.

.. currentmodule:: pennylane.operation

.. autosummary::
    :toctree: api

    ~OperatorPropertyUndefined
    ~AdjointUndefinedError
    ~DecompositionUndefinedError
    ~DiagGatesUndefinedError
    ~EigvalsUndefinedError
    ~GeneratorUndefinedError
    ~MatrixUndefinedError
    ~ParameterFrequenciesUndefinedError
    ~PowUndefinedError
    ~SparseMatrixUndefinedError
    ~TermsUndefinedError

Boolean Functions
~~~~~~~~~~~~~~~~~

:class:`~.BooleanFn`'s are functions of a single object that return ``True`` or ``False``.
The ``operation`` module provides the following:

.. currentmodule:: pennylane.operation

.. autosummary::
    :toctree: api

    ~defines_diagonalizing_gates
    ~gen_is_multi_term_hamiltonian
    ~has_gen
    ~has_grad_method
    ~has_multipar
    ~has_nopar
    ~has_unitary_gen
    ~is_measurement
    ~is_trainable
    ~not_tape

Other
~~~~~

.. currentmodule:: pennylane.operation

.. autosummary::
    :toctree: api

    ~operation_derivative
    ~WiresEnum
    ~AllWires
    ~AnyWires

Operation attributes
~~~~~~~~~~~~~~~~~~~~

PennyLane contains a mechanism for storing lists of operations with similar
attributes and behaviour (for example, those that are their own inverses).
The attributes below are already included, and are used primarily for the
purpose of compilation transforms. New attributes can be added by instantiating
new :class:`~pennylane.ops.qubit.attributes.Attribute` objects. Please note that
these objects are located in ``pennylane.ops.qubit.attributes``, not ``pennylane.operation``.

.. currentmodule:: pennylane

.. autosummary::
    :toctree: api

    ~ops.qubit.attributes.Attribute
    ~ops.qubit.attributes.composable_rotations
    ~ops.qubit.attributes.diagonal_in_z_basis
    ~ops.qubit.attributes.has_unitary_generator
    ~ops.qubit.attributes.self_inverses
    ~ops.qubit.attributes.supports_broadcasting
    ~ops.qubit.attributes.symmetric_over_all_wires
    ~ops.qubit.attributes.symmetric_over_control_wires

"""
# pylint:disable=access-member-before-definition
import abc
import copy
import functools
import itertools
import numbers
import warnings
from enum import IntEnum
from typing import List

import autoray
import numpy as np
from numpy.linalg import multi_dot
from scipy.sparse import coo_matrix, eye, kron
import autoray
import pennylane as qml
from pennylane.math import expand_matrix
from pennylane.queuing import QueuingManager
from pennylane.wires import Wires

from .utils import pauli_eigs

# =============================================================================
# Errors
# =============================================================================

SUPPORTED_INTERFACES = {"numpy", "scipy", "autograd", "torch", "tensorflow", "jax"}


class OperatorPropertyUndefined(Exception):
    """Generic exception to be used for undefined
    Operator properties or methods."""


class DecompositionUndefinedError(OperatorPropertyUndefined):
    """Raised when an Operator's representation as a decomposition is undefined."""


class TermsUndefinedError(OperatorPropertyUndefined):
    """Raised when an Operator's representation as a linear combination is undefined."""


class MatrixUndefinedError(OperatorPropertyUndefined):
    """Raised when an Operator's matrix representation is undefined."""


class SparseMatrixUndefinedError(OperatorPropertyUndefined):
    """Raised when an Operator's sparse matrix representation is undefined."""


class EigvalsUndefinedError(OperatorPropertyUndefined):
    """Raised when an Operator's eigenvalues are undefined."""


class DiagGatesUndefinedError(OperatorPropertyUndefined):
    """Raised when an Operator's diagonalizing gates are undefined."""


class AdjointUndefinedError(OperatorPropertyUndefined):
    """Raised when an Operator's adjoint version is undefined."""


class PowUndefinedError(OperatorPropertyUndefined):
    """Raised when an Operator's power is undefined."""


class GeneratorUndefinedError(OperatorPropertyUndefined):
    """Exception used to indicate that an operator
    does not have a generator"""


class ParameterFrequenciesUndefinedError(OperatorPropertyUndefined):
    """Exception used to indicate that an operator
    does not have parameter_frequencies"""


# =============================================================================
# Wire types
# =============================================================================


class WiresEnum(IntEnum):
    """Integer enumeration class
    to represent the number of wires
    an operation acts on"""

    AnyWires = -1
    AllWires = 0


AllWires = WiresEnum.AllWires
"""IntEnum: An enumeration which represents all wires in the
subsystem. It is equivalent to an integer with value 0."""

AnyWires = WiresEnum.AnyWires
"""IntEnum: An enumeration which represents any wires in the
subsystem. It is equivalent to an integer with value -1."""


# =============================================================================
# Class property
# =============================================================================


class ClassPropertyDescriptor:  # pragma: no cover
    """Allows a class property to be defined"""

    # pylint: disable=too-few-public-methods,too-many-public-methods
    def __init__(self, fget, fset=None):
        self.fget = fget
        self.fset = fset

    def __get__(self, obj, klass=None):
        if klass is None:
            klass = type(obj)
        return self.fget.__get__(obj, klass)()

    def __set__(self, obj, value):
        if not self.fset:
            raise AttributeError("can't set attribute")
        type_ = type(obj)
        return self.fset.__get__(obj, type_)(value)

    def setter(self, func):
        """Set the function as a class method, and store as an attribute."""
        if not isinstance(func, (classmethod, staticmethod)):
            func = classmethod(func)
        self.fset = func
        return self


def classproperty(func):
    """The class property decorator"""
    if not isinstance(func, (classmethod, staticmethod)):
        func = classmethod(func)

    return ClassPropertyDescriptor(func)


# =============================================================================
# Base Operator class
# =============================================================================


def _process_data(op):

    # Use qml.math.real to take the real part. We may get complex inputs for
    # example when differentiating holomorphic functions with JAX: a complex
    # valued QNode (one that returns qml.state) requires complex typed inputs.
    if op.name in ("RX", "RY", "RZ", "PhaseShift", "Rot"):
        return str([qml.math.round(qml.math.real(d) % (2 * np.pi), 10) for d in op.data])

    if op.name in ("CRX", "CRY", "CRZ", "CRot"):
        return str([qml.math.round(qml.math.real(d) % (4 * np.pi), 10) for d in op.data])

    return str(op.data)


class Operator(abc.ABC):
    r"""Base class representing quantum operators.

    Operators are uniquely defined by their name, the wires they act on, their (trainable) parameters,
    and their (non-trainable) hyperparameters. The trainable parameters
    can be tensors of any supported auto-differentiation framework.

    An operator can define any of the following representations:

    * Representation as a **matrix** (:meth:`.Operator.matrix`), as specified by a
      global wire order that tells us where the wires are found on a register.

    * Representation as a **sparse matrix** (:meth:`.Operator.sparse_matrix`). Currently, this
      is a SciPy CSR matrix format.

    * Representation via the **eigenvalue decomposition** specified by eigenvalues
      (:meth:`.Operator.eigvals`) and diagonalizing gates (:meth:`.Operator.diagonalizing_gates`).

    * Representation as a **product of operators** (:meth:`.Operator.decomposition`).

    * Representation as a **linear combination of operators** (:meth:`.Operator.terms`).

    * Representation by a **generator** via :math:`e^{G}` (:meth:`.Operator.generator`).

    Each representation method comes with a static method prefixed by ``compute_``, which
    takes the signature ``(*parameters, **hyperparameters)`` (for numerical representations that do not need
    to know about wire labels) or ``(*parameters, wires, **hyperparameters)``, where ``parameters``, ``wires``, and
    ``hyperparameters`` are the respective attributes of the operator class.

    Args:
        params (tuple[tensor_like]): trainable parameters
        wires (Iterable[Any] or Any): Wire label(s) that the operator acts on.
            If not given, args[-1] is interpreted as wires.
        do_queue (bool): indicates whether the operator should be
            recorded when created in a tape context
        id (str): custom label given to an operator instance,
            can be useful for some applications where the instance has to be identified

    **Example**

    A custom operator can be created by inheriting from :class:`~.Operator` or one of its subclasses.

    The following is an example for a custom gate that inherits from the :class:`~.Operation` subclass.
    It acts by potentially flipping a qubit and rotating another qubit.
    The custom operator defines a decomposition, which the devices can use (since it is unlikely that a device
    knows a native implementation for ``FlipAndRotate``). It also defines an adjoint operator.

    .. code-block:: python

        import pennylane as qml


        class FlipAndRotate(qml.operation.Operation):

            # Define how many wires the operator acts on in total.
            # In our case this may be one or two, which is why we
            # use the AnyWires Enumeration to indicate a variable number.
            num_wires = qml.operation.AnyWires

            # This attribute tells PennyLane what differentiation method to use. Here
            # we request parameter-shift (or "analytic") differentiation.
            grad_method = "A"

            def __init__(self, angle, wire_rot, wire_flip=None, do_flip=False,
                               do_queue=True, id=None):

                # checking the inputs --------------

                if do_flip and wire_flip is None:
                    raise ValueError("Expected a wire to flip; got None.")

                #------------------------------------

                # do_flip is not trainable but influences the action of the operator,
                # which is why we define it to be a hyperparameter
                self._hyperparameters = {
                    "do_flip": do_flip
                }

                # we extract all wires that the operator acts on,
                # relying on the Wire class arithmetic
                all_wires = qml.wires.Wires(wire_rot) + qml.wires.Wires(wire_flip)

                # The parent class expects all trainable parameters to be fed as positional
                # arguments, and all wires acted on fed as a keyword argument.
                # The id keyword argument allows users to give their instance a custom name.
                # The do_queue keyword argument specifies whether or not
                # the operator is queued when created in a tape context.
                super().__init__(angle, wires=all_wires, do_queue=do_queue, id=id)

            @property
            def num_params(self):
                # if it is known before creation, define the number of parameters to expect here,
                # which makes sure an error is raised if the wrong number was passed. The angle
                # parameter is the only trainable parameter of the operation
                return 1

            @property
            def ndim_params(self):
                # if it is known before creation, define the number of dimensions each parameter
                # is expected to have. This makes sure to raise an error if a wrongly-shaped
                # parameter was passed. The angle parameter is expected to be a scalar
                return (0,)

            @staticmethod
            def compute_decomposition(angle, wires, do_flip):  # pylint: disable=arguments-differ
                # Overwriting this method defines the decomposition of the new gate, as it is
                # called by Operator.decomposition().
                # The general signature of this function is (*parameters, wires, **hyperparameters).
                op_list = []
                if do_flip:
                    op_list.append(qml.PauliX(wires=wires[1]))
                op_list.append(qml.RX(angle, wires=wires[0]))
                return op_list

            def adjoint(self):
                # the adjoint operator of this gate simply negates the angle
                return FlipAndRotate(-self.parameters[0], self.wires[0], self.wires[1], do_flip=self.hyperparameters["do_flip"])

    We can use the operation as follows:

    .. code-block:: python

        from pennylane import numpy as np

        dev = qml.device("default.qubit", wires=["q1", "q2", "q3"])

        @qml.qnode(dev)
        def circuit(angle):
            FlipAndRotate(angle, wire_rot="q1", wire_flip="q1")
            return qml.expval(qml.PauliZ("q1"))

    >>> a = np.array(3.14)
    >>> circuit(a)
    -0.9999987318946099

    .. details::
        :title: Parameter broadcasting
        :href: parameter-broadcasting

        Many quantum functions are executed repeatedly at different parameters, which
        can be done with parameter broadcasting. For usage details and examples see the
        :class:`~.pennylane.QNode` documentation.

        In order to support parameter broadcasting with an operator class,
        the following steps are necessary:

        #. Define the class attribute ``ndim_params``, a tuple that indicates
           the expected number of dimensions for each operator argument
           *without broadcasting*. For example, ``FlipAndRotate``
           above has ``ndim_params = (0,)`` for a single scalar argument.
           An operator taking a matrix argument and a scalar would have ``ndim_params = (2, 0)``.
           Note that ``ndim_params`` does *not require the size* of the axes.
        #. Make the representations of the operator broadcasting-compatible. Typically, one or
           multiple of the methods ``compute_matrix``, ``compute_eigvals`` and
           ``compute_decomposition`` are defined by an operator, and these need to work with
           the original input and output as well as with broadcasted inputs and outputs
           that have an additional, leading axis. See below for an example.
        #. Make sure that validation within the above representation methods and
           ``__init__``---if it is overwritten by the operator class---allow
           for broadcasted inputs. For custom operators this usually is a minor
           step or not necessary at all.
        #. For proper registration, add the name of the operator to
           :obj:`~.pennylane.ops.qubit.attributes.supports_broadcasting` in the file
           ``pennylane/ops/qubit/attributes.py``.
        #. Make sure that the operator's ``_check_batching`` method is called in all
           places required. This is typically done automatically but needs to be assured.
           See further below for details.

        **Examples**

        Consider an operator with the same matrix as ``qml.RX``. A basic variant of
        ``compute_matrix`` (which will not be compatible with all autodifferentiation
        frameworks or backpropagation) is

        .. code-block:: python

            @staticmethod
            def compute_matrix(theta):
                '''Broadcasting axis ends up in the wrong position.'''
                c = qml.math.cos(theta / 2)
                s = qml.math.sin(theta / 2)
                return qml.math.array([[c, -1j * s], [-1j * s, c]])

        If we passed a broadcasted argument ``theta`` of shape ``(batch_size,)`` to this method,
        which would have one instead of zero dimensions, ``cos`` and ``sin`` would correctly
        be applied elementwise.
        We would also obtain the correct matrix with shape ``(2, 2, batch_size)``.
        However, the broadcasting axis needs to be the *first* axis by convention, so that we need
        to move the broadcasting axis--if it exists--to the front before returning the matrix:

        .. code-block:: python

            @staticmethod
            def compute_matrix(theta):
                '''Broadcasting axis ends up in the correct leading position.'''
                c = qml.math.cos(theta / 2)
                s = qml.math.sin(theta / 2)
                mat = qml.math.array([[c, -1j * s], [-1j * s, c]])
                # Check whether the input has a broadcasting axis
                if qml.math.ndim(theta)==1:
                    # Move the broadcasting axis to the first position
                    return qml.math.moveaxis(mat, 2, 0)
                return mat

        Adapting ``compute_eigvals`` to broadcasting looks similar.

        Usually no major changes are required for ``compute_decomposition``, but we need
        to take care of the correct mapping of input arguments to the operators in the
        decomposition. As an example, consider the operator that represents a layer of
        ``RX`` rotations with individual angles for each rotation. Without broadcasting,
        it takes one onedimensional array, i.e. ``ndim_params=(1,)``.
        Its decomposition, which is a convenient way to support this custom operation
        on all devices that implement ``RX``, might look like this:

        .. code-block:: python

            @staticmethod
            def compute_decomposition(theta, wires):
                '''Iterate over the first axis of theta.'''
                decomp_ops = [qml.RX(x, wires=w) for x, w in zip(theta, wires)]
                return decomp_ops

        If ``theta`` is a broadcasted argument, its first axis is the broadcasting
        axis and we would like to iterate over the *second* axis within the ``for``
        loop instead. This is easily achieved by adding a transposition of ``theta``
        that switches the axes in this case. Conveniently this does not have any
        effect in the non-broadcasted case, so that we do not need to handle two
        cases separately.

        .. code-block:: python

            @staticmethod
            def compute_decomposition(theta, wires):
                '''Iterate over the last axis of theta, which is also the first axis
                or the second axis without and with broadcasting, respectively.'''
                decomp_ops = [qml.RX(x, wires=w) for x, w in zip(qml.math.T(theta), wires)]
                return decomp_ops

        **The ``_check_batching`` method**

        Each operator determines whether it is used with a batch of parameters within
        the ``_check_batching`` method, by comparing the shape of the input data to
        the expected shape. Therefore, it is necessary to call ``_check_batching`` on
        any new input parameters passed to the operator. By default, any class inheriting
        from :class:`~.operation.Operator` will do so within its ``__init__`` method, and
        other objects may do so when updating the data of the ``Operator``.

        ``_check_batching`` modifies the following class attributes:

        - ``_ndim_params``: The number of dimensions of the parameters passed to
          ``_check_batching``. For an ``Operator`` that does _not_ set the ``ndim_params``
          attribute, ``_ndim_params`` is used as a surrogate, interpreting any parameters
          as "not broadcasted". This attribute should be understood as temporary and likely
          should not be used in other contexts.

        - ``_batch_size``: If the ``Operator`` is broadcasted: The batch size/size of the
          broadcasting axis. If it is not broadcasted: ``None``. An ``Operator`` that does
          not support broadcasting will report to not be broadcasted independently of the
          input.

        Both attributes are not defined if ``_check_batching`` is not called. Therefore it
        *needs to be called* within custom ``__init__`` implementations, either directly
        or by calling ``Operator.__init__``.
    """
    # pylint: disable=too-many-public-methods, too-many-instance-attributes

    def __copy__(self):
        cls = self.__class__
        copied_op = cls.__new__(cls)
        copied_op.data = self.data.copy()
        for attr, value in vars(self).items():
            if attr != "data":
                setattr(copied_op, attr, value)

        return copied_op

    def __deepcopy__(self, memo):
        copied_op = object.__new__(type(self))

        # The memo dict maps object ID to object, and is required by
        # the deepcopy function to keep track of objects it has already
        # deep copied.
        memo[id(self)] = copied_op

        for attribute, value in self.__dict__.items():
            if attribute == "data":
                # Shallow copy the list of parameters. We avoid a deep copy
                # here, since PyTorch does not support deep copying of tensors
                # within a differentiable computation.
                copied_op.data = value.copy()
            else:
                # Deep copy everything else.
                setattr(copied_op, attribute, copy.deepcopy(value, memo))
        return copied_op

    @property
    def hash(self):
        """int: Integer hash that uniquely represents the operator."""
        return hash(
            (
                str(self.name),
                tuple(self.wires.tolist()),
                str(self.hyperparameters.values()),
                _process_data(self),
            )
        )

    @staticmethod
    def compute_matrix(*params, **hyperparams):  # pylint:disable=unused-argument
        r"""Representation of the operator as a canonical matrix in the computational basis (static method).

        The canonical matrix is the textbook matrix representation that does not consider wires.
        Implicitly, this assumes that the wires of the operator correspond to the global wire order.

        .. seealso:: :meth:`~.Operator.matrix` and :func:`~.matrix`

        Args:
            params (list): trainable parameters of the operator, as stored in the ``parameters`` attribute
            hyperparams (dict): non-trainable hyperparameters of the operator, as stored in the ``hyperparameters`` attribute

        Returns:
            tensor_like: matrix representation
        """
        raise MatrixUndefinedError

    # pylint: disable=no-self-argument, comparison-with-callable
    @classproperty
    def has_matrix(cls):
        r"""Bool: Whether or not the Operator returns a defined matrix.

        Note: Child classes may have this as an instance property instead of as a class property.
        """
        return cls.compute_matrix != Operator.compute_matrix

    def matrix(self, wire_order=None):
        r"""Representation of the operator as a matrix in the computational basis.

        If ``wire_order`` is provided, the numerical representation considers the position of the
        operator's wires in the global wire order. Otherwise, the wire order defaults to the
        operator's wires.

        If the matrix depends on trainable parameters, the result
        will be cast in the same autodifferentiation framework as the parameters.

        A ``MatrixUndefinedError`` is raised if the matrix representation has not been defined.

        .. seealso:: :meth:`~.Operator.compute_matrix`

        Args:
            wire_order (Iterable): global wire order, must contain all wire labels from the operator's wires

        Returns:
            tensor_like: matrix representation
        """
        canonical_matrix = self.compute_matrix(*self.parameters, **self.hyperparameters)

        if wire_order is None or self.wires == Wires(wire_order):
            return canonical_matrix

        return expand_matrix(canonical_matrix, wires=self.wires, wire_order=wire_order)

    @staticmethod
    def compute_sparse_matrix(*params, **hyperparams):  # pylint:disable=unused-argument
        r"""Representation of the operator as a sparse matrix in the computational basis (static method).

        The canonical matrix is the textbook matrix representation that does not consider wires.
        Implicitly, this assumes that the wires of the operator correspond to the global wire order.

        .. seealso:: :meth:`~.Operator.sparse_matrix`

        Args:
            params (list): trainable parameters of the operator, as stored in the ``parameters`` attribute
            hyperparams (dict): non-trainable hyperparameters of the operator, as stored in the ``hyperparameters``
                attribute

        Returns:
            scipy.sparse._csr.csr_matrix: sparse matrix representation
        """
        raise SparseMatrixUndefinedError

    def sparse_matrix(self, wire_order=None):
        r"""Representation of the operator as a sparse matrix in the computational basis.

        If ``wire_order`` is provided, the numerical representation considers the position of the
        operator's wires in the global wire order. Otherwise, the wire order defaults to the
        operator's wires.

        A ``SparseMatrixUndefinedError`` is raised if the sparse matrix representation has not been defined.

        .. seealso:: :meth:`~.Operator.compute_sparse_matrix`

        Args:
            wire_order (Iterable): global wire order, must contain all wire labels from the operator's wires

        Returns:
            scipy.sparse._csr.csr_matrix: sparse matrix representation

        """
        canonical_sparse_matrix = self.compute_sparse_matrix(
            *self.parameters, **self.hyperparameters
        )

        return expand_matrix(canonical_sparse_matrix, wires=self.wires, wire_order=wire_order)

    @staticmethod
    def compute_eigvals(*params, **hyperparams):
        r"""Eigenvalues of the operator in the computational basis (static method).

        If :attr:`diagonalizing_gates` are specified and implement a unitary :math:`U^{\dagger}`,
        the operator can be reconstructed as

        .. math:: O = U \Sigma U^{\dagger},

        where :math:`\Sigma` is the diagonal matrix containing the eigenvalues.

        Otherwise, no particular order for the eigenvalues is guaranteed.

        .. seealso:: :meth:`~.Operator.eigvals` and :func:`~.eigvals`

        Args:
            params (list): trainable parameters of the operator, as stored in the ``parameters`` attribute
            hyperparams (dict): non-trainable hyperparameters of the operator, as stored in the ``hyperparameters`` attribute

        Returns:
            tensor_like: eigenvalues
        """
        raise EigvalsUndefinedError

    def eigvals(self):
        r"""Eigenvalues of the operator in the computational basis.

        If :attr:`diagonalizing_gates` are specified and implement a unitary :math:`U^{\dagger}`, the operator
        can be reconstructed as

        .. math:: O = U \Sigma U^{\dagger},

        where :math:`\Sigma` is the diagonal matrix containing the eigenvalues.

        Otherwise, no particular order for the eigenvalues is guaranteed.

        .. note::
            When eigenvalues are not explicitly defined, they are computed automatically from the matrix representation.
            Currently, this computation is *not* differentiable.

        A ``EigvalsUndefinedError`` is raised if the eigenvalues have not been defined and cannot be
        inferred from the matrix representation.

        .. seealso:: :meth:`~.Operator.compute_eigvals`

        Returns:
            tensor_like: eigenvalues
        """

        try:
            return self.compute_eigvals(*self.parameters, **self.hyperparameters)
        except EigvalsUndefinedError as e:
            # By default, compute the eigenvalues from the matrix representation if one is defined.
            if self.has_matrix:  # pylint: disable=using-constant-test
                return qml.math.linalg.eigvals(self.matrix())
            raise EigvalsUndefinedError from e

    def terms(self):  # pylint: disable=no-self-use
        r"""Representation of the operator as a linear combination of other operators.

        .. math:: O = \sum_i c_i O_i

        A ``TermsUndefinedError`` is raised if no representation by terms is defined.

        Returns:
            tuple[list[tensor_like or float], list[.Operation]]: list of coefficients :math:`c_i`
            and list of operations :math:`O_i`
        """
        raise TermsUndefinedError

    @property
    @abc.abstractmethod
    def num_wires(self):
        """Number of wires the operator acts on."""

    @property
    def name(self):
        """String for the name of the operator."""
        return self._name

    @property
    def id(self):
        """Custom string to label a specific operator instance."""
        return self._id

    @name.setter
    def name(self, value):
        self._name = value

    def label(self, decimals=None, base_label=None, cache=None):
        r"""A customizable string representation of the operator.

        Args:
            decimals=None (int): If ``None``, no parameters are included. Else,
                specifies how to round the parameters.
            base_label=None (str): overwrite the non-parameter component of the label
            cache=None (dict): dictionary that carries information between label calls
                in the same drawing

        Returns:
            str: label to use in drawings

        **Example:**

        >>> op = qml.RX(1.23456, wires=0)
        >>> op.label()
        "RX"
        >>> op.label(decimals=2)
        "RX\n(1.23)"
        >>> op.label(base_label="my_label")
        "my_label"
        >>> op.label(decimals=2, base_label="my_label")
        "my_label\n(1.23)"

        If the operation has a matrix-valued parameter and a cache dictionary is provided,
        unique matrices will be cached in the ``'matrices'`` key list. The label will contain
        the index of the matrix in the ``'matrices'`` list.

        >>> op2 = qml.QubitUnitary(np.eye(2), wires=0)
        >>> cache = {'matrices': []}
        >>> op2.label(cache=cache)
        'U(M0)'
        >>> cache['matrices']
        [tensor([[1., 0.],
         [0., 1.]], requires_grad=True)]
        >>> op3 = qml.QubitUnitary(np.eye(4), wires=(0,1))
        >>> op3.label(cache=cache)
        'U(M1)'
        >>> cache['matrices']
        [tensor([[1., 0.],
                [0., 1.]], requires_grad=True),
        tensor([[1., 0., 0., 0.],
                [0., 1., 0., 0.],
                [0., 0., 1., 0.],
                [0., 0., 0., 1.]], requires_grad=True)]

        """
        op_label = base_label or self.__class__.__name__

        if self.num_params == 0:
            return op_label

        params = self.parameters

        if len(qml.math.shape(params[0])) != 0:
            # assume that if the first parameter is matrix-valued, there is only a single parameter
            # this holds true for all current operations and templates unless parameter broadcasting
            # is used
            # TODO[dwierichs]: Implement a proper label for broadcasted operators
            if (
                cache is None
                or not isinstance(cache.get("matrices", None), list)
                or len(params) != 1
            ):
                return op_label

            for i, mat in enumerate(cache["matrices"]):
                if qml.math.shape(params[0]) == qml.math.shape(mat) and qml.math.allclose(
                    params[0], mat
                ):
                    return f"{op_label}(M{i})"

            # matrix not in cache
            mat_num = len(cache["matrices"])
            cache["matrices"].append(params[0])
            return f"{op_label}(M{mat_num})"

        if decimals is None:
            return op_label

        def _format(x):
            try:
                return format(qml.math.toarray(x), f".{decimals}f")
            except ValueError:
                # If the parameter can't be displayed as a float
                return format(x)

        param_string = ",\n".join(_format(p) for p in params)
        return f"{op_label}\n({param_string})"

    def __init__(self, *params, wires=None, do_queue=True, id=None):
        # pylint: disable=too-many-branches
        self._name = self.__class__.__name__  #: str: name of the operator
        self._id = id
        self.queue_idx = None  #: int, None: index of the Operator in the circuit queue, or None if not in a queue
        self._pauli_rep = None  # Union[PauliSentence, None]: Representation of the operator as a pauli sentence, if applicable

        wires_from_args = False
        if wires is None:
            try:
                wires = params[-1]
                params = params[:-1]
                wires_from_args = True
            except IndexError as err:
                raise ValueError(
                    f"Must specify the wires that {type(self).__name__} acts on"
                ) from err

        self._num_params = len(params)

        # Check if the expected number of parameters coincides with the one received.
        # This is always true for the default `Operator.num_params` property, but
        # subclasses may overwrite it to define a fixed expected value.
        if len(params) != self.num_params:
            if wires_from_args and len(params) == (self.num_params - 1):
                raise ValueError(f"Must specify the wires that {type(self).__name__} acts on")
            raise ValueError(
                f"{self.name}: wrong number of parameters. "
                f"{len(params)} parameters passed, {self.num_params} expected."
            )

        self._wires = wires if isinstance(wires, Wires) else Wires(wires)

        # check that the number of wires given corresponds to required number
        if self.num_wires in {AllWires, AnyWires}:
            if (
                not isinstance(self, (qml.Barrier, qml.Snapshot, qml.Hamiltonian))
                and len(qml.wires.Wires(wires)) == 0
            ):
                raise ValueError(
                    f"{self.name}: wrong number of wires. " f"At least one wire has to be given."
                )

        elif len(self._wires) != self.num_wires:
            raise ValueError(
                f"{self.name}: wrong number of wires. "
                f"{len(self._wires)} wires given, {self.num_wires} expected."
            )

        self._check_batching(params)

        self.data = [np.array(p) if isinstance(p, list) else p for p in params]

        if do_queue:
            self.queue()

    def _check_batching(self, params):
        """Check if the expected numbers of dimensions of parameters coincides with the
        ones received and sets the ``_batch_size`` attribute.

        Args:
            params (tuple): Parameters with which the operator is instantiated

        The check always passes and sets the ``_batch_size`` to ``None`` for the default
        ``Operator.ndim_params`` property but subclasses may overwrite it to define fixed
        expected numbers of dimensions, allowing to infer a batch size.
        """
        self._batch_size = None
        try:
            ndims = tuple(qml.math.ndim(p) for p in params)
        except ValueError as e:
            # TODO:[dwierichs] When using tf.function with an input_signature that contains
            # an unknown-shaped input, ndim() will not be able to determine the number of
            # dimensions because they are not specified yet. Failing example: Let `fun` be
            # a single-parameter QNode.
            # `tf.function(fun, input_signature=(tf.TensorSpec(shape=None, dtype=tf.float32),))`
            # There might be a way to support batching nonetheless, which remains to be
            # investigated. For now, the batch_size is left to be `None` when instantiating
            # an operation with abstract parameters that make `qml.math.ndim` fail.
            if any(qml.math.is_abstract(p) for p in params):
                return
            raise e

        self._ndim_params = ndims
        if ndims != self.ndim_params:
            ndims_matches = [
                (ndim == exp_ndim, ndim == exp_ndim + 1)
                for ndim, exp_ndim in zip(ndims, self.ndim_params)
            ]
            if not all(correct or batched for correct, batched in ndims_matches):
                raise ValueError(
                    f"{self.name}: wrong number(s) of dimensions in parameters. "
                    f"Parameters with ndims {ndims} passed, {self.ndim_params} expected."
                )

            first_dims = [
                qml.math.shape(p)[0] for (_, batched), p in zip(ndims_matches, params) if batched
            ]
            if not qml.math.allclose(first_dims, first_dims[0]):
                raise ValueError(
                    "Broadcasting was attempted but the broadcasted dimensions "
                    f"do not match: {first_dims}."
                )
            self._batch_size = first_dims[0]

    def __repr__(self):
        """Constructor-call-like representation."""
        if self.parameters:
            params = ", ".join([repr(p) for p in self.parameters])
            return f"{self.name}({params}, wires={self.wires.tolist()})"
        return f"{self.name}(wires={self.wires.tolist()})"

    @staticmethod
    def validate_subspace(subspace):
        """Validate the subspace for qutrit operations.

        This method determines whether a given subspace for qutrit operations
        is defined correctly or not. If not, a `ValueError` is thrown.

        Args:
            subspace (tuple[int]): Subspace to check for correctness
        """
        if not hasattr(subspace, "__iter__") or len(subspace) != 2:
            raise ValueError(
                "The subspace must be a sequence with two unique elements from the set {0, 1, 2}."
            )

        if not all(s in {0, 1, 2} for s in subspace):
            raise ValueError("Elements of the subspace must be 0, 1, or 2.")

        if subspace[0] == subspace[1]:
            raise ValueError("Elements of subspace list must be unique.")

        return tuple(sorted(subspace))

    @property
    def num_params(self):
        """Number of trainable parameters that the operator depends on.

        By default, this property returns as many parameters as were used for the
        operator creation. If the number of parameters for an operator subclass is fixed,
        this property can be overwritten to return the fixed value.

        Returns:
            int: number of parameters
        """
        return self._num_params

    @property
    def ndim_params(self):
        """Number of dimensions per trainable parameter of the operator.

        By default, this property returns the numbers of dimensions of the parameters used
        for the operator creation. If the parameter sizes for an operator subclass are fixed,
        this property can be overwritten to return the fixed value.

        Returns:
            tuple: Number of dimensions for each trainable parameter.
        """
        return self._ndim_params

    @property
    def batch_size(self):
        r"""Batch size of the operator if it is used with broadcasted parameters.

        The ``batch_size`` is determined based on ``ndim_params`` and the provided parameters
        for the operator. If (some of) the latter have an additional dimension, and this
        dimension has the same size for all parameters, its size is the batch size of the
        operator. If no parameter has an additional dimension, the batch size is ``None``.

        Returns:
            int or None: Size of the parameter broadcasting dimension if present, else ``None``.
        """
        return self._batch_size

    @property
    def wires(self):
        """Wires that the operator acts on.

        Returns:
            Wires: wires
        """
        return self._wires

    @property
    def parameters(self):
        """Trainable parameters that the operator depends on."""
        return self.data.copy()

    @property
    def hyperparameters(self):
        """dict: Dictionary of non-trainable variables that this operation depends on."""
        # pylint: disable=attribute-defined-outside-init
        if hasattr(self, "_hyperparameters"):
            return self._hyperparameters
        self._hyperparameters = {}
        return self._hyperparameters

    @property
    def is_hermitian(self):
        """This property determines if an operator is hermitian."""
        return False

    # pylint: disable=no-self-argument, comparison-with-callable
    @classproperty
    def has_decomposition(cls):
        r"""Bool: Whether or not the Operator returns a defined decomposition.

        Note: Child classes may have this as an instance property instead of as a class property.
        """
        # Some operators will overwrite `decomposition` instead of `compute_decomposition`
        # Currently, those are mostly classes from the operator arithmetic module.
        return (
            cls.compute_decomposition != Operator.compute_decomposition
            or cls.decomposition != Operator.decomposition
        )

    def decomposition(self):
        r"""Representation of the operator as a product of other operators.

        .. math:: O = O_1 O_2 \dots O_n

        A ``DecompositionUndefinedError`` is raised if no representation by decomposition is defined.

        .. seealso:: :meth:`~.Operator.compute_decomposition`.

        Returns:
            list[Operator]: decomposition of the operator
        """
        return self.compute_decomposition(
            *self.parameters, wires=self.wires, **self.hyperparameters
        )

    @staticmethod
    def compute_decomposition(*params, wires=None, **hyperparameters):
        r"""Representation of the operator as a product of other operators (static method).

        .. math:: O = O_1 O_2 \dots O_n.

        .. note::

            Operations making up the decomposition should be queued within the
            ``compute_decomposition`` method.

        .. seealso:: :meth:`~.Operator.decomposition`.

        Args:
            params (list): trainable parameters of the operator, as stored in the ``parameters`` attribute
            wires (Iterable[Any], Wires): wires that the operator acts on
            hyperparams (dict): non-trainable hyperparameters of the operator, as stored in the ``hyperparameters`` attribute

        Returns:
            list[Operator]: decomposition of the operator
        """
        raise DecompositionUndefinedError

    # pylint: disable=no-self-argument, comparison-with-callable
    @classproperty
    def has_diagonalizing_gates(cls):
        r"""Bool: Whether or not the Operator returns defined diagonalizing gates.

        Note: Child classes may have this as an instance property instead of as a class property.
        """
        # Operators may overwrite `diagonalizing_gates` instead of `compute_diagonalizing_gates`
        # Currently, those are mostly classes from the operator arithmetic module.
        return (
            cls.compute_diagonalizing_gates != Operator.compute_diagonalizing_gates
            or cls.diagonalizing_gates != Operator.diagonalizing_gates
        )

    @staticmethod
    def compute_diagonalizing_gates(
        *params, wires, **hyperparams
    ):  # pylint: disable=unused-argument
        r"""Sequence of gates that diagonalize the operator in the computational basis (static method).

        Given the eigendecomposition :math:`O = U \Sigma U^{\dagger}` where
        :math:`\Sigma` is a diagonal matrix containing the eigenvalues,
        the sequence of diagonalizing gates implements the unitary :math:`U^{\dagger}`.

        The diagonalizing gates rotate the state into the eigenbasis
        of the operator.

        .. seealso:: :meth:`~.Operator.diagonalizing_gates`.

        Args:
            params (list): trainable parameters of the operator, as stored in the ``parameters`` attribute
            wires (Iterable[Any], Wires): wires that the operator acts on
            hyperparams (dict): non-trainable hyperparameters of the operator, as stored in the ``hyperparameters`` attribute

        Returns:
            list[.Operator]: list of diagonalizing gates
        """
        raise DiagGatesUndefinedError

    def diagonalizing_gates(self):  # pylint:disable=no-self-use
        r"""Sequence of gates that diagonalize the operator in the computational basis.

        Given the eigendecomposition :math:`O = U \Sigma U^{\dagger}` where
        :math:`\Sigma` is a diagonal matrix containing the eigenvalues,
        the sequence of diagonalizing gates implements the unitary :math:`U^{\dagger}`.

        The diagonalizing gates rotate the state into the eigenbasis
        of the operator.

        A ``DiagGatesUndefinedError`` is raised if no representation by decomposition is defined.

        .. seealso:: :meth:`~.Operator.compute_diagonalizing_gates`.

        Returns:
            list[.Operator] or None: a list of operators
        """
        return self.compute_diagonalizing_gates(
            *self.parameters, wires=self.wires, **self.hyperparameters
        )

    def generator(self):  # pylint: disable=no-self-use
        r"""Generator of an operator that is in single-parameter-form.

        For example, for operator

        .. math::

            U(\phi) = e^{i\phi (0.5 Y + Z\otimes X)}

        we get the generator

        >>> U.generator()
          (0.5) [Y0]
        + (1.0) [Z0 X1]

        The generator may also be provided in the form of a dense or sparse Hamiltonian
        (using :class:`.Hermitian` and :class:`.SparseHamiltonian` respectively).

        The default value to return is ``None``, indicating that the operation has
        no defined generator.
        """
        raise GeneratorUndefinedError(f"Operation {self.name} does not have a generator")

    def pow(self, z) -> List["Operator"]:
        """A list of new operators equal to this one raised to the given power.

        Args:
            z (float): exponent for the operator

        Returns:
            list[:class:`~.operation.Operator`]

        """
        # Child methods may call super().pow(z%period) where op**period = I
        # For example, PauliX**2 = I, SX**4 = I
        # Hence we define 0 and 1 special cases here.
        if z == 0:
            return []
        if z == 1:
            if QueuingManager.recording():
                return [qml.apply(self)]
            return [copy.copy(self)]
        raise PowUndefinedError

    def queue(self, context=QueuingManager):
        """Append the operator to the Operator queue."""
        context.append(self)
        return self  # so pre-constructed Observable instances can be queued and returned in a single statement

    @property
    def _queue_category(self):
        """Used for sorting objects into their respective lists in `QuantumTape` objects.

        This property is a temporary solution that should not exist long-term and should not be
        used outside of ``QuantumTape._process_queue``.

        Options are:
            * `"_prep"`
            * `"_ops"`
            * `"_measurements"`
            * `None`
        """
        return "_ops"

    # pylint: disable=no-self-argument, comparison-with-callable
    @classproperty
    def has_adjoint(cls):
        r"""Bool: Whether or not the Operator can compute its own adjoint.

        Note: Child classes may have this as an instance property instead of as a class property.
        """
        return cls.adjoint != Operator.adjoint

    def adjoint(self) -> "Operator":  # pylint:disable=no-self-use
        """Create an operation that is the adjoint of this one.

        Adjointed operations are the conjugated and transposed version of the
        original operation. Adjointed ops are equivalent to the inverted operation for unitary
        gates.

        Returns:
            The adjointed operation.
        """
        raise AdjointUndefinedError

    def expand(self):
        """Returns a tape that has recorded the decomposition of the operator.

        Returns:
            .QuantumTape: quantum tape
        """
        if not self.has_decomposition:
            raise DecompositionUndefinedError

        decomp_fn = (
            qml.adjoint(self.decomposition, lazy=False)
            if getattr(self, "inverse", False)
            else self.decomposition
        )
        qscript = qml.tape.make_qscript(decomp_fn)()

        if not self.data:
            # original operation has no trainable parameters
            qscript.trainable_params = {}

        return qscript

    @property
    def arithmetic_depth(self) -> int:
        """Arithmetic depth of the operator."""
        return 0

    def map_wires(self, wire_map: dict):
        """Returns a copy of the current operator with its wires changed according to the given
        wire map.

        Args:
            wire_map (dict): dictionary containing the old wires as keys and the new wires as values

        Returns:
            .Operator: new operator
        """
        new_op = copy.copy(self)
        new_op._wires = Wires([wire_map.get(wire, wire) for wire in self.wires])
        return new_op

    def simplify(self) -> "Operator":  # pylint: disable=unused-argument
        """Reduce the depth of nested operators to the minimum.

        Returns:
            .Operator: simplified operator
        """
        return self

    def __add__(self, other):
        """The addition operation of Operator-Operator objects and Operator-scalar."""
        if isinstance(other, Operator):
            return qml.op_sum(self, other)
        if other == 0:
            return self
        if isinstance(other, qml.pulse.ParametrizedHamiltonian):
            return other.__add__(self)
        backend = autoray.infer_backend(other)
<<<<<<< HEAD
        if (
            backend == "builtins" and isinstance(other, numbers.Number)
        ) or backend in SUPPORTED_INTERFACES:
=======
        if (backend == "builtins" and isinstance(other, numbers.Number)) or (
            backend in SUPPORTED_INTERFACES and qml.math.shape(other) == ()
        ):
>>>>>>> 3ba196c7
            return qml.op_sum(self, qml.s_prod(scalar=other, operator=qml.Identity(self.wires)))
        return NotImplemented

    __radd__ = __add__

    def __mul__(self, other):
        """The scalar multiplication between scalars and Operators."""
        if callable(other):
            return qml.pulse.ParametrizedHamiltonian([other], [self])
        backend = autoray.infer_backend(other)
<<<<<<< HEAD
        if (
            backend == "builtins" and isinstance(other, numbers.Number)
        ) or backend in SUPPORTED_INTERFACES:
=======
        if (backend == "builtins" and isinstance(other, numbers.Number)) or (
            backend in SUPPORTED_INTERFACES and qml.math.shape(other) == ()
        ):
>>>>>>> 3ba196c7
            return qml.s_prod(scalar=other, operator=self)
        return NotImplemented

    __rmul__ = __mul__

    def __matmul__(self, other):
        """The product operation between Operator objects."""
        return qml.prod(self, other) if isinstance(other, Operator) else NotImplemented

    def __sub__(self, other):
        """The subtraction operation of Operator-Operator objects and Operator-scalar."""
        if isinstance(other, (Operator, numbers.Number)):
            return self + (-other)
        return NotImplemented

    def __rsub__(self, other):
        """The reverse subtraction operation of Operator-Operator objects and Operator-scalar."""
        return -self + other

    def __neg__(self):
        """The negation operation of an Operator object."""
        return qml.s_prod(scalar=-1, operator=self)

    def __pow__(self, other):
        r"""The power operation of an Operator object."""
        backend = autoray.infer_backend(other)
        if (
            backend == "builtins" and isinstance(other, numbers.Number)
        ) or backend in SUPPORTED_INTERFACES:
            return qml.pow(self, z=other)
        return NotImplemented


# =============================================================================
# Base Operation class
# =============================================================================


class Operation(Operator):
    r"""Base class representing quantum gates or channels applied to quantum states.

    Operations define some additional properties, that are used for external
    transformations such as gradient transforms.

    The following three class attributes are optional, but in most cases
    at least one should be clearly defined to avoid unexpected behavior during
    differentiation.

    * :attr:`~.Operation.grad_recipe`
    * :attr:`~.Operation.parameter_frequencies`
    * :attr:`~.Operation.generator`

    Note that ``grad_recipe`` takes precedence when computing parameter-shift
    derivatives. Finally, these optional class attributes are used by certain
    transforms, quantum optimizers, and gradient methods.
    For details on how they are used during differentiation and other transforms,
    please see the documentation for :class:`~.gradients.param_shift`,
    :class:`~.metric_tensor`, :func:`~.reconstruct`.

    Args:
        params (tuple[tensor_like]): trainable parameters
        wires (Iterable[Any] or Any): Wire label(s) that the operator acts on.
            If not given, args[-1] is interpreted as wires.
        do_queue (bool): indicates whether the operator should be
            recorded when created in a tape context
        id (str): custom label given to an operator instance,
            can be useful for some applications where the instance has to be identified
    """

    @property
    def grad_method(self):
        """Gradient computation method.

        * ``'A'``: analytic differentiation using the parameter-shift method.
        * ``'F'``: finite difference numerical differentiation.
        * ``None``: the operation may not be differentiated.

        Default is ``'F'``, or ``None`` if the Operation has zero parameters.
        """
        if self.num_params == 0:
            return None
        if self.grad_recipe != [None] * self.num_params:
            return "A"
        try:
            self.parameter_frequencies  # pylint:disable=pointless-statement
            return "A"
        except ParameterFrequenciesUndefinedError:
            return "F"

    grad_recipe = None
    r"""tuple(Union(list[list[float]], None)) or None: Gradient recipe for the
        parameter-shift method.

        This is a tuple with one nested list per operation parameter. For
        parameter :math:`\phi_k`, the nested list contains elements of the form
        :math:`[c_i, a_i, s_i]` where :math:`i` is the index of the
        term, resulting in a gradient recipe of

        .. math:: \frac{\partial}{\partial\phi_k}f = \sum_{i} c_i f(a_i \phi_k + s_i).

        If ``None``, the default gradient recipe containing the two terms
        :math:`[c_0, a_0, s_0]=[1/2, 1, \pi/2]` and :math:`[c_1, a_1,
        s_1]=[-1/2, 1, -\pi/2]` is assumed for every parameter.
    """

    # Attributes for compilation transforms
    basis = None
    """str or None: The target operation for controlled gates.
    target operation. If not ``None``, should take a value of ``"X"``, ``"Y"``,
    or ``"Z"``.

    For example, ``X`` and ``CNOT`` have ``basis = "X"``, whereas
    ``ControlledPhaseShift`` and ``RZ`` have ``basis = "Z"``.
    """

    @property
    def control_wires(self):  # pragma: no cover
        r"""Control wires of the operator.

        For operations that are not controlled,
        this is an empty ``Wires`` object of length ``0``.

        Returns:
            Wires: The control wires of the operation.
        """
        return Wires([])

    def single_qubit_rot_angles(self):
        r"""The parameters required to implement a single-qubit gate as an
        equivalent ``Rot`` gate, up to a global phase.

        Returns:
            tuple[float, float, float]: A list of values :math:`[\phi, \theta, \omega]`
            such that :math:`RZ(\omega) RY(\theta) RZ(\phi)` is equivalent to the
            original operation.
        """
        raise NotImplementedError

    @property
    def parameter_frequencies(self):
        r"""Returns the frequencies for each operator parameter with respect
        to an expectation value of the form
        :math:`\langle \psi | U(\mathbf{p})^\dagger \hat{O} U(\mathbf{p})|\psi\rangle`.

        These frequencies encode the behaviour of the operator :math:`U(\mathbf{p})`
        on the value of the expectation value as the parameters are modified.
        For more details, please see the :mod:`.pennylane.fourier` module.

        Returns:
            list[tuple[int or float]]: Tuple of frequencies for each parameter.
            Note that only non-negative frequency values are returned.

        **Example**

        >>> op = qml.CRot(0.4, 0.1, 0.3, wires=[0, 1])
        >>> op.parameter_frequencies
        [(0.5, 1), (0.5, 1), (0.5, 1)]

        For operators that define a generator, the parameter frequencies are directly
        related to the eigenvalues of the generator:

        >>> op = qml.ControlledPhaseShift(0.1, wires=[0, 1])
        >>> op.parameter_frequencies
        [(1,)]
        >>> gen = qml.generator(op, format="observable")
        >>> gen_eigvals = qml.eigvals(gen)
        >>> qml.gradients.eigvals_to_frequencies(tuple(gen_eigvals))
        (1.0,)

        For more details on this relationship, see :func:`.eigvals_to_frequencies`.
        """
        if self.num_params == 1:
            # if the operator has a single parameter, we can query the
            # generator, and if defined, use its eigenvalues.
            try:
                gen = qml.generator(self, format="observable")
            except GeneratorUndefinedError as e:
                raise ParameterFrequenciesUndefinedError(
                    f"Operation {self.name} does not have parameter frequencies defined."
                ) from e

            with warnings.catch_warnings():
                warnings.filterwarnings(
                    action="ignore", message=r".+ eigenvalues will be computed numerically\."
                )
                eigvals = qml.eigvals(gen)

            eigvals = tuple(np.round(eigvals, 8))
            return [qml.gradients.eigvals_to_frequencies(eigvals)]

        raise ParameterFrequenciesUndefinedError(
            f"Operation {self.name} does not have parameter frequencies defined, "
            "and parameter frequencies can not be computed as no generator is defined."
        )

    @property
    def inverse(self):
        """Boolean determining if the inverse of the operation was requested."""
        return False

    def matrix(self, wire_order=None):
        canonical_matrix = self.compute_matrix(*self.parameters, **self.hyperparameters)

        if self.inverse:
            canonical_matrix = qml.math.conj(qml.math.moveaxis(canonical_matrix, -2, -1))

        return expand_matrix(canonical_matrix, wires=self.wires, wire_order=wire_order)

    def eigvals(self):
        op_eigvals = super().eigvals()

        return qml.math.conj(op_eigvals) if self.inverse else op_eigvals

    @property
    def base_name(self):
        """If inverse is requested, this is the name of the original
        operator to be inverted."""
        return self.__class__.__name__

    @property
    def name(self):
        """Name of the operator."""
        return f"{self._name}.inv" if self.inverse else self._name

    def label(self, decimals=None, base_label=None, cache=None):
        if self.inverse:
            base_label = base_label or self.__class__.__name__
            base_label += "⁻¹"
        return super().label(decimals=decimals, base_label=base_label, cache=cache)

    def __init__(self, *params, wires=None, do_queue=True, id=None):

        self._inverse = False
        super().__init__(*params, wires=wires, do_queue=do_queue, id=id)

        # check the grad_recipe validity
        if self.grad_recipe is None:
            # Make sure grad_recipe is an iterable of correct length instead of None
            self.grad_recipe = [None] * self.num_params


class Channel(Operation, abc.ABC):
    r"""Base class for quantum channels.

    Quantum channels have to define an additional numerical representation
    as Kraus matrices.

    Args:
        params (tuple[tensor_like]): trainable parameters
        wires (Iterable[Any] or Any): Wire label(s) that the operator acts on.
            If not given, args[-1] is interpreted as wires.
        do_queue (bool): indicates whether the operator should be
            recorded when created in a tape context
        id (str): custom label given to an operator instance,
            can be useful for some applications where the instance has to be identified
    """
    # pylint: disable=abstract-method

    @staticmethod
    @abc.abstractmethod
    def compute_kraus_matrices(*params, **hyperparams):  # pylint:disable=unused-argument
        """Kraus matrices representing a quantum channel, specified in
        the computational basis.

        This is a static method that should be defined for all
        new channels, and which allows matrices to be computed
        directly without instantiating the channel first.

        To return the Kraus matrices of an *instantiated* channel,
        please use the :meth:`~.Operator.kraus_matrices()` method instead.

        .. note::
            This method gets overwritten by subclasses to define the kraus matrix representation
            of a particular operator.

        Args:
            params (list): trainable parameters of the operator, as stored in the ``parameters`` attribute
            hyperparams (dict): non-trainable hyperparameters of the operator,
                as stored in the ``hyperparameters`` attribute

        Returns:
            list (array): list of Kraus matrices

        **Example**

        >>> qml.AmplitudeDamping.compute_kraus_matrices(0.1)
        [array([[1., 0.], [0., 0.9486833]]),
         array([[0., 0.31622777], [0., 0.]])]
        """
        raise NotImplementedError

    def kraus_matrices(self):
        r"""Kraus matrices of an instantiated channel
        in the computational basis.

        Returns:
            list (array): list of Kraus matrices

        ** Example**

        >>> U = qml.AmplitudeDamping(0.1, wires=1)
        >>> U.kraus_matrices()
        [array([[1., 0.], [0., 0.9486833]]),
         array([[0., 0.31622777], [0., 0.]])]
        """
        return self.compute_kraus_matrices(*self.parameters, **self.hyperparameters)


# =============================================================================
# Base Observable class
# =============================================================================


class Observable(Operator):
    """Base class representing observables.

    Observables define a return type

    Args:
        params (tuple[tensor_like]): trainable parameters
        wires (Iterable[Any] or Any): Wire label(s) that the operator acts on.
            If not given, args[-1] is interpreted as wires.
        do_queue (bool): indicates whether the operator should be
            recorded when created in a tape context
        id (str): custom label given to an operator instance,
            can be useful for some applications where the instance has to be identified
    """

    @property
    def _queue_category(self):
        """Used for sorting objects into their respective lists in `QuantumTape` objects.

        This property is a temporary solution that should not exist long-term and should not be
        used outside of ``QuantumTape._process_queue``.

        Options are:
            * `"_prep"`
            * `"_ops"`
            * `"_measurements"`
            * None

        Non-pauli observables, like Tensor, Hermitian, and Hamiltonian, should not be processed into any queue.
        The Pauli observables double as Operations, and should therefore be processed into `_ops` if unowned.
        """
        return "_ops" if isinstance(self, Operation) else None

    @property
    def is_hermitian(self):
        """All observables must be hermitian"""
        return True

    # pylint: disable=abstract-method
    return_type = None
    """None or ObservableReturnTypes: Measurement type that this observable is called with."""

    def __repr__(self):
        """Constructor-call-like representation."""
        temp = super().__repr__()

        if self.return_type is None:
            return temp

        return (
            f"{repr(self.return_type)}(wires={self.wires.tolist()})"
            if self.return_type is qml.measurements.Probability
            else f"{repr(self.return_type)}({temp})"
        )

    def __matmul__(self, other):
        if isinstance(other, (Tensor, qml.Hamiltonian)):
            return other.__rmatmul__(self)

        if isinstance(other, Observable):
            return Tensor(self, other)

        return super().__matmul__(other=other)

    def _obs_data(self):
        r"""Extracts the data from a Observable or Tensor and serializes it in an order-independent fashion.

        This allows for comparison between observables that are equivalent, but are expressed
        in different orders. For example, `qml.PauliX(0) @ qml.PauliZ(1)` and
        `qml.PauliZ(1) @ qml.PauliX(0)` are equivalent observables with different orderings.

        **Example**

        >>> tensor = qml.PauliX(0) @ qml.PauliZ(1)
        >>> print(tensor._obs_data())
        {("PauliZ", <Wires = [1]>, ()), ("PauliX", <Wires = [0]>, ())}
        """
        obs = Tensor(self).non_identity_obs
        tensor = set()

        for ob in obs:
            parameters = tuple(param.tobytes() for param in ob.parameters)
            tensor.add((ob.name, ob.wires, parameters))

        return tensor

    def compare(self, other):
        r"""Compares with another :class:`~.Hamiltonian`, :class:`~Tensor`, or :class:`~Observable`,
        to determine if they are equivalent.

        Observables/Hamiltonians are equivalent if they represent the same operator
        (their matrix representations are equal), and they are defined on the same wires.

        .. Warning::

            The compare method does **not** check if the matrix representation
            of a :class:`~.Hermitian` observable is equal to an equivalent
            observable expressed in terms of Pauli matrices.
            To do so would require the matrix form of Hamiltonians and Tensors
            be calculated, which would drastically increase runtime.

        Returns:
            (bool): True if equivalent.

        **Examples**

        >>> ob1 = qml.PauliX(0) @ qml.Identity(1)
        >>> ob2 = qml.Hamiltonian([1], [qml.PauliX(0)])
        >>> ob1.compare(ob2)
        True
        >>> ob1 = qml.PauliX(0)
        >>> ob2 = qml.Hermitian(np.array([[0, 1], [1, 0]]), 0)
        >>> ob1.compare(ob2)
        False
        """
        if isinstance(other, qml.Hamiltonian):
            return other.compare(self)
        if isinstance(other, (Tensor, Observable)):
            return other._obs_data() == self._obs_data()

        raise ValueError(
            "Can only compare an Observable/Tensor, and a Hamiltonian/Observable/Tensor."
        )

    def __add__(self, other):
        r"""The addition operation between Observables/Tensors/qml.Hamiltonian objects."""
        if isinstance(other, qml.Hamiltonian):
            return other + self
        if isinstance(other, (Observable, Tensor)):
            return qml.Hamiltonian([1, 1], [self, other], simplify=True)

        return super().__add__(other=other)

    __radd__ = __add__

    def __mul__(self, a):
        r"""The scalar multiplication operation between a scalar and an Observable/Tensor."""
        if isinstance(a, (int, float)):
            return qml.Hamiltonian([a], [self], simplify=True)

        return super().__mul__(other=a)

    __rmul__ = __mul__

    def __sub__(self, other):
        r"""The subtraction operation between Observables/Tensors/qml.Hamiltonian objects."""
        if isinstance(other, (Observable, Tensor, qml.Hamiltonian)):
            return self + (-1 * other)
        return super().__sub__(other=other)


class Tensor(Observable):
    """Container class representing tensor products of observables.

    To create a tensor, simply initiate it like so:

    >>> T = Tensor(qml.PauliX(0), qml.Hermitian(A, [1, 2]))

    You can also create a tensor from other Tensors:

    >>> T = Tensor(T, qml.PauliZ(4))

    The ``@`` symbol can be used as a tensor product operation:

    >>> T = qml.PauliX(0) @ qml.Hadamard(2)

    .. note:

        This class is marked for deletion or overhaul.
    """

    # pylint: disable=abstract-method
    return_type = None
    tensor = True
    has_matrix = True

    def __init__(self, *args):  # pylint: disable=super-init-not-called

        wires = [op.wires for op in args]
        if len(wires) != len(set(wires)):
            warnings.warn(
                "Tensor object acts on overlapping wires; in some PennyLane functions this will lead to undefined behaviour",
                UserWarning,
            )

        self._eigvals_cache = None
        self.obs: List[Observable] = []
        self._args = args
        self._batch_size = None
        self.queue(init=True)

    def label(self, decimals=None, base_label=None, cache=None):
        r"""How the operator is represented in diagrams and drawings.

        Args:
            decimals=None (Int): If ``None``, no parameters are included. Else,
                how to round the parameters.
            base_label=None (Iterable[str]): overwrite the non-parameter component of the label.
                Must be same length as ``obs`` attribute.
            cache=None (dict): dictionary that carries information between label calls
                in the same drawing

        Returns:
            str: label to use in drawings

        >>> T = qml.PauliX(0) @ qml.Hadamard(2)
        >>> T.label()
        'X@H'
        >>> T.label(base_label=["X0", "H2"])
        'X0@H2'

        """
        if base_label is not None:
            if len(base_label) != len(self.obs):
                raise ValueError(
                    "Tensor label requires ``base_label`` keyword to be same length"
                    " as tensor components."
                )
            return "@".join(
                ob.label(decimals=decimals, base_label=lbl) for ob, lbl in zip(self.obs, base_label)
            )

        return "@".join(ob.label(decimals=decimals) for ob in self.obs)

    def queue(self, context=QueuingManager, init=False):  # pylint: disable=arguments-differ
        constituents = self._args if init else self.obs

        for o in constituents:

            if init:
                if isinstance(o, Tensor):
                    self.obs.extend(o.obs)
                elif isinstance(o, Observable):
                    self.obs.append(o)
                else:
                    raise ValueError("Can only perform tensor products between observables.")

            context.remove(o)

        context.append(self)
        return self

    def __copy__(self):
        cls = self.__class__
        copied_op = cls.__new__(cls)  # pylint: disable=no-value-for-parameter
        copied_op.obs = self.obs.copy()
        copied_op._eigvals_cache = self._eigvals_cache
        copied_op._batch_size = self._batch_size
        return copied_op

    def __repr__(self):
        """Constructor-call-like representation."""

        s = " @ ".join([repr(o) for o in self.obs])

        if self.return_type is None:
            return s

        return (
            f"{repr(self.return_type)}(wires={self.wires.tolist()})"
            if self.return_type is qml.measurements.Probability
            else f"{repr(self.return_type)}({s})"
        )

    @property
    def name(self):
        """All constituent observable names making up the tensor product.

        Returns:
            list[str]: list containing all observable names
        """
        return [o.name for o in self.obs]

    @property
    def num_wires(self):
        """Number of wires the tensor product acts on.

        Returns:
            int: number of wires
        """
        return len(self.wires)

    @property
    def wires(self):
        """All wires in the system the tensor product acts on.

        Returns:
            Wires: wires addressed by the observables in the tensor product
        """
        return Wires.all_wires([o.wires for o in self.obs])

    @property
    def data(self):
        """Raw parameters of all constituent observables in the tensor product.

        Returns:
            list[Any]: flattened list containing all dependent parameters
        """
        return sum((o.data for o in self.obs), [])

    @property
    def num_params(self):
        """Raw parameters of all constituent observables in the tensor product.

        Returns:
            list[Any]: flattened list containing all dependent parameters
        """
        return len(self.data)

    @property
    def parameters(self):
        """Evaluated parameter values of all constituent observables in the tensor product.

        Returns:
            list[list[Any]]: nested list containing the parameters per observable
            in the tensor product
        """
        return [o.parameters for o in self.obs]

    @property
    def non_identity_obs(self):
        """Returns the non-identity observables contained in the tensor product.

        Returns:
            list[:class:`~.Observable`]: list containing the non-identity observables
            in the tensor product
        """
        return [obs for obs in self.obs if not isinstance(obs, qml.Identity)]

    @property
    def arithmetic_depth(self) -> int:
        return 1 + max(o.arithmetic_depth for o in self.obs)

    def __matmul__(self, other):
        if isinstance(other, Tensor):
            self.obs.extend(other.obs)

        elif isinstance(other, Observable):
            self.obs.append(other)

        else:
            return NotImplemented

        wires = [op.wires for op in self.obs]
        if len(wires) != len(set(wires)):
            warnings.warn(
                "Tensor object acts on overlapping wires; in some PennyLane functions this will lead to undefined behaviour",
                UserWarning,
            )

        if QueuingManager.recording() and self not in QueuingManager.active_context():
            QueuingManager.append(self)

        QueuingManager.remove(other)

        return self

    def __rmatmul__(self, other):
        if isinstance(other, Observable):
            self.obs[:0] = [other]
            QueuingManager.remove(other)
            return self

        return NotImplemented

    __imatmul__ = __matmul__

    def eigvals(self):
        """Return the eigenvalues of the specified tensor product observable.

        This method uses pre-stored eigenvalues for standard observables where
        possible.

        Returns:
            array[float]: array containing the eigenvalues of the tensor product
            observable
        """
        if self._eigvals_cache is not None:
            return self._eigvals_cache

        standard_observables = {"PauliX", "PauliY", "PauliZ", "Hadamard"}

        # observable should be Z^{\otimes n}
        self._eigvals_cache = pauli_eigs(len(self.wires))

        # check if there are any non-standard observables (such as Identity)
        if set(self.name) - standard_observables:
            # Tensor product of observables contains a mixture
            # of standard and non-standard observables
            self._eigvals_cache = np.array([1])
            for k, g in itertools.groupby(self.obs, lambda x: x.name in standard_observables):
                if k:
                    # Subgroup g contains only standard observables.
                    self._eigvals_cache = np.kron(self._eigvals_cache, pauli_eigs(len(list(g))))
                else:
                    # Subgroup g contains only non-standard observables.
                    for ns_ob in g:
                        # loop through all non-standard observables
                        self._eigvals_cache = np.kron(self._eigvals_cache, ns_ob.eigvals())

        return self._eigvals_cache

    # pylint: disable=arguments-renamed, invalid-overridden-method
    @property
    def has_diagonalizing_gates(self):
        r"""Bool: Whether or not the Tensor returns defined diagonalizing gates."""
        return all(o.has_diagonalizing_gates for o in self.obs)

    def diagonalizing_gates(self):
        """Return the gate set that diagonalizes a circuit according to the
        specified tensor observable.

        This method uses pre-stored eigenvalues for standard observables where
        possible and stores the corresponding eigenvectors from the eigendecomposition.

        Returns:
            list: list containing the gates diagonalizing the tensor observable
        """
        diag_gates = []
        for o in self.obs:
            diag_gates.extend(o.diagonalizing_gates())

        return diag_gates

    def matrix(self, wire_order=None):
        r"""Matrix representation of the Tensor operator
        in the computational basis.

        .. note::

            The wire_order argument is added for compatibility, but currently not implemented.
            The Tensor class is planned to be removed soon.

        Args:
            wire_order (Iterable): global wire order, must contain all wire labels in the operator's wires

        Returns:
            array: matrix representation

        **Example**

        >>> O = qml.PauliZ(0) @ qml.PauliZ(2)
        >>> O.matrix()
        array([[ 1,  0,  0,  0],
               [ 0, -1,  0,  0],
               [ 0,  0, -1,  0],
               [ 0,  0,  0,  1]])

        To get the full :math:`2^3\times 2^3` Hermitian matrix
        acting on the 3-qubit system, the identity on wire 1
        must be explicitly included:

        >>> O = qml.PauliZ(0) @ qml.Identity(1) @ qml.PauliZ(2)
        >>> O.matrix()
        array([[ 1.,  0.,  0.,  0.,  0.,  0.,  0.,  0.],
               [ 0., -1.,  0., -0.,  0., -0.,  0., -0.],
               [ 0.,  0.,  1.,  0.,  0.,  0.,  0.,  0.],
               [ 0., -0.,  0., -1.,  0., -0.,  0., -0.],
               [ 0.,  0.,  0.,  0., -1., -0., -0., -0.],
               [ 0., -0.,  0., -0., -0.,  1., -0.,  0.],
               [ 0.,  0.,  0.,  0., -0., -0., -1., -0.],
               [ 0., -0.,  0., -0., -0.,  0., -0.,  1.]])
        """

        if wire_order is not None:
            raise NotImplementedError("The wire_order argument is currently not implemented.")

        # Check for partially (but not fully) overlapping wires in the observables
        partial_overlap = self.check_wires_partial_overlap()

        # group the observables based on what wires they act on
        U_list = []
        for _, g in itertools.groupby(self.obs, lambda x: x.wires.labels):
            # extract the matrices of each diagonalizing gate
            mats = [i.matrix() for i in g]

            if len(mats) > 1:
                # multiply all unitaries together before appending
                mats = [multi_dot(mats)]

            # append diagonalizing unitary for specific wire to U_list
            U_list.append(mats[0])

        mat_size = np.prod([np.shape(mat)[0] for mat in U_list])
        wire_size = 2 ** len(self.wires)
        if mat_size != wire_size:
            if partial_overlap:
                warnings.warn(
                    "The matrix for Tensors of Tensors/Observables with partially "
                    "overlapping wires might yield unexpected results. In particular "
                    "the matrix size might be larger than intended."
                )
            else:
                warnings.warn(
                    f"The size of the returned matrix ({mat_size}) will not be compatible "
                    f"with the subspace of the wires of the Tensor ({wire_size}). "
                    "This likely is due to wires being used in multiple tensor product "
                    "factors of the Tensor."
                )

        # Return the Hermitian matrix representing the observable
        # over the defined wires.
        return functools.reduce(np.kron, U_list)

    def check_wires_partial_overlap(self):
        r"""Tests whether any two observables in the Tensor have partially
        overlapping wires and raise a warning if they do.

        .. note::

            Fully overlapping wires, i.e., observables with
            same (sets of) wires are not reported, as the ``matrix`` method is
            well-defined and implemented for this scenario.
        """
        for o1, o2 in itertools.combinations(self.obs, r=2):
            shared = qml.wires.Wires.shared_wires([o1.wires, o2.wires])
            if shared and (shared != o1.wires or shared != o2.wires):
                return 1
        return 0

    def sparse_matrix(
        self, wires=None, format="csr"
    ):  # pylint:disable=arguments-renamed, arguments-differ
        r"""Computes, by default, a `scipy.sparse.csr_matrix` representation of this Tensor.

        This is useful for larger qubit numbers, where the dense matrix becomes very large, while
        consisting mostly of zero entries.

        Args:
            wires (Iterable): Wire labels that indicate the order of wires according to which the matrix
                is constructed. If not provided, ``self.wires`` is used.
            format: the output format for the sparse representation. All scipy sparse formats are accepted.

        Returns:
            :class:`scipy.sparse._csr.csr_matrix`: sparse matrix representation

        **Example**

        Consider the following tensor:

        >>> t = qml.PauliX(0) @ qml.PauliZ(1)

        Without passing wires, the sparse representation is given by:

        >>> print(t.sparse_matrix())
        (0, 2)	1
        (1, 3)	-1
        (2, 0)	1
        (3, 1)	-1

        If we define a custom wire ordering, the matrix representation changes
        accordingly:
        >>> print(t.sparse_matrix(wires=[1, 0]))
        (0, 1)	1
        (1, 0)	1
        (2, 3)	-1
        (3, 2)	-1

        We can also enforce implicit identities by passing wire labels that
        are not present in the constituent operations:

        >>> res = t.sparse_matrix(wires=[0, 1, 2])
        >>> print(res.shape)
        (8, 8)
        """

        wires = self.wires if wires is None else Wires(wires)
        list_of_sparse_ops = [eye(2, format="coo")] * len(wires)

        for o in self.obs:
            if len(o.wires) > 1:
                # todo: deal with multi-qubit operations that do not act on consecutive qubits
                raise ValueError(
                    f"Can only compute sparse representation for tensors whose operations "
                    f"act on consecutive wires; got {o}."
                )
            # store the single-qubit ops according to the order of their wires
            idx = wires.index(o.wires)
            list_of_sparse_ops[idx] = coo_matrix(o.matrix())

        return functools.reduce(lambda i, j: kron(i, j, format=format), list_of_sparse_ops)

    def prune(self):
        """Returns a pruned tensor product of observables by removing :class:`~.Identity` instances from
        the observables building up the :class:`~.Tensor`.

        The ``return_type`` attribute is preserved while pruning.

        If the tensor product only contains one observable, then this observable instance is
        returned.

        Note that, as a result, this method can return observables that are not a :class:`~.Tensor`
        instance.

        **Example:**

        Pruning that returns a :class:`~.Tensor`:

        >>> O = qml.PauliZ(0) @ qml.Identity(1) @ qml.PauliZ(2)
        >>> O.prune()
        <pennylane.operation.Tensor at 0x7fc1642d1590
        >>> [(o.name, o.wires) for o in O.prune().obs]
        [('PauliZ', [0]), ('PauliZ', [2])]

        Pruning that returns a single observable:

        >>> O = qml.PauliZ(0) @ qml.Identity(1)
        >>> O_pruned = O.prune()
        >>> (O_pruned.name, O_pruned.wires)
        ('PauliZ', [0])

        Returns:
            ~.Observable: the pruned tensor product of observables
        """
        if qml.QueuingManager.recording():
            qml.QueuingManager.remove(self)

        if len(self.non_identity_obs) == 0:
            # Return a single Identity as the tensor only contains Identities
            obs = qml.Identity(self.wires[0])
        elif len(self.non_identity_obs) == 1:
            obs = self.non_identity_obs[0]
        else:
            obs = Tensor(*self.non_identity_obs)

        obs.return_type = self.return_type
        return obs

    def map_wires(self, wire_map: dict):
        """Returns a copy of the current tensor with its wires changed according to the given
        wire map.

        Args:
            wire_map (dict): dictionary containing the old wires as keys and the new wires as values

        Returns:
            .Tensor: new tensor
        """
        cls = self.__class__
        new_op = cls.__new__(cls)  # pylint: disable=no-value-for-parameter
        new_op.obs = [obs.map_wires(wire_map) for obs in self.obs]
        new_op._eigvals_cache = self._eigvals_cache
        new_op._batch_size = self._batch_size
        return new_op


# =============================================================================
# CV Operations and observables
# =============================================================================


class CV:
    """A mixin base class denoting a continuous-variable operation."""

    # pylint: disable=no-member

    def heisenberg_expand(self, U, wire_order):
        """Expand the given local Heisenberg-picture array into a full-system one.

        Args:
            U (array[float]): array to expand (expected to be of the dimension ``1+2*self.num_wires``)
            wire_order (Wires): global wire order defining which subspace the operator acts on

        Raises:
            ValueError: if the size of the input matrix is invalid or `num_wires` is incorrect

        Returns:
            array[float]: expanded array, dimension ``1+2*num_wires``
        """

        U_dim = len(U)
        nw = len(self.wires)

        if U.ndim > 2:
            raise ValueError("Only order-1 and order-2 arrays supported.")

        if U_dim != 1 + 2 * nw:
            raise ValueError(f"{self.name}: Heisenberg matrix is the wrong size {U_dim}.")

        if len(wire_order) == 0 or len(self.wires) == len(wire_order):
            # no expansion necessary (U is a full-system matrix in the correct order)
            return U

        if not wire_order.contains_wires(self.wires):
            raise ValueError(
                f"{self.name}: Some observable wires {self.wires} do not exist on this device with wires {wire_order}"
            )

        # get the indices that the operation's wires have on the device
        wire_indices = wire_order.indices(self.wires)

        # expand U into the I, x_0, p_0, x_1, p_1, ... basis
        dim = 1 + len(wire_order) * 2

        def loc(w):
            "Returns the slice denoting the location of (x_w, p_w) in the basis."
            ind = 2 * w + 1
            return slice(ind, ind + 2)

        if U.ndim == 1:
            W = np.zeros(dim)
            W[0] = U[0]
            for k, w in enumerate(wire_indices):
                W[loc(w)] = U[loc(k)]
        elif U.ndim == 2:
            W = np.zeros((dim, dim)) if isinstance(self, Observable) else np.eye(dim)
            W[0, 0] = U[0, 0]

            for k1, w1 in enumerate(wire_indices):
                s1 = loc(k1)
                d1 = loc(w1)

                # first column
                W[d1, 0] = U[s1, 0]
                # first row (for gates, the first row is always (1, 0, 0, ...), but not for observables!)
                W[0, d1] = U[0, s1]

                for k2, w2 in enumerate(wire_indices):
                    W[d1, loc(w2)] = U[s1, loc(k2)]  # block k1, k2 in U goes to w1, w2 in W.
        return W

    @staticmethod
    def _heisenberg_rep(p):
        r"""Heisenberg picture representation of the operation.

        * For Gaussian CV gates, this method returns the matrix of the linear
          transformation carried out by the gate for the given parameter values.
          The method is not defined for non-Gaussian gates.

          **The existence of this method is equivalent to setting** ``grad_method = 'A'``.

        * For observables, returns a real vector (first-order observables) or
          symmetric matrix (second-order observables) of expansion coefficients
          of the observable.

        For single-mode Operations we use the basis :math:`\mathbf{r} = (\I, \x, \p)`.
        For multi-mode Operations we use the basis :math:`\mathbf{r} = (\I, \x_0, \p_0, \x_1, \p_1, \ldots)`.

        .. note::

            For gates, we assume that the inverse transformation is obtained
            by negating the first parameter.

        Args:
            p (Sequence[float]): parameter values for the transformation

        Returns:
            array[float]: :math:`\tilde{U}` or :math:`q`
        """
        # pylint: disable=unused-argument
        return None

    @classproperty
    def supports_heisenberg(self):
        """Whether a CV operator defines a Heisenberg representation.

        This indicates that it is Gaussian and does not block the use
        of the parameter-shift differentiation method if found between the differentiated gate
        and an observable.

        Returns:
            boolean
        """
        return CV._heisenberg_rep != self._heisenberg_rep


class CVOperation(CV, Operation):
    """Base class representing continuous-variable quantum gates.

    CV operations provide a special Heisenberg representation, as well as custom methods
    for differentiation.

    Args:
        params (tuple[tensor_like]): trainable parameters
        wires (Iterable[Any] or Any): Wire label(s) that the operator acts on.
            If not given, args[-1] is interpreted as wires.
        do_queue (bool): indicates whether the operator should be
            recorded when created in a tape context
        id (str): custom label given to an operator instance,
            can be useful for some applications where the instance has to be identified
    """

    # pylint: disable=abstract-method

    @classproperty
    def supports_parameter_shift(self):
        """Returns True iff the CV Operation supports the parameter-shift differentiation method.
        This means that it has ``grad_method='A'`` and
        has overridden the :meth:`~.CV._heisenberg_rep` static method.
        """
        return self.grad_method == "A" and self.supports_heisenberg

    def heisenberg_pd(self, idx):
        """Partial derivative of the Heisenberg picture transform matrix.

        Computed using grad_recipe.

        Args:
            idx (int): index of the parameter with respect to which the
                partial derivative is computed.
        Returns:
            array[float]: partial derivative
        """
        # get the gradient recipe for this parameter
        recipe = self.grad_recipe[idx]

        # Default values
        multiplier = 0.5
        a = 1
        shift = np.pi / 2

        # We set the default recipe to as follows:
        # ∂f(x) = c*f(x+s) - c*f(x-s)
        default_param_shift = [[multiplier, a, shift], [-multiplier, a, -shift]]
        param_shift = default_param_shift if recipe is None else recipe

        pd = None  # partial derivative of the transformation

        p = self.parameters

        original_p_idx = p[idx]
        for c, _a, s in param_shift:
            # evaluate the transform at the shifted parameter values
            p[idx] = _a * original_p_idx + s
            U = self._heisenberg_rep(p)  # pylint: disable=assignment-from-none

            if pd is None:
                pd = c * U
            else:
                pd += c * U

        return pd

    def heisenberg_tr(self, wire_order, inverse=False):
        r"""Heisenberg picture representation of the linear transformation carried
        out by the gate at current parameter values.

        Given a unitary quantum gate :math:`U`, we may consider its linear
        transformation in the Heisenberg picture, :math:`U^\dagger(\cdot) U`.

        If the gate is Gaussian, this linear transformation preserves the polynomial order
        of any observables that are polynomials in :math:`\mathbf{r} = (\I, \x_0, \p_0, \x_1, \p_1, \ldots)`.
        This also means it maps :math:`\text{span}(\mathbf{r})` into itself:

        .. math:: U^\dagger \mathbf{r}_i U = \sum_j \tilde{U}_{ij} \mathbf{r}_j

        For Gaussian CV gates, this method returns the transformation matrix for
        the current parameter values of the Operation. The method is not defined
        for non-Gaussian (and non-CV) gates.

        Args:
            wire_order (Wires): global wire order defining which subspace the operator acts on
            inverse  (bool): if True, return the inverse transformation instead

        Raises:
            RuntimeError: if the specified operation is not Gaussian or is missing the `_heisenberg_rep` method

        Returns:
            array[float]: :math:`\tilde{U}`, the Heisenberg picture representation of the linear transformation
        """
        p = [qml.math.toarray(a) for a in self.parameters]
        if inverse:
            try:
                # TODO: expand this for the new par domain class, for non-unitary matrices.
                p[0] = np.linalg.inv(p[0])
            except np.linalg.LinAlgError:
                p[0] = -p[0]  # negate first parameter
        U = self._heisenberg_rep(p)  # pylint: disable=assignment-from-none

        # not defined?
        if U is None:
            raise RuntimeError(
                f"{self.name} is not a Gaussian operation, or is missing the _heisenberg_rep method."
            )

        return self.heisenberg_expand(U, wire_order)


class CVObservable(CV, Observable):
    r"""Base class representing continuous-variable observables.

    CV observables provide a special Heisenberg representation.

    The class attribute :attr:`~.ev_order` can be defined to indicate
    to PennyLane whether the corresponding CV observable is a polynomial in the
    quadrature operators. If so,

    * ``ev_order = 1`` indicates a first order polynomial in quadrature
      operators :math:`(\x, \p)`.

    * ``ev_order = 2`` indicates a second order polynomial in quadrature
      operators :math:`(\x, \p)`.

    If :attr:`~.ev_order` is not ``None``, then the Heisenberg representation
    of the observable should be defined in the static method :meth:`~.CV._heisenberg_rep`,
    returning an array of the correct dimension.

    Args:
       params (tuple[tensor_like]): trainable parameters
       wires (Iterable[Any] or Any): Wire label(s) that the operator acts on.
           If not given, args[-1] is interpreted as wires.
       do_queue (bool): indicates whether the operator should be
           recorded when created in a tape context
       id (str): custom label given to an operator instance,
           can be useful for some applications where the instance has to be identified
    """
    # pylint: disable=abstract-method
    ev_order = None  #: None, int: Order in `(x, p)` that a CV observable is a polynomial of.

    def heisenberg_obs(self, wire_order):
        r"""Representation of the observable in the position/momentum operator basis.

        Returns the expansion :math:`q` of the observable, :math:`Q`, in the
        basis :math:`\mathbf{r} = (\I, \x_0, \p_0, \x_1, \p_1, \ldots)`.

        * For first-order observables returns a real vector such
          that :math:`Q = \sum_i q_i \mathbf{r}_i`.

        * For second-order observables returns a real symmetric matrix
          such that :math:`Q = \sum_{ij} q_{ij} \mathbf{r}_i \mathbf{r}_j`.

        Args:
            wire_order (Wires): global wire order defining which subspace the operator acts on
        Returns:
            array[float]: :math:`q`
        """
        p = self.parameters
        U = self._heisenberg_rep(p)  # pylint: disable=assignment-from-none
        return self.heisenberg_expand(U, wire_order)


def operation_derivative(operation) -> np.ndarray:
    r"""Calculate the derivative of an operation.

    For an operation :math:`e^{i \hat{H} \phi t}`, this function returns the matrix representation
    in the standard basis of its derivative with respect to :math:`t`, i.e.,

    .. math:: \frac{d \, e^{i \hat{H} \phi t}}{dt} = i \phi \hat{H} e^{i \hat{H} \phi t},

    where :math:`\phi` is a real constant.

    Args:
        operation (.Operation): The operation to be differentiated.

    Returns:
        array: the derivative of the operation as a matrix in the standard basis

    Raises:
        ValueError: if the operation does not have a generator or is not composed of a single
            trainable parameter
    """
    generator = qml.matrix(
        qml.generator(operation, format="observable"), wire_order=operation.wires
    )
    return 1j * generator @ operation.matrix()


@qml.BooleanFn
def not_tape(obj):
    """Returns ``True`` if the object is not a quantum tape"""
    return isinstance(obj, qml.tape.QuantumScript)


@qml.BooleanFn
def has_gen(obj):
    """Returns ``True`` if an operator has a generator defined."""
    try:
        obj.generator()
    except (AttributeError, OperatorPropertyUndefined, GeneratorUndefinedError):
        return False

    return True


@qml.BooleanFn
def has_grad_method(obj):
    """Returns ``True`` if an operator has a grad_method defined."""
    return obj.grad_method is not None


@qml.BooleanFn
def has_multipar(obj):
    """Returns ``True`` if an operator has more than one parameter
    according to ``num_params``."""
    return obj.num_params > 1


@qml.BooleanFn
def has_nopar(obj):
    """Returns ``True`` if an operator has no parameters
    according to ``num_params``."""
    return obj.num_params == 0


@qml.BooleanFn
def has_unitary_gen(obj):
    """Returns ``True`` if an operator has a unitary_generator
    according to the ``has_unitary_generator`` flag."""
    # Linting check disabled as static analysis can misidentify qml.ops as the set instance qml.ops.qubit.ops
    return obj in qml.ops.qubit.attributes.has_unitary_generator  # pylint:disable=no-member


@qml.BooleanFn
def is_measurement(obj):
    """Returns ``True`` if an operator is a ``MeasurementProcess`` instance."""
    return isinstance(obj, qml.measurements.MeasurementProcess)


@qml.BooleanFn
def is_trainable(obj):
    """Returns ``True`` if any of the parameters of an operator is trainable
    according to ``qml.math.requires_grad``."""
    return any(qml.math.requires_grad(p) for p in obj.parameters)


@qml.BooleanFn
def defines_diagonalizing_gates(obj):
    """Returns ``True`` if an operator defines the diagonalizing
    gates are defined.

    This helper function is useful if the property is to be checked in
    a queuing context, but the resulting gates must not be queued.
    """
    return obj.has_diagonalizing_gates


@qml.BooleanFn
def gen_is_multi_term_hamiltonian(obj):
    """Returns ``True`` if an operator has a generator defined and it is a Hamiltonian
    with more than one term."""

    try:
        o = obj.generator()
    except (AttributeError, OperatorPropertyUndefined, GeneratorUndefinedError):
        return False

    return isinstance(o, qml.Hamiltonian) and len(o.coeffs) > 1<|MERGE_RESOLUTION|>--- conflicted
+++ resolved
@@ -1412,15 +1412,9 @@
         if isinstance(other, qml.pulse.ParametrizedHamiltonian):
             return other.__add__(self)
         backend = autoray.infer_backend(other)
-<<<<<<< HEAD
         if (
             backend == "builtins" and isinstance(other, numbers.Number)
         ) or backend in SUPPORTED_INTERFACES:
-=======
-        if (backend == "builtins" and isinstance(other, numbers.Number)) or (
-            backend in SUPPORTED_INTERFACES and qml.math.shape(other) == ()
-        ):
->>>>>>> 3ba196c7
             return qml.op_sum(self, qml.s_prod(scalar=other, operator=qml.Identity(self.wires)))
         return NotImplemented
 
@@ -1431,15 +1425,9 @@
         if callable(other):
             return qml.pulse.ParametrizedHamiltonian([other], [self])
         backend = autoray.infer_backend(other)
-<<<<<<< HEAD
         if (
             backend == "builtins" and isinstance(other, numbers.Number)
         ) or backend in SUPPORTED_INTERFACES:
-=======
-        if (backend == "builtins" and isinstance(other, numbers.Number)) or (
-            backend in SUPPORTED_INTERFACES and qml.math.shape(other) == ()
-        ):
->>>>>>> 3ba196c7
             return qml.s_prod(scalar=other, operator=self)
         return NotImplemented
 
