--- conflicted
+++ resolved
@@ -220,13 +220,6 @@
             applicable `QNode._current_context`. If no context is
             available, this argument is ignored.
     """
-<<<<<<< HEAD
-    string_for_inverse = ".inv"
-
-    _grad_recipe = None
-    _inverse = False
-=======
->>>>>>> 1c478d12
 
     @property
     @abc.abstractmethod
@@ -251,116 +244,39 @@
         * ``'A'``: arrays of real or complex values.
         * ``None``: if there are no parameters.
         """
-<<<<<<< HEAD
-        raise NotImplementedError
-
-    @property
-    def grad_method(self):
-        """Gradient computation method.
-
-        * ``'A'``: analytic differentiation.
-        * ``'F'``: finite difference numerical differentiation.
-        * ``None``: the operation may not be differentiated.
-
-        Default is ``'F'``, or ``None`` if the Operation has zero parameters.
-        """
-        return None if self.num_params == 0 else 'F'
-
-    @property
-    def grad_recipe(self):
-        r"""Gradient recipe for the analytic differentiation method.
-
-        This is a list with one tuple per operation parameter. For parameter
-        :math:`k`, the tuple is of the form :math:`(c_k, s_k)`, resulting in
-        a gradient recipe of
-
-        .. math:: \frac{\partial}{\partial\phi_k}O = c_k\left[O(\phi_k+s_k)-O(\phi_k-s_k)\right].
-
-        If this property returns ``None``, the default gradient recipe
-        :math:`(c_k, s_k)=(1/2, \pi/2)` is assumed for every parameter.
-        """
-        return self._grad_recipe
-
-    @property
-    def generator(self):
-        r"""Generator of the operation.
-
-        A length-2 list ``[generator, scaling_factor]``, where
-
-        * ``generator`` is an existing PennyLane
-          operation class or :math:`2\times 2` Hermitian array
-          that acts as the generator of the current operation
-
-        * ``scaling_factor`` represents a scaling factor applied
-          to the generator operation
-
-        For example, if :math:`U(\theta)=e^{i0.7\theta \sigma_x}`, then
-        :math:`\sigma_x`, with scaling factor :math:`s`, is the generator
-        of operator :math:`U(\theta)`:
-
-        .. code-block:: python
-
-            generator = [PauliX, 0.7]
-
-        Default is ``[None, 1]``, indicating the operation has no generator.
-        """
-        return [None, 1]
 
     @property
     def name(self):
-        r"""String for the name of the operation.
-
-        If the inverse was defined, returns the name of the operation appended
-        with the inverse string.
-        """
-        operation_name = self.__class__.__name__
-        return operation_name + self.string_for_inverse if self._inverse else operation_name
-
-    @property
-    def is_inverse(self):
-        r"""Boolean determining if the inverse of the operation was determined.
-        """
-        return self._inverse
-
-    @grad_recipe.setter
-    def grad_recipe(self, value):
-        """Setter for the grad_recipe property"""
-        self._grad_recipe = value
-=======
->>>>>>> 1c478d12
-
-    def inv(self):
-        r"""Setting the inverse flag for the operation.
-
-        If set, the inverse of the operation will be used for the computations.
-        """
-        self._inverse = True
-        return self
+        """String for the name of the operator.
+        """
+        return self._name
+
+    @name.setter
+    def name(self, value):
+        """Setter for the name of the operator."""
+        self._name = value
 
     def __init__(self, *args, wires=None, do_queue=True):
         # pylint: disable=too-many-branches
-<<<<<<< HEAD
-=======
-        self.name = self.__class__.__name__   #: str: name of the operation
-        self.queue_idx = None  #: int, None: index of the Operation in the circuit queue, or None if not in a queue
+        self._name = self.__class__.__name__   #: str: name of the operator
+        self.queue_idx = None  #: int, None: index of the Operator in the circuit queue, or None if not in a queue
         if QNode._current_context is None:
             do_queue = False
->>>>>>> 1c478d12
 
         if self.num_wires == All:
             if do_queue:
                 if set(wires) != set(range(QNode._current_context.num_wires)):
-                    raise ValueError("Operator {} must act on all wires".format(self.name))
+                    raise ValueError("Operator {} must act on all wires".format(self._name))
 
         if wires is None:
-            raise ValueError("Must specify the wires that {} acts on".format(self.name))
+            raise ValueError("Must specify the wires that {} acts on".format(self._name))
 
         # extract the arguments
         params = args
 
         if len(params) != self.num_params:
             raise ValueError("{}: wrong number of parameters. "
-                             "{} parameters passed, {} expected.".format(self.name, params, self.num_params))
+                             "{} parameters passed, {} expected.".format(self._name, params, self.num_params))
 
         # check the validity of the params
         for p in params:
@@ -382,7 +298,7 @@
 
     def __str__(self):
         """Print the operator name and some information."""
-        return self.name +': {} params, wires {}'.format(len(self.params), self.wires)
+        return self._name + ': {} params, wires {}'.format(len(self.params), self.wires)
 
     def check_wires(self, wires):
         """Check the validity of the operator wires.
@@ -396,10 +312,10 @@
         """
         if self.num_wires != All and self.num_wires != Any and len(wires) != self.num_wires:
             raise ValueError("{}: wrong number of wires. "
-                             "{} wires given, {} expected.".format(self.name, len(wires), self.num_wires))
+                             "{} wires given, {} expected.".format(self._name, len(wires), self.num_wires))
 
         if len(set(wires)) != len(wires):
-            raise ValueError('{}: wires must be unique, got {}.'.format(self.name, wires))
+            raise ValueError('{}: wires must be unique, got {}.'.format(self._name, wires))
 
         return wires
 
@@ -419,28 +335,28 @@
         """
         if isinstance(p, Variable):
             if self.par_domain == 'A':
-                raise TypeError('{}: Array parameter expected, got a Variable, which can only represent real scalars.'.format(self.name))
+                raise TypeError('{}: Array parameter expected, got a Variable, which can only represent real scalars.'.format(self._name))
             return p
 
         # p is not a Variable
         if self.par_domain == 'A':
             if flattened:
                 if isinstance(p, np.ndarray):
-                    raise TypeError('{}: Flattened array parameter expected, got {}.'.format(self.name, type(p)))
+                    raise TypeError('{}: Flattened array parameter expected, got {}.'.format(self._name, type(p)))
             else:
                 if not isinstance(p, np.ndarray):
-                    raise TypeError('{}: Array parameter expected, got {}.'.format(self.name, type(p)))
+                    raise TypeError('{}: Array parameter expected, got {}.'.format(self._name, type(p)))
         elif self.par_domain in ('R', 'N'):
             if not isinstance(p, numbers.Real):
-                raise TypeError('{}: Real scalar parameter expected, got {}.'.format(self.name, type(p)))
+                raise TypeError('{}: Real scalar parameter expected, got {}.'.format(self._name, type(p)))
 
             if self.par_domain == 'N':
                 if not isinstance(p, numbers.Integral):
-                    raise TypeError('{}: Natural number parameter expected, got {}.'.format(self.name, type(p)))
+                    raise TypeError('{}: Natural number parameter expected, got {}.'.format(self._name, type(p)))
                 if p < 0:
-                    raise TypeError('{}: Natural number parameter expected, got {}.'.format(self.name, p))
+                    raise TypeError('{}: Natural number parameter expected, got {}.'.format(self._name, p))
         else:
-            raise ValueError('{}: Unknown parameter domain \'{}\'.'.format(self.name, self.par_domain))
+            raise ValueError('{}: Unknown parameter domain \'{}\'.'.format(self._name, self.par_domain))
         return p
 
     @property
@@ -518,6 +434,9 @@
     """
     # pylint: disable=abstract-method
     _grad_recipe = None
+    
+    string_for_inverse = ".inv"
+    _inverse = False
 
     @property
     def grad_method(self):
@@ -570,11 +489,28 @@
         Default is ``[None, 1]``, indicating the operation has no generator.
         """
         return [None, 1]
+
+    @property
+    def is_inverse(self):
+        r"""Boolean determining if the inverse of the operation was determined.
+        """
+        return str.endswith(self._name, self.string_for_inverse)
 
     @grad_recipe.setter
     def grad_recipe(self, value):
         """Setter for the grad_recipe property"""
         self._grad_recipe = value
+
+    def inv(self):
+        """Concatenating the string used to indicate the inverse of the operation, so that it will be used for the
+        computations.
+
+        Any subsequent call of this method will toggle between the original operation and the inverse of the operation.
+        """
+
+        self._name = self._name + self.string_for_inverse\
+            if not self.is_inverse else self._name[:-len(self.string_for_inverse)]
+        return self
 
     def __init__(self, *args, wires=None, do_queue=True):
 
@@ -681,7 +617,7 @@
 
     def __str__(self):
         """Print the tensor product and some information."""
-        return 'Tensor product {}: {} params, wires {}'.format([i.name for i in self.obs], len(self.params), self.wires)
+        return 'Tensor product {}: {} params, wires {}'.format([i._name for i in self.obs], len(self.params), self.wires)
 
     @property
     def name(self):
@@ -690,7 +626,7 @@
         Returns:
             list[str]: list containing all observable names
         """
-        return [o.name for o in self.obs]
+        return [o._name for o in self.obs]
 
     @property
     def num_wires(self):
@@ -933,7 +869,7 @@
         p = self.parameters
 
         if self._heisenberg_rep(p) is None:
-            raise RuntimeError('{} is not a Gaussian operation, or is missing the _heisenberg_rep method.'.format(self.name))
+            raise RuntimeError('{} is not a Gaussian operation, or is missing the _heisenberg_rep method.'.format(self._name))
 
         if inverse:
             if self.par_domain == 'A':
