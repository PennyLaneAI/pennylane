--- conflicted
+++ resolved
@@ -206,14 +206,9 @@
             is interpreted as wires.
         do_queue (bool): Indicates whether the operator should be
             immediately pushed into a :class:`QNode` circuit queue.
-<<<<<<< HEAD
-            This flag is useful if there is some reason to run an Operator
-            outside of a QNode context.
-=======
             The circuit queue is determined by the presence of an
             applicable `QNode._current_context`. If no context is
             available, this argument is ignored.
->>>>>>> 092efe24
     """
 
     @property
@@ -374,13 +369,7 @@
         return _unflatten(temp_val, self.params)[0]
 
     def queue(self):
-<<<<<<< HEAD
-        """Append the operator to a QNode queue."""
-        if QNode._current_context is None:
-            raise QuantumFunctionError("Quantum operations can only be used inside a qfunc.")
-=======
         """Append the operation to a QNode queue."""
->>>>>>> 092efe24
 
         QNode._current_context._append_op(self)
         return self  # so pre-constructed Observable instances can be queued and returned in a single statement
@@ -523,17 +512,11 @@
     Keyword Args:
         wires (Sequence[int]): subsystems it acts on.
             Currently, only one subsystem is supported.
-<<<<<<< HEAD
-        do_queue (bool): Indicates whether the observable should be immediately
-            pushed into a :class:`QNode` observable queue. This flag is useful if
-            there is some reason to call an observable outside of a QNode context.
-=======
         do_queue (bool): Indicates whether the operation should be
             immediately pushed into a :class:`QNode` observable queue.
             The observable queue is determined by the presence of an
             applicable `QNode._current_context`. If no context is
             available, this argument is ignored.
->>>>>>> 092efe24
     """
     # pylint: disable=abstract-method
     return_type = None
