--- conflicted
+++ resolved
@@ -3050,19 +3050,6 @@
     temporary context using the `with` statement."""
 
     was_active = qml.operation.active_new_opmath()
-<<<<<<< HEAD
-    try:
-        if not was_active:
-            enable_new_opmath()
-        yield
-    except Exception as e:
-        raise e
-    finally:
-        if was_active:
-            enable_new_opmath()
-        else:
-            disable_new_opmath()
-=======
     if not was_active:
         enable_new_opmath()
     yield
@@ -3070,7 +3057,6 @@
         enable_new_opmath()
     else:
         disable_new_opmath()
->>>>>>> 04be3174
 
 
 # pylint: disable=too-many-branches
