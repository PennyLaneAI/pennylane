--- conflicted
+++ resolved
@@ -407,7 +407,6 @@
         raise RuntimeError(_MISSING_QISKIT_PLUGIN_MESSAGE) from e
 
 
-<<<<<<< HEAD
 def from_qiskit_noise(noise_model, **kwargs):
     """Converts a Qiskit `NoiseModel <https://qiskit.github.io/qiskit-aer/stubs/qiskit_aer.noise.NoiseModel.html>`__
     into a PennyLane :class:`~.NoiseModel`.
@@ -463,13 +462,9 @@
         raise RuntimeError(_MISSING_QISKIT_PLUGIN_MESSAGE) from e
 
 
-def from_qasm(quantum_circuit: str, measurements=False):
-    """Loads quantum circuits from a QASM string using the converter in the
-=======
 def from_qasm(quantum_circuit: str, measurements=None):
     r"""
     Loads quantum circuits from a QASM string using the converter in the
->>>>>>> e76e301a
     PennyLane-Qiskit plugin.
 
     Args:
