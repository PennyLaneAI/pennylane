--- conflicted
+++ resolved
@@ -294,14 +294,8 @@
                 # apply the QuantumCircuit and retrieve the measurements
                 mid_measure0, m0, m1 = qml.from_qiskit(qc)()
 
-<<<<<<< HEAD
-        >>> print(qml.draw(circuit_loaded_qiskit_circuit)())
-        0: ──H──┤↗├──RZ(0.24)─╭●─╭||─┤  <Z>
-        1: ───────────────────╰X─╰||─┤  vnentropy
-=======
                 # conditionally apply an additional operation based on the results
                 qml.cond(mid_measure0==0, qml.RX)(np.pi/2, 0)
->>>>>>> 9a88406f
 
                 # return the expectation value of one of the mid-circuit measurements, and a terminal measurement
                 return qml.expval(mid_measure0), qml.expval(m1)
