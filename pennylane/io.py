# Copyright 2018-2021 Xanadu Quantum Technologies Inc.

# Licensed under the Apache License, Version 2.0 (the "License");
# you may not use this file except in compliance with the License.
# You may obtain a copy of the License at

#     http://www.apache.org/licenses/LICENSE-2.0

# Unless required by applicable law or agreed to in writing, software
# distributed under the License is distributed on an "AS IS" BASIS,
# WITHOUT WARRANTIES OR CONDITIONS OF ANY KIND, either express or implied.
# See the License for the specific language governing permissions and
# limitations under the License.
"""
This module contains functions to load circuits from other frameworks as
PennyLane templates.
"""
import warnings
from collections import defaultdict
from importlib import metadata
from sys import version_info
import pennylane as qml

# Error message to show when the PennyLane-Qiskit plugin is required but missing.
_MISSING_QISKIT_PLUGIN_MESSAGE = (
    "Conversion from Qiskit requires the PennyLane-Qiskit plugin. "
    "You can install the plugin by running: pip install pennylane-qiskit. "
    "You may need to restart your kernel or environment after installation. "
    "If you have any difficulties, you can reach out on the PennyLane forum at "
    "https://discuss.pennylane.ai/c/pennylane-plugins/pennylane-qiskit/"
)

# get list of installed plugin converters
__plugin_devices = (
    defaultdict(tuple, metadata.entry_points())["pennylane.io"]
    if version_info[:2] == (3, 9)
    else metadata.entry_points(group="pennylane.io")  # pylint:disable=unexpected-keyword-arg
)
plugin_converters = {entry.name: entry for entry in __plugin_devices}


def load(quantum_circuit_object, format: str, **load_kwargs):
    r"""Load external quantum assembly and quantum circuits from supported frameworks
    into PennyLane templates.

    .. warning::
        ``qml.load`` is deprecated. Instead, please use the functions outlined in the
        :ref:`Importing Circuits <intro_ref_importing_circuits>` quickstart guide, such as ``qml.from_qiskit``.

    .. note::

        For more details on which formats are supported
        please consult the corresponding plugin documentation:
        https://pennylane.ai/plugins.html

    **Example:**

    >>> qc = qiskit.QuantumCircuit(2)
    >>> qc.rz(0.543, [0])
    >>> qc.cx(0, 1)
    >>> my_circuit = qml.load(qc, format='qiskit')

    The ``my_circuit`` template can now be used within QNodes, as a
    two-wire quantum template.

    >>> @qml.qnode(dev)
    >>> def circuit(x):
    >>>     qml.RX(x, wires=1)
    >>>     my_circuit(wires=(1, 0))
    >>>     return qml.expval(qml.Z(0))

    Args:
        quantum_circuit_object: the quantum circuit that will be converted
            to a PennyLane template
        format (str): the format of the quantum circuit object to convert from
        **load_kwargs: keyword arguments to pass when converting the quantum circuit
            using the plugin. See below for details about supported keyword arguments.

    Keyword Args:
        measurements (list[MeasurementProcess]): the list of PennyLane measurements that
            overrides the terminal measurements that may be present in the imput circuit.
            Currently, only supported for Qiskit's `QuantumCircuit <https://docs.pennylane.ai/projects/qiskit>`_.

    Returns:
        function: the PennyLane template created from the quantum circuit object

<<<<<<< HEAD
    .. warning::
        ``qml.load`` is deprecated. Instead, please use the functions outlined in the
        `Importing workflows <https://docs.pennylane.ai/en/stable/introduction/importing_workflows.html>`_
        quickstart guide, such as ``qml.from_qiskit``.

=======
>>>>>>> bcbe250c
    """

    _format = "pyquil" if format == "pyquil_program" else format
    warnings.warn(
        f"qml.load() is deprecated. Instead, please use the more specific qml.from_{_format}()",
        qml.PennyLaneDeprecationWarning,
    )

    if format in plugin_converters:
        # loads the plugin load function
        plugin_converter = plugin_converters[format].load()
        # calls the load function of the converter on the quantum circuit object
        return plugin_converter(quantum_circuit_object, **load_kwargs)

    raise ValueError(
        "Converter does not exist. Make sure the required plugin is installed "
        "and supports conversion."
    )


def from_qiskit(quantum_circuit, measurements=None):
    r"""Converts a Qiskit `QuantumCircuit <https://docs.quantum.ibm.com/api/qiskit/qiskit.circuit.QuantumCircuit>`_
    into a PennyLane :ref:`quantum function <intro_vcirc_qfunc>`.

    .. note::

        This function depends upon the PennyLane-Qiskit plugin. Follow the
        `installation instructions <https://docs.pennylane.ai/projects/qiskit/en/latest/installation.html>`__
        to get up and running. You may need to restart your kernel if you are running in a notebook
        environment.

    Args:
        quantum_circuit (qiskit.QuantumCircuit): a quantum circuit created in Qiskit
        measurements (None | MeasurementProcess | list[MeasurementProcess]): an optional PennyLane
            measurement or list of PennyLane measurements that overrides any terminal measurements
            that may be present in the input circuit

    Returns:
        function: The PennyLane quantum function, created based on the input Qiskit
        ``QuantumCircuit`` object.

    **Example:**

    .. code-block:: python

        import pennylane as qml
        from qiskit import QuantumCircuit

        qc = QuantumCircuit(2, 2)
        qc.rx(0.785, 0)
        qc.ry(1.57, 1)

        my_qfunc = qml.from_qiskit(qc)

    The ``my_qfunc`` function can now be used within QNodes, as a two-wire quantum
    template. We can also pass ``wires`` when calling the returned template to define
    which wires it should operate on. If no wires are passed, it will default
    to sequential wire labels starting at 0.

    .. code-block:: python

        dev = qml.device("default.qubit")

        @qml.qnode(dev)
        def circuit():
            my_qfunc(wires=["a", "b"])
            return qml.expval(qml.Z("a")), qml.var(qml.Z("b"))

    >>> circuit()
    (tensor(0.70738827, requires_grad=True),
    tensor(0.99999937, requires_grad=True))

    The measurements can also be passed directly to the function when creating the
    quantum function, making it possible to create a PennyLane circuit with
    :class:`qml.QNode <pennylane.QNode>`:

    >>> measurements = [qml.expval(qml.Z(0)), qml.var(qml.Z(1))]
    >>> circuit = qml.QNode(qml.from_qiskit(qc, measurements), dev)
    >>> circuit()
    (tensor(0.70738827, requires_grad=True),
    tensor(0.99999937, requires_grad=True))

    .. note::

        The ``measurements`` keyword allows one to add a list of PennyLane measurements
        that will **override** any terminal measurements present in the ``QuantumCircuit``,
        so that they are not performed before the operations specified in ``measurements``.
        ``measurements=None``.

    If an existing ``QuantumCircuit`` already contains measurements, ``from_qiskit``
    will return those measurements, provided that they are not overriden as shown above.
    These measurements can be used, e.g., for conditioning with
    :func:`qml.cond() <~.cond>`, or simply included directly within the QNode's return:

    .. code-block:: python

       qc = QuantumCircuit(2, 2)
       qc.rx(np.pi, 0)
       qc.measure_all()

       @qml.qnode(dev)
       def circuit():
           # Since measurements=None, the measurements present in the QuantumCircuit are returned.
           measurements = qml.from_qiskit(qc)()
           return [qml.expval(m) for m in measurements]

    >>> circuit()
    [tensor(1., requires_grad=True), tensor(0., requires_grad=True)]

    .. note::

        The ``measurements`` returned from a ``QuantumCircuit`` are in the computational basis
        with 0 corresponding to :math:`|0\rangle` and 1 corresponding to :math:`|1 \rangle`. This
        corresponds to the :math:`|1 \rangle \langle 1|` observable rather than the :math:`Z` Pauli
        operator.

    See below for more information regarding how to translate more complex circuits from Qiskit to
    PennyLane, including handling parameterized Qiskit circuits, mid-circuit measurements, and
    classical control flows.

    .. details::
        :title: Parameterized Quantum Circuits

        A Qiskit ``QuantumCircuit`` is parameterized if it contains
        `Parameter <https://docs.quantum.ibm.com/api/qiskit/qiskit.circuit.Parameter>`__ or
        `ParameterVector <https://docs.quantum.ibm.com/api/qiskit/qiskit.circuit.ParameterVector>`__
        references that need to be given defined values to evaluate the circuit. These can be passed
        to the generated quantum function as keyword or positional arguments. If we define a
        parameterized circuit:

        .. code-block:: python

            from qiskit.circuit import QuantumCircuit, Parameter

            angle0 = Parameter("x")
            angle1 = Parameter("y")

            qc = QuantumCircuit(2, 2)
            qc.rx(angle0, 0)
            qc.ry(angle1, 1)
            qc.cx(1, 0)

        Then this circuit can be converted into a differentiable circuit in PennyLane and
        executed:

        .. code-block:: python

            import pennylane as qml
            from pennylane import numpy as np

            dev = qml.device("default.qubit")

            qfunc = qml.from_qiskit(qc, measurements=qml.expval(qml.Z(0)))
            circuit = qml.QNode(qfunc, dev)

        Now, ``circuit`` has a signature of ``(x, y)``. The parameters are ordered alphabetically.

        >>> x = np.pi / 4
        >>> y = 0
        >>> circuit(x, y)
        tensor(0.70710678, requires_grad=True)

        >>> qml.grad(circuit, argnum=[0, 1])(np.pi/4, np.pi/6)
        (array(-0.61237244), array(-0.35355339))

        The ``QuantumCircuit`` may also be parameterized with a ``ParameterVector``. These can be
        similarly converted:

        .. code-block:: python

            from qiskit.circuit import ParameterVector

            angles = ParameterVector("angles", 2)

            qc = QuantumCircuit(2, 2)
            qc.rx(angles[0], 0)
            qc.ry(angles[1], 1)
            qc.cx(1, 0)

            @qml.qnode(dev)
            def circuit(angles):
                qml.from_qiskit(qc)(angles)
                return qml.expval(qml.Z(0))

        >>> angles = [3.1, 0.45]
        >>> circuit(angles)
        tensor(-0.89966835, requires_grad=True)


    .. details::
        :title: Measurements and Classical Control Flows

        When ``measurement=None``, all of the measurements performed in the ``QuantumCircuit`` will
        be returned by the quantum function in the form of a :ref:`mid-circuit measurement
        <mid_circuit_measurements>`. For example, if we define a ``QuantumCircuit`` with
        measurements:

        .. code-block:: python

            import pennylane as qml
            from qiskit import QuantumCircuit

            qc = QuantumCircuit(2, 2)
            qc.h(0)
            qc.measure(0, 0)
            qc.rz(0.24, [0])
            qc.cx(0, 1)
            qc.measure_all()

        Then we can create a PennyLane circuit that uses this as a sub-circuit, and performs
        additional operations conditional on the results. We can also calculate standard mid-circuit
        measurement statistics, like expectation value, on the returned measurements:

        .. code-block:: python

            @qml.qnode(qml.device("default.qubit"))
            def circuit():
                # apply the QuantumCircuit and retrieve the measurements
                mid_measure0, m0, m1 = qml.from_qiskit(qc)()

                # conditionally apply an additional operation based on the results
                qml.cond(mid_measure0==0, qml.RX)(np.pi/2, 0)

                # return the expectation value of one of the mid-circuit measurements, and a terminal measurement
                return qml.expval(mid_measure0), qml.expval(m1)

        >>> circuit()
        (tensor(0.5, requires_grad=True), tensor(0.5, requires_grad=True))

        .. note::

            The order of mid-circuit measurements returned by `qml.from_qiskit()` in the example
            above is determined by the order in which measurements appear in the input Qiskit
            ``QuantumCircuit``.

        Furthermore, the Qiskit `IfElseOp <https://docs.quantum.ibm.com/api/qiskit/qiskit.circuit.IfElseOp>`__,
        `SwitchCaseOp <https://docs.quantum.ibm.com/api/qiskit/qiskit.circuit.SwitchCaseOp>`__ and
        `c_if <https://docs.quantum.ibm.com/api/qiskit/qiskit.circuit.Instruction#c_if>`__
        conditional workflows are automatically translated into their PennyLane counterparts during
        conversion. For example, if we construct a ``QuantumCircuit`` with these workflows:

        .. code-block:: python

            qc = QuantumCircuit(4, 1)
            qc.h(0)
            qc.measure(0, 0)

            # Use an `IfElseOp` operation.
            noop = QuantumCircuit(1)
            flip_x = QuantumCircuit(1)
            flip_x.x(0)
            qc.if_else((qc.clbits[0], True), flip_x, noop, [1], [])

            # Use a `SwitchCaseOp` operation.
            with qc.switch(qc.clbits[0]) as case:
                with case(0):
                    qc.y(2)

            # Use the `c_if()` function.
            qc.z(3).c_if(qc.clbits[0], True)

            qc.measure_all()

        We can convert the ``QuantumCircuit`` into a PennyLane quantum function using:

        .. code-block:: python

            dev = qml.device("default.qubit")

            measurements = [qml.expval(qml.Z(i)) for i in range(qc.num_qubits)]
            cond_circuit = qml.QNode(qml.from_qiskit(qc, measurements=measurements), dev)

        The result is:

        >>> print(qml.draw(cond_circuit)())
        0: ──H──┤↗├──────────╭||─┤  <Z>
        1: ──────║───X───────├||─┤  <Z>
        2: ──────║───║──Y────├||─┤  <Z>
        3: ──────║───║──║──Z─╰||─┤  <Z>
                 ╚═══╩══╩══╝
    """
    try:
        plugin_converter = plugin_converters["qiskit"].load()
        return plugin_converter(quantum_circuit, measurements=measurements)
    except KeyError as e:
        raise RuntimeError(_MISSING_QISKIT_PLUGIN_MESSAGE) from e


def from_qiskit_op(qiskit_op, params=None, wires=None):
    """Converts a Qiskit `SparsePauliOp <https://docs.quantum.ibm.com/api/qiskit/qiskit.quantum_info.SparsePauliOp>`__
    into a PennyLane :class:`Operator <pennylane.operation.Operator>`.

    .. note::

        This function depends upon the PennyLane-Qiskit plugin. Follow the
        `installation instructions <https://docs.pennylane.ai/projects/qiskit/en/latest/installation.html>`__
        to get up and running. You may need to restart your kernel if you are running in a notebook
        environment.

    Args:
        qiskit_op (qiskit.quantum_info.SparsePauliOp): a ``SparsePauliOp`` created in Qiskit
        params (Any): optional assignment of coefficient values for the ``SparsePauliOp``; see the
            `Qiskit documentation <https://docs.quantum.ibm.com/api/qiskit/qiskit.quantum_info.SparsePauliOp#assign_parameters>`_
            to learn more about the expected format of these parameters
        wires (Sequence | None): optional assignment of wires for the converted ``SparsePauliOp``;
            if the original ``SparsePauliOp`` acted on :math:`N` qubits, then this must be a
            sequence of length :math:`N`

    Returns:
        Operator: The PennyLane operator, created based on the input Qiskit
        ``SparsePauliOp`` object.

    .. note::

        The wire ordering convention differs between PennyLane and Qiskit: PennyLane wires are
        enumerated from left to right, while the Qiskit convention is to enumerate from right to
        left. This means a ``SparsePauliOp`` term defined by the string ``"XYZ"`` applies ``Z`` on
        wire 0, ``Y`` on wire 1, and ``X`` on wire 2. For more details, see the
        `String representation <https://docs.quantum.ibm.com/api/qiskit/qiskit.quantum_info.Pauli>`_
        section of the Qiskit documentation for the ``Pauli`` class.

    **Example**

    Consider the following script which creates a Qiskit ``SparsePauliOp``:

    .. code-block:: python

        from qiskit.quantum_info import SparsePauliOp

        qiskit_op = SparsePauliOp(["II", "XY"])

    The ``SparsePauliOp`` contains two terms and acts over two qubits:

    >>> qiskit_op
    SparsePauliOp(['II', 'XY'],
                  coeffs=[1.+0.j, 1.+0.j])

    To convert the ``SparsePauliOp`` into a PennyLane :class:`pennylane.operation.Operator`, use:

    >>> import pennylane as qml
    >>> qml.from_qiskit_op(qiskit_op)
    I(0) + X(1) @ Y(0)

    .. details::
        :title: Usage Details

        You can convert a parameterized ``SparsePauliOp`` into a PennyLane operator by assigning
        literal values to each coefficient parameter. For example, the script

        .. code-block:: python

            import numpy as np
            from qiskit.circuit import Parameter

            a, b, c = [Parameter(var) for var in "abc"]
            param_qiskit_op = SparsePauliOp(["II", "XZ", "YX"], coeffs=np.array([a, b, c]))

        defines a ``SparsePauliOp`` with three coefficients (parameters):

        >>> param_qiskit_op
        SparsePauliOp(['II', 'XZ', 'YX'],
              coeffs=[ParameterExpression(1.0*a), ParameterExpression(1.0*b),
         ParameterExpression(1.0*c)])

        The ``SparsePauliOp`` can be converted into a PennyLane operator by calling the conversion
        function and specifying the value of each parameter using the ``params`` argument:

        >>> qml.from_qiskit_op(param_qiskit_op, params={a: 2, b: 3, c: 4})
        (
            (2+0j) * I(0)
          + (3+0j) * (X(1) @ Z(0))
          + (4+0j) * (Y(1) @ X(0))
        )

        Similarly, a custom wire mapping can be applied to a ``SparsePauliOp`` as follows:

        >>> wired_qiskit_op = SparsePauliOp("XYZ")
        >>> wired_qiskit_op
        SparsePauliOp(['XYZ'],
              coeffs=[1.+0.j])
        >>> qml.from_qiskit_op(wired_qiskit_op, wires=[3, 5, 7])
        Y(5) @ Z(3) @ X(7)
    """
    try:
        plugin_converter = plugin_converters["qiskit_op"].load()
        return plugin_converter(qiskit_op, params=params, wires=wires)
    except KeyError as e:
        raise RuntimeError(_MISSING_QISKIT_PLUGIN_MESSAGE) from e


def from_qasm(quantum_circuit: str):
    """Loads quantum circuits from a QASM string using the converter in the
    PennyLane-Qiskit plugin.

    **Example:**

    .. code-block:: python

        >>> hadamard_qasm = 'OPENQASM 2.0;' \\
        ...                 'include "qelib1.inc";' \\
        ...                 'qreg q[1];' \\
        ...                 'h q[0];'
        >>> my_circuit = qml.from_qasm(hadamard_qasm)

    You can also load the contents of a QASM file:

    .. code-block:: python

        >>> with open("hadamard_circuit.qasm", "r") as f:
        ...     my_circuit = qml.from_qasm(f.read())

    The ``my_circuit`` template can now be used within QNodes, as a
    two-wire quantum template.

    >>> @qml.qnode(dev)
    >>> def circuit(x):
    >>>     qml.RX(x, wires=1)
    >>>     my_circuit(wires=(1, 0))
    >>>     return qml.expval(qml.Z(0))

    Args:
        quantum_circuit (str): a QASM string containing a valid quantum circuit

    Returns:
        function: the PennyLane template created based on the QASM string
    """
    plugin_converter = plugin_converters["qasm"].load()
    return plugin_converter(quantum_circuit)


def from_qasm_file(qasm_filename: str):
    """Loads quantum circuits from a QASM file using the converter in the
    PennyLane-Qiskit plugin.

    **Example:**

    >>> my_circuit = qml.from_qasm_file("hadamard_circuit.qasm")

    The ``my_circuit`` template can now be used within QNodes, as a
    two-wire quantum template.

    >>> @qml.qnode(dev)
    >>> def circuit(x):
    >>>     qml.RX(x, wires=1)
    >>>     my_circuit(wires=(1, 0))
    >>>     return qml.expval(qml.Z(0))

    Args:
        qasm_filename (str): path to a QASM file containing a valid quantum circuit

    Returns:
        function: the PennyLane template created based on the QASM file

    .. warning::
        qml.from_qasm_file is deprecated and will be removed in a future release.
        Please use qml.from_qasm instead.

    """
<<<<<<< HEAD
    warnings.warn(
        "qml.from_qasm_file is deprecated and will be removed in a future release. "
        "Please use qml.from_qasm instead.",
        qml.PennyLaneDeprecationWarning,
    )

=======
>>>>>>> bcbe250c
    plugin_converter = plugin_converters["qasm_file"].load()
    return plugin_converter(qasm_filename)


def from_pyquil(pyquil_program):
    """Loads pyQuil Program objects by using the converter in the
    PennyLane-Rigetti plugin.

    **Example:**

    >>> program = pyquil.Program()
    >>> program += pyquil.gates.H(0)
    >>> program += pyquil.gates.CNOT(0, 1)
    >>> my_circuit = qml.from_pyquil(program)

    The ``my_circuit`` template can now be used within QNodes, as a
    two-wire quantum template.

    >>> @qml.qnode(dev)
    >>> def circuit(x):
    >>>     qml.RX(x, wires=1)
    >>>     my_circuit(wires=[1, 0])
    >>>     return qml.expval(qml.Z(0))

    Args:
        pyquil_program (pyquil.Program): a program created in pyQuil

    Returns:
        pennylane_forest.ProgramLoader: a ``pennylane_forest.ProgramLoader`` instance that can
        be used like a PennyLane template and that contains additional inspection properties
    """
    plugin_converter = plugin_converters["pyquil_program"].load()
    return plugin_converter(pyquil_program)


def from_quil(quil: str):
    """Loads quantum circuits from a Quil string using the converter in the
    PennyLane-Rigetti plugin.

    **Example:**

    .. code-block:: python

        >>> quil_str = 'H 0\\n'
        ...            'CNOT 0 1'
        >>> my_circuit = qml.from_quil(quil_str)

    The ``my_circuit`` template can now be used within QNodes, as a
    two-wire quantum template.

    >>> @qml.qnode(dev)
    >>> def circuit(x):
    >>>     qml.RX(x, wires=1)
    >>>     my_circuit(wires=(1, 0))
    >>>     return qml.expval(qml.Z(0))

    Args:
        quil (str): a Quil string containing a valid quantum circuit

    Returns:
        pennylane_forest.ProgramLoader: a ``pennylane_forest.ProgramLoader`` instance that can
        be used like a PennyLane template and that contains additional inspection properties
    """
    plugin_converter = plugin_converters["quil"].load()
    return plugin_converter(quil)


def from_quil_file(quil_filename: str):
    """Loads quantum circuits from a Quil file using the converter in the
    PennyLane-Rigetti plugin.

    **Example:**

    >>> my_circuit = qml.from_quil_file("teleportation.quil")

    The ``my_circuit`` template can now be used within QNodes, as a
    two-wire quantum template.

    >>> @qml.qnode(dev)
    >>> def circuit(x):
    >>>     qml.RX(x, wires=1)
    >>>     my_circuit(wires=(1, 0))
    >>>     return qml.expval(qml.Z(0))

    Args:
        quil_filename (str): path to a Quil file containing a valid quantum circuit

    Returns:
        pennylane_forest.ProgramLoader: a ``pennylane_forest.ProgramLoader`` instance that can
        be used like a PennyLane template and that contains additional inspection properties
    """
    plugin_converter = plugin_converters["quil_file"].load()
    return plugin_converter(quil_filename)<|MERGE_RESOLUTION|>--- conflicted
+++ resolved
@@ -84,14 +84,6 @@
     Returns:
         function: the PennyLane template created from the quantum circuit object
 
-<<<<<<< HEAD
-    .. warning::
-        ``qml.load`` is deprecated. Instead, please use the functions outlined in the
-        `Importing workflows <https://docs.pennylane.ai/en/stable/introduction/importing_workflows.html>`_
-        quickstart guide, such as ``qml.from_qiskit``.
-
-=======
->>>>>>> bcbe250c
     """
 
     _format = "pyquil" if format == "pyquil_program" else format
@@ -550,15 +542,11 @@
         Please use qml.from_qasm instead.
 
     """
-<<<<<<< HEAD
     warnings.warn(
         "qml.from_qasm_file is deprecated and will be removed in a future release. "
         "Please use qml.from_qasm instead.",
         qml.PennyLaneDeprecationWarning,
     )
-
-=======
->>>>>>> bcbe250c
     plugin_converter = plugin_converters["qasm_file"].load()
     return plugin_converter(qasm_filename)
 
