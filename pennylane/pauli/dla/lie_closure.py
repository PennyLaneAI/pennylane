# Copyright 2024 Xanadu Quantum Technologies Inc.

# Licensed under the Apache License, Version 2.0 (the "License");
# you may not use this file except in compliance with the License.
# You may obtain a copy of the License at

#     http://www.apache.org/licenses/LICENSE-2.0

# Unless required by applicable law or agreed to in writing, software
# distributed under the License is distributed on an "AS IS" BASIS,
# WITHOUT WARRANTIES OR CONDITIONS OF ANY KIND, either express or implied.
# See the License for the specific language governing permissions and
# limitations under the License.
"""A function to compute the Lie closure of a set of operators"""
# pylint: disable=too-many-arguments
import itertools
<<<<<<< HEAD
=======
import warnings
>>>>>>> 4641975e
from collections.abc import Iterable
from copy import copy
from functools import reduce
from typing import Union

import numpy as np

import pennylane as qml
from pennylane.operation import Operator

from ..pauli_arithmetic import PauliSentence, PauliWord


def lie_closure(
    generators: Iterable[Union[PauliWord, PauliSentence, Operator]],
    max_iterations: int = 10000,
    verbose: bool = False,
    pauli: bool = False,
    tol: float = None,
) -> Iterable[Union[PauliWord, PauliSentence, Operator]]:
    r"""Compute the dynamical Lie algebra from a set of generators.

    The Lie closure, pronounced "Lee" closure, is a way to compute the so-called dynamical Lie algebra (DLA) of a set of generators :math:`\mathcal{G} = \{G_1, .. , G_N\}`.
    For such generators, one computes all nested commutators :math:`[G_i, [G_j, .., [G_k, G_\ell]]]` until no new operators are generated from commutation.
    All these operators together form the DLA, see e.g. section IIB of `arXiv:2308.01432 <https://arxiv.org/abs/2308.01432>`__.

    Args:
        generators (Iterable[Union[PauliWord, PauliSentence, Operator]]): generating set for which to compute the
            Lie closure.
        max_iterations (int): maximum depth of nested commutators to consider. Default is ``10000``.
        verbose (bool): whether to print out progress updates during Lie closure
            calculation. Default is ``False``.
        pauli (bool): Indicates whether it is assumed that :class:`~.PauliSentence` or :class:`~.PauliWord` instances are input and returned.
            This can help with performance to avoid unnecessary conversions to :class:`~pennylane.operation.Operator`
            and vice versa. Default is ``False``.
        tol (float): Numerical tolerance for the linear independence check used in :class:`~.PauliVSpace`.

    Returns:
        Union[list[:class:`~.PauliSentence`], list[:class:`~.Operator`]]: a basis of either :class:`~.PauliSentence` or :class:`~.Operator` instances that is closed under
        commutators (Lie closure).

    .. seealso:: :func:`~structure_constants`, :func:`~center`, :class:`~pennylane.pauli.PauliVSpace`, `Demo: Introduction to Dynamical Lie Algebras for quantum practitioners <https://pennylane.ai/qml/demos/tutorial_liealgebra/>`__

    **Example**

    Let us walk through a simple example of computing the Lie closure of the generators of the transverse field Ising model on two qubits.

    >>> ops = [X(0) @ X(1), Z(0), Z(1)]

    A first round of commutators between all elements yields:

    >>> qml.commutator(X(0) @ X(1), Z(0))
    -2j * (Y(0) @ X(1))
    >>> qml.commutator(X(0) @ X(1), Z(1))
    -2j * (X(0) @ Y(1))

    A next round of commutators between all elements further yields the new operator ``Y(0) @ Y(1)``.

    >>> qml.commutator(X(0) @ Y(1), Z(0))
    -2j * (Y(0) @ Y(1))

    After that, no new operators emerge from taking nested commutators and we have the resulting DLA.
    This can be done in short via ``lie_closure`` as follows.

    >>> ops = [X(0) @ X(1), Z(0), Z(1)]
    >>> dla = qml.lie_closure(ops)
    >>> print(dla)
    [X(1) @ X(0),
     Z(0),
     Z(1),
     -1.0 * (Y(0) @ X(1)),
     -1.0 * (X(0) @ Y(1)),
     -1.0 * (Y(0) @ Y(1))]

    Note that we normalize by removing the factors of :math:`2i`, though minus signs are left intact.

    .. details::
        :title: Usage Details

        Note that by default, ``lie_closure`` returns PennyLane operators. Internally we use the more
        efficient representation in terms of :class:`~pennylane.pauli.PauliSentence` by making use of the ``op.pauli_rep``
        attribute of operators composed of Pauli operators. If desired, this format can be returned by using
        the keyword ``pauli=True``. In that case, the input is also assumed to be a :class:`~pennylane.pauli.PauliSentence` instance.

        >>> ops = [
        ...     PauliSentence({PauliWord({0: "X", 1: "X"}): 1.}),
        ...     PauliSentence({PauliWord({0: "Z"}): 1.}),
        ...     PauliSentence({PauliWord({1: "Z"}): 1.}),
        ... ]
        >>> dla = qml.lie_closure(ops, pauli=True)
        >>> print(dla)
        [1.0 * X(0) @ X(1),
         1.0 * Z(0),
         1.0 * Z(1),
         -1.0 * Y(0) @ X(1),
         -1.0 * X(0) @ Y(1),
         -1.0 * Y(0) @ Y(1)]
        >>> type(dla[0])
        pennylane.pauli.pauli_arithmetic.PauliSentence

    """
    if not all(isinstance(op, (PauliSentence, PauliWord)) for op in generators):
        if pauli:
            raise TypeError(
                "All generators need to be of type PauliSentence or PauliWord when using pauli=True in lie_closure."
            )

        generators = [
            rep if (rep := op.pauli_rep) is not None else qml.pauli.pauli_sentence(op)
            for op in generators
        ]

    vspace = PauliVSpace(generators, tol=tol)

    epoch = 0
    old_length = 0  # dummy value
    new_length = len(vspace)

    while (new_length > old_length) and (epoch < max_iterations):
        if verbose:
            print(f"epoch {epoch+1} of lie_closure, DLA size is {new_length}")

        for ps1, ps2 in itertools.combinations(vspace.basis, 2):
            com = ps1.commutator(ps2)
            com.simplify()

            if len(com) == 0:  # skip because operators commute
                continue

            # result is always purely imaginary
            # remove common factor 2 with Pauli commutators
            for pw, val in com.items():
                com[pw] = val.imag / 2

            vspace.add(com, tol=tol)

        # Updated number of linearly independent PauliSentences from previous and current step
        old_length = new_length
        new_length = len(vspace)
        epoch += 1

        if epoch == max_iterations:
            warnings.warn(f"reached the maximum number of iterations {max_iterations}", UserWarning)

    if verbose > 0:
        print(f"After {epoch} epochs, reached a DLA size of {new_length}")

    res = vspace.basis
    if not pauli:
        res = [op.operation() for op in res]

    return res


class PauliVSpace:
    r"""
    Class representing the linearly independent basis of a vector space.

    The main purpose of this class is to store and process ``M``, which
    is a dictionary-of-keys (DOK) style sparse representation of the set of basis vectors. You can
    think of it as the numpy-equivalent of a PauliSentence: each :class:`~pennylane.pauli.PauliWord` (key of :class:`~pennylane.pauli.PauliSentence`)
    represents one row of ``M`` with the coefficient (value of :class:`~pennylane.pauli.PauliSentence`).
    For example the set of 3 linearly independent generators ``X(0) + X(1), X(0) + X(2), X(0) + 0.5 * Y(0)``
    can be represented as

    .. code-block:: python3

        [
            [1, 1, 1],
            [1, 0, 0],
            [0, 1, 0],
            [0, 0, 0.5]
        ]

    where each column represents one sentence, and each row represents the coefficient of the respective word in the sentence.
    To make sense of this representation one additionally needs to keep track of the mapping between keys and rows. In this case we have

    .. code-block:: python3

        pw_to_idx = {
            X(0) : 0,
            X(1) : 1,
            X(2) : 2,
            Y(0) : 3
        }

    where we have set the numbering based on appearance in the list of generators. This mapping is in general not unique.

    Args:
        generators (Iterable[Union[PauliWord, PauliSentence, Operator]]): Operators that span the vector space.
        dtype (type): ``dtype`` of the underlying DOK sparse matrix ``M``. Default is ``float``.
        tol (float): Numerical tolerance for the linear independence check. If the norm of the projection of the candidate vector
            onto :math:`M^\perp` is greater than ``tol``, then it is deemed to be linearly independent.

    **Example**

    Take a linearly dependent set of operators and span the PauliVSpace.

    .. code-block:: python3

        ops = [
            X(0) @ X(1) + Y(0) @ Y(1),
            X(0) @ X(1),
            Y(0) @ Y(1)
        ]

        vspace = PauliVSpace(ops)

    It automatically detects that the third operator is linearly dependent on the former two, so it does not add the third operator to the basis.

    >>> vspace.basis
    [1.0 * X(0) @ X(1)
     + 1.0 * Y(0) @ Y(1),
     1.0 * X(0) @ X(1)]

    We can also retrospectively add operators.

    >>> vspace.add(qml.X(0))
    [1.0 * X(0) @ X(1)
     + 1.0 * Y(0) @ Y(1),
     1.0 * X(0) @ X(1),
     1.0 * X(0)]

    Again, checks of linear independence are always performed. So in the following example no operator is added.

    >>> vspace.add(Y(0) @ Y(1))
    [1.0 * X(0) @ X(1)
     + 1.0 * Y(0) @ Y(1),
     1.0 * X(0) @ X(1),
     1.0 * X(0)]
    """

    def __init__(self, generators, dtype=float, tol=None):

        self.dtype = dtype

        if any(not isinstance(g, PauliSentence) for g in generators):
            generators = [
                qml.pauli.pauli_sentence(g) if not isinstance(g, PauliSentence) else g
                for g in generators
            ]

        # Get all Pauli words that are present in at least one Pauli sentence
        if len(generators) != 0:
            all_pws = list(reduce(set.__or__, [set(ps.keys()) for ps in generators]))
        else:
            all_pws = []

        num_pw = len(all_pws)
        # Create a dictionary mapping from PauliWord to row index
        self._pw_to_idx = {pw: i for i, pw in enumerate(all_pws)}

        # Initialize PauliVSpace properties trivially
        self._basis = []
        rank = 0

        self._M = np.zeros((num_pw, rank), dtype=self.dtype)
        self._rank = rank
        self._num_pw = num_pw

        self.tol = np.finfo(self._M.dtype).eps * 100 if tol is None else tol

        # Add all generators that are linearly independent
        self.add(generators, tol=tol)

    @property
    def basis(self):
        """List of basis operators of PauliVSpace"""
        return self._basis

    def __len__(self):
        return len(self.basis)

    def add(self, other, tol=None):
        r"""Adding Pauli sentences if they are linearly independent.

        Args:
            other (List[:class:`~.PauliWord`, :class:`~.PauliSentence`, :class:`~.Operator`]): List of candidate operators to add to the ``PauliVSpace``, if they are linearly independent.
            tol (float): Numerical tolerance for linear independence check. Defaults to ``1e-15``.

        Returns:
            List: New basis vectors after adding the linearly independent ones from ``other``.

        **Example**

        We can generate a ``PauliVSpace`` and add a linearly independent operator to its basis.

        >>> ops = [X(0), X(1)]
        >>> vspace = qml.pauli.PauliVSpace(ops)
        >>> vspace.add(Y(0))
        >>> vspace
        [1.0 * X(0), 1.0 * X(1), 1.0 * Y(0)]

        We can add a list of operators at once. Only those that are linearly dependent with the current ``PauliVSpace`` are added.

        >>> vspace.add([Z(0), X(0)])
        [1.0 * X(0), 1.0 * X(1), 1.0 * Y(0), 1.0 * Z(0)]

        """
        if tol is None:
            tol = self.tol

        if isinstance(other, (qml.pauli.PauliWord, qml.pauli.PauliSentence, Operator)):
            other = [other]

        other = [
            qml.pauli.pauli_sentence(op) if not isinstance(op, qml.pauli.PauliSentence) else op
            for op in other
        ]

        for ps in other:
            # TODO: Potential speed-up by computing the maximal linear independent set for all current basis vectors + other, essentially algorithm1 in https://arxiv.org/abs/1012.5256
            (
                self._M,
                self._pw_to_idx,
                self._rank,
                self._num_pw,
                is_independent,
            ) = self._check_independence(
                self._M, ps, self._pw_to_idx, self._rank, self._num_pw, tol
            )
            if is_independent:
                self._basis.append(ps)
        return self._basis

    def is_independent(self, pauli_sentence, tol=None):
        r"""Check if the ``pauli_sentence`` is linearly independent of the basis of ``PauliVSpace``.

        Args:
            pauli_sentence (`~.PauliSentence`): Candidate Pauli sentence to check against the ``PauliVSpace`` basis for linear independence.
            tol (float): Numerical tolerance for linear independence check. Defaults to ``1e-15``.

        Returns:
            bool: whether ``pauli_sentence`` was linearly independent

        **Example**

        >>> ops = [X(0), X(1)]
        >>> vspace = PauliVSpace([op.pauli_rep for op in ops])
        >>> vspace.is_independent(X(0).pauli_rep)
        False
        >>> vspace.is_independent(Y(0).pauli_rep)
        True

        """
        if tol is None:
            tol = self.tol

        _, _, _, _, is_independent = self._check_independence(
            self._M, pauli_sentence, self._pw_to_idx, self._rank, self._num_pw, tol
        )
        return is_independent

    @staticmethod
    def _check_independence(M, pauli_sentence, pw_to_idx, rank, num_pw, tol):
        r"""
        Checks if :class:`~PauliSentence` ``pauli_sentence`` is linearly independent and provides the updated class attributes in case the vector is added.

        This is done in the following way: ``M`` (see description in class) is extended by ``pauli_sentence``.
        If the added operator has a PauliWord (key) that is new to ``pw_to_idx``, then we have to add a new row
        and already know that it has to be linearly independent.
        If it contains the same PauliWords, we need to compute the new rank and compare it with the old rank.
        If the rank is the same, the operator is linearly dependent and not added. Else, the rank is incrased by 1
        and the extended M becomes our new M.

        Args:
            M (ndarray): coefficient matrix for current LIS
            pauli_sentence (`~.PauliSentence`): Pauli sentence for which to add a column if independent
            pw_to_idx (dict): map from :class:`~pennylane.pauli.PauliWord` to row index in ``M``
            rank (int): current rank of ``M``, equal to its number of columns
            num_pw (int): current number of :class:`~pennylane.pauli.PauliWord`\ s, equal to the number of rows in ``M``
            tol (float): Numerical tolerance for linear independence check.

        Returns:
            ndarray: updated coefficient matrix for the LIS
            dict: updated map from :class:`~pennylane.pauli.PauliWord` to row index in ``M``. Includes new :class:`~pennylane.pauli.PauliWord` keys
                from the input ``pauli_sentence`` if it was linearly independent
            int: updated rank/number of columns of ``M``
            int: updated number of :class:`~pennylane.pauli.PauliWord`\ s/number of rows of ``M``
            bool: whether ``pauli_sentence`` was linearly independent and whether its column was added to ``M``
        """
        new_pws = [pw for pw in pauli_sentence.keys() if pw not in pw_to_idx]
        new_num_pw = num_pw + len(new_pws)

        if new_num_pw < rank + 1:
            # Can't span rank+1 independent vectors in fewer than rank+1 dimensions
            # The input PauliSentence must have been linearly dependent
            return M, pw_to_idx, rank, num_pw, False

        M = np.pad(M, ((0, new_num_pw - num_pw), (0, 1)))

        # If there are new PauliWords (i.e. new basis vectors), the candidate vector must be linearly independent
        if new_num_pw > num_pw:
            new_pw_to_idx = copy(pw_to_idx)
            for i, pw in enumerate(new_pws, start=num_pw):
                new_pw_to_idx[pw] = i
            # Add new PauliSentence entries to matrix
            for pw, value in pauli_sentence.items():
                M[new_pw_to_idx[pw], rank] = value

            return M, new_pw_to_idx, rank + 1, new_num_pw, True

        # Add new PauliSentence entries to matrix
        for pw, value in pauli_sentence.items():
            M[pw_to_idx[pw], rank] = value

        # Check if new vector is linearly dependent on the current basis
        v = M[:, -1].copy()  # remove copy to normalize M
        v /= np.linalg.norm(v)
        A = M[:, :-1]
        v = v - A @ qml.math.linalg.solve(qml.math.conj(A.T) @ A, A.conj().T) @ v

        if np.linalg.norm(v) > tol:
            return M, pw_to_idx, rank + 1, new_num_pw, True

        return M[:num_pw, :rank], pw_to_idx, rank, num_pw, False

    def __repr__(self):
        return str(self.basis)

    def __eq__(self, other):
        """
        Two PauliVSpaces are equivalent when they span the same dimensional space.
        This is checked here by having matching PauliWord keys in the sparse DOK representation and having the same rank.
        """
        if not self._num_pw == other._num_pw:
            return False
        if not set(self._pw_to_idx.keys()) == set(other._pw_to_idx.keys()):
            return False

        rank1 = np.linalg.matrix_rank(self._M)
        rank2 = np.linalg.matrix_rank(other._M)

        # To accommodate the case where the _pw_to_idx have
        # different permutations, re-arrange ``other`` with the order of ``self``
        other_M = np.zeros((other._num_pw, other._rank), dtype=float)
        for i, ps in enumerate(other.basis):
            for pw, value in ps.items():
                other_M[self._pw_to_idx[pw], i] = value
        rank3 = np.linalg.matrix_rank(np.concatenate([self._M, other_M], axis=1))

        return rank1 == rank2 and rank2 == rank3<|MERGE_RESOLUTION|>--- conflicted
+++ resolved
@@ -14,10 +14,7 @@
 """A function to compute the Lie closure of a set of operators"""
 # pylint: disable=too-many-arguments
 import itertools
-<<<<<<< HEAD
-=======
 import warnings
->>>>>>> 4641975e
 from collections.abc import Iterable
 from copy import copy
 from functools import reduce
