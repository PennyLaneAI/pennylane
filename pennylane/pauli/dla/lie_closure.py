--- conflicted
+++ resolved
@@ -427,13 +427,8 @@
         M[:, rank] /= np.linalg.norm(M[:, rank])
 
         # Check if new vector is linearly dependent on the current basis
-<<<<<<< HEAD
-        s = scipy.linalg.svdvals(M)  # , full_matrices=False)
-        new_rank = np.sum(s > tol)
-=======
         s = scipy.linalg.svdvals(M)
         new_rank = np.count_nonzero(s > tol)
->>>>>>> d46301ba
 
         if rank + 1 == new_rank:
             return M, pw_to_idx, new_rank, new_num_pw, True
