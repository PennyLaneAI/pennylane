# Copyright 2024 Xanadu Quantum Technologies Inc.

# Licensed under the Apache License, Version 2.0 (the "License");
# you may not use this file except in compliance with the License.
# You may obtain a copy of the License at

#     http://www.apache.org/licenses/LICENSE-2.0

# Unless required by applicable law or agreed to in writing, software
# distributed under the License is distributed on an "AS IS" BASIS,
# WITHOUT WARRANTIES OR CONDITIONS OF ANY KIND, either express or implied.
# See the License for the specific language governing permissions and
# limitations under the License.
"""A function to compute the Lie closure of a set of operators"""
# pylint: disable=too-many-arguments
import itertools
<<<<<<< HEAD
import warnings
=======
from collections.abc import Iterable
>>>>>>> ad943341
from copy import copy
from functools import reduce
from typing import Union

import numpy as np

import pennylane as qml
from pennylane.operation import Operator

from ..pauli_arithmetic import PauliSentence, PauliWord


def lie_closure(
    generators: Iterable[Union[PauliWord, PauliSentence, Operator]],
    max_iterations: int = 10000,
    verbose: bool = False,
    pauli: bool = False,
    tol: float = None,
) -> Iterable[Union[PauliWord, PauliSentence, Operator]]:
    r"""Compute the dynamical Lie algebra from a set of generators.

    The Lie closure, pronounced "Lee" closure, is a way to compute the so-called dynamical Lie algebra (DLA) of a set of generators :math:`\mathcal{G} = \{G_1, .. , G_N\}`.
    For such generators, one computes all nested commutators :math:`[G_i, [G_j, .., [G_k, G_\ell]]]` until no new operators are generated from commutation.
    All these operators together form the DLA, see e.g. section IIB of `arXiv:2308.01432 <https://arxiv.org/abs/2308.01432>`__.

    Args:
        generators (Iterable[Union[PauliWord, PauliSentence, Operator]]): generating set for which to compute the
            Lie closure.
        max_iterations (int): maximum depth of nested commutators to consider. Default is ``10000``.
        verbose (bool): whether to print out progress updates during Lie closure
            calculation. Default is ``False``.
        pauli (bool): Indicates whether it is assumed that :class:`~.PauliSentence` or :class:`~.PauliWord` instances are input and returned.
            This can help with performance to avoid unnecessary conversions to :class:`~pennylane.operation.Operator`
            and vice versa. Default is ``False``.
        tol (float): Numerical tolerance for the linear independence check used in :class:`~.PauliVSpace`.

    Returns:
        Union[list[:class:`~.PauliSentence`], list[:class:`~.Operator`]]: a basis of either :class:`~.PauliSentence` or :class:`~.Operator` instances that is closed under
        commutators (Lie closure).

    .. seealso:: :func:`~structure_constants`, :func:`~center`, :class:`~pennylane.pauli.PauliVSpace`, `Demo: Introduction to Dynamical Lie Algebras for quantum practitioners <https://pennylane.ai/qml/demos/tutorial_liealgebra/>`__

    **Example**

    Let us walk through a simple example of computing the Lie closure of the generators of the transverse field Ising model on two qubits.

    >>> ops = [X(0) @ X(1), Z(0), Z(1)]

    A first round of commutators between all elements yields:

    >>> qml.commutator(X(0) @ X(1), Z(0))
    -2j * (Y(0) @ X(1))
    >>> qml.commutator(X(0) @ X(1), Z(1))
    -2j * (X(0) @ Y(1))

    A next round of commutators between all elements further yields the new operator ``Y(0) @ Y(1)``.

    >>> qml.commutator(X(0) @ Y(1), Z(0))
    -2j * (Y(0) @ Y(1))

    After that, no new operators emerge from taking nested commutators and we have the resulting DLA.
    This can be done in short via ``lie_closure`` as follows.

    >>> ops = [X(0) @ X(1), Z(0), Z(1)]
    >>> dla = qml.lie_closure(ops)
    >>> print(dla)
    [X(1) @ X(0),
     Z(0),
     Z(1),
     -1.0 * (Y(0) @ X(1)),
     -1.0 * (X(0) @ Y(1)),
     -1.0 * (Y(0) @ Y(1))]

    Note that we normalize by removing the factors of :math:`2i`, though minus signs are left intact.

    .. details::
        :title: Usage Details

        Note that by default, ``lie_closure`` returns PennyLane operators. Internally we use the more
        efficient representation in terms of :class:`~pennylane.pauli.PauliSentence` by making use of the ``op.pauli_rep``
        attribute of operators composed of Pauli operators. If desired, this format can be returned by using
        the keyword ``pauli=True``. In that case, the input is also assumed to be a :class:`~pennylane.pauli.PauliSentence` instance.

        >>> ops = [
        ...     PauliSentence({PauliWord({0: "X", 1: "X"}): 1.}),
        ...     PauliSentence({PauliWord({0: "Z"}): 1.}),
        ...     PauliSentence({PauliWord({1: "Z"}): 1.}),
        ... ]
        >>> dla = qml.lie_closure(ops, pauli=True)
        >>> print(dla)
        [1.0 * X(0) @ X(1),
         1.0 * Z(0),
         1.0 * Z(1),
         -1.0 * Y(0) @ X(1),
         -1.0 * X(0) @ Y(1),
         -1.0 * Y(0) @ Y(1)]
        >>> type(dla[0])
        pennylane.pauli.pauli_arithmetic.PauliSentence

    """
    if not all(isinstance(op, (PauliSentence, PauliWord)) for op in generators):
        if pauli:
            raise TypeError(
                "All generators need to be of type PauliSentence or PauliWord when using pauli=True in lie_closure."
            )

        generators = [
            rep if (rep := op.pauli_rep) is not None else qml.pauli.pauli_sentence(op)
            for op in generators
        ]

    vspace = PauliVSpace(generators, tol=tol)

    epoch = 0
    old_length = 0  # dummy value
    new_length = len(vspace)

    while (new_length > old_length) and (epoch < max_iterations):
        if verbose:
            print(f"epoch {epoch+1} of lie_closure, DLA size is {new_length}")

        for ps1, ps2 in itertools.combinations(vspace.basis, 2):
            com = ps1.commutator(ps2)
            com.simplify()

            if len(com) == 0:  # skip because operators commute
                continue

            # result is always purely imaginary
            # remove common factor 2 with Pauli commutators
            for pw, val in com.items():
                com[pw] = val.imag / 2

            vspace.add(com, tol=tol)

        # Updated number of linearly independent PauliSentences from previous and current step
        old_length = new_length
        new_length = len(vspace)
        epoch += 1

        if epoch == max_iterations:
            warnings.warn(f"reached the maximum number of iterations {max_iterations}", UserWarning)

    if verbose > 0:
        print(f"After {epoch} epochs, reached a DLA size of {new_length}")

    res = vspace.basis
    if not pauli:
        res = [op.operation() for op in res]

    return res


class PauliVSpace:
    r"""
    Class representing the linearly independent basis of a vector space.

    The main purpose of this class is to store and process ``M``, which
    is a dictionary-of-keys (DOK) style sparse representation of the set of basis vectors. You can
    think of it as the numpy-equivalent of a PauliSentence: each :class:`~pennylane.pauli.PauliWord` (key of :class:`~pennylane.pauli.PauliSentence`)
    represents one row of ``M`` with the coefficient (value of :class:`~pennylane.pauli.PauliSentence`).
    For example the set of 3 linearly independent generators ``X(0) + X(1), X(0) + X(2), X(0) + 0.5 * Y(0)``
    can be represented as

    .. code-block:: python3

        [
            [1, 1, 1],
            [1, 0, 0],
            [0, 1, 0],
            [0, 0, 0.5]
        ]

    where each column represents one sentence, and each row represents the coefficient of the respective word in the sentence.
    To make sense of this representation one additionally needs to keep track of the mapping between keys and rows. In this case we have

    .. code-block:: python3

        pw_to_idx = {
            X(0) : 0,
            X(1) : 1,
            X(2) : 2,
            Y(0) : 3
        }

    where we have set the numbering based on appearance in the list of generators. This mapping is in general not unique.

    Args:
        generators (Iterable[Union[PauliWord, PauliSentence, Operator]]): Operators that span the vector space.
        dtype (type): ``dtype`` of the underlying DOK sparse matrix ``M``. Default is ``float``.
        tol (float): Numerical tolerance for the linear independence check. If the norm of the projection of the candidate vector
            onto :math:`M^\perp` is greater than ``tol``, then it is deemed to be linearly independent.

    **Example**

    Take a linearly dependent set of operators and span the PauliVSpace.

    .. code-block:: python3

        ops = [
            X(0) @ X(1) + Y(0) @ Y(1),
            X(0) @ X(1),
            Y(0) @ Y(1)
        ]

        vspace = PauliVSpace(ops)

    It automatically detects that the third operator is linearly dependent on the former two, so it does not add the third operator to the basis.

    >>> vspace.basis
    [1.0 * X(0) @ X(1)
     + 1.0 * Y(0) @ Y(1),
     1.0 * X(0) @ X(1)]

    We can also retrospectively add operators.

    >>> vspace.add(qml.X(0))
    [1.0 * X(0) @ X(1)
     + 1.0 * Y(0) @ Y(1),
     1.0 * X(0) @ X(1),
     1.0 * X(0)]

    Again, checks of linear independence are always performed. So in the following example no operator is added.

    >>> vspace.add(Y(0) @ Y(1))
    [1.0 * X(0) @ X(1)
     + 1.0 * Y(0) @ Y(1),
     1.0 * X(0) @ X(1),
     1.0 * X(0)]
    """

    def __init__(self, generators, dtype=float, tol=None):

        self.dtype = dtype

        if any(not isinstance(g, PauliSentence) for g in generators):
            generators = [
                qml.pauli.pauli_sentence(g) if not isinstance(g, PauliSentence) else g
                for g in generators
            ]

        # Get all Pauli words that are present in at least one Pauli sentence
        if len(generators) != 0:
            all_pws = list(reduce(set.__or__, [set(ps.keys()) for ps in generators]))
        else:
            all_pws = []

        num_pw = len(all_pws)
        # Create a dictionary mapping from PauliWord to row index
        self._pw_to_idx = {pw: i for i, pw in enumerate(all_pws)}

        # Initialize PauliVSpace properties trivially
        self._basis = []
        rank = 0

        self._M = np.zeros((num_pw, rank), dtype=self.dtype)
        self._rank = rank
        self._num_pw = num_pw

        self.tol = np.finfo(self._M.dtype).eps * 100 if tol is None else tol

        # Add all generators that are linearly independent
        self.add(generators, tol=tol)

    @property
    def basis(self):
        """List of basis operators of PauliVSpace"""
        return self._basis

    def __len__(self):
        return len(self.basis)

    def add(self, other, tol=None):
        r"""Adding Pauli sentences if they are linearly independent.

        Args:
            other (List[:class:`~.PauliWord`, :class:`~.PauliSentence`, :class:`~.Operator`]): List of candidate operators to add to the ``PauliVSpace``, if they are linearly independent.
            tol (float): Numerical tolerance for linear independence check. Defaults to ``1e-15``.

        Returns:
            List: New basis vectors after adding the linearly independent ones from ``other``.

        **Example**

        We can generate a ``PauliVSpace`` and add a linearly independent operator to its basis.

        >>> ops = [X(0), X(1)]
        >>> vspace = qml.pauli.PauliVSpace(ops)
        >>> vspace.add(Y(0))
        >>> vspace
        [1.0 * X(0), 1.0 * X(1), 1.0 * Y(0)]

        We can add a list of operators at once. Only those that are linearly dependent with the current ``PauliVSpace`` are added.

        >>> vspace.add([Z(0), X(0)])
        [1.0 * X(0), 1.0 * X(1), 1.0 * Y(0), 1.0 * Z(0)]

        """
        if tol is None:
            tol = self.tol

        if isinstance(other, (qml.pauli.PauliWord, qml.pauli.PauliSentence, Operator)):
            other = [other]

        other = [
            qml.pauli.pauli_sentence(op) if not isinstance(op, qml.pauli.PauliSentence) else op
            for op in other
        ]

        for ps in other:
            # TODO: Potential speed-up by computing the maximal linear independent set for all current basis vectors + other, essentially algorithm1 in https://arxiv.org/abs/1012.5256
            (
                self._M,
                self._pw_to_idx,
                self._rank,
                self._num_pw,
                is_independent,
            ) = self._check_independence(
                self._M, ps, self._pw_to_idx, self._rank, self._num_pw, tol
            )
            if is_independent:
                self._basis.append(ps)
        return self._basis

    def is_independent(self, pauli_sentence, tol=None):
        r"""Check if the ``pauli_sentence`` is linearly independent of the basis of ``PauliVSpace``.

        Args:
            pauli_sentence (`~.PauliSentence`): Candidate Pauli sentence to check against the ``PauliVSpace`` basis for linear independence.
            tol (float): Numerical tolerance for linear independence check. Defaults to ``1e-15``.

        Returns:
            bool: whether ``pauli_sentence`` was linearly independent

        **Example**

        >>> ops = [X(0), X(1)]
        >>> vspace = PauliVSpace([op.pauli_rep for op in ops])
        >>> vspace.is_independent(X(0).pauli_rep)
        False
        >>> vspace.is_independent(Y(0).pauli_rep)
        True

        """
        if tol is None:
            tol = self.tol

        _, _, _, _, is_independent = self._check_independence(
            self._M, pauli_sentence, self._pw_to_idx, self._rank, self._num_pw, tol
        )
        return is_independent

    @staticmethod
    def _check_independence(M, pauli_sentence, pw_to_idx, rank, num_pw, tol):
        r"""
        Checks if :class:`~PauliSentence` ``pauli_sentence`` is linearly independent and provides the updated class attributes in case the vector is added.

        This is done in the following way: ``M`` (see description in class) is extended by ``pauli_sentence``.
        If the added operator has a PauliWord (key) that is new to ``pw_to_idx``, then we have to add a new row
        and already know that it has to be linearly independent.
        If it contains the same PauliWords, we need to compute the new rank and compare it with the old rank.
        If the rank is the same, the operator is linearly dependent and not added. Else, the rank is incrased by 1
        and the extended M becomes our new M.

        Args:
            M (ndarray): coefficient matrix for current LIS
            pauli_sentence (`~.PauliSentence`): Pauli sentence for which to add a column if independent
            pw_to_idx (dict): map from :class:`~pennylane.pauli.PauliWord` to row index in ``M``
            rank (int): current rank of ``M``, equal to its number of columns
            num_pw (int): current number of :class:`~pennylane.pauli.PauliWord`\ s, equal to the number of rows in ``M``
            tol (float): Numerical tolerance for linear independence check.

        Returns:
            ndarray: updated coefficient matrix for the LIS
            dict: updated map from :class:`~pennylane.pauli.PauliWord` to row index in ``M``. Includes new :class:`~pennylane.pauli.PauliWord` keys
                from the input ``pauli_sentence`` if it was linearly independent
            int: updated rank/number of columns of ``M``
            int: updated number of :class:`~pennylane.pauli.PauliWord`\ s/number of rows of ``M``
            bool: whether ``pauli_sentence`` was linearly independent and whether its column was added to ``M``
        """
        new_pws = [pw for pw in pauli_sentence.keys() if pw not in pw_to_idx]
        new_num_pw = num_pw + len(new_pws)

        if new_num_pw < rank + 1:
            # Can't span rank+1 independent vectors in fewer than rank+1 dimensions
            # The input PauliSentence must have been linearly dependent
            return M, pw_to_idx, rank, num_pw, False

        M = np.pad(M, ((0, new_num_pw - num_pw), (0, 1)))

        # If there are new PauliWords (i.e. new basis vectors), the candidate vector must be linearly independent
        if new_num_pw > num_pw:
            new_pw_to_idx = copy(pw_to_idx)
            for i, pw in enumerate(new_pws, start=num_pw):
                new_pw_to_idx[pw] = i
            # Add new PauliSentence entries to matrix
            for pw, value in pauli_sentence.items():
                M[new_pw_to_idx[pw], rank] = value

            return M, new_pw_to_idx, rank + 1, new_num_pw, True

        # Add new PauliSentence entries to matrix
        for pw, value in pauli_sentence.items():
            M[pw_to_idx[pw], rank] = value

        # Check if new vector is linearly dependent on the current basis
        v = M[:, -1].copy()  # remove copy to normalize M
        v /= np.linalg.norm(v)
        A = M[:, :-1]
        v = v - A @ qml.math.linalg.solve(qml.math.conj(A.T) @ A, A.conj().T) @ v

        if np.linalg.norm(v) > tol:
            return M, pw_to_idx, rank + 1, new_num_pw, True

        return M[:num_pw, :rank], pw_to_idx, rank, num_pw, False

    def __repr__(self):
        return str(self.basis)

    def __eq__(self, other):
        """
        Two PauliVSpaces are equivalent when they span the same dimensional space.
        This is checked here by having matching PauliWord keys in the sparse DOK representation and having the same rank.
        """
        if not self._num_pw == other._num_pw:
            return False
        if not set(self._pw_to_idx.keys()) == set(other._pw_to_idx.keys()):
            return False

        rank1 = np.linalg.matrix_rank(self._M)
        rank2 = np.linalg.matrix_rank(other._M)

        # To accommodate the case where the _pw_to_idx have
        # different permutations, re-arrange ``other`` with the order of ``self``
        other_M = np.zeros((other._num_pw, other._rank), dtype=float)
        for i, ps in enumerate(other.basis):
            for pw, value in ps.items():
                other_M[self._pw_to_idx[pw], i] = value
        rank3 = np.linalg.matrix_rank(np.concatenate([self._M, other_M], axis=1))

        return rank1 == rank2 and rank2 == rank3<|MERGE_RESOLUTION|>--- conflicted
+++ resolved
@@ -14,11 +14,8 @@
 """A function to compute the Lie closure of a set of operators"""
 # pylint: disable=too-many-arguments
 import itertools
-<<<<<<< HEAD
 import warnings
-=======
 from collections.abc import Iterable
->>>>>>> ad943341
 from copy import copy
 from functools import reduce
 from typing import Union
