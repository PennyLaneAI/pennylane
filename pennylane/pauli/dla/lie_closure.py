# Copyright 2024 Xanadu Quantum Technologies Inc.

# Licensed under the Apache License, Version 2.0 (the "License");
# you may not use this file except in compliance with the License.
# You may obtain a copy of the License at

#     http://www.apache.org/licenses/LICENSE-2.0

# Unless required by applicable law or agreed to in writing, software
# distributed under the License is distributed on an "AS IS" BASIS,
# WITHOUT WARRANTIES OR CONDITIONS OF ANY KIND, either express or implied.
# See the License for the specific language governing permissions and
# limitations under the License.
"""A function to compute the Lie closure of a set of operators"""
import warnings
from copy import copy
from functools import reduce

# pylint: disable=too-many-arguments
from itertools import product
from typing import Iterable, Union

import numpy as np
import scipy

import pennylane as qml
from pennylane.operation import Operator
from pennylane.typing import TensorLike

from ..pauli_arithmetic import PauliSentence, PauliWord
from .util import trace_inner_product


def lie_closure(
<<<<<<< HEAD
    generators: Iterable[Union[PauliWord, PauliSentence, Operator, np.ndarray]],
=======
    generators: Iterable[Union[PauliWord, PauliSentence, Operator, TensorLike]],
>>>>>>> b266dbf8
    *,  # force non-positional kwargs of the following
    max_iterations: int = 10000,
    verbose: bool = False,
    pauli: bool = False,
    matrix: bool = False,
    tol: float = None,
) -> Iterable[Union[PauliWord, PauliSentence, Operator, np.ndarray]]:
    r"""Compute the dynamical Lie algebra from a set of generators.

    The Lie closure, pronounced "Lee" closure, is a way to compute the so-called dynamical Lie algebra (DLA) of a set of generators :math:`\mathcal{G} = \{G_1, .. , G_N\}`.
    For such generators, one computes all nested commutators :math:`[G_i, [G_j, .., [G_k, G_\ell]]]` until no new operators are generated from commutation.
    All these operators together form the DLA, see e.g. section IIB of `arXiv:2308.01432 <https://arxiv.org/abs/2308.01432>`__.

    Args:
        generators (Iterable[Union[PauliWord, PauliSentence, Operator, TensorLike]]): generating set for which to compute the
            Lie closure.
        max_iterations (int): maximum depth of nested commutators to consider. Default is ``10000``.
        verbose (bool): whether to print out progress updates during Lie closure
            calculation. Default is ``False``.
        pauli (bool): Indicates whether it is assumed that :class:`~.PauliSentence` or :class:`~.PauliWord` instances are input and returned.
            This can help with performance to avoid unnecessary conversions to :class:`~pennylane.operation.Operator`
            and vice versa. Default is ``False``.
        matrix (bool): Whether or not matrix representations should be used and returned in the Lie closure computation. This can help
            speed up the computation when using sums of Paulis with many terms. Default is ``False``.
        tol (float): Numerical tolerance for the linear independence check used in :class:`~.PauliVSpace`.

    Returns:
        Union[list[:class:`~.PauliSentence`], list[:class:`~.Operator`], np.ndarray]: a basis of either :class:`~.PauliSentence`, :class:`~.Operator`, or ``np.ndarray`` instances that is closed under
        commutators (Lie closure).

    .. seealso:: :func:`~structure_constants`, :func:`~center`, :class:`~pennylane.pauli.PauliVSpace`, `Demo: Introduction to Dynamical Lie Algebras for quantum practitioners <https://pennylane.ai/qml/demos/tutorial_liealgebra/>`__

    **Example**

    >>> ops = [X(0) @ X(1), Z(0), Z(1)]
    >>> dla = qml.lie_closure(ops)

    Let us walk through what happens in this simple example of computing the Lie closure of these generators (the transverse field Ising model on two qubits).
    A first round of commutators between all elements yields:

    >>> qml.commutator(X(0) @ X(1), Z(0))
    -2j * (Y(0) @ X(1))
    >>> qml.commutator(X(0) @ X(1), Z(1))
    -2j * (X(0) @ Y(1))

    A next round of commutators between all elements further yields the new operator ``Y(0) @ Y(1)``.

    >>> qml.commutator(X(0) @ Y(1), Z(0))
    -2j * (Y(0) @ Y(1))

    After that, no new operators emerge from taking nested commutators and we have the resulting DLA.
    This can be done in short via ``lie_closure`` as follows.

    >>> ops = [X(0) @ X(1), Z(0), Z(1)]
    >>> dla = qml.lie_closure(ops)
    >>> print(dla)
    [X(1) @ X(0),
     Z(0),
     Z(1),
     -1.0 * (Y(0) @ X(1)),
     -1.0 * (X(0) @ Y(1)),
     -1.0 * (Y(0) @ Y(1))]

    Note that we normalize by removing the factors of :math:`2i`, though minus signs are left intact.

    .. details::
        :title: Usage Details

        Note that by default, ``lie_closure`` returns PennyLane operators. Internally we use the more
        efficient representation in terms of :class:`~pennylane.pauli.PauliSentence` by making use of the ``op.pauli_rep``
        attribute of operators composed of Pauli operators. If desired, this format can be returned by using
        the keyword ``pauli=True``. In that case, the input is also assumed to be a :class:`~pennylane.pauli.PauliSentence` instance.

        >>> ops = [
        ...     PauliSentence({PauliWord({0: "X", 1: "X"}): 1.}),
        ...     PauliSentence({PauliWord({0: "Z"}): 1.}),
        ...     PauliSentence({PauliWord({1: "Z"}): 1.}),
        ... ]
        >>> dla = qml.lie_closure(ops, pauli=True)
        >>> print(dla)
        [1.0 * X(0) @ X(1),
         1.0 * Z(0),
         1.0 * Z(1),
         -1.0 * Y(0) @ X(1),
         -1.0 * X(0) @ Y(1),
         -1.0 * Y(0) @ Y(1)]
        >>> type(dla[0])
        pennylane.pauli.pauli_arithmetic.PauliSentence

        In the case of sums of Pauli operators with many terms, it is often faster to use the matrix representation of the operators rather than
        the semi-analytic :class:`~pennylane.pauli.PauliSentence` or :class:`~Operator` representation.
        We can force this by using the ``matrix`` keyword. The resulting ``dla`` is a ``np.ndarray`` of dimension ``(dim_g, 2**n, 2**n)``, where ``dim_g`` is the
        dimension of the DLA and ``n`` the number of qubits.

        >>> dla = qml.lie_closure(ops, matrix=True)
        >>> dla.shape
        (6, 4, 4)

        You can retrieve a semi-analytic representation again by using :func:`~pauli_decompose`.

        >>> dla_ops = [qml.pauli_decompose(op) for op in dla]

    """
    if matrix:
        return _lie_closure_matrix(generators, max_iterations, verbose, tol)

    if not all(isinstance(op, (PauliSentence, PauliWord, np.ndarray)) for op in generators):
        if pauli:
            raise TypeError(
                "All generators need to be of type PauliSentence or PauliWord when using pauli=True in lie_closure."
            )

        generators = [
            rep if (rep := op.pauli_rep) is not None else qml.pauli.pauli_sentence(op)
            for op in generators
        ]

    vspace = PauliVSpace(generators, tol=tol)

    epoch = 0
    old_length = 0  # dummy value
    new_length = initial_length = len(vspace)

    while (new_length > old_length) and (epoch < max_iterations):
        if verbose:
            print(f"epoch {epoch+1} of lie_closure, DLA size is {new_length}")

        # compute all commutators. We compute the commutators between all newly added operators
        # and all original generators. This limits the number of commutators added in each
        # iteration, but it gives us a correspondence between the while loop iteration and the
        # nesting level of the commutators.
        for ps1, ps2 in product(vspace.basis[old_length:], vspace.basis[:initial_length]):
            com = ps1.commutator(ps2)
            com.simplify(tol=vspace.tol)

            if len(com) == 0:  # skip because operators commute
                continue

            # result is always purely imaginary
            # remove common factor 2 with Pauli commutators
            for pw, val in com.items():
                com[pw] = val.imag / 2

            vspace.add(com, tol=tol)

        # Updated number of linearly independent PauliSentences from previous and current step
        old_length = new_length
        new_length = len(vspace)
        epoch += 1

        if epoch == max_iterations:
            warnings.warn(f"reached the maximum number of iterations {max_iterations}", UserWarning)

    if verbose > 0:
        print(f"After {epoch} epochs, reached a DLA size of {new_length}")

    res = vspace.basis
    if not pauli:
        res = [op.operation() for op in res]

    return res


class PauliVSpace:
    r"""
    Class representing the linearly independent basis of a vector space.

    The main purpose of this class is to store and process ``M``, which
    is a dictionary-of-keys (DOK) style sparse representation of the set of basis vectors. You can
    think of it as the numpy-equivalent of a PauliSentence: each :class:`~pennylane.pauli.PauliWord` (key of :class:`~pennylane.pauli.PauliSentence`)
    represents one row of ``M`` with the coefficient (value of :class:`~pennylane.pauli.PauliSentence`).
    For example the set of 3 linearly independent generators ``X(0) + X(1), X(0) + X(2), X(0) + 0.5 * Y(0)``
    can be represented as

    .. code-block:: python3

        [
            [1, 1, 1],
            [1, 0, 0],
            [0, 1, 0],
            [0, 0, 0.5]
        ]

    where each column represents one sentence, and each row represents the coefficient of the respective word in the sentence.
    To make sense of this representation one additionally needs to keep track of the mapping between keys and rows. In this case we have

    .. code-block:: python3

        pw_to_idx = {
            X(0) : 0,
            X(1) : 1,
            X(2) : 2,
            Y(0) : 3
        }

    where we have set the numbering based on appearance in the list of generators. This mapping is in general not unique.

    Args:
        generators (Iterable[Union[PauliWord, PauliSentence, Operator]]): Operators that span the vector space.
        dtype (type): ``dtype`` of the underlying DOK sparse matrix ``M``. Default is ``float``.
        tol (float): Numerical tolerance for the linear independence check. If the norm of the projection of the candidate vector
            onto :math:`M^\perp` is greater than ``tol``, then it is deemed to be linearly independent.

    **Example**

    Take a linearly dependent set of operators and span the PauliVSpace.

    .. code-block:: python3

        ops = [
            X(0) @ X(1) + Y(0) @ Y(1),
            X(0) @ X(1),
            Y(0) @ Y(1)
        ]

        vspace = PauliVSpace(ops)

    It automatically detects that the third operator is linearly dependent on the former two, so it does not add the third operator to the basis.

    >>> vspace.basis
    [1.0 * X(0) @ X(1)
     + 1.0 * Y(0) @ Y(1),
     1.0 * X(0) @ X(1)]

    We can also retrospectively add operators.

    >>> vspace.add(qml.X(0))
    [1.0 * X(0) @ X(1)
     + 1.0 * Y(0) @ Y(1),
     1.0 * X(0) @ X(1),
     1.0 * X(0)]

    Again, checks of linear independence are always performed. So in the following example no operator is added.

    >>> vspace.add(Y(0) @ Y(1))
    [1.0 * X(0) @ X(1)
     + 1.0 * Y(0) @ Y(1),
     1.0 * X(0) @ X(1),
     1.0 * X(0)]
    """

    def __init__(self, generators, dtype=float, tol=None):

        self.dtype = dtype

        if any(not isinstance(g, PauliSentence) for g in generators):
            generators = [
                qml.pauli.pauli_sentence(g) if not isinstance(g, PauliSentence) else g
                for g in generators
            ]

        # Get all Pauli words that are present in at least one Pauli sentence
        if len(generators) != 0:
            all_pws = list(reduce(set.__or__, [set(ps.keys()) for ps in generators]))
        else:
            all_pws = []

        num_pw = len(all_pws)
        # Create a dictionary mapping from PauliWord to row index
        self._pw_to_idx = {pw: i for i, pw in enumerate(all_pws)}

        # Initialize PauliVSpace properties trivially
        self._basis = []
        rank = 0

        self._M = np.zeros((num_pw, rank), dtype=self.dtype)
        self._rank = rank
        self._num_pw = num_pw

        self.tol = np.finfo(self._M.dtype).eps * 100 if tol is None else tol

        # Add all generators that are linearly independent
        self.add(generators, tol=tol)

    @property
    def basis(self):
        """List of basis operators of PauliVSpace"""
        return self._basis

    def __len__(self):
        return len(self.basis)

    def add(self, other, tol=None):
        r"""Adding Pauli sentences if they are linearly independent.

        Args:
            other (List[:class:`~.PauliWord`, :class:`~.PauliSentence`, :class:`~.Operator`]): List of candidate operators to add to the ``PauliVSpace``, if they are linearly independent.
            tol (float): Numerical tolerance for linear independence check. Defaults to ``1e-15``.

        Returns:
            List: New basis vectors after adding the linearly independent ones from ``other``.

        **Example**

        We can generate a ``PauliVSpace`` and add a linearly independent operator to its basis.

        >>> ops = [X(0), X(1)]
        >>> vspace = qml.pauli.PauliVSpace(ops)
        >>> vspace.add(Y(0))
        >>> vspace
        [1.0 * X(0), 1.0 * X(1), 1.0 * Y(0)]

        We can add a list of operators at once. Only those that are linearly dependent with the current ``PauliVSpace`` are added.

        >>> vspace.add([Z(0), X(0)])
        [1.0 * X(0), 1.0 * X(1), 1.0 * Y(0), 1.0 * Z(0)]

        """
        if tol is None:
            tol = self.tol

        if isinstance(other, (qml.pauli.PauliWord, qml.pauli.PauliSentence, Operator)):
            other = [other]

        other = [
            qml.pauli.pauli_sentence(op) if not isinstance(op, qml.pauli.PauliSentence) else op
            for op in other
        ]

        for ps in other:
            # TODO: Potential speed-up by computing the maximal linear independent set for all current basis vectors + other, essentially algorithm1 in https://arxiv.org/abs/1012.5256
            (
                self._M,
                self._pw_to_idx,
                self._rank,
                self._num_pw,
                is_independent,
            ) = self._check_independence(
                self._M, ps, self._pw_to_idx, self._rank, self._num_pw, tol
            )
            if is_independent:
                self._basis.append(ps)
        return self._basis

    def is_independent(self, pauli_sentence, tol=None):
        r"""Check if the ``pauli_sentence`` is linearly independent of the basis of ``PauliVSpace``.

        Args:
            pauli_sentence (`~.PauliSentence`): Candidate Pauli sentence to check against the ``PauliVSpace`` basis for linear independence.
            tol (float): Numerical tolerance for linear independence check. Defaults to ``1e-15``.

        Returns:
            bool: whether ``pauli_sentence`` was linearly independent

        **Example**

        >>> ops = [X(0), X(1)]
        >>> vspace = PauliVSpace([op.pauli_rep for op in ops])
        >>> vspace.is_independent(X(0).pauli_rep)
        False
        >>> vspace.is_independent(Y(0).pauli_rep)
        True

        """
        if tol is None:
            tol = self.tol

        _, _, _, _, is_independent = self._check_independence(
            self._M, pauli_sentence, self._pw_to_idx, self._rank, self._num_pw, tol
        )
        return is_independent

    @staticmethod
    def _check_independence(
        M, pauli_sentence, pw_to_idx, rank, num_pw, tol
    ):  # pylint: disable=too-many-positional-arguments
        r"""
        Checks if :class:`~PauliSentence` ``pauli_sentence`` is linearly independent and provides the updated class attributes in case the vector is added.

        This is done in the following way: ``M`` (see description in class) is extended by ``pauli_sentence``.
        If the added operator has a PauliWord (key) that is new to ``pw_to_idx``, then we have to add a new row
        and already know that it has to be linearly independent.
        If it contains the same PauliWords, we need to compute the new rank and compare it with the old rank.
        If the rank is the same, the operator is linearly dependent and not added. Else, the rank is incrased by 1
        and the extended M becomes our new M.

        Args:
            M (ndarray): coefficient matrix for current LIS
            pauli_sentence (`~.PauliSentence`): Pauli sentence for which to add a column if independent
            pw_to_idx (dict): map from :class:`~pennylane.pauli.PauliWord` to row index in ``M``
            rank (int): current rank of ``M``, equal to its number of columns
            num_pw (int): current number of :class:`~pennylane.pauli.PauliWord`\ s, equal to the number of rows in ``M``
            tol (float): Numerical tolerance for linear independence check.

        Returns:
            ndarray: updated coefficient matrix for the LIS
            dict: updated map from :class:`~pennylane.pauli.PauliWord` to row index in ``M``. Includes new :class:`~pennylane.pauli.PauliWord` keys
                from the input ``pauli_sentence`` if it was linearly independent
            int: updated rank/number of columns of ``M``
            int: updated number of :class:`~pennylane.pauli.PauliWord`\ s/number of rows of ``M``
            bool: whether ``pauli_sentence`` was linearly independent and whether its column was added to ``M``
        """
        new_pws = [pw for pw in pauli_sentence.keys() if pw not in pw_to_idx]
        new_num_pw = num_pw + len(new_pws)

        if new_num_pw < rank + 1:
            # Can't span rank+1 independent vectors in fewer than rank+1 dimensions
            # The input PauliSentence must have been linearly dependent
            return M, pw_to_idx, rank, num_pw, False

        M = np.pad(M, ((0, new_num_pw - num_pw), (0, 1)))

        # If there are new PauliWords (i.e. new basis vectors), the candidate vector must be linearly independent
        if new_num_pw > num_pw:
            new_pw_to_idx = copy(pw_to_idx)
            for i, pw in enumerate(new_pws, start=num_pw):
                new_pw_to_idx[pw] = i
            # Add new PauliSentence entries to matrix
            for pw, value in pauli_sentence.items():
                M[new_pw_to_idx[pw], rank] = value

            M[:, rank] /= np.linalg.norm(M[:, rank])

            return M, new_pw_to_idx, rank + 1, new_num_pw, True

        # Add new PauliSentence entries to matrix
        for pw, value in pauli_sentence.items():
            M[pw_to_idx[pw], rank] = value

        M[:, rank] /= np.linalg.norm(M[:, rank])

        # Check if new vector is linearly dependent on the current basis
        s = scipy.linalg.svdvals(M)
        new_rank = np.count_nonzero(s > tol)

        if rank + 1 == new_rank:
            return M, pw_to_idx, new_rank, new_num_pw, True

        return M[:num_pw, :rank], pw_to_idx, rank, num_pw, False

    def __repr__(self):
        return str(self.basis)

    def __eq__(self, other):
        """
        Two PauliVSpaces are equivalent when they span the same dimensional space.
        This is checked here by having matching PauliWord keys in the sparse DOK representation and having the same rank.
        """
        if not self._num_pw == other._num_pw:
            return False
        if not set(self._pw_to_idx.keys()) == set(other._pw_to_idx.keys()):
            return False

        rank1 = np.linalg.matrix_rank(self._M)
        rank2 = np.linalg.matrix_rank(other._M)

        # To accommodate the case where the _pw_to_idx have
        # different permutations, re-arrange ``other`` with the order of ``self``
        other_M = np.zeros((other._num_pw, other._rank), dtype=float)
        for i, ps in enumerate(other.basis):
            for pw, value in ps.items():
                other_M[self._pw_to_idx[pw], i] = value
        rank3 = np.linalg.matrix_rank(np.concatenate([self._M, other_M], axis=1))

        return rank1 == rank2 and rank2 == rank3


def _hermitian_basis(matrices: Iterable[np.ndarray], tol: float = None, subbasis_length: int = 0):
    """Find a linearly independent basis of a list of (skew-) Hermitian matrices

    .. note:: The first ``subbasis_length`` elements of ``matrices`` are assumed to already be orthogonal and Hermitian and will not be changed.

    Args:
        matrices (Union[numpy.ndarray, Iterable[numpy.ndarray]]): A list of Hermitian matrices.
        tol (float): Tolerance for linear dependence check. Defaults to ``1e-10``.
        subbasis_length (int): The first `subbasis_length` elements in `matrices` are left untouched.

    Returns:
        np.ndarray: Stacked array of linearly independent basis matrices.

    Raises:
        ValueError: If not all input matrices are (skew-) Hermitian.
    """
    if tol is None:
        tol = 1e-10

    basis = list(matrices[:subbasis_length])
    for A in matrices[subbasis_length:]:
<<<<<<< HEAD
        if not qml.math.allclose(A.conj().T, A):
            A = 1j * A
            if not qml.math.allclose(A.conj().T, A):
=======
        if not qml.math.allclose(qml.math.transpose(qml.math.conj(A)), A):
            A = 1j * A
            if not qml.math.allclose(qml.math.transpose(qml.math.conj(A)), A):
>>>>>>> b266dbf8
                raise ValueError(f"At least one basis matrix is not (skew-)Hermitian:\n{A}")

        B = copy(A)
        if len(basis) > 0:
            lhs = trace_inner_product(basis, A)
            B -= qml.math.tensordot(lhs, qml.math.stack(basis), axes=[[0], [0]])
        if (
            norm := qml.math.real(qml.math.sqrt(trace_inner_product(B, B)))
        ) > tol:  # Tolerance for numerical stability
<<<<<<< HEAD
            B /= norm
=======
            B /= qml.math.cast_like(norm, B)
>>>>>>> b266dbf8
            basis.append(B)
    return qml.math.array(basis)


def _lie_closure_matrix(
    generators: Iterable[Union[PauliWord, PauliSentence, Operator, np.ndarray]],
    max_iterations: int = 10000,
    verbose: bool = False,
    tol: float = None,
):
    r"""Compute the dynamical Lie algebra :math:`\mathfrak{g}` from a set of generators using their matrix representation.

    This function computes the Lie closure of a set of generators using their matrix representation.
    This is sometimes more efficient than using the sparse Pauli representations of :class:`~PauliWord` and
    :class:`~PauliSentence` employed in :func:`~lie_closure`, e.g., when few generators are sums of many Paulis.

    .. seealso::

        For details on the mathematical definitions, see :func:`~lie_closure` and our
        `Introduction to Dynamical Lie Algebras for quantum practitioners <https://pennylane.ai/qml/demos/tutorial_liealgebra/>`__.

    Args:
        generators (Iterable[Union[PauliWord, PauliSentence, Operator, np.ndarray]]): generating set for which to compute the
            Lie closure.
        max_iterations (int): maximum depth of nested commutators to consider. Default is ``10000``.
        verbose (bool): whether to print out progress updates during Lie closure
            calculation. Default is ``False``.
        tol (float): Numerical tolerance for the linear independence check between algebra elements

    Returns:
        numpy.ndarray: The ``(dim(g), 2**n, 2**n)`` array containing the linearly independent basis of the DLA :math:`\mathfrak{g}` as matrices.

    **Example**

    Compute the Lie closure of the isotropic Heisenberg model with generators :math:`\{X_i X_{i+1} + Y_i Y_{i+1} + Z_i Z_{i+1}\}_{i=0}^{n-1}`.

    >>> n = 5
    >>> gens = [X(i) @ X(i+1) + Y(i) @ Y(i+1) + Z(i) @ Z(i+1) for i in range(n-1)]
    >>> g = _lie_closure_matrix(gens)

    The result is a ``numpy`` array. We can turn the matrices back into PennyLane operators by employing :func:`~batched_pauli_decompose`.

    >>> g_ops = [qml.pauli_decompose(op) for op in g]

    **Internal representation**

    The input operators are converted to Hermitian matrices internally. This means
    that we compute the operators :math:`G_\alpha` in the algebra :math:`\{iG_\alpha\}_\alpha`,
    which itself consists of skew-Hermitian objects (commutators produce skew-Hermitian objects,
    so Hermitian operators alone can not form an algebra with the standard commutator).
    """

    if not isinstance(generators[0], TensorLike):
        # operator input
        all_wires = qml.wires.Wires.all_wires([_.wires for _ in generators])
        n = len(all_wires)
        assert all_wires.toset() == set(range(n))

        generators = np.array(
            [qml.matrix(op, wire_order=range(n)) for op in generators], dtype=complex
        )
        chi = 2**n
        assert np.shape(generators) == (len(generators), chi, chi)

    if isinstance(generators[0], TensorLike) and isinstance(generators, (list, tuple)):
        # list of matrices
        interface = qml.math.get_interface(generators[0])
        generators = qml.math.stack(generators, like=interface)

    chi = qml.math.shape(generators[0])[0]
    assert qml.math.shape(generators) == (len(generators), chi, chi)

    epoch = 0
    old_length = 0
    vspace = _hermitian_basis(generators, tol, old_length)
    new_length = initial_length = len(vspace)

    while (new_length > old_length) and (epoch < max_iterations):
        if verbose:
            print(f"epoch {epoch+1} of lie_closure, DLA size is {new_length}")

        # compute all commutators. We compute the commutators between all newly added operators
        # and all original generators. This limits the amount of vectorization we are doing but
        # gives us a correspondence between the while loop iteration and the nesting level of
        # the commutators.
        # [m0, m1] = m0 m1 - m1 m0
        # Implement einsum "aij,bjk->abik" by tensordot and moveaxis
        m0m1 = qml.math.moveaxis(
            qml.math.tensordot(vspace[old_length:], vspace[:initial_length], axes=[[2], [1]]), 1, 2
        )
        m0m1 = qml.math.reshape(m0m1, (-1, chi, chi))

        # Implement einsum "aij,bki->abkj" by tensordot and moveaxis
        m1m0 = qml.math.moveaxis(
            qml.math.tensordot(vspace[old_length:], vspace[:initial_length], axes=[[1], [2]]), 1, 3
        )
        m1m0 = qml.math.reshape(m1m0, (-1, chi, chi))
        all_coms = m0m1 - m1m0

        # sub-select linearly independent subset
        vspace = qml.math.concatenate([vspace, all_coms])
        vspace = _hermitian_basis(vspace, tol, old_length)

        # Updated number of linearly independent PauliSentences from previous and current step
        old_length = new_length
        new_length = len(vspace)
        epoch += 1

        if epoch == max_iterations:
            warnings.warn(f"reached the maximum number of iterations {max_iterations}", UserWarning)

    if verbose:
        print(f"After {epoch} epochs, reached a DLA size of {new_length}")

    return vspace<|MERGE_RESOLUTION|>--- conflicted
+++ resolved
@@ -32,11 +32,7 @@
 
 
 def lie_closure(
-<<<<<<< HEAD
-    generators: Iterable[Union[PauliWord, PauliSentence, Operator, np.ndarray]],
-=======
     generators: Iterable[Union[PauliWord, PauliSentence, Operator, TensorLike]],
->>>>>>> b266dbf8
     *,  # force non-positional kwargs of the following
     max_iterations: int = 10000,
     verbose: bool = False,
@@ -515,15 +511,9 @@
 
     basis = list(matrices[:subbasis_length])
     for A in matrices[subbasis_length:]:
-<<<<<<< HEAD
-        if not qml.math.allclose(A.conj().T, A):
-            A = 1j * A
-            if not qml.math.allclose(A.conj().T, A):
-=======
         if not qml.math.allclose(qml.math.transpose(qml.math.conj(A)), A):
             A = 1j * A
             if not qml.math.allclose(qml.math.transpose(qml.math.conj(A)), A):
->>>>>>> b266dbf8
                 raise ValueError(f"At least one basis matrix is not (skew-)Hermitian:\n{A}")
 
         B = copy(A)
@@ -533,11 +523,7 @@
         if (
             norm := qml.math.real(qml.math.sqrt(trace_inner_product(B, B)))
         ) > tol:  # Tolerance for numerical stability
-<<<<<<< HEAD
-            B /= norm
-=======
             B /= qml.math.cast_like(norm, B)
->>>>>>> b266dbf8
             basis.append(B)
     return qml.math.array(basis)
 
