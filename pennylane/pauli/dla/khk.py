--- conflicted
+++ resolved
@@ -24,11 +24,7 @@
     theta,
     n_epochs=100,
     lr=0.1,
-<<<<<<< HEAD
-    b1=0.95,
-=======
     b1=0.99,
->>>>>>> 35bc69e9
     b2=0.999,
     E_exact=0.0,
     verbose=True,
@@ -471,7 +467,6 @@
     if opt_kwargs is None:
         opt_kwargs = {"n_epochs": 500, "verbose": verbose}
 
-<<<<<<< HEAD
     vec_H = project(H.pauli_rep, g).real
     if not np.allclose(vec_H[:dim_k], 0.0):
         raise ValueError(
@@ -481,49 +476,29 @@
     vec_H = vec_H[dim_k:]
 
     thetas, energy, gradients = run_opt(partial(value_and_grad, vec_H=vec_H), theta0, **opt_kwargs)
+
+    grad_norms = np.linalg.norm(gradients, axis=1, ord=2)
+
     if verbose > 1:
-        plt.plot(energy)
+        plt.plot(energy - np.min(energy) + 1e-10)
         plt.xlabel("epochs")
         plt.ylabel("loss")
+        plt.yscale("log")
         plt.show()
 
-    min_idx = np.argmin(energy)
+    min_gradnorm_idx = np.argmin(grad_norms)
     if verbose:
-        print(f"Picking the entry with index {min_idx} with cost {energy[min_idx]}")
-    theta_opt = thetas[min_idx]
-    #theta_opt = thetas[-1]
+        print(f"Picking thetas with index {min_gradnorm_idx} / {opt_kwargs['n_epochs']}")
+        print(f"Gradient norm at this point was {grad_norms[min_gradnorm_idx]}")
+    theta_opt = thetas[min_gradnorm_idx]
+
     vec_h = ansatz(theta_opt, vec_H)
     if verbose:
-        vec_h_in_h = np.allclose(vec_h[:len(h)], 0., atol=1e-7)
+        vec_h_in_h = np.allclose(vec_h[: len(h)], 0.0, atol=1e-7)
         print(f"The transformed Hamiltonian lies in the CSA: {vec_h_in_h}")
         if not vec_h_in_h:
             print(f"The non-CSA components are {vec_h[:len(h)]}")
             print(f"The gradient at chosen point had norm {np.linalg.norm(gradients[min_idx])}")
-=======
-    vecs_h = []
-    thetas_opt = []
-    for i, _H in enumerate(H):
-        vec_H = project(_H.pauli_rep, g).real
-
-        print(f"Running optimization for Hamiltonian {i+1} out of {len(H)}")
-        thetas, energy, gradients = run_opt(
-            partial(value_and_grad, vec_H=vec_H), theta0, **opt_kwargs
-        )
-        grad_norms = np.linalg.norm(gradients, axis=1, ord=2)
-
-        if verbose > 1:
-            plt.plot(energy - np.min(energy) + 1e-10)
-            plt.xlabel("epochs")
-            plt.ylabel("loss")
-            plt.yscale("log")
-            plt.show()
-
-        min_gradnorm_idx = np.argmin(grad_norms)
-        theta_opt = thetas[min_gradnorm_idx]
-        if verbose:
-            print(f"Picking thetas with index {min_gradnorm_idx} / {opt_kwargs['n_epochs']}")
-            print(f"Gradient norm at this point was {grad_norms[min_gradnorm_idx]}")
->>>>>>> 35bc69e9
 
     if validate:
         _khk_validation(H, vec_h, theta_opt, g, k)
@@ -553,12 +528,8 @@
 
     h_mat = Km @ h_mat @ Km.conj().T
 
-<<<<<<< HEAD
     H_mat = qml.matrix(H, wire_order=range(n))
     success = np.allclose(H_mat, h_mat)
-=======
-            print(f"Reconstructed H and original H match (numerically): {success}")
->>>>>>> 35bc69e9
 
     if not success:
         # more expensive check for unitary equivalence
@@ -570,7 +541,7 @@
             UserWarning,
         )
 
-    print(f"success: {success}")
+    print(f"Reconstructed H and original H match (numerically): {success}")
 
 
 # gram schmidt with respect to R2 metric
