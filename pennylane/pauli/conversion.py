--- conflicted
+++ resolved
@@ -350,15 +350,9 @@
     """Returns True of the operator is a PauliSentence and False otherwise."""
     if op._pauli_rep is not None:  # pylint: disable=protected-access
         return True
-<<<<<<< HEAD
-    if not hasattr(op, "ops"):
-        return False
-    return all(is_pauli_word(o) for o in op.ops)
-=======
     if isinstance(op, Hamiltonian):
         return all(is_pauli_word(o) for o in op.ops)
     return False
->>>>>>> b77f6744
 
 
 @singledispatch
