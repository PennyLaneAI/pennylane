# Copyright 2018-2022 Xanadu Quantum Technologies Inc.

# Licensed under the Apache License, Version 2.0 (the "License");
# you may not use this file except in compliance with the License.
# You may obtain a copy of the License at

#     http://www.apache.org/licenses/LICENSE-2.0

# Unless required by applicable law or agreed to in writing, software
# distributed under the License is distributed on an "AS IS" BASIS,
# WITHOUT WARRANTIES OR CONDITIONS OF ANY KIND, either express or implied.
# See the License for the specific language governing permissions and
# limitations under the License.
"""
Utility functions to convert between ``~.PauliSentence`` and other PennyLane operators.
"""
from functools import reduce, singledispatch
from itertools import product
from operator import matmul
from typing import Union, Tuple

import pennylane as qml
from pennylane.operation import Tensor
from pennylane.ops import (
    Hamiltonian,
    LinearCombination,
    Identity,
    PauliX,
    PauliY,
    PauliZ,
    Prod,
    SProd,
    Sum,
)
from pennylane.ops.qubit.matrix_ops import _walsh_hadamard_transform

from .pauli_arithmetic import I, PauliSentence, PauliWord, X, Y, Z, op_map
from .utils import is_pauli_word


# pylint: disable=too-many-branches
def _generalized_pauli_decompose(
    matrix, hide_identity=False, wire_order=None, pauli=False, padding=False
) -> Tuple[qml.typing.TensorLike, list]:
    r"""Decomposes any matrix into a linear combination of Pauli operators.

    This method converts any matrix to a weighted sum of Pauli words acting on :math:`n` qubits
    in time :math:`O(n 4^n)`. The input matrix is first padded with zeros if its dimensions are not
    :math:`2^n\times 2^n` and written as a quantum state in the computational basis following the
    `channel-state duality <https://en.wikipedia.org/wiki/Channel-state_duality>`_.
    A Bell basis transformation is then performed using the
    `Walsh-Hadamard transform <https://en.wikipedia.org/wiki/Hadamard_transform>`_, after which
    coefficients for each of the :math:`4^n` Pauli words are computed while accounting for the
    phase from each ``PauliY`` term occurring in the word.

    Args:
        matrix (tensor_like[complex]): any matrix M, the keyword argument ``padding=True``
            should be provided if the dimension of M is not :math:`2^n\times 2^n`.
        hide_identity (bool): does not include the Identity observable within
            the tensor products of the decomposition if ``True``.
        wire_order (list[Union[int, str]]): the ordered list of wires with respect
            to which the operator is represented as a matrix.
        pauli (bool): return a PauliSentence instance if ``True``.
        padding (bool): makes the function compatible with rectangular matrices and square matrices
            that are not of shape :math:`2^n\times 2^n` by padding them with zeros if ``True``.

    Returns:
        Tuple[qml.math.array[complex], list]: the matrix decomposed as a linear combination of Pauli operators
        as a tuple consisting of an array of complex coefficients and a list of corresponding Pauli terms.

    **Example:**

    We can use this function to compute the Pauli operator decomposition of an arbitrary matrix:

    >>> A = np.array(
    ... [[-2, -2+1j, -2, -2], [-2-1j,  0,  0, -1], [-2,  0, -2, -1], [-2, -1, -1,  1j]])
    >>> coeffs, obs = qml.pauli.conversion._generalized_pauli_decompose(A)
    >>> coeffs
    array([-1. +0.25j, -1.5+0.j  , -0.5+0.j  , -1. -0.25j, -1.5+0.j  ,
       -1. +0.j  , -0.5+0.j  ,  1. -0.j  ,  0. -0.25j, -0.5+0.j  ,
       -0.5+0.j  ,  0. +0.25j])
    >>> obs
    [I(0) @ I(1),
    I(0) @ X(1),
    I(0) @ Y(1),
    I(0) @ Z(1),
    X(0) @ I(1),
    X(0) @ X(1),
    X(0) @ Z(1),
    Y(0) @ Y(1),
    Z(0) @ I(1),
    Z(0) @ X(1),
    Z(0) @ Y(1),
    Z(0) @ Z(1)]

    We can also set custom wires using the ``wire_order`` argument:

    >>> coeffs, obs = qml.pauli.conversion._generalized_pauli_decompose(A, wire_order=['a', 'b'])
    >>> obs
    [I('a') @ I('b'),
    I('a') @ X('b'),
    I('a') @ Y('b'),
    I('a') @ Z('b'),
    X('a') @ I('b'),
    X('a') @ X('b'),
    X('a') @ Z('b'),
    Y('a') @ Y('b'),
    Z('a') @ I('b'),
    Z('a') @ X('b'),
    Z('a') @ Y('b'),
    Z('a') @ Z('b')]

    .. details::
        :title: Advanced Usage Details
        :href: usage-decompose-operation

        For non-square matrices, we need to provide the ``padding=True`` keyword argument:

        >>> A = np.array([[-2, -2 + 1j]])
        >>> coeffs, obs = qml.pauli.conversion._generalized_pauli_decompose(A, padding=True)
        >>> coeffs
        ([-1. +0.j , -1. +0.5j, -0.5-1.j , -1. +0.j ])
        >>> obs
        [I(0), X(0), Y(0), Z(0)]

        We can also use the method within a differentiable workflow and obtain gradients:

        >>> A = qml.numpy.array([[-2, -2 + 1j]], requires_grad=True)
        >>> dev = qml.device("default.qubit", wires=1)
        >>> @qml.qnode(dev)
        ... def circuit(A):
        ...    coeffs, _ = qml.pauli.conversion._generalized_pauli_decompose(A, padding=True)
        ...    qml.RX(qml.math.real(coeffs[2]), 0)
        ...    return qml.expval(qml.Z(0))
        >>> qml.grad(circuit)(A)
        array([[0.+0.j        , 0.+0.23971277j]])

    """
    # Ensuring original matrix is not manipulated and we support builtin types.
    matrix = qml.math.convert_like(matrix, next(iter([*matrix[0]]), []))

    # Pad with zeros to make the matrix shape equal and a power of two.
    if padding:
        shape = qml.math.shape(matrix)
        num_qubits = int(qml.math.ceil(qml.math.log2(qml.math.max(shape))))
        if shape[0] != shape[1] or shape[0] != 2**num_qubits:
            padd_diffs = qml.math.abs(qml.math.array(shape) - 2**num_qubits)
            padding = (
                ((0, padd_diffs[0]), (0, padd_diffs[1]))
                if qml.math.get_interface(matrix) != "torch"
                else ((padd_diffs[0], 0), (padd_diffs[1], 0))
            )
            matrix = qml.math.pad(matrix, padding, mode="constant", constant_values=0)

    shape = qml.math.shape(matrix)
    if shape[0] != shape[1]:
        raise ValueError(
            f"The matrix should be square, got {shape}. Use 'padding=True' for rectangular matrices."
        )

    num_qubits = int(qml.math.log2(shape[0]))
    if shape[0] != 2**num_qubits:
        raise ValueError(
            f"Dimension of the matrix should be a power of 2, got {shape}. Use 'padding=True' for these matrices."
        )

    if wire_order is not None and len(wire_order) != num_qubits:
        raise ValueError(
            f"number of wires {len(wire_order)} is not compatible with the number of qubits {num_qubits}"
        )

    if wire_order is None:
        wire_order = range(num_qubits)

    # Permute by XORing
    indices = [qml.math.array(range(shape[0]))]
    for idx in range(shape[0] - 1):
        indices.append(qml.math.bitwise_xor(indices[-1], (idx + 1) ^ (idx)))
    term_mat = qml.math.cast(
        qml.math.stack(
            [qml.math.gather(matrix[idx], indice) for idx, indice in enumerate(indices)]
        ),
        complex,
    )

    # Perform Hadamard transformation on coloumns
    hadamard_transform_mat = _walsh_hadamard_transform(qml.math.transpose(term_mat))

    # Account for the phases from Y
    phase_mat = qml.math.ones(shape, dtype=complex).reshape((2,) * (2 * num_qubits))
    for idx in range(num_qubits):
        index = [slice(None)] * (2 * num_qubits)
        index[idx] = index[idx + num_qubits] = 1
        phase_mat[tuple(index)] *= 1j
    phase_mat = qml.math.convert_like(qml.math.reshape(phase_mat, shape), matrix)

    # c_00 + c_11 -> I; c_00 - c_11 -> Z; c_01 + c_10 -> X; 1j*(c_10 - c_01) -> Y
    # https://quantumcomputing.stackexchange.com/a/31790
    term_mat = qml.math.transpose(qml.math.multiply(hadamard_transform_mat, phase_mat))

    # Obtain the coefficients for each Pauli word
    coeffs, obs = [], []
    for pauli_rep in product("IXYZ", repeat=num_qubits):
        bit_array = qml.math.array(
            [[(rep in "YZ"), (rep in "XY")] for rep in pauli_rep], dtype=int
        ).T
        coefficient = term_mat[tuple(int("".join(map(str, x)), 2) for x in bit_array)]

        if not qml.math.allclose(coefficient, 0):
            observables = (
                [(o, w) for w, o in zip(wire_order, pauli_rep) if o != I]
                if hide_identity and not all(t == I for t in pauli_rep)
                else [(o, w) for w, o in zip(wire_order, pauli_rep)]
            )
            if observables:
                coeffs.append(coefficient)
                obs.append(observables)

    coeffs = qml.math.stack(coeffs)

    if not pauli:
        with qml.QueuingManager.stop_recording():
            obs = [reduce(matmul, [op_map[o](w) for o, w in obs_term]) for obs_term in obs]

    return (coeffs, obs)


def pauli_decompose(
    H, hide_identity=False, wire_order=None, pauli=False, check_hermitian=True
) -> Union[Hamiltonian, PauliSentence]:
    r"""Decomposes a Hermitian matrix into a linear combination of Pauli operators.

    Args:
        H (tensor_like[complex]): a Hermitian matrix of dimension :math:`2^n\times 2^n`.
        hide_identity (bool): does not include the Identity observable within
            the tensor products of the decomposition if ``True``.
        wire_order (list[Union[int, str]]): the ordered list of wires with respect
            to which the operator is represented as a matrix.
        pauli (bool): return a :class:`~.PauliSentence` instance if ``True``.
        check_hermitian (bool): check if the provided matrix is Hermitian if ``True``.

    Returns:
        Union[~.Hamiltonian, ~.PauliSentence]: the matrix decomposed as a linear combination
        of Pauli operators, returned either as a :class:`~.Hamiltonian` or :class:`~.PauliSentence`
        instance.

    **Example:**

    We can use this function to compute the Pauli operator decomposition of an arbitrary Hermitian
    matrix:

    >>> A = np.array(
    ... [[-2, -2+1j, -2, -2], [-2-1j,  0,  0, -1], [-2,  0, -2, -1], [-2, -1, -1,  0]])
    >>> H = qml.pauli_decompose(A)
    >>> print(H)
    (-1.5) [I0 X1]
    + (-1.5) [X0 I1]
    + (-1.0) [I0 I1]
    + (-1.0) [I0 Z1]
    + (-1.0) [X0 X1]
    + (-0.5) [I0 Y1]
    + (-0.5) [X0 Z1]
    + (-0.5) [Z0 X1]
    + (-0.5) [Z0 Y1]
    + (1.0) [Y0 Y1]

    We can return a :class:`~.PauliSentence` instance by using the keyword argument ``pauli=True``:

    >>> ps = qml.pauli_decompose(A, pauli=True)
    >>> print(ps)
    -1.0 * I
    + -1.5 * X(1)
    + -0.5 * Y(1)
    + -1.0 * Z(1)
    + -1.5 * X(0)
    + -1.0 * X(0) @ X(1)
    + -0.5 * X(0) @ Z(1)
    + 1.0 * Y(0) @ Y(1)
    + -0.5 * Z(0) @ X(1)
    + -0.5 * Z(0) @ Y(1)

    By default the wires are numbered [0, 1, ..., n], but we can also set custom wires using the
    ``wire_order`` argument:

    >>> ps = qml.pauli_decompose(A, pauli=True, wire_order=['a', 'b'])
    >>> print(ps)
    -1.0 * I
    + -1.5 * X(b)
    + -0.5 * Y(b)
    + -1.0 * Z(b)
    + -1.5 * X(a)
    + -1.0 * X(a) @ X(b)
    + -0.5 * X(a) @ Z(b)
    + 1.0 * Y(a) @ Y(b)
    + -0.5 * Z(a) @ X(b)
    + -0.5 * Z(a) @ Y(b)

    .. details::
        :title: Theory
        :href: theory

        This method internally uses a generalized decomposition routine to convert the matrix to a
        weighted sum of Pauli words acting on :math:`n` qubits in time :math:`O(n 4^n)`. The input
        matrix is written as a quantum state in the computational basis following the
        `channel-state duality <https://en.wikipedia.org/wiki/Channel-state_duality>`_.
        A Bell basis transformation is then performed using the
        `Walsh-Hadamard transform <https://en.wikipedia.org/wiki/Hadamard_transform>`_, after which
        coefficients for each of the :math:`4^n` Pauli words are computed while accounting for the
        phase from each ``PauliY`` term occurring in the word.

    """
    shape = qml.math.shape(H)
    n = int(qml.math.log2(shape[0]))
    N = 2**n

    if check_hermitian:
        if shape != (N, N):
            raise ValueError("The matrix should have shape (2**n, 2**n), for any qubit number n>=1")

        if not qml.math.allclose(H, qml.math.conj(qml.math.transpose(H))):
            raise ValueError("The matrix is not Hermitian")

    coeffs, obs = _generalized_pauli_decompose(
        H, hide_identity=hide_identity, wire_order=wire_order, pauli=pauli, padding=True
    )

    if check_hermitian:
        coeffs = qml.math.real(coeffs)

    if pauli:
        return PauliSentence(
            {
                PauliWord({w: o for o, w in obs_n_wires}): coeff
                for coeff, obs_n_wires in zip(coeffs, obs)
            }
        )

    return qml.Hamiltonian(coeffs, obs)


def pauli_sentence(op):
    """Return the PauliSentence representation of an arithmetic operator or Hamiltonian.

    Args:
        op (~.Operator): The operator or Hamiltonian that needs to be converted.

    Raises:
        ValueError: Op must be a linear combination of Pauli operators

    Returns:
        .PauliSentence: the PauliSentence representation of an arithmetic operator or Hamiltonian
    """

    if isinstance(op, PauliWord):
        return PauliSentence({op: 1.0})

    if isinstance(op, PauliSentence):
        return op

    if (ps := op.pauli_rep) is not None:
        return ps

    return _pauli_sentence(op)


def is_pauli_sentence(op):
    """Returns True of the operator is a PauliSentence and False otherwise."""
    if op.pauli_rep is not None:
        return True
    return False


@singledispatch
def _pauli_sentence(op):
    """Private function to dispatch"""
    raise ValueError(f"Op must be a linear combination of Pauli operators only, got: {op}")


@_pauli_sentence.register
def _(op: PauliX):
    return PauliSentence({PauliWord({op.wires[0]: X}): 1.0})


@_pauli_sentence.register
def _(op: PauliY):
    return PauliSentence({PauliWord({op.wires[0]: Y}): 1.0})


@_pauli_sentence.register
def _(op: PauliZ):
    return PauliSentence({PauliWord({op.wires[0]: Z}): 1.0})


@_pauli_sentence.register
def _(op: Identity):  # pylint:disable=unused-argument
    return PauliSentence({PauliWord({}): 1.0})


@_pauli_sentence.register
def _(op: Tensor):
    if not is_pauli_word(op):
        raise ValueError(f"Op must be a linear combination of Pauli operators only, got: {op}")

    factors = (_pauli_sentence(factor) for factor in op.obs)
    return reduce(lambda a, b: a @ b, factors)


@_pauli_sentence.register
def _(op: Prod):
    factors = (_pauli_sentence(factor) for factor in op)
    return reduce(lambda a, b: a @ b, factors)


@_pauli_sentence.register
def _(op: SProd):
    ps = _pauli_sentence(op.base)
    for pw, coeff in ps.items():
        ps[pw] = coeff * op.scalar
    return ps


<<<<<<< HEAD
@_pauli_sentence.register(Hamiltonian)
def _(op: Hamiltonian):
=======
@_pauli_sentence.register(qml.ops.Hamiltonian)
def _(op: qml.ops.Hamiltonian):
>>>>>>> 04be3174
    if not all(is_pauli_word(o) for o in op.ops):
        raise ValueError(f"Op must be a linear combination of Pauli operators only, got: {op}")

    def term_2_pauli_word(term):
        if isinstance(term, Tensor):
            pw = {obs.wires[0]: obs.name[-1] for obs in term.non_identity_obs}
        elif isinstance(term, Identity):
            pw = {}
        else:
            pw = dict([(term.wires[0], term.name[-1])])
        return PauliWord(pw)

    ps = PauliSentence()
    for coeff, term in zip(*op.terms()):
        sub_ps = PauliSentence({term_2_pauli_word(term): coeff})
        ps += sub_ps

    return ps


@_pauli_sentence.register(LinearCombination)
def _(op: LinearCombination):
    if not all(is_pauli_word(o) for o in op.ops):
        raise ValueError(f"Op must be a linear combination of Pauli operators only, got: {op}")

    return op._build_pauli_rep()  # pylint: disable=protected-access


@_pauli_sentence.register
def _(op: Sum):
    ps = PauliSentence()
    for term in op:
        ps += _pauli_sentence(term)
    return ps<|MERGE_RESOLUTION|>--- conflicted
+++ resolved
@@ -419,13 +419,8 @@
     return ps
 
 
-<<<<<<< HEAD
-@_pauli_sentence.register(Hamiltonian)
-def _(op: Hamiltonian):
-=======
 @_pauli_sentence.register(qml.ops.Hamiltonian)
 def _(op: qml.ops.Hamiltonian):
->>>>>>> 04be3174
     if not all(is_pauli_word(o) for o in op.ops):
         raise ValueError(f"Op must be a linear combination of Pauli operators only, got: {op}")
 
