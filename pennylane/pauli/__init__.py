# Copyright 2018-2022 Xanadu Quantum Technologies Inc.

# Licensed under the Apache License, Version 2.0 (the "License");
# you may not use this file except in compliance with the License.
# You may obtain a copy of the License at

#     http://www.apache.org/licenses/LICENSE-2.0

# Unless required by applicable law or agreed to in writing, software
# distributed under the License is distributed on an "AS IS" BASIS,
# WITHOUT WARRANTIES OR CONDITIONS OF ANY KIND, either express or implied.
# See the License for the specific language governing permissions and
# limitations under the License.
"""A module containing utility functions and reduced representation classes for working with Pauli operators. """

from .pauli_arithmetic import PauliWord, PauliSentence

from .utils import (
    is_pauli_word,
    are_identical_pauli_words,
    pauli_to_binary,
    binary_to_pauli,
    pauli_word_to_string,
    string_to_pauli_word,
    pauli_word_to_matrix,
    is_qwc,
    are_pauli_words_qwc,
    observables_to_binary_matrix,
    qwc_complement_adj_matrix,
    pauli_group,
    partition_pauli_group,
    qwc_rotation,
    diagonalize_pauli_word,
    diagonalize_qwc_pauli_words,
    diagonalize_qwc_groupings,
<<<<<<< HEAD
=======
    pauli_eigs,
>>>>>>> 44e8421b
)

from .pauli_interface import pauli_word_prefactor

from .conversion import (
    pauli_decompose,
    pauli_sentence,
)

from .grouping import (
    group_observables,
    PauliGroupingStrategy,
    optimize_measurements,
    graph_colouring,
    compute_partition_indices,
)

from .dla import PauliVSpace, lie_closure, structure_constants, center<|MERGE_RESOLUTION|>--- conflicted
+++ resolved
@@ -33,10 +33,7 @@
     diagonalize_pauli_word,
     diagonalize_qwc_pauli_words,
     diagonalize_qwc_groupings,
-<<<<<<< HEAD
-=======
     pauli_eigs,
->>>>>>> 44e8421b
 )
 
 from .pauli_interface import pauli_word_prefactor
