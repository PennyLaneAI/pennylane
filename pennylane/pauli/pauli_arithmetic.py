--- conflicted
+++ resolved
@@ -188,13 +188,8 @@
 
 
 class PauliSentence(dict):
-<<<<<<< HEAD
-    """Dict representing a linear combination of Pauli words. The keys
-    are PauliWord instances and the values correspond to coefficients.
-=======
     """Dictionary representing a linear combination of Pauli words, with the keys
     as PauliWord instances and the values correspond to coefficients.
->>>>>>> 51667d2f
 
     >>> ps = PauliSentence({
             PauliWord({0:'X', 1:'Y'}): 1.23,
