--- conflicted
+++ resolved
@@ -143,7 +143,6 @@
         for wire, op in mapping.copy().items():
             if op == I:
                 del mapping[wire]
-        mapping = dict(sorted(mapping.items(), key=lambda item: str(item[0])))
         super().__init__(mapping)
 
     def __reduce__(self):
@@ -581,37 +580,21 @@
         pw_sparse_structures = unique_sparse_structures[unique_invs]
 
         dtype = np.complex64 if vector.dtype in (np.float32, np.complex64) else np.complex128
-<<<<<<< HEAD
-=======
         if vector.ndim == 1:
             vector = vector.reshape(1, -1)
->>>>>>> b77f6744
         mv = np.zeros_like(vector, dtype=dtype)
         for sparse_structure in unique_sparse_structures:
             indices, *_ = np.nonzero(pw_sparse_structures == sparse_structure)
             entries, data = self._get_same_structure_csr(
                 [pauli_words[i] for i in indices], wire_order
             )
-<<<<<<< HEAD
-            mv += vector[entries] * data
-        return mv
-=======
             mv += vector[:, entries] * data.reshape(1, -1)
         return mv.reshape(vector.shape)
->>>>>>> b77f6744
 
     # pylint: disable=protected-access
     def _get_same_structure_csr(self, pauli_words, wire_order):
         """Returns the CSR indices and data for Pauli words with the same sparse structure."""
         indices = pauli_words[0]._get_csr_indices(wire_order)
-<<<<<<< HEAD
-        data = pauli_words[0]._get_csr_data(
-            wire_order, coeff=qml.math.to_numpy(self[pauli_words[0]])
-        )
-        for word in pauli_words[1:]:
-            data += word._get_csr_data(wire_order, coeff=qml.math.to_numpy(self[word]))
-        return indices, data
-=======
         nwires = len(wire_order)
         nwords = len(pauli_words)
         inner = np.empty((nwords, 2 ** (nwires - nwires // 2)), dtype=np.complex128)
@@ -622,7 +605,6 @@
             )
         data = outer.T @ inner
         return indices, data.ravel()
->>>>>>> b77f6744
 
     def _sum_same_structure_pws(self, pauli_words, wire_order):
         """Sums Pauli words with the same sparse structure."""
