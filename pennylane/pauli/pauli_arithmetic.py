# Copyright 2018-2022 Xanadu Quantum Technologies Inc.

# Licensed under the Apache License, Version 2.0 (the "License");
# you may not use this file except in compliance with the License.
# You may obtain a copy of the License at

#     http://www.apache.org/licenses/LICENSE-2.0

# Unless required by applicable law or agreed to in writing, software
# distributed under the License is distributed on an "AS IS" BASIS,
# WITHOUT WARRANTIES OR CONDITIONS OF ANY KIND, either express or implied.
# See the License for the specific language governing permissions and
# limitations under the License.
"""The Pauli arithmetic abstract reduced representation classes"""
from copy import copy
from functools import reduce, lru_cache
from typing import Iterable

import numpy as np
from scipy import sparse

import pennylane as qml
from pennylane import math
from pennylane.wires import Wires
from pennylane.operation import Tensor
from pennylane.ops import Hamiltonian, Identity, PauliX, PauliY, PauliZ, prod, s_prod

I = "I"
X = "X"
Y = "Y"
Z = "Z"

op_map = {
    I: Identity,
    X: PauliX,
    Y: PauliY,
    Z: PauliZ,
}

op_to_str_map = {
    Identity: I,
    PauliX: X,
    PauliY: Y,
    PauliZ: Z,
}

matI = np.eye(2)
matX = np.array([[0, 1], [1, 0]])
matY = np.array([[0, -1j], [1j, 0]])
matZ = np.array([[1, 0], [0, -1]])

mat_map = {
    I: matI,
    X: matX,
    Y: matY,
    Z: matZ,
}


@lru_cache
def _cached_sparse_data(op):
    """Returns the sparse data and indices of a Pauli operator."""
    if op == "I":
        data = np.array([1.0, 1.0], dtype=np.complex128)
        indices = np.array([0, 1], dtype=np.int64)
    elif op == "X":
        data = np.array([1.0, 1.0], dtype=np.complex128)
        indices = np.array([1, 0], dtype=np.int64)
    elif op == "Y":
        data = np.array([-1.0j, 1.0j], dtype=np.complex128)
        indices = np.array([1, 0], dtype=np.int64)
    elif op == "Z":
        data = np.array([1.0, -1.0], dtype=np.complex128)
        indices = np.array([0, 1], dtype=np.int64)
    return data, indices


@lru_cache(maxsize=2)
def _cached_arange(n):
    "Caches `np.arange` output to speed up sparse calculations."
    return np.arange(n)


pauli_to_sparse_int = {I: 0, X: 1, Y: 1, Z: 0}  # (I, Z) and (X, Y) have the same sparsity


def _ps_to_sparse_index(pauli_words, wires):
    """Represent the Pauli words sparse structure in a matrix of shape n_words x n_wires."""
    indices = np.zeros((len(pauli_words), len(wires)))
    for i, pw in enumerate(pauli_words):
        if not pw.wires:
            continue
        wire_indices = np.array(wires.indices(pw.wires))
        indices[i, wire_indices] = [pauli_to_sparse_int[pw[w]] for w in pw.wires]
    return indices


_map_I = {
    I: (1, I),
    X: (1, X),
    Y: (1, Y),
    Z: (1, Z),
}
_map_X = {
    I: (1, X),
    X: (1, I),
    Y: (1.0j, Z),
    Z: (-1.0j, Y),
}
_map_Y = {
    I: (1, Y),
    X: (-1.0j, Z),
    Y: (1, I),
    Z: (1j, X),
}
_map_Z = {
    I: (1, Z),
    X: (1j, Y),
    Y: (-1.0j, X),
    Z: (1, I),
}

mul_map = {I: _map_I, X: _map_X, Y: _map_Y, Z: _map_Z}


class PauliWord(dict):
    """Immutable dictionary used to represent a Pauli Word,
    associating wires with their respective operators.
    Can be constructed from a standard dictionary.

    >>> w = PauliWord({"a": 'X', 2: 'Y', 3: 'Z'})
    >>> w
    X(a) @ Y(2) @ Z(3)
    """

    def __missing__(self, key):
        """If the wire is not in the Pauli word,
        then no operator acts on it, so return the Identity."""
        return I

    def __init__(self, mapping):
        """Strip identities from PauliWord on init!"""
        for wire, op in mapping.copy().items():
            if op == I:
                del mapping[wire]
        super().__init__(mapping)

    def __reduce__(self):
        """Defines how to pickle and unpickle a PauliWord. Otherwise, un-pickling
        would cause __setitem__ to be called, which is forbidden on PauliWord.
        For more information, see: https://docs.python.org/3/library/pickle.html#object.__reduce__
        """
        return (PauliWord, (dict(self),))

    def __copy__(self):
        """Copy the PauliWord instance."""
        return PauliWord(dict(self.items()))

    def __deepcopy__(self, memo):
        res = self.__copy__()
        memo[id(self)] = res
        return res

    def __setitem__(self, key, item):
        """Restrict setting items after instantiation."""
        raise TypeError("PauliWord object does not support assignment")

    def update(self, __m, **kwargs) -> None:
        """Restrict updating PW after instantiation."""
        raise TypeError("PauliWord object does not support assignment")

    def __hash__(self):
        return hash(frozenset(self.items()))

    def __mul__(self, other):
        """Multiply two Pauli words together using the matrix product if wires overlap
        and the tensor product otherwise.

        Args:
            other (PauliWord): The Pauli word to multiply with

        Returns:
            result(PauliWord): The resulting operator of the multiplication
            coeff(complex): The complex phase factor
        """
        base, iterator, swapped = (
            (self, other, False) if len(self) > len(other) else (other, self, True)
        )
        result = copy(dict(base))
        coeff = 1

        for wire, term in iterator.items():
            if wire in base:
                factor, new_op = mul_map[term][base[wire]] if swapped else mul_map[base[wire]][term]
                if new_op == I:
                    del result[wire]
                else:
                    coeff *= factor
                    result[wire] = new_op
            elif term != I:
                result[wire] = term

        return PauliWord(result), coeff

    def __str__(self):
        """String representation of a PauliWord."""
        if len(self) == 0:
            return "I"
        return " @ ".join(f"{op}({w})" for w, op in self.items())

    def __repr__(self):
        """Terminal representation for PauliWord"""
        return str(self)

    @property
    def wires(self):
        """Track wires in a PauliWord."""
        return Wires(self)

    def to_mat(self, wire_order=None, format="dense", coeff=1.0):
        """Returns the matrix representation.

        Keyword Args:
            wire_order (iterable or None): The order of qubits in the tensor product.
            format (str): The format of the matrix. It is "dense" by default. Use "csr" for sparse.
            coeff (float): Coefficient multiplying the resulting matrix.

        Returns:
            (Union[NumpyArray, ScipySparseArray]): Matrix representation of the Pauli word.

        Raises:
            ValueError: Can't get the matrix of an empty PauliWord.
        """
        wire_order = self.wires if wire_order is None else Wires(wire_order)
        if not wire_order.contains_wires(self.wires):
            raise ValueError(
                "Can't get the matrix for the specified wire order because it "
                f"does not contain all the Pauli word's wires {self.wires}"
            )

        if len(self) == 0:
            if not wire_order:
                raise ValueError("Can't get the matrix of an empty PauliWord.")
            return (
                np.diag([coeff] * 2 ** len(wire_order))
                if format == "dense"
                else coeff * sparse.eye(2 ** len(wire_order), format=format, dtype="complex128")
            )

        if format == "dense":
            return coeff * reduce(math.kron, (mat_map[self[w]] for w in wire_order))

        return self._to_sparse_mat(wire_order, coeff)

    def _to_sparse_mat(self, wire_order, coeff):
        """Compute the sparse matrix of the Pauli word times a coefficient, given a wire order.
        See pauli_sparse_matrices.md for the technical details of the implementation."""
        full_word = [self[wire] for wire in wire_order]
        matrix_size = 2 ** len(wire_order)
        data = np.empty(matrix_size, dtype=np.complex128)  # Non-zero values
        indices = np.empty(matrix_size, dtype=np.int64)  # Column index of non-zero values
        indptr = _cached_arange(matrix_size + 1)  # Non-zero entries by row (starting from 0)

        current_size = 2
        data[:current_size], indices[:current_size] = _cached_sparse_data(full_word[-1])
        data[:current_size] *= coeff  # Multiply initial term better than the full matrix
        for s in full_word[-2::-1]:
            if s == "I":
                data[current_size : 2 * current_size] = data[:current_size]
                indices[current_size : 2 * current_size] = indices[:current_size] + current_size
            elif s == "X":
                data[current_size : 2 * current_size] = data[:current_size]
                indices[current_size : 2 * current_size] = indices[:current_size]
                indices[:current_size] += current_size
            elif s == "Y":
                data[current_size : 2 * current_size] = 1j * data[:current_size]
                data[:current_size] *= -1j
                indices[current_size : 2 * current_size] = indices[:current_size]
                indices[:current_size] += current_size
            elif s == "Z":
                data[current_size : 2 * current_size] = -data[:current_size]
                indices[current_size : 2 * current_size] = indices[:current_size] + current_size
            current_size *= 2
        # Avoid checks and copies in __init__ by directly setting the attributes of an empty matrix
        matrix = sparse.csr_matrix((matrix_size, matrix_size), dtype="complex128")
        matrix.data, matrix.indices, matrix.indptr = data, indices, indptr
        return matrix

    def operation(self, wire_order=None, get_as_tensor=False):
        """Returns a native PennyLane :class:`~pennylane.operation.Operation` representing the PauliWord."""
        if len(self) == 0:
            if wire_order in (None, [], Wires([])):
                raise ValueError("Can't get the operation for an empty PauliWord.")
            return Identity(wires=wire_order)

        factors = [op_map[op](wire) for wire, op in self.items()]

        if get_as_tensor:
            return factors[0] if len(factors) == 1 else Tensor(*factors)
        return factors[0] if len(factors) == 1 else prod(*factors)

    def hamiltonian(self, wire_order=None):
        """Return :class:`~pennylane.Hamiltonian` representing the PauliWord."""
        if len(self) == 0:
            if wire_order in (None, [], Wires([])):
                raise ValueError("Can't get the Hamiltonian for an empty PauliWord.")
            return Hamiltonian([1], [Identity(wires=wire_order)])

        obs = [op_map[op](wire) for wire, op in self.items()]
        return Hamiltonian([1], [obs[0] if len(obs) == 1 else Tensor(*obs)])

    def map_wires(self, wire_map: dict) -> "PauliWord":
        """Return a new PauliWord with the wires mapped."""
        return self.__class__({wire_map.get(w, w): op for w, op in self.items()})


class PauliSentence(dict):
    """Dictionary representing a linear combination of Pauli words, with the keys
    as PauliWord instances and the values correspond to coefficients.

    >>> ps = qml.pauli.PauliSentence({
            qml.pauli.PauliWord({0:'X', 1:'Y'}): 1.23,
            qml.pauli.PauliWord({2:'Z', 0:'Y'}): -0.45j
        })
    >>> ps
    1.23 * X(0) @ Y(1)
    + (-0-0.45j) * Z(2) @ Y(0)
    """

    def __missing__(self, key):
        """If the PauliWord is not in the sentence then the coefficient
        associated with it should be 0."""
        return 0.0

    def __add__(self, other):
        """Add two Pauli sentence together by iterating over the smaller
        one and adding its terms to the larger one."""
        smaller_ps, larger_ps = (
            (self, copy(other)) if len(self) < len(other) else (other, copy(self))
        )
        for key in smaller_ps:
            larger_ps[key] += smaller_ps[key]

        return larger_ps

    def __copy__(self):
        """Copy the PauliSentence instance."""
        copied_ps = {}
        for pw, coeff in self.items():
            copied_ps[copy(pw)] = coeff
        return PauliSentence(copied_ps)

    def __deepcopy__(self, memo):
        res = self.__copy__()
        memo[id(self)] = res
        return res

    def __mul__(self, other):
        """Multiply two Pauli sentences by iterating over each sentence and multiplying
        the Pauli words pair-wise"""
        final_ps = PauliSentence()

        if len(self) == 0:
            return copy(other)

        if len(other) == 0:
            return copy(self)

        for pw1 in self:
            for pw2 in other:
                prod_pw, coeff = pw1 * pw2
                final_ps[prod_pw] = final_ps[prod_pw] + coeff * self[pw1] * other[pw2]

        return final_ps

    def __str__(self):
        """String representation of the PauliSentence."""
        if len(self) == 0:
            return "0 * I"
        return "\n+ ".join(f"{coeff} * {str(pw)}" for pw, coeff in self.items())

    def __repr__(self):
        """Terminal representation for PauliSentence"""
        return str(self)

    @property
    def wires(self):
        """Track wires of the PauliSentence."""
        return Wires(set().union(*(pw.wires for pw in self.keys())))

    def to_mat(self, wire_order=None, format="dense", buffer_size=None):
        """Returns the matrix representation.

        Keyword Args:
            wire_order (iterable or None): The order of qubits in the tensor product.
            format (str): The format of the matrix. It is "dense" by default. Use "csr" for sparse.
            buffer_size (int or None): The maximum allowed memory in bytes to store intermediate results
                in the calculation of sparse matrices. It defaults to ``2 ** 30`` bytes that make
                1GB of memory. In general, larger buffers allow faster computations.

        Returns:
            (Union[NumpyArray, ScipySparseArray]): Matrix representation of the Pauli sentence.

        Rasies:
            ValueError: Can't get the matrix of an empty PauliSentence.
        """
        wire_order = self.wires if wire_order is None else Wires(wire_order)
        if not wire_order.contains_wires(self.wires):
            raise ValueError(
                "Can't get the matrix for the specified wire order because it "
                f"does not contain all the Pauli sentence's wires {self.wires}"
            )

        def _pw_wires(w: Iterable) -> Wires:
            """Return the native Wires instance for a list of wire labels.
            w represents the wires of the PauliWord being processed. In case
            the PauliWord is empty ({}), choose any arbitrary wire from the
            PauliSentence it is composed in.
            """
            return w or Wires(self.wires[0]) if self.wires else self.wires

        if len(self) == 0:
            if not wire_order:
                raise ValueError("Can't get the matrix of an empty PauliSentence.")
            if format == "dense":
                return np.eye(2 ** len(wire_order))
            return sparse.eye(2 ** len(wire_order), format=format, dtype="complex128")

        if format != "dense":
            return self._to_sparse_mat(wire_order, buffer_size=buffer_size)

        mats_and_wires_gen = (
            (
                coeff * pw.to_mat(wire_order=_pw_wires(pw.wires), format=format),
                _pw_wires(pw.wires),
            )
            for pw, coeff in self.items()
        )

        reduced_mat, result_wire_order = math.reduce_matrices(
            mats_and_wires_gen=mats_and_wires_gen, reduce_func=math.add
        )

        return math.expand_matrix(reduced_mat, result_wire_order, wire_order=wire_order)

    def _to_sparse_mat(self, wire_order, buffer_size=None):
        """Compute the sparse matrix of the Pauli sentence by efficiently adding the Pauli words
        that conform it. See pauli_sparse_matrices.md for the technical details."""
        pauli_words = list(self)  # Ensure consistent ordering
        n_wires = len(wire_order)
        matrix_size = 2**n_wires
        matrix = sparse.csr_matrix((matrix_size, matrix_size), dtype="complex128")
        op_sparse_idx = _ps_to_sparse_index(pauli_words, wire_order)
        _, unique_sparse_structures, unique_invs = np.unique(
            op_sparse_idx, axis=0, return_index=True, return_inverse=True
        )
        pw_sparse_structures = unique_sparse_structures[unique_invs]

        buffer_size = buffer_size or 2**30  # Default to 1GB of memory
        # Convert bytes to number of matrices:
        # complex128 (16) for each data entry and int64 (8) for each indices entry
        buffer_size = max(1, buffer_size // ((16 + 8) * matrix_size))
        mat_data = np.empty((matrix_size, buffer_size), dtype=np.complex128)
        mat_indices = np.empty((matrix_size, buffer_size), dtype=np.int64)
        n_matrices_in_buffer = 0
        for sparse_structure in unique_sparse_structures:
            indices, *_ = np.nonzero(pw_sparse_structures == sparse_structure)
            mat = self._sum_same_structure_pws([pauli_words[i] for i in indices], wire_order)
            mat_data[:, n_matrices_in_buffer] = mat.data
            mat_indices[:, n_matrices_in_buffer] = mat.indices

            n_matrices_in_buffer += 1
            if n_matrices_in_buffer == buffer_size:
                # Add partial results in batches to control the memory usage
                matrix += self._sum_different_structure_pws(mat_indices, mat_data)
                n_matrices_in_buffer = 0

        matrix += self._sum_different_structure_pws(
            mat_indices[:, :n_matrices_in_buffer], mat_data[:, :n_matrices_in_buffer]
        )
        return matrix

    def _sum_same_structure_pws(self, pauli_words, wire_order):
        """Sums Pauli words with the same sparse structure."""
        mat = pauli_words[0].to_mat(wire_order, coeff=self[pauli_words[0]], format="csr")
        for word in pauli_words[1:]:
            mat.data += word.to_mat(wire_order, coeff=self[word], format="csr").data
        return mat

    @staticmethod
    def _sum_different_structure_pws(indices, data):
        """Sums Pauli words with different parse structures."""
        size = indices.shape[0]
        idx = np.argsort(indices, axis=1)
        matrix = sparse.csr_matrix((size, size), dtype="complex128")
        matrix.indices = np.take_along_axis(indices, idx, axis=1).ravel()
        matrix.data = np.take_along_axis(data, idx, axis=1).ravel()
<<<<<<< HEAD
        matrix.indptr = _cached_arange(size + 1) * indices.shape[1]
        matrix.data[np.abs(matrix.data) < 1e-16] = 0  # Faster than np.isclose(matrix.data, 0)
=======
        num_entries_per_row = indices.shape[1]
        matrix.indptr = _cached_arange(size + 1) *  num_entries_per_row
        
        # remove zeros and things sufficiently close to zero
        matrix.data[np.abs(matrix.data) < 1e-8] = 0  # Faster than np.isclose(matrix.data, 0)
>>>>>>> dbfec0f1
        matrix.eliminate_zeros()
        return matrix

    def operation(self, wire_order=None):
        """Returns a native PennyLane :class:`~pennylane.operation.Operation` representing the PauliSentence."""
        if len(self) == 0:
            if wire_order in (None, [], Wires([])):
                raise ValueError("Can't get the operation for an empty PauliSentence.")
            return qml.s_prod(0, Identity(wires=wire_order))

        summands = []
        wire_order = wire_order or self.wires
        for pw, coeff in self.items():
            pw_op = pw.operation(wire_order=list(wire_order))
            summands.append(pw_op if coeff == 1 else s_prod(coeff, pw_op))
        return summands[0] if len(summands) == 1 else qml.sum(*summands)

    def hamiltonian(self, wire_order=None):
        """Returns a native PennyLane :class:`~pennylane.Hamiltonian` representing the PauliSentence."""
        if len(self) == 0:
            if wire_order in (None, [], Wires([])):
                raise ValueError("Can't get the Hamiltonian for an empty PauliSentence.")
            return Hamiltonian([], [])

        wire_order = wire_order or self.wires
        wire_order = list(wire_order)

        return Hamiltonian(
            list(self.values()),
            [pw.operation(wire_order=wire_order, get_as_tensor=True) for pw in self],
        )

    def simplify(self, tol=1e-8):
        """Remove any PauliWords in the PauliSentence with coefficients less than the threshold tolerance."""
        items = list(self.items())
        for pw, coeff in items:
            if abs(coeff) <= tol:
                del self[pw]

    def map_wires(self, wire_map: dict) -> "PauliSentence":
        """Return a new PauliSentence with the wires mapped."""
        return self.__class__({pw.map_wires(wire_map): coeff for pw, coeff in self.items()})<|MERGE_RESOLUTION|>--- conflicted
+++ resolved
@@ -495,16 +495,11 @@
         matrix = sparse.csr_matrix((size, size), dtype="complex128")
         matrix.indices = np.take_along_axis(indices, idx, axis=1).ravel()
         matrix.data = np.take_along_axis(data, idx, axis=1).ravel()
-<<<<<<< HEAD
-        matrix.indptr = _cached_arange(size + 1) * indices.shape[1]
+        num_entries_per_row = indices.shape[1]
+        matrix.indptr = _cached_arange(size + 1) * num_entries_per_row
+
+        # remove zeros and things sufficiently close to zero
         matrix.data[np.abs(matrix.data) < 1e-16] = 0  # Faster than np.isclose(matrix.data, 0)
-=======
-        num_entries_per_row = indices.shape[1]
-        matrix.indptr = _cached_arange(size + 1) *  num_entries_per_row
-        
-        # remove zeros and things sufficiently close to zero
-        matrix.data[np.abs(matrix.data) < 1e-8] = 0  # Faster than np.isclose(matrix.data, 0)
->>>>>>> dbfec0f1
         matrix.eliminate_zeros()
         return matrix
 
