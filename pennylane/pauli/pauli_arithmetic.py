# Copyright 2018-2022 Xanadu Quantum Technologies Inc.

# Licensed under the Apache License, Version 2.0 (the "License");
# you may not use this file except in compliance with the License.
# You may obtain a copy of the License at

#     http://www.apache.org/licenses/LICENSE-2.0

# Unless required by applicable law or agreed to in writing, software
# distributed under the License is distributed on an "AS IS" BASIS,
# WITHOUT WARRANTIES OR CONDITIONS OF ANY KIND, either express or implied.
# See the License for the specific language governing permissions and
# limitations under the License.
"""The Pauli arithmetic abstract reduced representation classes"""
from copy import copy
from functools import reduce, lru_cache
from typing import Iterable

import numpy as np
from scipy import sparse

import pennylane as qml
from pennylane import math
from pennylane.typing import TensorLike
from pennylane.wires import Wires
from pennylane.operation import Tensor
from pennylane.ops import Hamiltonian, Identity, PauliX, PauliY, PauliZ, prod, s_prod

I = "I"
X = "X"
Y = "Y"
Z = "Z"

op_map = {
    I: Identity,
    X: PauliX,
    Y: PauliY,
    Z: PauliZ,
}

op_to_str_map = {
    Identity: I,
    PauliX: X,
    PauliY: Y,
    PauliZ: Z,
}

matI = np.eye(2)
matX = np.array([[0, 1], [1, 0]])
matY = np.array([[0, -1j], [1j, 0]])
matZ = np.array([[1, 0], [0, -1]])

mat_map = {
    I: matI,
    X: matX,
    Y: matY,
    Z: matZ,
}


@lru_cache
def _cached_sparse_data(op):
    """Returns the sparse data and indices of a Pauli operator."""
    if op == "I":
        data = np.array([1.0, 1.0], dtype=np.complex128)
        indices = np.array([0, 1], dtype=np.int64)
    elif op == "X":
        data = np.array([1.0, 1.0], dtype=np.complex128)
        indices = np.array([1, 0], dtype=np.int64)
    elif op == "Y":
        data = np.array([-1.0j, 1.0j], dtype=np.complex128)
        indices = np.array([1, 0], dtype=np.int64)
    elif op == "Z":
        data = np.array([1.0, -1.0], dtype=np.complex128)
        indices = np.array([0, 1], dtype=np.int64)
    return data, indices


@lru_cache(maxsize=2)
def _cached_arange(n):
    "Caches `np.arange` output to speed up sparse calculations."
    return np.arange(n)


pauli_to_sparse_int = {I: 0, X: 1, Y: 1, Z: 0}  # (I, Z) and (X, Y) have the same sparsity


def _ps_to_sparse_index(pauli_words, wires):
    """Represent the Pauli words sparse structure in a matrix of shape n_words x n_wires."""
    indices = np.zeros((len(pauli_words), len(wires)))
    for i, pw in enumerate(pauli_words):
        if not pw.wires:
            continue
        wire_indices = np.array(wires.indices(pw.wires))
        indices[i, wire_indices] = [pauli_to_sparse_int[pw[w]] for w in pw.wires]
    return indices


_map_I = {
    I: (1, I),
    X: (1, X),
    Y: (1, Y),
    Z: (1, Z),
}
_map_X = {
    I: (1, X),
    X: (1, I),
    Y: (1.0j, Z),
    Z: (-1.0j, Y),
}
_map_Y = {
    I: (1, Y),
    X: (-1.0j, Z),
    Y: (1, I),
    Z: (1j, X),
}
_map_Z = {
    I: (1, Z),
    X: (1j, Y),
    Y: (-1.0j, X),
    Z: (1, I),
}

mul_map = {I: _map_I, X: _map_X, Y: _map_Y, Z: _map_Z}


class PauliWord(dict):
    """Immutable dictionary used to represent a Pauli Word,
    associating wires with their respective operators.
    Can be constructed from a standard dictionary.

    >>> w = PauliWord({"a": 'X', 2: 'Y', 3: 'Z'})
    >>> w
    X(a) @ Y(2) @ Z(3)
    """

    __array_priority__ = 1000

    def __missing__(self, key):
        """If the wire is not in the Pauli word,
        then no operator acts on it, so return the Identity."""
        return I

    def __init__(self, mapping):
        """Strip identities from PauliWord on init!"""
        for wire, op in mapping.copy().items():
            if op == I:
                del mapping[wire]
        super().__init__(mapping)

    def __reduce__(self):
        """Defines how to pickle and unpickle a PauliWord. Otherwise, un-pickling
        would cause __setitem__ to be called, which is forbidden on PauliWord.
        For more information, see: https://docs.python.org/3/library/pickle.html#object.__reduce__
        """
        return (PauliWord, (dict(self),))

    def __copy__(self):
        """Copy the PauliWord instance."""
        return PauliWord(dict(self.items()))

    def __deepcopy__(self, memo):
        res = self.__copy__()
        memo[id(self)] = res
        return res

    def __setitem__(self, key, item):
        """Restrict setting items after instantiation."""
        raise TypeError("PauliWord object does not support assignment")

    def update(self, __m, **kwargs) -> None:
        """Restrict updating PW after instantiation."""
        raise TypeError("PauliWord object does not support assignment")

    def __hash__(self):
        return hash(frozenset(self.items()))

    def __matmul__(self, other):
        """Multiply two Pauli words together using the matrix product if wires overlap
        and the tensor product otherwise.

        Args:
            other (PauliWord): The Pauli word to multiply with

        Returns:
            result(PauliWord): The resulting operator of the multiplication
            coeff(complex): The complex phase factor
        """
        base, iterator, swapped = (
            (self, other, False) if len(self) > len(other) else (other, self, True)
        )
        result = copy(dict(base))
        coeff = 1

        for wire, term in iterator.items():
            if wire in base:
                factor, new_op = mul_map[term][base[wire]] if swapped else mul_map[base[wire]][term]
                if new_op == I:
                    del result[wire]
                else:
                    coeff *= factor
                    result[wire] = new_op
            elif term != I:
                result[wire] = term

        return PauliWord(result), coeff

    def __mul__(self, other):
        """Multiply a PauliWord by a scalar

        Args:
            other (Scalar): The scalar to multiply the PauliWord with

        Returns:
            PauliSentence
        """
        if isinstance(other, PauliWord):
            # this is legacy support and will be removed after a deprecation cycle
            return self @ other

        if isinstance(other, TensorLike):
            if not qml.math.ndim(other) == 0:
                raise ValueError(
                    f"Attempting to multiply a PauliWord with an array of dimension {qml.math.ndim(other)}"
                )

            return PauliSentence({self: other})
        raise TypeError(
            f"PauliWord can only be multiplied by numerical data. Attempting to multiply by {other} of type {type(other)}"
        )

    __rmul__ = __mul__

    def __add__(self, other):
        """Add PauliWords/Sentences"""
        if isinstance(other, PauliWord):
            return PauliSentence({self: 1.0, other: 1.0})
        return NotImplemented
        # raise TypeError(
        #     f"PauliWord can only be added to other PauliWords or PauliSentences. Attempting to add {other} of type {type(other)} to {self}"
        # )

    __radd__ = __add__

    def __truediv__(self, other):
        """Divide a PauliWord by a scalar"""
        if isinstance(other, TensorLike):
            return self * (1 / other)
        raise TypeError(
            f"PauliWord can only be divided by numerical data. Attempting to divide by {other} of type {type(other)}"
        )

    def __str__(self):
        """String representation of a PauliWord."""
        if len(self) == 0:
            return "I"
        return " @ ".join(f"{op}({w})" for w, op in self.items())

    def __repr__(self):
        """Terminal representation for PauliWord"""
        return str(self)

    @property
    def wires(self):
        """Track wires in a PauliWord."""
        return Wires(self)

    def to_mat(self, wire_order=None, format="dense", coeff=1.0):
        """Returns the matrix representation.

        Keyword Args:
            wire_order (iterable or None): The order of qubits in the tensor product.
            format (str): The format of the matrix. It is "dense" by default. Use "csr" for sparse.
            coeff (float): Coefficient multiplying the resulting matrix.

        Returns:
            (Union[NumpyArray, ScipySparseArray]): Matrix representation of the Pauli word.

        Raises:
            ValueError: Can't get the matrix of an empty PauliWord.
        """
        wire_order = self.wires if wire_order is None else Wires(wire_order)
        if not wire_order.contains_wires(self.wires):
            raise ValueError(
                "Can't get the matrix for the specified wire order because it "
                f"does not contain all the Pauli word's wires {self.wires}"
            )

        if len(self) == 0:
            if not wire_order:
                raise ValueError("Can't get the matrix of an empty PauliWord.")
            return (
                np.diag([coeff] * 2 ** len(wire_order))
                if format == "dense"
                else coeff * sparse.eye(2 ** len(wire_order), format=format, dtype="complex128")
            )

        if format == "dense":
            return coeff * reduce(math.kron, (mat_map[self[w]] for w in wire_order))

        return self._to_sparse_mat(wire_order, coeff)

    def _to_sparse_mat(self, wire_order, coeff):
        """Compute the sparse matrix of the Pauli word times a coefficient, given a wire order.
        See pauli_sparse_matrices.md for the technical details of the implementation."""
        matrix_size = 2 ** len(wire_order)
        matrix = sparse.csr_matrix((matrix_size, matrix_size), dtype="complex128")
        # Avoid checks and copies in __init__ by directly setting the attributes of an empty matrix
        matrix.data = self._get_csr_data(wire_order, coeff)
        matrix.indices = self._get_csr_indices(wire_order)
        matrix.indptr = _cached_arange(matrix_size + 1)  # Non-zero entries by row (starting from 0)
        return matrix

    def _get_csr_data(self, wire_order, coeff):
        """Computes the sparse matrix data of the Pauli word times a coefficient, given a wire order."""
        full_word = [self[wire] for wire in wire_order]

        matrix_size = 2 ** len(wire_order)
        data = np.empty(matrix_size, dtype=np.complex128)  # Non-zero values
        current_size = 2
        data[:current_size], _ = _cached_sparse_data(full_word[-1])
        data[:current_size] *= coeff  # Multiply initial term better than the full matrix
        for s in full_word[-2::-1]:
            if s == "I":
                data[current_size : 2 * current_size] = data[:current_size]
            elif s == "X":
                data[current_size : 2 * current_size] = data[:current_size]
            elif s == "Y":
                data[current_size : 2 * current_size] = 1j * data[:current_size]
                data[:current_size] *= -1j
            elif s == "Z":
                data[current_size : 2 * current_size] = -data[:current_size]
            current_size *= 2
        return data

    def _get_csr_data_2(self, wire_order, coeff):
        """Computes the sparse matrix data of the Pauli word times a coefficient, given a wire order."""
        full_word = [self[wire] for wire in wire_order]
        nwords = len(full_word)
        if nwords < 2:
            return np.array([1.0]), self._get_csr_data(wire_order, coeff)
        outer = self._get_csr_data(wire_order[: nwords // 2], 1.0)
        inner = self._get_csr_data(wire_order[nwords // 2 :], coeff)
        return outer, inner

    def _get_csr_indices(self, wire_order):
        """Computes the sparse matrix indices of the Pauli word times a coefficient, given a wire order."""
        full_word = [self[wire] for wire in wire_order]
        matrix_size = 2 ** len(wire_order)
        indices = np.empty(matrix_size, dtype=np.int64)  # Column index of non-zero values
        current_size = 2
        _, indices[:current_size] = _cached_sparse_data(full_word[-1])
        for s in full_word[-2::-1]:
            if s == "I":
                indices[current_size : 2 * current_size] = indices[:current_size] + current_size
            elif s == "X":
                indices[current_size : 2 * current_size] = indices[:current_size]
                indices[:current_size] += current_size
            elif s == "Y":
                indices[current_size : 2 * current_size] = indices[:current_size]
                indices[:current_size] += current_size
            elif s == "Z":
                indices[current_size : 2 * current_size] = indices[:current_size] + current_size
            current_size *= 2
        return indices

    def operation(self, wire_order=None, get_as_tensor=False):
        """Returns a native PennyLane :class:`~pennylane.operation.Operation` representing the PauliWord."""
        if len(self) == 0:
            if wire_order in (None, [], Wires([])):
                raise ValueError("Can't get the operation for an empty PauliWord.")
            return Identity(wires=wire_order)

        factors = [op_map[op](wire) for wire, op in self.items()]

        if get_as_tensor:
            return factors[0] if len(factors) == 1 else Tensor(*factors)
        return factors[0] if len(factors) == 1 else prod(*factors)

    def hamiltonian(self, wire_order=None):
        """Return :class:`~pennylane.Hamiltonian` representing the PauliWord."""
        if len(self) == 0:
            if wire_order in (None, [], Wires([])):
                raise ValueError("Can't get the Hamiltonian for an empty PauliWord.")
            return Hamiltonian([1], [Identity(wires=wire_order)])

        obs = [op_map[op](wire) for wire, op in self.items()]
        return Hamiltonian([1], [obs[0] if len(obs) == 1 else Tensor(*obs)])

    def map_wires(self, wire_map: dict) -> "PauliWord":
        """Return a new PauliWord with the wires mapped."""
        return self.__class__({wire_map.get(w, w): op for w, op in self.items()})


class PauliSentence(dict):
    """Dictionary representing a linear combination of Pauli words, with the keys
    as PauliWord instances and the values correspond to coefficients.

    >>> ps = qml.pauli.PauliSentence({
            qml.pauli.PauliWord({0:'X', 1:'Y'}): 1.23,
            qml.pauli.PauliWord({2:'Z', 0:'Y'}): -0.45j
        })
    >>> ps
    1.23 * X(0) @ Y(1)
    + (-0-0.45j) * Z(2) @ Y(0)
    """

    __array_priority__ = 1000

    def __missing__(self, key):
        """If the PauliWord is not in the sentence then the coefficient
        associated with it should be 0."""
        return 0.0

    def __add__(self, other):
        """Add two Pauli sentence together by iterating over the smaller
        one and adding its terms to the larger one."""
        if isinstance(other, PauliSentence):
            smaller_ps, larger_ps = (
                (self, copy(other)) if len(self) < len(other) else (other, copy(self))
            )
            for key in smaller_ps:
                larger_ps[key] += smaller_ps[key]

            return larger_ps

        if isinstance(other, PauliWord):
            res = copy(self)
            if other in res:
                res[other] += 1.0
            else:
                res[other] = 1.0
            return res

        if isinstance(other, TensorLike):
            res = copy(self)
            IdWord = PauliWord({})
            if IdWord in res:
                res[IdWord] += other
            else:
                res[IdWord] = other
            return res

        raise TypeError(f"Cannot add {other} of type {type(other)} to PauliSentence")

    __radd__ = __add__

    def __iadd__(self, other):
        """Inplace addition of two Pauli sentence together by adding terms of other to self"""
        if isinstance(other, PauliSentence):
            for key in other:
                if key in self:
                    self[key] += other[key]
                else:
                    self[key] = other[key]
            return self

        if isinstance(other, PauliWord):
            if other in self:
                self[other] += 1.0
            else:
                self[other] = 1.0
            return self

        if isinstance(other, TensorLike):
            IdWord = PauliWord({})
            if IdWord in self:
                self[IdWord] += other
            else:
                self[IdWord] = other
            return self

<<<<<<< HEAD
    def __sub__(self, other):
        """Subtract other PauliSentence, PauliWord, or scalar"""
        return self + -1 * other

    def __rsub__(self, other):
        """Subtract other PauliSentence, PauliWord, or scalar"""
        return -1 * self + other
=======
        raise TypeError(f"Cannot add {other} of type {type(other)} to PauliSentence")
>>>>>>> 01b3635e

    def __copy__(self):
        """Copy the PauliSentence instance."""
        copied_ps = {}
        for pw, coeff in self.items():
            copied_ps[copy(pw)] = coeff
        return PauliSentence(copied_ps)

    def __deepcopy__(self, memo):
        res = self.__copy__()
        memo[id(self)] = res
        return res

    def __matmul__(self, other):
        """Matrix / tensor product between two PauliSentences by iterating over each sentence and multiplying
        the Pauli words pair-wise"""
        final_ps = PauliSentence()

        if len(self) == 0 or len(other) == 0:
            return final_ps

        for pw1 in self:
            for pw2 in other:
                prod_pw, coeff = pw1 @ pw2
                final_ps[prod_pw] = final_ps[prod_pw] + coeff * self[pw1] * other[pw2]

        return final_ps

    def __mul__(self, other):
        """Multiply a PauliSentence by a scalar"""
        if isinstance(other, PauliSentence):
            # this is legacy support and will be removed after a deprecation cycle
            return self @ other

        if isinstance(other, TensorLike):
            if not qml.math.ndim(other) == 0:
                raise ValueError(
                    f"Attempting to multiply a PauliSentence with an array of dimension {qml.math.ndim(other)}"
                )

            return PauliSentence({key: other * value for key, value in self.items()})

        raise TypeError(
            f"PauliSentence can only be multiplied by numerical data. Attempting to multiply by {other} of type {type(other)}"
        )

    __rmul__ = __mul__

    def __truediv__(self, other):
        """Divide a PauliSentence by a scalar"""
        if isinstance(other, TensorLike):
            return self * (1 / other)
        raise TypeError(
            f"PauliSentence can only be divided by numerical data. Attempting to divide by {other} of type {type(other)}"
        )

    def __str__(self):
        """String representation of the PauliSentence."""
        if len(self) == 0:
            return "0 * I"
        return "\n+ ".join(f"{coeff} * {str(pw)}" for pw, coeff in self.items())

    def __repr__(self):
        """Terminal representation for PauliSentence"""
        return str(self)

    @property
    def wires(self):
        """Track wires of the PauliSentence."""
        return Wires(set().union(*(pw.wires for pw in self.keys())))

    def to_mat(self, wire_order=None, format="dense", buffer_size=None):
        """Returns the matrix representation.

        Keyword Args:
            wire_order (iterable or None): The order of qubits in the tensor product.
            format (str): The format of the matrix. It is "dense" by default. Use "csr" for sparse.
            buffer_size (int or None): The maximum allowed memory in bytes to store intermediate results
                in the calculation of sparse matrices. It defaults to ``2 ** 30`` bytes that make
                1GB of memory. In general, larger buffers allow faster computations.

        Returns:
            (Union[NumpyArray, ScipySparseArray]): Matrix representation of the Pauli sentence.

        Raises:
            ValueError: Can't get the matrix of an empty PauliSentence.
        """
        wire_order = self.wires if wire_order is None else Wires(wire_order)
        if not wire_order.contains_wires(self.wires):
            raise ValueError(
                "Can't get the matrix for the specified wire order because it "
                f"does not contain all the Pauli sentence's wires {self.wires}"
            )

        def _pw_wires(w: Iterable) -> Wires:
            """Return the native Wires instance for a list of wire labels.
            w represents the wires of the PauliWord being processed. In case
            the PauliWord is empty ({}), choose any arbitrary wire from the
            PauliSentence it is composed in.
            """
            return w or Wires(self.wires[0]) if self.wires else self.wires

        if len(self) == 0:
            if not wire_order:
                raise ValueError("Can't get the matrix of an empty PauliSentence.")
            if format == "dense":
                return np.eye(2 ** len(wire_order))
            return sparse.eye(2 ** len(wire_order), format=format, dtype="complex128")

        if format != "dense":
            return self._to_sparse_mat(wire_order, buffer_size=buffer_size)

        mats_and_wires_gen = (
            (
                coeff * pw.to_mat(wire_order=_pw_wires(pw.wires), format=format),
                _pw_wires(pw.wires),
            )
            for pw, coeff in self.items()
        )

        reduced_mat, result_wire_order = math.reduce_matrices(
            mats_and_wires_gen=mats_and_wires_gen, reduce_func=math.add
        )

        return math.expand_matrix(reduced_mat, result_wire_order, wire_order=wire_order)

    def _to_sparse_mat(self, wire_order, buffer_size=None):
        """Compute the sparse matrix of the Pauli sentence by efficiently adding the Pauli words
        that it is composed of. See pauli_sparse_matrices.md for the technical details."""
        pauli_words = list(self)  # Ensure consistent ordering
        n_wires = len(wire_order)
        matrix_size = 2**n_wires
        matrix = sparse.csr_matrix((matrix_size, matrix_size), dtype="complex128")
        op_sparse_idx = _ps_to_sparse_index(pauli_words, wire_order)
        _, unique_sparse_structures, unique_invs = np.unique(
            op_sparse_idx, axis=0, return_index=True, return_inverse=True
        )
        pw_sparse_structures = unique_sparse_structures[unique_invs]

        buffer_size = buffer_size or 2**30  # Default to 1GB of memory
        # Convert bytes to number of matrices:
        # complex128 (16) for each data entry and int64 (8) for each indices entry
        buffer_size = max(1, buffer_size // ((16 + 8) * matrix_size))
        mat_data = np.empty((matrix_size, buffer_size), dtype=np.complex128)
        mat_indices = np.empty((matrix_size, buffer_size), dtype=np.int64)
        n_matrices_in_buffer = 0
        for sparse_structure in unique_sparse_structures:
            indices, *_ = np.nonzero(pw_sparse_structures == sparse_structure)
            mat = self._sum_same_structure_pws([pauli_words[i] for i in indices], wire_order)
            mat_data[:, n_matrices_in_buffer] = mat.data
            mat_indices[:, n_matrices_in_buffer] = mat.indices

            n_matrices_in_buffer += 1
            if n_matrices_in_buffer == buffer_size:
                # Add partial results in batches to control the memory usage
                matrix += self._sum_different_structure_pws(mat_indices, mat_data)
                n_matrices_in_buffer = 0

        matrix += self._sum_different_structure_pws(
            mat_indices[:, :n_matrices_in_buffer], mat_data[:, :n_matrices_in_buffer]
        )
        matrix.eliminate_zeros()
        return matrix

    def dot(self, vector, wire_order=None):
        """Computes the matrix-vector product of the Pauli sentence with a state vector.
        See pauli_sparse_matrices.md for the technical details."""
        wire_order = self.wires if wire_order is None else Wires(wire_order)
        if not wire_order.contains_wires(self.wires):
            raise ValueError(
                "Can't get the matrix for the specified wire order because it "
                f"does not contain all the Pauli sentence's wires {self.wires}"
            )
        pauli_words = list(self)  # Ensure consistent ordering
        op_sparse_idx = _ps_to_sparse_index(pauli_words, wire_order)
        _, unique_sparse_structures, unique_invs = np.unique(
            op_sparse_idx, axis=0, return_index=True, return_inverse=True
        )
        pw_sparse_structures = unique_sparse_structures[unique_invs]

        dtype = np.complex64 if vector.dtype in (np.float32, np.complex64) else np.complex128
        if vector.ndim == 1:
            vector = vector.reshape(1, -1)
        mv = np.zeros_like(vector, dtype=dtype)
        for sparse_structure in unique_sparse_structures:
            indices, *_ = np.nonzero(pw_sparse_structures == sparse_structure)
            entries, data = self._get_same_structure_csr(
                [pauli_words[i] for i in indices], wire_order
            )
            mv += vector[:, entries] * data.reshape(1, -1)
        return mv.reshape(vector.shape)

    # pylint: disable=protected-access
    def _get_same_structure_csr(self, pauli_words, wire_order):
        """Returns the CSR indices and data for Pauli words with the same sparse structure."""
        indices = pauli_words[0]._get_csr_indices(wire_order)
        nwires = len(wire_order)
        nwords = len(pauli_words)
        inner = np.empty((nwords, 2 ** (nwires - nwires // 2)), dtype=np.complex128)
        outer = np.empty((nwords, 2 ** (nwires // 2)), dtype=np.complex128)
        for i, word in enumerate(pauli_words):
            outer[i, :], inner[i, :] = word._get_csr_data_2(
                wire_order, coeff=qml.math.to_numpy(self[word])
            )
        data = outer.T @ inner
        return indices, data.ravel()

    def _sum_same_structure_pws(self, pauli_words, wire_order):
        """Sums Pauli words with the same sparse structure."""
        mat = pauli_words[0].to_mat(
            wire_order, coeff=qml.math.to_numpy(self[pauli_words[0]]), format="csr"
        )
        for word in pauli_words[1:]:
            mat.data += word.to_mat(
                wire_order, coeff=qml.math.to_numpy(self[word]), format="csr"
            ).data
        return mat

    @staticmethod
    def _sum_different_structure_pws(indices, data):
        """Sums Pauli words with different parse structures."""
        size = indices.shape[0]
        idx = np.argsort(indices, axis=1)
        matrix = sparse.csr_matrix((size, size), dtype="complex128")
        matrix.indices = np.take_along_axis(indices, idx, axis=1).ravel()
        matrix.data = np.take_along_axis(data, idx, axis=1).ravel()
        num_entries_per_row = indices.shape[1]
        matrix.indptr = _cached_arange(size + 1) * num_entries_per_row

        # remove zeros and things sufficiently close to zero
        matrix.data[np.abs(matrix.data) < 1e-16] = 0  # Faster than np.isclose(matrix.data, 0)
        matrix.eliminate_zeros()
        return matrix

    def operation(self, wire_order=None):
        """Returns a native PennyLane :class:`~pennylane.operation.Operation` representing the PauliSentence."""
        if len(self) == 0:
            if wire_order in (None, [], Wires([])):
                raise ValueError("Can't get the operation for an empty PauliSentence.")
            return qml.s_prod(0, Identity(wires=wire_order))

        summands = []
        wire_order = wire_order or self.wires
        for pw, coeff in self.items():
            pw_op = pw.operation(wire_order=list(wire_order))
            summands.append(pw_op if coeff == 1 else s_prod(coeff, pw_op))
        return summands[0] if len(summands) == 1 else qml.sum(*summands)

    def hamiltonian(self, wire_order=None):
        """Returns a native PennyLane :class:`~pennylane.Hamiltonian` representing the PauliSentence."""
        if len(self) == 0:
            if wire_order in (None, [], Wires([])):
                raise ValueError("Can't get the Hamiltonian for an empty PauliSentence.")
            return Hamiltonian([], [])

        wire_order = wire_order or self.wires
        wire_order = list(wire_order)

        return Hamiltonian(
            list(self.values()),
            [pw.operation(wire_order=wire_order, get_as_tensor=True) for pw in self],
        )

    def simplify(self, tol=1e-8):
        """Remove any PauliWords in the PauliSentence with coefficients less than the threshold tolerance."""
        items = list(self.items())
        for pw, coeff in items:
            if abs(coeff) <= tol:
                del self[pw]

    def map_wires(self, wire_map: dict) -> "PauliSentence":
        """Return a new PauliSentence with the wires mapped."""
        return self.__class__({pw.map_wires(wire_map): coeff for pw, coeff in self.items()})<|MERGE_RESOLUTION|>--- conflicted
+++ resolved
@@ -470,7 +470,8 @@
                 self[IdWord] = other
             return self
 
-<<<<<<< HEAD
+        raise TypeError(f"Cannot add {other} of type {type(other)} to PauliSentence")
+
     def __sub__(self, other):
         """Subtract other PauliSentence, PauliWord, or scalar"""
         return self + -1 * other
@@ -478,9 +479,6 @@
     def __rsub__(self, other):
         """Subtract other PauliSentence, PauliWord, or scalar"""
         return -1 * self + other
-=======
-        raise TypeError(f"Cannot add {other} of type {type(other)} to PauliSentence")
->>>>>>> 01b3635e
 
     def __copy__(self):
         """Copy the PauliSentence instance."""
