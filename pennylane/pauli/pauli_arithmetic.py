--- conflicted
+++ resolved
@@ -81,11 +81,7 @@
     elif op == "Y":
         data = np.array([-1.0j, 1.0j], dtype=np.complex128)
         indices = np.array([1, 0], dtype=np.int64)
-<<<<<<< HEAD
-    else:  # if op == "Z":
-=======
     else:  # op == "Z"
->>>>>>> 2633ef4f
         data = np.array([1.0, -1.0], dtype=np.complex128)
         indices = np.array([0, 1], dtype=np.int64)
     return data, indices
@@ -522,23 +518,6 @@
         pauli_rep = PauliSentence({self: 1})
         return factors[0] if len(factors) == 1 else Prod(*factors, _pauli_rep=pauli_rep)
 
-<<<<<<< HEAD
-    def hamiltonian(self, wire_order=None):
-        """Return :class:`~pennylane.Hamiltonian` representing the PauliWord."""
-        if len(self) == 0:
-            if wire_order in (None, [], Wires([])):
-                raise ValueError("Can't get the Hamiltonian for an empty PauliWord.")
-            return qml.Hamiltonian([1], [Identity(wires=wire_order)])
-
-        if qml.capture.enabled():
-            # cant use lru_cache with program capture
-            obs = [op_map[op](wire) for wire, op in self.items()]
-        else:
-            obs = [_make_operation(op, wire) for wire, op in self.items()]
-        return qml.Hamiltonian([1], [obs[0] if len(obs) == 1 else Tensor(*obs)])
-
-=======
->>>>>>> 2633ef4f
     def map_wires(self, wire_map: dict) -> "PauliWord":
         """Return a new PauliWord with the wires mapped."""
         return self.__class__({wire_map.get(w, w): op for w, op in self.items()})
