# Copyright 2018-2022 Xanadu Quantum Technologies Inc.

# Licensed under the Apache License, Version 2.0 (the "License");
# you may not use this file except in compliance with the License.
# You may obtain a copy of the License at

#     http://www.apache.org/licenses/LICENSE-2.0

# Unless required by applicable law or agreed to in writing, software
# distributed under the License is distributed on an "AS IS" BASIS,
# WITHOUT WARRANTIES OR CONDITIONS OF ANY KIND, either express or implied.
# See the License for the specific language governing permissions and
# limitations under the License.
"""The Pauli arithmetic abstract reduced representation classes"""
import warnings
from copy import copy
from functools import reduce, lru_cache
from typing import Iterable

import numpy as np
from scipy import sparse

import pennylane as qml
from pennylane import math
from pennylane.typing import TensorLike
from pennylane.wires import Wires
from pennylane.operation import Tensor
from pennylane.ops import Hamiltonian, Identity, PauliX, PauliY, PauliZ, prod, s_prod

I = "I"
X = "X"
Y = "Y"
Z = "Z"

op_map = {
    I: Identity,
    X: PauliX,
    Y: PauliY,
    Z: PauliZ,
}

op_to_str_map = {
    Identity: I,
    PauliX: X,
    PauliY: Y,
    PauliZ: Z,
}

matI = np.eye(2)
matX = np.array([[0, 1], [1, 0]])
matY = np.array([[0, -1j], [1j, 0]])
matZ = np.array([[1, 0], [0, -1]])

mat_map = {
    I: matI,
    X: matX,
    Y: matY,
    Z: matZ,
}


@lru_cache
def _cached_sparse_data(op):
    """Returns the sparse data and indices of a Pauli operator."""
    if op == "I":
        data = np.array([1.0, 1.0], dtype=np.complex128)
        indices = np.array([0, 1], dtype=np.int64)
    elif op == "X":
        data = np.array([1.0, 1.0], dtype=np.complex128)
        indices = np.array([1, 0], dtype=np.int64)
    elif op == "Y":
        data = np.array([-1.0j, 1.0j], dtype=np.complex128)
        indices = np.array([1, 0], dtype=np.int64)
    elif op == "Z":
        data = np.array([1.0, -1.0], dtype=np.complex128)
        indices = np.array([0, 1], dtype=np.int64)
    return data, indices


@lru_cache(maxsize=2)
def _cached_arange(n):
    "Caches `np.arange` output to speed up sparse calculations."
    return np.arange(n)


pauli_to_sparse_int = {I: 0, X: 1, Y: 1, Z: 0}  # (I, Z) and (X, Y) have the same sparsity


def _ps_to_sparse_index(pauli_words, wires):
    """Represent the Pauli words sparse structure in a matrix of shape n_words x n_wires."""
    indices = np.zeros((len(pauli_words), len(wires)))
    for i, pw in enumerate(pauli_words):
        if not pw.wires:
            continue
        wire_indices = np.array(wires.indices(pw.wires))
        indices[i, wire_indices] = [pauli_to_sparse_int[pw[w]] for w in pw.wires]
    return indices


_map_I = {
    I: (1, I),
    X: (1, X),
    Y: (1, Y),
    Z: (1, Z),
}
_map_X = {
    I: (1, X),
    X: (1, I),
    Y: (1.0j, Z),
    Z: (-1.0j, Y),
}
_map_Y = {
    I: (1, Y),
    X: (-1.0j, Z),
    Y: (1, I),
    Z: (1j, X),
}
_map_Z = {
    I: (1, Z),
    X: (1j, Y),
    Y: (-1.0j, X),
    Z: (1, I),
}

mul_map = {I: _map_I, X: _map_X, Y: _map_Y, Z: _map_Z}


class PauliWord(dict):
    r"""
    Immutable dictionary used to represent a Pauli Word,
    associating wires with their respective operators.
    Can be constructed from a standard dictionary.

    .. note::

        An empty :class:`~.PauliWord` will be treated as the multiplicative
        identity (i.e identity on all wires).

    **Examples**

    Initializing a Pauli word:

    >>> w = PauliWord({"a": 'X', 2: 'Y', 3: 'Z'})
    >>> w
    X(a) @ Y(2) @ Z(3)

    When multiplying Pauli words together we obtain the resulting word and the scalar coefficient.

    >>> w1 = PauliWord({0:"X", 1:"Y"})
    >>> w2 = PauliWord({1:"X", 2:"Z"})
    >>> w1 @ w2
    (Z(1) @ Z(2) @ X(0), -1j)

    We can multiply scalars to Pauli words or add/subtract them, resulting in a :class:`~PauliSentence` instance.
<<<<<<< HEAD
=======

>>>>>>> f854611a
    >>> 0.5 * w1 - 1.5 * w2 + 2
    0.5 * X(0) @ Y(1)
    + -1.5 * X(1) @ Z(2)
    + 2 * I

    """

    # this allows scalar multiplication from left with numpy arrays np.array(0.5) * pw1
    # taken from [stackexchange](https://stackoverflow.com/questions/40694380/forcing-multiplication-to-use-rmul-instead-of-numpy-array-mul-or-byp/44634634#44634634)
    __array_priority__ = 1000

    def __missing__(self, key):
        """If the wire is not in the Pauli word,
        then no operator acts on it, so return the Identity."""
        return I

    def __init__(self, mapping):
        """Strip identities from PauliWord on init!"""
        for wire, op in mapping.copy().items():
            if op == I:
                del mapping[wire]
        super().__init__(mapping)

    def __reduce__(self):
        """Defines how to pickle and unpickle a PauliWord. Otherwise, un-pickling
        would cause __setitem__ to be called, which is forbidden on PauliWord.
        For more information, see: https://docs.python.org/3/library/pickle.html#object.__reduce__
        """
        return (PauliWord, (dict(self),))

    def __copy__(self):
        """Copy the PauliWord instance."""
        return PauliWord(dict(self.items()))

    def __deepcopy__(self, memo):
        res = self.__copy__()
        memo[id(self)] = res
        return res

    def __setitem__(self, key, item):
        """Restrict setting items after instantiation."""
        raise TypeError("PauliWord object does not support assignment")

    def update(self, __m, **kwargs) -> None:
        """Restrict updating PW after instantiation."""
        raise TypeError("PauliWord object does not support assignment")

    def __hash__(self):
        return hash(frozenset(self.items()))

    def __matmul__(self, other):
        """Multiply two Pauli words together using the matrix product if wires overlap
        and the tensor product otherwise.

        Empty Pauli words are treated as the Identity operator on all wires.

        Args:
            other (PauliWord): The Pauli word to multiply with

        Returns:
            result(PauliWord): The resulting operator of the multiplication
            coeff(complex): The complex phase factor
        """
        base, iterator, swapped = (
            (self, other, False) if len(self) > len(other) else (other, self, True)
        )
        result = copy(dict(base))
        coeff = 1

        for wire, term in iterator.items():
            if wire in base:
                factor, new_op = mul_map[term][base[wire]] if swapped else mul_map[base[wire]][term]
                if new_op == I:
                    del result[wire]
                else:
                    coeff *= factor
                    result[wire] = new_op
            elif term != I:
                result[wire] = term

        return PauliWord(result), coeff

    def __mul__(self, other):
        """Multiply a PauliWord by a scalar

        Args:
            other (Scalar): The scalar to multiply the PauliWord with

        Returns:
            PauliSentence
        """
        if isinstance(other, PauliWord):
            # this is legacy support and will be removed after a deprecation cycle
<<<<<<< HEAD
=======
            warnings.warn(
                "Matrix/Tensor multiplication using the * operator on PauliWords and PauliSentences is deprecated, use @ instead.",
                qml.PennyLaneDeprecationWarning,
            )
>>>>>>> f854611a
            return self @ other

        if isinstance(other, TensorLike):
            if not qml.math.ndim(other) == 0:
                raise ValueError(
                    f"Attempting to multiply a PauliWord with an array of dimension {qml.math.ndim(other)}"
                )

            return PauliSentence({self: other})
        raise TypeError(
            f"PauliWord can only be multiplied by numerical data. Attempting to multiply by {other} of type {type(other)}"
        )

    __rmul__ = __mul__

    def __add__(self, other):
<<<<<<< HEAD
        """Add PauliWords/Sentences"""
=======
        """Add PauliWord instances and scalars to PauliWord.
        Returns a PauliSentence."""
>>>>>>> f854611a
        # Note that the case of PauliWord + PauliSentence is covered in PauliSentence
        if isinstance(other, PauliWord):
            if other == self:
                return PauliSentence({self: 2.0})
            return PauliSentence({self: 1.0, other: 1.0})

        if isinstance(other, TensorLike):
            # Scalars are interepreted as scalar * Identity
            IdWord = PauliWord({})
            if IdWord == self:
                return PauliSentence({self: 1.0 + other})
            return PauliSentence({self: 1.0, IdWord: other})

        return NotImplemented

    __radd__ = __add__

    def __iadd__(self, other):
<<<<<<< HEAD
        """Inplace addition of PauliWords"""
=======
        """Inplace addition"""
>>>>>>> f854611a
        return self + other

    def __sub__(self, other):
        """Subtract other PauliSentence, PauliWord, or scalar"""
        return self + -1 * other

    def __rsub__(self, other):
        """Subtract other PauliSentence, PauliWord, or scalar"""
        return -1 * self + other

    def __truediv__(self, other):
        """Divide a PauliWord by a scalar"""
        if isinstance(other, TensorLike):
            return self * (1 / other)
        raise TypeError(
            f"PauliWord can only be divided by numerical data. Attempting to divide by {other} of type {type(other)}"
        )

    def __str__(self):
        """String representation of a PauliWord."""
        if len(self) == 0:
            return "I"
        return " @ ".join(f"{op}({w})" for w, op in self.items())

    def __repr__(self):
        """Terminal representation for PauliWord"""
        return str(self)

    @property
    def wires(self):
        """Track wires in a PauliWord."""
        return Wires(self)

    def to_mat(self, wire_order=None, format="dense", coeff=1.0):
        """Returns the matrix representation.

        Keyword Args:
            wire_order (iterable or None): The order of qubits in the tensor product.
            format (str): The format of the matrix. It is "dense" by default. Use "csr" for sparse.
            coeff (float): Coefficient multiplying the resulting matrix.

        Returns:
            (Union[NumpyArray, ScipySparseArray]): Matrix representation of the Pauli word.

        Raises:
            ValueError: Can't get the matrix of an empty PauliWord.
        """
        wire_order = self.wires if wire_order is None else Wires(wire_order)
        if not wire_order.contains_wires(self.wires):
            raise ValueError(
                "Can't get the matrix for the specified wire order because it "
                f"does not contain all the Pauli word's wires {self.wires}"
            )

        if len(self) == 0:
            if not wire_order:
                raise ValueError("Can't get the matrix of an empty PauliWord.")
            return (
                np.diag([coeff] * 2 ** len(wire_order))
                if format == "dense"
                else coeff * sparse.eye(2 ** len(wire_order), format=format, dtype="complex128")
            )

        if format == "dense":
            return coeff * reduce(math.kron, (mat_map[self[w]] for w in wire_order))

        return self._to_sparse_mat(wire_order, coeff)

    def _to_sparse_mat(self, wire_order, coeff):
        """Compute the sparse matrix of the Pauli word times a coefficient, given a wire order.
        See pauli_sparse_matrices.md for the technical details of the implementation."""
        matrix_size = 2 ** len(wire_order)
        matrix = sparse.csr_matrix((matrix_size, matrix_size), dtype="complex128")
        # Avoid checks and copies in __init__ by directly setting the attributes of an empty matrix
        matrix.data = self._get_csr_data(wire_order, coeff)
        matrix.indices = self._get_csr_indices(wire_order)
        matrix.indptr = _cached_arange(matrix_size + 1)  # Non-zero entries by row (starting from 0)
        return matrix

    def _get_csr_data(self, wire_order, coeff):
        """Computes the sparse matrix data of the Pauli word times a coefficient, given a wire order."""
        full_word = [self[wire] for wire in wire_order]

        matrix_size = 2 ** len(wire_order)
        data = np.empty(matrix_size, dtype=np.complex128)  # Non-zero values
        current_size = 2
        data[:current_size], _ = _cached_sparse_data(full_word[-1])
        data[:current_size] *= coeff  # Multiply initial term better than the full matrix
        for s in full_word[-2::-1]:
            if s == "I":
                data[current_size : 2 * current_size] = data[:current_size]
            elif s == "X":
                data[current_size : 2 * current_size] = data[:current_size]
            elif s == "Y":
                data[current_size : 2 * current_size] = 1j * data[:current_size]
                data[:current_size] *= -1j
            elif s == "Z":
                data[current_size : 2 * current_size] = -data[:current_size]
            current_size *= 2
        return data

    def _get_csr_data_2(self, wire_order, coeff):
        """Computes the sparse matrix data of the Pauli word times a coefficient, given a wire order."""
        full_word = [self[wire] for wire in wire_order]
        nwords = len(full_word)
        if nwords < 2:
            return np.array([1.0]), self._get_csr_data(wire_order, coeff)
        outer = self._get_csr_data(wire_order[: nwords // 2], 1.0)
        inner = self._get_csr_data(wire_order[nwords // 2 :], coeff)
        return outer, inner

    def _get_csr_indices(self, wire_order):
        """Computes the sparse matrix indices of the Pauli word times a coefficient, given a wire order."""
        full_word = [self[wire] for wire in wire_order]
        matrix_size = 2 ** len(wire_order)
        indices = np.empty(matrix_size, dtype=np.int64)  # Column index of non-zero values
        current_size = 2
        _, indices[:current_size] = _cached_sparse_data(full_word[-1])
        for s in full_word[-2::-1]:
            if s == "I":
                indices[current_size : 2 * current_size] = indices[:current_size] + current_size
            elif s == "X":
                indices[current_size : 2 * current_size] = indices[:current_size]
                indices[:current_size] += current_size
            elif s == "Y":
                indices[current_size : 2 * current_size] = indices[:current_size]
                indices[:current_size] += current_size
            elif s == "Z":
                indices[current_size : 2 * current_size] = indices[:current_size] + current_size
            current_size *= 2
        return indices

    def operation(self, wire_order=None, get_as_tensor=False):
        """Returns a native PennyLane :class:`~pennylane.operation.Operation` representing the PauliWord."""
        if len(self) == 0:
            if wire_order in (None, [], Wires([])):
                raise ValueError("Can't get the operation for an empty PauliWord.")
            return Identity(wires=wire_order)

        factors = [op_map[op](wire) for wire, op in self.items()]

        if get_as_tensor:
            return factors[0] if len(factors) == 1 else Tensor(*factors)
        return factors[0] if len(factors) == 1 else prod(*factors)

    def hamiltonian(self, wire_order=None):
        """Return :class:`~pennylane.Hamiltonian` representing the PauliWord."""
        if len(self) == 0:
            if wire_order in (None, [], Wires([])):
                raise ValueError("Can't get the Hamiltonian for an empty PauliWord.")
            return Hamiltonian([1], [Identity(wires=wire_order)])

        obs = [op_map[op](wire) for wire, op in self.items()]
        return Hamiltonian([1], [obs[0] if len(obs) == 1 else Tensor(*obs)])

    def map_wires(self, wire_map: dict) -> "PauliWord":
        """Return a new PauliWord with the wires mapped."""
        return self.__class__({wire_map.get(w, w): op for w, op in self.items()})


class PauliSentence(dict):
    r"""Dictionary representing a linear combination of Pauli words, with the keys
<<<<<<< HEAD
    as PauliWord instances and the values correspond to coefficients.
=======
    as :class:`~pennylane.pauli.PauliWord` instances and the values correspond to coefficients.
>>>>>>> f854611a

    .. note::

        An empty :class:`~.PauliSentence` will be treated as the additive
        identity (i.e 0 * Identity on all wires).

    **Examples**

    >>> ps = PauliSentence({
            PauliWord({0:'X', 1:'Y'}): 1.23,
            PauliWord({2:'Z', 0:'Y'}): -0.45j
        })
    >>> ps
    1.23 * X(0) @ Y(1)
    + (-0-0.45j) * Z(2) @ Y(0)

    Combining Pauli words automatically results in Pauli sentences that can be used to construct more complicated operators.

    >>> w1 = PauliWord({0:"X", 1:"Y"})
    >>> w2 = PauliWord({1:"X", 2:"Z"})
    >>> ps = 0.5 * w1 - 1.5 * w2 + 2
    >>> ps + PauliWord({3:"Z"}) - 1
    0.5 * X(0) @ Y(1)
    + -1.5 * X(1) @ Z(2)
    + 1 * I
    + 1.0 * Z(3)

    """

    # this allows scalar multiplication from left with numpy arrays np.array(0.5) * ps1
    # taken from [stackexchange](https://stackoverflow.com/questions/40694380/forcing-multiplication-to-use-rmul-instead-of-numpy-array-mul-or-byp/44634634#44634634)
    __array_priority__ = 1000

    def __missing__(self, key):
        """If the PauliWord is not in the sentence then the coefficient
        associated with it should be 0."""
        return 0.0

    def __add__(self, other):
<<<<<<< HEAD
        """Add two Pauli sentence together by iterating over the smaller
        one and adding its terms to the larger one."""
        if isinstance(other, PauliSentence):
            smaller_ps, larger_ps = (
                (self, copy(other)) if len(self) < len(other) else (other, copy(self))
            )
            for key in smaller_ps:
                larger_ps[key] += smaller_ps[key]

            return larger_ps

        if isinstance(other, PauliWord):
            res = copy(self)
            if other in res:
                res[other] += 1.0
            else:
                res[other] = 1.0
            return res

        if isinstance(other, TensorLike):
            # Scalars are interepreted as scalar * Identity
            res = copy(self)
            IdWord = PauliWord({})
            if IdWord in res:
                res[IdWord] += other
            else:
                res[IdWord] = other
            return res

        raise TypeError(f"Cannot add {other} of type {type(other)} to PauliSentence")

=======
        """Add a PauliWord, scalar or other PauliSentence to a PauliSentence.

        Empty Pauli sentences are treated as the additive identity
        (i.e 0 * Identity on all wires). The non-empty Pauli sentence is returned.
        """
        if isinstance(other, PauliSentence):
            smaller_ps, larger_ps = (
                (self, copy(other)) if len(self) < len(other) else (other, copy(self))
            )
            for key in smaller_ps:
                larger_ps[key] += smaller_ps[key]

            return larger_ps

        if isinstance(other, PauliWord):
            res = copy(self)
            if other in res:
                res[other] += 1.0
            else:
                res[other] = 1.0
            return res

        if isinstance(other, TensorLike):
            # Scalars are interepreted as scalar * Identity
            res = copy(self)
            IdWord = PauliWord({})
            if IdWord in res:
                res[IdWord] += other
            else:
                res[IdWord] = other
            return res

        raise TypeError(f"Cannot add {other} of type {type(other)} to PauliSentence")

>>>>>>> f854611a
    __radd__ = __add__

    def __iadd__(self, other):
        """Inplace addition of two Pauli sentence together by adding terms of other to self"""
        if isinstance(other, PauliSentence):
            for key in other:
                if key in self:
                    self[key] += other[key]
                else:
                    self[key] = other[key]
            return self

        if isinstance(other, PauliWord):
            if other in self:
                self[other] += 1.0
<<<<<<< HEAD
            else:
                self[other] = 1.0
            return self

        if isinstance(other, TensorLike):
            IdWord = PauliWord({})
            if IdWord in self:
                self[IdWord] += other
            else:
=======
            else:
                self[other] = 1.0
            return self

        if isinstance(other, TensorLike):
            IdWord = PauliWord({})
            if IdWord in self:
                self[IdWord] += other
            else:
>>>>>>> f854611a
                self[IdWord] = other
            return self

        raise TypeError(f"Cannot add {other} of type {type(other)} to PauliSentence")

    def __sub__(self, other):
        """Subtract other PauliSentence, PauliWord, or scalar"""
        return self + -1 * other

    def __rsub__(self, other):
        """Subtract other PauliSentence, PauliWord, or scalar"""
        return -1 * self + other

    def __copy__(self):
        """Copy the PauliSentence instance."""
        copied_ps = {}
        for pw, coeff in self.items():
            copied_ps[copy(pw)] = coeff
        return PauliSentence(copied_ps)

    def __deepcopy__(self, memo):
        res = self.__copy__()
        memo[id(self)] = res
        return res

    def __matmul__(self, other):
        """Matrix / tensor product between two PauliSentences by iterating over each sentence and multiplying
        the Pauli words pair-wise"""
        final_ps = PauliSentence()

        if len(self) == 0 or len(other) == 0:
            return final_ps

        for pw1 in self:
            for pw2 in other:
                prod_pw, coeff = pw1 @ pw2
                final_ps[prod_pw] = final_ps[prod_pw] + coeff * self[pw1] * other[pw2]

        return final_ps

    def __mul__(self, other):
<<<<<<< HEAD
        """Multiply a PauliWord by a scalar#
=======
        """Multiply a PauliWord by a scalar
>>>>>>> f854611a

        Args:
            other (Scalar): The scalar to multiply the PauliWord with

        Returns:
            PauliSentence
        """
        if isinstance(other, PauliSentence):
            # this is legacy support and will be removed after a deprecation cycle
<<<<<<< HEAD
=======
            warnings.warn(
                "Matrix/Tensor multiplication using the * operator on PauliWords and PauliSentences is deprecated, use @ instead.",
                qml.PennyLaneDeprecationWarning,
            )
>>>>>>> f854611a
            return self @ other

        if isinstance(other, TensorLike):
            if not qml.math.ndim(other) == 0:
                raise ValueError(
                    f"Attempting to multiply a PauliSentence with an array of dimension {qml.math.ndim(other)}"
                )

            return PauliSentence({key: other * value for key, value in self.items()})

        raise TypeError(
            f"PauliSentence can only be multiplied by numerical data. Attempting to multiply by {other} of type {type(other)}"
        )

    __rmul__ = __mul__

    def __truediv__(self, other):
        """Divide a PauliSentence by a scalar"""
        if isinstance(other, TensorLike):
            return self * (1 / other)
        raise TypeError(
            f"PauliSentence can only be divided by numerical data. Attempting to divide by {other} of type {type(other)}"
        )

    def __str__(self):
        """String representation of the PauliSentence."""
        if len(self) == 0:
            return "0 * I"
        return "\n+ ".join(f"{coeff} * {str(pw)}" for pw, coeff in self.items())

    def __repr__(self):
        """Terminal representation for PauliSentence"""
        return str(self)

    @property
    def wires(self):
        """Track wires of the PauliSentence."""
        return Wires(set().union(*(pw.wires for pw in self.keys())))

    def to_mat(self, wire_order=None, format="dense", buffer_size=None):
        """Returns the matrix representation.

        Keyword Args:
            wire_order (iterable or None): The order of qubits in the tensor product.
            format (str): The format of the matrix. It is "dense" by default. Use "csr" for sparse.
            buffer_size (int or None): The maximum allowed memory in bytes to store intermediate results
                in the calculation of sparse matrices. It defaults to ``2 ** 30`` bytes that make
                1GB of memory. In general, larger buffers allow faster computations.

        Returns:
            (Union[NumpyArray, ScipySparseArray]): Matrix representation of the Pauli sentence.

        Raises:
            ValueError: Can't get the matrix of an empty PauliSentence.
        """
        wire_order = self.wires if wire_order is None else Wires(wire_order)
        if not wire_order.contains_wires(self.wires):
            raise ValueError(
                "Can't get the matrix for the specified wire order because it "
                f"does not contain all the Pauli sentence's wires {self.wires}"
            )

        def _pw_wires(w: Iterable) -> Wires:
            """Return the native Wires instance for a list of wire labels.
            w represents the wires of the PauliWord being processed. In case
            the PauliWord is empty ({}), choose any arbitrary wire from the
            PauliSentence it is composed in.
            """
            return w or Wires(self.wires[0]) if self.wires else self.wires

        if len(self) == 0:
            if not wire_order:
                raise ValueError("Can't get the matrix of an empty PauliSentence.")
            if format == "dense":
                return np.eye(2 ** len(wire_order))
            return sparse.eye(2 ** len(wire_order), format=format, dtype="complex128")

        if format != "dense":
            return self._to_sparse_mat(wire_order, buffer_size=buffer_size)

        mats_and_wires_gen = (
            (
                coeff * pw.to_mat(wire_order=_pw_wires(pw.wires), format=format),
                _pw_wires(pw.wires),
            )
            for pw, coeff in self.items()
        )

        reduced_mat, result_wire_order = math.reduce_matrices(
            mats_and_wires_gen=mats_and_wires_gen, reduce_func=math.add
        )

        return math.expand_matrix(reduced_mat, result_wire_order, wire_order=wire_order)

    def _to_sparse_mat(self, wire_order, buffer_size=None):
        """Compute the sparse matrix of the Pauli sentence by efficiently adding the Pauli words
        that it is composed of. See pauli_sparse_matrices.md for the technical details."""
        pauli_words = list(self)  # Ensure consistent ordering
        n_wires = len(wire_order)
        matrix_size = 2**n_wires
        matrix = sparse.csr_matrix((matrix_size, matrix_size), dtype="complex128")
        op_sparse_idx = _ps_to_sparse_index(pauli_words, wire_order)
        _, unique_sparse_structures, unique_invs = np.unique(
            op_sparse_idx, axis=0, return_index=True, return_inverse=True
        )
        pw_sparse_structures = unique_sparse_structures[unique_invs]

        buffer_size = buffer_size or 2**30  # Default to 1GB of memory
        # Convert bytes to number of matrices:
        # complex128 (16) for each data entry and int64 (8) for each indices entry
        buffer_size = max(1, buffer_size // ((16 + 8) * matrix_size))
        mat_data = np.empty((matrix_size, buffer_size), dtype=np.complex128)
        mat_indices = np.empty((matrix_size, buffer_size), dtype=np.int64)
        n_matrices_in_buffer = 0
        for sparse_structure in unique_sparse_structures:
            indices, *_ = np.nonzero(pw_sparse_structures == sparse_structure)
            mat = self._sum_same_structure_pws([pauli_words[i] for i in indices], wire_order)
            mat_data[:, n_matrices_in_buffer] = mat.data
            mat_indices[:, n_matrices_in_buffer] = mat.indices

            n_matrices_in_buffer += 1
            if n_matrices_in_buffer == buffer_size:
                # Add partial results in batches to control the memory usage
                matrix += self._sum_different_structure_pws(mat_indices, mat_data)
                n_matrices_in_buffer = 0

        matrix += self._sum_different_structure_pws(
            mat_indices[:, :n_matrices_in_buffer], mat_data[:, :n_matrices_in_buffer]
        )
        matrix.eliminate_zeros()
        return matrix

    def dot(self, vector, wire_order=None):
        """Computes the matrix-vector product of the Pauli sentence with a state vector.
        See pauli_sparse_matrices.md for the technical details."""
        wire_order = self.wires if wire_order is None else Wires(wire_order)
        if not wire_order.contains_wires(self.wires):
            raise ValueError(
                "Can't get the matrix for the specified wire order because it "
                f"does not contain all the Pauli sentence's wires {self.wires}"
            )
        pauli_words = list(self)  # Ensure consistent ordering
        op_sparse_idx = _ps_to_sparse_index(pauli_words, wire_order)
        _, unique_sparse_structures, unique_invs = np.unique(
            op_sparse_idx, axis=0, return_index=True, return_inverse=True
        )
        pw_sparse_structures = unique_sparse_structures[unique_invs]

        dtype = np.complex64 if vector.dtype in (np.float32, np.complex64) else np.complex128
        if vector.ndim == 1:
            vector = vector.reshape(1, -1)
        mv = np.zeros_like(vector, dtype=dtype)
        for sparse_structure in unique_sparse_structures:
            indices, *_ = np.nonzero(pw_sparse_structures == sparse_structure)
            entries, data = self._get_same_structure_csr(
                [pauli_words[i] for i in indices], wire_order
            )
            mv += vector[:, entries] * data.reshape(1, -1)
        return mv.reshape(vector.shape)

    # pylint: disable=protected-access
    def _get_same_structure_csr(self, pauli_words, wire_order):
        """Returns the CSR indices and data for Pauli words with the same sparse structure."""
        indices = pauli_words[0]._get_csr_indices(wire_order)
        nwires = len(wire_order)
        nwords = len(pauli_words)
        inner = np.empty((nwords, 2 ** (nwires - nwires // 2)), dtype=np.complex128)
        outer = np.empty((nwords, 2 ** (nwires // 2)), dtype=np.complex128)
        for i, word in enumerate(pauli_words):
            outer[i, :], inner[i, :] = word._get_csr_data_2(
                wire_order, coeff=qml.math.to_numpy(self[word])
            )
        data = outer.T @ inner
        return indices, data.ravel()

    def _sum_same_structure_pws(self, pauli_words, wire_order):
        """Sums Pauli words with the same sparse structure."""
        mat = pauli_words[0].to_mat(
            wire_order, coeff=qml.math.to_numpy(self[pauli_words[0]]), format="csr"
        )
        for word in pauli_words[1:]:
            mat.data += word.to_mat(
                wire_order, coeff=qml.math.to_numpy(self[word]), format="csr"
            ).data
        return mat

    @staticmethod
    def _sum_different_structure_pws(indices, data):
        """Sums Pauli words with different parse structures."""
        size = indices.shape[0]
        idx = np.argsort(indices, axis=1)
        matrix = sparse.csr_matrix((size, size), dtype="complex128")
        matrix.indices = np.take_along_axis(indices, idx, axis=1).ravel()
        matrix.data = np.take_along_axis(data, idx, axis=1).ravel()
        num_entries_per_row = indices.shape[1]
        matrix.indptr = _cached_arange(size + 1) * num_entries_per_row

        # remove zeros and things sufficiently close to zero
        matrix.data[np.abs(matrix.data) < 1e-16] = 0  # Faster than np.isclose(matrix.data, 0)
        matrix.eliminate_zeros()
        return matrix

    def operation(self, wire_order=None):
        """Returns a native PennyLane :class:`~pennylane.operation.Operation` representing the PauliSentence."""
        if len(self) == 0:
            if wire_order in (None, [], Wires([])):
                raise ValueError("Can't get the operation for an empty PauliSentence.")
            return qml.s_prod(0, Identity(wires=wire_order))

        summands = []
        wire_order = wire_order or self.wires
        for pw, coeff in self.items():
            if pw == PauliWord({}):
                id_wires = (
                    wire_order if len(wire_order) != 0 else 0
                )  # dummy value when no wires provided
                pw_op = Identity(wires=id_wires)
            else:
                pw_op = pw.operation(wire_order=list(wire_order))
            summands.append(pw_op if coeff == 1 else s_prod(coeff, pw_op))
        return summands[0] if len(summands) == 1 else qml.sum(*summands)

    def hamiltonian(self, wire_order=None):
        """Returns a native PennyLane :class:`~pennylane.Hamiltonian` representing the PauliSentence."""
        if len(self) == 0:
            if wire_order in (None, [], Wires([])):
                raise ValueError("Can't get the Hamiltonian for an empty PauliSentence.")
            return Hamiltonian([], [])

        wire_order = wire_order or self.wires
        wire_order = list(wire_order)

        return Hamiltonian(
            list(self.values()),
            [pw.operation(wire_order=wire_order, get_as_tensor=True) for pw in self],
        )

    def simplify(self, tol=1e-8):
        """Remove any PauliWords in the PauliSentence with coefficients less than the threshold tolerance."""
        items = list(self.items())
        for pw, coeff in items:
            if abs(coeff) <= tol:
                del self[pw]

    def map_wires(self, wire_map: dict) -> "PauliSentence":
        """Return a new PauliSentence with the wires mapped."""
        return self.__class__({pw.map_wires(wire_map): coeff for pw, coeff in self.items()})<|MERGE_RESOLUTION|>--- conflicted
+++ resolved
@@ -152,10 +152,6 @@
     (Z(1) @ Z(2) @ X(0), -1j)
 
     We can multiply scalars to Pauli words or add/subtract them, resulting in a :class:`~PauliSentence` instance.
-<<<<<<< HEAD
-=======
-
->>>>>>> f854611a
     >>> 0.5 * w1 - 1.5 * w2 + 2
     0.5 * X(0) @ Y(1)
     + -1.5 * X(1) @ Z(2)
@@ -249,13 +245,10 @@
         """
         if isinstance(other, PauliWord):
             # this is legacy support and will be removed after a deprecation cycle
-<<<<<<< HEAD
-=======
             warnings.warn(
                 "Matrix/Tensor multiplication using the * operator on PauliWords and PauliSentences is deprecated, use @ instead.",
                 qml.PennyLaneDeprecationWarning,
             )
->>>>>>> f854611a
             return self @ other
 
         if isinstance(other, TensorLike):
@@ -272,12 +265,8 @@
     __rmul__ = __mul__
 
     def __add__(self, other):
-<<<<<<< HEAD
-        """Add PauliWords/Sentences"""
-=======
         """Add PauliWord instances and scalars to PauliWord.
         Returns a PauliSentence."""
->>>>>>> f854611a
         # Note that the case of PauliWord + PauliSentence is covered in PauliSentence
         if isinstance(other, PauliWord):
             if other == self:
@@ -296,11 +285,7 @@
     __radd__ = __add__
 
     def __iadd__(self, other):
-<<<<<<< HEAD
-        """Inplace addition of PauliWords"""
-=======
         """Inplace addition"""
->>>>>>> f854611a
         return self + other
 
     def __sub__(self, other):
@@ -463,11 +448,7 @@
 
 class PauliSentence(dict):
     r"""Dictionary representing a linear combination of Pauli words, with the keys
-<<<<<<< HEAD
-    as PauliWord instances and the values correspond to coefficients.
-=======
     as :class:`~pennylane.pauli.PauliWord` instances and the values correspond to coefficients.
->>>>>>> f854611a
 
     .. note::
 
@@ -507,9 +488,11 @@
         return 0.0
 
     def __add__(self, other):
-<<<<<<< HEAD
-        """Add two Pauli sentence together by iterating over the smaller
-        one and adding its terms to the larger one."""
+        """Add a PauliWord, scalar or other PauliSentence to a PauliSentence.
+
+        Empty Pauli sentences are treated as the additive identity
+        (i.e 0 * Identity on all wires). The non-empty Pauli sentence is returned.
+        """
         if isinstance(other, PauliSentence):
             smaller_ps, larger_ps = (
                 (self, copy(other)) if len(self) < len(other) else (other, copy(self))
@@ -539,42 +522,6 @@
 
         raise TypeError(f"Cannot add {other} of type {type(other)} to PauliSentence")
 
-=======
-        """Add a PauliWord, scalar or other PauliSentence to a PauliSentence.
-
-        Empty Pauli sentences are treated as the additive identity
-        (i.e 0 * Identity on all wires). The non-empty Pauli sentence is returned.
-        """
-        if isinstance(other, PauliSentence):
-            smaller_ps, larger_ps = (
-                (self, copy(other)) if len(self) < len(other) else (other, copy(self))
-            )
-            for key in smaller_ps:
-                larger_ps[key] += smaller_ps[key]
-
-            return larger_ps
-
-        if isinstance(other, PauliWord):
-            res = copy(self)
-            if other in res:
-                res[other] += 1.0
-            else:
-                res[other] = 1.0
-            return res
-
-        if isinstance(other, TensorLike):
-            # Scalars are interepreted as scalar * Identity
-            res = copy(self)
-            IdWord = PauliWord({})
-            if IdWord in res:
-                res[IdWord] += other
-            else:
-                res[IdWord] = other
-            return res
-
-        raise TypeError(f"Cannot add {other} of type {type(other)} to PauliSentence")
-
->>>>>>> f854611a
     __radd__ = __add__
 
     def __iadd__(self, other):
@@ -590,7 +537,6 @@
         if isinstance(other, PauliWord):
             if other in self:
                 self[other] += 1.0
-<<<<<<< HEAD
             else:
                 self[other] = 1.0
             return self
@@ -600,17 +546,6 @@
             if IdWord in self:
                 self[IdWord] += other
             else:
-=======
-            else:
-                self[other] = 1.0
-            return self
-
-        if isinstance(other, TensorLike):
-            IdWord = PauliWord({})
-            if IdWord in self:
-                self[IdWord] += other
-            else:
->>>>>>> f854611a
                 self[IdWord] = other
             return self
 
@@ -652,11 +587,7 @@
         return final_ps
 
     def __mul__(self, other):
-<<<<<<< HEAD
-        """Multiply a PauliWord by a scalar#
-=======
         """Multiply a PauliWord by a scalar
->>>>>>> f854611a
 
         Args:
             other (Scalar): The scalar to multiply the PauliWord with
@@ -666,13 +597,10 @@
         """
         if isinstance(other, PauliSentence):
             # this is legacy support and will be removed after a deprecation cycle
-<<<<<<< HEAD
-=======
             warnings.warn(
                 "Matrix/Tensor multiplication using the * operator on PauliWords and PauliSentences is deprecated, use @ instead.",
                 qml.PennyLaneDeprecationWarning,
             )
->>>>>>> f854611a
             return self @ other
 
         if isinstance(other, TensorLike):
