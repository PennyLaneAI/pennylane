# Copyright 2018-2022 Xanadu Quantum Technologies Inc.

# Licensed under the Apache License, Version 2.0 (the "License");
# you may not use this file except in compliance with the License.
# You may obtain a copy of the License at

#     http://www.apache.org/licenses/LICENSE-2.0

# Unless required by applicable law or agreed to in writing, software
# distributed under the License is distributed on an "AS IS" BASIS,
# WITHOUT WARRANTIES OR CONDITIONS OF ANY KIND, either express or implied.
# See the License for the specific language governing permissions and
# limitations under the License.
"""The Pauli arithmetic abstract reduced representation classes"""
from copy import copy
from functools import reduce, lru_cache
from typing import Iterable

import numpy as np
from scipy import sparse

import pennylane as qml
from pennylane import math
from pennylane.typing import TensorLike
from pennylane.wires import Wires
from pennylane.operation import Tensor
from pennylane.ops import Hamiltonian, Identity, PauliX, PauliY, PauliZ, prod, s_prod

I = "I"
X = "X"
Y = "Y"
Z = "Z"

op_map = {
    I: Identity,
    X: PauliX,
    Y: PauliY,
    Z: PauliZ,
}

op_to_str_map = {
    Identity: I,
    PauliX: X,
    PauliY: Y,
    PauliZ: Z,
}

matI = np.eye(2)
matX = np.array([[0, 1], [1, 0]])
matY = np.array([[0, -1j], [1j, 0]])
matZ = np.array([[1, 0], [0, -1]])

mat_map = {
    I: matI,
    X: matX,
    Y: matY,
    Z: matZ,
}


@lru_cache
def _cached_sparse_data(op):
    """Returns the sparse data and indices of a Pauli operator."""
    if op == "I":
        data = np.array([1.0, 1.0], dtype=np.complex128)
        indices = np.array([0, 1], dtype=np.int64)
    elif op == "X":
        data = np.array([1.0, 1.0], dtype=np.complex128)
        indices = np.array([1, 0], dtype=np.int64)
    elif op == "Y":
        data = np.array([-1.0j, 1.0j], dtype=np.complex128)
        indices = np.array([1, 0], dtype=np.int64)
    elif op == "Z":
        data = np.array([1.0, -1.0], dtype=np.complex128)
        indices = np.array([0, 1], dtype=np.int64)
    return data, indices


@lru_cache(maxsize=2)
def _cached_arange(n):
    "Caches `np.arange` output to speed up sparse calculations."
    return np.arange(n)


pauli_to_sparse_int = {I: 0, X: 1, Y: 1, Z: 0}  # (I, Z) and (X, Y) have the same sparsity


def _ps_to_sparse_index(pauli_words, wires):
    """Represent the Pauli words sparse structure in a matrix of shape n_words x n_wires."""
    indices = np.zeros((len(pauli_words), len(wires)))
    for i, pw in enumerate(pauli_words):
        if not pw.wires:
            continue
        wire_indices = np.array(wires.indices(pw.wires))
        indices[i, wire_indices] = [pauli_to_sparse_int[pw[w]] for w in pw.wires]
    return indices


_map_I = {
    I: (1, I),
    X: (1, X),
    Y: (1, Y),
    Z: (1, Z),
}
_map_X = {
    I: (1, X),
    X: (1, I),
    Y: (1.0j, Z),
    Z: (-1.0j, Y),
}
_map_Y = {
    I: (1, Y),
    X: (-1.0j, Z),
    Y: (1, I),
    Z: (1j, X),
}
_map_Z = {
    I: (1, Z),
    X: (1j, Y),
    Y: (-1.0j, X),
    Z: (1, I),
}

mul_map = {I: _map_I, X: _map_X, Y: _map_Y, Z: _map_Z}


class PauliWord(dict):
    """Immutable dictionary used to represent a Pauli Word,
    associating wires with their respective operators.
    Can be constructed from a standard dictionary.

    .. note::

        An empty :class:`~.PauliWord` will be treated as the multiplicative
        identity (i.e identity on all wires).

    >>> w = PauliWord({"a": 'X', 2: 'Y', 3: 'Z'})
    >>> w
    X(a) @ Y(2) @ Z(3)
    """

    # this allows scalar multiplication from left with numpy arrays np.array(0.5) * pw1
    # taken from [stackexchange](https://stackoverflow.com/questions/40694380/forcing-multiplication-to-use-rmul-instead-of-numpy-array-mul-or-byp/44634634#44634634)
    __array_priority__ = 1000

    def __missing__(self, key):
        """If the wire is not in the Pauli word,
        then no operator acts on it, so return the Identity."""
        return I

    def __init__(self, mapping):
        """Strip identities from PauliWord on init!"""
        for wire, op in mapping.copy().items():
            if op == I:
                del mapping[wire]
        super().__init__(mapping)

    def __reduce__(self):
        """Defines how to pickle and unpickle a PauliWord. Otherwise, un-pickling
        would cause __setitem__ to be called, which is forbidden on PauliWord.
        For more information, see: https://docs.python.org/3/library/pickle.html#object.__reduce__
        """
        return (PauliWord, (dict(self),))

    def __copy__(self):
        """Copy the PauliWord instance."""
        return PauliWord(dict(self.items()))

    def __deepcopy__(self, memo):
        res = self.__copy__()
        memo[id(self)] = res
        return res

    def __setitem__(self, key, item):
        """Restrict setting items after instantiation."""
        raise TypeError("PauliWord object does not support assignment")

    def update(self, __m, **kwargs) -> None:
        """Restrict updating PW after instantiation."""
        raise TypeError("PauliWord object does not support assignment")

    def __hash__(self):
        return hash(frozenset(self.items()))

    def __matmul__(self, other):
        """Multiply two Pauli words together using the matrix product if wires overlap
        and the tensor product otherwise.

        Empty Pauli words are treated as the Identity operator on all wires.

        Args:
            other (PauliWord): The Pauli word to multiply with

        Returns:
            result(PauliWord): The resulting operator of the multiplication
            coeff(complex): The complex phase factor
        """
        base, iterator, swapped = (
            (self, other, False) if len(self) > len(other) else (other, self, True)
        )
        result = copy(dict(base))
        coeff = 1

        for wire, term in iterator.items():
            if wire in base:
                factor, new_op = mul_map[term][base[wire]] if swapped else mul_map[base[wire]][term]
                if new_op == I:
                    del result[wire]
                else:
                    coeff *= factor
                    result[wire] = new_op
            elif term != I:
                result[wire] = term

        return PauliWord(result), coeff

    def __mul__(self, other):
        """Multiply a PauliWord by a scalar

        Args:
            other (Scalar): The scalar to multiply the PauliWord with

        Returns:
            PauliSentence
        """
        if isinstance(other, PauliWord):
            # this is legacy support and will be removed after a deprecation cycle
            return self @ other

        if isinstance(other, TensorLike):
            if not qml.math.ndim(other) == 0:
                raise ValueError(
                    f"Attempting to multiply a PauliWord with an array of dimension {qml.math.ndim(other)}"
                )

            return PauliSentence({self: other})
        raise TypeError(
            f"PauliWord can only be multiplied by numerical data. Attempting to multiply by {other} of type {type(other)}"
        )

    __rmul__ = __mul__

    def __add__(self, other):
        """Add PauliWords/Sentences"""
        # Note that the case of PauliWord + PauliSentence is covered in PauliSentence
        if isinstance(other, PauliWord):
            if other == self:
                return PauliSentence({self: 2.0})
            return PauliSentence({self: 1.0, other: 1.0})

        if isinstance(other, TensorLike):
            # Scalars are interepreted as scalar * Identity
            IdWord = PauliWord({})
            if IdWord == self:
                return PauliSentence({self: 1.0 + other})
            return PauliSentence({self: 1.0, IdWord: other})

        return NotImplemented

    __radd__ = __add__

    def __iadd__(self, other):
        """Inplace addition of PauliWords"""
        return self + other

    def __truediv__(self, other):
        """Divide a PauliWord by a scalar"""
        if isinstance(other, TensorLike):
            return self * (1 / other)
        raise TypeError(
            f"PauliWord can only be divided by numerical data. Attempting to divide by {other} of type {type(other)}"
        )

    def __str__(self):
        """String representation of a PauliWord."""
        if len(self) == 0:
            return "I"
        return " @ ".join(f"{op}({w})" for w, op in self.items())

    def __repr__(self):
        """Terminal representation for PauliWord"""
        return str(self)

    @property
    def wires(self):
        """Track wires in a PauliWord."""
        return Wires(self)

    def to_mat(self, wire_order=None, format="dense", coeff=1.0):
        """Returns the matrix representation.

        Keyword Args:
            wire_order (iterable or None): The order of qubits in the tensor product.
            format (str): The format of the matrix. It is "dense" by default. Use "csr" for sparse.
            coeff (float): Coefficient multiplying the resulting matrix.

        Returns:
            (Union[NumpyArray, ScipySparseArray]): Matrix representation of the Pauli word.

        Raises:
            ValueError: Can't get the matrix of an empty PauliWord.
        """
        wire_order = self.wires if wire_order is None else Wires(wire_order)
        if not wire_order.contains_wires(self.wires):
            raise ValueError(
                "Can't get the matrix for the specified wire order because it "
                f"does not contain all the Pauli word's wires {self.wires}"
            )

        if len(self) == 0:
            if not wire_order:
                raise ValueError("Can't get the matrix of an empty PauliWord.")
            return (
                np.diag([coeff] * 2 ** len(wire_order))
                if format == "dense"
                else coeff * sparse.eye(2 ** len(wire_order), format=format, dtype="complex128")
            )

        if format == "dense":
            return coeff * reduce(math.kron, (mat_map[self[w]] for w in wire_order))

        return self._to_sparse_mat(wire_order, coeff)

    def _to_sparse_mat(self, wire_order, coeff):
        """Compute the sparse matrix of the Pauli word times a coefficient, given a wire order.
        See pauli_sparse_matrices.md for the technical details of the implementation."""
        matrix_size = 2 ** len(wire_order)
        matrix = sparse.csr_matrix((matrix_size, matrix_size), dtype="complex128")
        # Avoid checks and copies in __init__ by directly setting the attributes of an empty matrix
        matrix.data = self._get_csr_data(wire_order, coeff)
        matrix.indices = self._get_csr_indices(wire_order)
        matrix.indptr = _cached_arange(matrix_size + 1)  # Non-zero entries by row (starting from 0)
        return matrix

    def _get_csr_data(self, wire_order, coeff):
        """Computes the sparse matrix data of the Pauli word times a coefficient, given a wire order."""
        full_word = [self[wire] for wire in wire_order]

        matrix_size = 2 ** len(wire_order)
        data = np.empty(matrix_size, dtype=np.complex128)  # Non-zero values
        current_size = 2
        data[:current_size], _ = _cached_sparse_data(full_word[-1])
        data[:current_size] *= coeff  # Multiply initial term better than the full matrix
        for s in full_word[-2::-1]:
            if s == "I":
                data[current_size : 2 * current_size] = data[:current_size]
            elif s == "X":
                data[current_size : 2 * current_size] = data[:current_size]
            elif s == "Y":
                data[current_size : 2 * current_size] = 1j * data[:current_size]
                data[:current_size] *= -1j
            elif s == "Z":
                data[current_size : 2 * current_size] = -data[:current_size]
            current_size *= 2
        return data

    def _get_csr_data_2(self, wire_order, coeff):
        """Computes the sparse matrix data of the Pauli word times a coefficient, given a wire order."""
        full_word = [self[wire] for wire in wire_order]
        nwords = len(full_word)
        if nwords < 2:
            return np.array([1.0]), self._get_csr_data(wire_order, coeff)
        outer = self._get_csr_data(wire_order[: nwords // 2], 1.0)
        inner = self._get_csr_data(wire_order[nwords // 2 :], coeff)
        return outer, inner

    def _get_csr_indices(self, wire_order):
        """Computes the sparse matrix indices of the Pauli word times a coefficient, given a wire order."""
        full_word = [self[wire] for wire in wire_order]
        matrix_size = 2 ** len(wire_order)
        indices = np.empty(matrix_size, dtype=np.int64)  # Column index of non-zero values
        current_size = 2
        _, indices[:current_size] = _cached_sparse_data(full_word[-1])
        for s in full_word[-2::-1]:
            if s == "I":
                indices[current_size : 2 * current_size] = indices[:current_size] + current_size
            elif s == "X":
                indices[current_size : 2 * current_size] = indices[:current_size]
                indices[:current_size] += current_size
            elif s == "Y":
                indices[current_size : 2 * current_size] = indices[:current_size]
                indices[:current_size] += current_size
            elif s == "Z":
                indices[current_size : 2 * current_size] = indices[:current_size] + current_size
            current_size *= 2
        return indices

    def operation(self, wire_order=None, get_as_tensor=False):
        """Returns a native PennyLane :class:`~pennylane.operation.Operation` representing the PauliWord."""
        if len(self) == 0:
            if wire_order in (None, [], Wires([])):
                raise ValueError("Can't get the operation for an empty PauliWord.")
            return Identity(wires=wire_order)

        factors = [op_map[op](wire) for wire, op in self.items()]

        if get_as_tensor:
            return factors[0] if len(factors) == 1 else Tensor(*factors)
        return factors[0] if len(factors) == 1 else prod(*factors)

    def hamiltonian(self, wire_order=None):
        """Return :class:`~pennylane.Hamiltonian` representing the PauliWord."""
        if len(self) == 0:
            if wire_order in (None, [], Wires([])):
                raise ValueError("Can't get the Hamiltonian for an empty PauliWord.")
            return Hamiltonian([1], [Identity(wires=wire_order)])

        obs = [op_map[op](wire) for wire, op in self.items()]
        return Hamiltonian([1], [obs[0] if len(obs) == 1 else Tensor(*obs)])

    def map_wires(self, wire_map: dict) -> "PauliWord":
        """Return a new PauliWord with the wires mapped."""
        return self.__class__({wire_map.get(w, w): op for w, op in self.items()})


class PauliSentence(dict):
    """Dictionary representing a linear combination of Pauli words, with the keys
    as PauliWord instances and the values correspond to coefficients.

    .. note::

        An empty :class:`~.PauliSentence` will be treated as the additive
        identity (i.e 0 * Identity on all wires).

    >>> ps = qml.pauli.PauliSentence({
            qml.pauli.PauliWord({0:'X', 1:'Y'}): 1.23,
            qml.pauli.PauliWord({2:'Z', 0:'Y'}): -0.45j
        })
    >>> ps
    1.23 * X(0) @ Y(1)
    + (-0-0.45j) * Z(2) @ Y(0)
    """

    # this allows scalar multiplication from left with numpy arrays np.array(0.5) * ps1
    # taken from [stackexchange](https://stackoverflow.com/questions/40694380/forcing-multiplication-to-use-rmul-instead-of-numpy-array-mul-or-byp/44634634#44634634)
    __array_priority__ = 1000

    def __missing__(self, key):
        """If the PauliWord is not in the sentence then the coefficient
        associated with it should be 0."""
        return 0.0

    def __add__(self, other):
        """Add two Pauli sentence together by iterating over the smaller
<<<<<<< HEAD
        one and adding its terms to the larger one."""
        if isinstance(other, PauliSentence):
            smaller_ps, larger_ps = (
                (self, copy(other)) if len(self) < len(other) else (other, copy(self))
            )
            for key in smaller_ps:
                larger_ps[key] += smaller_ps[key]

            return larger_ps

        if isinstance(other, PauliWord):
            res = copy(self)
            if other in res:
                res[other] += 1.0
            else:
                res[other] = 1.0
            return res
=======
        one and adding its terms to the larger one.

        Empty Pauli sentences are treated as the additive identity
        (i.e 0 * Identity on all wires). The non-empty Pauli sentence is returned.
        """
        smaller_ps, larger_ps = (
            (self, copy(other)) if len(self) < len(other) else (other, copy(self))
        )
        for key in smaller_ps:
            larger_ps[key] += smaller_ps[key]
>>>>>>> 361450e7

        if isinstance(other, TensorLike):
            # Scalars are interepreted as scalar * Identity
            res = copy(self)
            IdWord = PauliWord({})
            if IdWord in res:
                res[IdWord] += other
            else:
                res[IdWord] = other
            return res

        raise TypeError(f"Cannot add {other} of type {type(other)} to PauliSentence")

    __radd__ = __add__

    def __iadd__(self, other):
        """Inplace addition of two Pauli sentence together by adding terms of other to self"""
        if isinstance(other, PauliSentence):
            for key in other:
                if key in self:
                    self[key] += other[key]
                else:
                    self[key] = other[key]
            return self

        if isinstance(other, PauliWord):
            if other in self:
                self[other] += 1.0
            else:
                self[other] = 1.0
            return self

        if isinstance(other, TensorLike):
            IdWord = PauliWord({})
            if IdWord in self:
                self[IdWord] += other
            else:
                self[IdWord] = other
            return self

        raise TypeError(f"Cannot add {other} of type {type(other)} to PauliSentence")

    def __copy__(self):
        """Copy the PauliSentence instance."""
        copied_ps = {}
        for pw, coeff in self.items():
            copied_ps[copy(pw)] = coeff
        return PauliSentence(copied_ps)

    def __deepcopy__(self, memo):
        res = self.__copy__()
        memo[id(self)] = res
        return res

    def __matmul__(self, other):
        """Matrix / tensor product between two PauliSentences by iterating over each sentence and multiplying
        the Pauli words pair-wise"""
        final_ps = PauliSentence()

        if len(self) == 0 or len(other) == 0:
            return final_ps

        for pw1 in self:
            for pw2 in other:
                prod_pw, coeff = pw1 @ pw2
                final_ps[prod_pw] = final_ps[prod_pw] + coeff * self[pw1] * other[pw2]

        return final_ps

    def __mul__(self, other):
        """Multiply a PauliWord by a scalar#

        Args:
            other (Scalar): The scalar to multiply the PauliWord with

        Returns:
            PauliSentence
        """
        if isinstance(other, PauliSentence):
            # this is legacy support and will be removed after a deprecation cycle
            return self @ other

        if isinstance(other, TensorLike):
            if not qml.math.ndim(other) == 0:
                raise ValueError(
                    f"Attempting to multiply a PauliSentence with an array of dimension {qml.math.ndim(other)}"
                )

            return PauliSentence({key: other * value for key, value in self.items()})

        raise TypeError(
            f"PauliSentence can only be multiplied by numerical data. Attempting to multiply by {other} of type {type(other)}"
        )

    __rmul__ = __mul__

    def __truediv__(self, other):
        """Divide a PauliSentence by a scalar"""
        if isinstance(other, TensorLike):
            return self * (1 / other)
        raise TypeError(
            f"PauliSentence can only be divided by numerical data. Attempting to divide by {other} of type {type(other)}"
        )

    def __str__(self):
        """String representation of the PauliSentence."""
        if len(self) == 0:
            return "0 * I"
        return "\n+ ".join(f"{coeff} * {str(pw)}" for pw, coeff in self.items())

    def __repr__(self):
        """Terminal representation for PauliSentence"""
        return str(self)

    @property
    def wires(self):
        """Track wires of the PauliSentence."""
        return Wires(set().union(*(pw.wires for pw in self.keys())))

    def to_mat(self, wire_order=None, format="dense", buffer_size=None):
        """Returns the matrix representation.

        Keyword Args:
            wire_order (iterable or None): The order of qubits in the tensor product.
            format (str): The format of the matrix. It is "dense" by default. Use "csr" for sparse.
            buffer_size (int or None): The maximum allowed memory in bytes to store intermediate results
                in the calculation of sparse matrices. It defaults to ``2 ** 30`` bytes that make
                1GB of memory. In general, larger buffers allow faster computations.

        Returns:
            (Union[NumpyArray, ScipySparseArray]): Matrix representation of the Pauli sentence.

        Raises:
            ValueError: Can't get the matrix of an empty PauliSentence.
        """
        wire_order = self.wires if wire_order is None else Wires(wire_order)
        if not wire_order.contains_wires(self.wires):
            raise ValueError(
                "Can't get the matrix for the specified wire order because it "
                f"does not contain all the Pauli sentence's wires {self.wires}"
            )

        def _pw_wires(w: Iterable) -> Wires:
            """Return the native Wires instance for a list of wire labels.
            w represents the wires of the PauliWord being processed. In case
            the PauliWord is empty ({}), choose any arbitrary wire from the
            PauliSentence it is composed in.
            """
            return w or Wires(self.wires[0]) if self.wires else self.wires

        if len(self) == 0:
            if not wire_order:
                raise ValueError("Can't get the matrix of an empty PauliSentence.")
            if format == "dense":
                return np.eye(2 ** len(wire_order))
            return sparse.eye(2 ** len(wire_order), format=format, dtype="complex128")

        if format != "dense":
            return self._to_sparse_mat(wire_order, buffer_size=buffer_size)

        mats_and_wires_gen = (
            (
                coeff * pw.to_mat(wire_order=_pw_wires(pw.wires), format=format),
                _pw_wires(pw.wires),
            )
            for pw, coeff in self.items()
        )

        reduced_mat, result_wire_order = math.reduce_matrices(
            mats_and_wires_gen=mats_and_wires_gen, reduce_func=math.add
        )

        return math.expand_matrix(reduced_mat, result_wire_order, wire_order=wire_order)

    def _to_sparse_mat(self, wire_order, buffer_size=None):
        """Compute the sparse matrix of the Pauli sentence by efficiently adding the Pauli words
        that it is composed of. See pauli_sparse_matrices.md for the technical details."""
        pauli_words = list(self)  # Ensure consistent ordering
        n_wires = len(wire_order)
        matrix_size = 2**n_wires
        matrix = sparse.csr_matrix((matrix_size, matrix_size), dtype="complex128")
        op_sparse_idx = _ps_to_sparse_index(pauli_words, wire_order)
        _, unique_sparse_structures, unique_invs = np.unique(
            op_sparse_idx, axis=0, return_index=True, return_inverse=True
        )
        pw_sparse_structures = unique_sparse_structures[unique_invs]

        buffer_size = buffer_size or 2**30  # Default to 1GB of memory
        # Convert bytes to number of matrices:
        # complex128 (16) for each data entry and int64 (8) for each indices entry
        buffer_size = max(1, buffer_size // ((16 + 8) * matrix_size))
        mat_data = np.empty((matrix_size, buffer_size), dtype=np.complex128)
        mat_indices = np.empty((matrix_size, buffer_size), dtype=np.int64)
        n_matrices_in_buffer = 0
        for sparse_structure in unique_sparse_structures:
            indices, *_ = np.nonzero(pw_sparse_structures == sparse_structure)
            mat = self._sum_same_structure_pws([pauli_words[i] for i in indices], wire_order)
            mat_data[:, n_matrices_in_buffer] = mat.data
            mat_indices[:, n_matrices_in_buffer] = mat.indices

            n_matrices_in_buffer += 1
            if n_matrices_in_buffer == buffer_size:
                # Add partial results in batches to control the memory usage
                matrix += self._sum_different_structure_pws(mat_indices, mat_data)
                n_matrices_in_buffer = 0

        matrix += self._sum_different_structure_pws(
            mat_indices[:, :n_matrices_in_buffer], mat_data[:, :n_matrices_in_buffer]
        )
        matrix.eliminate_zeros()
        return matrix

    def dot(self, vector, wire_order=None):
        """Computes the matrix-vector product of the Pauli sentence with a state vector.
        See pauli_sparse_matrices.md for the technical details."""
        wire_order = self.wires if wire_order is None else Wires(wire_order)
        if not wire_order.contains_wires(self.wires):
            raise ValueError(
                "Can't get the matrix for the specified wire order because it "
                f"does not contain all the Pauli sentence's wires {self.wires}"
            )
        pauli_words = list(self)  # Ensure consistent ordering
        op_sparse_idx = _ps_to_sparse_index(pauli_words, wire_order)
        _, unique_sparse_structures, unique_invs = np.unique(
            op_sparse_idx, axis=0, return_index=True, return_inverse=True
        )
        pw_sparse_structures = unique_sparse_structures[unique_invs]

        dtype = np.complex64 if vector.dtype in (np.float32, np.complex64) else np.complex128
        if vector.ndim == 1:
            vector = vector.reshape(1, -1)
        mv = np.zeros_like(vector, dtype=dtype)
        for sparse_structure in unique_sparse_structures:
            indices, *_ = np.nonzero(pw_sparse_structures == sparse_structure)
            entries, data = self._get_same_structure_csr(
                [pauli_words[i] for i in indices], wire_order
            )
            mv += vector[:, entries] * data.reshape(1, -1)
        return mv.reshape(vector.shape)

    # pylint: disable=protected-access
    def _get_same_structure_csr(self, pauli_words, wire_order):
        """Returns the CSR indices and data for Pauli words with the same sparse structure."""
        indices = pauli_words[0]._get_csr_indices(wire_order)
        nwires = len(wire_order)
        nwords = len(pauli_words)
        inner = np.empty((nwords, 2 ** (nwires - nwires // 2)), dtype=np.complex128)
        outer = np.empty((nwords, 2 ** (nwires // 2)), dtype=np.complex128)
        for i, word in enumerate(pauli_words):
            outer[i, :], inner[i, :] = word._get_csr_data_2(
                wire_order, coeff=qml.math.to_numpy(self[word])
            )
        data = outer.T @ inner
        return indices, data.ravel()

    def _sum_same_structure_pws(self, pauli_words, wire_order):
        """Sums Pauli words with the same sparse structure."""
        mat = pauli_words[0].to_mat(
            wire_order, coeff=qml.math.to_numpy(self[pauli_words[0]]), format="csr"
        )
        for word in pauli_words[1:]:
            mat.data += word.to_mat(
                wire_order, coeff=qml.math.to_numpy(self[word]), format="csr"
            ).data
        return mat

    @staticmethod
    def _sum_different_structure_pws(indices, data):
        """Sums Pauli words with different parse structures."""
        size = indices.shape[0]
        idx = np.argsort(indices, axis=1)
        matrix = sparse.csr_matrix((size, size), dtype="complex128")
        matrix.indices = np.take_along_axis(indices, idx, axis=1).ravel()
        matrix.data = np.take_along_axis(data, idx, axis=1).ravel()
        num_entries_per_row = indices.shape[1]
        matrix.indptr = _cached_arange(size + 1) * num_entries_per_row

        # remove zeros and things sufficiently close to zero
        matrix.data[np.abs(matrix.data) < 1e-16] = 0  # Faster than np.isclose(matrix.data, 0)
        matrix.eliminate_zeros()
        return matrix

    def operation(self, wire_order=None):
        """Returns a native PennyLane :class:`~pennylane.operation.Operation` representing the PauliSentence."""
        if len(self) == 0:
            if wire_order in (None, [], Wires([])):
                raise ValueError("Can't get the operation for an empty PauliSentence.")
            return qml.s_prod(0, Identity(wires=wire_order))

        summands = []
        wire_order = wire_order or self.wires
        for pw, coeff in self.items():
            pw_op = pw.operation(wire_order=list(wire_order))
            summands.append(pw_op if coeff == 1 else s_prod(coeff, pw_op))
        return summands[0] if len(summands) == 1 else qml.sum(*summands)

    def hamiltonian(self, wire_order=None):
        """Returns a native PennyLane :class:`~pennylane.Hamiltonian` representing the PauliSentence."""
        if len(self) == 0:
            if wire_order in (None, [], Wires([])):
                raise ValueError("Can't get the Hamiltonian for an empty PauliSentence.")
            return Hamiltonian([], [])

        wire_order = wire_order or self.wires
        wire_order = list(wire_order)

        return Hamiltonian(
            list(self.values()),
            [pw.operation(wire_order=wire_order, get_as_tensor=True) for pw in self],
        )

    def simplify(self, tol=1e-8):
        """Remove any PauliWords in the PauliSentence with coefficients less than the threshold tolerance."""
        items = list(self.items())
        for pw, coeff in items:
            if abs(coeff) <= tol:
                del self[pw]

    def map_wires(self, wire_map: dict) -> "PauliSentence":
        """Return a new PauliSentence with the wires mapped."""
        return self.__class__({pw.map_wires(wire_map): coeff for pw, coeff in self.items()})<|MERGE_RESOLUTION|>--- conflicted
+++ resolved
@@ -442,7 +442,6 @@
 
     def __add__(self, other):
         """Add two Pauli sentence together by iterating over the smaller
-<<<<<<< HEAD
         one and adding its terms to the larger one."""
         if isinstance(other, PauliSentence):
             smaller_ps, larger_ps = (
@@ -460,18 +459,6 @@
             else:
                 res[other] = 1.0
             return res
-=======
-        one and adding its terms to the larger one.
-
-        Empty Pauli sentences are treated as the additive identity
-        (i.e 0 * Identity on all wires). The non-empty Pauli sentence is returned.
-        """
-        smaller_ps, larger_ps = (
-            (self, copy(other)) if len(self) < len(other) else (other, copy(self))
-        )
-        for key in smaller_ps:
-            larger_ps[key] += smaller_ps[key]
->>>>>>> 361450e7
 
         if isinstance(other, TensorLike):
             # Scalars are interepreted as scalar * Identity
