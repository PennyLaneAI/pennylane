# Copyright 2018-2022 Xanadu Quantum Technologies Inc.

# Licensed under the Apache License, Version 2.0 (the "License");
# you may not use this file except in compliance with the License.
# You may obtain a copy of the License at

#     http://www.apache.org/licenses/LICENSE-2.0

# Unless required by applicable law or agreed to in writing, software
# distributed under the License is distributed on an "AS IS" BASIS,
# WITHOUT WARRANTIES OR CONDITIONS OF ANY KIND, either express or implied.
# See the License for the specific language governing permissions and
# limitations under the License.
"""The Pauli arithmetic abstract reduced representation classes"""
from copy import copy
from typing import Iterable
from functools import reduce

import numpy as np
from scipy import sparse
from pennylane import math, wires
<<<<<<< HEAD
from pennylane.ops import Identity, PauliX, PauliY, PauliZ
=======
from pennylane.operation import Tensor
from pennylane.ops import s_prod, op_sum, prod, Identity, PauliX, PauliY, PauliZ, Hamiltonian
>>>>>>> 2f2f4275


I = "I"
X = "X"
Y = "Y"
Z = "Z"

op_map = {
    I: Identity,
    X: PauliX,
    Y: PauliY,
    Z: PauliZ,
}

<<<<<<< HEAD
=======
op_to_str_map = {
    Identity: I,
    PauliX: X,
    PauliY: Y,
    PauliZ: Z,
}

>>>>>>> 2f2f4275
matI = np.eye(2)
matX = np.array([[0, 1], [1, 0]])
matY = np.array([[0, -1j], [1j, 0]])
matZ = np.array([[1, 0], [0, -1]])

mat_map = {
    I: matI,
    X: matX,
    Y: matY,
    Z: matZ,
}

sparse_matI = sparse.eye(2, format="csr")
sparse_matX = sparse.csr_matrix([[0, 1], [1, 0]])
sparse_matY = sparse.csr_matrix([[0, -1j], [1j, 0]])
sparse_matZ = sparse.csr_matrix([[1, 0], [0, -1]])

sparse_mat_map = {
    I: sparse_matI,
    X: sparse_matX,
    Y: sparse_matY,
    Z: sparse_matZ,
}

_map_I = {
    I: (1, I),
    X: (1, X),
    Y: (1, Y),
    Z: (1, Z),
}
_map_X = {
    I: (1, X),
    X: (1, I),
    Y: (1.0j, Z),
    Z: (-1.0j, Y),
}
_map_Y = {
    I: (1, Y),
    X: (-1.0j, Z),
    Y: (1, I),
    Z: (1j, X),
}
_map_Z = {
    I: (1, Z),
    X: (1j, Y),
    Y: (-1.0j, X),
    Z: (1, I),
}

mul_map = {I: _map_I, X: _map_X, Y: _map_Y, Z: _map_Z}


class PauliWord(dict):
    """Immutable dictionary used to represent a Pauli Word,
    associating wires with their respective operators.
    Can be constructed from a standard dictionary.

    >>> w = PauliWord({"a": 'X', 2: 'Y', 3: 'Z'})
    >>> w
    X(a) @ Y(2) @ Z(3)
    """

    def __missing__(self, key):
        """If the wire is not in the Pauli word,
        then no operator acts on it, so return the Identity."""
        return I

    def __init__(self, mapping):
        """Strip identities from PauliWord on init!"""
        for wire, op in mapping.copy().items():
            if op == I:
                del mapping[wire]
        super().__init__(mapping)

    def __copy__(self):
        """Copy the PauliWord instance."""
        return PauliWord(dict(self.items()))

    def __setitem__(self, key, item):
        """Restrict setting items after instantiation."""
        raise TypeError("PauliWord object does not support assignment")

    def update(self, __m, **kwargs) -> None:
        """Restrict updating PW after instantiation."""
        raise TypeError("PauliWord object does not support assignment")

    def __hash__(self):
        return hash(frozenset(self.items()))

    def __mul__(self, other):
        """Multiply two Pauli words together using the matrix product if wires overlap
        and the tensor product otherwise.

        Args:
            other (PauliWord): The Pauli word to multiply with

        Returns:
            result(PauliWord): The resulting operator of the multiplication
            coeff(complex): The complex phase factor
        """
        base, iterator, swapped = (
            (self, other, False) if len(self) > len(other) else (other, self, True)
        )
        result = copy(dict(base))
        coeff = 1

        for wire, term in iterator.items():
            if wire in base:
                factor, new_op = mul_map[term][base[wire]] if swapped else mul_map[base[wire]][term]
                if new_op == I:
                    del result[wire]
                else:
                    coeff *= factor
                    result[wire] = new_op
            elif term != I:
                result[wire] = term

        return PauliWord(result), coeff

    def __str__(self):
        """String representation of a PauliWord."""
        if len(self) == 0:
            return "I"
        return " @ ".join(f"{op}({w})" for w, op in self.items())

    def __repr__(self):
        """Terminal representation for PauliWord"""
        return str(self)

    @property
    def wires(self):
        """Track wires in a PauliWord."""
        return set(self)

    def to_mat(self, wire_order, format="dense"):
        """Returns the matrix representation.

        Keyword Args:
            wire_order (iterable or None): The order of qubits in the tensor product.
            format (str): The format of the matrix ("dense" by default), if not a dense
                matrix, then the format for the sparse representation of the matrix.

        Returns:
            (Union[NumpyArray, ScipySparseArray]): Matrix representation of the Pauliword

        Raises:
            ValueError: Can't get the matrix of an empty PauliWord.
        """
        if len(self) == 0:
            if wire_order is None or wire_order == wires.Wires([]):
                raise ValueError("Can't get the matrix of an empty PauliWord.")
            return (
                np.eye(2 ** len(wire_order))
                if format == "dense"
                else sparse.eye(2 ** len(wire_order), format=format)
            )

        matrix_map = sparse_mat_map if format != "dense" else mat_map
        kron = sparse.kron if format != "dense" else math.kron

        return reduce(kron, (matrix_map[self[w]] for w in wire_order))

    def operation(self, wire_order=None):
        """Returns a native PennyLane``~.Operator`` representing the PauliWord."""
        if len(self) == 0:
            if wire_order in (None, [], wires.Wires([])):
                raise ValueError("Can't get the operation for an empty PauliWord.")
            return Identity(wires=wire_order)

        factors = [op_map[op](wire) for wire, op in self.items()]
        return factors[0] if len(factors) == 1 else prod(*factors)

    def hamiltonian(self, wire_order=None):
        """Return ~.Hamiltonian representing the PauliWord"""
        if len(self) == 0:
            if wire_order in (None, [], wires.Wires([])):
                raise ValueError("Can't get the Hamiltonian for an empty PauliWord.")
            return Hamiltonian([1], [Identity(wires=wire_order)])

        obs = [op_map[op](wire) for wire, op in self.items()]
        return Hamiltonian([1], [obs[0] if len(obs) == 1 else Tensor(*obs)])


class PauliSentence(dict):
    """Dictionary representing a linear combination of Pauli words, with the keys
    as PauliWord instances and the values correspond to coefficients.

    >>> ps = PauliSentence({
            PauliWord({0:'X', 1:'Y'}): 1.23,
            PauliWord({2:'Z', 0:'Y'}): -0.45j
        })
    >>> ps
    1.23 * X(0) @ Y(1)
    + (-0-0.45j) * Z(2) @ Y(0)
    """

    def __missing__(self, key):
        """If the PauliWord is not in the sentence then the coefficient
        associated with it should be 0."""
        return 0.0

    def __add__(self, other):
        """Add two Pauli sentence together by iterating over the smaller
        one and adding its terms to the larger one."""
        smaller_ps, larger_ps = (
            (self, copy(other)) if len(self) < len(other) else (other, copy(self))
        )
        for key in smaller_ps:
            larger_ps[key] += smaller_ps[key]

        return larger_ps

    def __mul__(self, other):
        """Multiply two Pauli sentences by iterating over each sentence and multiplying
        the Pauli words pair-wise"""
        final_ps = PauliSentence()

        for pw1 in self:
            for pw2 in other:
                prod_pw, coeff = pw1 * pw2
                final_ps[prod_pw] += coeff * self[pw1] * other[pw2]

        return final_ps

    def __str__(self):
        """String representation of the PauliSentence."""
        if len(self) == 0:
            return "I"
        return "\n+ ".join(f"{coeff} * {str(pw)}" for pw, coeff in self.items())

    def __repr__(self):
        """Terminal representation for PauliSentence"""
        return str(self)

    @property
    def wires(self):
        """Track wires of the PauliSentence."""
        return set().union(*(pw.wires for pw in self.keys()))

    def to_mat(self, wire_order, format="dense"):
        """Returns the matrix representation.

        Keyword Args:
            wire_order (iterable or None): The order of qubits in the tensor product.
            format (str): The format of the matrix ("dense" by default), if not a dense
                matrix, then the format for the sparse representation of the matrix.

        Returns:
            (Union[NumpyArray, ScipySparseArray]): Matrix representation of the PauliSentence.

        Rasies:
            ValueError: Can't get the matrix of an empty PauliSentence.
        """

<<<<<<< HEAD
        def _pw_wires(w: Iterable) -> wires.Wires:
            """Return the native Wires instance for a list of wire labels.
            w represents the wires of the PauliWord being processed. In case
            the PauliWord is empty ({}), choose any arbitrary wire from the
            PauliSentence it is composed in.
            """
=======
        def _pw_wires(w):
            """To account for empty pauli_words which represent identity operations."""
>>>>>>> 2f2f4275
            if w:
                return wires.Wires(w)

            ps_wires = self.wires
            if len(ps_wires) > 0:
                return wires.Wires(
                    list(ps_wires)[0]
                )  # return any wire from the Pauli sentence's wires
            return wires.Wires([])

        if len(self) == 0:
            if wire_order is None or wire_order == wires.Wires([]):
                raise ValueError("Can't get the matrix of an empty PauliSentence.")
            if format == "dense":
                return np.eye(2 ** len(wire_order))
            return sparse.eye(2 ** len(wire_order), format=format)

        mats_and_wires_gen = (
            (
                coeff * pw.to_mat(wire_order=_pw_wires(list(pw.wires)), format=format),
                _pw_wires(list(pw.wires)),
            )
            for pw, coeff in self.items()
        )

        reduced_mat, result_wire_order = math.reduce_matrices(
            mats_and_wires_gen=mats_and_wires_gen, reduce_func=math.add
        )

        return math.expand_matrix(reduced_mat, result_wire_order, wire_order=wire_order)

    def operation(self, wire_order=None):
        """Returns a native PennyLane``~.Operator`` representing the PauliSentence."""
        if len(self) == 0:
            if wire_order in (None, [], wires.Wires([])):
                raise ValueError("Can't get the operation for an empty PauliSentence.")
            return Identity(wires=wire_order)

        summands = [
            s_prod(coeff, pw.operation(wire_order=list(self.wires))) for pw, coeff in self.items()
        ]
        return summands[0] if len(summands) == 1 else op_sum(*summands)

    def hamiltonian(self, wire_order=None):
        """Returns a native PennyLane ~.Hamiltonian representing the PauliSentence."""
        if len(self) == 0:
            if wire_order in (None, [], wires.Wires([])):
                raise ValueError("Can't get the Hamiltonian for an empty PauliSentence.")
            return Hamiltonian([1], [Identity(wires=wire_order)])

        return sum(
            coeff * pw.hamiltonian(wire_order=list(self.wires)) for pw, coeff in self.items()
        )

    def simplify(self, tol=1e-8):
        """Remove any PauliWords in the PauliSentence with coefficients less than the threshold tolerance."""
        items = list(self.items())
        for pw, coeff in items:
            if abs(coeff) <= tol:
                del self[pw]<|MERGE_RESOLUTION|>--- conflicted
+++ resolved
@@ -19,12 +19,8 @@
 import numpy as np
 from scipy import sparse
 from pennylane import math, wires
-<<<<<<< HEAD
-from pennylane.ops import Identity, PauliX, PauliY, PauliZ
-=======
 from pennylane.operation import Tensor
 from pennylane.ops import s_prod, op_sum, prod, Identity, PauliX, PauliY, PauliZ, Hamiltonian
->>>>>>> 2f2f4275
 
 
 I = "I"
@@ -39,8 +35,6 @@
     Z: PauliZ,
 }
 
-<<<<<<< HEAD
-=======
 op_to_str_map = {
     Identity: I,
     PauliX: X,
@@ -48,7 +42,6 @@
     PauliZ: Z,
 }
 
->>>>>>> 2f2f4275
 matI = np.eye(2)
 matX = np.array([[0, 1], [1, 0]])
 matY = np.array([[0, -1j], [1j, 0]])
@@ -303,17 +296,12 @@
             ValueError: Can't get the matrix of an empty PauliSentence.
         """
 
-<<<<<<< HEAD
         def _pw_wires(w: Iterable) -> wires.Wires:
             """Return the native Wires instance for a list of wire labels.
             w represents the wires of the PauliWord being processed. In case
             the PauliWord is empty ({}), choose any arbitrary wire from the
             PauliSentence it is composed in.
             """
-=======
-        def _pw_wires(w):
-            """To account for empty pauli_words which represent identity operations."""
->>>>>>> 2f2f4275
             if w:
                 return wires.Wires(w)
 
