--- conflicted
+++ resolved
@@ -83,11 +83,7 @@
     elif op == "Y":
         data = np.array([-1.0j, 1.0j], dtype=np.complex128)
         indices = np.array([1, 0], dtype=np.int64)
-<<<<<<< HEAD
-    else:  # if op == "Z":
-=======
     else:  # op == "Z"
->>>>>>> 222dd4b3
         data = np.array([1.0, -1.0], dtype=np.complex128)
         indices = np.array([0, 1], dtype=np.int64)
     return data, indices
