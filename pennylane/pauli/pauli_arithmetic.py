# Copyright 2018-2022 Xanadu Quantum Technologies Inc.

# Licensed under the Apache License, Version 2.0 (the "License");
# you may not use this file except in compliance with the License.
# You may obtain a copy of the License at

#     http://www.apache.org/licenses/LICENSE-2.0

# Unless required by applicable law or agreed to in writing, software
# distributed under the License is distributed on an "AS IS" BASIS,
# WITHOUT WARRANTIES OR CONDITIONS OF ANY KIND, either express or implied.
# See the License for the specific language governing permissions and
# limitations under the License.
"""The Pauli arithmetic abstract reduced representation classes"""
# pylint:disable=protected-access
from copy import copy
<<<<<<< HEAD
from functools import lru_cache, reduce
from typing import Iterable
=======
from functools import reduce, lru_cache
>>>>>>> b5701cb3

import numpy as np
from scipy import sparse

import pennylane as qml
from pennylane import math
from pennylane.operation import Tensor
from pennylane.ops import Identity, PauliX, PauliY, PauliZ, Prod, SProd, Sum
from pennylane.typing import TensorLike
from pennylane.wires import Wires

I = "I"
X = "X"
Y = "Y"
Z = "Z"

op_map = {
    I: Identity,
    X: PauliX,
    Y: PauliY,
    Z: PauliZ,
}

op_to_str_map = {
    Identity: I,
    PauliX: X,
    PauliY: Y,
    PauliZ: Z,
}

matI = np.eye(2)
matX = np.array([[0, 1], [1, 0]])
matY = np.array([[0, -1j], [1j, 0]])
matZ = np.array([[1, 0], [0, -1]])

mat_map = {
    I: matI,
    X: matX,
    Y: matY,
    Z: matZ,
}

anticom_map = {
    I: {I: 0, X: 0, Y: 0, Z: 0},
    X: {I: 0, X: 0, Y: 1, Z: 1},
    Y: {I: 0, X: 1, Y: 0, Z: 1},
    Z: {I: 0, X: 1, Y: 1, Z: 0},
}


@lru_cache
def _make_operation(op, wire):
    return op_map[op](wire)


@lru_cache
def _cached_sparse_data(op):
    """Returns the sparse data and indices of a Pauli operator."""
    if op == "I":
        data = np.array([1.0, 1.0], dtype=np.complex128)
        indices = np.array([0, 1], dtype=np.int64)
    elif op == "X":
        data = np.array([1.0, 1.0], dtype=np.complex128)
        indices = np.array([1, 0], dtype=np.int64)
    elif op == "Y":
        data = np.array([-1.0j, 1.0j], dtype=np.complex128)
        indices = np.array([1, 0], dtype=np.int64)
    elif op == "Z":
        data = np.array([1.0, -1.0], dtype=np.complex128)
        indices = np.array([0, 1], dtype=np.int64)
    return data, indices


@lru_cache(maxsize=2)
def _cached_arange(n):
    "Caches `np.arange` output to speed up sparse calculations."
    return np.arange(n)


pauli_to_sparse_int = {I: 0, X: 1, Y: 1, Z: 0}  # (I, Z) and (X, Y) have the same sparsity


def _ps_to_sparse_index(pauli_words, wires):
    """Represent the Pauli words sparse structure in a matrix of shape n_words x n_wires."""
    indices = np.zeros((len(pauli_words), len(wires)))
    for i, pw in enumerate(pauli_words):
        if not pw.wires:
            continue
        wire_indices = np.array(wires.indices(pw.wires))
        indices[i, wire_indices] = [pauli_to_sparse_int[pw[w]] for w in pw.wires]
    return indices


_map_I = {
    I: (1, I),
    X: (1, X),
    Y: (1, Y),
    Z: (1, Z),
}
_map_X = {
    I: (1, X),
    X: (1, I),
    Y: (1.0j, Z),
    Z: (-1.0j, Y),
}
_map_Y = {
    I: (1, Y),
    X: (-1.0j, Z),
    Y: (1, I),
    Z: (1j, X),
}
_map_Z = {
    I: (1, Z),
    X: (1j, Y),
    Y: (-1.0j, X),
    Z: (1, I),
}

mul_map = {I: _map_I, X: _map_X, Y: _map_Y, Z: _map_Z}


class PauliWord(dict):
    r"""
    Immutable dictionary used to represent a Pauli Word,
    associating wires with their respective operators.
    Can be constructed from a standard dictionary.

    .. note::

        An empty :class:`~.PauliWord` will be treated as the multiplicative
        identity (i.e identity on all wires). Its matrix is the identity matrix
        (trivially the :math:`1\times 1` one matrix when no ``wire_order`` is passed to
        ``PauliWord({}).to_mat()``).

    **Examples**

    Initializing a Pauli word:

    >>> w = PauliWord({"a": 'X', 2: 'Y', 3: 'Z'})
    >>> w
    X(a) @ Y(2) @ Z(3)

    When multiplying Pauli words together, we obtain a :class:`~PauliSentence` with the resulting ``PauliWord`` as a key and the corresponding coefficient as its value.

    >>> w1 = PauliWord({0:"X", 1:"Y"})
    >>> w2 = PauliWord({1:"X", 2:"Z"})
    >>> w1 @ w2
    -1j * Z(1) @ Z(2) @ X(0)

    We can multiply scalars to Pauli words or add/subtract them, resulting in a :class:`~PauliSentence` instance.

    >>> 0.5 * w1 - 1.5 * w2 + 2
    0.5 * X(0) @ Y(1)
    + -1.5 * X(1) @ Z(2)
    + 2 * I

    """

    # this allows scalar multiplication from left with numpy arrays np.array(0.5) * pw1
    # taken from [stackexchange](https://stackoverflow.com/questions/40694380/forcing-multiplication-to-use-rmul-instead-of-numpy-array-mul-or-byp/44634634#44634634)
    __array_priority__ = 1000

    def __missing__(self, key):
        """If the wire is not in the Pauli word,
        then no operator acts on it, so return the Identity."""
        return I

    def __init__(self, mapping):
        """Strip identities from PauliWord on init!"""
        for wire, op in mapping.copy().items():
            if op == I:
                del mapping[wire]
        super().__init__(mapping)

    @property
    def pauli_rep(self):
        """Trivial pauli_rep"""
        return PauliSentence({self: 1.0})

    def __reduce__(self):
        """Defines how to pickle and unpickle a PauliWord. Otherwise, un-pickling
        would cause __setitem__ to be called, which is forbidden on PauliWord.
        For more information, see: https://docs.python.org/3/library/pickle.html#object.__reduce__
        """
        return (PauliWord, (dict(self),))

    def __copy__(self):
        """Copy the PauliWord instance."""
        return PauliWord(dict(self.items()))

    def __deepcopy__(self, memo):
        res = self.__copy__()
        memo[id(self)] = res
        return res

    def __setitem__(self, key, item):
        """Restrict setting items after instantiation."""
        raise TypeError("PauliWord object does not support assignment")

    def update(self, __m, **kwargs) -> None:
        """Restrict updating PW after instantiation."""
        raise TypeError("PauliWord object does not support assignment")

    def __hash__(self):
        return hash(frozenset(self.items()))

    def _matmul(self, other):
        """Private matrix multiplication that returns (pauli_word, coeff) tuple for more lightweight processing"""
        base, iterator, swapped = (
            (self, other, False) if len(self) >= len(other) else (other, self, True)
        )
        result = copy(dict(base))
        coeff = 1

        for wire, term in iterator.items():
            if wire in base:
                factor, new_op = mul_map[term][base[wire]] if swapped else mul_map[base[wire]][term]
                if new_op == I:
                    del result[wire]
                else:
                    coeff *= factor
                    result[wire] = new_op
            elif term != I:
                result[wire] = term

        return PauliWord(result), coeff

    def __matmul__(self, other):
        """Multiply two Pauli words together using the matrix product if wires overlap
        and the tensor product otherwise.

        Empty Pauli words are treated as the Identity operator on all wires.

        Args:
            other (PauliWord): The Pauli word to multiply with

        Returns:
            PauliSentence: coeff * new_word
        """
        if isinstance(other, PauliSentence):
            return PauliSentence({self: 1.0}) @ other

        new_word, coeff = self._matmul(other)
        return PauliSentence({new_word: coeff})

    def __mul__(self, other):
        """Multiply a PauliWord by a scalar

        Args:
            other (Scalar): The scalar to multiply the PauliWord with

        Returns:
            PauliSentence
        """

        if isinstance(other, TensorLike):
            if not qml.math.ndim(other) == 0:
                raise ValueError(
                    f"Attempting to multiply a PauliWord with an array of dimension {qml.math.ndim(other)}"
                )

            return PauliSentence({self: other})
        raise TypeError(
            f"PauliWord can only be multiplied by numerical data. Attempting to multiply by {other} of type {type(other)}"
        )

    __rmul__ = __mul__

    def __add__(self, other):
        """Add PauliWord instances and scalars to PauliWord.
        Returns a PauliSentence."""
        # Note that the case of PauliWord + PauliSentence is covered in PauliSentence
        if isinstance(other, PauliWord):
            if other == self:
                return PauliSentence({self: 2.0})
            return PauliSentence({self: 1.0, other: 1.0})

        if isinstance(other, TensorLike):
            # Scalars are interepreted as scalar * Identity
            IdWord = PauliWord({})
            if IdWord == self:
                return PauliSentence({self: 1.0 + other})
            return PauliSentence({self: 1.0, IdWord: other})

        return NotImplemented

    __radd__ = __add__

    def __iadd__(self, other):
        """Inplace addition"""
        return self + other

    def __sub__(self, other):
        """Subtract other PauliSentence, PauliWord, or scalar"""
        return self + -1 * other

    def __rsub__(self, other):
        """Subtract other PauliSentence, PauliWord, or scalar"""
        return -1 * self + other

    def __truediv__(self, other):
        """Divide a PauliWord by a scalar"""
        if isinstance(other, TensorLike):
            return self * (1 / other)
        raise TypeError(
            f"PauliWord can only be divided by numerical data. Attempting to divide by {other} of type {type(other)}"
        )

    def commutes_with(self, other):
        """Fast check if two PauliWords commute with each other"""
        wires = set(self) & set(other)
        if not wires:
            return True
        anticom_count = sum(anticom_map[self[wire]][other[wire]] for wire in wires)
        return (anticom_count % 2) == 0

    def _commutator(self, other):
        """comm between two PauliWords, returns tuple (new_word, coeff) for faster arithmetic"""
        # This may be helpful to developers that need a more lightweight comm between pauli words
        # without creating PauliSentence classes

        if self.commutes_with(other):
            return PauliWord({}), 0.0
        new_word, coeff = self._matmul(other)
        return new_word, 2 * coeff

    def commutator(self, other):
        """
        Compute commutator between a ``PauliWord`` :math:`P` and other operator :math:`O`

        .. math:: [P, O] = P O - O P

        When the other operator is a :class:`~PauliWord` or :class:`~PauliSentence`,
        this method is faster than computing ``P @ O - O @ P``. It is what is being used
        in :func:`~commutator` when setting ``pauli=True``.

        Args:
            other (Union[Operator, PauliWord, PauliSentence]): Second operator

        Returns:
            ~PauliSentence: The commutator result in form of a :class:`~PauliSentence` instances.

        **Examples**

        You can compute commutators between :class:`~PauliWord` instances.

        >>> pw = PauliWord({0:"X"})
        >>> pw.commutator(PauliWord({0:"Y"}))
        2j * Z(0)

        You can also compute the commutator with other operator types if they have a Pauli representation.

        >>> pw.commutator(qml.Y(0))
        2j * Z(0)
        """
        if isinstance(other, PauliWord):
            new_word, coeff = self._commutator(other)
            if coeff == 0:
                return PauliSentence({})
            return PauliSentence({new_word: coeff})

        if isinstance(other, qml.operation.Operator):
            op_self = PauliSentence({self: 1.0})
            return op_self.commutator(other)

        if isinstance(other, PauliSentence):
            # for infix method, this would be handled by __ror__
            return -1.0 * other.commutator(self)

        raise NotImplementedError(
            f"Cannot compute natively a commutator between PauliWord and {other} of type {type(other)}"
        )

    def __str__(self):
        """String representation of a PauliWord."""
        if len(self) == 0:
            return "I"
        return " @ ".join(f"{op}({w})" for w, op in self.items())

    def __repr__(self):
        """Terminal representation for PauliWord"""
        return str(self)

    @property
    def wires(self):
        """Track wires in a PauliWord."""
        return Wires(self)

    def to_mat(self, wire_order=None, format="dense", coeff=1.0):
        """Returns the matrix representation.

        Keyword Args:
            wire_order (iterable or None): The order of qubits in the tensor product.
            format (str): The format of the matrix. It is "dense" by default. Use "csr" for sparse.
            coeff (float): Coefficient multiplying the resulting matrix.

        Returns:
            (Union[NumpyArray, ScipySparseArray]): Matrix representation of the Pauli word.

        Raises:
            ValueError: Can't get the matrix of an empty PauliWord.
        """
        wire_order = self.wires if wire_order is None else Wires(wire_order)
        if not wire_order.contains_wires(self.wires):
            raise ValueError(
                "Can't get the matrix for the specified wire order because it "
                f"does not contain all the Pauli word's wires {self.wires}"
            )

        if len(self) == 0:
            n = len(wire_order) if wire_order is not None else 0
            return (
                np.diag([coeff] * 2**n)
                if format == "dense"
                else coeff * sparse.eye(2**n, format=format, dtype="complex128")
            )

        if format == "dense":
            return coeff * reduce(math.kron, (mat_map[self[w]] for w in wire_order))

        return self._to_sparse_mat(wire_order, coeff)

    def _to_sparse_mat(self, wire_order, coeff):
        """Compute the sparse matrix of the Pauli word times a coefficient, given a wire order.
        See pauli_sparse_matrices.md for the technical details of the implementation."""
        matrix_size = 2 ** len(wire_order)
        matrix = sparse.csr_matrix((matrix_size, matrix_size), dtype="complex128")
        # Avoid checks and copies in __init__ by directly setting the attributes of an empty matrix
        matrix.data = self._get_csr_data(wire_order, coeff)
        matrix.indices = self._get_csr_indices(wire_order)
        matrix.indptr = _cached_arange(matrix_size + 1)  # Non-zero entries by row (starting from 0)
        return matrix

    def _get_csr_data(self, wire_order, coeff):
        """Computes the sparse matrix data of the Pauli word times a coefficient, given a wire order."""
        full_word = [self[wire] for wire in wire_order]

        matrix_size = 2 ** len(wire_order)
        if len(self) == 0:
            return np.full(matrix_size, coeff, dtype=np.complex128)
        data = np.empty(matrix_size, dtype=np.complex128)  # Non-zero values
        current_size = 2
        data[:current_size], _ = _cached_sparse_data(full_word[-1])
        data[:current_size] *= coeff  # Multiply initial term better than the full matrix
        for s in full_word[-2::-1]:
            if s == "I":
                data[current_size : 2 * current_size] = data[:current_size]
            elif s == "X":
                data[current_size : 2 * current_size] = data[:current_size]
            elif s == "Y":
                data[current_size : 2 * current_size] = 1j * data[:current_size]
                data[:current_size] *= -1j
            elif s == "Z":
                data[current_size : 2 * current_size] = -data[:current_size]
            current_size *= 2
        return data

    def _get_csr_data_2(self, wire_order, coeff):
        """Computes the sparse matrix data of the Pauli word times a coefficient, given a wire order."""
        full_word = [self[wire] for wire in wire_order]
        nwords = len(full_word)
        if nwords < 2:
            return np.array([1.0]), self._get_csr_data(wire_order, coeff)
        outer = self._get_csr_data(wire_order[: nwords // 2], 1.0)
        inner = self._get_csr_data(wire_order[nwords // 2 :], coeff)
        return outer, inner

    def _get_csr_indices(self, wire_order):
        """Computes the sparse matrix indices of the Pauli word times a coefficient, given a wire order."""
        full_word = [self[wire] for wire in wire_order]
        matrix_size = 2 ** len(wire_order)
        if len(self) == 0:
            return _cached_arange(matrix_size)
        indices = np.empty(matrix_size, dtype=np.int64)  # Column index of non-zero values
        current_size = 2
        _, indices[:current_size] = _cached_sparse_data(full_word[-1])
        for s in full_word[-2::-1]:
            if s == "I":
                indices[current_size : 2 * current_size] = indices[:current_size] + current_size
            elif s == "X":
                indices[current_size : 2 * current_size] = indices[:current_size]
                indices[:current_size] += current_size
            elif s == "Y":
                indices[current_size : 2 * current_size] = indices[:current_size]
                indices[:current_size] += current_size
            elif s == "Z":
                indices[current_size : 2 * current_size] = indices[:current_size] + current_size
            current_size *= 2
        return indices

    def operation(self, wire_order=None, get_as_tensor=False):
        """Returns a native PennyLane :class:`~pennylane.operation.Operation` representing the PauliWord."""
        if len(self) == 0:
            return Identity(wires=wire_order)

        factors = [_make_operation(op, wire) for wire, op in self.items()]

        if get_as_tensor:
            return factors[0] if len(factors) == 1 else Tensor(*factors)
        pauli_rep = PauliSentence({self: 1})
        return factors[0] if len(factors) == 1 else Prod(*factors, _pauli_rep=pauli_rep)

    def hamiltonian(self, wire_order=None):
        """Return :class:`~pennylane.Hamiltonian` representing the PauliWord."""
        if len(self) == 0:
            if wire_order in (None, [], Wires([])):
                raise ValueError("Can't get the Hamiltonian for an empty PauliWord.")
            return qml.Hamiltonian([1], [Identity(wires=wire_order)])

        obs = [_make_operation(op, wire) for wire, op in self.items()]
        return qml.Hamiltonian([1], [obs[0] if len(obs) == 1 else Tensor(*obs)])

    def map_wires(self, wire_map: dict) -> "PauliWord":
        """Return a new PauliWord with the wires mapped."""
        return self.__class__({wire_map.get(w, w): op for w, op in self.items()})


pw_id = PauliWord({})  # empty pauli word to be re-used


class PauliSentence(dict):
    r"""Dictionary representing a linear combination of Pauli words, with the keys
    as :class:`~pennylane.pauli.PauliWord` instances and the values correspond to coefficients.

    .. note::

        An empty :class:`~.PauliSentence` will be treated as the additive
        identity (i.e ``0 * Identity()``). Its matrix is the all-zero matrix
        (trivially the :math:`1\times 1` zero matrix when no ``wire_order`` is passed to
        ``PauliSentence({}).to_mat()``).

    **Examples**

    >>> ps = PauliSentence({
            PauliWord({0:'X', 1:'Y'}): 1.23,
            PauliWord({2:'Z', 0:'Y'}): -0.45j
        })
    >>> ps
    1.23 * X(0) @ Y(1)
    + (-0-0.45j) * Z(2) @ Y(0)

    Combining Pauli words automatically results in Pauli sentences that can be used to construct more complicated operators.

    >>> w1 = PauliWord({0:"X", 1:"Y"})
    >>> w2 = PauliWord({1:"X", 2:"Z"})
    >>> ps = 0.5 * w1 - 1.5 * w2 + 2
    >>> ps + PauliWord({3:"Z"}) - 1
    0.5 * X(0) @ Y(1)
    + -1.5 * X(1) @ Z(2)
    + 1 * I
    + 1.0 * Z(3)

    Note that while the empty :class:`~PauliWord` ``PauliWord({})`` respresents the identity, the empty ``PauliSentence`` represents 0

    >>> PauliSentence({})
    0 * I

    We can compute commutators using the ``PauliSentence.commutator()`` method

    >>> op1 = PauliWord({0:"X", 1:"X"})
    >>> op2 = PauliWord({0:"Y"}) + PauliWord({1:"Y"})
    >>> op1.commutator(op2)
    2j * Z(0) @ X(1)
    + 2j * X(0) @ Z(1)

    Or, alternatively, use :func:`~commutator`.

    >>> qml.commutator(op1, op2, pauli=True)

    Note that we need to specify ``pauli=True`` as :func:`~.commutator` returns PennyLane operators by default.

    """

    # this allows scalar multiplication from left with numpy arrays np.array(0.5) * ps1
    # taken from [stackexchange](https://stackoverflow.com/questions/40694380/forcing-multiplication-to-use-rmul-instead-of-numpy-array-mul-or-byp/44634634#44634634)
    __array_priority__ = 1000

    @property
    def pauli_rep(self):
        """Trivial pauli_rep"""
        return self

    def __missing__(self, key):
        """If the PauliWord is not in the sentence then the coefficient
        associated with it should be 0."""
        return 0.0

    def trace(self):
        r"""Return the normalized trace of the ``PauliSentence`` instance

        .. math:: \frac{1}{2^n} \text{tr}\left( P \right).

        The normalized trace does not scale with the number of qubits :math:`n`.

        >>> PauliSentence({PauliWord({0:"I", 1:"I"}): 0.5}).trace()
        0.5
        >>> PauliSentence({PauliWord({}): 0.5}).trace()
        0.5

        """
        return self.get(pw_id, 0.0)

    def __add__(self, other):
        """Add a PauliWord, scalar or other PauliSentence to a PauliSentence.

        Empty Pauli sentences are treated as the additive identity
        (i.e 0 * Identity on all wires). The non-empty Pauli sentence is returned.
        """
        if isinstance(other, PauliSentence):
            smaller_ps, larger_ps = (
                (self, copy(other)) if len(self) < len(other) else (other, copy(self))
            )
            for key in smaller_ps:
                larger_ps[key] += smaller_ps[key]

            return larger_ps

        if isinstance(other, PauliWord):
            res = copy(self)
            if other in res:
                res[other] += 1.0
            else:
                res[other] = 1.0
            return res

        if isinstance(other, TensorLike):
            # Scalars are interepreted as scalar * Identity
            res = copy(self)
            IdWord = PauliWord({})
            if IdWord in res:
                res[IdWord] += other
            else:
                res[IdWord] = other
            return res

        raise TypeError(f"Cannot add {other} of type {type(other)} to PauliSentence")

    __radd__ = __add__

    def __iadd__(self, other):
        """Inplace addition of two Pauli sentence together by adding terms of other to self"""
        if isinstance(other, PauliSentence):
            for key in other:
                if key in self:
                    self[key] += other[key]
                else:
                    self[key] = other[key]
            return self

        if isinstance(other, PauliWord):
            if other in self:
                self[other] += 1.0
            else:
                self[other] = 1.0
            return self

        if isinstance(other, TensorLike):
            IdWord = PauliWord({})
            if IdWord in self:
                self[IdWord] += other
            else:
                self[IdWord] = other
            return self

        raise TypeError(f"Cannot add {other} of type {type(other)} to PauliSentence")

    def __sub__(self, other):
        """Subtract other PauliSentence, PauliWord, or scalar"""
        return self + -1 * other

    def __rsub__(self, other):
        """Subtract other PauliSentence, PauliWord, or scalar"""
        return -1 * self + other

    def __copy__(self):
        """Copy the PauliSentence instance."""
        copied_ps = {}
        for pw, coeff in self.items():
            copied_ps[copy(pw)] = coeff
        return PauliSentence(copied_ps)

    def __deepcopy__(self, memo):
        res = self.__copy__()
        memo[id(self)] = res
        return res

    def __matmul__(self, other):
        """Matrix / tensor product between two PauliSentences by iterating over each sentence and multiplying
        the Pauli words pair-wise"""
        if isinstance(other, PauliWord):
            other = PauliSentence({other: 1.0})

        final_ps = PauliSentence()

        if len(self) == 0 or len(other) == 0:
            return final_ps

        for pw1 in self:
            for pw2 in other:
                prod_pw, coeff = pw1._matmul(pw2)
                final_ps[prod_pw] = final_ps[prod_pw] + coeff * self[pw1] * other[pw2]

        return final_ps

    def __mul__(self, other):
        """Multiply a PauliWord by a scalar

        Args:
            other (Scalar): The scalar to multiply the PauliWord with

        Returns:
            PauliSentence
        """

        if isinstance(other, TensorLike):
            if not qml.math.ndim(other) == 0:
                raise ValueError(
                    f"Attempting to multiply a PauliSentence with an array of dimension {qml.math.ndim(other)}"
                )

            return PauliSentence({key: other * value for key, value in self.items()})

        raise TypeError(
            f"PauliSentence can only be multiplied by numerical data. Attempting to multiply by {other} of type {type(other)}"
        )

    __rmul__ = __mul__

    def __truediv__(self, other):
        """Divide a PauliSentence by a scalar"""
        if isinstance(other, TensorLike):
            return self * (1 / other)
        raise TypeError(
            f"PauliSentence can only be divided by numerical data. Attempting to divide by {other} of type {type(other)}"
        )

    def commutator(self, other):
        """
        Compute commutator between a ``PauliSentence`` :math:`P` and other operator :math:`O`

        .. math:: [P, O] = P O - O P

        When the other operator is a :class:`~PauliWord` or :class:`~PauliSentence`,
        this method is faster than computing ``P @ O - O @ P``. It is what is being used
        in :func:`~commutator` when setting ``pauli=True``.

        Args:
            other (Union[Operator, PauliWord, PauliSentence]): Second operator

        Returns:
            ~PauliSentence: The commutator result in form of a :class:`~PauliSentence` instances.

        **Examples**

        You can compute commutators between :class:`~PauliSentence` instances.

        >>> pw1 = PauliWord({0:"X"})
        >>> pw2 = PauliWord({1:"X"})
        >>> ps1 = PauliSentence({pw1: 1., pw2: 2.})
        >>> ps2 = PauliSentence({pw1: 0.5j, pw2: 1j})
        >>> ps1.commutator(ps2)
        0 * I

        You can also compute the commutator with other operator types if they have a Pauli representation.

        >>> ps1.commutator(qml.Y(0))
        2j * Z(0)"""
        final_ps = PauliSentence()

        if isinstance(other, PauliWord):
            for pw1 in self:
                comm_pw, coeff = pw1._commutator(other)
                if len(comm_pw) != 0:
                    final_ps[comm_pw] += coeff * self[pw1]

            return final_ps

        if not isinstance(other, PauliSentence):
            if other.pauli_rep is None:
                raise NotImplementedError(
                    f"Cannot compute a native commutator of a Pauli word or sentence with the operator {other} of type {type(other)}."
                    f"You can try to use qml.commutator(op1, op2, pauli=False) instead."
                )
            other = qml.pauli.pauli_sentence(other)

        for pw1 in self:
            for pw2 in other:
                comm_pw, coeff = pw1._commutator(pw2)
                if len(comm_pw) != 0:
                    final_ps[comm_pw] += coeff * self[pw1] * other[pw2]

        return final_ps

    def __str__(self):
        """String representation of the PauliSentence."""
        if len(self) == 0:
            return "0 * I"
        return "\n+ ".join(f"{coeff} * {str(pw)}" for pw, coeff in self.items())

    def __repr__(self):
        """Terminal representation for PauliSentence"""
        return str(self)

    @property
    def wires(self):
        """Track wires of the PauliSentence."""
        return Wires.all_wires((pw.wires for pw in self.keys()))

    def to_mat(self, wire_order=None, format="dense", buffer_size=None):
        """Returns the matrix representation.

        Keyword Args:
            wire_order (iterable or None): The order of qubits in the tensor product.
            format (str): The format of the matrix. It is "dense" by default. Use "csr" for sparse.
            buffer_size (int or None): The maximum allowed memory in bytes to store intermediate results
                in the calculation of sparse matrices. It defaults to ``2 ** 30`` bytes that make
                1GB of memory. In general, larger buffers allow faster computations.

        Returns:
            (Union[NumpyArray, ScipySparseArray]): Matrix representation of the Pauli sentence.

        Raises:
            ValueError: Can't get the matrix of an empty PauliSentence.
        """
        wire_order = self.wires if wire_order is None else Wires(wire_order)
        if len(self) == 0:
            n = len(wire_order) if wire_order is not None else 0
            if format == "dense":
                return np.zeros((2**n, 2**n))
            return sparse.csr_matrix((2**n, 2**n), dtype="complex128")

        if format == "dense":
            return self._to_dense_mat(wire_order)
        return self._to_sparse_mat(wire_order, buffer_size=buffer_size)

    def _to_sparse_mat(self, wire_order, buffer_size=None):
        """Compute the sparse matrix of the Pauli sentence by efficiently adding the Pauli words
        that it is composed of. See pauli_sparse_matrices.md for the technical details."""
        pauli_words = list(self)  # Ensure consistent ordering
        n_wires = len(wire_order)
        matrix_size = 2**n_wires
        matrix = sparse.csr_matrix((matrix_size, matrix_size), dtype="complex128")
        op_sparse_idx = _ps_to_sparse_index(pauli_words, wire_order)
        _, unique_sparse_structures, unique_invs = np.unique(
            op_sparse_idx, axis=0, return_index=True, return_inverse=True
        )
        pw_sparse_structures = unique_sparse_structures[unique_invs]

        buffer_size = buffer_size or 2**30  # Default to 1GB of memory
        # Convert bytes to number of matrices:
        # complex128 (16) for each data entry and int64 (8) for each indices entry
        buffer_size = max(1, buffer_size // ((16 + 8) * matrix_size))
        mat_data = np.empty((matrix_size, buffer_size), dtype=np.complex128)
        mat_indices = np.empty((matrix_size, buffer_size), dtype=np.int64)
        n_matrices_in_buffer = 0
        for sparse_structure in unique_sparse_structures:
            indices, *_ = np.nonzero(pw_sparse_structures == sparse_structure)
            mat = self._sum_same_structure_pws([pauli_words[i] for i in indices], wire_order)
            mat_data[:, n_matrices_in_buffer] = mat.data
            mat_indices[:, n_matrices_in_buffer] = mat.indices

            n_matrices_in_buffer += 1
            if n_matrices_in_buffer == buffer_size:
                # Add partial results in batches to control the memory usage
                matrix += self._sum_different_structure_pws(mat_indices, mat_data)
                n_matrices_in_buffer = 0

        matrix += self._sum_different_structure_pws(
            mat_indices[:, :n_matrices_in_buffer], mat_data[:, :n_matrices_in_buffer]
        )
        matrix.eliminate_zeros()
        return matrix

    def _to_dense_mat(self, wire_order):
        """Compute the dense matrix of the Pauli sentence by efficiently adding the Pauli words
        that it is composed of. See pauli_sparse_matrices.md for the technical details."""
        pauli_words = list(self)  # Ensure consistent ordering

        try:
            op_sparse_idx = _ps_to_sparse_index(pauli_words, wire_order)
        except qml.wires.WireError as e:
            raise ValueError(
                "Can't get the matrix for the specified wire order because it "
                f"does not contain all the Pauli sentence's wires {self.wires}"
            ) from e
        _, unique_sparse_structures, unique_invs = np.unique(
            op_sparse_idx, axis=0, return_index=True, return_inverse=True
        )
        pw_sparse_structures = unique_sparse_structures[unique_invs]

        full_matrix = None
        for sparse_structure in unique_sparse_structures:
            indices, *_ = np.nonzero(pw_sparse_structures == sparse_structure)
            mat = self._sum_same_structure_pws_dense([pauli_words[i] for i in indices], wire_order)

            full_matrix = mat if full_matrix is None else qml.math.add(full_matrix, mat)
        return full_matrix

    def dot(self, vector, wire_order=None):
        """Computes the matrix-vector product of the Pauli sentence with a state vector.
        See pauli_sparse_matrices.md for the technical details."""
        wire_order = self.wires if wire_order is None else Wires(wire_order)
        if not wire_order.contains_wires(self.wires):
            raise ValueError(
                "Can't get the matrix for the specified wire order because it "
                f"does not contain all the Pauli sentence's wires {self.wires}"
            )
        pauli_words = list(self)  # Ensure consistent ordering
        op_sparse_idx = _ps_to_sparse_index(pauli_words, wire_order)
        _, unique_sparse_structures, unique_invs = np.unique(
            op_sparse_idx, axis=0, return_index=True, return_inverse=True
        )
        pw_sparse_structures = unique_sparse_structures[unique_invs]

        dtype = np.complex64 if vector.dtype in (np.float32, np.complex64) else np.complex128
        if vector.ndim == 1:
            vector = vector.reshape(1, -1)
        mv = np.zeros_like(vector, dtype=dtype)
        for sparse_structure in unique_sparse_structures:
            indices, *_ = np.nonzero(pw_sparse_structures == sparse_structure)
            entries, data = self._get_same_structure_csr(
                [pauli_words[i] for i in indices], wire_order
            )
            mv += vector[:, entries] * data.reshape(1, -1)
        return mv.reshape(vector.shape)

    def _get_same_structure_csr(self, pauli_words, wire_order):
        """Returns the CSR indices and data for Pauli words with the same sparse structure."""
        indices = pauli_words[0]._get_csr_indices(wire_order)
        nwires = len(wire_order)
        nwords = len(pauli_words)
        inner = np.empty((nwords, 2 ** (nwires - nwires // 2)), dtype=np.complex128)
        outer = np.empty((nwords, 2 ** (nwires // 2)), dtype=np.complex128)
        for i, word in enumerate(pauli_words):
            outer[i, :], inner[i, :] = word._get_csr_data_2(
                wire_order, coeff=qml.math.to_numpy(self[word])
            )
        data = outer.T @ inner
        return indices, data.ravel()

    def _sum_same_structure_pws_dense(self, pauli_words, wire_order):
        matrix_size = 2 ** (len(wire_order))
        base_matrix = sparse.csr_matrix((matrix_size, matrix_size), dtype="complex128")

        data0 = pauli_words[0]._get_csr_data(wire_order, 1)
        base_matrix.data = np.ones_like(data0)
        base_matrix.indices = pauli_words[0]._get_csr_indices(wire_order)
        base_matrix.indptr = _cached_arange(
            matrix_size + 1
        )  # Non-zero entries by row (starting from 0)
        base_matrix = base_matrix.toarray()
        coeff = self[pauli_words[0]]
        ml_interface = qml.math.get_interface(coeff)
        if ml_interface == "torch":
            data0 = qml.math.convert_like(data0, coeff)
        data = coeff * data0
        for pw in pauli_words[1:]:
            coeff = self[pw]
            csr_data = pw._get_csr_data(wire_order, 1)
            ml_interface = qml.math.get_interface(coeff)
            if ml_interface == "torch":
                csr_data = qml.math.convert_like(csr_data, coeff)
            data += self[pw] * csr_data

        return qml.math.einsum("ij,i->ij", base_matrix, data)

    def _sum_same_structure_pws(self, pauli_words, wire_order):
        """Sums Pauli words with the same sparse structure."""
        mat = pauli_words[0].to_mat(
            wire_order, coeff=qml.math.to_numpy(self[pauli_words[0]]), format="csr"
        )
        for word in pauli_words[1:]:
            mat.data += word.to_mat(
                wire_order, coeff=qml.math.to_numpy(self[word]), format="csr"
            ).data
        return mat

    @staticmethod
    def _sum_different_structure_pws(indices, data):
        """Sums Pauli words with different parse structures."""
        size = indices.shape[0]
        idx = np.argsort(indices, axis=1)
        matrix = sparse.csr_matrix((size, size), dtype="complex128")
        matrix.indices = np.take_along_axis(indices, idx, axis=1).ravel()
        matrix.data = np.take_along_axis(data, idx, axis=1).ravel()
        num_entries_per_row = indices.shape[1]
        matrix.indptr = _cached_arange(size + 1) * num_entries_per_row

        # remove zeros and things sufficiently close to zero
        matrix.data[np.abs(matrix.data) < 1e-16] = 0  # Faster than np.isclose(matrix.data, 0)
        matrix.eliminate_zeros()
        return matrix

    def operation(self, wire_order=None):
        """Returns a native PennyLane :class:`~pennylane.operation.Operation` representing the PauliSentence."""
        if len(self) == 0:
            return qml.s_prod(0, Identity(wires=wire_order))

        summands = []
        wire_order = wire_order or self.wires
        for pw, coeff in self.items():
            pw_op = pw.operation(wire_order=list(wire_order))
            rep = PauliSentence({pw: coeff})
            summands.append(pw_op if coeff == 1 else SProd(coeff, pw_op, _pauli_rep=rep))
        return summands[0] if len(summands) == 1 else Sum(*summands, _pauli_rep=self)

    def hamiltonian(self, wire_order=None):
        """Returns a native PennyLane :class:`~pennylane.Hamiltonian` representing the PauliSentence."""
        if len(self) == 0:
            if wire_order in (None, [], Wires([])):
                raise ValueError("Can't get the Hamiltonian for an empty PauliSentence.")
            return qml.Hamiltonian([], [])

        wire_order = wire_order or self.wires
        wire_order = list(wire_order)

        return qml.Hamiltonian(
            list(self.values()),
            [pw.operation(wire_order=wire_order, get_as_tensor=True) for pw in self],
        )

    def simplify(self, tol=1e-8):
        """Remove any PauliWords in the PauliSentence with coefficients less than the threshold tolerance."""
        items = list(self.items())
        for pw, coeff in items:
            if abs(coeff) <= tol:
                del self[pw]
        if len(self) == 0:
            self = PauliSentence({})  # pylint: disable=self-cls-assignment

    def map_wires(self, wire_map: dict) -> "PauliSentence":
        """Return a new PauliSentence with the wires mapped."""
        return self.__class__({pw.map_wires(wire_map): coeff for pw, coeff in self.items()})<|MERGE_RESOLUTION|>--- conflicted
+++ resolved
@@ -14,22 +14,18 @@
 """The Pauli arithmetic abstract reduced representation classes"""
 # pylint:disable=protected-access
 from copy import copy
-<<<<<<< HEAD
-from functools import lru_cache, reduce
-from typing import Iterable
-=======
 from functools import reduce, lru_cache
->>>>>>> b5701cb3
 
 import numpy as np
 from scipy import sparse
 
 import pennylane as qml
 from pennylane import math
+from pennylane.typing import TensorLike
+from pennylane.wires import Wires
 from pennylane.operation import Tensor
 from pennylane.ops import Identity, PauliX, PauliY, PauliZ, Prod, SProd, Sum
-from pennylane.typing import TensorLike
-from pennylane.wires import Wires
+
 
 I = "I"
 X = "X"
