--- conflicted
+++ resolved
@@ -194,11 +194,7 @@
 
     @property
     def pauli_rep(self):
-<<<<<<< HEAD
-        """Trivial pauli_rep property"""
-=======
         """Trivial pauli_rep"""
->>>>>>> b63f3ce2
         return PauliSentence({self: 1.0})
 
     def __reduce__(self):
