# Copyright 2018-2022 Xanadu Quantum Technologies Inc.

# Licensed under the Apache License, Version 2.0 (the "License");
# you may not use this file except in compliance with the License.
# You may obtain a copy of the License at

#     http://www.apache.org/licenses/LICENSE-2.0

# Unless required by applicable law or agreed to in writing, software
# distributed under the License is distributed on an "AS IS" BASIS,
# WITHOUT WARRANTIES OR CONDITIONS OF ANY KIND, either express or implied.
# See the License for the specific language governing permissions and
# limitations under the License.
"""
Utility functions used in Pauli arithmetic, partitioning, and measurement reduction schemes utilizing the
symplectic vector-space representation of Pauli words. For information on the symplectic binary
representation of Pauli words and applications, see:

* `arXiv:quant-ph/9705052 <https://arxiv.org/abs/quant-ph/9705052>`_
* `arXiv:1701.08213 <https://arxiv.org/abs/1701.08213>`_
* `arXiv:1907.09386 <https://arxiv.org/abs/1907.09386>`_
"""
from itertools import product
from typing import List
from functools import reduce, lru_cache

import numpy as np
import pennylane as qml

from pennylane.wires import Wires
from pennylane.tape import OperationRecorder
from pennylane.ops.qubit.hamiltonian import Hamiltonian
from pennylane.ops import Identity, PauliX, PauliY, PauliZ
from pennylane.operation import Tensor

# To make this quicker later on
ID_MAT = np.eye(2)


def _wire_map_from_pauli_pair(pauli_word_1, pauli_word_2):
    """Generate a wire map from the union of wires of two Paulis.

    Args:
        pauli_word_1 (.Operation): A Pauli word.
        pauli_word_2 (.Operation): A second Pauli word.

    Returns:
        dict[Union[str, int], int]): dictionary containing all wire labels used
        in the Pauli word as keys, and unique integer labels as their values.
    """
    wire_labels = Wires.all_wires([pauli_word_1.wires, pauli_word_2.wires]).labels
    wire_map = {label: i for i, label in enumerate(wire_labels)}
    return wire_map


def is_pauli_word(observable):
    """
<<<<<<< HEAD
    Checks if an operator instance is a Pauli word.
=======
    Checks if an observable instance consists only of Pauli and Identity Operators.

    .. Warning::

        This function will only confirm that all operators are Pauli or Identity operators,
        and not whether the Observable is mathematically a Pauli word.
        If an Observable consists of multiple Pauli operators targeting the same wire, the
        function will return ``True`` regardless of any complex coefficients.

>>>>>>> 22b1d552

    Args:
        observable (Union[~.Observable]): the operator to be
            examined

    Returns:
        bool: true if the input observable is a Pauli word, false otherwise.

    **Example**

    >>> is_pauli_word(qml.Identity(0))
    True
    >>> is_pauli_word(qml.PauliX(0) @ qml.PauliZ(2))
    True
    >>> is_pauli_word(qml.PauliZ(0) @ qml.Hadamard(1))
    False
    """
    print(observable)
    if isinstance(observable, (Identity, PauliX, PauliY, PauliZ)):
        return True

    pauli_word_names = ["Identity", "PauliX", "PauliY", "PauliZ"]
    if isinstance(observable, Tensor):
        return set(observable.name).issubset(pauli_word_names)

    if isinstance(observable, Hamiltonian):
        terms_pauli_word = []
        for _, ob in zip(*observable.terms()):
            if isinstance(ob, Tensor):
                terms_pauli_word.append(set(ob.name).issubset(pauli_word_names))
            else:
                terms_pauli_word.append(ob.name in pauli_word_names)
        return all(terms_pauli_word)

    return False


def are_identical_pauli_words(pauli_1, pauli_2):
    # pylint: disable=isinstance-second-argument-not-valid-type
    """Performs a check if two Pauli words have the same ``wires`` and ``name`` attributes.

    This is a convenience function that checks if two given :class:`~.Tensor` instances specify the same
    Pauli word. This function only checks if both :class:`~.Tensor` instances have the same wires and name
    attributes, and hence won't perform any simplification to identify if the two Pauli words are
    algebraically equivalent. For instance, this function will not identify
    that ``PauliX(0) @ PauliX(0) = Identity(0)``, or ``PauliX(0) @ Identity(1)
    = PauliX(0)``, or ``Identity(0) = Identity(1)``, etc.

    Args:
        pauli_1 (Union[Identity, PauliX, PauliY, PauliZ, Tensor]): the first Pauli word
        pauli_2 (Union[Identity, PauliX, PauliY, PauliZ, Tensor]): the second Pauli word

    Returns:
        bool: whether ``pauli_1`` and ``pauli_2`` have the same wires and name attributes

    Raises:
        TypeError: if ``pauli_1`` or ``pauli_2`` are not :class:`~.Identity`,
            :class:`~.PauliX`, :class:`~.PauliY`, :class:`~.PauliZ`, or
            :class:`~.Tensor` instances

    **Example**

    >>> are_identical_pauli_words(qml.PauliZ(0) @ qml.PauliZ(1), qml.PauliZ(0) @ qml.PauliZ(1))
    True
    >>> are_identical_pauli_words(qml.PauliZ(0) @ qml.PauliZ(1), qml.PauliZ(0) @ qml.PauliX(3))
    False
    """

    if not (is_pauli_word(pauli_1) and is_pauli_word(pauli_2)):
        raise TypeError(f"Expected Pauli word observables, instead got {pauli_1} and {pauli_2}.")

    paulis_with_identity = (PauliX, PauliY, PauliZ, Identity)

    # convert tensors of length 1 to plain observables
    pauli_1 = getattr(pauli_1, "prune", lambda: pauli_1)()
    pauli_2 = getattr(pauli_2, "prune", lambda: pauli_2)()

    if isinstance(pauli_1, paulis_with_identity) and isinstance(pauli_2, paulis_with_identity):
        return (pauli_1.wires, pauli_1.name) == (pauli_2.wires, pauli_2.name)

    if isinstance(pauli_1, paulis_with_identity) and isinstance(pauli_2, Tensor):
        return {(pauli_1.wires, pauli_1.name)} == set(zip(pauli_2.wires, pauli_2.name))

    if isinstance(pauli_1, Tensor) and isinstance(pauli_2, paulis_with_identity):
        return set(zip(pauli_1.wires, pauli_1.name)) == {(pauli_2.wires, pauli_2.name)}

    return set(zip(pauli_1.wires, pauli_1.name)) == set(zip(pauli_2.wires, pauli_2.name))


def pauli_to_binary(pauli_word, n_qubits=None, wire_map=None, check_is_pauli_word=True):
    # pylint: disable=isinstance-second-argument-not-valid-type
    """Converts a Pauli word to the binary vector representation.

    This functions follows convention that the first half of binary vector components specify
    PauliX placements while the last half specify PauliZ placements.

    Args:
        pauli_word (Union[Identity, PauliX, PauliY, PauliZ, Tensor]): the Pauli word to be
            converted to binary vector representation
        n_qubits (int): number of qubits to specify dimension of binary vector representation
        wire_map (dict): dictionary containing all wire labels used in the Pauli word as keys, and
            unique integer labels as their values
        check_is_pauli_word (bool): If True (default) then a check is run to verify that pauli_word
            is infact a Pauli word

    Returns:
        array: the ``2*n_qubits`` dimensional binary vector representation of the input Pauli word

    Raises:
        TypeError: if the input ``pauli_word`` is not an instance of Identity, PauliX, PauliY,
            PauliZ or tensor products thereof
        ValueError: if ``n_qubits`` is less than the number of wires acted on by the Pauli word

    **Example**

    If ``n_qubits`` and ``wire_map`` are both unspecified, the dimensionality of the binary vector
    will be ``2 * len(pauli_word.wires)``. Regardless of wire labels, the vector components encoding
    Pauli operations will be read from left-to-right in the tensor product when ``wire_map`` is
    unspecified, e.g.,

    >>> pauli_to_binary(qml.PauliX('a') @ qml.PauliY('b') @ qml.PauliZ('c'))
    array([1., 1., 0., 0., 1., 1.])
    >>> pauli_to_binary(qml.PauliX('c') @ qml.PauliY('a') @ qml.PauliZ('b'))
    array([1., 1., 0., 0., 1., 1.])

    The above cases have the same binary representation since they are equivalent up to a
    relabelling of the wires. To keep binary vector component enumeration consistent with wire
    labelling across multiple Pauli words, or define any arbitrary enumeration, one can use
    keyword argument ``wire_map`` to set this enumeration.

    >>> wire_map = {'a': 0, 'b': 1, 'c': 2}
    >>> pauli_to_binary(qml.PauliX('a') @ qml.PauliY('b') @ qml.PauliZ('c'), wire_map=wire_map)
    array([1., 1., 0., 0., 1., 1.])
    >>> pauli_to_binary(qml.PauliX('c') @ qml.PauliY('a') @ qml.PauliZ('b'), wire_map=wire_map)
    array([1., 0., 1., 1., 1., 0.])

    Now the two Pauli words are distinct in the binary vector representation, as the vector
    components are consistently mapped from the wire labels, rather than enumerated
    left-to-right.

    If ``n_qubits`` is unspecified, the dimensionality of the vector representation will be inferred
    from the size of support of the Pauli word,

    >>> pauli_to_binary(qml.PauliX(0) @ qml.PauliX(1))
    array([1., 1., 0., 0.])
    >>> pauli_to_binary(qml.PauliX(0) @ qml.PauliX(5))
    array([1., 1., 0., 0.])

    Dimensionality higher than twice the support can be specified by ``n_qubits``,

    >>> pauli_to_binary(qml.PauliX(0) @ qml.PauliX(1), n_qubits=6)
    array([1., 1., 0., 0., 0., 0., 0., 0., 0., 0., 0., 0.])
    >>> pauli_to_binary(qml.PauliX(0) @ qml.PauliX(5), n_qubits=6)
    array([1., 1., 0., 0., 0., 0., 0., 0., 0., 0., 0., 0.])

    For these Pauli words to have a consistent mapping to vector representation, we once again
    need to specify a ``wire_map``.

    >>> wire_map = {0:0, 1:1, 5:5}
    >>> pauli_to_binary(qml.PauliX(0) @ qml.PauliX(1), n_qubits=6, wire_map=wire_map)
    array([1., 1., 0., 0., 0., 0., 0., 0., 0., 0., 0., 0.])
    >>> pauli_to_binary(qml.PauliX(0) @ qml.PauliX(5), n_qubits=6, wire_map=wire_map)
    array([1., 0., 0., 0., 0., 1., 0., 0., 0., 0., 0., 0.])

    Note that if ``n_qubits`` is unspecified and ``wire_map`` is specified, the dimensionality of the
    vector representation will be inferred from the highest integer in ``wire_map.values()``.

    >>> wire_map = {0:0, 1:1, 5:5}
    >>> pauli_to_binary(qml.PauliX(0) @ qml.PauliX(5),  wire_map=wire_map)
    array([1., 0., 0., 0., 0., 1., 0., 0., 0., 0., 0., 0.])
    """

    if check_is_pauli_word and not is_pauli_word(pauli_word):
        raise TypeError(f"Expected a Pauli word Observable instance, instead got {pauli_word}.")

    if wire_map is None:
        num_wires = len(pauli_word.wires)
        wire_map = {pauli_word.wires[i]: i for i in range(num_wires)}

    n_qubits_min = max(wire_map.values()) + 1
    if n_qubits is None:
        n_qubits = n_qubits_min
    elif n_qubits < n_qubits_min:
        raise ValueError(
            f"n_qubits must support the highest mapped wire index {n_qubits_min},"
            f" instead got n_qubits={n_qubits}."
        )

    pauli_wires = pauli_word.wires.map(wire_map).tolist()

    binary_pauli = np.zeros(2 * n_qubits)

    paulis_with_identity = (PauliX, PauliY, PauliZ, Identity)

    if isinstance(pauli_word, paulis_with_identity):
        operations_zip = zip(pauli_wires, [pauli_word.name])
    else:
        operations_zip = zip(pauli_wires, pauli_word.name)

    for wire, name in operations_zip:

        if name == "PauliX":
            binary_pauli[wire] = 1

        elif name == "PauliY":
            binary_pauli[wire] = 1
            binary_pauli[n_qubits + wire] = 1

        elif name == "PauliZ":
            binary_pauli[n_qubits + wire] = 1

    return binary_pauli


def binary_to_pauli(binary_vector, wire_map=None):  # pylint: disable=too-many-branches
    """Converts a binary vector of even dimension to an Observable instance.

    This functions follows the convention that the first half of binary vector components specify
    PauliX placements while the last half specify PauliZ placements.

    Args:
        binary_vector (Union[list, tuple, array]): binary vector of even dimension representing a
            unique Pauli word
        wire_map (dict): dictionary containing all wire labels used in the Pauli word as keys, and
            unique integer labels as their values

    Returns:
        Tensor: The Pauli word corresponding to the input binary vector. Note
        that if a zero vector is input, then the resulting Pauli word will be
        an :class:`~.Identity` instance.

    Raises:
        TypeError: if length of binary vector is not even, or if vector does not have strictly
            binary components

    **Example**

    If ``wire_map`` is unspecified, the Pauli operations follow the same enumerations as the vector
    components, i.e., the ``i`` and ``N+i`` components specify the Pauli operation on wire ``i``,

    >>> binary_to_pauli([0,1,1,0,1,0])
    Tensor(PauliY(wires=[1]), PauliX(wires=[2]))

    An arbitrary labelling can be assigned by using ``wire_map``:

    >>> wire_map = {'a': 0, 'b': 1, 'c': 2}
    >>> binary_to_pauli([0,1,1,0,1,0], wire_map=wire_map)
    Tensor(PauliY(wires=['b']), PauliX(wires=['c']))

    Note that the values of ``wire_map``, if specified, must be ``0,1,..., N``,
    where ``N`` is the dimension of the vector divided by two, i.e.,
    ``list(wire_map.values())`` must be ``list(range(len(binary_vector)/2))``.
    """

    if isinstance(binary_vector, (list, tuple)):
        binary_vector = np.asarray(binary_vector)

    if len(binary_vector) % 2 != 0:
        raise ValueError(
            f"Length of binary_vector must be even, instead got vector of shape {np.shape(binary_vector)}."
        )

    if not np.array_equal(binary_vector, binary_vector.astype(bool)):
        raise ValueError(
            f"Input vector must have strictly binary components, instead got {binary_vector}."
        )

    n_qubits = len(binary_vector) // 2

    if wire_map is None:
        label_map = {i: i for i in range(n_qubits)}
    else:
        if set(wire_map.values()) != set(range(n_qubits)):
            raise ValueError(
                f"The values of wire_map must be integers 0 to N, for 2N-dimensional binary vector."
                f" Instead got wire_map values: {wire_map.values()}"
            )
        label_map = {explicit_index: wire_label for wire_label, explicit_index in wire_map.items()}

    pauli_word = None
    for i in range(n_qubits):
        operation = None
        if binary_vector[i] == 1 and binary_vector[n_qubits + i] == 0:
            operation = PauliX(wires=Wires([label_map[i]]))

        elif binary_vector[i] == 1 and binary_vector[n_qubits + i] == 1:
            operation = PauliY(wires=Wires([label_map[i]]))

        elif binary_vector[i] == 0 and binary_vector[n_qubits + i] == 1:
            operation = PauliZ(wires=Wires([label_map[i]]))

        if operation is not None:
            if pauli_word is None:
                pauli_word = operation
            else:
                pauli_word @= operation

    if pauli_word is None:
        return Identity(wires=list(label_map.values())[0])

    return pauli_word


def pauli_word_to_string(pauli_word, wire_map=None):
    """Convert a Pauli word from a tensor to a string.

    Given a Pauli in observable form, convert it into string of
    characters from ``['I', 'X', 'Y', 'Z']``. This representation is required for
    functions such as :class:`.PauliRot`.

    Args:
        pauli_word (Observable): an observable, either a :class:`~.Tensor` instance or
            single-qubit observable representing a Pauli group element.
        wire_map (dict[Union[str, int], int]): dictionary containing all wire labels used in
            the Pauli word as keys, and unique integer labels as their values

    Returns:
        str: The string representation of the observable in terms of ``'I'``, ``'X'``, ``'Y'``,
        and/or ``'Z'``.

    Raises:
        TypeError: if the input observable is not a proper Pauli word.

    **Example**

    >>> wire_map = {'a' : 0, 'b' : 1, 'c' : 2}
    >>> pauli_word = qml.PauliX('a') @ qml.PauliY('c')
    >>> pauli_word_to_string(pauli_word, wire_map=wire_map)
    'XIY'
    """

    if not is_pauli_word(pauli_word):
        raise TypeError(f"Expected Pauli word observables, instead got {pauli_word}")

    character_map = {"Identity": "I", "PauliX": "X", "PauliY": "Y", "PauliZ": "Z"}

    # If there is no wire map, we must infer from the structure of Paulis
    if wire_map is None:
        wire_map = {pauli_word.wires.labels[i]: i for i in range(len(pauli_word.wires))}

    n_qubits = len(wire_map)

    # Set default value of all characters to identity
    pauli_string = ["I"] * n_qubits

    # Special case is when there is a single Pauli term
    if not isinstance(pauli_word.name, list):
        if pauli_word.name != "Identity":
            wire_idx = wire_map[pauli_word.wires[0]]
            pauli_string[wire_idx] = character_map[pauli_word.name]
        return "".join(pauli_string)

    for name, wire_label in zip(pauli_word.name, pauli_word.wires):
        wire_idx = wire_map[wire_label]
        pauli_string[wire_idx] = character_map[name]

    return "".join(pauli_string)


def string_to_pauli_word(pauli_string, wire_map=None):
    """Convert a string in terms of ``'I'``, ``'X'``, ``'Y'``, and ``'Z'`` into a Pauli word
    for the given wire map.

    Args:
        pauli_string (str): A string of characters consisting of ``'I'``, ``'X'``, ``'Y'``, and ``'Z'``
            indicating a Pauli word.
        wire_map (dict[Union[str, int], int]): dictionary containing all wire labels used in
            the Pauli word as keys, and unique integer labels as their values

    Returns:
        .Observable: The Pauli word representing of ``pauli_string`` on the wires
        enumerated in the wire map.

    **Example**

    >>> wire_map = {'a' : 0, 'b' : 1, 'c' : 2}
    >>> string_to_pauli_word('XIY', wire_map=wire_map)
    PauliX(wires=['a']) @ PauliY(wires=['c'])
    """
    character_map = {"I": Identity, "X": PauliX, "Y": PauliY, "Z": PauliZ}

    if not isinstance(pauli_string, str):
        raise TypeError(f"Input to string_to_pauli_word must be string, obtained {pauli_string}")

    # String can only consist of I, X, Y, Z
    if any(char not in character_map for char in pauli_string):
        raise ValueError(
            "Invalid characters encountered in string_to_pauli_word "
            f"string {pauli_string}. Permitted characters are 'I', 'X', 'Y', and 'Z'"
        )

    # If no wire map is provided, construct one using integers based on the length of the string
    if wire_map is None:
        wire_map = {x: x for x in range(len(pauli_string))}

    if len(pauli_string) != len(wire_map):
        raise ValueError(
            "Wire map and pauli_string must have the same length to convert "
            "from string to Pauli word."
        )

    # Special case: all-identity Pauli
    if pauli_string == "I" * len(wire_map):
        first_wire = list(wire_map)[0]
        return Identity(first_wire)

    pauli_word = None

    for wire_name, wire_idx in wire_map.items():
        pauli_char = pauli_string[wire_idx]

        # Don't care about the identity
        if pauli_char == "I":
            continue

        if pauli_word is not None:
            pauli_word = pauli_word @ character_map[pauli_char](wire_name)
        else:
            pauli_word = character_map[pauli_char](wire_name)

    return pauli_word


def pauli_word_to_matrix(pauli_word, wire_map=None):
    """Convert a Pauli word from a tensor to its matrix representation.

    The matrix representation of a Pauli word has dimension :math:`2^n \\times 2^n`,
    where :math:`n` is the number of qubits provided in ``wire_map``. For wires
    that the Pauli word does not act on, identities must be inserted into the tensor
    product at the correct positions.

    Args:
        pauli_word (Observable): an observable, either a :class:`~.Tensor` instance or
            single-qubit observable representing a Pauli group element.
        wire_map (dict[Union[str, int], int]): dictionary containing all wire labels used in
            the Pauli word as keys, and unique integer labels as their values

    Returns:
        array[complex]: The matrix representation of the multi-qubit Pauli over the
        specified wire map.

    Raises:
        TypeError: if the input observable is not a proper Pauli word.

    **Example**

    >>> wire_map = {'a' : 0, 'b' : 1}
    >>> pauli_word = qml.PauliX('a') @ qml.PauliY('b')
    >>> pauli_word_to_matrix(pauli_word, wire_map=wire_map)
    array([[0.+0.j, 0.-0.j, 0.+0.j, 0.-1.j],
           [0.+0.j, 0.+0.j, 0.+1.j, 0.+0.j],
           [0.+0.j, 0.-1.j, 0.+0.j, 0.-0.j],
           [0.+1.j, 0.+0.j, 0.+0.j, 0.+0.j]])
    """
    if not is_pauli_word(pauli_word):
        raise TypeError(f"Expected Pauli word observables, instead got {pauli_word}")

    # If there is no wire map, we must infer from the structure of Paulis
    if wire_map is None:
        wire_map = {pauli_word.wires.labels[i]: i for i in range(len(pauli_word.wires))}

    n_qubits = len(wire_map)

    # If there is only a single qubit, we can return the matrix directly
    if n_qubits == 1:
        return pauli_word.matrix()

    # There may be more than one qubit in the Pauli but still only
    # one of them with anything acting on it, so take that into account
    pauli_names = [pauli_word.name] if isinstance(pauli_word.name, str) else pauli_word.name

    # Special case: the identity Pauli
    if pauli_names == ["Identity"]:
        return np.eye(2**n_qubits)

    # If there is more than one qubit, we must go through the wire map wire
    # by wire and pick out the relevant matrices
    pauli_mats = [ID_MAT for x in range(n_qubits)]

    for wire_label, wire_idx in wire_map.items():
        if wire_label in pauli_word.wires.labels:
            op_idx = pauli_word.wires.labels.index(wire_label)
            # compute_matrix() only works because we work with Paulis here
            pauli_mats[wire_idx] = getattr(qml, pauli_names[op_idx]).compute_matrix()

    return reduce(np.kron, pauli_mats)


def is_qwc(pauli_vec_1, pauli_vec_2):
    """Checks if two Pauli words in the binary vector representation are qubit-wise commutative.

    Args:
        pauli_vec_1 (Union[list, tuple, array]): first binary vector argument in qubit-wise
            commutator
        pauli_vec_2 (Union[list, tuple, array]): second binary vector argument in qubit-wise
            commutator

    Returns:
        bool: returns True if the input Pauli words are qubit-wise commutative, returns False
        otherwise

    Raises:
        ValueError: if the input vectors are of different dimension, if the vectors are not of even
            dimension, or if the vector components are not strictly binary

    **Example**

    >>> is_qwc([1,0,0,1,1,0],[1,0,1,0,1,0])
    False
    >>> is_qwc([1,0,1,1,1,0],[1,0,0,1,1,0])
    True
    """

    if isinstance(pauli_vec_1, (list, tuple)):
        pauli_vec_1 = np.asarray(pauli_vec_1)
    if isinstance(pauli_vec_2, (list, tuple)):
        pauli_vec_2 = np.asarray(pauli_vec_2)

    if len(pauli_vec_1) != len(pauli_vec_2):
        raise ValueError(
            f"Vectors a and b must be the same dimension, instead got "
            f"shapes {np.shape(pauli_vec_1)} and {np.shape(pauli_vec_2)}."
        )

    if len(pauli_vec_1) % 2 != 0:
        raise ValueError(
            f"Symplectic vector-space must have even dimension, instead got vectors of shape {np.shape(pauli_vec_1)}."
        )

    if not (
        np.array_equal(pauli_vec_1, pauli_vec_1.astype(bool))
        and np.array_equal(pauli_vec_2, pauli_vec_2.astype(bool))
    ):
        raise ValueError(
            f"Vectors a and b must have strictly binary components, instead got {pauli_vec_1} and {pauli_vec_2}"
        )

    n_qubits = int(len(pauli_vec_1) / 2)

    for i in range(n_qubits):

        first_vec_ith_qubit_paulix = pauli_vec_1[i]
        first_vec_ith_qubit_pauliz = pauli_vec_1[n_qubits + i]
        second_vec_ith_qubit_paulix = pauli_vec_2[i]
        second_vec_ith_qubit_pauliz = pauli_vec_2[n_qubits + i]

        first_vec_qubit_i_is_identity = (
            first_vec_ith_qubit_paulix == first_vec_ith_qubit_pauliz == 0
        )
        second_vec_qubit_i_is_identity = (
            second_vec_ith_qubit_paulix == second_vec_ith_qubit_pauliz == 0
        )
        both_vecs_qubit_i_have_same_x = first_vec_ith_qubit_paulix == second_vec_ith_qubit_paulix
        both_vecs_qubit_i_have_same_z = first_vec_ith_qubit_pauliz == second_vec_ith_qubit_pauliz

        if not (
            ((first_vec_qubit_i_is_identity) or (second_vec_qubit_i_is_identity))
            or ((both_vecs_qubit_i_have_same_x) and (both_vecs_qubit_i_have_same_z))
        ):
            return False

    return True


def are_pauli_words_qwc(lst_pauli_words):
    """Given a list of observables assumed to be valid Pauli words, determine if they are pairwise
    qubit-wise commuting.

    This implementation has time complexity ~ O(m * n) for m Pauli words and n wires, where n is the
    number of distinct wire labels used to represent the Pauli words.

    Args:
        lst_pauli_words (list[Observable]): List of observables (assumed to be valid Pauli words).

    Returns:
        (bool): True if they are all qubit-wise commuting, false otherwise.
    """
    latest_op_name_per_wire = {}

    for op in lst_pauli_words:  # iterate over the list of observables
        op_names = [op.name] if not isinstance(op.name, list) else op.name
        op_wires = op.wires.tolist()

        for op_name, wire in zip(op_names, op_wires):  # iterate over wires of the observable,
            try:
                if latest_op_name_per_wire[wire] != op_name and (
                    op_name != "Identity" and latest_op_name_per_wire[wire] != "Identity"
                ):
                    return False
                if latest_op_name_per_wire[wire] == "Identity":
                    latest_op_name_per_wire[wire] = op_name  # update name
            except KeyError:
                latest_op_name_per_wire[wire] = op_name  # add wire and name for the first time

    return True  # if we get through all ops, then they are qwc!


def observables_to_binary_matrix(observables, n_qubits=None, wire_map=None):
    """Converts a list of Pauli words to the binary vector representation and yields a row matrix
    of the binary vectors.

    The dimension of the binary vectors will be implied from the highest wire being acted on
    non-trivially by the Pauli words in observables.

    Args:
        observables (list[Union[Identity, PauliX, PauliY, PauliZ, Tensor]]): the list of Pauli
            words
        n_qubits (int): number of qubits to specify dimension of binary vector representation
        wire_map (dict): dictionary containing all wire labels used in the Pauli words as keys, and
            unique integer labels as their values


    Returns:
        array[array[int]]: a matrix whose rows are Pauli words in binary vector representation

    **Example**

    >>> observables_to_binary_matrix([PauliX(0) @ PauliY(2), PauliZ(0) @ PauliZ(1) @ PauliZ(2)])
    array([[1., 1., 0., 0., 1., 0.],
           [0., 0., 0., 1., 1., 1.]])
    """

    m_cols = len(observables)

    if wire_map is None:
        all_wires = Wires.all_wires([pauli_word.wires for pauli_word in observables])
        wire_map = {i: c for c, i in enumerate(all_wires)}

    n_qubits_min = max(wire_map.values()) + 1
    if n_qubits is None:
        n_qubits = n_qubits_min
    elif n_qubits < n_qubits_min:
        raise ValueError(
            f"n_qubits must support the highest mapped wire index {n_qubits_min},"
            f" instead got n_qubits={n_qubits}."
        )

    binary_mat = np.zeros((m_cols, 2 * n_qubits))

    for i in range(m_cols):
        binary_mat[i, :] = pauli_to_binary(observables[i], n_qubits=n_qubits, wire_map=wire_map)

    return binary_mat


def qwc_complement_adj_matrix(binary_observables):
    """Obtains the adjacency matrix for the complementary graph of the qubit-wise commutativity
    graph for a given set of observables in the binary representation.

    The qubit-wise commutativity graph for a set of Pauli words has a vertex for each Pauli word,
    and two nodes are connected if and only if the corresponding Pauli words are qubit-wise
    commuting.

    Args:
        binary_observables (array[array[int]]): a matrix whose rows are the Pauli words in the
            binary vector representation

    Returns:
        array[array[int]]: the adjacency matrix for the complement of the qubit-wise commutativity graph

    Raises:
        ValueError: if input binary observables contain components which are not strictly binary

    **Example**

    >>> binary_observables
    array([[1., 0., 1., 0., 0., 1.],
           [0., 1., 1., 1., 0., 1.],
           [0., 0., 0., 1., 0., 0.]])

    >>> qwc_complement_adj_matrix(binary_observables)
    array([[0., 1., 1.],
           [1., 0., 0.],
           [1., 0., 0.]])
    """

    if isinstance(binary_observables, (list, tuple)):
        binary_observables = np.asarray(binary_observables)

    if not np.array_equal(binary_observables, binary_observables.astype(bool)):
        raise ValueError(f"Expected a binary array, instead got {binary_observables}")

    m_terms = np.shape(binary_observables)[0]
    adj = np.zeros((m_terms, m_terms))

    for i in range(m_terms):
        for j in range(i + 1, m_terms):
            adj[i, j] = int(not is_qwc(binary_observables[i], binary_observables[j]))
            adj[j, i] = adj[i, j]

    return adj


# from grouping/pauli.py ------------------------
def _pauli_group_generator(n_qubits, wire_map=None):
    """Generator function for the Pauli group.

    This function is called by ``pauli_group`` in order to actually generate the
    group elements. They are split so that the outer function can handle input
    validation, while this generator is responsible for performing the actual
    operations.

    Args:
        n_qubits (int): The number of qubits for which to create the group.
        wire_map (dict[Union[str, int], int]): dictionary containing all wire labels
            used in the Pauli word as keys, and unique integer labels as their values.
            If no wire map is provided, wires will be labeled by consecutive integers between :math:`0` and ``n_qubits``.

    Returns:
        .Operation: The next Pauli word in the group.
    """

    element_idx = 0

    if not wire_map:
        wire_map = {wire_idx: wire_idx for wire_idx in range(n_qubits)}

    while element_idx < 4**n_qubits:
        binary_string = format(element_idx, f"#0{2*n_qubits+2}b")[2:]
        binary_vector = [float(b) for b in binary_string]
        yield binary_to_pauli(binary_vector, wire_map=wire_map)
        element_idx += 1


def pauli_group(n_qubits, wire_map=None):
    """Generate the :math:`n`-qubit Pauli group.

    This function enables the construction of the :math:`n`-qubit Pauli group with no
    storage involved.  The :math:`n`-qubit Pauli group has size :math:`4^n`,
    thus it may not be desirable to construct it in full and store.

    The order of iteration is based on the binary symplectic representation of
    the Pauli group as :math:`2n`-bit strings. Ordering is done by converting
    the integers :math:`0` to :math:`2^{2n}` to binary strings, and converting those
    strings to Pauli operators using the :func:`~.binary_to_pauli` method.

    Args:
        n_qubits (int): The number of qubits for which to create the group.
        wire_map (dict[Union[str, int], int]): dictionary containing all wire labels
            used in the Pauli word as keys, and unique integer labels as their values.
            If no wire map is provided, wires will be labeled by integers between 0 and ``n_qubits``.

    Returns:
        .Operation: The next Pauli word in the group.

    **Example**

    The ``pauli_group`` generator can be used to loop over the Pauli group as follows.
    (Note: in the example below, we display only the first 5 elements for brevity.)

    >>> from pennylane.pauli import pauli_group
    >>> n_qubits = 3
    >>> for p in pauli_group(n_qubits):
    ...     print(p)
    ...
    Identity(wires=[0])
    PauliZ(wires=[2])
    PauliZ(wires=[1])
    PauliZ(wires=[1]) @ PauliZ(wires=[2])
    PauliZ(wires=[0])

    The full Pauli group can then be obtained like so:

    >>> full_pg = list(pauli_group(n_qubits))

    The group can also be created using a custom wire map; if no map is
    specified, a default map of label :math:`i` to wire ``i`` as in the example
    above will be created. (Note: in the example below, we display only the first
    5 elements for brevity.)

    >>> wire_map = {'a' : 0, 'b' : 1, 'c' : 2}
    >>> for p in pauli_group(n_qubits, wire_map=wire_map):
    ...     print(p)
    ...
    Identity(wires=['a'])
    PauliZ(wires=['c'])
    PauliZ(wires=['b'])
    PauliZ(wires=['b']) @ PauliZ(wires=['c'])
    PauliZ(wires=['a'])

    """
    # Cover the case where n_qubits may be passed as a float
    if isinstance(n_qubits, float):
        if n_qubits.is_integer():
            n_qubits = int(n_qubits)

    # If not an int, or a float representing a int, raise an error
    if not isinstance(n_qubits, int):
        raise TypeError("Must specify an integer number of qubits to construct the Pauli group.")

    if n_qubits <= 0:
        raise ValueError("Number of qubits must be at least 1 to construct Pauli group.")

    return _pauli_group_generator(n_qubits, wire_map=wire_map)


def pauli_mult(pauli_1, pauli_2, wire_map=None):
    """Multiply two Pauli words together and return the product as a Pauli word.

    Two Pauli operations can be multiplied together by taking the additive
    OR of their binary symplectic representations.

    Args:
        pauli_1 (.Operation): A Pauli word.
        pauli_2 (.Operation): A Pauli word to multiply with the first one.
        wire_map (dict[Union[str, int], int]): dictionary containing all wire labels used in the Pauli
            word as keys, and unique integer labels as their values. If no wire map is
            provided, the map will be constructed from the set of wires acted on
            by the input Pauli words.

    Returns:
        .Operation: The product of pauli_1 and pauli_2 as a Pauli word
        (ignoring the global phase).

    **Example**

    This function enables multiplication of Pauli group elements at the level of
    Pauli words, rather than matrices. For example,

    >>> from pennylane.pauli import pauli_mult
    >>> pauli_1 = qml.PauliX(0) @ qml.PauliZ(1)
    >>> pauli_2 = qml.PauliY(0) @ qml.PauliZ(1)
    >>> product = pauli_mult(pauli_1, pauli_2)
    >>> print(product)
    PauliZ(wires=[0])
    """

    if wire_map is None:
        wire_map = _wire_map_from_pauli_pair(pauli_1, pauli_2)

    # Check if pauli_1 and pauli_2 are the same; if so, the result is the Identity
    if are_identical_pauli_words(pauli_1, pauli_2):
        first_wire = list(pauli_1.wires)[0]
        return Identity(first_wire)

    # Compute binary symplectic representations
    pauli_1_binary = pauli_to_binary(pauli_1, wire_map=wire_map)
    pauli_2_binary = pauli_to_binary(pauli_2, wire_map=wire_map)

    bin_symp_1 = np.array([int(x) for x in pauli_1_binary])
    bin_symp_2 = np.array([int(x) for x in pauli_2_binary])

    # Shorthand for bitwise XOR of numpy arrays
    pauli_product = bin_symp_1 ^ bin_symp_2

    return binary_to_pauli(pauli_product, wire_map=wire_map)


def pauli_mult_with_phase(pauli_1, pauli_2, wire_map=None):
    r"""Multiply two Pauli words together, and return both their product as a Pauli word
    and the global phase.

    Two Pauli operations can be multiplied together by taking the additive
    OR of their binary symplectic representations. The phase is computed by
    looking at the number of times we have the products  :math:`XY, YZ`, or :math:`ZX` (adds a
    phase of :math:`i`), or :math:`YX, ZY, XZ` (adds a phase of :math:`-i`).

    Args:
        pauli_1 (.Operation): A Pauli word.
        pauli_2 (.Operation): A Pauli word to multiply with the first one.
        wire_map  (dict[Union[str, int], int]): dictionary containing all wire labels used in the Pauli
            word as keys, and unique integer labels as their values. If no wire map is
            provided, the map will be constructed from the set of wires acted on
            by the input Pauli words.

    Returns:
        tuple[.Operation, complex]: The product of ``pauli_1`` and ``pauli_2``, and the
        global phase.

    **Example**

    This function works the same as :func:`~.pauli_mult` but also returns the global
    phase accumulated as a result of the ordering of Paulis in the product (e.g., :math:`XY = iZ`,
    and :math:`YX = -iZ`).

    >>> from pennylane.pauli import pauli_mult_with_phase
    >>> pauli_1 = qml.PauliX(0) @ qml.PauliZ(1)
    >>> pauli_2 = qml.PauliY(0) @ qml.PauliZ(1)
    >>> product, phase = pauli_mult_with_phase(pauli_1, pauli_2)
    >>> product
    PauliZ(wires=[0])
    >>> phase
    1j
    """

    if wire_map is None:
        wire_map = _wire_map_from_pauli_pair(pauli_1, pauli_2)

    # Get the product; use our earlier function
    pauli_product = pauli_mult(pauli_1, pauli_2, wire_map)

    # Get the names of the operations; in cases where only one single-qubit Pauli
    # is present, the operation name is stored as a string rather than a list, so convert it
    pauli_1_string = pauli_word_to_string(pauli_1, wire_map=wire_map)
    pauli_2_string = pauli_word_to_string(pauli_2, wire_map=wire_map)

    pos_phases = (("X", "Y"), ("Y", "Z"), ("Z", "X"))

    phase = 1

    for qubit_1_char, qubit_2_char in zip(pauli_1_string, pauli_2_string):
        # If we have identities anywhere we don't pick up a phase
        if qubit_1_char == "I" or qubit_2_char == "I":
            continue

        # Likewise, no additional phase if the Paulis are the same
        if qubit_1_char == qubit_2_char:
            continue

        # Use Pauli commutation rules to determine the phase
        if (qubit_1_char, qubit_2_char) in pos_phases:
            phase *= 1j
        else:
            phase *= -1j

    return pauli_product, phase


@lru_cache()
def partition_pauli_group(n_qubits: int) -> List[List[str]]:
    """Partitions the :math:`n`-qubit Pauli group into qubit-wise commuting terms.

    The :math:`n`-qubit Pauli group is composed of :math:`4^{n}` terms that can be partitioned into
    :math:`3^{n}` qubit-wise commuting groups.

    Args:
        n_qubits (int): number of qubits

    Returns:
        List[List[str]]: A collection of qubit-wise commuting groups containing Pauli words as
        strings

    **Example**

    >>> qml.pauli.partition_pauli_group(3)
    [['III', 'IIZ', 'IZI', 'IZZ', 'ZII', 'ZIZ', 'ZZI', 'ZZZ'],
     ['IIX', 'IZX', 'ZIX', 'ZZX'],
     ['IIY', 'IZY', 'ZIY', 'ZZY'],
     ['IXI', 'IXZ', 'ZXI', 'ZXZ'],
     ['IXX', 'ZXX'],
     ['IXY', 'ZXY'],
     ['IYI', 'IYZ', 'ZYI', 'ZYZ'],
     ['IYX', 'ZYX'],
     ['IYY', 'ZYY'],
     ['XII', 'XIZ', 'XZI', 'XZZ'],
     ['XIX', 'XZX'],
     ['XIY', 'XZY'],
     ['XXI', 'XXZ'],
     ['XXX'],
     ['XXY'],
     ['XYI', 'XYZ'],
     ['XYX'],
     ['XYY'],
     ['YII', 'YIZ', 'YZI', 'YZZ'],
     ['YIX', 'YZX'],
     ['YIY', 'YZY'],
     ['YXI', 'YXZ'],
     ['YXX'],
     ['YXY'],
     ['YYI', 'YYZ'],
     ['YYX'],
     ['YYY']]
    """
    # Cover the case where n_qubits may be passed as a float
    if isinstance(n_qubits, float):
        if n_qubits.is_integer():
            n_qubits = int(n_qubits)

    # If not an int, or a float representing a int, raise an error
    if not isinstance(n_qubits, int):
        raise TypeError("Must specify an integer number of qubits.")

    if n_qubits < 0:
        raise ValueError("Number of qubits must be at least 0.")

    if n_qubits == 0:
        return [[""]]

    strings = set()  # tracks all the strings that have already been grouped
    groups = []

    # We know that I and Z always commute on a given qubit. The following generates all product
    # sequences of len(n_qubits) over "FXYZ", with F indicating a free slot that can be swapped for
    # the product over I and Z, and all other terms fixed to the given X/Y/Z. For example, if
    # ``n_qubits = 3`` our first value for ``string`` will be ``('F', 'F', 'F')``. We then expand
    # the product of I and Z over the three free slots, giving
    # ``['III', 'IIZ', 'IZI', 'IZZ', 'ZII', 'ZIZ', 'ZZI', 'ZZZ']``, which is our first group. The
    # next element of ``string`` will be ``('F', 'F', 'X')`` which we use to generate our second
    # group ``['IIX', 'IZX', 'ZIX', 'ZZX']``.
    for string in product("FXYZ", repeat=n_qubits):
        if string not in strings:
            num_free_slots = string.count("F")

            group = []
            commuting = product("IZ", repeat=num_free_slots)

            for commuting_string in commuting:
                commuting_string = list(commuting_string)
                new_string = tuple(commuting_string.pop(0) if s == "F" else s for s in string)

                if new_string not in strings:  # only add if string has not already been grouped
                    group.append("".join(new_string))
                    strings |= {new_string}

            if len(group) > 0:
                groups.append(group)

    return groups


# from grouping/transformations.py --------------
def qwc_rotation(pauli_operators):
    """Performs circuit implementation of diagonalizing unitary for a Pauli word.

    Args:
        pauli_operators (list[Union[PauliX, PauliY, PauliZ, Identity]]): Single-qubit Pauli
            operations. No Pauli operations in this list may be acting on the same wire.
    Raises:
        TypeError: if any elements of ``pauli_operators`` are not instances of
            :class:`~.PauliX`, :class:`~.PauliY`, :class:`~.PauliZ`, or :class:`~.Identity`

    **Example**

    >>> pauli_operators = [qml.PauliX('a'), qml.PauliY('b'), qml.PauliZ('c')]
    >>> qwc_rotation(pauli_operators)
    [RY(-1.5707963267948966, wires=['a']), RX(1.5707963267948966, wires=['b'])]
    """
    paulis_with_identity = (qml.Identity, qml.PauliX, qml.PauliY, qml.PauliZ)
    if not all(isinstance(element, paulis_with_identity) for element in pauli_operators):
        raise TypeError(
            f"All values of input pauli_operators must be either Identity, PauliX, PauliY, or PauliZ instances,"
            f" instead got pauli_operators = {pauli_operators}."
        )
    with OperationRecorder() as rec:

        for pauli in pauli_operators:
            if isinstance(pauli, qml.PauliX):
                qml.RY(-np.pi / 2, wires=pauli.wires)

            elif isinstance(pauli, qml.PauliY):
                qml.RX(np.pi / 2, wires=pauli.wires)

    # known issue with pylint recognizing @property members
    return rec.queue  # pylint:disable=no-member


def diagonalize_pauli_word(pauli_word):
    """Transforms the Pauli word to diagonal form in the computational basis.

    Args:
        pauli_word (Observable): the Pauli word to diagonalize in computational basis

    Returns:
        Observable: the Pauli word diagonalized in the computational basis

    Raises:
        TypeError: if the input is not a Pauli word, i.e., a Pauli operator,
            :class:`~.Identity`, or :class:`~.Tensor` instances thereof

    **Example**

    >>> diagonalize_pauli_word(qml.PauliX('a') @ qml.PauliY('b') @ qml.PauliZ('c'))
    PauliZ(wires=['a']) @ PauliZ(wires=['b']) @ PauliZ(wires=['c'])
    """

    if not is_pauli_word(pauli_word):
        raise TypeError(f"Input must be a Pauli word, instead got: {pauli_word}.")

    paulis_with_identity = (qml.PauliX, qml.PauliY, qml.PauliZ, qml.Identity)
    diag_term = None

    if isinstance(pauli_word, Tensor):
        for sigma in pauli_word.obs:
            if sigma.name != "Identity":
                if diag_term is None:
                    diag_term = qml.PauliZ(wires=sigma.wires)
                else:
                    diag_term @= qml.PauliZ(wires=sigma.wires)

    elif isinstance(pauli_word, paulis_with_identity):
        sigma = pauli_word
        if sigma.name != "Identity":
            diag_term = qml.PauliZ(wires=sigma.wires)

    if diag_term is None:
        diag_term = qml.Identity(pauli_word.wires.tolist()[0])

    return diag_term


def diagonalize_qwc_pauli_words(qwc_grouping):  # pylint: disable=too-many-branches
    """Diagonalizes a list of mutually qubit-wise commutative Pauli words.

    Args:
        qwc_grouping (list[Observable]): a list of observables containing mutually
            qubit-wise commutative Pauli words

    Returns:
        tuple:

            * list[Operation]: an instance of the qwc_rotation template which
              diagonalizes the qubit-wise commuting grouping
            * list[Observable]: list of Pauli string observables diagonal in
              the computational basis

    Raises:
        ValueError: if any 2 elements in the input QWC grouping are not qubit-wise commutative

    **Example**

    >>> qwc_group = [qml.PauliX(0) @ qml.PauliZ(1),
                     qml.PauliX(0) @ qml.PauliY(3),
                     qml.PauliZ(1) @ qml.PauliY(3)]
    >>> diagonalize_qwc_pauli_words(qwc_group)
    ([RY(-1.5707963267948966, wires=[0]), RX(1.5707963267948966, wires=[3])],
     [PauliZ(wires=[0]) @ PauliZ(wires=[1]),
      PauliZ(wires=[0]) @ PauliZ(wires=[3]),
      PauliZ(wires=[1]) @ PauliZ(wires=[3])])
    """

    if not are_pauli_words_qwc(qwc_grouping):
        raise ValueError("The list of Pauli words are not qubit-wise commuting.")

    if not all(isinstance(op, (Tensor, PauliX, PauliY, PauliZ, Identity)) for op in qwc_grouping):
        raise ValueError("This function only supports Tensor products of pauli ops.")

    pauli_operators = []
    diag_terms = []

    paulis_with_identity = (qml.PauliX, qml.PauliY, qml.PauliZ, qml.Identity)
    for term in qwc_grouping:
        diag_terms.append(diagonalize_pauli_word(term))
        if isinstance(term, Tensor):
            for sigma in term.obs:
                if sigma.name != "Identity":
                    if not any(
                        are_identical_pauli_words(sigma, existing_pauli)
                        for existing_pauli in pauli_operators
                    ):
                        pauli_operators.append(sigma)
        elif isinstance(term, paulis_with_identity):
            sigma = term
            if sigma.name != "Identity":
                if not any(
                    are_identical_pauli_words(sigma, existing_pauli)
                    for existing_pauli in pauli_operators
                ):
                    pauli_operators.append(sigma)

    unitary = qwc_rotation(pauli_operators)

    return unitary, diag_terms


def diagonalize_qwc_groupings(qwc_groupings):
    """Diagonalizes a list of qubit-wise commutative groupings of Pauli strings.

    Args:
        qwc_groupings (list[list[Observable]]): a list of mutually qubit-wise commutative groupings
            of Pauli string observables

    Returns:
        tuple:

            * list[list[Operation]]: a list of instances of the qwc_rotation
              template which diagonalizes the qubit-wise commuting grouping,
              order corresponding to qwc_groupings
            * list[list[Observable]]: a list of QWC groupings diagonalized in the
              computational basis, order corresponding to qwc_groupings

    **Example**

    >>> qwc_group_1 = [qml.PauliX(0) @ qml.PauliZ(1),
                       qml.PauliX(0) @ qml.PauliY(3),
                       qml.PauliZ(1) @ qml.PauliY(3)]
    >>> qwc_group_2 = [qml.PauliY(0),
                       qml.PauliY(0) @ qml.PauliX(2),
                       qml.PauliX(1) @ qml.PauliZ(3)]
    >>> post_rotations, diag_groupings = diagonalize_qwc_groupings([qwc_group_1, qwc_group_2])
    >>> post_rotations
    [[RY(-1.5707963267948966, wires=[0]), RX(1.5707963267948966, wires=[3])],
     [RX(1.5707963267948966, wires=[0]),
      RY(-1.5707963267948966, wires=[2]),
      RY(-1.5707963267948966, wires=[1])]]
    >>> diag_groupings
    [[PauliZ(wires=[0]) @ PauliZ(wires=[1]),
     PauliZ(wires=[0]) @ PauliZ(wires=[3]),
     PauliZ(wires=[1]) @ PauliZ(wires=[3])],
    [PauliZ(wires=[0]),
     PauliZ(wires=[0]) @ PauliZ(wires=[2]),
     PauliZ(wires=[1]) @ PauliZ(wires=[3])]]
    """

    post_rotations = []
    diag_groupings = []
    m_groupings = len(qwc_groupings)

    for i in range(m_groupings):

        diagonalizing_unitary, diag_grouping = diagonalize_qwc_pauli_words(qwc_groupings[i])
        post_rotations.append(diagonalizing_unitary)
        diag_groupings.append(diag_grouping)

    return post_rotations, diag_groupings


# from observable_hf.py -------------------------
def simplify(h, cutoff=1.0e-12):
    r"""Add together identical terms in the Hamiltonian.

    The Hamiltonian terms with identical Pauli words are added together and eliminated if the
    overall coefficient is smaller than a cutoff value.

    Args:
        h (Hamiltonian): PennyLane Hamiltonian
        cutoff (float): cutoff value for discarding the negligible terms

    Returns:
        Hamiltonian: Simplified PennyLane Hamiltonian

    **Example**

    >>> c = np.array([0.5, 0.5])
    >>> h = qml.Hamiltonian(c, [qml.PauliX(0) @ qml.PauliY(1), qml.PauliX(0) @ qml.PauliY(1)])
    >>> print(simplify(h))
    (1.0) [X0 Y1]
    """
    wiremap = dict(zip(h.wires, range(len(h.wires) + 1)))

    c, o = [], []
    for i, op in enumerate(h.ops):
        op = qml.operation.Tensor(op).prune()
        op = qml.pauli.pauli_word_to_string(op, wire_map=wiremap)
        if op not in o:
            c.append(h.coeffs[i])
            o.append(op)
        else:
            c[o.index(op)] += h.coeffs[i]

    coeffs, ops = [], []
    nonzero_ind = np.argwhere(abs(np.array(c)) > cutoff).flatten()
    for i in nonzero_ind:
        coeffs.append(c[i])
        ops.append(qml.pauli.string_to_pauli_word(o[i], wire_map=wiremap))

    try:
        coeffs = qml.math.stack(coeffs)
    except ValueError:
        pass

    return qml.Hamiltonian(np.array(coeffs), ops)


def _pauli_mult(p1, p2):
    r"""Return the result of multiplication between two tensor products of Pauli operators.

    The Pauli operator :math:`(P_0)` is denoted by [(0, 'P')], where :math:`P` represents
    :math:`X`, :math:`Y` or :math:`Z`.

    Args:
        p1 (list[tuple[int, str]]): the first tensor product of Pauli operators
        p2 (list[tuple[int, str]]): the second tensor product of Pauli operators

    Returns
        tuple(list[tuple[int, str]], complex): list of the Pauli operators and the coefficient

    **Example**

    >>> p1 = [(0, "X"), (1, "Y")]  # X_0 @ Y_1
    >>> p2 = [(0, "X"), (2, "Y")]  # X_0 @ Y_2
    >>> _pauli_mult(p1, p2)
    ([(2, "Y"), (1, "Y")], 1.0) # p1 @ p2 = X_0 @ Y_1 @ X_0 @ Y_2
    """
    c = 1.0

    t1 = [t[0] for t in p1]
    t2 = [t[0] for t in p2]

    k = []

    for i in p1:
        if i[0] in t1 and i[0] not in t2:
            k.append((i[0], pauli_mult_dict[i[1]]))
        for j in p2:
            if j[0] in t2 and j[0] not in t1:
                k.append((j[0], pauli_mult_dict[j[1]]))

            if i[0] == j[0]:
                if i[1] + j[1] in pauli_coeff:
                    k.append((i[0], pauli_mult_dict[i[1] + j[1]]))
                    c = c * pauli_coeff[i[1] + j[1]]
                else:
                    k.append((i[0], pauli_mult_dict[i[1] + j[1]]))

    k = [i for i in k if "I" not in i[1]]

    for item in k:
        k_ = [i for i, x in enumerate(k) if x == item]
        if len(k_) >= 2:
            for j in k_[::-1][:-1]:
                del k[j]

    return k, c


pauli_mult_dict = {
    "XX": "I",
    "YY": "I",
    "ZZ": "I",
    "ZX": "Y",
    "XZ": "Y",
    "ZY": "X",
    "YZ": "X",
    "XY": "Z",
    "YX": "Z",
    "IX": "X",
    "IY": "Y",
    "IZ": "Z",
    "XI": "X",
    "YI": "Y",
    "ZI": "Z",
    "I": "I",
    "II": "I",
    "X": "X",
    "Y": "Y",
    "Z": "Z",
}

pauli_coeff = {
    "ZX": 1.0j,
    "XZ": -1.0j,
    "ZY": -1.0j,
    "YZ": 1.0j,
    "XY": 1.0j,
    "YX": -1.0j,
}


# from tapering.py ------------------------------
def _binary_matrix(terms, num_qubits, wire_map=None):
    r"""Get a binary matrix representation of the Hamiltonian where each row corresponds to a
    Pauli term, which is represented by a concatenation of Z and X vectors.

    Args:
        terms (Iterable[Observable]): operators defining the Hamiltonian
        num_qubits (int): number of wires required to define the Hamiltonian
        wire_map (dict): dictionary containing all wire labels used in the Pauli words as keys, and
            unique integer labels as their values

    Returns:
        array[int]: binary matrix representation of the Hamiltonian of shape
        :math:`len(terms) \times 2*num_qubits`

    **Example**

    >>> wire_map = {'a':0, 'b':1, 'c':2, 'd':3}
    >>> terms = [qml.PauliZ(wires=['a']) @ qml.PauliX(wires=['b']),
    ...          qml.PauliZ(wires=['a']) @ qml.PauliY(wires=['c']),
    ...          qml.PauliX(wires=['a']) @ qml.PauliY(wires=['d'])]
    >>> _binary_matrix(terms, 4, wire_map=wire_map)
    array([[1, 0, 0, 0, 0, 1, 0, 0],
           [1, 0, 1, 0, 0, 0, 1, 0],
           [0, 0, 0, 1, 1, 0, 0, 1]])
    """
    if wire_map is None:
        all_wires = qml.wires.Wires.all_wires([term.wires for term in terms], sort=True)
        wire_map = {i: c for c, i in enumerate(all_wires)}

    binary_matrix = np.zeros((len(terms), 2 * num_qubits), dtype=int)
    for idx, term in enumerate(terms):
        ops, wires = term.name, term.wires
        if len(wires) == 1:
            ops = [ops]
        for op, wire in zip(ops, wires):
            if op in ["PauliX", "PauliY"]:
                binary_matrix[idx][wire_map[wire] + num_qubits] = 1
            if op in ["PauliZ", "PauliY"]:
                binary_matrix[idx][wire_map[wire]] = 1

    return binary_matrix<|MERGE_RESOLUTION|>--- conflicted
+++ resolved
@@ -55,9 +55,6 @@
 
 def is_pauli_word(observable):
     """
-<<<<<<< HEAD
-    Checks if an operator instance is a Pauli word.
-=======
     Checks if an observable instance consists only of Pauli and Identity Operators.
 
     .. Warning::
@@ -67,7 +64,6 @@
         If an Observable consists of multiple Pauli operators targeting the same wire, the
         function will return ``True`` regardless of any complex coefficients.
 
->>>>>>> 22b1d552
 
     Args:
         observable (Union[~.Observable]): the operator to be
