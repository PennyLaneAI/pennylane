--- conflicted
+++ resolved
@@ -440,40 +440,9 @@
 
     if not is_pauli_word(pauli_word):
         raise TypeError(f"Expected Pauli word observables, instead got {pauli_word}")
-<<<<<<< HEAD
-    if isinstance(pauli_word, qml.Hamiltonian):
-        # hamiltonian contains only one term
-        return _pauli_word_to_string_legacy(pauli_word, wire_map)
-
-    pr = next(iter(pauli_word.pauli_rep.keys()))
-
-    # If there is no wire map, we must infer from the structure of Paulis
-    if wire_map is None:
-        wire_map = {pauli_word.wires.labels[i]: i for i in range(len(pauli_word.wires))}
-
-    n_qubits = len(wire_map)
-
-    # Set default value of all characters to identity
-    pauli_string = ["I"] * n_qubits
-
-    for wire, op_label in pr.items():
-        pauli_string[wire_map[wire]] = op_label
-
-    return "".join(pauli_string)
-
-
-def _pauli_word_to_string_legacy(pauli_word, wire_map):
-    """Turn a legacy Hamiltonian operator to strings"""
-    # TODO: Give Hamiltonian a pauli rep to make this branch obsolete
-    pauli_word = pauli_word.ops[0]
-
-    if wire_map is None:
-        wire_map = {pauli_word.wires.labels[i]: i for i in range(len(pauli_word.wires))}
-=======
     if isinstance(pauli_word, qml.ops.Hamiltonian):
         # hamiltonian contains only one term
         return _pauli_word_to_string_legacy(pauli_word, wire_map)
->>>>>>> 04be3174
 
     pr = next(iter(pauli_word.pauli_rep.keys()))
 
