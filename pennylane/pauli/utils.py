# Copyright 2018-2022 Xanadu Quantum Technologies Inc.

# Licensed under the Apache License, Version 2.0 (the "License");
# you may not use this file except in compliance with the License.
# You may obtain a copy of the License at

#     http://www.apache.org/licenses/LICENSE-2.0

# Unless required by applicable law or agreed to in writing, software
# distributed under the License is distributed on an "AS IS" BASIS,
# WITHOUT WARRANTIES OR CONDITIONS OF ANY KIND, either express or implied.
# See the License for the specific language governing permissions and
# limitations under the License.
"""
Utility functions used in Pauli arithmetic, partitioning, and measurement reduction schemes utilizing the
symplectic vector-space representation of Pauli words. For information on the symplectic binary
representation of Pauli words and applications, see:

* `arXiv:quant-ph/9705052 <https://arxiv.org/abs/quant-ph/9705052>`_
* `arXiv:1701.08213 <https://arxiv.org/abs/1701.08213>`_
* `arXiv:1907.09386 <https://arxiv.org/abs/1907.09386>`_
"""
from functools import lru_cache, singledispatch
from itertools import product
from typing import Union

import numpy as np

import pennylane as qml
from pennylane.ops import Identity, PauliX, PauliY, PauliZ, Prod, SProd, Sum
from pennylane.wires import Wires

# To make this quicker later on
ID_MAT = np.eye(2)


def _wire_map_from_pauli_pair(pauli_word_1, pauli_word_2):
    """Generate a wire map from the union of wires of two Paulis.

    Args:
        pauli_word_1 (.Operation): A Pauli word.
        pauli_word_2 (.Operation): A second Pauli word.

    Returns:
        dict[Union[str, int], int]): dictionary containing all wire labels used
        in the Pauli word as keys, and unique integer labels as their values.
    """
    wire_labels = Wires.all_wires([pauli_word_1.wires, pauli_word_2.wires]).labels
    return {label: i for i, label in enumerate(wire_labels)}


def is_pauli_word(observable):
    """
    Checks if an observable instance consists only of Pauli and Identity Operators.

    A Pauli word can be either:

    * A single pauli operator (see :class:`~.PauliX` for an example).

    * A :class:`.Prod` instance containing Pauli operators.

    * A :class:`.SProd` instance containing a valid Pauli word.

    * A :class:`.Sum` instance with only one term.

    .. Warning::

        This function will only confirm that all operators are Pauli or Identity operators,
        and not whether the Observable is mathematically a Pauli word.
        If an Observable consists of multiple Pauli operators targeting the same wire, the
        function will return ``True`` regardless of any complex coefficients.


    Args:
        observable (~.Operator): the operator to be examined

    Returns:
        bool: true if the input observable is a Pauli word, false otherwise.

    **Example**

    >>> is_pauli_word(qml.Identity(0))
    True
    >>> is_pauli_word(qml.X(0) @ qml.Z(2))
    True
    >>> is_pauli_word(qml.Z(0) @ qml.Hadamard(1))
    False
    >>> is_pauli_word(4 * qml.X(0) @ qml.Z(0))
    True
    """
    return _is_pauli_word(observable) or (len(observable.pauli_rep or []) == 1)


@singledispatch
def _is_pauli_word(observable):  # pylint:disable=unused-argument
    """
    Private implementation of is_pauli_word, to prevent all of the
    registered functions from appearing in the Sphinx docs.
    """
    return False


@_is_pauli_word.register(PauliX)
@_is_pauli_word.register(PauliY)
@_is_pauli_word.register(PauliZ)
@_is_pauli_word.register(Identity)
def _is_pw_pauli(
    observable: Union[PauliX, PauliY, PauliZ, Identity]
):  # pylint:disable=unused-argument
    return True


@_is_pauli_word.register(Sum)
def _is_pw_ham(observable: Sum):
<<<<<<< HEAD
    return False if len(observable.ops) != 1 else is_pauli_word(observable.ops[0])
=======
    ops = observable.terms()[1]
    return False if len(ops) != 1 else is_pauli_word(ops[0])
>>>>>>> 44e8421b


@_is_pauli_word.register
def _is_pw_prod(observable: Prod):
    return all(is_pauli_word(op) for op in observable)


@_is_pauli_word.register
def _is_pw_sprod(observable: SProd):
    return is_pauli_word(observable.base)


def are_identical_pauli_words(pauli_1, pauli_2):
    # pylint: disable=isinstance-second-argument-not-valid-type
    """Performs a check if two Pauli words have the same ``wires`` and ``name`` attributes.

    This is a convenience function that checks if two given :class:`~.Prod`
    instances specify the same Pauli word.

    Args:
        pauli_1 (Union[Identity, PauliX, PauliY, PauliZ, Prod, SProd]): the first Pauli word
        pauli_2 (Union[Identity, PauliX, PauliY, PauliZ, Prod, SProd]): the second Pauli word

    Returns:
        bool: whether ``pauli_1`` and ``pauli_2`` have the same wires and name attributes

    Raises:
        TypeError: if ``pauli_1`` or ``pauli_2`` are not :class:`~.Identity`, :class:`~.PauliX`,
            :class:`~.PauliY`, :class:`~.PauliZ`, :class:`~.SProd`, or :class:`~.Prod` instances

    **Example**

    >>> are_identical_pauli_words(qml.Z(0) @ qml.Z(1), qml.Z(1) @ qml.Z(0))
    True
    >>> are_identical_pauli_words(qml.I(0) @ qml.X(1), qml.X(1))
    True
    >>> are_identical_pauli_words(qml.Z(0) @ qml.Z(1), qml.Z(0) @ qml.X(3))
    False
    """
    if not (is_pauli_word(pauli_1) and is_pauli_word(pauli_2)):
        raise TypeError(f"Expected Pauli word observables, instead got {pauli_1} and {pauli_2}.")

    if pauli_1.pauli_rep is not None and pauli_2.pauli_rep is not None:
        return next(iter(pauli_1.pauli_rep)) == next(iter(pauli_2.pauli_rep))

    return False


def pauli_to_binary(pauli_word, n_qubits=None, wire_map=None, check_is_pauli_word=True):
    # pylint: disable=isinstance-second-argument-not-valid-type
    """Converts a Pauli word to the binary vector (symplectic) representation.

    This functions follows convention that the first half of binary vector components specify
    PauliX placements while the last half specify PauliZ placements.

    Args:
        pauli_word (Union[Identity, PauliX, PauliY, PauliZ, Prod, SProd]): the Pauli word to be
            converted to binary vector representation
        n_qubits (int): number of qubits to specify dimension of binary vector representation
        wire_map (dict): dictionary containing all wire labels used in the Pauli word as keys, and
            unique integer labels as their values
        check_is_pauli_word (bool): If True (default) then a check is run to verify that pauli_word
            is in fact a Pauli word.

    Returns:
        array: the ``2*n_qubits`` dimensional binary vector representation of the input Pauli word

    Raises:
        TypeError: if the input ``pauli_word`` is not an instance of Identity, PauliX, PauliY,
            PauliZ or tensor products thereof
        ValueError: if ``n_qubits`` is less than the number of wires acted on by the Pauli word

    **Example**

    If ``n_qubits`` and ``wire_map`` are both unspecified, the dimensionality of the binary vector
    will be ``2 * len(pauli_word.wires)``. Regardless of wire labels, the vector components encoding
    Pauli operations will be read from left-to-right in the tensor product when ``wire_map`` is
    unspecified, e.g.,

    >>> pauli_to_binary(qml.X('a') @ qml.Y('b') @ qml.Z('c'))
    array([1., 1., 0., 0., 1., 1.])
    >>> pauli_to_binary(qml.X('c') @ qml.Y('a') @ qml.Z('b'))
    array([1., 1., 0., 0., 1., 1.])

    The above cases have the same binary representation since they are equivalent up to a
    relabelling of the wires. To keep binary vector component enumeration consistent with wire
    labelling across multiple Pauli words, or define any arbitrary enumeration, one can use
    keyword argument ``wire_map`` to set this enumeration.

    >>> wire_map = {'a': 0, 'b': 1, 'c': 2}
    >>> pauli_to_binary(qml.X('a') @ qml.Y('b') @ qml.Z('c'), wire_map=wire_map)
    array([1., 1., 0., 0., 1., 1.])
    >>> pauli_to_binary(qml.X('c') @ qml.Y('a') @ qml.Z('b'), wire_map=wire_map)
    array([1., 0., 1., 1., 1., 0.])

    Now the two Pauli words are distinct in the binary vector representation, as the vector
    components are consistently mapped from the wire labels, rather than enumerated
    left-to-right.

    If ``n_qubits`` is unspecified, the dimensionality of the vector representation will be inferred
    from the size of support of the Pauli word,

    >>> pauli_to_binary(qml.X(0) @ qml.X(1))
    array([1., 1., 0., 0.])
    >>> pauli_to_binary(qml.X(0) @ qml.X(5))
    array([1., 1., 0., 0.])

    Dimensionality higher than twice the support can be specified by ``n_qubits``,

    >>> pauli_to_binary(qml.X(0) @ qml.X(1), n_qubits=6)
    array([1., 1., 0., 0., 0., 0., 0., 0., 0., 0., 0., 0.])
    >>> pauli_to_binary(qml.X(0) @ qml.X(5), n_qubits=6)
    array([1., 1., 0., 0., 0., 0., 0., 0., 0., 0., 0., 0.])

    For these Pauli words to have a consistent mapping to vector representation, we once again
    need to specify a ``wire_map``.

    >>> wire_map = {0:0, 1:1, 5:5}
    >>> pauli_to_binary(qml.X(0) @ qml.X(1), n_qubits=6, wire_map=wire_map)
    array([1., 1., 0., 0., 0., 0., 0., 0., 0., 0., 0., 0.])
    >>> pauli_to_binary(qml.X(0) @ qml.X(5), n_qubits=6, wire_map=wire_map)
    array([1., 0., 0., 0., 0., 1., 0., 0., 0., 0., 0., 0.])

    Note that if ``n_qubits`` is unspecified and ``wire_map`` is specified, the dimensionality of the
    vector representation will be inferred from the highest integer in ``wire_map.values()``.

    >>> wire_map = {0:0, 1:1, 5:5}
    >>> pauli_to_binary(qml.X(0) @ qml.X(5),  wire_map=wire_map)
    array([1., 0., 0., 0., 0., 1., 0., 0., 0., 0., 0., 0.])
    """
    wire_map = wire_map or {w: i for i, w in enumerate(pauli_word.wires)}

    if check_is_pauli_word and not is_pauli_word(pauli_word):
        raise TypeError(f"Expected a Pauli word Observable instance, instead got {pauli_word}.")

    pw = next(iter(pauli_word.pauli_rep))

    n_qubits_min = max(wire_map.values()) + 1
    if n_qubits is None:
        n_qubits = n_qubits_min
    elif n_qubits < n_qubits_min:
        raise ValueError(
            f"n_qubits must support the highest mapped wire index {n_qubits_min},"
            f" instead got n_qubits={n_qubits}."
        )

    binary_pauli = np.zeros(2 * n_qubits)

    for wire, pauli_type in pw.items():
        if pauli_type == "X":
            binary_pauli[wire_map[wire]] = 1
        elif pauli_type == "Y":
            binary_pauli[wire_map[wire]] = 1
            binary_pauli[n_qubits + wire_map[wire]] = 1
        elif pauli_type == "Z":
            binary_pauli[n_qubits + wire_map[wire]] = 1
    return binary_pauli


def binary_to_pauli(binary_vector, wire_map=None):  # pylint: disable=too-many-branches
    """Converts a binary vector of even dimension to an Observable instance.

    This functions follows the convention that the first half of binary vector components specify
    PauliX placements while the last half specify PauliZ placements.

    Args:
        binary_vector (Union[list, tuple, array]): binary vector of even dimension representing a
            unique Pauli word
        wire_map (dict): dictionary containing all wire labels used in the Pauli word as keys, and
            unique integer labels as their values

    Returns:
        Union[Prod]: The Pauli word corresponding to the input binary vector.
        Note that if a zero vector is input, then the resulting Pauli word will be
        an :class:`~.Identity` instance.

    Raises:
        TypeError: if length of binary vector is not even, or if vector does not have strictly
            binary components

    **Example**

    If ``wire_map`` is unspecified, the Pauli operations follow the same enumerations as the vector
    components, i.e., the ``i`` and ``N+i`` components specify the Pauli operation on wire ``i``,

    >>> binary_to_pauli([0,1,1,0,1,0])
    Y(1) @ X(2)

    An arbitrary labelling can be assigned by using ``wire_map``:

    >>> wire_map = {'a': 0, 'b': 1, 'c': 2}
    >>> binary_to_pauli([0,1,1,0,1,0], wire_map=wire_map)
    Y('b') @ X('c')

    Note that the values of ``wire_map``, if specified, must be ``0,1,..., N``,
    where ``N`` is the dimension of the vector divided by two, i.e.,
    ``list(wire_map.values())`` must be ``list(range(len(binary_vector)/2))``.
    """

    if isinstance(binary_vector, (list, tuple)):
        binary_vector = np.asarray(binary_vector)

    if len(binary_vector) % 2 != 0:
        raise ValueError(
            f"Length of binary_vector must be even, instead got vector of shape {np.shape(binary_vector)}."
        )

    if not np.array_equal(binary_vector, binary_vector.astype(bool)):
        raise ValueError(
            f"Input vector must have strictly binary components, instead got {binary_vector}."
        )

    n_qubits = len(binary_vector) // 2

    if wire_map is None:
        label_map = {i: i for i in range(n_qubits)}
    else:
        if set(wire_map.values()) != set(range(n_qubits)):
            raise ValueError(
                f"The values of wire_map must be integers 0 to N, for 2N-dimensional binary vector."
                f" Instead got wire_map values: {wire_map.values()}"
            )
        label_map = {explicit_index: wire_label for wire_label, explicit_index in wire_map.items()}

    pauli_word = None
    for i in range(n_qubits):
        operation = None
        if binary_vector[i] == 1 and binary_vector[n_qubits + i] == 0:
            operation = PauliX(wires=Wires([label_map[i]]))

        elif binary_vector[i] == 1 and binary_vector[n_qubits + i] == 1:
            operation = PauliY(wires=Wires([label_map[i]]))

        elif binary_vector[i] == 0 and binary_vector[n_qubits + i] == 1:
            operation = PauliZ(wires=Wires([label_map[i]]))

        if operation is not None:
            if pauli_word is None:
                pauli_word = operation
            else:
                pauli_word @= operation

    if pauli_word is None:
        return Identity(wires=list(label_map.values())[0])

    return pauli_word


def pauli_word_to_string(pauli_word, wire_map=None):
    """Convert a Pauli word to a string.

    A Pauli word can be either:

    * A single pauli operator (see :class:`~.PauliX` for an example).

    * A :class:`.Prod` instance containing Pauli operators.

    * A :class:`.SProd` instance containing a Pauli operator.

    * A :class:`.Sum` instance with only one term.

    Given a Pauli in observable form, convert it into string of
    characters from ``['I', 'X', 'Y', 'Z']``. This representation is required for
    functions such as :class:`.PauliRot`.

    .. warning::

        This method ignores any potential coefficient multiplying the Pauli word:

        >>> qml.pauli.pauli_word_to_string(3 * qml.X(0) @ qml.Y(1))
        'XY'

    .. warning::

        This method assumes all Pauli operators are acting on different wires, ignoring
        any extra operators:

        >>> qml.pauli.pauli_word_to_string(qml.X(0) @ qml.Y(0) @ qml.Y(0))
        'X'

    Args:
        pauli_word (Union[Observable, Prod, SProd, Sum]): an observable, either a single-qubit observable
            representing a Pauli group element, or a tensor product of single-qubit observables.
        wire_map (dict[Union[str, int], int]): dictionary containing all wire labels used in
            the Pauli word as keys, and unique integer labels as their values

    Returns:
        str: The string representation of the observable in terms of ``'I'``, ``'X'``, ``'Y'``,
        and/or ``'Z'``.

    Raises:
        TypeError: if the input observable is not a proper Pauli word.

    **Example**

    >>> wire_map = {'a' : 0, 'b' : 1, 'c' : 2}
    >>> pauli_word = qml.X('a') @ qml.Y('c')
    >>> pauli_word_to_string(pauli_word, wire_map=wire_map)
    'XIY'
    """

    if not is_pauli_word(pauli_word):
        raise TypeError(f"Expected Pauli word observables, instead got {pauli_word}")

    pr = next(iter(pauli_word.pauli_rep.keys()))

    # If there is no wire map, we must infer from the structure of Paulis
    if wire_map is None:
        wire_map = {pauli_word.wires.labels[i]: i for i in range(len(pauli_word.wires))}

    n_qubits = len(wire_map)

    # Set default value of all characters to identity
    pauli_string = ["I"] * n_qubits

    for wire, op_label in pr.items():
        pauli_string[wire_map[wire]] = op_label

    return "".join(pauli_string)


def string_to_pauli_word(pauli_string, wire_map=None):
    """Convert a string in terms of ``'I'``, ``'X'``, ``'Y'``, and ``'Z'`` into a Pauli word
    for the given wire map.

    Args:
        pauli_string (str): A string of characters consisting of ``'I'``, ``'X'``, ``'Y'``, and ``'Z'``
            indicating a Pauli word.
        wire_map (dict[Union[str, int], int]): dictionary containing all wire labels used in
            the Pauli word as keys, and unique integer labels as their values

    Returns:
        .Observable: The Pauli word representing of ``pauli_string`` on the wires
        enumerated in the wire map.

    **Example**

    >>> wire_map = {'a' : 0, 'b' : 1, 'c' : 2}
    >>> string_to_pauli_word('XIY', wire_map=wire_map)
    X('a') @ Y('c')
    """
    character_map = {"I": Identity, "X": PauliX, "Y": PauliY, "Z": PauliZ}

    if not isinstance(pauli_string, str):
        raise TypeError(f"Input to string_to_pauli_word must be string, obtained {pauli_string}")

    # String can only consist of I, X, Y, Z
    if any(char not in character_map for char in pauli_string):
        raise ValueError(
            "Invalid characters encountered in string_to_pauli_word "
            f"string {pauli_string}. Permitted characters are 'I', 'X', 'Y', and 'Z'"
        )

    # If no wire map is provided, construct one using integers based on the length of the string
    if wire_map is None:
        wire_map = {x: x for x in range(len(pauli_string))}

    if len(pauli_string) != len(wire_map):
        raise ValueError(
            "Wire map and pauli_string must have the same length to convert "
            "from string to Pauli word."
        )

    # Special case: all-identity Pauli
    if pauli_string == "I" * len(wire_map):
        first_wire = list(wire_map)[0]
        return Identity(first_wire)

    pauli_word = None

    for wire_name, wire_idx in wire_map.items():
        pauli_char = pauli_string[wire_idx]

        # Don't care about the identity
        if pauli_char == "I":
            continue

        if pauli_word is not None:
            pauli_word = pauli_word @ character_map[pauli_char](wire_name)
        else:
            pauli_word = character_map[pauli_char](wire_name)

    return pauli_word


def pauli_word_to_matrix(pauli_word, wire_map=None):
    """Convert a Pauli word from a tensor to its matrix representation.

    A Pauli word can be either:

    * A single pauli operator (see :class:`~.PauliX` for an example).

    * A :class:`.Prod` instance containing Pauli operators.

    * A :class:`.SProd` instance containing a Pauli operator.

    * A :class:`.Sum` instance with only one term.

    The matrix representation of a Pauli word has dimension :math:`2^n \\times 2^n`,
    where :math:`n` is the number of qubits provided in ``wire_map``. For wires
    that the Pauli word does not act on, identities must be inserted into the tensor
    product at the correct positions.

    Args:
        pauli_word (Union[Observable, Prod, SProd, Sum]): an observable, either a single-qubit observable
            representing a Pauli group element, or a tensor product of single-qubit observables.
        wire_map (dict[Union[str, int], int]): dictionary containing all wire labels used in
            the Pauli word as keys, and unique integer labels as their values

    Returns:
        array[complex]: The matrix representation of the multi-qubit Pauli over the
        specified wire map.

    Raises:
        TypeError: if the input observable is not a proper Pauli word.

    **Example**

    >>> wire_map = {'a' : 0, 'b' : 1}
    >>> pauli_word = qml.X('a') @ qml.Y('b')
    >>> pauli_word_to_matrix(pauli_word, wire_map=wire_map)
    array([[0.+0.j, 0.-0.j, 0.+0.j, 0.-1.j],
           [0.+0.j, 0.+0.j, 0.+1.j, 0.+0.j],
           [0.+0.j, 0.-1.j, 0.+0.j, 0.-0.j],
           [0.+1.j, 0.+0.j, 0.+0.j, 0.+0.j]])
    """
    if not is_pauli_word(pauli_word):
        raise TypeError(f"Expected Pauli word observables, instead got {pauli_word}")

    # If there is no wire map, we must infer from the structure of Paulis
    if wire_map is None:
        wire_map = {pauli_word.wires.labels[i]: i for i in range(len(pauli_word.wires))}

    return pauli_word.matrix(wire_map)


def is_qwc(pauli_vec_1, pauli_vec_2):
    """Checks if two Pauli words in the binary vector representation are qubit-wise commutative.

    Args:
        pauli_vec_1 (Union[list, tuple, array]): first binary vector argument in qubit-wise
            commutator
        pauli_vec_2 (Union[list, tuple, array]): second binary vector argument in qubit-wise
            commutator

    Returns:
        bool: returns True if the input Pauli words are qubit-wise commutative, returns False
        otherwise

    Raises:
        ValueError: if the input vectors are of different dimension, if the vectors are not of even
            dimension, or if the vector components are not strictly binary

    **Example**

    >>> is_qwc([1,0,0,1,1,0],[1,0,1,0,1,0])
    False
    >>> is_qwc([1,0,1,1,1,0],[1,0,0,1,1,0])
    True
    """

    if isinstance(pauli_vec_1, (list, tuple)):
        pauli_vec_1 = np.asarray(pauli_vec_1)
    if isinstance(pauli_vec_2, (list, tuple)):
        pauli_vec_2 = np.asarray(pauli_vec_2)

    if len(pauli_vec_1) != len(pauli_vec_2):
        raise ValueError(
            f"Vectors a and b must be the same dimension, instead got "
            f"shapes {np.shape(pauli_vec_1)} and {np.shape(pauli_vec_2)}."
        )

    if len(pauli_vec_1) % 2 != 0:
        raise ValueError(
            f"Symplectic vector-space must have even dimension, instead got vectors of shape {np.shape(pauli_vec_1)}."
        )

    if not (
        np.array_equal(pauli_vec_1, pauli_vec_1.astype(bool))
        and np.array_equal(pauli_vec_2, pauli_vec_2.astype(bool))
    ):
        raise ValueError(
            f"Vectors a and b must have strictly binary components, instead got {pauli_vec_1} and {pauli_vec_2}"
        )

    n_qubits = int(len(pauli_vec_1) / 2)

    for i in range(n_qubits):
        first_vec_ith_qubit_paulix = pauli_vec_1[i]
        first_vec_ith_qubit_pauliz = pauli_vec_1[n_qubits + i]
        second_vec_ith_qubit_paulix = pauli_vec_2[i]
        second_vec_ith_qubit_pauliz = pauli_vec_2[n_qubits + i]

        first_vec_qubit_i_is_identity = (
            first_vec_ith_qubit_paulix == first_vec_ith_qubit_pauliz == 0
        )
        second_vec_qubit_i_is_identity = (
            second_vec_ith_qubit_paulix == second_vec_ith_qubit_pauliz == 0
        )
        both_vecs_qubit_i_have_same_x = first_vec_ith_qubit_paulix == second_vec_ith_qubit_paulix
        both_vecs_qubit_i_have_same_z = first_vec_ith_qubit_pauliz == second_vec_ith_qubit_pauliz

        if not (
            ((first_vec_qubit_i_is_identity) or (second_vec_qubit_i_is_identity))
            or ((both_vecs_qubit_i_have_same_x) and (both_vecs_qubit_i_have_same_z))
        ):
            return False

    return True


def _are_pauli_words_qwc_pauli_rep(lst_pauli_words):
    """Given a list of observables assumed to be valid Pauli words, determine if they are pairwise
    qubit-wise commuting. This private method is used for operators that have a valid pauli
    representation"""
    basis = {}
    for op in lst_pauli_words:  # iterate over the list of observables
        if len(pr := op.pauli_rep) > 1:
            return False

        pw = next(iter(pr))

        for wire, pauli_type in pw.items():  # iterate over wires of the observable,
            if pauli_type != "I":
                if wire in basis and pauli_type != basis[wire]:
                    # Only non-identity paulis are in basis, so if pauli_type doesn't match
                    # it is guaranteed to not commute
                    return False

                basis[wire] = pauli_type

    return True  # if we get through all ops, then they are qwc!


def are_pauli_words_qwc(lst_pauli_words):
    """Given a list of observables assumed to be valid Pauli observables, determine if they are pairwise
    qubit-wise commuting.

    This implementation has time complexity ~ O(m * n) for m Pauli words and n wires, where n is the
    number of distinct wire labels used to represent the Pauli words.

    Args:
        lst_pauli_words (list[Observable]): List of observables (assumed to be valid Pauli words).

    Returns:
        (bool): True if they are all qubit-wise commuting, false otherwise. If any of the provided
        observables are not valid Pauli words, false is returned.
    """
    if all(op.pauli_rep is not None for op in lst_pauli_words):
        return _are_pauli_words_qwc_pauli_rep(lst_pauli_words)

    latest_op_name_per_wire = {}

    for op in lst_pauli_words:  # iterate over the list of observables
        op_names = [op.name] if not isinstance(op.name, list) else op.name
        op_wires = op.wires.tolist()

        for op_name, wire in zip(op_names, op_wires):  # iterate over wires of the observable,
            latest_op_name = latest_op_name_per_wire.get(wire, "Identity")
            if latest_op_name != op_name and (
                op_name != "Identity" and latest_op_name != "Identity"
            ):
                return False

            if op_name != "Identity":
                latest_op_name_per_wire[wire] = op_name

    return True  # if we get through all ops, then they are qwc!


def observables_to_binary_matrix(observables, n_qubits=None, wire_map=None):
    """Converts a list of Pauli words into a matrix where each row is the binary vector (symplectic)
    representation of the ``observables``.

    The dimension of the binary vectors (the number of columns) will be implied from the highest wire
    being acted on non-trivially by the Pauli words in observables.

    Args:
        observables (list[Union[Identity, PauliX, PauliY, PauliZ, Prod, SProd]]): the list
            of Pauli words
        n_qubits (int): number of qubits to specify dimension of binary vector representation
        wire_map (dict): dictionary containing all wire labels used in the Pauli words as keys, and
            unique integer labels as their values


    Returns:
        array[array[int]]: a matrix whose rows are Pauli words in binary vector (symplectic) representation.

    **Example**

    >>> observables_to_binary_matrix([X(0) @ Y(2), Z(0) @ Z(1) @ Z(2)])
    array([[1., 1., 0., 0., 1., 0.],
           [0., 0., 0., 1., 1., 1.]])
    """

    m_cols = len(observables)

    if wire_map is None:
        all_wires = Wires.all_wires([pauli_word.wires for pauli_word in observables])
        wire_map = {i: c for c, i in enumerate(all_wires)}

    n_qubits_min = max(wire_map.values()) + 1
    if n_qubits is None:
        n_qubits = n_qubits_min
    elif n_qubits < n_qubits_min:
        raise ValueError(
            f"n_qubits must support the highest mapped wire index {n_qubits_min},"
            f" instead got n_qubits={n_qubits}."
        )

    binary_mat = np.zeros((m_cols, 2 * n_qubits))

    for i in range(m_cols):
        binary_mat[i, :] = pauli_to_binary(observables[i], n_qubits=n_qubits, wire_map=wire_map)

    return binary_mat


def qwc_complement_adj_matrix(binary_observables):
    """Obtains the adjacency matrix for the complementary graph of the qubit-wise commutativity
    graph for a given set of observables in the binary representation.

    The qubit-wise commutativity graph for a set of Pauli words has a vertex for each Pauli word,
    and two nodes are connected if and only if the corresponding Pauli words are qubit-wise
    commuting.

    Args:
        binary_observables (array[array[int]]): a matrix whose rows are the Pauli words in the
            binary vector representation

    Returns:
        array[array[int]]: the adjacency matrix for the complement of the qubit-wise commutativity graph

    Raises:
        ValueError: if input binary observables contain components which are not strictly binary

    **Example**

    >>> binary_observables
    array([[1., 0., 1., 0., 0., 1.],
           [0., 1., 1., 1., 0., 1.],
           [0., 0., 0., 1., 0., 0.]])

    >>> qwc_complement_adj_matrix(binary_observables)
    array([[0., 1., 1.],
           [1., 0., 0.],
           [1., 0., 0.]])
    """

    if isinstance(binary_observables, (list, tuple)):
        binary_observables = np.asarray(binary_observables)

    if not np.array_equal(binary_observables, binary_observables.astype(bool)):
        raise ValueError(f"Expected a binary array, instead got {binary_observables}")

    m_terms = np.shape(binary_observables)[0]
    adj = np.zeros((m_terms, m_terms))

    for i in range(m_terms):
        for j in range(i + 1, m_terms):
            adj[i, j] = int(not is_qwc(binary_observables[i], binary_observables[j]))
            adj[j, i] = adj[i, j]

    return adj


# from grouping/pauli.py ------------------------
def _pauli_group_generator(n_qubits, wire_map=None):
    """Generator function for the Pauli group.

    This function is called by ``pauli_group`` in order to actually generate the
    group elements. They are split so that the outer function can handle input
    validation, while this generator is responsible for performing the actual
    operations.

    Args:
        n_qubits (int): The number of qubits for which to create the group.
        wire_map (dict[Union[str, int], int]): dictionary containing all wire labels
            used in the Pauli word as keys, and unique integer labels as their values.
            If no wire map is provided, wires will be labeled by consecutive integers between :math:`0` and ``n_qubits``.

    Returns:
        .Operation: The next Pauli word in the group.
    """

    element_idx = 0

    if not wire_map:
        wire_map = {wire_idx: wire_idx for wire_idx in range(n_qubits)}

    while element_idx < 4**n_qubits:
        binary_string = format(element_idx, f"#0{2*n_qubits+2}b")[2:]
        binary_vector = [float(b) for b in binary_string]
        yield binary_to_pauli(binary_vector, wire_map=wire_map)
        element_idx += 1


def pauli_group(n_qubits, wire_map=None):
    """Generate the :math:`n`-qubit Pauli group.

    This function enables the construction of the :math:`n`-qubit Pauli group with no
    storage involved.  The :math:`n`-qubit Pauli group has size :math:`4^n`,
    thus it may not be desirable to construct it in full and store.

    The order of iteration is based on the binary symplectic representation of
    the Pauli group as :math:`2n`-bit strings. Ordering is done by converting
    the integers :math:`0` to :math:`2^{2n}` to binary strings, and converting those
    strings to Pauli operators using the :func:`~.binary_to_pauli` method.

    Args:
        n_qubits (int): The number of qubits for which to create the group.
        wire_map (dict[Union[str, int], int]): dictionary containing all wire labels
            used in the Pauli word as keys, and unique integer labels as their values.
            If no wire map is provided, wires will be labeled by integers between 0 and ``n_qubits``.

    Returns:
        .Operation: The next Pauli word in the group.

    **Example**

    The ``pauli_group`` generator can be used to loop over the Pauli group as follows.
    (Note: in the example below, we display only the first 5 elements for brevity.)

    >>> from pennylane.pauli import pauli_group
    >>> n_qubits = 3
    >>> for p in pauli_group(n_qubits):
    ...     print(p)
    ...
    I(0)
    Z(2)
    Z(1)
    Z(1) @ Z(2)
    Z(0)

    The full Pauli group can then be obtained like so:

    >>> full_pg = list(pauli_group(n_qubits))

    The group can also be created using a custom wire map; if no map is
    specified, a default map of label :math:`i` to wire ``i`` as in the example
    above will be created. (Note: in the example below, we display only the first
    5 elements for brevity.)

    >>> wire_map = {'a' : 0, 'b' : 1, 'c' : 2}
    >>> for p in pauli_group(n_qubits, wire_map=wire_map):
    ...     print(p)
    ...
    I('a')
    Z('c')
    Z('b')
    Z('b') @ Z('c')
    Z('a')

    """
    # Cover the case where n_qubits may be passed as a float
    if isinstance(n_qubits, float):
        if n_qubits.is_integer():
            n_qubits = int(n_qubits)

    # If not an int, or a float representing a int, raise an error
    if not isinstance(n_qubits, int):
        raise TypeError("Must specify an integer number of qubits to construct the Pauli group.")

    if n_qubits <= 0:
        raise ValueError("Number of qubits must be at least 1 to construct Pauli group.")

    return _pauli_group_generator(n_qubits, wire_map=wire_map)


@lru_cache()
def partition_pauli_group(n_qubits: int) -> list[list[str]]:
    """Partitions the :math:`n`-qubit Pauli group into qubit-wise commuting terms.

    The :math:`n`-qubit Pauli group is composed of :math:`4^{n}` terms that can be partitioned into
    :math:`3^{n}` qubit-wise commuting groups.

    Args:
        n_qubits (int): number of qubits

    Returns:
        List[List[str]]: A collection of qubit-wise commuting groups containing Pauli words as
        strings

    **Example**

    >>> qml.pauli.partition_pauli_group(3)
    [['III', 'IIZ', 'IZI', 'IZZ', 'ZII', 'ZIZ', 'ZZI', 'ZZZ'],
     ['IIX', 'IZX', 'ZIX', 'ZZX'],
     ['IIY', 'IZY', 'ZIY', 'ZZY'],
     ['IXI', 'IXZ', 'ZXI', 'ZXZ'],
     ['IXX', 'ZXX'],
     ['IXY', 'ZXY'],
     ['IYI', 'IYZ', 'ZYI', 'ZYZ'],
     ['IYX', 'ZYX'],
     ['IYY', 'ZYY'],
     ['XII', 'XIZ', 'XZI', 'XZZ'],
     ['XIX', 'XZX'],
     ['XIY', 'XZY'],
     ['XXI', 'XXZ'],
     ['XXX'],
     ['XXY'],
     ['XYI', 'XYZ'],
     ['XYX'],
     ['XYY'],
     ['YII', 'YIZ', 'YZI', 'YZZ'],
     ['YIX', 'YZX'],
     ['YIY', 'YZY'],
     ['YXI', 'YXZ'],
     ['YXX'],
     ['YXY'],
     ['YYI', 'YYZ'],
     ['YYX'],
     ['YYY']]
    """
    # Cover the case where n_qubits may be passed as a float
    if isinstance(n_qubits, float):
        if n_qubits.is_integer():
            n_qubits = int(n_qubits)

    # If not an int, or a float representing a int, raise an error
    if not isinstance(n_qubits, int):
        raise TypeError("Must specify an integer number of qubits.")

    if n_qubits < 0:
        raise ValueError("Number of qubits must be at least 0.")

    if n_qubits == 0:
        return [[""]]

    strings = set()  # tracks all the strings that have already been grouped
    groups = []

    # We know that I and Z always commute on a given qubit. The following generates all product
    # sequences of len(n_qubits) over "FXYZ", with F indicating a free slot that can be swapped for
    # the product over I and Z, and all other terms fixed to the given X/Y/Z. For example, if
    # ``n_qubits = 3`` our first value for ``string`` will be ``('F', 'F', 'F')``. We then expand
    # the product of I and Z over the three free slots, giving
    # ``['III', 'IIZ', 'IZI', 'IZZ', 'ZII', 'ZIZ', 'ZZI', 'ZZZ']``, which is our first group. The
    # next element of ``string`` will be ``('F', 'F', 'X')`` which we use to generate our second
    # group ``['IIX', 'IZX', 'ZIX', 'ZZX']``.
    for string in product("FXYZ", repeat=n_qubits):
        if string not in strings:
            num_free_slots = string.count("F")

            group = []
            commuting = product("IZ", repeat=num_free_slots)

            for commuting_string in commuting:
                commuting_string = list(commuting_string)
                new_string = tuple(commuting_string.pop(0) if s == "F" else s for s in string)

                if new_string not in strings:  # only add if string has not already been grouped
                    group.append("".join(new_string))
                    strings |= {new_string}

            if len(group) > 0:
                groups.append(group)

    return groups


# from grouping/transformations.py --------------
def qwc_rotation(pauli_operators):
    """Performs circuit implementation of diagonalizing unitary for a Pauli word.

    Args:
        pauli_operators (list[Union[PauliX, PauliY, PauliZ, Identity]]): Single-qubit Pauli
            operations. No Pauli operations in this list may be acting on the same wire.
    Raises:
        TypeError: if any elements of ``pauli_operators`` are not instances of
            :class:`~.PauliX`, :class:`~.PauliY`, :class:`~.PauliZ`, or :class:`~.Identity`

    **Example**

    >>> pauli_operators = [qml.X('a'), qml.Y('b'), qml.Z('c')]
    >>> qwc_rotation(pauli_operators)
    [RY(-1.5707963267948966, wires=['a']), RX(1.5707963267948966, wires=['b'])]
    """
    paulis_with_identity = (qml.Identity, qml.X, qml.Y, qml.Z)
    if not all(isinstance(element, paulis_with_identity) for element in pauli_operators):
        raise TypeError(
            f"All values of input pauli_operators must be either Identity, PauliX, PauliY, or PauliZ instances,"
            f" instead got pauli_operators = {pauli_operators}."
        )
    ops = []
    with qml.QueuingManager.stop_recording():
        for pauli in pauli_operators:
            if isinstance(pauli, qml.X):
                ops.append(qml.RY(-np.pi / 2, wires=pauli.wires))

            elif isinstance(pauli, qml.Y):
                ops.append(qml.RX(np.pi / 2, wires=pauli.wires))
    return ops


@qml.QueuingManager.stop_recording()
def diagonalize_pauli_word(pauli_word):
    """Transforms the Pauli word to diagonal form in the computational basis.

    Args:
        pauli_word (Operator): the Pauli word to diagonalize in computational basis

    Returns:
        Operator: the Pauli word diagonalized in the computational basis

    Raises:
        TypeError: if the input is not a Pauli word, i.e., a Pauli operator,
            :class:`~.Identity`, or tensor products thereof

    **Example**

    >>> diagonalize_pauli_word(qml.X('a') @ qml.Y('b') @ qml.Z('c'))
    Z('a') @ Z('b') @ Z('c')
    """

    if not is_pauli_word(pauli_word):
        raise TypeError(f"Input must be a Pauli word, instead got: {pauli_word}.")

    pw = next(iter(pauli_word.pauli_rep))

    # ordered as pauli_word, with identities eliminated
    components = [qml.Z(w) for w in pauli_word.wires if w in pw]
    if not components:
        return qml.Identity(wires=pauli_word.wires)

    prod = qml.prod(*components)
    coeff = pauli_word.pauli_rep[pw]
    return prod if qml.math.allclose(coeff, 1) else coeff * prod


@qml.QueuingManager.stop_recording()
def diagonalize_qwc_pauli_words(
    qwc_grouping,
):  # pylint: disable=too-many-branches, isinstance-second-argument-not-valid-type
    """Diagonalizes a list of mutually qubit-wise commutative Pauli words.

    Args:
        qwc_grouping (list[Observable]): a list of observables containing mutually
            qubit-wise commutative Pauli words

    Returns:
        tuple:

            * list[Operation]: an instance of the qwc_rotation template which
              diagonalizes the qubit-wise commuting grouping
            * list[Observable]: list of Pauli string observables diagonal in
              the computational basis

    Raises:
        ValueError: if any 2 elements in the input QWC grouping are not qubit-wise commutative

    **Example**

    >>> qwc_group = [qml.X(0) @ qml.Z(1),
                     qml.X(0) @ qml.Y(3),
                     qml.Z(1) @ qml.Y(3)]
    >>> diagonalize_qwc_pauli_words(qwc_group)
    ([RY(-1.5707963267948966, wires=[0]), RX(1.5707963267948966, wires=[3])],
     [Z(0) @ Z(1),
      Z(0) @ Z(3),
      Z(1) @ Z(3)])
    """

    full_pauli_word = {}
    new_ops = []
    for term in qwc_grouping:
        pauli_rep = term.pauli_rep
        if pauli_rep is None or len(pauli_rep) > 1:
            raise ValueError("This function only supports pauli words.")
        pw = next(iter(pauli_rep))
        for wire, pauli_type in pw.items():
            if wire in full_pauli_word:
                if full_pauli_word[wire] != pauli_type:
                    raise ValueError("The list of Pauli words are not qubit-wise commuting")
            else:
                full_pauli_word[wire] = pauli_type

        new_ops.append(diagonalize_pauli_word(term))

    diag_gates = []
    for w, pauli_type in full_pauli_word.items():
        if pauli_type == "X":
            diag_gates.append(qml.RY(-np.pi / 2, wires=w))
        elif pauli_type == "Y":
            diag_gates.append(qml.RX(np.pi / 2, wires=w))
    return diag_gates, new_ops


def diagonalize_qwc_groupings(qwc_groupings):
    """Diagonalizes a list of qubit-wise commutative groupings of Pauli strings.

    Args:
        qwc_groupings (list[list[Observable]]): a list of mutually qubit-wise commutative groupings
            of Pauli string observables

    Returns:
        tuple:

            * list[list[Operation]]: a list of instances of the qwc_rotation
              template which diagonalizes the qubit-wise commuting grouping,
              order corresponding to qwc_groupings
            * list[list[Observable]]: a list of QWC groupings diagonalized in the
              computational basis, order corresponding to qwc_groupings

    **Example**

    >>> qwc_group_1 = [qml.X(0) @ qml.Z(1),
                       qml.X(0) @ qml.Y(3),
                       qml.Z(1) @ qml.Y(3)]
    >>> qwc_group_2 = [qml.Y(0),
                       qml.Y(0) @ qml.X(2),
                       qml.X(1) @ qml.Z(3)]
    >>> post_rotations, diag_groupings = diagonalize_qwc_groupings([qwc_group_1, qwc_group_2])
    >>> post_rotations
    [[RY(-1.5707963267948966, wires=[0]), RX(1.5707963267948966, wires=[3])],
     [RX(1.5707963267948966, wires=[0]),
      RY(-1.5707963267948966, wires=[2]),
      RY(-1.5707963267948966, wires=[1])]]
    >>> diag_groupings
    [[Z(0) @ Z(1),
     Z(0) @ Z(3),
     Z(1) @ Z(3)],
    [Z(0),
     Z(0) @ Z(2),
     Z(1) @ Z(3)]]
    """

    post_rotations = []
    diag_groupings = []
    m_groupings = len(qwc_groupings)

    for i in range(m_groupings):
        diagonalizing_unitary, diag_grouping = diagonalize_qwc_pauli_words(qwc_groupings[i])
        post_rotations.append(diagonalizing_unitary)
        diag_groupings.append(diag_grouping)

    return post_rotations, diag_groupings


pauli_mult_dict = {
    "XX": "I",
    "YY": "I",
    "ZZ": "I",
    "ZX": "Y",
    "XZ": "Y",
    "ZY": "X",
    "YZ": "X",
    "XY": "Z",
    "YX": "Z",
    "IX": "X",
    "IY": "Y",
    "IZ": "Z",
    "XI": "X",
    "YI": "Y",
    "ZI": "Z",
    "I": "I",
    "II": "I",
    "X": "X",
    "Y": "Y",
    "Z": "Z",
}

pauli_coeff = {
    "ZX": 1.0j,
    "XZ": -1.0j,
    "ZY": -1.0j,
    "YZ": 1.0j,
    "XY": 1.0j,
    "YX": -1.0j,
}


def _binary_matrix_from_pws(terms, num_qubits, wire_map=None):
    r"""Get a binary matrix representation from a list of PauliWords where each row corresponds to a
    Pauli term, which is represented by a concatenation of Z and X vectors.

    Args:
        terms (Iterable[~.PauliWord]): operators defining the Hamiltonian
        num_qubits (int): number of wires required to define the Hamiltonian
        wire_map (dict): dictionary containing all wire labels used in the Pauli words as keys, and
            unique integer labels as their values

    Returns:
        array[int]: binary matrix representation of the Hamiltonian of shape
        :math:`len(terms) * 2*num_qubits`

    **Example**

    >>> from pennylane.pauli import PauliWord
    >>> wire_map = {'a':0, 'b':1, 'c':2, 'd':3}
    >>> terms = [PauliWord({'a': 'Z', 'b': 'X'}),
    ...          PauliWord({'a': 'Z', 'c': 'Y'}),
    ...          PauliWord({'a': 'X', 'd': 'Y'})]
    >>> _binary_matrix_from_pws(terms, 4, wire_map=wire_map)
    array([[1, 0, 0, 0, 0, 1, 0, 0],
           [1, 0, 1, 0, 0, 0, 1, 0],
           [0, 0, 0, 1, 1, 0, 0, 1]])
    """
    if wire_map is None:
        all_wires = qml.wires.Wires.all_wires([term.wires for term in terms], sort=True)
        wire_map = {i: c for c, i in enumerate(all_wires)}

    binary_matrix = np.zeros((len(terms), 2 * num_qubits), dtype=int)
    for idx, pw in enumerate(terms):
        for wire, pauli_op in pw.items():
            if pauli_op in ["X", "Y"]:
                binary_matrix[idx][wire_map[wire] + num_qubits] = 1
            if pauli_op in ["Z", "Y"]:
                binary_matrix[idx][wire_map[wire]] = 1

    return binary_matrix


@lru_cache()
def pauli_eigs(n):
    r"""Eigenvalues for :math:`A^{\otimes n}`, where :math:`A` is
    Pauli operator, or shares its eigenvalues.

    As an example if n==2, then the eigenvalues of a tensor product consisting
    of two matrices sharing the eigenvalues with Pauli matrices is returned.

    Args:
        n (int): the number of qubits the matrix acts on
    Returns:
        list: the eigenvalues of the specified observable
    """
    if n == 1:
        return np.array([1.0, -1.0])
    return np.concatenate([pauli_eigs(n - 1), -pauli_eigs(n - 1)])<|MERGE_RESOLUTION|>--- conflicted
+++ resolved
@@ -112,12 +112,8 @@
 
 @_is_pauli_word.register(Sum)
 def _is_pw_ham(observable: Sum):
-<<<<<<< HEAD
-    return False if len(observable.ops) != 1 else is_pauli_word(observable.ops[0])
-=======
     ops = observable.terms()[1]
     return False if len(ops) != 1 else is_pauli_word(ops[0])
->>>>>>> 44e8421b
 
 
 @_is_pauli_word.register
