--- conflicted
+++ resolved
@@ -175,37 +175,6 @@
         ]
 
         return self.grouped_paulis
-
-
-def _calculate_partitioned_coefficients(observables, partitioned_paulis, coefficients):
-    partitioned_coeffs = [
-        qml.math.cast_like([0] * len(g), coefficients) for g in partitioned_paulis
-    ]
-
-    observables = copy(observables)
-    # we cannot delete elements from the coefficients tensor, so we
-    # use a proxy list memorising the indices for this logic
-    coeff_indices = list(range(qml.math.shape(coefficients)[0]))
-    for i, partition in enumerate(partitioned_paulis):  # pylint:disable=too-many-nested-blocks
-        indices = []
-        for pauli_word in partition:
-            # find index of this pauli word in remaining original observables,
-            for ind, observable in enumerate(observables):
-                if are_identical_pauli_words(pauli_word, observable):
-                    indices.append(coeff_indices[ind])
-                    observables.pop(ind)
-                    coeff_indices.pop(ind)
-                    break
-
-        # add a tensor of coefficients to the grouped coefficients
-        partitioned_coeffs[i] = qml.math.take(coefficients, indices, axis=0)
-
-    # make sure the output is of the same format as the input
-    # for these two frequent cases
-    if isinstance(coefficients, list):
-        partitioned_coeffs = [list(p) for p in partitioned_coeffs]
-
-    return partitioned_coeffs
 
 
 def group_observables(observables, coefficients=None, grouping_type="qwc", method="rlf"):
@@ -291,11 +260,6 @@
     if coefficients is None:
         return partitioned_paulis
 
-<<<<<<< HEAD
-    partitioned_coeffs = _calculate_partitioned_coefficients(
-        observables, partitioned_paulis, coefficients
-    )
-=======
     partitioned_coeffs = _partition_coeffs(partitioned_paulis, observables, coefficients)
 
     return partitioned_paulis, partitioned_coeffs
@@ -336,6 +300,5 @@
     # for these two frequent cases
     if isinstance(coefficients, list):
         partitioned_coeffs = [list(p) for p in partitioned_coeffs]
->>>>>>> cc7fe0a4
 
     return partitioned_coeffs