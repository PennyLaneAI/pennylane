--- conflicted
+++ resolved
@@ -322,10 +322,6 @@
                 raise DeviceError("Gate {} not supported on device {}".format(o.name, self.short_name))
 
         for o in observables:
-<<<<<<< HEAD
-            if o.name not in self.observables and not o.is_inverse:
-                raise DeviceError("Observable {} not supported on device {}".format(o.name, self.short_name))
-=======
 
             if isinstance(o, Tensor):
                 if "tensor_observables" not in self.capabilities() or not self.capabilities()["tensor_observables"]:
@@ -334,10 +330,12 @@
                 for i in o.obs:
                     if i.name not in self.observables:
                         raise DeviceError("Observable {} not supported on device {}".format(i.name, self.short_name))
+            elif issubclass(o.__class__, Operation):
+                if o.name not in self.observables and not o.is_inverse:
+                    raise DeviceError("Observable {} not supported on device {}".format(o.name, self.short_name))
             else:
                 if o.name not in self.observables:
                     raise DeviceError("Observable {} not supported on device {}".format(o.name, self.short_name))
->>>>>>> 1c478d12
 
     @abc.abstractmethod
     def apply(self, operation, wires, par):
@@ -397,7 +395,7 @@
             wires (List[int] or List[List[int]]): subsystems the observable(s) is to be measured on
             par (tuple or list[tuple]]): parameters for the observable(s)
 
-        Returns:
+        Returns:_
             array[float]: samples in an array of dimension ``(n, num_wires)``
         """
         raise NotImplementedError("Returning samples from QNodes not currently supported by {}".format(self.short_name))
