# Copyright 2018-2020 Xanadu Quantum Technologies Inc.

# Licensed under the Apache License, Version 2.0 (the "License");
# you may not use this file except in compliance with the License.
# You may obtain a copy of the License at

#     http://www.apache.org/licenses/LICENSE-2.0

# Unless required by applicable law or agreed to in writing, software
# distributed under the License is distributed on an "AS IS" BASIS,
# WITHOUT WARRANTIES OR CONDITIONS OF ANY KIND, either express or implied.
# See the License for the specific language governing permissions and
# limitations under the License.
"""
This module contains the :class:`Device` abstract base class.
"""
# pylint: disable=too-many-format-args
import abc

import numpy as np

from collections import Iterable, OrderedDict
from pennylane.operation import (
    Operation,
    Observable,
    Sample,
    State,
    Variance,
    Expectation,
    Probability,
    Tensor,
)
from pennylane.qnodes import QuantumFunctionError
from pennylane.wires import Wires, WireError


class DeviceError(Exception):
    """Exception raised by a :class:`~.pennylane._device.Device` when it encounters an illegal
    operation in the quantum circuit.
    """


class Device(abc.ABC):
    """Abstract base class for PennyLane devices.

    Args:
        wires (int or Iterable[Number, str]]): Number of subsystems represented by the device,
            or iterable that contains unique labels for the subsystems as numbers (i.e., ``[-1, 0, 2]``)
            or strings (``['ancilla', 'q1', 'q2']``). Default 1 if not specified.
        shots (int): Number of circuit evaluations/random samples used to estimate
            expectation values of observables. Defaults to 1000 if not specified.
    """

    # pylint: disable=too-many-public-methods
    _capabilities = {
        "model": None,
    }
    """The capabilities dictionary stores the properties of a device. Devices can add their
    own custom properties and overwrite existing ones by overriding the ``capabilities()`` method."""

    _circuits = {}  #: dict[str->Circuit]: circuit templates associated with this API class
    _asarray = staticmethod(np.asarray)

    def __init__(self, wires=1, shots=1000):

        self.shots = shots

        if not isinstance(wires, Iterable):
            # interpret wires as the number of consecutive wires
            wires = range(wires)

        self._wires = Wires(wires)
        self.num_wires = len(self._wires)
        self._wire_map = self.define_wire_map(self._wires)
        self._num_executions = 0
        self._op_queue = None
        self._obs_queue = None
        self._parameters = None

    def __repr__(self):
        """String representation."""
        return "<{} device (wires={}, shots={}) at {}>".format(
            self.__class__.__name__, self.num_wires, self.shots, hex(id(self))
        )

    def __str__(self):
        """Verbose string representation."""
        return "{}\nShort name: {}\nPackage: {}\nPlugin version: {}\nAuthor: {}\nWires: {}\nShots: {}".format(
            self.name,
            self.short_name,
            self.__module__.split(".")[0],
            self.version,
            self.author,
            self.num_wires,
            self.shots,
        )

    @property
    @abc.abstractmethod
    def name(self):
        """The full name of the device."""

    @property
    @abc.abstractmethod
    def short_name(self):
        """Returns the string used to load the device."""

    @property
    @abc.abstractmethod
    def pennylane_requires(self):
        """The current API version that the device plugin was made for."""

    @property
    @abc.abstractmethod
    def version(self):
        """The current version of the plugin."""

    @property
    @abc.abstractmethod
    def author(self):
        """The author(s) of the plugin."""

    @property
    @abc.abstractmethod
    def operations(self):
        """Get the supported set of operations.

        Returns:
            set[str]: the set of PennyLane operation names the device supports
        """

    @property
    @abc.abstractmethod
    def observables(self):
        """Get the supported set of observables.

        Returns:
            set[str]: the set of PennyLane observable names the device supports
        """

    @property
    def shots(self):
        """Number of circuit evaluations/random samples used to estimate
        expectation values of observables"""
        return self._shots

    @property
    def wires(self):
        """All wires that can be addressed on this device"""
        return self._wires

    @property
    def wire_map(self):
        """Ordered dictionary that defines the map from user-provided wire labels to
        the wire labels used on this device"""
        return self._wire_map

    @property
    def num_executions(self):
        """Number of times this device is executed by the evaluation of QNodes
        running on this device

        Returns:
            int: number of executions
        """
        return self._num_executions

    @shots.setter
    def shots(self, shots):
        """Changes the number of shots.

        Args:
            shots (int): number of circuit evaluations/random samples used to estimate
                expectation values of observables

        Raises:
            DeviceError: if number of shots is less than 1
        """
        if shots < 1:
            raise DeviceError(
                "The specified number of shots needs to be at least 1. Got {}.".format(shots)
            )

        self._shots = int(shots)

    def define_wire_map(self, wires):
        """Create the map from user-provided wire labels to the wire labels used by the device.

        The default wire map maps the user wire labels to wire labels that are consecutive integers.

        However, by overwriting this function, devices can specify their preferred, non-consecutive and/or non-integer
        wire labels.

        Args:
            wires (Wires): user-provided wires for this device

        Returns:
            OrderedDict: dictionary specifying the wire map

        **Example**

        >>> dev = device('my.device', wires=['b', 'a'])
        >>> dev.wire_map()
        OrderedDict( [(<Wires = ['a']>, <Wires = [0]>), (<Wires = ['b']>, <Wires = [1]>)])
        """
        consecutive_wires = Wires(range(self.num_wires))

        wire_map = zip(wires, consecutive_wires)
        return OrderedDict(wire_map)

    def map_wires(self, wires):
        """Map the wire labels of wires using this device's wire map.

        Args:
            wires (Wires): wires whose labels we want to map to the device's internal labelling scheme

        Returns:
            Wires: wires with new labels
        """
        try:
            mapped_wires = wires.map(self.wire_map)
        except WireError as e:
            raise WireError(
                "Did not find some of the wires {} on device with wires {}.".format(
                    wires, self.wires
                )
            ) from e

        return mapped_wires

    @classmethod
    def capabilities(cls):
        """Get the capabilities of this device class.

        Inheriting classes that change or add capabilities must override this method, for example via

        .. code-block:: python

            @classmethod
            def capabilities(cls):
                capabilities = super().capabilities().copy()
                capabilities.update(
                    supports_inverse_operations=False,
                    supports_a_new_capability=True,
                )
                return capabilities

        Returns:
            dict[str->*]: results
        """
        return cls._capabilities

    def execute(self, queue, observables, parameters={}, **kwargs):
        """Execute a queue of quantum operations on the device and then measure the given observables.

        For plugin developers: Instead of overwriting this, consider implementing a suitable subset of
        :meth:`pre_apply`, :meth:`apply`, :meth:`post_apply`, :meth:`pre_measure`,
        :meth:`expval`, :meth:`var`, :meth:`sample`, :meth:`post_measure`, and :meth:`execution_context`.

        Args:
            queue (Iterable[~.operation.Operation]): operations to execute on the device
            observables (Iterable[~.operation.Observable]): observables to measure and return
            parameters (dict[int, list[ParameterDependency]]): Mapping from free parameter index to the list of
                :class:`Operations <pennylane.operation.Operation>` (in the queue) that depend on it.

        Keyword Args:
            return_native_type (bool): If True, return the result in whatever type the device uses
                internally, otherwise convert it into array[float]. Default: False.

        Raises:
            QuantumFunctionError: if the value of :attr:`~.Observable.return_type` is not supported

        Returns:
            array[float]: measured value(s)
        """
        self.check_validity(queue, observables)
        self._op_queue = queue
        self._obs_queue = observables
        self._parameters = {}
        self._parameters.update(parameters)

        results = []

        with self.execution_context():
            self.pre_apply()

            for operation in queue:
                self.apply(operation.name, operation.wires, operation.parameters)

            self.post_apply()

            self.pre_measure()

            for obs in observables:

                if isinstance(obs, Tensor):
                    wires = [ob.wires for ob in obs.obs]
                else:
                    wires = obs.wires

                if obs.return_type is Expectation:
                    results.append(self.expval(obs.name, wires, obs.parameters))

                elif obs.return_type is Variance:
                    results.append(self.var(obs.name, wires, obs.parameters))

                elif obs.return_type is Sample:
                    results.append(np.array(self.sample(obs.name, wires, obs.parameters)))

                elif obs.return_type is Probability:
                    results.append(list(self.probability(wires=wires).values()))

                elif obs.return_type is State:
                    raise QuantumFunctionError("Returning the state is not supported")

                elif obs.return_type is not None:
                    raise QuantumFunctionError(
                        "Unsupported return type specified for observable {}".format(obs.name)
                    )

            self.post_measure()

            self._op_queue = None
            self._obs_queue = None
            self._parameters = None

            # increment counter for number of executions of device
            self._num_executions += 1

            # Ensures that a combination with sample does not put
            # expvals and vars in superfluous arrays
            if all(obs.return_type is Sample for obs in observables):
                return self._asarray(results)
            if any(obs.return_type is Sample for obs in observables):
                return self._asarray(results, dtype="object")

            return self._asarray(results)

    def batch_execute(self, circuits):
        """Execute a batch of quantum circuits on the device.

        The circuits are represented by tapes, and they are executed one-by-one using the
        device's ``execute`` method. The results are collected in a list.

        For plugin developers: This function should be overwritten if the device can efficiently run multiple
        circuits on a backend, for example using parallel and/or asynchronous executions.

        Args:
<<<<<<< HEAD
            circuits (list[~.tapes.QuantumTape]): circuits to execute on the device
=======
            circuits (list[.tapes.QuantumTape]): circuits to execute on the device
>>>>>>> 8b368954

        Returns:
            list[array[float]]: list of measured value(s)
        """
        results = []
        for circuit in circuits:
            # we need to reset the device here, else it will
            # not start the next computation in the zero state
            self.reset()

            res = self.execute(circuit.operations, circuit.observables)
            results.append(res)

        return results

    @property
    def op_queue(self):
        """The operation queue to be applied.

        Note that this property can only be accessed within the execution context
        of :meth:`~.execute`.

        Raises:
            ValueError: if outside of the execution context

        Returns:
            list[~.operation.Operation]
        """
        if self._op_queue is None:
            raise ValueError("Cannot access the operation queue outside of the execution context!")

        return self._op_queue

    @property
    def obs_queue(self):
        """The observables to be measured and returned.

        Note that this property can only be accessed within the execution context
        of :meth:`~.execute`.

        Raises:
            ValueError: if outside of the execution context

        Returns:
            list[~.operation.Observable]
        """
        if self._obs_queue is None:
            raise ValueError(
                "Cannot access the observable value queue outside of the execution context!"
            )

        return self._obs_queue

    @property
    def parameters(self):
        """Mapping from free parameter index to the list of
        :class:`Operations <~.Operation>` in the device queue that depend on it.

        Note that this property can only be accessed within the execution context
        of :meth:`~.execute`.

        Raises:
            ValueError: if outside of the execution context

        Returns:
            dict[int->list[ParameterDependency]]: the mapping
        """
        if self._parameters is None:
            raise ValueError(
                "Cannot access the free parameter mapping outside of the execution context!"
            )

        return self._parameters

    def pre_apply(self):
        """Called during :meth:`execute` before the individual operations are executed."""

    def post_apply(self):
        """Called during :meth:`execute` after the individual operations have been executed."""

    def pre_measure(self):
        """Called during :meth:`execute` before the individual observables are measured."""

    def post_measure(self):
        """Called during :meth:`execute` after the individual observables have been measured."""

    def execution_context(self):
        """The device execution context used during calls to :meth:`execute`.

        You can overwrite this function to return a context manager in case your
        quantum library requires that;
        all operations and method calls (including :meth:`apply` and :meth:`expval`)
        are then evaluated within the context of this context manager (see the
        source of :meth:`.Device.execute` for more details).
        """
        # pylint: disable=no-self-use
        class MockContext:  # pylint: disable=too-few-public-methods
            """Mock class as a default for the with statement in execute()."""

            def __enter__(self):
                pass

            def __exit__(self, type, value, traceback):
                pass

        return MockContext()

    def supports_operation(self, operation):
        """Checks if an operation is supported by this device.

        Args:
            operation (type or str): operation to be checked

        Raises:
            ValueError: if `operation` is not a :class:`~.Operation` class or string

        Returns:
            bool: ``True`` iff supplied operation is supported
        """
        if isinstance(operation, type) and issubclass(operation, Operation):
            return operation.__name__ in self.operations
        if isinstance(operation, str):

            if operation.endswith(Operation.string_for_inverse):
                in_ops = operation[: -len(Operation.string_for_inverse)] in self.operations
                # TODO: update when all capabilities keys changed to "supports_inverse_operations"
                supports_inv = self.capabilities().get(
                    "supports_inverse_operations", False
                ) or self.capabilities().get("inverse_operations", False)
                return in_ops and supports_inv

            return operation in self.operations

        raise ValueError(
            "The given operation must either be a pennylane.Operation class or a string."
        )

    def supports_observable(self, observable):
        """Checks if an observable is supported by this device. Raises a ValueError,
         if not a subclass or string of an Observable was passed.

        Args:
            observable (type or str): observable to be checked

        Raises:
            ValueError: if `observable` is not a :class:`~.Observable` class or string

        Returns:
            bool: ``True`` iff supplied observable is supported
        """
        if isinstance(observable, type) and issubclass(observable, Observable):
            return observable.__name__ in self.observables
        if isinstance(observable, str):

            # This check regards observables that are also operations
            if observable.endswith(Operation.string_for_inverse):
                return self.supports_operation(observable[: -len(Operation.string_for_inverse)])

            return observable in self.observables

        raise ValueError(
            "The given observable must either be a pennylane.Observable class or a string."
        )

    def check_validity(self, queue, observables):
        """Checks whether the operations and observables in queue are all supported by the device.
        Includes checks for inverse operations.

        Args:
            queue (Iterable[~.operation.Operation]): quantum operation objects which are intended
                to be applied on the device
            observables (Iterable[~.operation.Observable]): observables which are intended
                to be evaluated on the device

        Raises:
            DeviceError: if there are operations in the queue or observables that the device does
                not support
        """

        for o in queue:

            operation_name = o.name

            if o.inverse:
                # TODO: update when all capabilities keys changed to "supports_inverse_operations"
                supports_inv = self.capabilities().get(
                    "supports_inverse_operations", False
                ) or self.capabilities().get("inverse_operations", False)
                if not supports_inv:
                    raise DeviceError(
                        "The inverse of gates are not supported on device {}".format(
                            self.short_name
                        )
                    )
                operation_name = o.base_name

            if not self.supports_operation(operation_name):
                raise DeviceError(
                    "Gate {} not supported on device {}".format(operation_name, self.short_name)
                )

        for o in observables:

            if isinstance(o, Tensor):
                # TODO: update when all capabilities keys changed to "supports_tensor_observables"
                supports_tensor = self.capabilities().get(
                    "supports_tensor_observables", False
                ) or self.capabilities().get("tensor_observables", False)
                if not supports_tensor:
                    raise DeviceError(
                        "Tensor observables not supported on device {}".format(self.short_name)
                    )

                for i in o.obs:
                    if not self.supports_observable(i.name):
                        raise DeviceError(
                            "Observable {} not supported on device {}".format(
                                i.name, self.short_name
                            )
                        )
            else:

                observable_name = o.name

                if issubclass(o.__class__, Operation) and o.inverse:
                    # TODO: update when all capabilities keys changed to "supports_inverse_operations"
                    supports_inv = self.capabilities().get(
                        "supports_inverse_operations", False
                    ) or self.capabilities().get("inverse_operations", False)
                    if not supports_inv:
                        raise DeviceError(
                            "The inverse of gates are not supported on device {}".format(
                                self.short_name
                            )
                        )
                    observable_name = o.base_name

                if not self.supports_observable(observable_name):
                    raise DeviceError(
                        "Observable {} not supported on device {}".format(
                            observable_name, self.short_name
                        )
                    )

    @abc.abstractmethod
    def apply(self, operation, wires, par):
        """Apply a quantum operation.

        For plugin developers: this function should apply the operation on the device.

        Args:
            operation (str): name of the operation
            wires (Wires): wires that the operation is applied to
            par (tuple): parameters for the operation
        """

    @abc.abstractmethod
    def expval(self, observable, wires, par):
        r"""Returns the expectation value of observable on specified wires.

        Note: all arguments accept _lists_, which indicate a tensor
        product of observables.

        Args:
            observable (str or list[str]): name of the observable(s)
            wires (Wires): wires the observable(s) are to be measured on
            par (tuple or list[tuple]]): parameters for the observable(s)

        Returns:
            float: expectation value :math:`\expect{A} = \bra{\psi}A\ket{\psi}`
        """

    def var(self, observable, wires, par):
        r"""Returns the variance of observable on specified wires.

        Note: all arguments support _lists_, which indicate a tensor
        product of observables.

        Args:
            observable (str or list[str]): name of the observable(s)
            wires (Wires): wires the observable(s) is to be measured on
            par (tuple or list[tuple]]): parameters for the observable(s)

        Raises:
            NotImplementedError: if the device does not support variance computation

        Returns:
            float: variance :math:`\mathrm{var}(A) = \bra{\psi}A^2\ket{\psi} - \bra{\psi}A\ket{\psi}^2`
        """
        raise NotImplementedError(
            "Returning variances from QNodes not currently supported by {}".format(self.short_name)
        )

    def sample(self, observable, wires, par):
        """Return a sample of an observable.

        The number of samples is determined by the value of ``Device.shots``,
        which can be directly modified.

        Note: all arguments support _lists_, which indicate a tensor
        product of observables.

        Args:
            observable (str or list[str]): name of the observable(s)
            wires (Wires): wires the observable(s) is to be measured on
            par (tuple or list[tuple]]): parameters for the observable(s)

        Raises:
            NotImplementedError: if the device does not support sampling

        Returns:
            array[float]: samples in an array of dimension ``(shots,)``
        """
        raise NotImplementedError(
            "Returning samples from QNodes not currently supported by {}".format(self.short_name)
        )

    def probability(self, wires=None):
        """Return the (marginal) probability of each computational basis
        state from the last run of the device.

        Args:
            wires (Sequence[int]): Sequence of wires to return
                marginal probabilities for. Wires not provided
                are traced out of the system.

        Returns:
            OrderedDict[tuple, float]: Dictionary mapping a tuple representing the state
            to the resulting probability. The dictionary should be sorted such that the
            state tuples are in lexicographical order.
        """
        raise NotImplementedError(
            "Returning probability not currently supported by {}".format(self.short_name)
        )

    @abc.abstractmethod
    def reset(self):
        """Reset the backend state.

        After the reset, the backend should be as if it was just constructed.
        Most importantly the quantum state is reset to its initial value.
        """<|MERGE_RESOLUTION|>--- conflicted
+++ resolved
@@ -346,11 +346,7 @@
         circuits on a backend, for example using parallel and/or asynchronous executions.
 
         Args:
-<<<<<<< HEAD
-            circuits (list[~.tapes.QuantumTape]): circuits to execute on the device
-=======
             circuits (list[.tapes.QuantumTape]): circuits to execute on the device
->>>>>>> 8b368954
 
         Returns:
             list[array[float]]: list of measured value(s)
