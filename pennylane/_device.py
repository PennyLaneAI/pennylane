--- conflicted
+++ resolved
@@ -19,13 +19,8 @@
 
 import numpy as np
 
-<<<<<<< HEAD
 from pennylane.operation import Operation, Observable, Sample, Variance, Expectation, Probability, Tensor
-from .qnode import QuantumFunctionError
-=======
-from pennylane.operation import Operation, Observable, Sample, Variance, Expectation, Tensor
 from pennylane.qnodes import QuantumFunctionError
->>>>>>> 767a0673
 
 
 class DeviceError(Exception):
