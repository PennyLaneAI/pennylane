--- conflicted
+++ resolved
@@ -749,17 +749,6 @@
         # device property present in braket plugin
         use_grouping = getattr(self, "use_grouping", True)
 
-<<<<<<< HEAD
-        if any(isinstance(m, MidMeasureMP) for m in circuit.operations):
-            circuits, _ = (
-                qml.defer_measurements(circuit)
-                if not self.capabilities().get("supports_mid_measure", False)
-                else circuit
-            )
-            circuit = circuits[0]
-
-=======
->>>>>>> 078c4503
         hamiltonian_in_obs = any(isinstance(obs, Hamiltonian) for obs in circuit.observables)
         expval_sum_in_obs = any(
             isinstance(m.obs, Sum) and isinstance(m, ExpectationMP) for m in circuit.measurements
