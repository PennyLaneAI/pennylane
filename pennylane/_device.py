--- conflicted
+++ resolved
@@ -40,7 +40,7 @@
 )
 from pennylane.operation import Observable, Operation, Tensor
 from pennylane.ops import Hamiltonian, Sum
-from pennylane.tape import QuantumScript, QuantumTape
+from pennylane.tape import QuantumScript
 from pennylane.wires import WireError, Wires
 
 ShotTuple = namedtuple("ShotTuple", ["shots", "copies"])
@@ -698,12 +698,8 @@
 
         return self.default_expand_fn(circuit, max_expansion=max_expansion)
 
-<<<<<<< HEAD
     # pylint: disable=too-many-boolean-expressions
     def batch_transform(self, circuit: QuantumScript):
-=======
-    def batch_transform(self, circuit: QuantumTape):
->>>>>>> f645f90d
         """Apply a differentiable batch transform for preprocessing a circuit
         prior to execution. This method is called directly by the QNode, and
         should be overwritten if the device requires a transform that
