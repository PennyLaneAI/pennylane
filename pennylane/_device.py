# Copyright 2018-2021 Xanadu Quantum Technologies Inc.

# Licensed under the Apache License, Version 2.0 (the "License");
# you may not use this file except in compliance with the License.
# You may obtain a copy of the License at

#     http://www.apache.org/licenses/LICENSE-2.0

# Unless required by applicable law or agreed to in writing, software
# distributed under the License is distributed on an "AS IS" BASIS,
# WITHOUT WARRANTIES OR CONDITIONS OF ANY KIND, either express or implied.
# See the License for the specific language governing permissions and
# limitations under the License.
"""
This module contains the :class:`Device` abstract base class.
"""
# pylint: disable=too-many-format-args, use-maxsplit-arg, protected-access
import abc
import types
import warnings
from collections import OrderedDict, namedtuple
from collections.abc import Iterable, Sequence
from functools import lru_cache

import numpy as np

import pennylane as qml
from pennylane.measurements import (
    Expectation,
    MidMeasure,
    Probability,
    Sample,
    ShadowExpval,
    State,
    Variance,
)
from pennylane.operation import Observable, Operation, Tensor
<<<<<<< HEAD
from pennylane.ops import Hamiltonian, Sum
from pennylane.tape import QuantumTape
=======
>>>>>>> 9818848a
from pennylane.wires import WireError, Wires

ShotTuple = namedtuple("ShotTuple", ["shots", "copies"])
"""tuple[int, int]: Represents copies of a shot number."""


def _process_shot_sequence(shot_list):
    """Process the shot sequence, to determine the total
    number of shots and the shot vector.

    Args:
        shot_list (Sequence[int, tuple[int]]): sequence of non-negative shot integers

    Returns:
        tuple[int, list[.ShotTuple[int]]]: A tuple containing the total number
        of shots, as well as a list of shot tuples.

    **Example**

    >>> shot_list = [3, 1, 2, 2, 2, 2, 6, 1, 1, 5, 12, 10, 10]
    >>> _process_shot_sequence(shot_list)
    (57,
     [ShotTuple(shots=3, copies=1),
      ShotTuple(shots=1, copies=1),
      ShotTuple(shots=2, copies=4),
      ShotTuple(shots=6, copies=1),
      ShotTuple(shots=1, copies=2),
      ShotTuple(shots=5, copies=1),
      ShotTuple(shots=12, copies=1),
      ShotTuple(shots=10, copies=2)])

    The total number of shots (57), and a sparse representation of the shot
    sequence is returned, where tuples indicate the number of times a shot
    integer is repeated.
    """
    if all(isinstance(s, int) for s in shot_list):

        if len(set(shot_list)) == 1:
            # All shots are identical, only require a single shot tuple
            shot_vector = [ShotTuple(shots=shot_list[0], copies=len(shot_list))]
        else:
            # Iterate through the shots, and group consecutive identical shots
            split_at_repeated = np.split(shot_list, np.diff(shot_list).nonzero()[0] + 1)
            shot_vector = [ShotTuple(shots=i[0], copies=len(i)) for i in split_at_repeated]

    elif all(isinstance(s, (int, tuple)) for s in shot_list):
        # shot list contains tuples; assume it is already in a sparse representation
        shot_vector = [
            ShotTuple(*i) if isinstance(i, tuple) else ShotTuple(i, 1) for i in shot_list
        ]

    else:
        raise ValueError(f"Unknown shot sequence format {shot_list}")

    total_shots = int(np.sum(np.prod(shot_vector, axis=1)))
    return total_shots, shot_vector


class DeviceError(Exception):
    """Exception raised by a :class:`~.pennylane._device.Device` when it encounters an illegal
    operation in the quantum circuit.
    """


class Device(abc.ABC):
    """Abstract base class for PennyLane devices.

    Args:
        wires (int or Iterable[Number, str]]): Number of subsystems represented by the device,
            or iterable that contains unique labels for the subsystems as numbers (i.e., ``[-1, 0, 2]``)
            or strings (``['ancilla', 'q1', 'q2']``). Default 1 if not specified.
        shots (int): Number of circuit evaluations/random samples used to estimate
            expectation values of observables. Defaults to 1000 if not specified.
    """

    # pylint: disable=too-many-public-methods,too-many-instance-attributes
    _capabilities = {"model": None, "supports_broadcasting": False}
    """The capabilities dictionary stores the properties of a device. Devices can add their
    own custom properties and overwrite existing ones by overriding the ``capabilities()`` method."""

    _circuits = {}  #: dict[str->Circuit]: circuit templates associated with this API class
    _asarray = staticmethod(np.asarray)

    def __init__(self, wires=1, shots=1000, *, analytic=None):

        self.shots = shots

        if analytic is not None:
            msg = "The analytic argument has been replaced by shots=None. "
            msg += "Please use shots=None instead of analytic=True."
            raise DeviceError(msg)

        if not isinstance(wires, Iterable):
            # interpret wires as the number of consecutive wires
            wires = range(wires)

        self._wires = Wires(wires)
        self.num_wires = len(self._wires)
        self._wire_map = self.define_wire_map(self._wires)
        self._num_executions = 0
        self._op_queue = None
        self._obs_queue = None
        self._parameters = None

        self.tracker = qml.Tracker()
        self.custom_expand_fn = None

    def __repr__(self):
        """String representation."""
        return f"<{self.__class__.__name__} device (wires={self.num_wires}, shots={self.shots}) at {hex(id(self))}>"

    def __str__(self):
        """Verbose string representation."""
        package = self.__module__.split(".")[0]
        return (
            f"{self.name}\nShort name: {self.short_name}\n"
            f"Package: {package}\n"
            f"Plugin version: {self.version}\n"
            f"Author: {self.author}\n"
            f"Wires: {self.num_wires}\n"
            f"Shots: {self.shots}"
        )

    @property
    @abc.abstractmethod
    def name(self):
        """The full name of the device."""

    @property
    @abc.abstractmethod
    def short_name(self):
        """Returns the string used to load the device."""

    @property
    @abc.abstractmethod
    def pennylane_requires(self):
        """The current API version that the device plugin was made for."""

    @property
    @abc.abstractmethod
    def version(self):
        """The current version of the plugin."""

    @property
    @abc.abstractmethod
    def author(self):
        """The author(s) of the plugin."""

    @property
    @abc.abstractmethod
    def operations(self):
        """Get the supported set of operations.

        Returns:
            set[str]: the set of PennyLane operation names the device supports
        """

    @property
    @abc.abstractmethod
    def observables(self):
        """Get the supported set of observables.

        Returns:
            set[str]: the set of PennyLane observable names the device supports
        """

    @property
    def shots(self):
        """Number of circuit evaluations/random samples used to estimate
        expectation values of observables"""
        return self._shots

    @property
    def analytic(self):
        """Whether shots is None or not. Kept for backwards compatability."""
        if self._shots is None:
            return True
        return False

    @property
    def wires(self):
        """All wires that can be addressed on this device"""
        return self._wires

    @property
    def wire_map(self):
        """Ordered dictionary that defines the map from user-provided wire labels to
        the wire labels used on this device"""
        return self._wire_map

    @property
    def num_executions(self):
        """Number of times this device is executed by the evaluation of QNodes
        running on this device

        Returns:
            int: number of executions
        """
        return self._num_executions

    @shots.setter
    def shots(self, shots):
        """Changes the number of shots.

        Args:
            shots (int): number of circuit evaluations/random samples used to estimate
                expectation values of observables

        Raises:
            DeviceError: if number of shots is less than 1
        """
        if shots is None:
            # device is in analytic mode
            self._shots = shots
            self._shot_vector = None
            self._raw_shot_sequence = None

        elif isinstance(shots, int):
            # device is in sampling mode (unbatched)
            if shots < 1:
                raise DeviceError(
                    f"The specified number of shots needs to be at least 1. Got {shots}."
                )

            self._shots = shots
            self._shot_vector = None

        elif isinstance(shots, Sequence) and not isinstance(shots, str):
            # device is in batched sampling mode
            self._shots, self._shot_vector = _process_shot_sequence(shots)
            self._raw_shot_sequence = shots

        else:
            raise DeviceError(
                "Shots must be a single non-negative integer or a sequence of non-negative integers."
            )

    @property
    def shot_vector(self):
        """list[.ShotTuple[int, int]]: Returns the shot vector, a sparse
        representation of the shot sequence used by the device
        when evaluating QNodes.

        **Example**

        >>> dev = qml.device("default.qubit", wires=2, shots=[3, 1, 2, 2, 2, 2, 6, 1, 1, 5, 12, 10, 10])
        >>> dev.shots
        57
        >>> dev.shot_vector
        [ShotTuple(shots=3, copies=1),
         ShotTuple(shots=1, copies=1),
         ShotTuple(shots=2, copies=4),
         ShotTuple(shots=6, copies=1),
         ShotTuple(shots=1, copies=2),
         ShotTuple(shots=5, copies=1),
         ShotTuple(shots=12, copies=1),
         ShotTuple(shots=10, copies=2)]

        The sparse representation of the shot
        sequence is returned, where tuples indicate the number of times a shot
        integer is repeated.
        """
        return self._shot_vector

    def _has_partitioned_shots(self):
        """Checks if the device was instructed to perform executions with partitioned shots.

        Returns:
            bool: whether or not shots are partitioned
        """
        return self._shot_vector is not None and (
            len(self._shot_vector) > 1 or self._shot_vector[0].copies > 1
        )

    def define_wire_map(self, wires):
        """Create the map from user-provided wire labels to the wire labels used by the device.

        The default wire map maps the user wire labels to wire labels that are consecutive integers.

        However, by overwriting this function, devices can specify their preferred, non-consecutive and/or non-integer
        wire labels.

        Args:
            wires (Wires): user-provided wires for this device

        Returns:
            OrderedDict: dictionary specifying the wire map

        **Example**

        >>> dev = device('my.device', wires=['b', 'a'])
        >>> dev.wire_map()
        OrderedDict( [(<Wires = ['a']>, <Wires = [0]>), (<Wires = ['b']>, <Wires = [1]>)])
        """
        consecutive_wires = Wires(range(self.num_wires))

        wire_map = zip(wires, consecutive_wires)
        return OrderedDict(wire_map)

    def order_wires(self, subset_wires):
        """Given some subset of device wires return a Wires object with the same wires;
        sorted according to the device wire map.

        Args:
            subset_wires (Wires): The subset of device wires (in any order).

        Raise:
            ValueError: Could not find some or all subset wires subset_wires in device wires device_wires.

        Return:
            ordered_wires (Wires): a new Wires object containing the re-ordered wires set
        """
        subset_lst = subset_wires.tolist()

        try:
            ordered_subset_lst = sorted(subset_lst, key=lambda label: self.wire_map[label])
        except KeyError as e:
            raise ValueError(
                f"Could not find some or all subset wires {subset_wires} in device wires {self.wires}"
            ) from e

        return Wires(ordered_subset_lst)

    @lru_cache()
    def map_wires(self, wires):
        """Map the wire labels of wires using this device's wire map.

        Args:
            wires (Wires): wires whose labels we want to map to the device's internal labelling scheme

        Returns:
            Wires: wires with new labels
        """
        try:
            mapped_wires = wires.map(self.wire_map)
        except WireError as e:
            raise WireError(
                f"Did not find some of the wires {wires} on device with wires {self.wires}."
            ) from e

        return mapped_wires

    @classmethod
    def capabilities(cls):
        """Get the capabilities of this device class.

        Inheriting classes that change or add capabilities must override this method, for example via

        .. code-block:: python

            @classmethod
            def capabilities(cls):
                capabilities = super().capabilities().copy()
                capabilities.update(
                    supports_inverse_operations=False,
                    supports_a_new_capability=True,
                )
                return capabilities

        Returns:
            dict[str->*]: results
        """
        return cls._capabilities

    # pylint: disable=too-many-branches,unused-argument
    def execute(self, queue, observables, parameters=None, **kwargs):
        """Execute a queue of quantum operations on the device and then measure the given observables.

        For plugin developers: Instead of overwriting this, consider implementing a suitable subset of
        :meth:`pre_apply`, :meth:`apply`, :meth:`post_apply`, :meth:`pre_measure`,
        :meth:`expval`, :meth:`var`, :meth:`sample`, :meth:`post_measure`, and :meth:`execution_context`.

        Args:
            queue (Iterable[~.operation.Operation]): operations to execute on the device
            observables (Iterable[~.operation.Observable]): observables to measure and return
            parameters (dict[int, list[ParameterDependency]]): Mapping from free parameter index to the list of
                :class:`Operations <pennylane.operation.Operation>` (in the queue) that depend on it.

        Keyword Args:
            return_native_type (bool): If True, return the result in whatever type the device uses
                internally, otherwise convert it into array[float]. Default: False.

        Raises:
            QuantumFunctionError: if the value of :attr:`~.Observable.return_type` is not supported

        Returns:
            array[float]: measured value(s)
        """
        self.check_validity(queue, observables)
        self._op_queue = queue
        self._obs_queue = observables
        self._parameters = {}
        if parameters is not None:
            self._parameters.update(parameters)

        results = []
        if self._shot_vector is not None:
            # The following warning assumes that QubitDevice.execute is stand-alone
            warnings.warn(
                "Specifying a list of shots is only supported for "
                "QubitDevice based devices. Falling back to executions using all shots in the shot list."
            )

        with self.execution_context():
            self.pre_apply()

            for operation in queue:
                self.apply(operation.name, operation.wires, operation.parameters)

            self.post_apply()

            self.pre_measure()

            for obs in observables:

                if isinstance(obs, Tensor):
                    wires = [ob.wires for ob in obs.obs]
                else:
                    wires = obs.wires

                if obs.return_type is Expectation:
                    results.append(self.expval(obs.name, wires, obs.parameters))

                elif obs.return_type is Variance:
                    results.append(self.var(obs.name, wires, obs.parameters))

                elif obs.return_type is Sample:
                    results.append(np.array(self.sample(obs.name, wires, obs.parameters)))

                elif obs.return_type is Probability:
                    results.append(list(self.probability(wires=wires).values()))

                elif obs.return_type is State:
                    raise qml.QuantumFunctionError("Returning the state is not supported")

                elif obs.return_type is not None:
                    raise qml.QuantumFunctionError(
                        f"Unsupported return type specified for observable {obs.name}"
                    )

            self.post_measure()

            self._op_queue = None
            self._obs_queue = None
            self._parameters = None

            # increment counter for number of executions of device
            self._num_executions += 1

            if self.tracker.active:
                self.tracker.update(executions=1, shots=self._shots)
                self.tracker.record()

            # Ensures that a combination with sample does not put
            # expvals and vars in superfluous arrays
            if all(obs.return_type is Sample for obs in observables):
                return self._asarray(results)
            if any(obs.return_type is Sample for obs in observables):
                return self._asarray(results, dtype="object")

            return self._asarray(results)

    def batch_execute(self, circuits):
        """Execute a batch of quantum circuits on the device.

        The circuits are represented by tapes, and they are executed one-by-one using the
        device's ``execute`` method. The results are collected in a list.

        For plugin developers: This function should be overwritten if the device can efficiently run multiple
        circuits on a backend, for example using parallel and/or asynchronous executions.

        Args:
            circuits (list[.tape.QuantumTape]): circuits to execute on the device

        Returns:
            list[array[float]]: list of measured value(s)
        """
        results = []
        for circuit in circuits:
            # we need to reset the device here, else it will
            # not start the next computation in the zero state
            self.reset()

            res = self.execute(circuit.operations, circuit.observables)
            results.append(res)

        if self.tracker.active:
            self.tracker.update(batches=1, batch_len=len(circuits))
            self.tracker.record()

        return results

    def execute_and_gradients(self, circuits, method="jacobian", **kwargs):
        """Execute a batch of quantum circuits on the device, and return both the
        results and the gradients.

        The circuits are represented by tapes, and they are executed
        one-by-one using the device's ``execute`` method. The results and the
        corresponding Jacobians are collected in a list.

        For plugin developers: This method should be overwritten if the device
        can efficiently run multiple circuits on a backend, for example using
        parallel and/or asynchronous executions, and return both the results and the
        Jacobians.

        Args:
            circuits (list[.tape.QuantumTape]): circuits to execute on the device
            method (str): the device method to call to compute the Jacobian of a single circuit
            **kwargs: keyword argument to pass when calling ``method``

        Returns:
            tuple[list[array[float]], list[array[float]]]: Tuple containing list of measured value(s)
            and list of Jacobians. Returned Jacobians should be of shape ``(output_shape, num_params)``.
        """
        gradient_method = getattr(self, method)

        res = []
        jacs = []

        for circuit in circuits:
            # Evaluations and gradients are paired, so that
            # devices can re-use the device state for the
            # gradient computation (if applicable).
            res.append(self.batch_execute([circuit])[0])
            jacs.append(gradient_method(circuit, **kwargs))

        return res, jacs

    def gradients(self, circuits, method="jacobian", **kwargs):
        """Return the gradients of a batch of quantum circuits on the device.

        The gradient method ``method`` is called sequentially for each
        circuit, and the corresponding Jacobians are collected in a list.

        For plugin developers: This method should be overwritten if the device
        can efficiently compute the gradient of multiple circuits on a
        backend, for example using parallel and/or asynchronous executions.

        Args:
            circuits (list[.tape.QuantumTape]): circuits to execute on the device
            method (str): the device method to call to compute the Jacobian of a single circuit
            **kwargs: keyword argument to pass when calling ``method``

        Returns:
            list[array[float]]: List of Jacobians. Returned Jacobians should be of
            shape ``(output_shape, num_params)``.
        """
        gradient_method = getattr(self, method)
        return [gradient_method(circuit, **kwargs) for circuit in circuits]

    @property
    def stopping_condition(self):
        """.BooleanFn: Returns the stopping condition for the device. The returned
        function accepts a queuable object (including a PennyLane operation
        and observable) and returns ``True`` if supported by the device."""
        return qml.BooleanFn(
            lambda obj: not isinstance(obj, qml.tape.QuantumTape)
            and self.supports_operation(obj.name)
        )

    def custom_expand(self, fn):
        """Register a custom expansion function for the device.

        **Example**

        .. code-block:: python

            dev = qml.device("default.qubit", wires=2)

            @dev.custom_expand
            def my_expansion_function(self, tape, max_expansion=10):
                ...
                # can optionally call the default device expansion
                tape = self.default_expand_fn(tape, max_expansion=max_expansion)
                return tape

        The custom device expansion function must have arguments
        ``self`` (the device object), ``tape`` (the input circuit
        to transform and execute), and ``max_expansion`` (the number of
        times the circuit should be expanded).

        The default :meth:`~.default_expand_fn` method of the original
        device may be called. It is highly recommended to call this
        before returning, to ensure that the expanded circuit is supported
        on the device.
        """
        self.custom_expand_fn = types.MethodType(fn, self)

    def default_expand_fn(self, circuit, max_expansion=10):
        """Method for expanding or decomposing an input circuit.
        This method should be overwritten if custom expansion logic is
        required.

        By default, this method expands the tape if:

        - nested tapes are present,
        - any operations are not supported on the device, or
        - multiple observables are measured on the same wire.

        Args:
            circuit (.QuantumTape): the circuit to expand.
            max_expansion (int): The number of times the circuit should be
                expanded. Expansion occurs when an operation or measurement is not
                supported, and results in a gate decomposition. If any operations
                in the decomposition remain unsupported by the device, another
                expansion occurs.

        Returns:
            .QuantumTape: The expanded/decomposed circuit, such that the device
            will natively support all operations.
        """
        # pylint: disable=protected-access

        comp_basis_sampled_multi_measure = (
            len(circuit.measurements) > 1 and circuit.samples_computational_basis
        )
        obs_on_same_wire = len(circuit._obs_sharing_wires) > 0 or comp_basis_sampled_multi_measure
        obs_on_same_wire &= not any(
            isinstance(o, qml.Hamiltonian) for o in circuit._obs_sharing_wires
        )

        ops_not_supported = not all(self.stopping_condition(op) for op in circuit.operations)

        if ops_not_supported or obs_on_same_wire:
            circuit = circuit.expand(depth=max_expansion, stop_at=self.stopping_condition)

        return circuit

    def expand_fn(self, circuit, max_expansion=10):
        """Method for expanding or decomposing an input circuit.
        Can be the default or a custom expansion method, see
        :meth:`.Device.default_expand_fn` and :meth:`.Device.custom_expand` for more
        details.

        Args:
            circuit (.QuantumTape): the circuit to expand.
            max_expansion (int): The number of times the circuit should be
                expanded. Expansion occurs when an operation or measurement is not
                supported, and results in a gate decomposition. If any operations
                in the decomposition remain unsupported by the device, another
                expansion occurs.

        Returns:
            .QuantumTape: The expanded/decomposed circuit, such that the device
            will natively support all operations.
        """
        if self.custom_expand_fn is not None:
            return self.custom_expand_fn(circuit, max_expansion=max_expansion)

        return self.default_expand_fn(circuit, max_expansion=max_expansion)

    def batch_transform(self, circuit: QuantumTape):
        """Apply a differentiable batch transform for preprocessing a circuit
        prior to execution. This method is called directly by the QNode, and
        should be overwritten if the device requires a transform that
        generates multiple circuits prior to execution.

        By default, this method contains logic for generating multiple
        circuits, one per term, of a circuit that terminates in ``expval(H)``,
        if the underlying device does not support Hamiltonian expectation values,
        or if the device requires finite shots.

        .. warning::

            This method will be tracked by autodifferentiation libraries,
            such as Autograd, JAX, TensorFlow, and Torch. Please make sure
            to use ``qml.math`` for autodiff-agnostic tensor processing
            if required.

        Args:
            circuit (.QuantumTape): the circuit to preprocess

        Returns:
            tuple[Sequence[.QuantumTape], callable]: Returns a tuple containing
            the sequence of circuits to be executed, and a post-processing function
            to be applied to the list of evaluated circuit results.
        """
        supports_hamiltonian = self.supports_observable("Hamiltonian")
        finite_shots = self.shots is not None
        grouping_known = all(
            obs.grouping_indices is not None
            for obs in circuit.observables
            if isinstance(obs, Hamiltonian)
        )

        hamiltonian_in_obs = any(isinstance(obs, Hamiltonian) for obs in circuit.observables)
        expval_sum_in_obs = any(
            isinstance(m.obs, Sum) and m.return_type is Expectation for m in circuit.measurements
        )

        return_types = [m.return_type for m in circuit.observables]

        is_shadow = ShadowExpval in return_types

        if hamiltonian_in_obs and (
            (not supports_hamiltonian or (finite_shots and not is_shadow)) or grouping_known
        ):
            # If the observable contains a Hamiltonian and the device does not
            # support Hamiltonians, or if the simulation uses finite shots, or
            # if the Hamiltonian explicitly specifies an observable grouping,
            # split tape into multiple tapes of diagonalizable known observables.
            circuits, hamiltonian_fn = qml.transforms.hamiltonian_expand(circuit, group=False)

<<<<<<< HEAD
            except ValueError as e:
                raise ValueError(
                    "Can only return the expectation of a single Hamiltonian observable"
                ) from e
        elif expval_sum_in_obs and not is_shadow:
            try:
                circuits, hamiltonian_fn = qml.transforms.sum_expand(circuit)

            except ValueError as e:
                raise ValueError(
                    "Can only return the expectation of a single Sum observable"
                ) from e
=======
>>>>>>> 9818848a
        elif (
            len(circuit._obs_sharing_wires) > 0
            and not hamiltonian_in_obs
            and all(
                t not in return_types
                for t in [
                    qml.measurements.Sample,
                    qml.measurements.Probability,
                    qml.measurements.Counts,
                    qml.measurements.AllCounts,
                ]
            )
        ):
            # Check for case of non-commuting terms and that there are no Hamiltonians
            # TODO: allow for Hamiltonians in list of observables as well.
            circuits, hamiltonian_fn = qml.transforms.split_non_commuting(circuit)

        else:
            # otherwise, return the output of an identity transform
            circuits = [circuit]

            def hamiltonian_fn(res):
                return res[0]

        # Check whether the circuit was broadcasted (then the Hamiltonian-expanded
        # ones will be as well) and whether broadcasting is supported
        if circuit.batch_size is None or self.capabilities().get("supports_broadcasting"):
            # If the circuit wasn't broadcasted or broadcasting is supported, no action required
            return circuits, hamiltonian_fn

        # Expand each of the broadcasted Hamiltonian-expanded circuits
        expanded_tapes, expanded_fn = qml.transforms.map_batch_transform(
            qml.transforms.broadcast_expand, circuits
        )

        # Chain the postprocessing functions of the broadcasted-tape expansions and the Hamiltonian
        # expansion. Note that the application order is reversed compared to the expansion order,
        # i.e. while we first applied `hamiltonian_expand` to the tape, we need to process the
        # results from the broadcast expansion first.
        def total_processing(results):
            return hamiltonian_fn(expanded_fn(results))

        return expanded_tapes, total_processing

    @property
    def op_queue(self):
        """The operation queue to be applied.

        Note that this property can only be accessed within the execution context
        of :meth:`~.execute`.

        Raises:
            ValueError: if outside of the execution context

        Returns:
            list[~.operation.Operation]
        """
        if self._op_queue is None:
            raise ValueError("Cannot access the operation queue outside of the execution context!")

        return self._op_queue

    @property
    def obs_queue(self):
        """The observables to be measured and returned.

        Note that this property can only be accessed within the execution context
        of :meth:`~.execute`.

        Raises:
            ValueError: if outside of the execution context

        Returns:
            list[~.operation.Observable]
        """
        if self._obs_queue is None:
            raise ValueError(
                "Cannot access the observable value queue outside of the execution context!"
            )

        return self._obs_queue

    @property
    def parameters(self):
        """Mapping from free parameter index to the list of
        :class:`Operations <~.Operation>` in the device queue that depend on it.

        Note that this property can only be accessed within the execution context
        of :meth:`~.execute`.

        Raises:
            ValueError: if outside of the execution context

        Returns:
            dict[int->list[ParameterDependency]]: the mapping
        """
        if self._parameters is None:
            raise ValueError(
                "Cannot access the free parameter mapping outside of the execution context!"
            )

        return self._parameters

    def pre_apply(self):
        """Called during :meth:`execute` before the individual operations are executed."""

    def post_apply(self):
        """Called during :meth:`execute` after the individual operations have been executed."""

    def pre_measure(self):
        """Called during :meth:`execute` before the individual observables are measured."""

    def post_measure(self):
        """Called during :meth:`execute` after the individual observables have been measured."""

    def execution_context(self):
        """The device execution context used during calls to :meth:`execute`.

        You can overwrite this function to return a context manager in case your
        quantum library requires that;
        all operations and method calls (including :meth:`apply` and :meth:`expval`)
        are then evaluated within the context of this context manager (see the
        source of :meth:`.Device.execute` for more details).
        """
        # pylint: disable=no-self-use
        class MockContext:  # pylint: disable=too-few-public-methods
            """Mock class as a default for the with statement in execute()."""

            def __enter__(self):
                pass

            def __exit__(self, type, value, traceback):
                pass

        return MockContext()

    def supports_operation(self, operation):
        """Checks if an operation is supported by this device.

        Args:
            operation (type or str): operation to be checked

        Raises:
            ValueError: if `operation` is not a :class:`~.Operation` class or string

        Returns:
            bool: ``True`` if supplied operation is supported
        """
        if isinstance(operation, type) and issubclass(operation, Operation):
            return operation.__name__ in self.operations
        if isinstance(operation, str):

            if operation.endswith(".inv"):
                in_ops = operation[:-4] in self.operations
                # TODO: update when all capabilities keys changed to "supports_inverse_operations"
                supports_inv = self.capabilities().get(
                    "supports_inverse_operations", False
                ) or self.capabilities().get("inverse_operations", False)
                return in_ops and supports_inv

            return operation in self.operations

        raise ValueError(
            "The given operation must either be a pennylane.Operation class or a string."
        )

    def supports_observable(self, observable):
        """Checks if an observable is supported by this device. Raises a ValueError,
         if not a subclass or string of an Observable was passed.

        Args:
            observable (type or str): observable to be checked

        Raises:
            ValueError: if `observable` is not a :class:`~.Observable` class or string

        Returns:
            bool: ``True`` iff supplied observable is supported
        """
        if isinstance(observable, type) and issubclass(observable, Observable):
            return observable.__name__ in self.observables
        if isinstance(observable, str):

            # This check regards observables that are also operations
            if observable.endswith(".inv"):
                return self.supports_operation(observable[:-4])

            return observable in self.observables

        raise ValueError(
            "The given observable must either be a pennylane.Observable class or a string."
        )

    def check_validity(self, queue, observables):
        """Checks whether the operations and observables in queue are all supported by the device.
        Includes checks for inverse operations.

        Args:
            queue (Iterable[~.operation.Operation]): quantum operation objects which are intended
                to be applied on the device
            observables (Iterable[~.operation.Observable]): observables which are intended
                to be evaluated on the device

        Raises:
            DeviceError: if there are operations in the queue or observables that the device does
                not support
        """

        for o in queue:

            operation_name = o.name

            if getattr(o, "return_type", None) == MidMeasure and not self.capabilities().get(
                "supports_mid_measure", False
            ):
                raise DeviceError(
                    f"Mid-circuit measurements are not natively supported on device {self.short_name}. "
                    "Apply the @qml.defer_measurements decorator to your quantum function to "
                    "simulate the application of mid-circuit measurements on this device."
                )

            if getattr(o, "inverse", False):
                # TODO: update when all capabilities keys changed to "supports_inverse_operations"
                supports_inv = self.capabilities().get(
                    "supports_inverse_operations", False
                ) or self.capabilities().get("inverse_operations", False)
                if not supports_inv:
                    raise DeviceError(
                        f"The inverse of gates are not supported on device {self.short_name}"
                    )
                operation_name = o.base_name

            if not self.stopping_condition(o):
                raise DeviceError(
                    f"Gate {operation_name} not supported on device {self.short_name}"
                )

        for o in observables:
            if isinstance(o, qml.measurements.MeasurementProcess) and o.obs is not None:
                o = o.obs

            if isinstance(o, Tensor):
                # TODO: update when all capabilities keys changed to "supports_tensor_observables"
                supports_tensor = self.capabilities().get(
                    "supports_tensor_observables", False
                ) or self.capabilities().get("tensor_observables", False)
                if not supports_tensor:
                    raise DeviceError(
                        f"Tensor observables not supported on device {self.short_name}"
                    )

                for i in o.obs:
                    if not self.supports_observable(i.name):
                        raise DeviceError(
                            f"Observable {i.name} not supported on device {self.short_name}"
                        )
            else:
                observable_name = o.name

                if issubclass(o.__class__, Operation) and o.inverse:
                    # TODO: update when all capabilities keys changed to "supports_inverse_operations"
                    supports_inv = self.capabilities().get(
                        "supports_inverse_operations", False
                    ) or self.capabilities().get("inverse_operations", False)
                    if not supports_inv:
                        raise DeviceError(
                            f"The inverse of gates are not supported on device {self.short_name}"
                        )
                    observable_name = o.base_name

                if not self.supports_observable(observable_name):
                    raise DeviceError(
                        f"Observable {observable_name} not supported on device {self.short_name}"
                    )

    @abc.abstractmethod
    def apply(self, operation, wires, par):
        """Apply a quantum operation.

        For plugin developers: this function should apply the operation on the device.

        Args:
            operation (str): name of the operation
            wires (Wires): wires that the operation is applied to
            par (tuple): parameters for the operation
        """

    @abc.abstractmethod
    def expval(self, observable, wires, par):
        r"""Returns the expectation value of observable on specified wires.

        Note: all arguments accept _lists_, which indicate a tensor
        product of observables.

        Args:
            observable (str or list[str]): name of the observable(s)
            wires (Wires): wires the observable(s) are to be measured on
            par (tuple or list[tuple]]): parameters for the observable(s)

        Returns:
            float: expectation value :math:`\expect{A} = \bra{\psi}A\ket{\psi}`
        """

    def var(self, observable, wires, par):
        r"""Returns the variance of observable on specified wires.

        Note: all arguments support _lists_, which indicate a tensor
        product of observables.

        Args:
            observable (str or list[str]): name of the observable(s)
            wires (Wires): wires the observable(s) is to be measured on
            par (tuple or list[tuple]]): parameters for the observable(s)

        Raises:
            NotImplementedError: if the device does not support variance computation

        Returns:
            float: variance :math:`\mathrm{var}(A) = \bra{\psi}A^2\ket{\psi} - \bra{\psi}A\ket{\psi}^2`
        """
        raise NotImplementedError(
            f"Returning variances from QNodes not currently supported by {self.short_name}"
        )

    def sample(self, observable, wires, par):
        """Return a sample of an observable.

        The number of samples is determined by the value of ``Device.shots``,
        which can be directly modified.

        Note: all arguments support _lists_, which indicate a tensor
        product of observables.

        Args:
            observable (str or list[str]): name of the observable(s)
            wires (Wires): wires the observable(s) is to be measured on
            par (tuple or list[tuple]]): parameters for the observable(s)

        Raises:
            NotImplementedError: if the device does not support sampling

        Returns:
            array[float]: samples in an array of dimension ``(shots,)``
        """
        raise NotImplementedError(
            f"Returning samples from QNodes not currently supported by {self.short_name}"
        )

    def probability(self, wires=None):
        """Return the (marginal) probability of each computational basis
        state from the last run of the device.

        Args:
            wires (Sequence[int]): Sequence of wires to return
                marginal probabilities for. Wires not provided
                are traced out of the system.

        Returns:
            OrderedDict[tuple, float]: Dictionary mapping a tuple representing the state
            to the resulting probability. The dictionary should be sorted such that the
            state tuples are in lexicographical order.
        """
        raise NotImplementedError(
            f"Returning probability not currently supported by {self.short_name}"
        )

    @abc.abstractmethod
    def reset(self):
        """Reset the backend state.

        After the reset, the backend should be as if it was just constructed.
        Most importantly the quantum state is reset to its initial value.
        """<|MERGE_RESOLUTION|>--- conflicted
+++ resolved
@@ -35,11 +35,8 @@
     Variance,
 )
 from pennylane.operation import Observable, Operation, Tensor
-<<<<<<< HEAD
 from pennylane.ops import Hamiltonian, Sum
 from pennylane.tape import QuantumTape
-=======
->>>>>>> 9818848a
 from pennylane.wires import WireError, Wires
 
 ShotTuple = namedtuple("ShotTuple", ["shots", "copies"])
@@ -743,21 +740,9 @@
             # split tape into multiple tapes of diagonalizable known observables.
             circuits, hamiltonian_fn = qml.transforms.hamiltonian_expand(circuit, group=False)
 
-<<<<<<< HEAD
-            except ValueError as e:
-                raise ValueError(
-                    "Can only return the expectation of a single Hamiltonian observable"
-                ) from e
         elif expval_sum_in_obs and not is_shadow:
-            try:
-                circuits, hamiltonian_fn = qml.transforms.sum_expand(circuit)
-
-            except ValueError as e:
-                raise ValueError(
-                    "Can only return the expectation of a single Sum observable"
-                ) from e
-=======
->>>>>>> 9818848a
+            circuits, hamiltonian_fn = qml.transforms.sum_expand(circuit)
+
         elif (
             len(circuit._obs_sharing_wires) > 0
             and not hamiltonian_in_obs
