--- conflicted
+++ resolved
@@ -27,10 +27,10 @@
 
 import pennylane as qml
 from pennylane.measurements import (
+    MeasurementProcess,
     CountsMP,
     Expectation,
     ExpectationMP,
-    MeasurementProcess,
     MidMeasureMP,
     Probability,
     ProbabilityMP,
@@ -40,17 +40,12 @@
     State,
     Variance,
 )
-<<<<<<< HEAD
-from pennylane.operation import Observable, Operation, Operator, StatePrepBase, Tensor
-from pennylane.ops import Hamiltonian, LinearCombination, Prod, Sum
-from pennylane.queuing import QueuingManager
-=======
 
 from pennylane.operation import Observable, Operation, Tensor, Operator, StatePrepBase
 from pennylane.ops import Hamiltonian, Sum, LinearCombination, Prod, SProd
->>>>>>> b5701cb3
 from pennylane.tape import QuantumScript, QuantumTape, expand_tape_state_prep
 from pennylane.wires import WireError, Wires
+from pennylane.queuing import QueuingManager
 
 
 def _local_tape_expand(tape, depth, stop_at):
