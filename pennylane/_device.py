--- conflicted
+++ resolved
@@ -233,26 +233,24 @@
         Raises:
             DeviceError: if number of shots is less than 1
         """
-<<<<<<< HEAD
-        if shots is not None:
-            shots = int(shots)
-=======
-        if isinstance(shots, int):
->>>>>>> f4dc056a
+        if shots is None:
+            # device is in analytic mode
+            self._shots = shots
+            self._shot_vector = None
+            self.analytic = True  # attribute kept for backwards compatibility
+
+        elif isinstance(shots, int):
+            # device is in sampling mode (unbatched)
             if shots < 1:
                 raise DeviceError(
                     "The specified number of shots needs to be at least 1. Got {}.".format(shots)
                 )
-<<<<<<< HEAD
-
-        self._shots = shots
-
-=======
-
-            self._shots = int(shots)
+
+            self._shots = shots
             self._shot_vector = None
 
         elif isinstance(shots, Sequence) and not isinstance(shots, str):
+            # device is in batched sampling mode
             self._shots, self._shot_vector = _process_shot_sequence(shots)
 
         else:
@@ -260,7 +258,6 @@
                 "Shots must be a single non-negative integer or a sequence of non-negative integers."
             )
 
->>>>>>> f4dc056a
     def define_wire_map(self, wires):
         """Create the map from user-provided wire labels to the wire labels used by the device.
 
