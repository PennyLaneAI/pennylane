--- conflicted
+++ resolved
@@ -737,17 +737,10 @@
 
         else:
             # otherwise, return the output of an identity transform
-<<<<<<< HEAD
+            circuits = [circuit]
+
             def hamiltonian_fn(res):
                 return res[0]
-
-            circuits = [circuit]
-=======
-            circuits = [circuit]
-
-            def hamiltonian_fn(res):
-                return res[0]
->>>>>>> 6452e690
 
         # Check whether the circuit was broadcasted (then the Hamiltonian-expanded
         # ones will be as well) and whether broadcasting is supported
