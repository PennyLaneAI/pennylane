# Copyright 2018-2021 Xanadu Quantum Technologies Inc.

# Licensed under the Apache License, Version 2.0 (the "License");
# you may not use this file except in compliance with the License.
# You may obtain a copy of the License at

#     http://www.apache.org/licenses/LICENSE-2.0

# Unless required by applicable law or agreed to in writing, software
# distributed under the License is distributed on an "AS IS" BASIS,
# WITHOUT WARRANTIES OR CONDITIONS OF ANY KIND, either express or implied.
# See the License for the specific language governing permissions and
# limitations under the License.
"""
This module contains the :class:`Device` abstract base class.
"""
# pylint: disable=too-many-format-args, use-maxsplit-arg, protected-access
import abc
import types
import warnings
from collections.abc import Iterable, Sequence
from collections import OrderedDict, namedtuple
from functools import lru_cache

import numpy as np

import pennylane as qml
from pennylane.operation import (
    Operation,
    Observable,
    Tensor,
)
from pennylane.measurements import Sample, State, Variance, Expectation, Probability, MidMeasure
from pennylane.wires import Wires, WireError


ShotTuple = namedtuple("ShotTuple", ["shots", "copies"])
"""tuple[int, int]: Represents copies of a shot number."""


def _process_shot_sequence(shot_list):
    """Process the shot sequence, to determine the total
    number of shots and the shot vector.

    Args:
        shot_list (Sequence[int, tuple[int]]): sequence of non-negative shot integers

    Returns:
        tuple[int, list[.ShotTuple[int]]]: A tuple containing the total number
        of shots, as well as a list of shot tuples.

    **Example**

    >>> shot_list = [3, 1, 2, 2, 2, 2, 6, 1, 1, 5, 12, 10, 10]
    >>> _process_shot_sequence(shot_list)
    (57,
     [ShotTuple(shots=3, copies=1),
      ShotTuple(shots=1, copies=1),
      ShotTuple(shots=2, copies=4),
      ShotTuple(shots=6, copies=1),
      ShotTuple(shots=1, copies=2),
      ShotTuple(shots=5, copies=1),
      ShotTuple(shots=12, copies=1),
      ShotTuple(shots=10, copies=2)])

    The total number of shots (57), and a sparse representation of the shot
    sequence is returned, where tuples indicate the number of times a shot
    integer is repeated.
    """
    if all(isinstance(s, int) for s in shot_list):

        if len(set(shot_list)) == 1:
            # All shots are identical, only require a single shot tuple
            shot_vector = [ShotTuple(shots=shot_list[0], copies=len(shot_list))]
        else:
            # Iterate through the shots, and group consecutive identical shots
            split_at_repeated = np.split(shot_list, np.diff(shot_list).nonzero()[0] + 1)
            shot_vector = [ShotTuple(shots=i[0], copies=len(i)) for i in split_at_repeated]

    elif all(isinstance(s, (int, tuple)) for s in shot_list):
        # shot list contains tuples; assume it is already in a sparse representation
        shot_vector = [
            ShotTuple(*i) if isinstance(i, tuple) else ShotTuple(i, 1) for i in shot_list
        ]

    else:
        raise ValueError(f"Unknown shot sequence format {shot_list}")

    total_shots = int(np.sum(np.prod(shot_vector, axis=1)))
    return total_shots, shot_vector


class DeviceError(Exception):
    """Exception raised by a :class:`~.pennylane._device.Device` when it encounters an illegal
    operation in the quantum circuit.
    """


class Device(abc.ABC):
    """Abstract base class for PennyLane devices.

    Args:
        wires (int or Iterable[Number, str]]): Number of subsystems represented by the device,
            or iterable that contains unique labels for the subsystems as numbers (i.e., ``[-1, 0, 2]``)
            or strings (``['ancilla', 'q1', 'q2']``). Default 1 if not specified.
        shots (int): Number of circuit evaluations/random samples used to estimate
            expectation values of observables. Defaults to 1000 if not specified.
    """

    # pylint: disable=too-many-public-methods,too-many-instance-attributes
    _capabilities = {"model": None, "supports_broadcasting": False}
    """The capabilities dictionary stores the properties of a device. Devices can add their
    own custom properties and overwrite existing ones by overriding the ``capabilities()`` method."""

    _circuits = {}  #: dict[str->Circuit]: circuit templates associated with this API class
    _asarray = staticmethod(np.asarray)

    def __init__(self, wires=1, shots=1000, *, analytic=None):

        self.shots = shots

        if analytic is not None:
            msg = "The analytic argument has been replaced by shots=None. "
            msg += "Please use shots=None instead of analytic=True."
            raise DeviceError(msg)

        if not isinstance(wires, Iterable):
            # interpret wires as the number of consecutive wires
            wires = range(wires)

        self._wires = Wires(wires)
        self.num_wires = len(self._wires)
        self._wire_map = self.define_wire_map(self._wires)
        self._num_executions = 0
        self._op_queue = None
        self._obs_queue = None
        self._parameters = None

        self.tracker = qml.Tracker()
        self.custom_expand_fn = None

    def __repr__(self):
        """String representation."""
        return f"<{self.__class__.__name__} device (wires={self.num_wires}, shots={self.shots}) at {hex(id(self))}>"

    def __str__(self):
        """Verbose string representation."""
        package = self.__module__.split(".")[0]
        return (
            f"{self.name}\nShort name: {self.short_name}\n"
            f"Package: {package}\n"
            f"Plugin version: {self.version}\n"
            f"Author: {self.author}\n"
            f"Wires: {self.num_wires}\n"
            f"Shots: {self.shots}"
        )

    @property
    @abc.abstractmethod
    def name(self):
        """The full name of the device."""

    @property
    @abc.abstractmethod
    def short_name(self):
        """Returns the string used to load the device."""

    @property
    @abc.abstractmethod
    def pennylane_requires(self):
        """The current API version that the device plugin was made for."""

    @property
    @abc.abstractmethod
    def version(self):
        """The current version of the plugin."""

    @property
    @abc.abstractmethod
    def author(self):
        """The author(s) of the plugin."""

    @property
    @abc.abstractmethod
    def operations(self):
        """Get the supported set of operations.

        Returns:
            set[str]: the set of PennyLane operation names the device supports
        """

    @property
    @abc.abstractmethod
    def observables(self):
        """Get the supported set of observables.

        Returns:
            set[str]: the set of PennyLane observable names the device supports
        """

    @property
    def shots(self):
        """Number of circuit evaluations/random samples used to estimate
        expectation values of observables"""
        return self._shots

    @property
    def analytic(self):
        """Whether shots is None or not. Kept for backwards compatability."""
        if self._shots is None:
            return True
        return False

    @property
    def wires(self):
        """All wires that can be addressed on this device"""
        return self._wires

    @property
    def wire_map(self):
        """Ordered dictionary that defines the map from user-provided wire labels to
        the wire labels used on this device"""
        return self._wire_map

    @property
    def num_executions(self):
        """Number of times this device is executed by the evaluation of QNodes
        running on this device

        Returns:
            int: number of executions
        """
        return self._num_executions

    @shots.setter
    def shots(self, shots):
        """Changes the number of shots.

        Args:
            shots (int): number of circuit evaluations/random samples used to estimate
                expectation values of observables

        Raises:
            DeviceError: if number of shots is less than 1
        """
        if shots is None:
            # device is in analytic mode
            self._shots = shots
            self._shot_vector = None
            self._raw_shot_sequence = None

        elif isinstance(shots, int):
            # device is in sampling mode (unbatched)
            if shots < 1:
                raise DeviceError(
                    f"The specified number of shots needs to be at least 1. Got {shots}."
                )

            self._shots = shots
            self._shot_vector = None

        elif isinstance(shots, Sequence) and not isinstance(shots, str):
            # device is in batched sampling mode
            self._shots, self._shot_vector = _process_shot_sequence(shots)
            self._raw_shot_sequence = shots

        else:
            raise DeviceError(
                "Shots must be a single non-negative integer or a sequence of non-negative integers."
            )

    @property
    def shot_vector(self):
        """list[.ShotTuple[int, int]]: Returns the shot vector, a sparse
        representation of the shot sequence used by the device
        when evaluating QNodes.

        **Example**

        >>> dev = qml.device("default.qubit", wires=2, shots=[3, 1, 2, 2, 2, 2, 6, 1, 1, 5, 12, 10, 10])
        >>> dev.shots
        57
        >>> dev.shot_vector
        [ShotTuple(shots=3, copies=1),
         ShotTuple(shots=1, copies=1),
         ShotTuple(shots=2, copies=4),
         ShotTuple(shots=6, copies=1),
         ShotTuple(shots=1, copies=2),
         ShotTuple(shots=5, copies=1),
         ShotTuple(shots=12, copies=1),
         ShotTuple(shots=10, copies=2)]

        The sparse representation of the shot
        sequence is returned, where tuples indicate the number of times a shot
        integer is repeated.
        """
        return self._shot_vector

    def _has_partitioned_shots(self):
        """Checks if the device was instructed to perform executions with partitioned shots.

        Returns:
            bool: whether or not shots are partitioned
        """
        return self._shot_vector is not None and (
            len(self._shot_vector) > 1 or self._shot_vector[0].copies > 1
        )

    def define_wire_map(self, wires):
        """Create the map from user-provided wire labels to the wire labels used by the device.

        The default wire map maps the user wire labels to wire labels that are consecutive integers.

        However, by overwriting this function, devices can specify their preferred, non-consecutive and/or non-integer
        wire labels.

        Args:
            wires (Wires): user-provided wires for this device

        Returns:
            OrderedDict: dictionary specifying the wire map

        **Example**

        >>> dev = device('my.device', wires=['b', 'a'])
        >>> dev.wire_map()
        OrderedDict( [(<Wires = ['a']>, <Wires = [0]>), (<Wires = ['b']>, <Wires = [1]>)])
        """
        consecutive_wires = Wires(range(self.num_wires))

        wire_map = zip(wires, consecutive_wires)
        return OrderedDict(wire_map)

    def order_wires(self, subset_wires):
        """Given some subset of device wires return a Wires object with the same wires;
        sorted according to the device wire map.

        Args:
            subset_wires (Wires): The subset of device wires (in any order).

        Raise:
            ValueError: Could not find some or all subset wires subset_wires in device wires device_wires.

        Return:
            ordered_wires (Wires): a new Wires object containing the re-ordered wires set
        """
        subset_lst = subset_wires.tolist()

        try:
            ordered_subset_lst = sorted(subset_lst, key=lambda label: self.wire_map[label])
        except KeyError as e:
            raise ValueError(
                f"Could not find some or all subset wires {subset_wires} in device wires {self.wires}"
            ) from e

        return Wires(ordered_subset_lst)

    @lru_cache()
    def map_wires(self, wires):
        """Map the wire labels of wires using this device's wire map.

        Args:
            wires (Wires): wires whose labels we want to map to the device's internal labelling scheme

        Returns:
            Wires: wires with new labels
        """
        try:
            mapped_wires = wires.map(self.wire_map)
        except WireError as e:
            raise WireError(
                f"Did not find some of the wires {wires} on device with wires {self.wires}."
            ) from e

        return mapped_wires

    @classmethod
    def capabilities(cls):
        """Get the capabilities of this device class.

        Inheriting classes that change or add capabilities must override this method, for example via

        .. code-block:: python

            @classmethod
            def capabilities(cls):
                capabilities = super().capabilities().copy()
                capabilities.update(
                    supports_inverse_operations=False,
                    supports_a_new_capability=True,
                )
                return capabilities

        Returns:
            dict[str->*]: results
        """
        return cls._capabilities

    # pylint: disable=too-many-branches,unused-argument
    def execute(self, queue, observables, parameters=None, **kwargs):
        """Execute a queue of quantum operations on the device and then measure the given observables.

        For plugin developers: Instead of overwriting this, consider implementing a suitable subset of
        :meth:`pre_apply`, :meth:`apply`, :meth:`post_apply`, :meth:`pre_measure`,
        :meth:`expval`, :meth:`var`, :meth:`sample`, :meth:`post_measure`, and :meth:`execution_context`.

        Args:
            queue (Iterable[~.operation.Operation]): operations to execute on the device
            observables (Iterable[~.operation.Observable]): observables to measure and return
            parameters (dict[int, list[ParameterDependency]]): Mapping from free parameter index to the list of
                :class:`Operations <pennylane.operation.Operation>` (in the queue) that depend on it.

        Keyword Args:
            return_native_type (bool): If True, return the result in whatever type the device uses
                internally, otherwise convert it into array[float]. Default: False.

        Raises:
            QuantumFunctionError: if the value of :attr:`~.Observable.return_type` is not supported

        Returns:
            array[float]: measured value(s)
        """
        self.check_validity(queue, observables)
        self._op_queue = queue
        self._obs_queue = observables
        self._parameters = {}
        if parameters is not None:
            self._parameters.update(parameters)

        results = []
        if self._shot_vector is not None:
            # The following warning assumes that QubitDevice.execute is stand-alone
            warnings.warn(
                "Specifying a list of shots is only supported for "
                "QubitDevice based devices. Falling back to executions using all shots in the shot list."
            )

        with self.execution_context():
            self.pre_apply()

            for operation in queue:
                self.apply(operation.name, operation.wires, operation.parameters)

            self.post_apply()

            self.pre_measure()

            for obs in observables:

                if isinstance(obs, Tensor):
                    wires = [ob.wires for ob in obs.obs]
                else:
                    wires = obs.wires

                if obs.return_type is Expectation:
                    results.append(self.expval(obs.name, wires, obs.parameters))

                elif obs.return_type is Variance:
                    results.append(self.var(obs.name, wires, obs.parameters))

                elif obs.return_type is Sample:
                    results.append(np.array(self.sample(obs.name, wires, obs.parameters)))

                elif obs.return_type is Probability:
                    results.append(list(self.probability(wires=wires).values()))

                elif obs.return_type is State:
                    raise qml.QuantumFunctionError("Returning the state is not supported")

                elif obs.return_type is not None:
                    raise qml.QuantumFunctionError(
                        f"Unsupported return type specified for observable {obs.name}"
                    )

            self.post_measure()

            self._op_queue = None
            self._obs_queue = None
            self._parameters = None

            # increment counter for number of executions of device
            self._num_executions += 1

            if self.tracker.active:
                self.tracker.update(executions=1, shots=self._shots)
                self.tracker.record()

            # Ensures that a combination with sample does not put
            # expvals and vars in superfluous arrays
            if all(obs.return_type is Sample for obs in observables):
                return self._asarray(results)
            if any(obs.return_type is Sample for obs in observables):
                return self._asarray(results, dtype="object")

            return self._asarray(results)

    def batch_execute(self, circuits):
        """Execute a batch of quantum circuits on the device.

        The circuits are represented by tapes, and they are executed one-by-one using the
        device's ``execute`` method. The results are collected in a list.

        For plugin developers: This function should be overwritten if the device can efficiently run multiple
        circuits on a backend, for example using parallel and/or asynchronous executions.

        Args:
            circuits (list[.tape.QuantumTape]): circuits to execute on the device

        Returns:
            list[array[float]]: list of measured value(s)
        """
        results = []
        for circuit in circuits:
            # we need to reset the device here, else it will
            # not start the next computation in the zero state
            self.reset()

            res = self.execute(circuit.operations, circuit.observables)
            results.append(res)

        if self.tracker.active:
            self.tracker.update(batches=1, batch_len=len(circuits))
            self.tracker.record()

        return results

    def execute_and_gradients(self, circuits, method="jacobian", **kwargs):
        """Execute a batch of quantum circuits on the device, and return both the
        results and the gradients.

        The circuits are represented by tapes, and they are executed
        one-by-one using the device's ``execute`` method. The results and the
        corresponding Jacobians are collected in a list.

        For plugin developers: This method should be overwritten if the device
        can efficiently run multiple circuits on a backend, for example using
        parallel and/or asynchronous executions, and return both the results and the
        Jacobians.

        Args:
            circuits (list[.tape.QuantumTape]): circuits to execute on the device
            method (str): the device method to call to compute the Jacobian of a single circuit
            **kwargs: keyword argument to pass when calling ``method``

        Returns:
            tuple[list[array[float]], list[array[float]]]: Tuple containing list of measured value(s)
            and list of Jacobians. Returned Jacobians should be of shape ``(output_shape, num_params)``.
        """
        gradient_method = getattr(self, method)

        res = []
        jacs = []

        for circuit in circuits:
            # Evaluations and gradients are paired, so that
            # devices can re-use the device state for the
            # gradient computation (if applicable).
            res.append(self.batch_execute([circuit])[0])
            jacs.append(gradient_method(circuit, **kwargs))

        return res, jacs

    def gradients(self, circuits, method="jacobian", **kwargs):
        """Return the gradients of a batch of quantum circuits on the device.

        The gradient method ``method`` is called sequentially for each
        circuit, and the corresponding Jacobians are collected in a list.

        For plugin developers: This method should be overwritten if the device
        can efficiently compute the gradient of multiple circuits on a
        backend, for example using parallel and/or asynchronous executions.

        Args:
            circuits (list[.tape.QuantumTape]): circuits to execute on the device
            method (str): the device method to call to compute the Jacobian of a single circuit
            **kwargs: keyword argument to pass when calling ``method``

        Returns:
            list[array[float]]: List of Jacobians. Returned Jacobians should be of
            shape ``(output_shape, num_params)``.
        """
        gradient_method = getattr(self, method)
        return [gradient_method(circuit, **kwargs) for circuit in circuits]

    @property
    def stopping_condition(self):
        """.BooleanFn: Returns the stopping condition for the device. The returned
        function accepts a queuable object (including a PennyLane operation
        and observable) and returns ``True`` if supported by the device."""
        return qml.BooleanFn(
            lambda obj: not isinstance(obj, qml.tape.QuantumTape)
            and self.supports_operation(obj.name)
        )

    def custom_expand(self, fn):
        """Register a custom expansion function for the device.

        **Example**

        .. code-block:: python

            dev = qml.device("default.qubit", wires=2)

            @dev.custom_expand
            def my_expansion_function(self, tape, max_expansion=10):
                ...
                # can optionally call the default device expansion
                tape = self.default_expand_fn(tape, max_expansion=max_expansion)
                return tape

        The custom device expansion function must have arguments
        ``self`` (the device object), ``tape`` (the input circuit
        to transform and execute), and ``max_expansion`` (the number of
        times the circuit should be expanded).

        The default :meth:`~.default_expand_fn` method of the original
        device may be called. It is highly recommended to call this
        before returning, to ensure that the expanded circuit is supported
        on the device.
        """
        self.custom_expand_fn = types.MethodType(fn, self)

    def default_expand_fn(self, circuit, max_expansion=10):
        """Method for expanding or decomposing an input circuit.
        This method should be overwritten if custom expansion logic is
        required.

        By default, this method expands the tape if:

        - nested tapes are present,
        - any operations are not supported on the device, or
        - multiple observables are measured on the same wire.

        Args:
            circuit (.QuantumTape): the circuit to expand.
            max_expansion (int): The number of times the circuit should be
                expanded. Expansion occurs when an operation or measurement is not
                supported, and results in a gate decomposition. If any operations
                in the decomposition remain unsupported by the device, another
                expansion occurs.

        Returns:
            .QuantumTape: The expanded/decomposed circuit, such that the device
            will natively support all operations.
        """
        # pylint: disable=protected-access
        obs_on_same_wire = len(circuit._obs_sharing_wires) > 0
        obs_on_same_wire &= not any(
            isinstance(o, qml.Hamiltonian) for o in circuit._obs_sharing_wires
        )

        ops_not_supported = not all(self.stopping_condition(op) for op in circuit.operations)

        if ops_not_supported or obs_on_same_wire:
            circuit = circuit.expand(depth=max_expansion, stop_at=self.stopping_condition)

        return circuit

    def expand_fn(self, circuit, max_expansion=10):
        """Method for expanding or decomposing an input circuit.
        Can be the default or a custom expansion method, see
        :meth:`.Device.default_expand_fn` and :meth:`.Device.custom_expand` for more
        details.

        Args:
            circuit (.QuantumTape): the circuit to expand.
            max_expansion (int): The number of times the circuit should be
                expanded. Expansion occurs when an operation or measurement is not
                supported, and results in a gate decomposition. If any operations
                in the decomposition remain unsupported by the device, another
                expansion occurs.

        Returns:
            .QuantumTape: The expanded/decomposed circuit, such that the device
            will natively support all operations.
        """
        if self.custom_expand_fn is not None:
            return self.custom_expand_fn(circuit, max_expansion=max_expansion)

        return self.default_expand_fn(circuit, max_expansion=max_expansion)

    def batch_transform(self, circuit):
        """Apply a differentiable batch transform for preprocessing a circuit
        prior to execution. This method is called directly by the QNode, and
        should be overwritten if the device requires a transform that
        generates multiple circuits prior to execution.

        By default, this method contains logic for generating multiple
        circuits, one per term, of a circuit that terminates in ``expval(H)``,
        if the underlying device does not support Hamiltonian expectation values,
        or if the device requires finite shots.

        .. warning::

            This method will be tracked by autodifferentiation libraries,
            such as Autograd, JAX, TensorFlow, and Torch. Please make sure
            to use ``qml.math`` for autodiff-agnostic tensor processing
            if required.

        Args:
            circuit (.QuantumTape): the circuit to preprocess

        Returns:
            tuple[Sequence[.QuantumTape], callable]: Returns a tuple containing
            the sequence of circuits to be executed, and a post-processing function
            to be applied to the list of evaluated circuit results.
        """
        supports_hamiltonian = self.supports_observable("Hamiltonian")
        finite_shots = self.shots is not None
        grouping_known = all(
            obs.grouping_indices is not None
            for obs in circuit.observables
            if obs.name == "Hamiltonian"
        )

        hamiltonian_in_obs = "Hamiltonian" in [obs.name for obs in circuit.observables]

        return_types = [m.return_type for m in circuit.observables]

        if hamiltonian_in_obs and ((not supports_hamiltonian or finite_shots) or grouping_known):
            # If the observable contains a Hamiltonian and the device does not
            # support Hamiltonians, or if the simulation uses finite shots, or
            # if the Hamiltonian explicitly specifies an observable grouping,
            # split tape into multiple tapes of diagonalizable known observables.
            try:
                circuits, hamiltonian_fn = qml.transforms.hamiltonian_expand(circuit, group=False)

            except ValueError as e:
                raise ValueError(
                    "Can only return the expectation of a single Hamiltonian observable"
                ) from e
        else:
            # otherwise, return the output of an identity transform
            circuits, hamiltonian_fn = [circuit], lambda res: res[0]

        # Check whether the circuit was broadcasted (then the Hamiltonian-expanded
        # ones will be as well) and whether broadcasting is supported
        if circuit.batch_size is None or self.capabilities().get("supports_broadcasting"):
            # If the circuit wasn't broadcasted or broadcasting is supported, no action required
            return circuits, hamiltonian_fn

        # Expand each of the broadcasted Hamiltonian-expanded circuits
        expanded_tapes, expanded_fn = qml.transforms.map_batch_transform(
            qml.transforms.broadcast_expand, circuits
        )

        # Chain the postprocessing functions of the broadcasted-tape expansions and the Hamiltonian
        # expansion. Note that the application order is reversed compared to the expansion order,
        # i.e. while we first applied `hamiltonian_expand` to the tape, we need to process the
        # results from the broadcast expansion first.
        total_processing = lambda results: hamiltonian_fn(expanded_fn(results))

<<<<<<< HEAD
        return expanded_tapes, total_processing
=======
        if (
            len(circuit._obs_sharing_wires) > 0
            and not hamiltonian_in_obs
            and not qml.measurements.Sample in return_types
            and not qml.measurements.Probability in return_types
        ):
            # Check for case of non-commuting terms and that there are no Hamiltonians
            # TODO: allow for Hamiltonians in list of observables as well.
            return qml.transforms.split_non_commuting(circuit)

        # otherwise, return an identity transform
        return [circuit], lambda res: res[0]
>>>>>>> 0620b8a8

    @property
    def op_queue(self):
        """The operation queue to be applied.

        Note that this property can only be accessed within the execution context
        of :meth:`~.execute`.

        Raises:
            ValueError: if outside of the execution context

        Returns:
            list[~.operation.Operation]
        """
        if self._op_queue is None:
            raise ValueError("Cannot access the operation queue outside of the execution context!")

        return self._op_queue

    @property
    def obs_queue(self):
        """The observables to be measured and returned.

        Note that this property can only be accessed within the execution context
        of :meth:`~.execute`.

        Raises:
            ValueError: if outside of the execution context

        Returns:
            list[~.operation.Observable]
        """
        if self._obs_queue is None:
            raise ValueError(
                "Cannot access the observable value queue outside of the execution context!"
            )

        return self._obs_queue

    @property
    def parameters(self):
        """Mapping from free parameter index to the list of
        :class:`Operations <~.Operation>` in the device queue that depend on it.

        Note that this property can only be accessed within the execution context
        of :meth:`~.execute`.

        Raises:
            ValueError: if outside of the execution context

        Returns:
            dict[int->list[ParameterDependency]]: the mapping
        """
        if self._parameters is None:
            raise ValueError(
                "Cannot access the free parameter mapping outside of the execution context!"
            )

        return self._parameters

    def pre_apply(self):
        """Called during :meth:`execute` before the individual operations are executed."""

    def post_apply(self):
        """Called during :meth:`execute` after the individual operations have been executed."""

    def pre_measure(self):
        """Called during :meth:`execute` before the individual observables are measured."""

    def post_measure(self):
        """Called during :meth:`execute` after the individual observables have been measured."""

    def execution_context(self):
        """The device execution context used during calls to :meth:`execute`.

        You can overwrite this function to return a context manager in case your
        quantum library requires that;
        all operations and method calls (including :meth:`apply` and :meth:`expval`)
        are then evaluated within the context of this context manager (see the
        source of :meth:`.Device.execute` for more details).
        """
        # pylint: disable=no-self-use
        class MockContext:  # pylint: disable=too-few-public-methods
            """Mock class as a default for the with statement in execute()."""

            def __enter__(self):
                pass

            def __exit__(self, type, value, traceback):
                pass

        return MockContext()

    def supports_operation(self, operation):
        """Checks if an operation is supported by this device.

        Args:
            operation (type or str): operation to be checked

        Raises:
            ValueError: if `operation` is not a :class:`~.Operation` class or string

        Returns:
            bool: ``True`` iff supplied operation is supported
        """
        if isinstance(operation, type) and issubclass(operation, Operation):
            return operation.__name__ in self.operations
        if isinstance(operation, str):

            if operation.endswith(".inv"):
                in_ops = operation[:-4] in self.operations
                # TODO: update when all capabilities keys changed to "supports_inverse_operations"
                supports_inv = self.capabilities().get(
                    "supports_inverse_operations", False
                ) or self.capabilities().get("inverse_operations", False)
                return in_ops and supports_inv

            return operation in self.operations

        raise ValueError(
            "The given operation must either be a pennylane.Operation class or a string."
        )

    def supports_observable(self, observable):
        """Checks if an observable is supported by this device. Raises a ValueError,
         if not a subclass or string of an Observable was passed.

        Args:
            observable (type or str): observable to be checked

        Raises:
            ValueError: if `observable` is not a :class:`~.Observable` class or string

        Returns:
            bool: ``True`` iff supplied observable is supported
        """
        if isinstance(observable, type) and issubclass(observable, Observable):
            return observable.__name__ in self.observables
        if isinstance(observable, str):

            # This check regards observables that are also operations
            if observable.endswith(".inv"):
                return self.supports_operation(observable[:-4])

            return observable in self.observables

        raise ValueError(
            "The given observable must either be a pennylane.Observable class or a string."
        )

    def check_validity(self, queue, observables):
        """Checks whether the operations and observables in queue are all supported by the device.
        Includes checks for inverse operations.

        Args:
            queue (Iterable[~.operation.Operation]): quantum operation objects which are intended
                to be applied on the device
            observables (Iterable[~.operation.Observable]): observables which are intended
                to be evaluated on the device

        Raises:
            DeviceError: if there are operations in the queue or observables that the device does
                not support
        """

        for o in queue:

            operation_name = o.name

            if getattr(o, "return_type", None) == MidMeasure and not self.capabilities().get(
                "supports_mid_measure", False
            ):
                raise DeviceError(
                    f"Mid-circuit measurements are not natively supported on device {self.short_name}. "
                    "Apply the @qml.defer_measurements decorator to your quantum function to "
                    "simulate the application of mid-circuit measurements on this device."
                )

            if o.inverse:
                # TODO: update when all capabilities keys changed to "supports_inverse_operations"
                supports_inv = self.capabilities().get(
                    "supports_inverse_operations", False
                ) or self.capabilities().get("inverse_operations", False)
                if not supports_inv:
                    raise DeviceError(
                        f"The inverse of gates are not supported on device {self.short_name}"
                    )
                operation_name = o.base_name

            if not self.supports_operation(operation_name):
                raise DeviceError(
                    f"Gate {operation_name} not supported on device {self.short_name}"
                )

        for o in observables:
            if isinstance(o, qml.measurements.MeasurementProcess) and o.obs is not None:
                o = o.obs

            if isinstance(o, Tensor):
                # TODO: update when all capabilities keys changed to "supports_tensor_observables"
                supports_tensor = self.capabilities().get(
                    "supports_tensor_observables", False
                ) or self.capabilities().get("tensor_observables", False)
                if not supports_tensor:
                    raise DeviceError(
                        f"Tensor observables not supported on device {self.short_name}"
                    )

                for i in o.obs:
                    if not self.supports_observable(i.name):
                        raise DeviceError(
                            f"Observable {i.name} not supported on device {self.short_name}"
                        )
            else:
                observable_name = o.name

                if issubclass(o.__class__, Operation) and o.inverse:
                    # TODO: update when all capabilities keys changed to "supports_inverse_operations"
                    supports_inv = self.capabilities().get(
                        "supports_inverse_operations", False
                    ) or self.capabilities().get("inverse_operations", False)
                    if not supports_inv:
                        raise DeviceError(
                            f"The inverse of gates are not supported on device {self.short_name}"
                        )
                    observable_name = o.base_name

                if not self.supports_observable(observable_name):
                    raise DeviceError(
                        f"Observable {observable_name} not supported on device {self.short_name}"
                    )

    @abc.abstractmethod
    def apply(self, operation, wires, par):
        """Apply a quantum operation.

        For plugin developers: this function should apply the operation on the device.

        Args:
            operation (str): name of the operation
            wires (Wires): wires that the operation is applied to
            par (tuple): parameters for the operation
        """

    @abc.abstractmethod
    def expval(self, observable, wires, par):
        r"""Returns the expectation value of observable on specified wires.

        Note: all arguments accept _lists_, which indicate a tensor
        product of observables.

        Args:
            observable (str or list[str]): name of the observable(s)
            wires (Wires): wires the observable(s) are to be measured on
            par (tuple or list[tuple]]): parameters for the observable(s)

        Returns:
            float: expectation value :math:`\expect{A} = \bra{\psi}A\ket{\psi}`
        """

    def var(self, observable, wires, par):
        r"""Returns the variance of observable on specified wires.

        Note: all arguments support _lists_, which indicate a tensor
        product of observables.

        Args:
            observable (str or list[str]): name of the observable(s)
            wires (Wires): wires the observable(s) is to be measured on
            par (tuple or list[tuple]]): parameters for the observable(s)

        Raises:
            NotImplementedError: if the device does not support variance computation

        Returns:
            float: variance :math:`\mathrm{var}(A) = \bra{\psi}A^2\ket{\psi} - \bra{\psi}A\ket{\psi}^2`
        """
        raise NotImplementedError(
            f"Returning variances from QNodes not currently supported by {self.short_name}"
        )

    def sample(self, observable, wires, par):
        """Return a sample of an observable.

        The number of samples is determined by the value of ``Device.shots``,
        which can be directly modified.

        Note: all arguments support _lists_, which indicate a tensor
        product of observables.

        Args:
            observable (str or list[str]): name of the observable(s)
            wires (Wires): wires the observable(s) is to be measured on
            par (tuple or list[tuple]]): parameters for the observable(s)

        Raises:
            NotImplementedError: if the device does not support sampling

        Returns:
            array[float]: samples in an array of dimension ``(shots,)``
        """
        raise NotImplementedError(
            f"Returning samples from QNodes not currently supported by {self.short_name}"
        )

    def probability(self, wires=None):
        """Return the (marginal) probability of each computational basis
        state from the last run of the device.

        Args:
            wires (Sequence[int]): Sequence of wires to return
                marginal probabilities for. Wires not provided
                are traced out of the system.

        Returns:
            OrderedDict[tuple, float]: Dictionary mapping a tuple representing the state
            to the resulting probability. The dictionary should be sorted such that the
            state tuples are in lexicographical order.
        """
        raise NotImplementedError(
            f"Returning probability not currently supported by {self.short_name}"
        )

    @abc.abstractmethod
    def reset(self):
        """Reset the backend state.

        After the reset, the backend should be as if it was just constructed.
        Most importantly the quantum state is reset to its initial value.
        """<|MERGE_RESOLUTION|>--- conflicted
+++ resolved
@@ -729,31 +729,7 @@
                 raise ValueError(
                     "Can only return the expectation of a single Hamiltonian observable"
                 ) from e
-        else:
-            # otherwise, return the output of an identity transform
-            circuits, hamiltonian_fn = [circuit], lambda res: res[0]
-
-        # Check whether the circuit was broadcasted (then the Hamiltonian-expanded
-        # ones will be as well) and whether broadcasting is supported
-        if circuit.batch_size is None or self.capabilities().get("supports_broadcasting"):
-            # If the circuit wasn't broadcasted or broadcasting is supported, no action required
-            return circuits, hamiltonian_fn
-
-        # Expand each of the broadcasted Hamiltonian-expanded circuits
-        expanded_tapes, expanded_fn = qml.transforms.map_batch_transform(
-            qml.transforms.broadcast_expand, circuits
-        )
-
-        # Chain the postprocessing functions of the broadcasted-tape expansions and the Hamiltonian
-        # expansion. Note that the application order is reversed compared to the expansion order,
-        # i.e. while we first applied `hamiltonian_expand` to the tape, we need to process the
-        # results from the broadcast expansion first.
-        total_processing = lambda results: hamiltonian_fn(expanded_fn(results))
-
-<<<<<<< HEAD
-        return expanded_tapes, total_processing
-=======
-        if (
+        elif (
             len(circuit._obs_sharing_wires) > 0
             and not hamiltonian_in_obs
             and not qml.measurements.Sample in return_types
@@ -761,11 +737,30 @@
         ):
             # Check for case of non-commuting terms and that there are no Hamiltonians
             # TODO: allow for Hamiltonians in list of observables as well.
-            return qml.transforms.split_non_commuting(circuit)
-
-        # otherwise, return an identity transform
-        return [circuit], lambda res: res[0]
->>>>>>> 0620b8a8
+            circuits, hamiltonian_fn = qml.transforms.split_non_commuting(circuit)
+
+        else:
+            # otherwise, return the output of an identity transform
+            circuits, hamiltonian_fn = [circuit], lambda res: res[0]
+
+        # Check whether the circuit was broadcasted (then the Hamiltonian-expanded
+        # ones will be as well) and whether broadcasting is supported
+        if circuit.batch_size is None or self.capabilities().get("supports_broadcasting"):
+            # If the circuit wasn't broadcasted or broadcasting is supported, no action required
+            return circuits, hamiltonian_fn
+
+        # Expand each of the broadcasted Hamiltonian-expanded circuits
+        expanded_tapes, expanded_fn = qml.transforms.map_batch_transform(
+            qml.transforms.broadcast_expand, circuits
+        )
+
+        # Chain the postprocessing functions of the broadcasted-tape expansions and the Hamiltonian
+        # expansion. Note that the application order is reversed compared to the expansion order,
+        # i.e. while we first applied `hamiltonian_expand` to the tape, we need to process the
+        # results from the broadcast expansion first.
+        total_processing = lambda results: hamiltonian_fn(expanded_fn(results))
+
+        return expanded_tapes, total_processing
 
     @property
     def op_queue(self):
