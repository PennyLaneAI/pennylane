--- conflicted
+++ resolved
@@ -734,14 +734,9 @@
 
         hamiltonian_in_obs = "Hamiltonian" in [obs.name for obs in circuit.observables]
 
-<<<<<<< HEAD
         is_shadow = any(isinstance(m, _ShadowExpval) for m in circuit.measurements)
-=======
-        return_types = [m.return_type for m in circuit.observables]
-
-        is_shadow = ShadowExpval in return_types
+
         hamiltonian_unusable = not supports_hamiltonian or (finite_shots and not is_shadow)
->>>>>>> bf36a0a0
 
         if hamiltonian_in_obs and (hamiltonian_unusable or (use_grouping and grouping_known)):
             # If the observable contains a Hamiltonian and the device does not
