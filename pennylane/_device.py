--- conflicted
+++ resolved
@@ -30,10 +30,8 @@
     Tensor,
 )
 from pennylane.qnodes import QuantumFunctionError
-<<<<<<< HEAD
 from pennylane.wires import Wires, WireError
-=======
->>>>>>> 366edee4
+
 
 
 class DeviceError(Exception):
