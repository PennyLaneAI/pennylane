--- conflicted
+++ resolved
@@ -27,7 +27,6 @@
 from pennylane.ops import H, X, Y, Z
 from pennylane.tape import QuantumScript, QuantumScriptOrBatch
 from pennylane.tape.qscript import QuantumScriptBatch
-<<<<<<< HEAD
 from pennylane.transforms import (
     broadcast_expand,
     defer_measurements,
@@ -36,8 +35,6 @@
     split_non_commuting,
     split_to_single_terms,
 )
-=======
->>>>>>> a6153e37
 from pennylane.transforms.core import TransformDispatcher, TransformError, TransformProgram
 from pennylane.typing import Result, ResultBatch, TensorLike
 from pennylane.wires import Wires
@@ -1094,11 +1091,7 @@
             self._original_device = original_device
 
         def __repr__(self):
-<<<<<<< HEAD
-            return f"Transformed Device({original_device.__repr__()} with additional preprocess transform {self.transform})"
-=======
             return f"Transformed Device({repr(original_device)} with additional preprocess transform {self.transform})"
->>>>>>> a6153e37
 
         def preprocess(
             self,
@@ -1119,11 +1112,7 @@
 
 def _preprocess_transforms_device(original_device, transform, targs, tkwargs):
     class TransformedDevice(type(original_device)):
-<<<<<<< HEAD
-        """A transformed device with updated preprocess method."""
-=======
         """A transformed device with updated preprocess_transforms method."""
->>>>>>> a6153e37
 
         def __init__(self, original_device, transform, targs, tkwargs):
             for key, value in original_device.__dict__.items():
@@ -1134,11 +1123,7 @@
             self._original_device = original_device
 
         def __repr__(self):
-<<<<<<< HEAD
-            return f"Transformed Device({original_device.__repr__()} with additional preprocess transform {self.transform})"
-=======
             return f"Transformed Device({repr(original_device)} with additional preprocess transform {self.transform})"
->>>>>>> a6153e37
 
         def preprocess_transforms(
             self,
