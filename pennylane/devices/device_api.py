# Copyright 2018-2023 Xanadu Quantum Technologies Inc.

# Licensed under the Apache License, Version 2.0 (the "License");
# you may not use this file except in compliance with the License.
# You may obtain a copy of the License at

#     http://www.apache.org/licenses/LICENSE-2.0

# Unless required by applicable law or agreed to in writing, software
# distributed under the License is distributed on an "AS IS" BASIS,
# WITHOUT WARRANTIES OR CONDITIONS OF ANY KIND, either express or implied.
# See the License for the specific language governing permissions and
# limitations under the License.
"""
This module contains the Abstract Base Class for the next generation of devices.
"""

import abc
from collections.abc import Iterable
from dataclasses import replace
from numbers import Number
from typing import overload

import pennylane as qml
from pennylane.measurements import Shots
from pennylane.tape import QuantumScript, QuantumScriptOrBatch
from pennylane.tape.qscript import QuantumScriptBatch
from pennylane.transforms.core import TransformDispatcher, TransformError, TransformProgram
from pennylane.typing import Result, ResultBatch, TensorLike
from pennylane.wires import Wires

from .capabilities import (
    DeviceCapabilities,
    observable_stopping_condition_factory,
    validate_mcm_method,
)
from .execution_config import DefaultExecutionConfig, ExecutionConfig
from .preprocess import (
    decompose,
    validate_device_wires,
    validate_measurements,
    validate_observables,
)
from .tracker import Tracker


# pylint: disable=unused-argument, no-self-use
class Device(abc.ABC):
    """A device driver that can control one or more backends. A backend can be either a physical
    Quantum Processing Unit or a virtual one such as a simulator.

    Only the ``execute`` method must be defined to construct a device driver.

    .. details::
        :title: Design Motivation

        **Streamlined interface:** Only methods that are required to interact with the rest of PennyLane will be placed in the
        interface. Developers will be able to clearly see what they can change while still having a fully functional device.

        **Reduction of duplicate methods:** Methods that solve similar problems are combined. Only one place will have
        to solve each individual problem.

        **Support for dynamic execution configurations:** Properties such as shots belong to specific executions.

        **Greater coverage for differentiation methods:** Devices can define any order of derivative, the vector jacobian product,
        or the jacobian vector product.  Calculation of derivatives can be done at the same time as execution to allow reuse of intermediate
        results.

    .. details::
        :title: Porting from the old interface

        :meth:`pennylane.devices.LegacyDevice.batch_execute` and :meth:`~pennylane.devices.LegacyDevice.execute` are now a single method, :meth:`~.Device.execute`

        :meth:`~.Device.batch_transform` and :meth:`~.Device.expand_fn` are now a single method, :meth:`~.Device.preprocess`

        Shot information is no longer stored on the device, but instead specified on individual input :class:`~.QuantumTape`.

        The old devices defined a :meth:`~.Device.capabilities` dictionary that defined characteristics of the devices and controlled various
        preprocessing and validation steps, such as ``"supports_broadcasting"``.  These capabilities should now be handled by the
        :meth:`~.Device.preprocess` method. For example, if a device does not support broadcasting, ``preprocess`` should
        split a quantum script with broadcasted parameters into a batch of quantum scripts. If the device does not support mid circuit
        measurements, then ``preprocess`` should apply :func:`~.defer_measurements`.  A set of default preprocessing steps will be available
        to make a seamless transition to the new interface.

        A class will be provided to easily construct default preprocessing steps from supported operations, supported observables,
        supported measurement processes, and various capabilities.

        Utility functions will be added to the ``devices`` module to query whether or not the device driver can do certain things, such
        as ``devices.supports_operator(op, dev, native=True)``. These functions will work by checking the behaviour of :meth:`~.Device.preprocess`
        to certain inputs.

        Versioning should be specified by the package containing the device. If an external package includes a PennyLane device,
        then the package requirements should specify the minimum PennyLane version required to work with the device.

    .. details::
        :title: The relationship between preprocessing and execution

        The :meth:`~.preprocess` method is assumed to be run before any :meth:`~.execute` or differentiation method.
        If an arbitrary, non-preprocessed circuit is provided, :meth:`~.execute` has no responsibility to perform any
        validation or provide clearer error messages.

        >>> op = qml.Permute(["c", 3,"a",2,0], wires=[3,2,"a",0,"c"])
        >>> circuit = qml.tape.QuantumScript([op], [qml.state()])
        >>> dev = DefaultQubit()
        >>> dev.execute(circuit)
        MatrixUndefinedError
        >>> circuit = qml.tape.QuantumScript([qml.Rot(1.2, 2.3, 3.4, 0)], [qml.expval(qml.Z(0))])
        >>> config = ExecutionConfig(gradient_method="adjoint")
        >>> dev.compute_derivatives(circuit, config)
        ValueError: Operation Rot is not written in terms of a single parameter
        >>> new_circuit, postprocessing, new_config = dev.preprocess(circuit, config)
        >>> dev.compute_derivatives(new_circuit, new_config)
        ((array(0.), array(-0.74570521), array(0.)),)

        Any validation checks or error messages should occur in :meth:`~.preprocess` to avoid failures after expending
        computation resources.

    .. details::
        :title: Execution Configuration

        Execution config properties related to configuring a device include:

        * ``device_options``: A dictionary of device specific options. For example, the python device may have ``multiprocessing_mode``
          as a key. These should be documented in the class docstring.

        * ``gradient_method``: A device can choose to have native support for any type of gradient method. If the method
          :meth:`~.supports_derivatives` returns ``True`` for a particular gradient method, it will be treated as a device
          derivative and not handled by pennylane core code.

        * ``gradient_keyword_arguments``: Options for the gradient method.

        * ``derivative_order``: Relevant for requested device derivatives.

        * ``mcm_config``: Options for methods of handling mid-circuit-measures.

    """

    config_filepath: str | None = None
    """A device can use a `toml` file to specify the capabilities of the backend device. If this
    is provided, the file will be loaded into a :class:`~.DeviceCapabilities` object assigned to
    the :attr:`capabilities` attribute."""

    capabilities: DeviceCapabilities | None = None
    """A :class:`~.DeviceCapabilities` object describing the capabilities of the backend device."""

    def __init_subclass__(cls, **kwargs):
        if cls.config_filepath is not None:
            cls.capabilities = DeviceCapabilities.from_toml_file(cls.config_filepath)
        if cls.preprocess is not Device.preprocess and (
            cls.setup_execution_config is not Device.setup_execution_config
            or cls.preprocess_transforms is not Device.preprocess_transforms
        ):
            raise ValueError(
                "A device should implement either `preprocess` or `setup_execution_config` "
                "and `preprocess_transforms`, but not both."
            )
        super().__init_subclass__(**kwargs)

    @property
    def name(self) -> str:
        """The name of the device or set of devices.

        This property can either be the name of the class, or an alias to be used in the :func:`~.device` constructor,
        such as ``"default.qubit"`` or ``"lightning.qubit"``.

        """
        return type(self).__name__

    tracker: Tracker = Tracker()
    """A :class:`~pennylane.Tracker` that can store information about device executions, shots, batches,
    intermediate results, or any additional device dependent information.

    A plugin developer can store information in the tracker by:

    .. code-block:: python

        # querying if the tracker is active
        if self.tracker.active:

            # store any keyword: value pairs of information
            self.tracker.update(executions=1, shots=self._shots, results=results)

            # Calling a user-provided callback function
            self.tracker.record()
    """

    def __init__(self, wires=None, shots=None) -> None:
        # each instance should have its own Tracker.
        self.tracker = Tracker()
        self._shots = Shots(shots)

        if wires is not None:
            if not isinstance(wires, Iterable):
                # interpret wires as the number of consecutive wires
                wires = range(wires)
            wires = Wires(wires)

        self._wires = wires

    def __repr__(self):
        """String representation."""
        details = []
        if self.wires:
            details.append(f"wires={len(self.wires)}")
        if self.shots:
            details.append(f"shots={self.shots.total_shots}")
        details = f"({', '.join(details)}) " if details else ""
        return f"<{self.name} device {details}at {hex(id(self))}>"

    def __getattr__(self, key):
        raise AttributeError(
            f"{type(self).__name__} has no attribute '{key}'."
            " You may be looking for a property or method present in the legacy device interface."
            f" Please consult the {type(self).__name__} documentation for an updated list of public"
            " properties and methods."
        )

    @property
    def shots(self) -> Shots:
        """Default shots for execution workflows containing this device.

        Note that the device itself should **always** pull shots from the provided :class:`~.QuantumTape` and its
        :attr:`~.QuantumTape.shots`, not from this property. This property is used to provide a default at the start of a workflow.

        """
        return self._shots

    @shots.setter
    def shots(self, _):
        raise AttributeError(
            "Shots can no longer be set on a device instance. "
            "You can set shots on a call to a QNode, on individual tapes, or "
            "create a new device instance instead."
        )

    @property
    def wires(self) -> Wires:
        """The device wires.

        Note that wires are optional, and the default value of None means any wires can be used.
        If a device has wires defined, they will only be used for certain features. This includes:

        * Validation of tapes being executed on the device
        * Defining the wires used when evaluating a :func:`~pennylane.state` measurement

        """
        return self._wires

    def preprocess(
        self,
        execution_config: ExecutionConfig | None = None,
    ) -> tuple[TransformProgram, ExecutionConfig]:
        """Device preprocessing function.

        .. warning::

            This function is tracked by machine learning interfaces and should be fully differentiable.
            The ``pennylane.math`` module can be used to construct fully differentiable transformations.

            Additional preprocessing independent of machine learning interfaces can be done inside of
            the :meth:`~.execute` method.

        Args:
            execution_config (ExecutionConfig): A datastructure describing the parameters needed to fully describe
                the execution.

        Returns:
            TransformProgram, ExecutionConfig: A transform program that is called before execution, and a configuration
                with unset specifications filled in.

        Raises:
            Exception: An exception can be raised if the input cannot be converted into a form supported by the device.

        Preprocessing program may include:

        * expansion to :class:`~.Operator`'s and :class:`~.MeasurementProcess` objects supported by the device.
        * splitting a circuit with the measurement of non-commuting observables or Hamiltonians into multiple executions
        * splitting circuits with batched parameters into multiple executions
        * gradient specific preprocessing, such as making sure trainable operators have generators
        * validation of configuration parameters
        * choosing a best gradient method and ``grad_on_execution`` value.

        **Example**

        All the transforms that are part of the preprocessing need to respect the transform contract defined in
        :func:`pennylane.transform`.

        .. code-block:: python

                from pennylane.tape import TapeBatch
                from pennylane.typing import PostprocessingFn

                @transform
                def my_preprocessing_transform(tape: qml.tape.QuantumScript) -> tuple[QuantumScriptBatch, PostprocessingFn]:
                    # e.g. valid the measurements, expand the tape for the hardware execution, ...

                    def blank_processing_fn(results):
                        return results[0]

                    return [tape], processing_fn

        Then we can define the preprocess method on the custom device. The program can accept an arbitrary number of
        transforms.

        .. code-block:: python

                def preprocess(config):
                    program = TransformProgram()
                    program.add_transform(my_preprocessing_transform)
                    return program, config

        .. seealso:: :func:`~.pennylane.transform.core.transform` and :class:`~.pennylane.transform.core.TransformProgram`

        .. details::
            :title: Post processing function and derivatives

            Derivatives and jacobian products will be bound to the machine learning library before the postprocessing
            function is called on results. Therefore the machine learning library will be responsible for combining the
            device provided derivatives and post processing derivatives.

            .. code-block:: python

                from pennylane.interfaces.jax import execute as jax_boundary

                def f(x):
                    circuit = qml.tape.QuantumScript([qml.Rot(*x, wires=0)], [qml.expval(qml.Z(0))])
                    config = ExecutionConfig(gradient_method="adjoint")
                    program, config = dev.preprocess(config)
                    circuit_batch, postprocessing = program((circuit, ))

                    def execute_fn(tapes):
                        return dev.execute_and_compute_derivatives(tapes, config)

                    results = jax_boundary(circuit_batch, dev, execute_fn, None, {})
                    return postprocessing(results)

                x = jax.numpy.array([1.0, 2.0, 3.0])
                jax.grad(f)(x)


            In the above code, the quantum derivatives are registered with jax in the ``jax_boundary`` function.
            Only then is the classical postprocessing called on the result object.

        """
        execution_config = self.setup_execution_config(execution_config)
        transform_program = self.preprocess_transforms(execution_config)
        return transform_program, execution_config

    def setup_execution_config(
        self, config: ExecutionConfig | None = None, circuit: QuantumScript | None = None
    ) -> ExecutionConfig:
        """Sets up an ``ExecutionConfig`` that configures the execution behaviour.

        The execution config stores information on how the device should perform the execution,
        as well as how PennyLane should interact with the device. See :class:`ExecutionConfig`
        for all available options and what they mean.

        An ``ExecutionConfig`` is constructed from arguments passed to the ``QNode``, and this
        method allows the device to update the config object based on device-specific requirements
        or preferences. See :ref:`execution_config` for more details.

        Args:
            config (ExecutionConfig): The initial ExecutionConfig object that describes the
                parameters needed to configure the execution behaviour.
            circuit (QuantumScript): The quantum circuit to customize the execution config for.

        Returns:
            ExecutionConfig: The updated ExecutionConfig object

        """

        if self.__class__.preprocess is not Device.preprocess:
            if config:
                return self.preprocess(config)[1]
            return self.preprocess()[1]

        if config is None:
            config = ExecutionConfig()

        if self.supports_derivatives(config) and config.gradient_method in ("best", None):
            return replace(config, gradient_method="device")

        shots_present = circuit and bool(circuit.shots)
        validate_mcm_method(self.capabilities, config.mcm_config.mcm_method, shots_present)
        if config.mcm_config.mcm_method is None and self.capabilities is not None:
            # This is a sensible default strategy for resolving the MCM method based on declared
            # capabilities of a device, but if a device wishes to do this differently, it should
            # override the ``setup_execution_config`` method itself.
            default_mcm_method = _default_mcm_method(self.capabilities, shots_present)
            new_mcm_config = replace(config.mcm_config, mcm_method=default_mcm_method)
            config = replace(config, mcm_config=new_mcm_config)

        return config

    def preprocess_transforms(
        self, execution_config: ExecutionConfig | None = None
    ) -> TransformProgram:
        """Returns the transform program to preprocess a circuit for execution.

        Args:
            execution_config (ExecutionConfig): The execution configuration object

        Returns:
            TransformProgram: A transform program that is called before execution

        The transform program is composed of a list of individual transforms, which may include:

        * Decomposition of operations and measurements to what is supported by the device.
        * Splitting a circuit with measurements of non-commuting observables or Hamiltonians into multiple executions.
        * Splitting a circuit with batched parameters into multiple executions.
        * Validation of wires, measurements, and observables.
        * Gradient specific preprocessing, such as making sure trainable operators have generators.

        **Example**

        All transforms that are part of the preprocessing transform program need to respect the
        transform contract defined in :func:`pennylane.transform`.

        .. code-block:: python

            from pennylane.tape import QuantumScriptBatch
            from pennylane.typing import PostprocessingFn

            @qml.transform
            def my_preprocessing_transform(tape: qml.tape.QuantumScript) -> tuple[QuantumScriptBatch, PostprocessingFn]:
                # e.g. valid the measurements, expand the tape for the hardware execution, ...

                def blank_processing_fn(results):
                    return results[0]

                return [tape], processing_fn

        A transform program can hold an arbitrary number of individual transforms:

        .. code-block:: python

            def preprocess(self, config):
                program = TransformProgram()
                program.add_transform(my_preprocessing_transform)
                return program

        .. seealso:: :func:`~.pennylane.transform.core.transform` and :class:`~.pennylane.transform.core.TransformProgram`

        .. details::
            :title: Post processing function and derivatives

            Derivatives and Jacobian products will be bound to the machine learning library before
            the postprocessing function is called on the results. Therefore, the machine learning
            library will be responsible for combining and post-processing derivatives returned from
            the device.

            .. code-block:: python

                from pennylane.interfaces.jax import execute as jax_boundary

                def f(x):
                    circuit = qml.tape.QuantumScript([qml.Rot(*x, wires=0)], [qml.expval(qml.Z(0))])
                    config = ExecutionConfig(gradient_method="adjoint")
                    config = dev.setup_execution_config(config)
                    program = dev.preprocess_transforms(config)
                    circuit_batch, postprocessing = program((circuit, ))

                    def execute_fn(tapes):
                        return dev.execute_and_compute_derivatives(tapes, config)

                    results = jax_boundary(circuit_batch, dev, execute_fn, None, {})
                    return postprocessing(results)

                x = jax.numpy.array([1.0, 2.0, 3.0])
                jax.grad(f)(x)

            In the above code, the quantum derivatives are registered with jax in the ``jax_boundary``
            function. Only then is the classical postprocessing called on the result object.

        """

        # TODO: this is obviously not pretty but it's a temporary solution to ensure backwards
        #       compatibility. Basically there are three scenarios:
        #       1. The device does not override anything, then this method returns the default
        #          transform program, and preprocess calls this method, all good.
        #       2. The device overrides preprocess, but not this method, then this method will
        #          return what is returned from the overridden preprocess method.
        #       3. The device overrides this method and not preprocess (recommended and what we
        #          are ultimately aiming for), then preprocess calls the overridden method.
        if self.__class__.preprocess is not Device.preprocess:
            if execution_config:
                return self.preprocess(execution_config)[0]
            return self.preprocess()[0]

        if not self.capabilities:
            # The capabilities are required to construct a default transform program.
            return TransformProgram()

        if not execution_config:
            execution_config = ExecutionConfig()

        program = TransformProgram()

        # First handle mid-circuit measurements because it may add wires. At this point we
        # should assume that the mcm method is already validated and resolved.
        if execution_config.mcm_config.mcm_method == "deferred":
            program.add_transform(
                qml.transforms.defer_measurements,
                allow_postselect=self.capabilities.supports_operation("Projector"),
            )
        elif execution_config.mcm_config.mcm_method == "one-shot":
            program.add_transform(
                qml.transforms.dynamic_one_shot,
                postselect_mode=execution_config.mcm_config.postselect_mode,
            )

        capabilities_analytic = self.capabilities.filter(finite_shots=False)
        capabilities_shots = self.capabilities.filter(finite_shots=True)

        needs_diagonalization = False
        base_obs = {"PauliZ": qml.Z, "PauliX": qml.X, "PauliY": qml.Y, "Hadamard": qml.H}
        if (
            not all(obs in self.capabilities.observables for obs in base_obs)
            # This check is to confirm that `split_non_commuting` has been applied, since
            # `diagonalize_measurements` does not work with non-commuting measurements. If
            # a device is flexible enough to support non-commuting observables but for some
            # reason does not support all of `PauliZ`, `PauliX`, `PauliY`, and `Hadamard`,
            # we consider it enough of an edge case that the device should just implement
            # its own preprocessing transform.
            and not self.capabilities.non_commuting_observables
        ):
            needs_diagonalization = True
        else:
            # If the circuit does not need diagonalization, we decompose the circuit before
            # potentially applying `split_non_commuting` that produces multiple tapes with
            # duplicated operations. Otherwise, `decompose` has to be applied last because
            # `diagonalize_measurements` may add additional gates that are not supported.
            program.add_transform(
                decompose,
                stopping_condition=capabilities_analytic.supports_operation,
                stopping_condition_shots=capabilities_shots.supports_operation,
                name=self.name,
            )

        if not self.capabilities.overlapping_observables:
            program.add_transform(qml.transforms.split_non_commuting, grouping_strategy="wires")
        elif not self.capabilities.non_commuting_observables:
            program.add_transform(qml.transforms.split_non_commuting, grouping_strategy="qwc")
        elif not self.capabilities.supports_observable("Sum"):
            program.add_transform(qml.transforms.split_to_single_terms)

        if needs_diagonalization:
            obs_names = base_obs.keys() & self.capabilities.observables.keys()
            obs = {base_obs[obs] for obs in obs_names}
            program.add_transform(qml.transforms.diagonalize_measurements, supported_base_obs=obs)
            program.add_transform(
                decompose,
                stopping_condition=lambda o: capabilities_analytic.supports_operation(o.name),
                stopping_condition_shots=lambda o: capabilities_shots.supports_operation(o.name),
                name=self.name,
            )

        program.add_transform(qml.transforms.broadcast_expand)

        # Handle validations
        program.add_transform(validate_device_wires, self.wires, name=self.name)
        program.add_transform(
            validate_measurements,
            analytic_measurements=lambda mp: type(mp).__name__
            in capabilities_analytic.measurement_processes,
            sample_measurements=lambda mp: type(mp).__name__
            in capabilities_shots.measurement_processes,
            name=self.name,
        )
        program.add_transform(
            validate_observables,
            stopping_condition=observable_stopping_condition_factory(capabilities_analytic),
            stopping_condition_shots=observable_stopping_condition_factory(capabilities_shots),
            name=self.name,
        )

        return program

    @abc.abstractmethod
    @overload
    def execute(
        self, circuits: QuantumScript, execution_config: ExecutionConfig = DefaultExecutionConfig
    ) -> Result: ...
    @abc.abstractmethod
    @overload
    def execute(
        self,
        circuits: QuantumScriptBatch,
        execution_config: ExecutionConfig = DefaultExecutionConfig,
    ) -> ResultBatch: ...
    @abc.abstractmethod
    def execute(
        self,
        circuits: QuantumScriptOrBatch,
        execution_config: ExecutionConfig = DefaultExecutionConfig,
    ) -> Result | ResultBatch:
        """Execute a circuit or a batch of circuits and turn it into results.

        Args:
            circuits (Union[QuantumTape, Sequence[QuantumTape]]): the quantum circuits to be executed
            execution_config (ExecutionConfig): a datastructure with additional information required for execution

        Returns:
            TensorLike, tuple[TensorLike], tuple[tuple[TensorLike]]: A numeric result of the computation.

        **Interface parameters:**

        The provided ``circuits`` may contain interface specific data-types like ``torch.Tensor`` or ``jax.Array`` when
        :attr:`~.ExecutionConfig.gradient_method` of ``"backprop"`` is requested. If the gradient method is not backpropagation,
        then only vanilla numpy parameters or builtins will be present in the circuits.

        .. details::
            :title: Return Shape

            See :ref:`Return Type Specification <ReturnTypeSpec>` for more detailed information.

            The result for each :class:`~.QuantumTape` must match the shape specified by :class:`~.QuantumTape.shape`.

            The level of priority for dimensions from outer dimension to inner dimension is:

            1. Quantum Script in batch
            2. Shot choice in a shot vector
            3. Measurement in the quantum script
            4. Parameter broadcasting
            5. Measurement shape for array-valued measurements like probabilities

            For a batch of quantum scripts with multiple measurements, a shot vector, and parameter broadcasting:

            * ``result[0]``: the results for the first script
            * ``result[0][0]``: the first shot number in the shot vector
            * ``result[0][0][0]``: the first measurement in the quantum script
            * ``result[0][0][0][0]``: the first parameter broadcasting choice
            * ``result[0][0][0][0][0]``: the first value for an array-valued measurement

            With the exception of quantum script batches, dimensions with only a single component should be eliminated.

            For example:

            With a single script and a single measurement process, execute should return just the
            measurement value in a numpy array. ``shape`` currently accepts a device, as historically devices
            stored shot information. In the future, this method will accept an ``ExecutionConfig`` instead.

            >>> tape = qml.tape.QuantumTape(measurements=qml.expval(qml.Z(0))])
            >>> tape.shape(dev)
            ()
            >>> dev.execute(tape)
            array(1.0)

            If execute recieves a batch of scripts, then it should return a tuple of results:

            >>> dev.execute([tape, tape])
            (array(1.0), array(1.0))
            >>> dev.execute([tape])
            (array(1.0),)

            If the script has multiple measurements, then the device should return a tuple of measurements.

            >>> tape = qml.tape.QuantumTape(measurements=[qml.expval(qml.Z(0)), qml.probs(wires=(0,1))])
            >>> tape.shape(dev)
            ((), (4,))
            >>> dev.execute(tape)
            (array(1.0), array([1., 0., 0., 0.]))

        """
        raise NotImplementedError

    def supports_derivatives(
        self,
        execution_config: ExecutionConfig | None = None,
        circuit: QuantumScript | None = None,
    ) -> bool:
        """Determine whether or not a device provided derivative is potentially available.

        Default behaviour assumes first order device derivatives for all circuits exist if :meth:`~.compute_derivatives` is overriden.

        Args:
            execution_config (ExecutionConfig): A description of the hyperparameters for the desired computation.
            circuit (None, QuantumTape): A specific circuit to check differentation for.

        Returns:
            Bool

        The device can support multiple different types of "device derivatives", chosen via ``execution_config.gradient_method``.
        For example, a device can natively calculate ``"parameter-shift"`` derivatives, in which case :meth:`~.compute_derivatives`
        will be called for the derivative instead of :meth:`~.execute` with a batch of circuits.

        >>> config = ExecutionConfig(gradient_method="parameter-shift")
        >>> custom_device.supports_derivatives(config)
        True

        In this case, :meth:`~.compute_derivatives` or :meth:`~.execute_and_compute_derivatives` will be called instead of :meth:`~.execute` with
        a batch of circuits.

        If ``circuit`` is not provided, then the method should return whether or not device derivatives exist for **any** circuit.

        **Example:**

        For example, the Python device will support device differentiation via the adjoint differentiation algorithm
        if the order is ``1`` and the execution occurs with no shots (``shots=None``).

        >>> config = ExecutionConfig(derivative_order=1, gradient_method="adjoint")
        >>> dev.supports_derivatives(config)
        True
        >>> circuit_analytic = qml.tape.QuantumScript([qml.RX(0.1, wires=0)], [qml.expval(qml.Z(0))], shots=None)
        >>> dev.supports_derivatives(config, circuit=circuit_analytic)
        True
        >>> circuit_finite_shots = qml.tape.QuantumScript([qml.RX(0.1, wires=0)], [qml.expval(qml.Z(0))], shots=10)
        >>> dev.supports_derivatives(config, circuit = circuit_fintite_shots)
        False

        >>> config = ExecutionConfig(derivative_order=2, gradient_method="adjoint")
        >>> dev.supports_derivatives(config)
        False

        Adjoint differentiation will only be supported for circuits with expectation value measurements.
        If a circuit is provided and it cannot be converted to a form supported by differentiation method by
        :meth:`~.Device.preprocess`, then ``supports_derivatives`` should return False.

        >>> config = ExecutionConfig(derivative_order=1, shots=None, gradient_method="adjoint")
        >>> circuit = qml.tape.QuantumScript([qml.RX(2.0, wires=0)], [qml.probs(wires=(0,1))])
        >>> dev.supports_derivatives(config, circuit=circuit)
        False

        If the circuit is not natively supported by the differentiation method but can be converted into a form
        that is supported, it should still return ``True``.  For example, :class:`~.Rot` gates are not natively
        supported by adjoint differentation, as they do not have a generator, but they can be compiled into
        operations supported by adjoint differentiation. Therefore this method may reproduce compilation
        and validation steps performed by :meth:`~.Device.preprocess`.

        >>> config = ExecutionConfig(derivative_order=1, shots=None, gradient_method="adjoint")
        >>> circuit = qml.tape.QuantumScript([qml.Rot(1.2, 2.3, 3.4, wires=0)], [qml.expval(qml.Z(0))])
        >>> dev.supports_derivatives(config, circuit=circuit)
        True

        **Backpropagation:**

        This method is also used be to validate support for backpropagation derivatives. Backpropagation
        is only supported if the device is transparent to the machine learning framework from start to finish.

        >>> config = ExecutionConfig(gradient_method="backprop")
        >>> python_device.supports_derivatives(config)
        True
        >>> cpp_device.supports_derivatives(config)
        False

        """
        if execution_config is None:
            return type(self).compute_derivatives != Device.compute_derivatives

        if (
            execution_config.gradient_method not in {"device", "best"}
            or execution_config.derivative_order != 1
        ):
            return False

        return type(self).compute_derivatives != Device.compute_derivatives

    def compute_derivatives(
        self,
        circuits: QuantumScriptOrBatch,
        execution_config: ExecutionConfig = DefaultExecutionConfig,
    ):
        """Calculate the jacobian of either a single or a batch of circuits on the device.

        Args:
            circuits (Union[QuantumTape, Sequence[QuantumTape]]): the circuits to calculate derivatives for
            execution_config (ExecutionConfig): a datastructure with all additional information required for execution

        Returns:
            Tuple: The jacobian for each trainable parameter

        .. seealso:: :meth:`~.supports_derivatives` and :meth:`~.execute_and_compute_derivatives`.

        **Execution Config:**

        The execution config has ``gradient_method`` and ``order`` property that describes the order of differentiation requested. If the requested
        method or order of gradient is not provided, the device should raise a ``NotImplementedError``. The :meth:`~.supports_derivatives`
        method can pre-validate supported orders and gradient methods.

        **Return Shape:**

        If a batch of quantum scripts is provided, this method should return a tuple with each entry being the gradient of
        each individual quantum script. If the batch is of length 1, then the return tuple should still be of length 1, not squeezed.

        """
        raise NotImplementedError(f"{self.name} does not support differentiable workflows.")

    def execute_and_compute_derivatives(
        self,
        circuits: QuantumScriptOrBatch,
        execution_config: ExecutionConfig = DefaultExecutionConfig,
    ):
        """Compute the results and jacobians of circuits at the same time.

        Args:
            circuits (Union[QuantumTape, Sequence[QuantumTape]]): the circuits or batch of circuits
            execution_config (ExecutionConfig): a datastructure with all additional information required for execution

        Returns:
            tuple: A numeric result of the computation and the gradient.

        See :meth:`~.execute` and :meth:`~.compute_derivatives` for more information about return shapes and behaviour.
        If :meth:`~.compute_derivatives` is defined, this method should be as well.

        This method can be used when the result and execution need to be computed at the same time, such as
        during a forward mode calculation of gradients. For certain gradient methods, such as adjoint
        diff gradients, calculating the result and gradient at the same can save computational work.

        """
        return self.execute(circuits, execution_config), self.compute_derivatives(
            circuits, execution_config
        )

    def compute_jvp(
        self,
        circuits: QuantumScriptOrBatch,
        tangents: tuple[Number, ...],
        execution_config: ExecutionConfig = DefaultExecutionConfig,
    ):
        r"""The jacobian vector product used in forward mode calculation of derivatives.

        Args:
            circuits (Union[QuantumTape, Sequence[QuantumTape]]): the circuit or batch of circuits
            tangents (tensor-like): Gradient vector for input parameters.
            execution_config (ExecutionConfig): a datastructure with all additional information required for execution

        Returns:
            Tuple: A numeric result of computing the jacobian vector product

        **Definition of jvp:**

        If we have a function with jacobian:

        .. math::

            \vec{y} = f(\vec{x}) \qquad J_{i,j} = \frac{\partial y_i}{\partial x_j}

        The Jacobian vector product is the inner product with the derivatives of :math:`x`, yielding
        only the derivatives of the output :math:`y`:

        .. math::

            \text{d}y_i = \Sigma_{j} J_{i,j} \text{d}x_j

        **Shape of tangents:**

        The ``tangents`` tuple should be the same length as ``circuit.get_parameters()`` and have a single number per
        parameter. If a number is zero, then the gradient with respect to that parameter does not need to be computed.

        """
        raise NotImplementedError

    def execute_and_compute_jvp(
        self,
        circuits: QuantumScriptOrBatch,
        tangents: tuple[Number, ...],
        execution_config: ExecutionConfig = DefaultExecutionConfig,
    ):
        """Execute a batch of circuits and compute their jacobian vector products.

        Args:
            circuits (Union[QuantumTape, Sequence[QuantumTape]]): circuit or batch of circuits
            tangents (tensor-like): Gradient vector for input parameters.
            execution_config (ExecutionConfig): a datastructure with all additional information required for execution

        Returns:
            Tuple, Tuple: A numeric result of execution and of computing the jacobian vector product

        .. seealso:: :meth:`~pennylane.devices.Device.execute` and :meth:`~.Device.compute_jvp`
        """
        return self.execute(circuits, execution_config), self.compute_jvp(
            circuits, tangents, execution_config
        )

    def supports_jvp(
        self,
        execution_config: ExecutionConfig | None = None,
        circuit: QuantumScript | None = None,
    ) -> bool:
        """Whether or not a given device defines a custom jacobian vector product.

        Args:
            execution_config (ExecutionConfig): A description of the hyperparameters for the desired computation.
            circuit (None, QuantumTape): A specific circuit to check differentation for.

        Default behaviour assumes this to be ``True`` if :meth:`~.compute_jvp` is overridden.

        """
        return type(self).compute_jvp != Device.compute_jvp

    def compute_vjp(
        self,
        circuits: QuantumScriptOrBatch,
        cotangents: tuple[Number, ...],
        execution_config: ExecutionConfig = DefaultExecutionConfig,
    ):
        r"""The vector jacobian product used in reverse-mode differentiation.

        Args:
            circuits (Union[QuantumTape, Sequence[QuantumTape]]): the circuit or batch of circuits
            cotangents (Tuple[Number, Tuple[Number]]): Gradient-output vector. Must have shape matching the output shape of the
                corresponding circuit. If the circuit has a single output, `cotangents` may be a single number, not an iterable
                of numbers.
            execution_config (ExecutionConfig): a datastructure with all additional information required for execution

        Returns:
            tensor-like: A numeric result of computing the vector jacobian product

        **Definition of vjp:**

        If we have a function with jacobian:

        .. math::

            \vec{y} = f(\vec{x}) \qquad J_{i,j} = \frac{\partial y_i}{\partial x_j}

        The vector jacobian product is the inner product of the derivatives of the output ``y`` with the
        Jacobian matrix. The derivatives of the output vector are sometimes called the **cotangents**.

        .. math::

            \text{d}x_i = \Sigma_{i} \text{d}y_i J_{i,j}

        **Shape of cotangents:**

        The value provided to ``cotangents`` should match the output of :meth:`~.execute`.

        """
        raise NotImplementedError

    def execute_and_compute_vjp(
        self,
        circuits: QuantumScriptOrBatch,
        cotangents: tuple[Number, ...],
        execution_config: ExecutionConfig = DefaultExecutionConfig,
    ):
        r"""Calculate both the results and the vector jacobian product used in reverse-mode differentiation.

        Args:
            circuits (Union[QuantumTape, Sequence[QuantumTape]]): the circuit or batch of circuits to be executed
            cotangents (Tuple[Number, Tuple[Number]]): Gradient-output vector. Must have shape matching the output shape of the
                corresponding circuit. If the circuit has a single output, `cotangents` may be a single number, not an iterable
                of numbers.
            execution_config (ExecutionConfig): a datastructure with all additional information required for execution

        Returns:
            Tuple, Tuple: the result of executing the scripts and the numeric result of computing the vector jacobian product

        .. seealso:: :meth:`~pennylane.devices.Device.execute` and :meth:`~.Device.compute_vjp`
        """
        return self.execute(circuits, execution_config), self.compute_vjp(
            circuits, cotangents, execution_config
        )

    def supports_vjp(
        self,
        execution_config: ExecutionConfig | None = None,
        circuit: QuantumScript | None = None,
    ) -> bool:
        """Whether or not a given device defines a custom vector jacobian product.

        Args:
            execution_config (ExecutionConfig): A description of the hyperparameters for the desired computation.
            circuit (None, QuantumTape): A specific circuit to check differentation for.

        Default behaviour assumes this to be ``True`` if :meth:`~.compute_vjp` is overridden.
        """
        return type(self).compute_vjp != Device.compute_vjp

    def eval_jaxpr(
        self,
        jaxpr: "jax.extend.core.Jaxpr",
        consts: list[TensorLike],
        *args,
        execution_config: ExecutionConfig | None = None,
    ) -> list[TensorLike]:
        """An **experimental** method for natively evaluating PLXPR. See the ``capture`` module for more details.

        Args:
            jaxpr (jax.extend.core.Jaxpr): Pennylane variant jaxpr containing quantum operations and measurements
            consts (list[TensorLike]): the closure variables ``consts`` corresponding to the jaxpr
            *args (TensorLike): the variables to use with the jaxpr.

        Keyword Args:
            execution_config (Optional[ExecutionConfig]): a data structure with additional information required for execution

        Returns:
            list[TensorLike]: the result of evaluating the jaxpr with the given parameters.

        """
        raise NotImplementedError

    def jaxpr_jvp(
        self,
        jaxpr: "jax.extend.core.Jaxpr",
        args,
        tangents,
        execution_config: ExecutionConfig | None = None,
    ):
        """An **experimental** method for computing the results and jvp for PLXPR.
        See the ``capture`` module for more details.

        Args:
            jaxpr (jax.extend.core.Jaxpr): Pennylane variant jaxpr containing quantum operations
                and measurements
            args (Sequence[TensorLike]): the ``consts`` followed by the normal   arguments
            tangents (Sequence[TensorLike]): the tangents corresponding to ``args``.
                May contain ``jax.interpreters.ad.Zero``.

        Keyword Args:
            execution_config (Optional[ExecutionConfig]): a data structure with additional information required for execution

        Returns:
            Sequence[TensorLike], Sequence[TensorLike]: the results and jacobian vector products

        >>> qml.capture.enable()
        >>> import jax
        >>> closure_var = jax.numpy.array(0.5)
        >>> def f(x):
        ...     qml.RX(closure_var, 0)
        ...     qml.RX(x, 1)
        ...     return qml.expval(qml.Z(0)), qml.expval(qml.Z(1))
        >>> jaxpr = jax.make_jaxpr(f)(1.2)
        >>> args = (closure_var, 1.2)
        >>> zero = jax.interpreters.ad.Zero(jax.core.ShapedArray((), float))
        >>> tangents = (zero, 1.0)
        >>> config = qml.devices.ExecutionConfig(gradient_method="adjoint")
        >>> dev = qml.device('default.qubit', wires=2)
        >>> res, jvps = dev.jaxpr_jvp(jaxpr.jaxpr, args, tangents, execution_config=config)
        >>> res
        [Array(0.87758255, dtype=float32), Array(0.36235774, dtype=float32)]
        >>> jvps
        [Array(0., dtype=float32), Array(-0.932039, dtype=float32)]

        """
        raise NotImplementedError(f"device {self} does not yet support PLXPR jvps.")


def _default_mcm_method(capabilities: DeviceCapabilities, shots_present: bool) -> str:
    """Simple strategy to find the best match for the default mcm method."""

    supports_one_shot = "one-shot" in capabilities.supported_mcm_methods
    has_device_support = "device" in capabilities.supported_mcm_methods

    if has_device_support:
        return "device"

<<<<<<< HEAD
    return "deferred"


def _preprocess_device(original_device, transform, targs, tkwargs):
    class TransformedDevice(type(original_device)):
        """A transformed device with updated preprocess method."""

        def __init__(self, original_device, transform, targs, tkwargs):
            for key, value in original_device.__dict__.items():
                self.__setattr__(key, value)
            self.transform = transform
            self.targs = targs
            self.tkwargs = tkwargs
            self._original_device = original_device

        def __repr__(self):
            return f"Transformed Device({original_device.__repr__()} with additional preprocess transform {self.transform})"

        def preprocess(
            self,
            execution_config: qml.devices.ExecutionConfig = qml.devices.DefaultExecutionConfig,
        ):
            """This function updates the original device transform program to be applied."""
            program, config = self.original_device.preprocess(execution_config)
            program = self.transform(program, *self.targs, **self.tkwargs)
            return program, config

        @property
        def original_device(self):
            """Return the original device."""
            return self._original_device

    return TransformedDevice(original_device, transform, targs, tkwargs)


def _preprocess_transforms_device(original_device, transform, targs, tkwargs):
    class TransformedDevice(type(original_device)):
        """A transformed device with updated preprocess method."""

        def __init__(self, original_device, transform, targs, tkwargs):
            for key, value in original_device.__dict__.items():
                self.__setattr__(key, value)
            self.transform = transform
            self.targs = targs
            self.tkwargs = tkwargs
            self._original_device = original_device

        def __repr__(self):
            return f"Transformed Device({original_device.__repr__()} with additional preprocess transform {self.transform})"

        def preprocess_transforms(
            self,
            execution_config: qml.devices.ExecutionConfig = qml.devices.DefaultExecutionConfig,
        ):
            """This function updates the original device transform program to be applied."""
            program = self.original_device.preprocess_transforms(execution_config)
            program = self.transform(program, *self.targs, **self.tkwargs)
            return program

        @property
        def original_device(self):
            """Return the original device."""
            return self._original_device

    return TransformedDevice(original_device, transform, targs, tkwargs)


@TransformDispatcher.generic_register
def apply_to_device(self, obj: Device, *targs, **tkwargs):
    """Apply the transform on a device"""
    if self.expand_transform:
        raise TransformError("Device transform does not support expand transforms.")
    if self.is_informative:
        raise TransformError("Device transform does not support informative transforms.")
    if self.final_transform:
        raise TransformError("Device transform does not support final transforms.")

    if type(obj).preprocess != qml.devices.Device.preprocess:
        return _preprocess_device(obj, self, targs, tkwargs)

    return _preprocess_transforms_device(obj, self, targs, tkwargs)
=======
    if supports_one_shot and shots_present:
        return "one-shot"

    return "deferred"
>>>>>>> 07c8761a
<|MERGE_RESOLUTION|>--- conflicted
+++ resolved
@@ -1045,7 +1045,9 @@
     if has_device_support:
         return "device"
 
-<<<<<<< HEAD
+    if supports_one_shot and shots_present:
+        return "one-shot"
+
     return "deferred"
 
 
@@ -1126,10 +1128,4 @@
     if type(obj).preprocess != qml.devices.Device.preprocess:
         return _preprocess_device(obj, self, targs, tkwargs)
 
-    return _preprocess_transforms_device(obj, self, targs, tkwargs)
-=======
-    if supports_one_shot and shots_present:
-        return "one-shot"
-
-    return "deferred"
->>>>>>> 07c8761a
+    return _preprocess_transforms_device(obj, self, targs, tkwargs)