--- conflicted
+++ resolved
@@ -984,11 +984,7 @@
             *args (TensorLike): the variables to use with the jaxpr.
 
         Keyword Args:
-<<<<<<< HEAD
-            execution_config (Optional[ExecutionConfig]): a datastructure with additional information required for execution
-=======
             execution_config (Optional[ExecutionConfig]): a data structure with additional information required for execution
->>>>>>> 2c3a11f7
 
         Returns:
             list[TensorLike]: the result of evaluating the jaxpr with the given parameters.
