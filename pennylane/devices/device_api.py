# Copyright 2018-2023 Xanadu Quantum Technologies Inc.

# Licensed under the Apache License, Version 2.0 (the "License");
# you may not use this file except in compliance with the License.
# You may obtain a copy of the License at

#     http://www.apache.org/licenses/LICENSE-2.0

# Unless required by applicable law or agreed to in writing, software
# distributed under the License is distributed on an "AS IS" BASIS,
# WITHOUT WARRANTIES OR CONDITIONS OF ANY KIND, either express or implied.
# See the License for the specific language governing permissions and
# limitations under the License.
"""
This module contains the Abstract Base Class for the next generation of devices.
"""
# pylint: disable=comparison-with-callable
import abc
from collections.abc import Iterable
from dataclasses import replace
from numbers import Number
from typing import Optional, Union, overload

import pennylane as qml
from pennylane import Tracker
from pennylane.measurements import Shots
from pennylane.tape import QuantumScript, QuantumScriptOrBatch
from pennylane.tape.qscript import QuantumScriptBatch
from pennylane.transforms.core import TransformProgram
from pennylane.typing import Result, ResultBatch, TensorLike
from pennylane.wires import Wires

from .capabilities import (
    DeviceCapabilities,
    observable_stopping_condition_factory,
    validate_mcm_method,
)
from .execution_config import DefaultExecutionConfig, ExecutionConfig
from .preprocess import (
    decompose,
    validate_device_wires,
    validate_measurements,
    validate_observables,
)


# pylint: disable=unused-argument, no-self-use
class Device(abc.ABC):
    """A device driver that can control one or more backends. A backend can be either a physical
    Quantum Processing Unit or a virtual one such as a simulator.

    Only the ``execute`` method must be defined to construct a device driver.

    .. details::
        :title: Design Motivation

        **Streamlined interface:** Only methods that are required to interact with the rest of PennyLane will be placed in the
        interface. Developers will be able to clearly see what they can change while still having a fully functional device.

        **Reduction of duplicate methods:** Methods that solve similar problems are combined. Only one place will have
        to solve each individual problem.

        **Support for dynamic execution configurations:** Properties such as shots belong to specific executions.

        **Greater coverage for differentiation methods:** Devices can define any order of derivative, the vector jacobian product,
        or the jacobian vector product.  Calculation of derivatives can be done at the same time as execution to allow reuse of intermediate
        results.

    .. details::
        :title: Porting from the old interface

        :meth:`pennylane.devices.LegacyDevice.batch_execute` and :meth:`~pennylane.devices.LegacyDevice.execute` are now a single method, :meth:`~.Device.execute`

        :meth:`~.Device.batch_transform` and :meth:`~.Device.expand_fn` are now a single method, :meth:`~.Device.preprocess`

        Shot information is no longer stored on the device, but instead specified on individual input :class:`~.QuantumTape`.

        The old devices defined a :meth:`~.Device.capabilities` dictionary that defined characteristics of the devices and controlled various
        preprocessing and validation steps, such as ``"supports_broadcasting"``.  These capabilities should now be handled by the
        :meth:`~.Device.preprocess` method. For example, if a device does not support broadcasting, ``preprocess`` should
        split a quantum script with broadcasted parameters into a batch of quantum scripts. If the device does not support mid circuit
        measurements, then ``preprocess`` should apply :func:`~.defer_measurements`.  A set of default preprocessing steps will be available
        to make a seamless transition to the new interface.

        A class will be provided to easily construct default preprocessing steps from supported operations, supported observables,
        supported measurement processes, and various capabilities.

        Utility functions will be added to the ``devices`` module to query whether or not the device driver can do certain things, such
        as ``devices.supports_operator(op, dev, native=True)``. These functions will work by checking the behaviour of :meth:`~.Device.preprocess`
        to certain inputs.

        Versioning should be specified by the package containing the device. If an external package includes a PennyLane device,
        then the package requirements should specify the minimum PennyLane version required to work with the device.

    .. details::
        :title: The relationship between preprocessing and execution

        The :meth:`~.preprocess` method is assumed to be run before any :meth:`~.execute` or differentiation method.
        If an arbitrary, non-preprocessed circuit is provided, :meth:`~.execute` has no responsibility to perform any
        validation or provide clearer error messages.

        >>> op = qml.Permute(["c", 3,"a",2,0], wires=[3,2,"a",0,"c"])
        >>> circuit = qml.tape.QuantumScript([op], [qml.state()])
        >>> dev = DefaultQubit()
        >>> dev.execute(circuit)
        MatrixUndefinedError
        >>> circuit = qml.tape.QuantumScript([qml.Rot(1.2, 2.3, 3.4, 0)], [qml.expval(qml.Z(0))])
        >>> config = ExecutionConfig(gradient_method="adjoint")
        >>> dev.compute_derivatives(circuit, config)
        ValueError: Operation Rot is not written in terms of a single parameter
        >>> new_circuit, postprocessing, new_config = dev.preprocess(circuit, config)
        >>> dev.compute_derivatives(new_circuit, new_config)
        ((array(0.), array(-0.74570521), array(0.)),)

        Any validation checks or error messages should occur in :meth:`~.preprocess` to avoid failures after expending
        computation resources.

    .. details::
        :title: Execution Configuration

        Execution config properties related to configuring a device include:

        * ``device_options``: A dictionary of device specific options. For example, the python device may have ``multiprocessing_mode``
          as a key. These should be documented in the class docstring.

        * ``gradient_method``: A device can choose to have native support for any type of gradient method. If the method
          :meth:`~.supports_derivatives` returns ``True`` for a particular gradient method, it will be treated as a device
          derivative and not handled by pennylane core code.

        * ``gradient_keyword_arguments``: Options for the gradient method.

        * ``derivative_order``: Relevant for requested device derivatives.

        * ``mcm_config``: Options for methods of handling mid-circuit-measures.

    """

    config_filepath: Optional[str] = None
    """A device can use a `toml` file to specify the capabilities of the backend device. If this
    is provided, the file will be loaded into a :class:`~.DeviceCapabilities` object assigned to
    the :attr:`capabilities` attribute."""

    capabilities: Optional[DeviceCapabilities] = None
    """A :class:`~.DeviceCapabilities` object describing the capabilities of the backend device."""

    def __init_subclass__(cls, **kwargs):
        if cls.config_filepath is not None:
            cls.capabilities = DeviceCapabilities.from_toml_file(cls.config_filepath)
        if cls.preprocess is not Device.preprocess and (
            cls.setup_execution_config is not Device.setup_execution_config
            or cls.preprocess_transforms is not Device.preprocess_transforms
        ):
            raise ValueError(
                "A device should implement either `preprocess` or `setup_execution_config` "
                "and `preprocess_transforms`, but not both."
            )
        super().__init_subclass__(**kwargs)

    @property
    def name(self) -> str:
        """The name of the device or set of devices.

        This property can either be the name of the class, or an alias to be used in the :func:`~.device` constructor,
        such as ``"default.qubit"`` or ``"lightning.qubit"``.

        """
        return type(self).__name__

    tracker: Tracker = Tracker()
    """A :class:`~.Tracker` that can store information about device executions, shots, batches,
    intermediate results, or any additional device dependent information.

    A plugin developer can store information in the tracker by:

    .. code-block:: python

        # querying if the tracker is active
        if self.tracker.active:

            # store any keyword: value pairs of information
            self.tracker.update(executions=1, shots=self._shots, results=results)

            # Calling a user-provided callback function
            self.tracker.record()
    """

    def __init__(self, wires=None, shots=None) -> None:
        # each instance should have its own Tracker.
        self.tracker = Tracker()
        self._shots = Shots(shots)

        if wires is not None:
            if not isinstance(wires, Iterable):
                # interpret wires as the number of consecutive wires
                wires = range(wires)
            wires = Wires(wires)

        self._wires = wires

    def __repr__(self):
        """String representation."""
        details = []
        if self.wires:
            details.append(f"wires={len(self.wires)}")
        if self.shots:
            details.append(f"shots={self.shots.total_shots}")
        details = f"({', '.join(details)}) " if details else ""
        return f"<{self.name} device {details}at {hex(id(self))}>"

    def __getattr__(self, key):
        raise AttributeError(
            f"{type(self).__name__} has no attribute '{key}'."
            " You may be looking for a property or method present in the legacy device interface."
            f" Please consult the {type(self).__name__} documentation for an updated list of public"
            " properties and methods."
        )

    @property
    def shots(self) -> Shots:
        """Default shots for execution workflows containing this device.

        Note that the device itself should **always** pull shots from the provided :class:`~.QuantumTape` and its
        :attr:`~.QuantumTape.shots`, not from this property. This property is used to provide a default at the start of a workflow.

        """
        return self._shots

    @shots.setter
    def shots(self, _):
        raise AttributeError(
            (
                "Shots can no longer be set on a device instance. "
                "You can set shots on a call to a QNode, on individual tapes, or "
                "create a new device instance instead."
            )
        )

    @property
    def wires(self) -> Wires:
        """The device wires.

        Note that wires are optional, and the default value of None means any wires can be used.
        If a device has wires defined, they will only be used for certain features. This includes:

        * Validation of tapes being executed on the device
        * Defining the wires used when evaluating a :func:`~pennylane.state` measurement

        """
        return self._wires

    def preprocess(
        self,
        execution_config: Optional[ExecutionConfig] = None,
    ) -> tuple[TransformProgram, ExecutionConfig]:
        """Device preprocessing function.

        .. warning::

            This function is tracked by machine learning interfaces and should be fully differentiable.
            The ``pennylane.math`` module can be used to construct fully differentiable transformations.

            Additional preprocessing independent of machine learning interfaces can be done inside of
            the :meth:`~.execute` method.

        Args:
            execution_config (ExecutionConfig): A datastructure describing the parameters needed to fully describe
                the execution.

        Returns:
            TransformProgram, ExecutionConfig: A transform program that is called before execution, and a configuration
                with unset specifications filled in.

        Raises:
            Exception: An exception can be raised if the input cannot be converted into a form supported by the device.

        Preprocessing program may include:

        * expansion to :class:`~.Operator`'s and :class:`~.MeasurementProcess` objects supported by the device.
        * splitting a circuit with the measurement of non-commuting observables or Hamiltonians into multiple executions
        * splitting circuits with batched parameters into multiple executions
        * gradient specific preprocessing, such as making sure trainable operators have generators
        * validation of configuration parameters
        * choosing a best gradient method and ``grad_on_execution`` value.

        **Example**

        All the transforms that are part of the preprocessing need to respect the transform contract defined in
        :func:`pennylane.transform`.

        .. code-block:: python

                from pennylane.tape import TapeBatch
                from pennylane.typing import PostprocessingFn

                @transform
                def my_preprocessing_transform(tape: qml.tape.QuantumScript) -> tuple[QuantumScriptBatch, PostprocessingFn]:
                    # e.g. valid the measurements, expand the tape for the hardware execution, ...

                    def blank_processing_fn(results):
                        return results[0]

                    return [tape], processing_fn

        Then we can define the preprocess method on the custom device. The program can accept an arbitrary number of
        transforms.

        .. code-block:: python

                def preprocess(config):
                    program = TransformProgram()
                    program.add_transform(my_preprocessing_transform)
                    return program, config

        .. seealso:: :func:`~.pennylane.transform.core.transform` and :class:`~.pennylane.transform.core.TransformProgram`

        .. details::
            :title: Post processing function and derivatives

            Derivatives and jacobian products will be bound to the machine learning library before the postprocessing
            function is called on results. Therefore the machine learning library will be responsible for combining the
            device provided derivatives and post processing derivatives.

            .. code-block:: python

                from pennylane.interfaces.jax import execute as jax_boundary

                def f(x):
                    circuit = qml.tape.QuantumScript([qml.Rot(*x, wires=0)], [qml.expval(qml.Z(0))])
                    config = ExecutionConfig(gradient_method="adjoint")
                    program, config = dev.preprocess(config)
                    circuit_batch, postprocessing = program((circuit, ))

                    def execute_fn(tapes):
                        return dev.execute_and_compute_derivatives(tapes, config)

                    results = jax_boundary(circuit_batch, dev, execute_fn, None, {})
                    return postprocessing(results)

                x = jax.numpy.array([1.0, 2.0, 3.0])
                jax.grad(f)(x)


            In the above code, the quantum derivatives are registered with jax in the ``jax_boundary`` function.
            Only then is the classical postprocessing called on the result object.

        """
        execution_config = self.setup_execution_config(execution_config)
        transform_program = self.preprocess_transforms(execution_config)
        return transform_program, execution_config

    def setup_execution_config(
        self, config: Optional[ExecutionConfig] = None, circuit: Optional[QuantumScript] = None
    ) -> ExecutionConfig:
        """Sets up an ``ExecutionConfig`` that configures the execution behaviour.

        The execution config stores information on how the device should perform the execution,
        as well as how PennyLane should interact with the device. See :class:`ExecutionConfig`
        for all available options and what they mean.

        An ``ExecutionConfig`` is constructed from arguments passed to the ``QNode``, and this
        method allows the device to update the config object based on device-specific requirements
        or preferences. See :ref:`execution_config` for more details.

        Args:
            config (ExecutionConfig): The initial ExecutionConfig object that describes the
                parameters needed to configure the execution behaviour.
            circuit (QuantumScript): The quantum circuit to customize the execution config for.

        Returns:
            ExecutionConfig: The updated ExecutionConfig object

        """

        if self.__class__.preprocess is not Device.preprocess:
            if config:
                return self.preprocess(config)[1]
            return self.preprocess()[1]

        if config is None:
            config = ExecutionConfig()

        if self.supports_derivatives(config) and config.gradient_method in ("best", None):
            return replace(config, gradient_method="device")

        shots_present = circuit and bool(circuit.shots)
        validate_mcm_method(self.capabilities, config.mcm_config.mcm_method, shots_present)
        if config.mcm_config.mcm_method is None and self.capabilities is not None:
            # This is a sensible default strategy for resolving the MCM method based on declared
            # capabilities of a device, but if a device wishes to do this differently, it should
            # override the ``setup_execution_config`` method itself.
            default_mcm_method = _default_mcm_method(self.capabilities, shots_present)
            new_mcm_config = replace(config.mcm_config, mcm_method=default_mcm_method)
            config = replace(config, mcm_config=new_mcm_config)

        return config

    def preprocess_transforms(
        self, execution_config: Optional[ExecutionConfig] = None
    ) -> TransformProgram:
        """Returns the transform program to preprocess a circuit for execution.

        Args:
            execution_config (ExecutionConfig): The execution configuration object

        Returns:
            TransformProgram: A transform program that is called before execution

        The transform program is composed of a list of individual transforms, which may include:

        * Decomposition of operations and measurements to what is supported by the device.
        * Splitting a circuit with measurements of non-commuting observables or Hamiltonians into multiple executions.
        * Splitting a circuit with batched parameters into multiple executions.
        * Validation of wires, measurements, and observables.
        * Gradient specific preprocessing, such as making sure trainable operators have generators.

        **Example**

        All transforms that are part of the preprocessing transform program need to respect the
        transform contract defined in :func:`pennylane.transform`.

        .. code-block:: python

            from pennylane.tape import QuantumScriptBatch
            from pennylane.typing import PostprocessingFn

            @qml.transform
            def my_preprocessing_transform(tape: qml.tape.QuantumScript) -> tuple[QuantumScriptBatch, PostprocessingFn]:
                # e.g. valid the measurements, expand the tape for the hardware execution, ...

                def blank_processing_fn(results):
                    return results[0]

                return [tape], processing_fn

        A transform program can hold an arbitrary number of individual transforms:

        .. code-block:: python

            def preprocess(self, config):
                program = TransformProgram()
                program.add_transform(my_preprocessing_transform)
                return program

        .. seealso:: :func:`~.pennylane.transform.core.transform` and :class:`~.pennylane.transform.core.TransformProgram`

        .. details::
            :title: Post processing function and derivatives

            Derivatives and Jacobian products will be bound to the machine learning library before
            the postprocessing function is called on the results. Therefore, the machine learning
            library will be responsible for combining and post-processing derivatives returned from
            the device.

            .. code-block:: python

                from pennylane.interfaces.jax import execute as jax_boundary

                def f(x):
                    circuit = qml.tape.QuantumScript([qml.Rot(*x, wires=0)], [qml.expval(qml.Z(0))])
                    config = ExecutionConfig(gradient_method="adjoint")
                    config = dev.setup_execution_config(config)
                    program = dev.preprocess_transforms(config)
                    circuit_batch, postprocessing = program((circuit, ))

                    def execute_fn(tapes):
                        return dev.execute_and_compute_derivatives(tapes, config)

                    results = jax_boundary(circuit_batch, dev, execute_fn, None, {})
                    return postprocessing(results)

                x = jax.numpy.array([1.0, 2.0, 3.0])
                jax.grad(f)(x)

            In the above code, the quantum derivatives are registered with jax in the ``jax_boundary``
            function. Only then is the classical postprocessing called on the result object.

        """

        # TODO: this is obviously not pretty but it's a temporary solution to ensure backwards
        #       compatibility. Basically there are three scenarios:
        #       1. The device does not override anything, then this method returns the default
        #          transform program, and preprocess calls this method, all good.
        #       2. The device overrides preprocess, but not this method, then this method will
        #          return what is returned from the overridden preprocess method.
        #       3. The device overrides this method and not preprocess (recommended and what we
        #          are ultimately aiming for), then preprocess calls the overridden method.
        if self.__class__.preprocess is not Device.preprocess:
            if execution_config:
                return self.preprocess(execution_config)[0]
            return self.preprocess()[0]

        if not self.capabilities:
            # The capabilities are required to construct a default transform program.
            return TransformProgram()

        if not execution_config:
            execution_config = ExecutionConfig()

        program = TransformProgram()

        # First handle mid-circuit measurements because it may add wires. At this point we
        # should assume that the mcm method is already validated and resolved.
        if execution_config.mcm_config.mcm_method == "deferred":
            program.add_transform(
                qml.transforms.defer_measurements,
                allow_postselect=self.capabilities.supports_operation("Projector"),
            )
        elif execution_config.mcm_config.mcm_method == "one-shot":
            program.add_transform(
                qml.transforms.dynamic_one_shot,
                postselect_mode=execution_config.mcm_config.postselect_mode,
            )

        capabilities_analytic = self.capabilities.filter(finite_shots=False)
        capabilities_shots = self.capabilities.filter(finite_shots=True)

<<<<<<< HEAD
        needs_diagonalization = False
        base_obs = {"PauliZ": qml.Z, "PauliX": qml.X, "PauliY": qml.Y, "Hadamard": qml.H}
        if (
            not all(obs in self.capabilities.observables for obs in base_obs)
            # This check is to confirm that `split_non_commuting` has been applied, since
            # `diagonalize_measurements` does not work with non-commuting measurements. If
            # a device is flexible enough to support non-commuting observables but for some
            # reason does not support all of `PauliZ`, `PauliX`, `PauliY`, and `Hadamard`,
            # we consider it enough of an edge case that the device should just implement
            # its own preprocessing transform.
            and not self.capabilities.non_commuting_observables
        ):
            needs_diagonalization = True
        else:
            # If the circuit does not need diagonalization, we decompose the circuit before
            # potentially applying `split_non_commuting` that produces multiple tapes with
            # duplicated operations. Otherwise, `decompose` has to be applied last because
            # `diagonalize_measurements` may add additional gates that are not supported.
            program.add_transform(
                decompose,
                stopping_condition=lambda o: capabilities_analytic.supports_operation(o.name),
                stopping_condition_shots=lambda o: capabilities_shots.supports_operation(o.name),
                name=self.name,
            )
=======
        program.add_transform(
            decompose,
            stopping_condition=capabilities_analytic.supports_operation,
            stopping_condition_shots=capabilities_shots.supports_operation,
            name=self.name,
        )
>>>>>>> f61b07fa

        if not self.capabilities.overlapping_observables:
            program.add_transform(qml.transforms.split_non_commuting, grouping_strategy="wires")
        elif not self.capabilities.non_commuting_observables:
            program.add_transform(qml.transforms.split_non_commuting, grouping_strategy="qwc")
        elif not self.capabilities.supports_observable("Sum"):
            program.add_transform(qml.transforms.split_to_single_terms)

        if needs_diagonalization:
            obs_names = base_obs.keys() & self.capabilities.observables.keys()
            obs = {base_obs[obs] for obs in obs_names}
            program.add_transform(qml.transforms.diagonalize_measurements, supported_base_obs=obs)
            program.add_transform(
                decompose,
                stopping_condition=lambda o: capabilities_analytic.supports_operation(o.name),
                stopping_condition_shots=lambda o: capabilities_shots.supports_operation(o.name),
                name=self.name,
            )

        program.add_transform(qml.transforms.broadcast_expand)

        # Handle validations
        program.add_transform(validate_device_wires, self.wires, name=self.name)
        program.add_transform(
            validate_measurements,
            analytic_measurements=lambda mp: type(mp).__name__
            in capabilities_analytic.measurement_processes,
            sample_measurements=lambda mp: type(mp).__name__
            in capabilities_shots.measurement_processes,
            name=self.name,
        )
        program.add_transform(
            validate_observables,
            stopping_condition=observable_stopping_condition_factory(capabilities_analytic),
            stopping_condition_shots=observable_stopping_condition_factory(capabilities_shots),
            name=self.name,
        )

        return program

    @abc.abstractmethod
    @overload
    def execute(
        self, circuits: QuantumScript, execution_config: ExecutionConfig = DefaultExecutionConfig
    ) -> Result: ...
    @abc.abstractmethod
    @overload
    def execute(
        self,
        circuits: QuantumScriptBatch,
        execution_config: ExecutionConfig = DefaultExecutionConfig,
    ) -> ResultBatch: ...
    @abc.abstractmethod
    def execute(
        self,
        circuits: QuantumScriptOrBatch,
        execution_config: ExecutionConfig = DefaultExecutionConfig,
    ) -> Union[Result, ResultBatch]:
        """Execute a circuit or a batch of circuits and turn it into results.

        Args:
            circuits (Union[QuantumTape, Sequence[QuantumTape]]): the quantum circuits to be executed
            execution_config (ExecutionConfig): a datastructure with additional information required for execution

        Returns:
            TensorLike, tuple[TensorLike], tuple[tuple[TensorLike]]: A numeric result of the computation.

        **Interface parameters:**

        The provided ``circuits`` may contain interface specific data-types like ``torch.Tensor`` or ``jax.Array`` when
        :attr:`~.ExecutionConfig.gradient_method` of ``"backprop"`` is requested. If the gradient method is not backpropagation,
        then only vanilla numpy parameters or builtins will be present in the circuits.

        .. details::
            :title: Return Shape

            See :ref:`Return Type Specification <ReturnTypeSpec>` for more detailed information.

            The result for each :class:`~.QuantumTape` must match the shape specified by :class:`~.QuantumTape.shape`.

            The level of priority for dimensions from outer dimension to inner dimension is:

            1. Quantum Script in batch
            2. Shot choice in a shot vector
            3. Measurement in the quantum script
            4. Parameter broadcasting
            5. Measurement shape for array-valued measurements like probabilities

            For a batch of quantum scripts with multiple measurements, a shot vector, and parameter broadcasting:

            * ``result[0]``: the results for the first script
            * ``result[0][0]``: the first shot number in the shot vector
            * ``result[0][0][0]``: the first measurement in the quantum script
            * ``result[0][0][0][0]``: the first parameter broadcasting choice
            * ``result[0][0][0][0][0]``: the first value for an array-valued measurement

            With the exception of quantum script batches, dimensions with only a single component should be eliminated.

            For example:

            With a single script and a single measurement process, execute should return just the
            measurement value in a numpy array. ``shape`` currently accepts a device, as historically devices
            stored shot information. In the future, this method will accept an ``ExecutionConfig`` instead.

            >>> tape = qml.tape.QuantumTape(measurements=qml.expval(qml.Z(0))])
            >>> tape.shape(dev)
            ()
            >>> dev.execute(tape)
            array(1.0)

            If execute recieves a batch of scripts, then it should return a tuple of results:

            >>> dev.execute([tape, tape])
            (array(1.0), array(1.0))
            >>> dev.execute([tape])
            (array(1.0),)

            If the script has multiple measurments, then the device should return a tuple of measurements.

            >>> tape = qml.tape.QuantumTape(measurements=[qml.expval(qml.Z(0)), qml.probs(wires=(0,1))])
            >>> tape.shape(dev)
            ((), (4,))
            >>> dev.execute(tape)
            (array(1.0), array([1., 0., 0., 0.]))

        """
        raise NotImplementedError

    def supports_derivatives(
        self,
        execution_config: Optional[ExecutionConfig] = None,
        circuit: Optional[QuantumScript] = None,
    ) -> bool:
        """Determine whether or not a device provided derivative is potentially available.

        Default behaviour assumes first order device derivatives for all circuits exist if :meth:`~.compute_derivatives` is overriden.

        Args:
            execution_config (ExecutionConfig): A description of the hyperparameters for the desired computation.
            circuit (None, QuantumTape): A specific circuit to check differentation for.

        Returns:
            Bool

        The device can support multiple different types of "device derivatives", chosen via ``execution_config.gradient_method``.
        For example, a device can natively calculate ``"parameter-shift"`` derivatives, in which case :meth:`~.compute_derivatives`
        will be called for the derivative instead of :meth:`~.execute` with a batch of circuits.

        >>> config = ExecutionConfig(gradient_method="parameter-shift")
        >>> custom_device.supports_derivatives(config)
        True

        In this case, :meth:`~.compute_derivatives` or :meth:`~.execute_and_compute_derivatives` will be called instead of :meth:`~.execute` with
        a batch of circuits.

        If ``circuit`` is not provided, then the method should return whether or not device derivatives exist for **any** circuit.

        **Example:**

        For example, the Python device will support device differentiation via the adjoint differentiation algorithm
        if the order is ``1`` and the execution occurs with no shots (``shots=None``).

        >>> config = ExecutionConfig(derivative_order=1, gradient_method="adjoint")
        >>> dev.supports_derivatives(config)
        True
        >>> circuit_analytic = qml.tape.QuantumScript([qml.RX(0.1, wires=0)], [qml.expval(qml.Z(0))], shots=None)
        >>> dev.supports_derivatives(config, circuit=circuit_analytic)
        True
        >>> circuit_finite_shots = qml.tape.QuantumScript([qml.RX(0.1, wires=0)], [qml.expval(qml.Z(0))], shots=10)
        >>> dev.supports_derivatives(config, circuit = circuit_fintite_shots)
        False

        >>> config = ExecutionConfig(derivative_order=2, gradient_method="adjoint")
        >>> dev.supports_derivatives(config)
        False

        Adjoint differentiation will only be supported for circuits with expectation value measurements.
        If a circuit is provided and it cannot be converted to a form supported by differentiation method by
        :meth:`~.Device.preprocess`, then ``supports_derivatives`` should return False.

        >>> config = ExecutionConfig(derivative_order=1, shots=None, gradient_method="adjoint")
        >>> circuit = qml.tape.QuantumScript([qml.RX(2.0, wires=0)], [qml.probs(wires=(0,1))])
        >>> dev.supports_derivatives(config, circuit=circuit)
        False

        If the circuit is not natively supported by the differentiation method but can be converted into a form
        that is supported, it should still return ``True``.  For example, :class:`~.Rot` gates are not natively
        supported by adjoint differentation, as they do not have a generator, but they can be compiled into
        operations supported by adjoint differentiation. Therefore this method may reproduce compilation
        and validation steps performed by :meth:`~.Device.preprocess`.

        >>> config = ExecutionConfig(derivative_order=1, shots=None, gradient_method="adjoint")
        >>> circuit = qml.tape.QuantumScript([qml.Rot(1.2, 2.3, 3.4, wires=0)], [qml.expval(qml.Z(0))])
        >>> dev.supports_derivatives(config, circuit=circuit)
        True

        **Backpropagation:**

        This method is also used be to validate support for backpropagation derivatives. Backpropagation
        is only supported if the device is transparent to the machine learning framework from start to finish.

        >>> config = ExecutionConfig(gradient_method="backprop")
        >>> python_device.supports_derivatives(config)
        True
        >>> cpp_device.supports_derivatives(config)
        False

        """
        if execution_config is None:
            return type(self).compute_derivatives != Device.compute_derivatives

        if (
            execution_config.gradient_method not in {"device", "best"}
            or execution_config.derivative_order != 1
        ):
            return False

        return type(self).compute_derivatives != Device.compute_derivatives

    def compute_derivatives(
        self,
        circuits: QuantumScriptOrBatch,
        execution_config: ExecutionConfig = DefaultExecutionConfig,
    ):
        """Calculate the jacobian of either a single or a batch of circuits on the device.

        Args:
            circuits (Union[QuantumTape, Sequence[QuantumTape]]): the circuits to calculate derivatives for
            execution_config (ExecutionConfig): a datastructure with all additional information required for execution

        Returns:
            Tuple: The jacobian for each trainable parameter

        .. seealso:: :meth:`~.supports_derivatives` and :meth:`~.execute_and_compute_derivatives`.

        **Execution Config:**

        The execution config has ``gradient_method`` and ``order`` property that describes the order of differentiation requested. If the requested
        method or order of gradient is not provided, the device should raise a ``NotImplementedError``. The :meth:`~.supports_derivatives`
        method can pre-validate supported orders and gradient methods.

        **Return Shape:**

        If a batch of quantum scripts is provided, this method should return a tuple with each entry being the gradient of
        each individual quantum script. If the batch is of length 1, then the return tuple should still be of length 1, not squeezed.

        """
        raise NotImplementedError(f"{self.name} does not support differentiable workflows.")

    def execute_and_compute_derivatives(
        self,
        circuits: QuantumScriptOrBatch,
        execution_config: ExecutionConfig = DefaultExecutionConfig,
    ):
        """Compute the results and jacobians of circuits at the same time.

        Args:
            circuits (Union[QuantumTape, Sequence[QuantumTape]]): the circuits or batch of circuits
            execution_config (ExecutionConfig): a datastructure with all additional information required for execution

        Returns:
            tuple: A numeric result of the computation and the gradient.

        See :meth:`~.execute` and :meth:`~.compute_derivatives` for more information about return shapes and behaviour.
        If :meth:`~.compute_derivatives` is defined, this method should be as well.

        This method can be used when the result and execution need to be computed at the same time, such as
        during a forward mode calculation of gradients. For certain gradient methods, such as adjoint
        diff gradients, calculating the result and gradient at the same can save computational work.

        """
        return self.execute(circuits, execution_config), self.compute_derivatives(
            circuits, execution_config
        )

    def compute_jvp(
        self,
        circuits: QuantumScriptOrBatch,
        tangents: tuple[Number, ...],
        execution_config: ExecutionConfig = DefaultExecutionConfig,
    ):
        r"""The jacobian vector product used in forward mode calculation of derivatives.

        Args:
            circuits (Union[QuantumTape, Sequence[QuantumTape]]): the circuit or batch of circuits
            tangents (tensor-like): Gradient vector for input parameters.
            execution_config (ExecutionConfig): a datastructure with all additional information required for execution

        Returns:
            Tuple: A numeric result of computing the jacobian vector product

        **Definition of jvp:**

        If we have a function with jacobian:

        .. math::

            \vec{y} = f(\vec{x}) \qquad J_{i,j} = \frac{\partial y_i}{\partial x_j}

        The Jacobian vector product is the inner product with the derivatives of :math:`x`, yielding
        only the derivatives of the output :math:`y`:

        .. math::

            \text{d}y_i = \Sigma_{j} J_{i,j} \text{d}x_j

        **Shape of tangents:**

        The ``tangents`` tuple should be the same length as ``circuit.get_parameters()`` and have a single number per
        parameter. If a number is zero, then the gradient with respect to that parameter does not need to be computed.

        """
        raise NotImplementedError

    def execute_and_compute_jvp(
        self,
        circuits: QuantumScriptOrBatch,
        tangents: tuple[Number, ...],
        execution_config: ExecutionConfig = DefaultExecutionConfig,
    ):
        """Execute a batch of circuits and compute their jacobian vector products.

        Args:
            circuits (Union[QuantumTape, Sequence[QuantumTape]]): circuit or batch of circuits
            tangents (tensor-like): Gradient vector for input parameters.
            execution_config (ExecutionConfig): a datastructure with all additional information required for execution

        Returns:
            Tuple, Tuple: A numeric result of execution and of computing the jacobian vector product

        .. seealso:: :meth:`~pennylane.devices.Device.execute` and :meth:`~.Device.compute_jvp`
        """
        return self.execute(circuits, execution_config), self.compute_jvp(
            circuits, tangents, execution_config
        )

    def supports_jvp(
        self,
        execution_config: Optional[ExecutionConfig] = None,
        circuit: Optional[QuantumScript] = None,
    ) -> bool:
        """Whether or not a given device defines a custom jacobian vector product.

        Args:
            execution_config (ExecutionConfig): A description of the hyperparameters for the desired computation.
            circuit (None, QuantumTape): A specific circuit to check differentation for.

        Default behaviour assumes this to be ``True`` if :meth:`~.compute_jvp` is overridden.

        """
        return type(self).compute_jvp != Device.compute_jvp

    def compute_vjp(
        self,
        circuits: QuantumScriptOrBatch,
        cotangents: tuple[Number, ...],
        execution_config: ExecutionConfig = DefaultExecutionConfig,
    ):
        r"""The vector jacobian product used in reverse-mode differentiation.

        Args:
            circuits (Union[QuantumTape, Sequence[QuantumTape]]): the circuit or batch of circuits
            cotangents (Tuple[Number, Tuple[Number]]): Gradient-output vector. Must have shape matching the output shape of the
                corresponding circuit. If the circuit has a single output, `cotangents` may be a single number, not an iterable
                of numbers.
            execution_config (ExecutionConfig): a datastructure with all additional information required for execution

        Returns:
            tensor-like: A numeric result of computing the vector jacobian product

        **Definition of vjp:**

        If we have a function with jacobian:

        .. math::

            \vec{y} = f(\vec{x}) \qquad J_{i,j} = \frac{\partial y_i}{\partial x_j}

        The vector jacobian product is the inner product of the derivatives of the output ``y`` with the
        Jacobian matrix. The derivatives of the output vector are sometimes called the **cotangents**.

        .. math::

            \text{d}x_i = \Sigma_{i} \text{d}y_i J_{i,j}

        **Shape of cotangents:**

        The value provided to ``cotangents`` should match the output of :meth:`~.execute`.

        """
        raise NotImplementedError

    def execute_and_compute_vjp(
        self,
        circuits: QuantumScriptOrBatch,
        cotangents: tuple[Number, ...],
        execution_config: ExecutionConfig = DefaultExecutionConfig,
    ):
        r"""Calculate both the results and the vector jacobian product used in reverse-mode differentiation.

        Args:
            circuits (Union[QuantumTape, Sequence[QuantumTape]]): the circuit or batch of circuits to be executed
            cotangents (Tuple[Number, Tuple[Number]]): Gradient-output vector. Must have shape matching the output shape of the
                corresponding circuit. If the circuit has a single output, `cotangents` may be a single number, not an iterable
                of numbers.
            execution_config (ExecutionConfig): a datastructure with all additional information required for execution

        Returns:
            Tuple, Tuple: the result of executing the scripts and the numeric result of computing the vector jacobian product

        .. seealso:: :meth:`~pennylane.devices.Device.execute` and :meth:`~.Device.compute_vjp`
        """
        return self.execute(circuits, execution_config), self.compute_vjp(
            circuits, cotangents, execution_config
        )

    def supports_vjp(
        self,
        execution_config: Optional[ExecutionConfig] = None,
        circuit: Optional[QuantumScript] = None,
    ) -> bool:
        """Whether or not a given device defines a custom vector jacobian product.

        Args:
            execution_config (ExecutionConfig): A description of the hyperparameters for the desired computation.
            circuit (None, QuantumTape): A specific circuit to check differentation for.

        Default behaviour assumes this to be ``True`` if :meth:`~.compute_vjp` is overridden.
        """
        return type(self).compute_vjp != Device.compute_vjp

    def eval_jaxpr(
        self, jaxpr: "jax.core.Jaxpr", consts: list[TensorLike], *args
    ) -> list[TensorLike]:
        """An **experimental** method for natively evaluating PLXPR. See the ``capture`` module for more details.

        Args:
            jaxpr (jax.core.Jaxpr): Pennylane variant jaxpr containing quantum operations and measurements
            consts (list[TensorLike]): the closure variables ``consts`` corresponding to the jaxpr
            *args (TensorLike): the variables to use with the jaxpr'.

        Returns:
            list[TensorLike]: the result of evaluating the jaxpr with the given parameters.

        """
        raise NotImplementedError


def _default_mcm_method(capabilities: DeviceCapabilities, shots_present: bool) -> str:
    """Simple strategy to find the best match for the default mcm method."""

    supports_one_shot = "one-shot" in capabilities.supported_mcm_methods
    has_device_support = "device" in capabilities.supported_mcm_methods

    # In finite shots mode, the one-shot method is the default even if there is device support.
    # This is to ensure consistency with old behaviour. Although I'm not too sure about this.
    if supports_one_shot and shots_present:
        return "one-shot"

    if has_device_support:
        return "device"

    return "deferred"<|MERGE_RESOLUTION|>--- conflicted
+++ resolved
@@ -514,7 +514,6 @@
         capabilities_analytic = self.capabilities.filter(finite_shots=False)
         capabilities_shots = self.capabilities.filter(finite_shots=True)
 
-<<<<<<< HEAD
         needs_diagonalization = False
         base_obs = {"PauliZ": qml.Z, "PauliX": qml.X, "PauliY": qml.Y, "Hadamard": qml.H}
         if (
@@ -535,18 +534,10 @@
             # `diagonalize_measurements` may add additional gates that are not supported.
             program.add_transform(
                 decompose,
-                stopping_condition=lambda o: capabilities_analytic.supports_operation(o.name),
-                stopping_condition_shots=lambda o: capabilities_shots.supports_operation(o.name),
+                stopping_condition=capabilities_analytic.supports_operation,
+                stopping_condition_shots=capabilities_shots.supports_operation,
                 name=self.name,
             )
-=======
-        program.add_transform(
-            decompose,
-            stopping_condition=capabilities_analytic.supports_operation,
-            stopping_condition_shots=capabilities_shots.supports_operation,
-            name=self.name,
-        )
->>>>>>> f61b07fa
 
         if not self.capabilities.overlapping_observables:
             program.add_transform(qml.transforms.split_non_commuting, grouping_strategy="wires")
