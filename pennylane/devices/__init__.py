--- conflicted
+++ resolved
@@ -38,12 +38,6 @@
 Next generation devices
 -----------------------
 
-<<<<<<< HEAD
-:class:`~.QuantumDevice` in an experimental interface for the next generation of devices that
-will eventually replace :class:`~.Device` and :class:`~.QubitDevice`.
-
-.. currentmodule:: pennylane.devices
-=======
 :class:`pennylane.devices.experimental.Device` in an experimental interface for the next generation of devices that
 will eventually replace :class:`pennylane.Device` and :class:`pennylane.QubitDevice`.
 
@@ -51,25 +45,16 @@
 accesssible from the ``pennylane.devices.experimental`` submodule.
 
 .. currentmodule:: pennylane.devices.experimental
->>>>>>> bc0fc417
 .. autosummary::
     :toctree: api
 
     ExecutionConfig
-<<<<<<< HEAD
-    QuantumDevice
-
-"""
-
-from .device_api import QuantumDevice
-=======
     Device
 
 """
 
 from . import experimental
 from .experimental import ExecutionConfig
->>>>>>> bc0fc417
 
 # DefaultQubitTF and DefaultQubitAutograd not imported here since this
 # would lead to an automatic import of tensorflow and autograd, which are
