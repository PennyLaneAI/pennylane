# Copyright 2018-2023 Xanadu Quantum Technologies Inc.

# Licensed under the Apache License, Version 2.0 (the "License");
# you may not use this file except in compliance with the License.
# You may obtain a copy of the License at

#     http://www.apache.org/licenses/LICENSE-2.0

# Unless required by applicable law or agreed to in writing, software
# distributed under the License is distributed on an "AS IS" BASIS,
# WITHOUT WARRANTIES OR CONDITIONS OF ANY KIND, either express or implied.
# See the License for the specific language governing permissions and
# limitations under the License.
"""
This subpackage provides default devices for PennyLane, which do not need external plugins to be installed.
The default devices provide basic built-in qubit
and CV circuit simulators that can be used with PennyLane without the need for additional
dependencies. They may also be used in the PennyLane test suite in order
to verify and test quantum gradient computations.



.. currentmodule:: pennylane.devices
.. autosummary::
    :toctree: api


    default_qubit
    default_qubit_legacy
<<<<<<< HEAD
=======
    default_qubit_jax
>>>>>>> 0b8877ef
    default_qubit_autograd
    default_gaussian
    default_mixed
    default_qutrit
    default_qutrit_mixed
    default_clifford
    default_tensor
    _legacy_device
    _qubit_device
    _qutrit_device
    null_qubit
    tests

Next generation devices
-----------------------

:class:`pennylane.devices.Device` is the latest interface for the next generation of devices that
replaces :class:`pennylane.Device` and :class:`pennylane.QubitDevice`.

While the previous interface :class:`pennylane.Device` is imported top level, the new :class:`pennylane.devices.Device` is
accessible from the ``pennylane.devices`` submodule.

.. currentmodule:: pennylane.devices
.. autosummary::
    :toctree: api

    ExecutionConfig
    MCMConfig
    Device
    DefaultQubit
    DefaultTensor
    NullQubit
    DefaultQutritMixed
    LegacyDeviceFacade

Preprocessing Transforms
------------------------

The ``preprocess`` module offers several transforms that can be used in constructing the :meth:`~.devices.Device.preprocess`
method for devices.

.. currentmodule:: pennylane.devices.preprocess
.. autosummary::
    :toctree: api

    decompose
    validate_observables
    validate_measurements
    validate_device_wires
    validate_multiprocessing_workers
    validate_adjoint_trainable_params
    no_sampling

Other transforms that may be relevant to device preprocessing include:

.. currentmodule:: pennylane
.. autosummary::
    :toctree: api

    defer_measurements
    transforms.broadcast_expand
    transforms.split_non_commuting

Modifiers
---------

The ``modifiers`` allow for the easy addition of default behaviour to a device.

.. currentmodule:: pennylane.devices.modifiers
.. autosummary::
    :toctree: api

    single_tape_support
    simulator_tracking

For example with a custom device we can add simulator-style tracking and the ability
to handle a single circuit. See the documentation for each modifier for more details.

.. code-block:: python

    @simulator_tracking
    @single_tape_support
    class MyDevice(qml.devices.Device):

        def execute(self, circuits, execution_config = qml.devices.DefaultExecutionConfig):
            return tuple(0.0 for _ in circuits)

>>> dev = MyDevice()
>>> tape = qml.tape.QuantumTape([qml.S(0)], [qml.expval(qml.X(0))])
>>> with dev.tracker:
...     out = dev.execute(tape)
>>> out
0.0
>>> dev.tracker.history
{'batches': [1],
 'simulations': [1],
 'executions': [1],
 'results': [0.0],
 'resources': [Resources(num_wires=1, num_gates=1,
 gate_types=defaultdict(<class 'int'>, {'S': 1}),
 gate_sizes=defaultdict(<class 'int'>, {1: 1}), depth=1,
 shots=Shots(total_shots=None, shot_vector=()))]}


Qubit Simulation Tools
----------------------

.. currentmodule:: pennylane.devices.qubit
.. automodule:: pennylane.devices.qubit


Qutrit Mixed-State Simulation Tools
-----------------------------------

.. currentmodule:: pennylane.devices.qutrit_mixed
.. automodule:: pennylane.devices.qutrit_mixed

"""


from .execution_config import ExecutionConfig, DefaultExecutionConfig, MCMConfig
from .device_constructor import device, refresh_devices
from .device_api import Device
from .default_qubit import DefaultQubit
from .legacy_facade import LegacyDeviceFacade

# DefaultQubitTF and DefaultQubitAutograd not imported here since this
# would lead to an automatic import of tensorflow and autograd, which are
# not PennyLane core dependencies.
# DefaultTensor is not imported here to avoid warnings
# from quimb in case it is installed on the system.
from .default_qubit_legacy import DefaultQubitLegacy
from .default_gaussian import DefaultGaussian
from .default_mixed import DefaultMixed
from .default_clifford import DefaultClifford
from .default_tensor import DefaultTensor
from .null_qubit import NullQubit
from .default_qutrit import DefaultQutrit
from .default_qutrit_mixed import DefaultQutritMixed
from ._legacy_device import Device as LegacyDevice
from ._qubit_device import QubitDevice
from ._qutrit_device import QutritDevice


# pylint: disable=undefined-variable
def __getattr__(name):
    if name == "plugin_devices":
        return device_constructor.plugin_devices

    raise AttributeError(f"module 'pennylane.devices' has no attribute '{name}'")<|MERGE_RESOLUTION|>--- conflicted
+++ resolved
@@ -27,10 +27,6 @@
 
     default_qubit
     default_qubit_legacy
-<<<<<<< HEAD
-=======
-    default_qubit_jax
->>>>>>> 0b8877ef
     default_qubit_autograd
     default_gaussian
     default_mixed
