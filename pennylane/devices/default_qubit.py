--- conflicted
+++ resolved
@@ -607,21 +607,10 @@
 
         vanilla_circuits = [convert_to_numpy_parameters(c) for c in circuits]
         seeds = self._rng.integers(2**31 - 1, size=len(vanilla_circuits))
-<<<<<<< HEAD
-        prng_keys = self.get_prng_keys(num=len(vanilla_circuits))
-        execution_kwargs = [
-            {"debugger": None, "interface": interface, "rng": _rng, "prng_key": _key}
-            for _rng, _key in zip(seeds, prng_keys)
-        ]
-
-        with concurrent.futures.ProcessPoolExecutor(max_workers=max_workers) as executor:
-            exec_map = executor.map(_simulate_wrapper, vanilla_circuits, execution_kwargs)
-=======
         simulate_kwargs = [{"rng": _rng, "prng_key": _key} for _rng, _key in zip(seeds, prng_keys)]
 
         with concurrent.futures.ProcessPoolExecutor(max_workers=max_workers) as executor:
             exec_map = executor.map(_simulate_wrapper, vanilla_circuits, simulate_kwargs)
->>>>>>> a98998ec
             results = tuple(exec_map)
 
         # reset _rng to mimic serial behaviour
