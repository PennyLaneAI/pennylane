# Copyright 2018-2024 Xanadu Quantum Technologies Inc.

# Licensed under the Apache License, Version 2.0 (the "License");
# you may not use this file except in compliance with the License.
# You may obtain a copy of the License at

#     http://www.apache.org/licenses/LICENSE-2.0

# Unless required by applicable law or agreed to in writing, software
# distributed under the License is distributed on an "AS IS" BASIS,
# WITHOUT WARRANTIES OR CONDITIONS OF ANY KIND, either express or implied.
# See the License for the specific language governing permissions and
# limitations under the License.
"""
The default.qubit device is PennyLane's standard qubit-based device.
"""

import concurrent.futures
import logging
import warnings
from dataclasses import replace
from functools import partial
from numbers import Number
from typing import Optional, Sequence, Union

import numpy as np

import pennylane as qml
from pennylane.logging import debug_logger, debug_logger_init
from pennylane.measurements import ClassicalShadowMP, ShadowExpvalMP
from pennylane.measurements.mid_measure import MidMeasureMP
from pennylane.ops.op_math.condition import Conditional
from pennylane.tape import QuantumScript, QuantumScriptBatch, QuantumScriptOrBatch
from pennylane.transforms import convert_to_numpy_parameters
from pennylane.transforms.core import TransformProgram
from pennylane.typing import PostprocessingFn, Result, ResultBatch, TensorLike

from . import Device
from .execution_config import DefaultExecutionConfig, ExecutionConfig
from .modifiers import simulator_tracking, single_tape_support
from .preprocess import (
    decompose,
    mid_circuit_measurements,
    no_sampling,
    validate_adjoint_trainable_params,
    validate_device_wires,
    validate_measurements,
    validate_multiprocessing_workers,
    validate_observables,
)
from .qubit.adjoint_jacobian import adjoint_jacobian, adjoint_jvp, adjoint_vjp
from .qubit.sampling import jax_random_split
from .qubit.simulate import get_final_state, measure_final_state, simulate

logger = logging.getLogger(__name__)
logger.addHandler(logging.NullHandler())


def stopping_condition(op: qml.operation.Operator) -> bool:
    """Specify whether or not an Operator object is supported by the device."""
    if op.name == "QFT" and len(op.wires) >= 6:
        return False
    if op.name == "GroverOperator" and len(op.wires) >= 13:
        return False
    if op.name == "Snapshot":
        return True
    if op.__class__.__name__[:3] == "Pow" and qml.operation.is_trainable(op):
        return False

    return (
        (isinstance(op, Conditional) and stopping_condition(op.base))
        or isinstance(op, MidMeasureMP)
        or op.has_matrix
    )


def stopping_condition_shots(op: qml.operation.Operator) -> bool:
    """Specify whether or not an Operator object is supported by the device with shots."""
    return (
        (isinstance(op, Conditional) and stopping_condition_shots(op.base))
        or isinstance(op, MidMeasureMP)
        or stopping_condition(op)
    )


def observable_accepts_sampling(obs: qml.operation.Operator) -> bool:
    """Verifies whether an observable supports sample measurement"""

    if isinstance(obs, qml.ops.CompositeOp):
        return all(observable_accepts_sampling(o) for o in obs.operands)

    if isinstance(obs, qml.ops.SymbolicOp):
        return observable_accepts_sampling(obs.base)

    return obs.has_diagonalizing_gates


def observable_accepts_analytic(obs: qml.operation.Operator, is_expval=False) -> bool:
    """Verifies whether an observable supports analytic measurement"""

    if isinstance(obs, qml.ops.CompositeOp):
        return all(observable_accepts_analytic(o, is_expval) for o in obs.operands)

    if isinstance(obs, qml.ops.SymbolicOp):
        return observable_accepts_analytic(obs.base, is_expval)

    if is_expval and isinstance(obs, (qml.ops.SparseHamiltonian, qml.ops.Hermitian)):
        return True

    return obs.has_diagonalizing_gates


def accepted_sample_measurement(m: qml.measurements.MeasurementProcess) -> bool:
    """Specifies whether a measurement is accepted when sampling."""

    if not isinstance(
        m,
        (
            qml.measurements.SampleMeasurement,
            qml.measurements.ClassicalShadowMP,
            qml.measurements.ShadowExpvalMP,
        ),
    ):
        return False

    if m.obs is not None:
        return observable_accepts_sampling(m.obs)

    return True


def accepted_analytic_measurement(m: qml.measurements.MeasurementProcess) -> bool:
    """Specifies whether a measurement is accepted when analytic."""

    if not isinstance(m, qml.measurements.StateMeasurement):
        return False

    if m.obs is not None:
        return observable_accepts_analytic(m.obs, isinstance(m, qml.measurements.ExpectationMP))

    return True


def null_postprocessing(results):
    """An empty post-processing function."""
    return results[0]


def all_state_postprocessing(results, measurements, wire_order):
    """Process a state measurement back into the original measurements."""
    result = tuple(m.process_state(results[0], wire_order=wire_order) for m in measurements)
    return result[0] if len(measurements) == 1 else result


@qml.transform
def _conditional_broastcast_expand(tape):
    """Apply conditional broadcast expansion to the tape if needed."""
    # Currently, default.qubit does not support native parameter broadcasting with
    # shadow operations. We need to expand the tape to include the broadcasted parameters.
    if any(isinstance(mp, (ShadowExpvalMP, ClassicalShadowMP)) for mp in tape.measurements):
        return qml.transforms.broadcast_expand(tape)
    return (tape,), null_postprocessing


@qml.transform
def no_counts(tape):
    """Throws an error on counts measurements."""
    if any(isinstance(mp, qml.measurements.CountsMP) for mp in tape.measurements):
        raise NotImplementedError("The JAX-JIT interface doesn't support qml.counts.")
    return (tape,), null_postprocessing


@qml.transform
def adjoint_state_measurements(
    tape: QuantumScript, device_vjp=False
) -> tuple[QuantumScriptBatch, PostprocessingFn]:
    """Perform adjoint measurement preprocessing.

    * Allows a tape with only expectation values through unmodified
    * Raises an error if non-expectation value measurements exist and any have diagonalizing gates
    * Turns the circuit into a state measurement + classical postprocesssing for arbitrary measurements

    Args:
        tape (QuantumTape): the input circuit

    """
    if all(isinstance(m, qml.measurements.ExpectationMP) for m in tape.measurements):
        return (tape,), null_postprocessing

    if any(len(m.diagonalizing_gates()) > 0 for m in tape.measurements):
        raise qml.DeviceError(
            "adjoint diff supports either all expectation values or only measurements without observables."
        )

    params = tape.get_parameters()

    if device_vjp:
        for p in params:
            if (
                qml.math.requires_grad(p)
                and qml.math.get_interface(p) == "tensorflow"
                and qml.math.get_dtype_name(p) in {"float32", "complex64"}
            ):
                raise ValueError(
                    "tensorflow with adjoint differentiation of the state requires float64 or complex128 parameters."
                )

    complex_data = [qml.math.cast(p, complex) for p in params]
    tape = tape.bind_new_parameters(complex_data, list(range(len(params))))
    new_mp = qml.measurements.StateMP(wires=tape.wires)
    state_tape = tape.copy(measurements=[new_mp])
    return (state_tape,), partial(
        all_state_postprocessing, measurements=tape.measurements, wire_order=tape.wires
    )


def adjoint_ops(op: qml.operation.Operator) -> bool:
    """Specify whether or not an Operator is supported by adjoint differentiation."""
    return not isinstance(op, (Conditional, MidMeasureMP)) and (
        op.num_params == 0
        or not qml.operation.is_trainable(op)
        or (op.num_params == 1 and op.has_generator)
    )


def adjoint_observables(obs: qml.operation.Operator) -> bool:
    """Specifies whether or not an observable is compatible with adjoint differentiation on DefaultQubit."""
    return obs.has_matrix


def _supports_adjoint(circuit, device_wires, device_name):
    if circuit is None:
        return True

    prog = TransformProgram()
    prog.add_transform(validate_device_wires, device_wires, name=device_name)
    _add_adjoint_transforms(prog)

    try:
        prog((circuit,))
    except (qml.operation.DecompositionUndefinedError, qml.DeviceError, AttributeError):
        return False
    return True


def _add_adjoint_transforms(program: TransformProgram, device_vjp=False) -> None:
    """Private helper function for ``preprocess`` that adds the transforms specific
    for adjoint differentiation.

    Args:
        program (TransformProgram): where we will add the adjoint differentiation transforms

    Side Effects:
        Adds transforms to the input program.

    """

    name = "adjoint + default.qubit"
    program.add_transform(no_sampling, name=name)
    program.add_transform(
        decompose, stopping_condition=adjoint_ops, name=name, skip_initial_state_prep=False
    )
    program.add_transform(validate_observables, adjoint_observables, name=name)
    program.add_transform(
        validate_measurements,
        name=name,
    )
    program.add_transform(adjoint_state_measurements, device_vjp=device_vjp)
    program.add_transform(qml.transforms.broadcast_expand)
    program.add_transform(validate_adjoint_trainable_params)


@simulator_tracking
@single_tape_support
class DefaultQubit(Device):
    """A PennyLane device written in Python and capable of backpropagation derivatives.

    Args:
        wires (int, Iterable[Number, str]): Number of wires present on the device, or iterable that
            contains unique labels for the wires as numbers (i.e., ``[-1, 0, 2]``) or strings
            (``['ancilla', 'q1', 'q2']``). Default ``None`` if not specified.
        shots (int, Sequence[int], Sequence[Union[int, Sequence[int]]]): The default number of shots
            to use in executions involving this device.
        seed (Union[str, None, int, array_like[int], SeedSequence, BitGenerator, Generator, jax.random.PRNGKey]): A
            seed-like parameter matching that of ``seed`` for ``numpy.random.default_rng``, or
            a request to seed from numpy's global random number generator.
            The default, ``seed="global"`` pulls a seed from NumPy's global generator. ``seed=None``
            will pull a seed from the OS entropy.
            If a ``jax.random.PRNGKey`` is passed as the seed, a JAX-specific sampling function using
            ``jax.random.choice`` and the ``PRNGKey`` will be used for sampling rather than
            ``numpy.random.default_rng``.
        max_workers (int): A ``ProcessPoolExecutor`` executes tapes asynchronously
            using a pool of at most ``max_workers`` processes. If ``max_workers`` is ``None``,
            only the current process executes tapes. If you experience any
            issue, say using JAX, TensorFlow, Torch, try setting ``max_workers`` to ``None``.

    **Example:**

    .. code-block:: python

        n_layers = 5
        n_wires = 10
        num_qscripts = 5

        shape = qml.StronglyEntanglingLayers.shape(n_layers=n_layers, n_wires=n_wires)
        rng = qml.numpy.random.default_rng(seed=42)

        qscripts = []
        for i in range(num_qscripts):
            params = rng.random(shape)
            op = qml.StronglyEntanglingLayers(params, wires=range(n_wires))
            qs = qml.tape.QuantumScript([op], [qml.expval(qml.Z(0))])
            qscripts.append(qs)

    >>> dev = DefaultQubit()
    >>> program, execution_config = dev.preprocess()
    >>> new_batch, post_processing_fn = program(qscripts)
    >>> results = dev.execute(new_batch, execution_config=execution_config)
    >>> post_processing_fn(results)
    [-0.0006888975950537501,
    0.025576307134457577,
    -0.0038567269892757494,
    0.1339705146860149,
    -0.03780669772690448]

    This device currently supports backpropagation derivatives:

    >>> from pennylane.devices import ExecutionConfig
    >>> dev.supports_derivatives(ExecutionConfig(gradient_method="backprop"))
    True

    For example, we can use jax to jit computing the derivative:

    .. code-block:: python

        import jax

        @jax.jit
        def f(x):
            qs = qml.tape.QuantumScript([qml.RX(x, 0)], [qml.expval(qml.Z(0))])
            program, execution_config = dev.preprocess()
            new_batch, post_processing_fn = program([qs])
            results = dev.execute(new_batch, execution_config=execution_config)
            return post_processing_fn(results)

    >>> f(jax.numpy.array(1.2))
    DeviceArray(0.36235774, dtype=float32)
    >>> jax.grad(f)(jax.numpy.array(1.2))
    DeviceArray(-0.93203914, dtype=float32, weak_type=True)

    .. details::
        :title: Tracking

        ``DefaultQubit`` tracks:

        * ``executions``: the number of unique circuits that would be required on quantum hardware
        * ``shots``: the number of shots
        * ``resources``: the :class:`~.resource.Resources` for the executed circuit.
        * ``simulations``: the number of simulations performed. One simulation can cover multiple QPU executions, such as for non-commuting measurements and batched parameters.
        * ``batches``: The number of times :meth:`~.execute` is called.
        * ``results``: The results of each call of :meth:`~.execute`
        * ``derivative_batches``: How many times :meth:`~.compute_derivatives` is called.
        * ``execute_and_derivative_batches``: How many times :meth:`~.execute_and_compute_derivatives` is called
        * ``vjp_batches``: How many times :meth:`~.compute_vjp` is called
        * ``execute_and_vjp_batches``: How many times :meth:`~.execute_and_compute_vjp` is called
        * ``jvp_batches``: How many times :meth:`~.compute_jvp` is called
        * ``execute_and_jvp_batches``: How many times :meth:`~.execute_and_compute_jvp` is called
        * ``derivatives``: How many circuits are submitted to :meth:`~.compute_derivatives` or :meth:`~.execute_and_compute_derivatives`.
        * ``vjps``: How many circuits are submitted to :meth:`~.compute_vjp` or :meth:`~.execute_and_compute_vjp`
        * ``jvps``: How many circuits are submitted to :meth:`~.compute_jvp` or :meth:`~.execute_and_compute_jvp`


    .. details::
        :title: Accelerate calculations with multiprocessing

        Suppose one has a processor with 5 cores or more, these scripts can be executed in
        parallel as follows

        >>> dev = DefaultQubit(max_workers=5)
        >>> program, execution_config = dev.preprocess()
        >>> new_batch, post_processing_fn = program(qscripts)
        >>> results = dev.execute(new_batch, execution_config=execution_config)
        >>> post_processing_fn(results)

        If you monitor your CPU usage, you should see 5 new Python processes pop up to
        crunch through those ``QuantumScript``'s. Beware not oversubscribing your machine.
        This may happen if a single device already uses many cores, if NumPy uses a multi-
        threaded BLAS library like MKL or OpenBLAS for example. The number of threads per
        process times the number of processes should not exceed the number of cores on your
        machine. You can control the number of threads per process with the environment
        variables:

        * ``OMP_NUM_THREADS``
        * ``MKL_NUM_THREADS``
        * ``OPENBLAS_NUM_THREADS``

        where the last two are specific to the MKL and OpenBLAS libraries specifically.

        .. warning::

            Multiprocessing may fail depending on your platform and environment (Python shell,
            script with a protected entry point, Jupyter notebook, etc.) This may be solved
            changing the so-called start method. The supported start methods are the following:

            * Windows (win32): spawn (default).
            * macOS (darwin): spawn (default), fork, forkserver.
            * Linux (unix): spawn, fork (default), forkserver.

            which can be changed with ``multiprocessing.set_start_method()``. For example,
            if multiprocessing fails on macOS in your Jupyter notebook environment, try
            restarting the session and adding the following at the beginning of the file:

            .. code-block:: python

                import multiprocessing
                multiprocessing.set_start_method("fork")

            Additional information can be found in the
            `multiprocessing doc <https://docs.python.org/3/library/multiprocessing.html#contexts-and-start-methods>`_.

    """

    @property
    def name(self):
        """The name of the device."""
        return "default.qubit"

    def get_prng_keys(self, num: int = 1):
        """Get ``num`` new keys with ``jax.random.split``.

        A user may provide a ``jax.random.PRNGKey`` as a random seed.
        It will be used by the device when executing circuits with finite shots.
        The JAX RNG is notably different than the NumPy RNG as highlighted in the
        `JAX documentation <https://jax.readthedocs.io/en/latest/jax-101/05-random-numbers.html>`_.
        JAX does not keep track of a global seed or key, but needs one anytime it draws from a random number distribution.
        Generating randomness therefore requires changing the key every time, which is done by "splitting" the key.
        For example, when executing ``n`` circuits, the ``PRNGkey`` is split ``n`` times into 2 new keys
        using ``jax.random.split`` to simulate a non-deterministic behaviour.
        The device seed is modified in-place using the first key, and the second key is fed to the
        circuit, and hence can be discarded after returning the results.
        This same key may be split further down the stack if necessary so that no one key is ever
        reused.
        """
        if num < 1:
            raise ValueError("Argument num must be a positive integer.")
        if num > 1:
            return [self.get_prng_keys()[0] for _ in range(num)]
        self._prng_key, *keys = jax_random_split(self._prng_key)
        return keys

    def reset_prng_key(self):
        """Reset the RNG key to its initial value."""
        self._prng_key = self._prng_seed

    _state_cache: Optional[dict] = None
    """
    A cache to store the "pre-rotated state" for reuse between the forward pass call to ``execute`` and
    subsequent calls to ``compute_vjp``. ``None`` indicates that no caching is required.
    """

    _device_options = ("max_workers", "rng", "prng_key")
    """
    tuple of string names for all the device options.
    """

    # pylint:disable = too-many-arguments
    @debug_logger_init
    def __init__(
        self,
        wires=None,
        shots=None,
        seed="global",
        max_workers=None,
    ) -> None:
        super().__init__(wires=wires, shots=shots)
        self._max_workers = max_workers
        seed = np.random.randint(0, high=10000000) if seed == "global" else seed
        if qml.math.get_interface(seed) == "jax":
            self._prng_seed = seed
            self._prng_key = seed
            self._rng = np.random.default_rng(None)
        else:
            self._prng_seed = None
            self._prng_key = None
            self._rng = np.random.default_rng(seed)
        self._debugger = None

    @debug_logger
    def supports_derivatives(
        self,
        execution_config: Optional[ExecutionConfig] = None,
        circuit: Optional[QuantumScript] = None,
    ) -> bool:
        """Check whether or not derivatives are available for a given configuration and circuit.

        ``DefaultQubit`` supports backpropagation derivatives with analytic results, as well as
        adjoint differentiation.

        Args:
            execution_config (ExecutionConfig): The configuration of the desired derivative calculation
            circuit (QuantumTape): An optional circuit to check derivatives support for.

        Returns:
            Bool: Whether or not a derivative can be calculated provided the given information

        """
        if execution_config is None:
            return True

        no_max_workers = (
            execution_config.device_options.get("max_workers", self._max_workers) is None
        )

        if execution_config.gradient_method in {"backprop", "best"} and no_max_workers:
            if circuit is None:
                return True
            return not circuit.shots and not any(
                isinstance(m.obs, qml.SparseHamiltonian) for m in circuit.measurements
            )

        if execution_config.gradient_method in {"adjoint", "best"}:
            return _supports_adjoint(circuit, device_wires=self.wires, device_name=self.name)
        return False

    @debug_logger
    def preprocess(
        self,
        execution_config: ExecutionConfig = DefaultExecutionConfig,
    ) -> tuple[TransformProgram, ExecutionConfig]:
        """This function defines the device transform program to be applied and an updated device configuration.

        Args:
            execution_config (Union[ExecutionConfig, Sequence[ExecutionConfig]]): A data structure describing the
                parameters needed to fully describe the execution.

        Returns:
            TransformProgram, ExecutionConfig: A transform program that when called returns QuantumTapes that the device
            can natively execute as well as a postprocessing function to be called after execution, and a configuration with
            unset specifications filled in.

        This device supports any qubit operations that provide a matrix

        """
        config = self._setup_execution_config(execution_config)
        transform_program = TransformProgram()

        if config.interface == qml.math.Interface.JAX_JIT:
            transform_program.add_transform(no_counts)
        transform_program.add_transform(validate_device_wires, self.wires, name=self.name)
        transform_program.add_transform(
            mid_circuit_measurements, device=self, mcm_config=config.mcm_config
        )
        transform_program.add_transform(
            decompose,
            stopping_condition=stopping_condition,
            stopping_condition_shots=stopping_condition_shots,
            name=self.name,
        )
        transform_program.add_transform(
            validate_measurements,
            analytic_measurements=accepted_analytic_measurement,
            sample_measurements=accepted_sample_measurement,
            name=self.name,
        )
        transform_program.add_transform(_conditional_broastcast_expand)
        if config.mcm_config.mcm_method == "tree-traversal":
            transform_program.add_transform(qml.transforms.broadcast_expand)
        # Validate multi processing
        max_workers = config.device_options.get("max_workers", self._max_workers)
        if max_workers:
            transform_program.add_transform(validate_multiprocessing_workers, max_workers, self)

        if config.gradient_method == "backprop":
            transform_program.add_transform(no_sampling, name="backprop + default.qubit")

        if config.gradient_method == "adjoint":
            _add_adjoint_transforms(
                transform_program, device_vjp=config.use_device_jacobian_product
            )

        return transform_program, config

    def _setup_execution_config(self, execution_config: ExecutionConfig) -> ExecutionConfig:
        """This is a private helper for ``preprocess`` that sets up the execution config.

        Args:
            execution_config (ExecutionConfig)

        Returns:
            ExecutionConfig: a preprocessed execution config

        """
        updated_values = {}

        # uncomment once compilation overhead with jitting improved
        # TODO: [sc-82874]
        # jax_interfaces = {qml.math.Interface.JAX, qml.math.Interface.JAX_JIT}
        # updated_values["convert_to_numpy"] = (
        #    execution_config.interface not in jax_interfaces
        #    or execution_config.gradient_method == "adjoint"
        #    # need numpy to use caching, and need caching higher order derivatives
        #    or execution_config.derivative_order > 1
        # )

        # If PRNGKey is present, we can't use a pure_callback, because that would cause leaked tracers
        # we assume that if someone provides a PRNGkey, they want to jit end-to-end
        jax_interfaces = {qml.math.Interface.JAX, qml.math.Interface.JAX_JIT}
        updated_values["convert_to_numpy"] = not (
            self._prng_key is not None
            and execution_config.interface in jax_interfaces
            and execution_config.gradient_method != "adjoint"
            # need numpy to use caching, and need caching higher order derivatives
            and execution_config.derivative_order == 1
        )
        for option in execution_config.device_options:
            if option not in self._device_options:
                raise qml.DeviceError(f"device option {option} not present on {self}")

        gradient_method = execution_config.gradient_method
        if execution_config.gradient_method == "best":
            no_max_workers = (
                execution_config.device_options.get("max_workers", self._max_workers) is None
            )
            gradient_method = "backprop" if no_max_workers else "adjoint"
            updated_values["gradient_method"] = gradient_method

        if execution_config.use_device_gradient is None:
            updated_values["use_device_gradient"] = gradient_method in {
                "adjoint",
                "backprop",
            }
        if execution_config.use_device_jacobian_product is None:
            updated_values["use_device_jacobian_product"] = gradient_method == "adjoint"
        if execution_config.grad_on_execution is None:
            updated_values["grad_on_execution"] = gradient_method == "adjoint"

        updated_values["device_options"] = dict(execution_config.device_options)  # copy
        for option in self._device_options:
            if option not in updated_values["device_options"]:
                updated_values["device_options"][option] = getattr(self, f"_{option}")
        return replace(execution_config, **updated_values)

    @debug_logger
    def execute(
        self,
        circuits: QuantumScriptOrBatch,
        execution_config: ExecutionConfig = DefaultExecutionConfig,
    ) -> Union[Result, ResultBatch]:
        self.reset_prng_key()
        max_workers = execution_config.device_options.get("max_workers", self._max_workers)
        self._state_cache = {} if execution_config.use_device_jacobian_product else None
        interface = (
            execution_config.interface
            if execution_config.gradient_method in {"backprop", None}
            else None
        )
        prng_keys = [self.get_prng_keys()[0] for _ in range(len(circuits))]

        if (
            not execution_config.convert_to_numpy
            and execution_config.interface == qml.math.Interface.JAX_JIT
            and len(circuits) > 10
        ):
            warnings.warn(
                (
                    "Jitting executions with many circuits may have substantial classical overhead."
                    " To disable end-to-end jitting, please specify a integer seed instead of a PRNGKey."
                ),
                UserWarning,
            )

        if max_workers is None:

            return tuple(
                _simulate_wrapper(
                    c,
                    {
                        "rng": self._rng,
                        "debugger": self._debugger,
                        "interface": interface,
                        "state_cache": self._state_cache,
                        "prng_key": _key,
                        "mcm_method": execution_config.mcm_config.mcm_method,
                        "postselect_mode": execution_config.mcm_config.postselect_mode,
                    },
                )
                for c, _key in zip(circuits, prng_keys)
            )

        vanilla_circuits = convert_to_numpy_parameters(circuits)[0]
        seeds = self._rng.integers(2**31 - 1, size=len(vanilla_circuits))
        simulate_kwargs = [
            {
                "rng": _rng,
                "prng_key": _key,
                "mcm_method": execution_config.mcm_config.mcm_method,
                "postselect_mode": execution_config.mcm_config.postselect_mode,
            }
            for _rng, _key in zip(seeds, prng_keys)
        ]

        with concurrent.futures.ProcessPoolExecutor(max_workers=max_workers) as executor:
            exec_map = executor.map(_simulate_wrapper, vanilla_circuits, simulate_kwargs)
            results = tuple(exec_map)

        # reset _rng to mimic serial behaviour
        self._rng = np.random.default_rng(self._rng.integers(2**31 - 1))

        return results

    @debug_logger
    def compute_derivatives(
        self,
        circuits: QuantumScriptOrBatch,
        execution_config: ExecutionConfig = DefaultExecutionConfig,
    ):
        max_workers = execution_config.device_options.get("max_workers", self._max_workers)
        if max_workers is None:
            return tuple(adjoint_jacobian(circuit) for circuit in circuits)

        vanilla_circuits = convert_to_numpy_parameters(circuits)[0]
        with concurrent.futures.ProcessPoolExecutor(max_workers=max_workers) as executor:
            exec_map = executor.map(adjoint_jacobian, vanilla_circuits)
            res = tuple(exec_map)

        # reset _rng to mimic serial behaviour
        self._rng = np.random.default_rng(self._rng.integers(2**31 - 1))

        return res

    @debug_logger
    def execute_and_compute_derivatives(
        self,
        circuits: QuantumScriptOrBatch,
        execution_config: ExecutionConfig = DefaultExecutionConfig,
    ):
        self.reset_prng_key()
        max_workers = execution_config.device_options.get("max_workers", self._max_workers)
        if max_workers is None:
            results = tuple(_adjoint_jac_wrapper(c, debugger=self._debugger) for c in circuits)
        else:
            vanilla_circuits = convert_to_numpy_parameters(circuits)[0]

            with concurrent.futures.ProcessPoolExecutor(max_workers=max_workers) as executor:
                results = tuple(
                    executor.map(
                        _adjoint_jac_wrapper,
                        vanilla_circuits,
                    )
                )

        return tuple(zip(*results))

    @debug_logger
    def supports_jvp(
        self,
        execution_config: Optional[ExecutionConfig] = None,
        circuit: Optional[QuantumScript] = None,
    ) -> bool:
        """Whether or not this device defines a custom jacobian vector product.

        ``DefaultQubit`` supports backpropagation derivatives with analytic results, as well as
        adjoint differentiation.

        Args:
            execution_config (ExecutionConfig): The configuration of the desired derivative calculation
            circuit (QuantumTape): An optional circuit to check derivatives support for.

        Returns:
            bool: Whether or not a derivative can be calculated provided the given information
        """
        return self.supports_derivatives(execution_config, circuit)

    @debug_logger
    def compute_jvp(
        self,
        circuits: QuantumScriptOrBatch,
        tangents: tuple[Number, ...],
        execution_config: ExecutionConfig = DefaultExecutionConfig,
    ):
        max_workers = execution_config.device_options.get("max_workers", self._max_workers)
        if max_workers is None:
            return tuple(adjoint_jvp(circuit, tans) for circuit, tans in zip(circuits, tangents))

        vanilla_circuits = convert_to_numpy_parameters(circuits)[0]
        with concurrent.futures.ProcessPoolExecutor(max_workers=max_workers) as executor:
            res = tuple(executor.map(adjoint_jvp, vanilla_circuits, tangents))

        # reset _rng to mimic serial behaviour
        self._rng = np.random.default_rng(self._rng.integers(2**31 - 1))

        return res

    @debug_logger
    def execute_and_compute_jvp(
        self,
        circuits: QuantumScriptOrBatch,
        tangents: tuple[Number, ...],
        execution_config: ExecutionConfig = DefaultExecutionConfig,
    ):
        self.reset_prng_key()
        max_workers = execution_config.device_options.get("max_workers", self._max_workers)
        if max_workers is None:
            results = tuple(
                _adjoint_jvp_wrapper(c, t, debugger=self._debugger)
                for c, t in zip(circuits, tangents)
            )
        else:
            vanilla_circuits = convert_to_numpy_parameters(circuits)[0]

            with concurrent.futures.ProcessPoolExecutor(max_workers=max_workers) as executor:
                results = tuple(
                    executor.map(
                        _adjoint_jvp_wrapper,
                        vanilla_circuits,
                        tangents,
                    )
                )

        return tuple(zip(*results))

    @debug_logger
    def supports_vjp(
        self,
        execution_config: Optional[ExecutionConfig] = None,
        circuit: Optional[QuantumScript] = None,
    ) -> bool:
        """Whether or not this device defines a custom vector jacobian product.

        ``DefaultQubit`` supports backpropagation derivatives with analytic results, as well as
        adjoint differentiation.

        Args:
            execution_config (ExecutionConfig): A description of the hyperparameters for the desired computation.
            circuit (None, QuantumTape): A specific circuit to check differentation for.

        Returns:
            bool: Whether or not a derivative can be calculated provided the given information
        """
        return self.supports_derivatives(execution_config, circuit)

    @debug_logger
    def compute_vjp(
        self,
        circuits: QuantumScriptOrBatch,
        cotangents: tuple[Number, ...],
        execution_config: ExecutionConfig = DefaultExecutionConfig,
    ):
        r"""The vector jacobian product used in reverse-mode differentiation. ``DefaultQubit`` uses the
        adjoint differentiation method to compute the VJP.

        Args:
            circuits (Union[QuantumTape, Sequence[QuantumTape]]): the circuit or batch of circuits
            cotangents (Tuple[Number, Tuple[Number]]): Gradient-output vector. Must have shape matching the output shape of the
                corresponding circuit. If the circuit has a single output, `cotangents` may be a single number, not an iterable
                of numbers.
            execution_config (ExecutionConfig): a datastructure with all additional information required for execution

        Returns:
            tensor-like: A numeric result of computing the vector jacobian product

        **Definition of vjp:**

        If we have a function with jacobian:

        .. math::

            \vec{y} = f(\vec{x}) \qquad J_{i,j} = \frac{\partial y_i}{\partial x_j}

        The vector jacobian product is the inner product of the derivatives of the output ``y`` with the
        Jacobian matrix. The derivatives of the output vector are sometimes called the **cotangents**.

        .. math::

            \text{d}x_i = \Sigma_{i} \text{d}y_i J_{i,j}

        **Shape of cotangents:**

        The value provided to ``cotangents`` should match the output of :meth:`~.execute`. For computing the full Jacobian,
        the cotangents can be batched to vectorize the computation. In this case, the cotangents can have the following
        shapes. ``batch_size`` below refers to the number of entries in the Jacobian:

        * For a state measurement, the cotangents must have shape ``(batch_size, 2 ** n_wires)``
        * For ``n`` expectation values, the cotangents must have shape ``(n, batch_size)``. If ``n = 1``,
          then the shape must be ``(batch_size,)``.

        """
        max_workers = execution_config.device_options.get("max_workers", self._max_workers)
        if max_workers is None:

            def _state(circuit):
                return (
                    None if self._state_cache is None else self._state_cache.get(circuit.hash, None)
                )

            return tuple(
                adjoint_vjp(circuit, cots, state=_state(circuit))
                for circuit, cots in zip(circuits, cotangents)
            )

        vanilla_circuits = convert_to_numpy_parameters(circuits)[0]
        with concurrent.futures.ProcessPoolExecutor(max_workers=max_workers) as executor:
            res = tuple(executor.map(adjoint_vjp, vanilla_circuits, cotangents))

        # reset _rng to mimic serial behaviour
        self._rng = np.random.default_rng(self._rng.integers(2**31 - 1))

        return res

    @debug_logger
    def execute_and_compute_vjp(
        self,
        circuits: QuantumScriptOrBatch,
        cotangents: tuple[Number, ...],
        execution_config: ExecutionConfig = DefaultExecutionConfig,
    ):
        self.reset_prng_key()
        max_workers = execution_config.device_options.get("max_workers", self._max_workers)
        if max_workers is None:
            results = tuple(
                _adjoint_vjp_wrapper(c, t, debugger=self._debugger)
                for c, t in zip(circuits, cotangents)
            )
        else:
            vanilla_circuits = convert_to_numpy_parameters(circuits)[0]

            with concurrent.futures.ProcessPoolExecutor(max_workers=max_workers) as executor:
                results = tuple(
                    executor.map(
                        _adjoint_vjp_wrapper,
                        vanilla_circuits,
                        cotangents,
                    )
                )

        return tuple(zip(*results))

    # pylint: disable=import-outside-toplevel, unused-argument
<<<<<<< HEAD
    @debug_logger
    def eval_jaxpr(
        self, jaxpr: "jax.core.Jaxpr", consts: Sequence[TensorLike], *args, execution_config=None
=======
    def eval_jaxpr(
        self, jaxpr: "jax.core.Jaxpr", consts: list[TensorLike], *args, execution_config=None
>>>>>>> 2c3a11f7
    ) -> list[TensorLike]:
        from .qubit.dq_interpreter import DefaultQubitInterpreter

        if self.wires is None:
            raise qml.DeviceError("Device wires are required for jaxpr execution.")
        if self.shots.has_partitioned_shots:
            raise qml.DeviceError("Shot vectors are unsupported with jaxpr execution.")
        if self._prng_key is not None:
            key = self.get_prng_keys()[0]
        else:
            import jax

            key = jax.random.PRNGKey(self._rng.integers(100000))

        interpreter = DefaultQubitInterpreter(
            num_wires=len(self.wires), shots=self.shots.total_shots, key=key
        )
        return interpreter.eval(jaxpr, consts, *args)

    def _backprop_jvp(self, jaxpr, args, tangents, execution_config=None):
        import jax

        def _make_zero(tan, arg):
            return (
                jax.lax.zeros_like_array(arg) if isinstance(tan, jax.interpreters.ad.Zero) else tan
            )

        tangents = tuple(map(_make_zero, tangents, args))

        def backprop_eval(*inner_args):
            n_consts = len(jaxpr.constvars)
            consts = inner_args[:n_consts]
            non_const_args = inner_args[n_consts:]
            return self.eval_jaxpr(
                jaxpr, consts, *non_const_args, execution_config=execution_config
            )

        return jax.jvp(backprop_eval, args, tangents)

    # pylint :disable=import-outside-toplevel, unused-argument
    @debug_logger
    def jaxpr_jvp(
        self, jaxpr, args: tuple[TensorLike], tangents: tuple[TensorLike], execution_config=None
    ) -> tuple[list[TensorLike], list[TensorLike]]:
        gradient_method = getattr(execution_config, "gradient_method", "backprop")
        if gradient_method == "backprop":
            return self._backprop_jvp(jaxpr, args, tangents, execution_config=execution_config)

        if gradient_method == "adjoint":
            from .qubit.jaxpr_adjoint import execute_and_jvp

            return execute_and_jvp(jaxpr, args, tangents, num_wires=len(self.wires))

        raise NotImplementedError(
            f"DefaultQubit does not support gradient_method={gradient_method}"
        )


def _simulate_wrapper(circuit, kwargs):
    return simulate(circuit, **kwargs)


def _adjoint_jac_wrapper(c, debugger=None):
    c = c.map_to_standard_wires()
    state, is_state_batched = get_final_state(c, debugger=debugger)
    jac = adjoint_jacobian(c, state=state)
    res = measure_final_state(c, state, is_state_batched)
    return res, jac


def _adjoint_jvp_wrapper(c, t, debugger=None):
    c = c.map_to_standard_wires()
    state, is_state_batched = get_final_state(c, debugger=debugger)
    jvp = adjoint_jvp(c, t, state=state)
    res = measure_final_state(c, state, is_state_batched)
    return res, jvp


def _adjoint_vjp_wrapper(c, t, debugger=None):
    c = c.map_to_standard_wires()
    state, is_state_batched = get_final_state(c, debugger=debugger)
    vjp = adjoint_vjp(c, t, state=state)
    res = measure_final_state(c, state, is_state_batched)
    return res, vjp<|MERGE_RESOLUTION|>--- conflicted
+++ resolved
@@ -936,14 +936,9 @@
         return tuple(zip(*results))
 
     # pylint: disable=import-outside-toplevel, unused-argument
-<<<<<<< HEAD
-    @debug_logger
-    def eval_jaxpr(
-        self, jaxpr: "jax.core.Jaxpr", consts: Sequence[TensorLike], *args, execution_config=None
-=======
+    @debug_logger
     def eval_jaxpr(
         self, jaxpr: "jax.core.Jaxpr", consts: list[TensorLike], *args, execution_config=None
->>>>>>> 2c3a11f7
     ) -> list[TensorLike]:
         from .qubit.dq_interpreter import DefaultQubitInterpreter
 
