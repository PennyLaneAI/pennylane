# Copyright 2018-2024 Xanadu Quantum Technologies Inc.

# Licensed under the Apache License, Version 2.0 (the "License");
# you may not use this file except in compliance with the License.
# You may obtain a copy of the License at

#     http://www.apache.org/licenses/LICENSE-2.0

# Unless required by applicable law or agreed to in writing, software
# distributed under the License is distributed on an "AS IS" BASIS,
# WITHOUT WARRANTIES OR CONDITIONS OF ANY KIND, either express or implied.
# See the License for the specific language governing permissions and
# limitations under the License.
"""
The default.qubit device is PennyLane's standard qubit-based device.
"""

import concurrent.futures
import logging
import warnings
from dataclasses import replace
from functools import partial
from numbers import Number
from typing import Optional, Union

import numpy as np

import pennylane as qml
from pennylane.logging import debug_logger, debug_logger_init
from pennylane.measurements import ClassicalShadowMP, ShadowExpvalMP
from pennylane.measurements.mid_measure import MidMeasureMP
from pennylane.ops.op_math.condition import Conditional
from pennylane.tape import QuantumScript, QuantumScriptBatch, QuantumScriptOrBatch
from pennylane.transforms import convert_to_numpy_parameters
from pennylane.transforms.core import TransformProgram
from pennylane.typing import PostprocessingFn, Result, ResultBatch, TensorLike

from . import Device
from .execution_config import DefaultExecutionConfig, ExecutionConfig
from .modifiers import simulator_tracking, single_tape_support
from .preprocess import (
    decompose,
    mid_circuit_measurements,
    no_sampling,
    validate_adjoint_trainable_params,
    validate_device_wires,
    validate_measurements,
    validate_multiprocessing_workers,
    validate_observables,
)
from .qubit.adjoint_jacobian import adjoint_jacobian, adjoint_jvp, adjoint_vjp
from .qubit.sampling import jax_random_split
from .qubit.simulate import get_final_state, measure_final_state, simulate

logger = logging.getLogger(__name__)
logger.addHandler(logging.NullHandler())


def stopping_condition(op: qml.operation.Operator) -> bool:
    """Specify whether or not an Operator object is supported by the device."""
    if op.name == "QFT" and len(op.wires) >= 6:
        return False
    if op.name == "GroverOperator" and len(op.wires) >= 13:
        return False
    if op.name == "Snapshot":
        return True
    if op.__class__.__name__[:3] == "Pow" and qml.operation.is_trainable(op):
        return False

    return (
        (isinstance(op, Conditional) and stopping_condition(op.base))
        or isinstance(op, MidMeasureMP)
        or op.has_matrix
    )


def stopping_condition_shots(op: qml.operation.Operator) -> bool:
    """Specify whether or not an Operator object is supported by the device with shots."""
    return (
        (isinstance(op, Conditional) and stopping_condition_shots(op.base))
        or isinstance(op, MidMeasureMP)
        or stopping_condition(op)
    )


def observable_accepts_sampling(obs: qml.operation.Operator) -> bool:
    """Verifies whether an observable supports sample measurement"""

    if isinstance(obs, qml.ops.CompositeOp):
        return all(observable_accepts_sampling(o) for o in obs.operands)

    if isinstance(obs, qml.ops.SymbolicOp):
        return observable_accepts_sampling(obs.base)

    return obs.has_diagonalizing_gates


def observable_accepts_analytic(obs: qml.operation.Operator, is_expval=False) -> bool:
    """Verifies whether an observable supports analytic measurement"""

    if isinstance(obs, qml.ops.CompositeOp):
        return all(observable_accepts_analytic(o, is_expval) for o in obs.operands)

    if isinstance(obs, qml.ops.SymbolicOp):
        return observable_accepts_analytic(obs.base, is_expval)

    if is_expval and isinstance(obs, (qml.ops.SparseHamiltonian, qml.ops.Hermitian)):
        return True

    return obs.has_diagonalizing_gates


def accepted_sample_measurement(m: qml.measurements.MeasurementProcess) -> bool:
    """Specifies whether a measurement is accepted when sampling."""

    if not isinstance(
        m,
        (
            qml.measurements.SampleMeasurement,
            qml.measurements.ClassicalShadowMP,
            qml.measurements.ShadowExpvalMP,
        ),
    ):
        return False

    if m.obs is not None:
        return observable_accepts_sampling(m.obs)

    return True


def accepted_analytic_measurement(m: qml.measurements.MeasurementProcess) -> bool:
    """Specifies whether a measurement is accepted when analytic."""

    if not isinstance(m, qml.measurements.StateMeasurement):
        return False

    if m.obs is not None:
        return observable_accepts_analytic(m.obs, isinstance(m, qml.measurements.ExpectationMP))

    return True


def null_postprocessing(results):
    """An empty post-processing function."""
    return results[0]


def all_state_postprocessing(results, measurements, wire_order):
    """Process a state measurement back into the original measurements."""
    result = tuple(m.process_state(results[0], wire_order=wire_order) for m in measurements)
    return result[0] if len(measurements) == 1 else result


@qml.transform
def _conditional_broastcast_expand(tape):
    """Apply conditional broadcast expansion to the tape if needed."""
    # Currently, default.qubit does not support native parameter broadcasting with
    # shadow operations. We need to expand the tape to include the broadcasted parameters.
    if any(isinstance(mp, (ShadowExpvalMP, ClassicalShadowMP)) for mp in tape.measurements):
        return qml.transforms.broadcast_expand(tape)
    return (tape,), null_postprocessing


@qml.transform
def no_counts(tape):
    """Throws an error on counts measurements."""
    if any(isinstance(mp, qml.measurements.CountsMP) for mp in tape.measurements):
        raise NotImplementedError("The JAX-JIT interface doesn't support qml.counts.")
    return (tape,), null_postprocessing


@qml.transform
def adjoint_state_measurements(
    tape: QuantumScript, device_vjp=False
) -> tuple[QuantumScriptBatch, PostprocessingFn]:
    """Perform adjoint measurement preprocessing.

    * Allows a tape with only expectation values through unmodified
    * Raises an error if non-expectation value measurements exist and any have diagonalizing gates
    * Turns the circuit into a state measurement + classical postprocesssing for arbitrary measurements

    Args:
        tape (QuantumTape): the input circuit

    """
    if all(isinstance(m, qml.measurements.ExpectationMP) for m in tape.measurements):
        return (tape,), null_postprocessing

    if any(len(m.diagonalizing_gates()) > 0 for m in tape.measurements):
        raise qml.DeviceError(
            "adjoint diff supports either all expectation values or only measurements without observables."
        )

    params = tape.get_parameters()

    if device_vjp:
        for p in params:
            if (
                qml.math.requires_grad(p)
                and qml.math.get_interface(p) == "tensorflow"
                and qml.math.get_dtype_name(p) in {"float32", "complex64"}
            ):
                raise ValueError(
                    "tensorflow with adjoint differentiation of the state requires float64 or complex128 parameters."
                )

    complex_data = [qml.math.cast(p, complex) for p in params]
    tape = tape.bind_new_parameters(complex_data, list(range(len(params))))
    new_mp = qml.measurements.StateMP(wires=tape.wires)
    state_tape = tape.copy(measurements=[new_mp])
    return (state_tape,), partial(
        all_state_postprocessing, measurements=tape.measurements, wire_order=tape.wires
    )


def adjoint_ops(op: qml.operation.Operator) -> bool:
    """Specify whether or not an Operator is supported by adjoint differentiation."""
    return not isinstance(op, (Conditional, MidMeasureMP)) and (
        op.num_params == 0
        or not qml.operation.is_trainable(op)
        or (op.num_params == 1 and op.has_generator)
    )


def adjoint_observables(obs: qml.operation.Operator) -> bool:
    """Specifies whether or not an observable is compatible with adjoint differentiation on DefaultQubit."""
    return obs.has_matrix


def _supports_adjoint(circuit, device_wires, device_name):
    if circuit is None:
        return True

    prog = TransformProgram()
    prog.add_transform(validate_device_wires, device_wires, name=device_name)
    _add_adjoint_transforms(prog)

    try:
        prog((circuit,))
    except (qml.operation.DecompositionUndefinedError, qml.DeviceError, AttributeError):
        return False
    return True


def _add_adjoint_transforms(program: TransformProgram, device_vjp=False) -> None:
    """Private helper function for ``preprocess`` that adds the transforms specific
    for adjoint differentiation.

    Args:
        program (TransformProgram): where we will add the adjoint differentiation transforms

    Side Effects:
        Adds transforms to the input program.

    """

    name = "adjoint + default.qubit"
    program.add_transform(no_sampling, name=name)
    program.add_transform(
        decompose, stopping_condition=adjoint_ops, name=name, skip_initial_state_prep=False
    )
    program.add_transform(validate_observables, adjoint_observables, name=name)
    program.add_transform(
        validate_measurements,
        name=name,
    )
    program.add_transform(adjoint_state_measurements, device_vjp=device_vjp)
    program.add_transform(qml.transforms.broadcast_expand)
    program.add_transform(validate_adjoint_trainable_params)


@simulator_tracking
@single_tape_support
class DefaultQubit(Device):
    """A PennyLane device written in Python and capable of backpropagation derivatives.

    Args:
        wires (int, Iterable[Number, str]): Number of wires present on the device, or iterable that
            contains unique labels for the wires as numbers (i.e., ``[-1, 0, 2]``) or strings
            (``['ancilla', 'q1', 'q2']``). Default ``None`` if not specified.
        shots (int, Sequence[int], Sequence[Union[int, Sequence[int]]]): The default number of shots
            to use in executions involving this device.
        seed (Union[str, None, int, array_like[int], SeedSequence, BitGenerator, Generator, jax.random.PRNGKey]): A
            seed-like parameter matching that of ``seed`` for ``numpy.random.default_rng``, or
            a request to seed from numpy's global random number generator.
            The default, ``seed="global"`` pulls a seed from NumPy's global generator. ``seed=None``
            will pull a seed from the OS entropy.
            If a ``jax.random.PRNGKey`` is passed as the seed, a JAX-specific sampling function using
            ``jax.random.choice`` and the ``PRNGKey`` will be used for sampling rather than
            ``numpy.random.default_rng``.
        max_workers (int): A ``ProcessPoolExecutor`` executes tapes asynchronously
            using a pool of at most ``max_workers`` processes. If ``max_workers`` is ``None``,
            only the current process executes tapes. If you experience any
            issue, say using JAX, TensorFlow, Torch, try setting ``max_workers`` to ``None``.

    **Example:**

    .. code-block:: python

        n_layers = 5
        n_wires = 10
        num_qscripts = 5

        shape = qml.StronglyEntanglingLayers.shape(n_layers=n_layers, n_wires=n_wires)
        rng = qml.numpy.random.default_rng(seed=42)

        qscripts = []
        for i in range(num_qscripts):
            params = rng.random(shape)
            op = qml.StronglyEntanglingLayers(params, wires=range(n_wires))
            qs = qml.tape.QuantumScript([op], [qml.expval(qml.Z(0))])
            qscripts.append(qs)

    >>> dev = DefaultQubit()
    >>> program, execution_config = dev.preprocess()
    >>> new_batch, post_processing_fn = program(qscripts)
    >>> results = dev.execute(new_batch, execution_config=execution_config)
    >>> post_processing_fn(results)
    [-0.0006888975950537501,
    0.025576307134457577,
    -0.0038567269892757494,
    0.1339705146860149,
    -0.03780669772690448]

    This device currently supports backpropagation derivatives:

    >>> from pennylane.devices import ExecutionConfig
    >>> dev.supports_derivatives(ExecutionConfig(gradient_method="backprop"))
    True

    For example, we can use jax to jit computing the derivative:

    .. code-block:: python

        import jax

        @jax.jit
        def f(x):
            qs = qml.tape.QuantumScript([qml.RX(x, 0)], [qml.expval(qml.Z(0))])
            program, execution_config = dev.preprocess()
            new_batch, post_processing_fn = program([qs])
            results = dev.execute(new_batch, execution_config=execution_config)
            return post_processing_fn(results)

    >>> f(jax.numpy.array(1.2))
    DeviceArray(0.36235774, dtype=float32)
    >>> jax.grad(f)(jax.numpy.array(1.2))
    DeviceArray(-0.93203914, dtype=float32, weak_type=True)

    .. details::
        :title: Tracking

        ``DefaultQubit`` tracks:

        * ``executions``: the number of unique circuits that would be required on quantum hardware
        * ``shots``: the number of shots
        * ``resources``: the :class:`~.resource.Resources` for the executed circuit.
        * ``simulations``: the number of simulations performed. One simulation can cover multiple QPU executions, such as for non-commuting measurements and batched parameters.
        * ``batches``: The number of times :meth:`~.execute` is called.
        * ``results``: The results of each call of :meth:`~.execute`
        * ``derivative_batches``: How many times :meth:`~.compute_derivatives` is called.
        * ``execute_and_derivative_batches``: How many times :meth:`~.execute_and_compute_derivatives` is called
        * ``vjp_batches``: How many times :meth:`~.compute_vjp` is called
        * ``execute_and_vjp_batches``: How many times :meth:`~.execute_and_compute_vjp` is called
        * ``jvp_batches``: How many times :meth:`~.compute_jvp` is called
        * ``execute_and_jvp_batches``: How many times :meth:`~.execute_and_compute_jvp` is called
        * ``derivatives``: How many circuits are submitted to :meth:`~.compute_derivatives` or :meth:`~.execute_and_compute_derivatives`.
        * ``vjps``: How many circuits are submitted to :meth:`~.compute_vjp` or :meth:`~.execute_and_compute_vjp`
        * ``jvps``: How many circuits are submitted to :meth:`~.compute_jvp` or :meth:`~.execute_and_compute_jvp`


    .. details::
        :title: Accelerate calculations with multiprocessing

        Suppose one has a processor with 5 cores or more, these scripts can be executed in
        parallel as follows

        >>> dev = DefaultQubit(max_workers=5)
        >>> program, execution_config = dev.preprocess()
        >>> new_batch, post_processing_fn = program(qscripts)
        >>> results = dev.execute(new_batch, execution_config=execution_config)
        >>> post_processing_fn(results)

        If you monitor your CPU usage, you should see 5 new Python processes pop up to
        crunch through those ``QuantumScript``'s. Beware not oversubscribing your machine.
        This may happen if a single device already uses many cores, if NumPy uses a multi-
        threaded BLAS library like MKL or OpenBLAS for example. The number of threads per
        process times the number of processes should not exceed the number of cores on your
        machine. You can control the number of threads per process with the environment
        variables:

        * ``OMP_NUM_THREADS``
        * ``MKL_NUM_THREADS``
        * ``OPENBLAS_NUM_THREADS``

        where the last two are specific to the MKL and OpenBLAS libraries specifically.

        .. warning::

            Multiprocessing may fail depending on your platform and environment (Python shell,
            script with a protected entry point, Jupyter notebook, etc.) This may be solved
            changing the so-called start method. The supported start methods are the following:

            * Windows (win32): spawn (default).
            * macOS (darwin): spawn (default), fork, forkserver.
            * Linux (unix): spawn, fork (default), forkserver.

            which can be changed with ``multiprocessing.set_start_method()``. For example,
            if multiprocessing fails on macOS in your Jupyter notebook environment, try
            restarting the session and adding the following at the beginning of the file:

            .. code-block:: python

                import multiprocessing
                multiprocessing.set_start_method("fork")

            Additional information can be found in the
            `multiprocessing doc <https://docs.python.org/3/library/multiprocessing.html#contexts-and-start-methods>`_.

    """

    @property
    def name(self):
        """The name of the device."""
        return "default.qubit"

    def get_prng_keys(self, num: int = 1):
        """Get ``num`` new keys with ``jax.random.split``.

        A user may provide a ``jax.random.PRNGKey`` as a random seed.
        It will be used by the device when executing circuits with finite shots.
        The JAX RNG is notably different than the NumPy RNG as highlighted in the
        `JAX documentation <https://jax.readthedocs.io/en/latest/jax-101/05-random-numbers.html>`_.
        JAX does not keep track of a global seed or key, but needs one anytime it draws from a random number distribution.
        Generating randomness therefore requires changing the key every time, which is done by "splitting" the key.
        For example, when executing ``n`` circuits, the ``PRNGkey`` is split ``n`` times into 2 new keys
        using ``jax.random.split`` to simulate a non-deterministic behaviour.
        The device seed is modified in-place using the first key, and the second key is fed to the
        circuit, and hence can be discarded after returning the results.
        This same key may be split further down the stack if necessary so that no one key is ever
        reused.
        """
        if num < 1:
            raise ValueError("Argument num must be a positive integer.")
        if num > 1:
            return [self.get_prng_keys()[0] for _ in range(num)]
        self._prng_key, *keys = jax_random_split(self._prng_key)
        return keys

    def reset_prng_key(self):
        """Reset the RNG key to its initial value."""
        self._prng_key = self._prng_seed

    _state_cache: Optional[dict] = None
    """
    A cache to store the "pre-rotated state" for reuse between the forward pass call to ``execute`` and
    subsequent calls to ``compute_vjp``. ``None`` indicates that no caching is required.
    """

    _device_options = ("max_workers", "rng", "prng_key")
    """
    tuple of string names for all the device options.
    """

    # pylint:disable = too-many-arguments
    @debug_logger_init
    def __init__(
        self,
        wires=None,
        shots=None,
        seed="global",
        max_workers=None,
    ) -> None:
        super().__init__(wires=wires, shots=shots)
        self._max_workers = max_workers
        seed = np.random.randint(0, high=10000000) if seed == "global" else seed
        if qml.math.get_interface(seed) == "jax":
            self._prng_seed = seed
            self._prng_key = seed
            self._rng = np.random.default_rng(None)
        else:
            self._prng_seed = None
            self._prng_key = None
            self._rng = np.random.default_rng(seed)
        self._debugger = None

    @debug_logger
    def supports_derivatives(
        self,
        execution_config: Optional[ExecutionConfig] = None,
        circuit: Optional[QuantumScript] = None,
    ) -> bool:
        """Check whether or not derivatives are available for a given configuration and circuit.

        ``DefaultQubit`` supports backpropagation derivatives with analytic results, as well as
        adjoint differentiation.

        Args:
            execution_config (ExecutionConfig): The configuration of the desired derivative calculation
            circuit (QuantumTape): An optional circuit to check derivatives support for.

        Returns:
            Bool: Whether or not a derivative can be calculated provided the given information

        """
        if execution_config is None:
            return True

        no_max_workers = (
            execution_config.device_options.get("max_workers", self._max_workers) is None
        )

        if execution_config.gradient_method in {"backprop", "best"} and no_max_workers:
            if circuit is None:
                return True
            return not circuit.shots and not any(
                isinstance(m.obs, qml.SparseHamiltonian) for m in circuit.measurements
            )

        if execution_config.gradient_method in {"adjoint", "best"}:
            return _supports_adjoint(circuit, device_wires=self.wires, device_name=self.name)
        return False

    @debug_logger
    def preprocess(
        self,
        execution_config: ExecutionConfig = DefaultExecutionConfig,
    ) -> tuple[TransformProgram, ExecutionConfig]:
        """This function defines the device transform program to be applied and an updated device configuration.

        Args:
            execution_config (Union[ExecutionConfig, Sequence[ExecutionConfig]]): A data structure describing the
                parameters needed to fully describe the execution.

        Returns:
            TransformProgram, ExecutionConfig: A transform program that when called returns QuantumTapes that the device
            can natively execute as well as a postprocessing function to be called after execution, and a configuration with
            unset specifications filled in.

        This device supports any qubit operations that provide a matrix

        """
        config = self._setup_execution_config(execution_config)
        transform_program = TransformProgram()

        if config.interface == qml.math.Interface.JAX_JIT:
            transform_program.add_transform(no_counts)
        transform_program.add_transform(validate_device_wires, self.wires, name=self.name)
        transform_program.add_transform(
            mid_circuit_measurements, device=self, mcm_config=config.mcm_config
        )
        transform_program.add_transform(
            decompose,
            stopping_condition=stopping_condition,
            stopping_condition_shots=stopping_condition_shots,
            name=self.name,
        )
        transform_program.add_transform(
            validate_measurements,
            analytic_measurements=accepted_analytic_measurement,
            sample_measurements=accepted_sample_measurement,
            name=self.name,
        )
        transform_program.add_transform(_conditional_broastcast_expand)
        if config.mcm_config.mcm_method == "tree-traversal":
            transform_program.add_transform(qml.transforms.broadcast_expand)
        # Validate multi processing
        max_workers = config.device_options.get("max_workers", self._max_workers)
        if max_workers:
            transform_program.add_transform(validate_multiprocessing_workers, max_workers, self)

        if config.gradient_method == "backprop":
            transform_program.add_transform(no_sampling, name="backprop + default.qubit")

        if config.gradient_method == "adjoint":
            _add_adjoint_transforms(
                transform_program, device_vjp=config.use_device_jacobian_product
            )

        return transform_program, config

    def _setup_execution_config(self, execution_config: ExecutionConfig) -> ExecutionConfig:
        """This is a private helper for ``preprocess`` that sets up the execution config.

        Args:
            execution_config (ExecutionConfig)

        Returns:
            ExecutionConfig: a preprocessed execution config

        """
        updated_values = {}

        # uncomment once compilation overhead with jitting improved
        # TODO: [sc-82874]
        # jax_interfaces = {qml.math.Interface.JAX, qml.math.Interface.JAX_JIT}
        # updated_values["convert_to_numpy"] = (
        #    execution_config.interface not in jax_interfaces
        #    or execution_config.gradient_method == "adjoint"
        #    # need numpy to use caching, and need caching higher order derivatives
        #    or execution_config.derivative_order > 1
        # )

        # If PRNGKey is present, we can't use a pure_callback, because that would cause leaked tracers
        # we assume that if someone provides a PRNGkey, they want to jit end-to-end
        jax_interfaces = {qml.math.Interface.JAX, qml.math.Interface.JAX_JIT}
        updated_values["convert_to_numpy"] = not (
            self._prng_key is not None
            and execution_config.interface in jax_interfaces
            and execution_config.gradient_method != "adjoint"
            # need numpy to use caching, and need caching higher order derivatives
            and execution_config.derivative_order == 1
        )
        for option in execution_config.device_options:
            if option not in self._device_options:
                raise qml.DeviceError(f"device option {option} not present on {self}")

        gradient_method = execution_config.gradient_method
        if execution_config.gradient_method == "best":
            no_max_workers = (
                execution_config.device_options.get("max_workers", self._max_workers) is None
            )
            gradient_method = "backprop" if no_max_workers else "adjoint"
            updated_values["gradient_method"] = gradient_method

        if execution_config.use_device_gradient is None:
            updated_values["use_device_gradient"] = gradient_method in {
                "adjoint",
                "backprop",
            }
        if execution_config.use_device_jacobian_product is None:
            updated_values["use_device_jacobian_product"] = gradient_method == "adjoint"
        if execution_config.grad_on_execution is None:
            updated_values["grad_on_execution"] = gradient_method == "adjoint"

        updated_values["device_options"] = dict(execution_config.device_options)  # copy
        for option in self._device_options:
            if option not in updated_values["device_options"]:
                updated_values["device_options"][option] = getattr(self, f"_{option}")
        return replace(execution_config, **updated_values)

    @debug_logger
    def execute(
        self,
        circuits: QuantumScriptOrBatch,
        execution_config: ExecutionConfig = DefaultExecutionConfig,
    ) -> Union[Result, ResultBatch]:
        self.reset_prng_key()
        max_workers = execution_config.device_options.get("max_workers", self._max_workers)
        self._state_cache = {} if execution_config.use_device_jacobian_product else None
        interface = (
            execution_config.interface
            if execution_config.gradient_method in {"backprop", None}
            else None
        )
        prng_keys = [self.get_prng_keys()[0] for _ in range(len(circuits))]

        if (
            not execution_config.convert_to_numpy
            and execution_config.interface == qml.math.Interface.JAX_JIT
            and len(circuits) > 10
        ):
            warnings.warn(
                (
                    "Jitting executions with many circuits may have substantial classical overhead."
                    " To disable end-to-end jitting, please specify a integer seed instead of a PRNGKey."
                ),
                UserWarning,
            )

        if max_workers is None:

            return tuple(
                _simulate_wrapper(
                    c,
                    {
                        "rng": self._rng,
                        "debugger": self._debugger,
                        "interface": interface,
                        "state_cache": self._state_cache,
                        "prng_key": _key,
                        "mcm_method": execution_config.mcm_config.mcm_method,
                        "postselect_mode": execution_config.mcm_config.postselect_mode,
                    },
                )
                for c, _key in zip(circuits, prng_keys)
            )

        vanilla_circuits = convert_to_numpy_parameters(circuits)[0]
        seeds = self._rng.integers(2**31 - 1, size=len(vanilla_circuits))
        simulate_kwargs = [
            {
                "rng": _rng,
                "prng_key": _key,
                "mcm_method": execution_config.mcm_config.mcm_method,
                "postselect_mode": execution_config.mcm_config.postselect_mode,
            }
            for _rng, _key in zip(seeds, prng_keys)
        ]

        with concurrent.futures.ProcessPoolExecutor(max_workers=max_workers) as executor:
            exec_map = executor.map(_simulate_wrapper, vanilla_circuits, simulate_kwargs)
            results = tuple(exec_map)

        # reset _rng to mimic serial behaviour
        self._rng = np.random.default_rng(self._rng.integers(2**31 - 1))

        return results

    @debug_logger
    def compute_derivatives(
        self,
        circuits: QuantumScriptOrBatch,
        execution_config: ExecutionConfig = DefaultExecutionConfig,
    ):
        max_workers = execution_config.device_options.get("max_workers", self._max_workers)
        if max_workers is None:
            return tuple(adjoint_jacobian(circuit) for circuit in circuits)

        vanilla_circuits = convert_to_numpy_parameters(circuits)[0]
        with concurrent.futures.ProcessPoolExecutor(max_workers=max_workers) as executor:
            exec_map = executor.map(adjoint_jacobian, vanilla_circuits)
            res = tuple(exec_map)

        # reset _rng to mimic serial behaviour
        self._rng = np.random.default_rng(self._rng.integers(2**31 - 1))

        return res

    @debug_logger
    def execute_and_compute_derivatives(
        self,
        circuits: QuantumScriptOrBatch,
        execution_config: ExecutionConfig = DefaultExecutionConfig,
    ):
        self.reset_prng_key()
        max_workers = execution_config.device_options.get("max_workers", self._max_workers)
        if max_workers is None:
            results = tuple(_adjoint_jac_wrapper(c, debugger=self._debugger) for c in circuits)
        else:
            vanilla_circuits = convert_to_numpy_parameters(circuits)[0]

            with concurrent.futures.ProcessPoolExecutor(max_workers=max_workers) as executor:
                results = tuple(
                    executor.map(
                        _adjoint_jac_wrapper,
                        vanilla_circuits,
                    )
                )

        return tuple(zip(*results))

    @debug_logger
    def supports_jvp(
        self,
        execution_config: Optional[ExecutionConfig] = None,
        circuit: Optional[QuantumScript] = None,
    ) -> bool:
        """Whether or not this device defines a custom jacobian vector product.

        ``DefaultQubit`` supports backpropagation derivatives with analytic results, as well as
        adjoint differentiation.

        Args:
            execution_config (ExecutionConfig): The configuration of the desired derivative calculation
            circuit (QuantumTape): An optional circuit to check derivatives support for.

        Returns:
            bool: Whether or not a derivative can be calculated provided the given information
        """
        return self.supports_derivatives(execution_config, circuit)

    @debug_logger
    def compute_jvp(
        self,
        circuits: QuantumScriptOrBatch,
        tangents: tuple[Number, ...],
        execution_config: ExecutionConfig = DefaultExecutionConfig,
    ):
        max_workers = execution_config.device_options.get("max_workers", self._max_workers)
        if max_workers is None:
            return tuple(adjoint_jvp(circuit, tans) for circuit, tans in zip(circuits, tangents))

        vanilla_circuits = convert_to_numpy_parameters(circuits)[0]
        with concurrent.futures.ProcessPoolExecutor(max_workers=max_workers) as executor:
            res = tuple(executor.map(adjoint_jvp, vanilla_circuits, tangents))

        # reset _rng to mimic serial behaviour
        self._rng = np.random.default_rng(self._rng.integers(2**31 - 1))

        return res

    @debug_logger
    def execute_and_compute_jvp(
        self,
        circuits: QuantumScriptOrBatch,
        tangents: tuple[Number, ...],
        execution_config: ExecutionConfig = DefaultExecutionConfig,
    ):
        self.reset_prng_key()
        max_workers = execution_config.device_options.get("max_workers", self._max_workers)
        if max_workers is None:
            results = tuple(
                _adjoint_jvp_wrapper(c, t, debugger=self._debugger)
                for c, t in zip(circuits, tangents)
            )
        else:
            vanilla_circuits = convert_to_numpy_parameters(circuits)[0]

            with concurrent.futures.ProcessPoolExecutor(max_workers=max_workers) as executor:
                results = tuple(
                    executor.map(
                        _adjoint_jvp_wrapper,
                        vanilla_circuits,
                        tangents,
                    )
                )

        return tuple(zip(*results))

    @debug_logger
    def supports_vjp(
        self,
        execution_config: Optional[ExecutionConfig] = None,
        circuit: Optional[QuantumScript] = None,
    ) -> bool:
        """Whether or not this device defines a custom vector jacobian product.

        ``DefaultQubit`` supports backpropagation derivatives with analytic results, as well as
        adjoint differentiation.

        Args:
            execution_config (ExecutionConfig): A description of the hyperparameters for the desired computation.
            circuit (None, QuantumTape): A specific circuit to check differentation for.

        Returns:
            bool: Whether or not a derivative can be calculated provided the given information
        """
        return self.supports_derivatives(execution_config, circuit)

    @debug_logger
    def compute_vjp(
        self,
        circuits: QuantumScriptOrBatch,
        cotangents: tuple[Number, ...],
        execution_config: ExecutionConfig = DefaultExecutionConfig,
    ):
        r"""The vector jacobian product used in reverse-mode differentiation. ``DefaultQubit`` uses the
        adjoint differentiation method to compute the VJP.

        Args:
            circuits (Union[QuantumTape, Sequence[QuantumTape]]): the circuit or batch of circuits
            cotangents (Tuple[Number, Tuple[Number]]): Gradient-output vector. Must have shape matching the output shape of the
                corresponding circuit. If the circuit has a single output, `cotangents` may be a single number, not an iterable
                of numbers.
            execution_config (ExecutionConfig): a datastructure with all additional information required for execution

        Returns:
            tensor-like: A numeric result of computing the vector jacobian product

        **Definition of vjp:**

        If we have a function with jacobian:

        .. math::

            \vec{y} = f(\vec{x}) \qquad J_{i,j} = \frac{\partial y_i}{\partial x_j}

        The vector jacobian product is the inner product of the derivatives of the output ``y`` with the
        Jacobian matrix. The derivatives of the output vector are sometimes called the **cotangents**.

        .. math::

            \text{d}x_i = \Sigma_{i} \text{d}y_i J_{i,j}

        **Shape of cotangents:**

        The value provided to ``cotangents`` should match the output of :meth:`~.execute`. For computing the full Jacobian,
        the cotangents can be batched to vectorize the computation. In this case, the cotangents can have the following
        shapes. ``batch_size`` below refers to the number of entries in the Jacobian:

        * For a state measurement, the cotangents must have shape ``(batch_size, 2 ** n_wires)``
        * For ``n`` expectation values, the cotangents must have shape ``(n, batch_size)``. If ``n = 1``,
          then the shape must be ``(batch_size,)``.

        """
        max_workers = execution_config.device_options.get("max_workers", self._max_workers)
        if max_workers is None:

            def _state(circuit):
                return (
                    None if self._state_cache is None else self._state_cache.get(circuit.hash, None)
                )

            return tuple(
                adjoint_vjp(circuit, cots, state=_state(circuit))
                for circuit, cots in zip(circuits, cotangents)
            )

        vanilla_circuits = convert_to_numpy_parameters(circuits)[0]
        with concurrent.futures.ProcessPoolExecutor(max_workers=max_workers) as executor:
            res = tuple(executor.map(adjoint_vjp, vanilla_circuits, cotangents))

        # reset _rng to mimic serial behaviour
        self._rng = np.random.default_rng(self._rng.integers(2**31 - 1))

        return res

    @debug_logger
    def execute_and_compute_vjp(
        self,
        circuits: QuantumScriptOrBatch,
        cotangents: tuple[Number, ...],
        execution_config: ExecutionConfig = DefaultExecutionConfig,
    ):
        self.reset_prng_key()
        max_workers = execution_config.device_options.get("max_workers", self._max_workers)
        if max_workers is None:
            results = tuple(
                _adjoint_vjp_wrapper(c, t, debugger=self._debugger)
                for c, t in zip(circuits, cotangents)
            )
        else:
            vanilla_circuits = convert_to_numpy_parameters(circuits)[0]

            with concurrent.futures.ProcessPoolExecutor(max_workers=max_workers) as executor:
                results = tuple(
                    executor.map(
                        _adjoint_vjp_wrapper,
                        vanilla_circuits,
                        cotangents,
                    )
                )

        return tuple(zip(*results))

    # pylint: disable=import-outside-toplevel, unused-argument
    def eval_jaxpr(
<<<<<<< HEAD
        self,
        jaxpr: "jax.core.Jaxpr",
        consts: list[TensorLike],
        *args,
        execution_config: ExecutionConfig = DefaultExecutionConfig,
=======
        self, jaxpr: "jax.core.Jaxpr", consts: list[TensorLike], *args, execution_config=None
>>>>>>> 28e11460
    ) -> list[TensorLike]:
        from .qubit.dq_interpreter import DefaultQubitInterpreter

        if self.wires is None:
            raise qml.DeviceError("Device wires are required for jaxpr execution.")
        if self.shots.has_partitioned_shots:
            raise qml.DeviceError("Shot vectors are unsupported with jaxpr execution.")
        if self._prng_key is not None:
            key = self.get_prng_keys()[0]
        else:
            import jax

            key = jax.random.PRNGKey(self._rng.integers(100000))

        interpreter = DefaultQubitInterpreter(
            num_wires=len(self.wires),
            shots=self.shots.total_shots,
            key=key,
            execution_config=execution_config,
        )
        return interpreter.eval(jaxpr, consts, *args)


def _simulate_wrapper(circuit, kwargs):
    return simulate(circuit, **kwargs)


def _adjoint_jac_wrapper(c, debugger=None):
    c = c.map_to_standard_wires()
    state, is_state_batched = get_final_state(c, debugger=debugger)
    jac = adjoint_jacobian(c, state=state)
    res = measure_final_state(c, state, is_state_batched)
    return res, jac


def _adjoint_jvp_wrapper(c, t, debugger=None):
    c = c.map_to_standard_wires()
    state, is_state_batched = get_final_state(c, debugger=debugger)
    jvp = adjoint_jvp(c, t, state=state)
    res = measure_final_state(c, state, is_state_batched)
    return res, jvp


def _adjoint_vjp_wrapper(c, t, debugger=None):
    c = c.map_to_standard_wires()
    state, is_state_batched = get_final_state(c, debugger=debugger)
    vjp = adjoint_vjp(c, t, state=state)
    res = measure_final_state(c, state, is_state_batched)
    return res, vjp<|MERGE_RESOLUTION|>--- conflicted
+++ resolved
@@ -937,15 +937,7 @@
 
     # pylint: disable=import-outside-toplevel, unused-argument
     def eval_jaxpr(
-<<<<<<< HEAD
-        self,
-        jaxpr: "jax.core.Jaxpr",
-        consts: list[TensorLike],
-        *args,
-        execution_config: ExecutionConfig = DefaultExecutionConfig,
-=======
         self, jaxpr: "jax.core.Jaxpr", consts: list[TensorLike], *args, execution_config=None
->>>>>>> 28e11460
     ) -> list[TensorLike]:
         from .qubit.dq_interpreter import DefaultQubitInterpreter
 
