--- conflicted
+++ resolved
@@ -600,8 +600,6 @@
     def state(self):
         return self._flatten(self._pre_rotated_state)
 
-<<<<<<< HEAD
-=======
     def density_matrix(self, wires):
         """Returns the reduced density matrix of a given set of wires.
 
@@ -615,7 +613,6 @@
         state = self._flatten(self._pre_rotated_state)
         return qml.math.reduced_dm(state, indices=wires, c_dtype=self.C_DTYPE)
 
->>>>>>> 8332b0e4
     def _apply_state_vector(self, state, device_wires):
         """Initialize the internal state vector in a specified state.
 
