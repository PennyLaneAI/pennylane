--- conflicted
+++ resolved
@@ -311,11 +311,7 @@
         if str(operation.name) in self._apply_ops:  # cast to string because of Tensor
             shift = int(self._ndim(state) > self.num_wires)
             axes = [ax + shift for ax in self.wires.indices(wires)]
-<<<<<<< HEAD
-            return self._apply_ops[operation.__class__.__name__](state, axes)
-=======
             return self._apply_ops[operation.name](state, axes)
->>>>>>> 6db207b2
 
         matrix = self._asarray(self._get_unitary_matrix(operation), dtype=self.C_DTYPE)
 
