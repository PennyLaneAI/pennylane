# Copyright 2018-2021 Xanadu Quantum Technologies Inc.

# Licensed under the Apache License, Version 2.0 (the "License");
# you may not use this file except in compliance with the License.
# You may obtain a copy of the License at

#     http://www.apache.org/licenses/LICENSE-2.0

# Unless required by applicable law or agreed to in writing, software
# distributed under the License is distributed on an "AS IS" BASIS,
# WITHOUT WARRANTIES OR CONDITIONS OF ANY KIND, either express or implied.
# See the License for the specific language governing permissions and
# limitations under the License.
r"""
The default.qubit device is PennyLane's standard qubit-based device.

It implements the necessary :class:`~pennylane._device.Device` methods as well as some built-in
:mod:`qubit operations <pennylane.ops.qubit>`, and provides a very simple pure state
simulation of a qubit-based quantum circuit architecture.
"""
import itertools
import functools
from string import ascii_letters as ABC

import numpy as np

from pennylane import QubitDevice, DeviceError, QubitStateVector, BasisState
from pennylane.operation import DiagonalOperation
from pennylane.wires import WireError

ABC_ARRAY = np.array(list(ABC))

# tolerance for numerical errors
tolerance = 1e-10
SQRT2INV = 1 / np.sqrt(2)
TPHASE = np.exp(1j * np.pi / 4)


def _get_slice(index, axis, num_axes):
    """Allows slicing along an arbitrary axis of an array or tensor.

    Args:
        index (int): the index to access
        axis (int): the axis to slice into
        num_axes (int): total number of axes

    Returns:
        tuple[slice or int]: a tuple that can be used to slice into an array or tensor

    **Example:**

    Accessing the 2 index along axis 1 of a 3-axis array:

    >>> sl = _get_slice(2, 1, 3)
    >>> sl
    (slice(None, None, None), 2, slice(None, None, None))
    >>> a = np.arange(27).reshape((3, 3, 3))
    >>> a[sl]
    array([[ 6,  7,  8],
           [15, 16, 17],
           [24, 25, 26]])
    """
    idx = [slice(None)] * num_axes
    idx[axis] = index
    return tuple(idx)


# pylint: disable=unused-argument
class DefaultQubit(QubitDevice):
    """Default qubit device for PennyLane.

    Args:
        wires (int, Iterable[Number, str]): Number of subsystems represented by the device,
            or iterable that contains unique labels for the subsystems as numbers (i.e., ``[-1, 0, 2]``)
            or strings (``['ancilla', 'q1', 'q2']``). Default 1 if not specified.
        shots (None, int): How many times the circuit should be evaluated (or sampled) to estimate
            the expectation values. Defaults to ``None`` if not specified, which means that the device
            returns analytical results.
        cache (int): Number of device executions to store in a cache to speed up subsequent
            executions. A value of ``0`` indicates that no caching will take place. Once filled,
            older elements of the cache are removed and replaced with the most recent device
            executions to keep the cache up to date.
    """

    name = "Default qubit PennyLane plugin"
    short_name = "default.qubit"
<<<<<<< HEAD
    pennylane_requires = "0.15"
    version = "0.15.1"
=======
    pennylane_requires = "0.16"
    version = "0.16.0"
>>>>>>> 05e50a96
    author = "Xanadu Inc."

    operations = {
        "BasisState",
        "QubitStateVector",
        "QubitUnitary",
        "ControlledQubitUnitary",
        "MultiControlledX",
        "DiagonalQubitUnitary",
        "PauliX",
        "PauliY",
        "PauliZ",
        "MultiRZ",
        "Hadamard",
        "S",
        "T",
        "SX",
        "CNOT",
        "SWAP",
        "CSWAP",
        "Toffoli",
        "CY",
        "CZ",
        "PhaseShift",
        "ControlledPhaseShift",
        "RX",
        "RY",
        "RZ",
        "Rot",
        "CRX",
        "CRY",
        "CRZ",
        "CRot",
        "QFT",
        "SingleExcitation",
        "SingleExcitationPlus",
        "SingleExcitationMinus",
        "DoubleExcitation",
        "DoubleExcitationPlus",
        "DoubleExcitationMinus",
        "QubitCarry",
        "QubitSum",
    }

    observables = {"PauliX", "PauliY", "PauliZ", "Hadamard", "Hermitian", "Identity"}

    def __init__(self, wires, *, shots=None, cache=0, analytic=None):
        super().__init__(wires, shots, cache=cache, analytic=analytic)

        # Create the initial state. Internally, we store the
        # state as an array of dimension [2]*wires.
        self._state = self._create_basis_state(0)
        self._pre_rotated_state = self._state

        self._apply_ops = {
            "PauliX": self._apply_x,
            "PauliY": self._apply_y,
            "PauliZ": self._apply_z,
            "Hadamard": self._apply_hadamard,
            "S": self._apply_s,
            "T": self._apply_t,
            "SX": self._apply_sx,
            "CNOT": self._apply_cnot,
            "SWAP": self._apply_swap,
            "CZ": self._apply_cz,
        }

    def map_wires(self, wires):
        # temporarily overwrite this method to bypass
        # wire map that produces Wires objects
        try:
            mapped_wires = [self.wire_map[w] for w in wires]
        except KeyError as e:
            raise WireError(
                "Did not find some of the wires {} on device with wires {}.".format(
                    wires.labels, self.wires.labels
                )
            ) from e

        return mapped_wires

    def define_wire_map(self, wires):
        # temporarily overwrite this method to bypass
        # wire map that produces Wires objects
        consecutive_wires = range(self.num_wires)
        wire_map = zip(wires, consecutive_wires)
        return dict(wire_map)

    def apply(self, operations, rotations=None, **kwargs):
        rotations = rotations or []

        # apply the circuit operations
        for i, operation in enumerate(operations):

            if i > 0 and isinstance(operation, (QubitStateVector, BasisState)):
                raise DeviceError(
                    "Operation {} cannot be used after other Operations have already been applied "
                    "on a {} device.".format(operation.name, self.short_name)
                )

            if isinstance(operation, QubitStateVector):
                self._apply_state_vector(operation.parameters[0], operation.wires)
            elif isinstance(operation, BasisState):
                self._apply_basis_state(operation.parameters[0], operation.wires)
            else:
                self._state = self._apply_operation(self._state, operation)

        # store the pre-rotated state
        self._pre_rotated_state = self._state

        # apply the circuit rotations
        for operation in rotations:
            self._state = self._apply_operation(self._state, operation)

    def _apply_operation(self, state, operation):
        """Applies operations to the input state.

        Args:
            state (array[complex]): input state
            operation (~.Operation): operation to apply on the device

        Returns:
            array[complex]: output state
        """
        wires = operation.wires

        if operation.base_name in self._apply_ops:
            axes = self.wires.indices(wires)
            return self._apply_ops[operation.base_name](state, axes, inverse=operation.inverse)

        matrix = self._get_unitary_matrix(operation)

        if isinstance(operation, DiagonalOperation):
            return self._apply_diagonal_unitary(state, matrix, wires)
        if len(wires) <= 2:
            # Einsum is faster for small gates
            return self._apply_unitary_einsum(state, matrix, wires)

        return self._apply_unitary(state, matrix, wires)

    def _apply_x(self, state, axes, **kwargs):
        """Applies a PauliX gate by rolling 1 unit along the axis specified in ``axes``.

        Rolling by 1 unit along the axis means that the :math:`|0 \rangle` state with index ``0`` is
        shifted to the :math:`|1 \rangle` state with index ``1``. Likewise, since rolling beyond
        the last index loops back to the first, :math:`|1 \rangle` is transformed to
        :math:`|0\rangle`.

        Args:
            state (array[complex]): input state
            axes (List[int]): target axes to apply transformation

        Returns:
            array[complex]: output state
        """
        return self._roll(state, 1, axes[0])

    def _apply_y(self, state, axes, **kwargs):
        """Applies a PauliY gate by adding a negative sign to the 1 index along the axis specified
        in ``axes``, rolling one unit along the same axis, and multiplying the result by 1j.

        Args:
            state (array[complex]): input state
            axes (List[int]): target axes to apply transformation

        Returns:
            array[complex]: output state
        """
        return 1j * self._apply_x(self._apply_z(state, axes), axes)

    def _apply_z(self, state, axes, **kwargs):
        """Applies a PauliZ gate by adding a negative sign to the 1 index along the axis specified
        in ``axes``.

        Args:
            state (array[complex]): input state
            axes (List[int]): target axes to apply transformation

        Returns:
            array[complex]: output state
        """
        return self._apply_phase(state, axes, -1)

    def _apply_hadamard(self, state, axes, **kwargs):
        """Apply the Hadamard gate by combining the results of applying the PauliX and PauliZ gates.

        Args:
            state (array[complex]): input state
            axes (List[int]): target axes to apply transformation

        Returns:
            array[complex]: output state
        """
        state_x = self._apply_x(state, axes)
        state_z = self._apply_z(state, axes)
        return SQRT2INV * (state_x + state_z)

    def _apply_s(self, state, axes, inverse=False):
        return self._apply_phase(state, axes, 1j, inverse)

    def _apply_t(self, state, axes, inverse=False):
        return self._apply_phase(state, axes, TPHASE, inverse)

    def _apply_sx(self, state, axes, inverse=False):
        """Apply the Square Root X gate.

        Args:
            state (array[complex]): input state
            axes (List[int]): target axes to apply transformation

        Returns:
            array[complex]: output state
        """
        if inverse:
            return 0.5 * ((1 - 1j) * state + (1 + 1j) * self._apply_x(state, axes))

        return 0.5 * ((1 + 1j) * state + (1 - 1j) * self._apply_x(state, axes))

    def _apply_cnot(self, state, axes, **kwargs):
        """Applies a CNOT gate by slicing along the first axis specified in ``axes`` and then
        applying an X transformation along the second axis.

        By slicing along the first axis, we are able to select all of the amplitudes with a
        corresponding :math:`|1\rangle` for the control qubit. This means we then just need to apply
        a :class:`~.PauliX` (NOT) gate to the result.

        Args:
            state (array[complex]): input state
            axes (List[int]): target axes to apply transformation

        Returns:
            array[complex]: output state
        """
        sl_0 = _get_slice(0, axes[0], self.num_wires)
        sl_1 = _get_slice(1, axes[0], self.num_wires)

        # We will be slicing into the state according to state[sl_1], giving us all of the
        # amplitudes with a |1> for the control qubit. The resulting array has lost an axis
        # relative to state and we need to be careful about the axis we apply the PauliX rotation
        # to. If axes[1] is larger than axes[0], then we need to shift the target axis down by
        # one, otherwise we can leave as-is. For example: a state has [0, 1, 2, 3], control=1,
        # target=3. Then, state[sl_1] has 3 axes and target=3 now corresponds to the second axis.
        if axes[1] > axes[0]:
            target_axes = [axes[1] - 1]
        else:
            target_axes = [axes[1]]

        state_x = self._apply_x(state[sl_1], axes=target_axes)
        return self._stack([state[sl_0], state_x], axis=axes[0])

    def _apply_swap(self, state, axes, **kwargs):
        """Applies a SWAP gate by performing a partial transposition along the specified axes.

        Args:
            state (array[complex]): input state
            axes (List[int]): target axes to apply transformation

        Returns:
            array[complex]: output state
        """
        all_axes = list(range(len(state.shape)))
        all_axes[axes[0]] = axes[1]
        all_axes[axes[1]] = axes[0]
        return self._transpose(state, all_axes)

    def _apply_cz(self, state, axes, **kwargs):
        """Applies a CZ gate by slicing along the first axis specified in ``axes`` and then
        applying a Z transformation along the second axis.

        Args:
            state (array[complex]): input state
            axes (List[int]): target axes to apply transformation

        Returns:
            array[complex]: output state
        """
        sl_0 = _get_slice(0, axes[0], self.num_wires)
        sl_1 = _get_slice(1, axes[0], self.num_wires)

        if axes[1] > axes[0]:
            target_axes = [axes[1] - 1]
        else:
            target_axes = [axes[1]]

        state_z = self._apply_z(state[sl_1], axes=target_axes)
        return self._stack([state[sl_0], state_z], axis=axes[0])

    def _apply_phase(self, state, axes, parameters, inverse=False):
        """Applies a phase onto the 1 index along the axis specified in ``axes``.

        Args:
            state (array[complex]): input state
            axes (List[int]): target axes to apply transformation
            parameters (float): phase to apply
            inverse (bool): whether to apply the inverse phase

        Returns:
            array[complex]: output state
        """
        num_wires = len(state.shape)
        sl_0 = _get_slice(0, axes[0], num_wires)
        sl_1 = _get_slice(1, axes[0], num_wires)

        phase = self._conj(parameters) if inverse else parameters
        return self._stack([state[sl_0], phase * state[sl_1]], axis=axes[0])

    def _get_unitary_matrix(self, unitary):  # pylint: disable=no-self-use
        """Return the matrix representing a unitary operation.

        Args:
            unitary (~.Operation): a PennyLane unitary operation

        Returns:
            array[complex]: Returns a 2D matrix representation of
            the unitary in the computational basis, or, in the case of a diagonal unitary,
            a 1D array representing the matrix diagonal.
        """
        if isinstance(unitary, DiagonalOperation):
            return unitary.eigvals

        return unitary.matrix

    @classmethod
    def capabilities(cls):
        capabilities = super().capabilities().copy()
        capabilities.update(
            model="qubit",
            supports_reversible_diff=True,
            supports_inverse_operations=True,
            supports_analytic_computation=True,
            returns_state=True,
            passthru_devices={
                "tf": "default.qubit.tf",
                "autograd": "default.qubit.autograd",
                "jax": "default.qubit.jax",
            },
        )
        return capabilities

    def _create_basis_state(self, index):
        """Return a computational basis state over all wires.

        Args:
            index (int): integer representing the computational basis state

        Returns:
            array[complex]: complex array of shape ``[2]*self.num_wires``
            representing the statevector of the basis state
        """
        state = np.zeros(2 ** self.num_wires, dtype=np.complex128)
        state[index] = 1
        state = self._asarray(state, dtype=self.C_DTYPE)
        return self._reshape(state, [2] * self.num_wires)

    @property
    def state(self):
        return self._flatten(self._pre_rotated_state)

    def density_matrix(self, wires):
        """Returns the reduced density matrix of a given set of wires.

        Args:
            wires (Wires): wires of the reduced system.

        Returns:
            array[complex]: complex tensor of shape ``(2 ** len(wires), 2 ** len(wires))``
            representing the reduced density matrix.
        """
        dim = self.num_wires
        state = self._pre_rotated_state

        # Return the full density matrix by using numpy tensor product
        if wires == self.wires:
            density_matrix = self._tensordot(state, self._conj(state), 0)
            density_matrix = self._reshape(density_matrix, (2 ** len(wires), 2 ** len(wires)))
            return density_matrix

        complete_system = list(range(0, dim))
        traced_system = [x for x in complete_system if x not in wires.labels]

        # Return the reduced density matrix by using numpy tensor product
        density_matrix = self._tensordot(
            state, self._conj(state), axes=(traced_system, traced_system)
        )
        density_matrix = self._reshape(density_matrix, (2 ** len(wires), 2 ** len(wires)))

        return density_matrix

    def _apply_state_vector(self, state, device_wires):
        """Initialize the internal state vector in a specified state.

        Args:
            state (array[complex]): normalized input state of length
                ``2**len(wires)``
            device_wires (Wires): wires that get initialized in the state
        """

        # translate to wire labels used by device
        device_wires = self.map_wires(device_wires)

        state = self._asarray(state, dtype=self.C_DTYPE)
        n_state_vector = state.shape[0]

        if state.ndim != 1 or n_state_vector != 2 ** len(device_wires):
            raise ValueError("State vector must be of length 2**wires.")

        if not np.allclose(np.linalg.norm(state, ord=2), 1.0, atol=tolerance):
            raise ValueError("Sum of amplitudes-squared does not equal one.")

        if len(device_wires) == self.num_wires and sorted(device_wires) == device_wires:
            # Initialize the entire wires with the state
            self._state = self._reshape(state, [2] * self.num_wires)
            return

        # generate basis states on subset of qubits via the cartesian product
        basis_states = np.array(list(itertools.product([0, 1], repeat=len(device_wires))))

        # get basis states to alter on full set of qubits
        unravelled_indices = np.zeros((2 ** len(device_wires), self.num_wires), dtype=int)
        unravelled_indices[:, device_wires] = basis_states

        # get indices for which the state is changed to input state vector elements
        ravelled_indices = np.ravel_multi_index(unravelled_indices.T, [2] * self.num_wires)

        state = self._scatter(ravelled_indices, state, [2 ** self.num_wires])
        state = self._reshape(state, [2] * self.num_wires)
        self._state = self._asarray(state, dtype=self.C_DTYPE)

    def _apply_basis_state(self, state, wires):
        """Initialize the state vector in a specified computational basis state.

        Args:
            state (array[int]): computational basis state of shape ``(wires,)``
                consisting of 0s and 1s.
            wires (Wires): wires that the provided computational state should be initialized on
        """
        # translate to wire labels used by device
        device_wires = self.map_wires(wires)

        # length of basis state parameter
        n_basis_state = len(state)

        if not set(state.tolist()).issubset({0, 1}):
            raise ValueError("BasisState parameter must consist of 0 or 1 integers.")

        if n_basis_state != len(device_wires):
            raise ValueError("BasisState parameter and wires must be of equal length.")

        # get computational basis state number
        basis_states = 2 ** (self.num_wires - 1 - np.array(device_wires))
        num = int(np.dot(state, basis_states))

        self._state = self._create_basis_state(num)

    def _apply_unitary(self, state, mat, wires):
        r"""Apply multiplication of a matrix to subsystems of the quantum state.

        Args:
            state (array[complex]): input state
            mat (array): matrix to multiply
            wires (Wires): target wires

        Returns:
            array[complex]: output state
        """
        # translate to wire labels used by device
        device_wires = self.map_wires(wires)

        mat = self._cast(self._reshape(mat, [2] * len(device_wires) * 2), dtype=self.C_DTYPE)
        axes = (np.arange(len(device_wires), 2 * len(device_wires)), device_wires)
        tdot = self._tensordot(mat, state, axes=axes)

        # tensordot causes the axes given in `wires` to end up in the first positions
        # of the resulting tensor. This corresponds to a (partial) transpose of
        # the correct output state
        # We'll need to invert this permutation to put the indices in the correct place
        unused_idxs = [idx for idx in range(self.num_wires) if idx not in device_wires]
        perm = list(device_wires) + unused_idxs
        inv_perm = np.argsort(perm)  # argsort gives inverse permutation
        return self._transpose(tdot, inv_perm)

    def _apply_unitary_einsum(self, state, mat, wires):
        r"""Apply multiplication of a matrix to subsystems of the quantum state.

        This function uses einsum instead of tensordot. This approach is only
        faster for single- and two-qubit gates.

        Args:
            state (array[complex]): input state
            mat (array): matrix to multiply
            wires (Wires): target wires

        Returns:
            array[complex]: output state
        """
        # translate to wire labels used by device
        device_wires = self.map_wires(wires)

        mat = self._cast(self._reshape(mat, [2] * len(device_wires) * 2), dtype=self.C_DTYPE)

        # Tensor indices of the quantum state
        state_indices = ABC[: self.num_wires]

        # Indices of the quantum state affected by this operation
        affected_indices = "".join(ABC_ARRAY[list(device_wires)].tolist())

        # All affected indices will be summed over, so we need the same number of new indices
        new_indices = ABC[self.num_wires : self.num_wires + len(device_wires)]

        # The new indices of the state are given by the old ones with the affected indices
        # replaced by the new_indices
        new_state_indices = functools.reduce(
            lambda old_string, idx_pair: old_string.replace(idx_pair[0], idx_pair[1]),
            zip(affected_indices, new_indices),
            state_indices,
        )

        # We now put together the indices in the notation numpy's einsum requires
        einsum_indices = (
            "{new_indices}{affected_indices},{state_indices}->{new_state_indices}".format(
                affected_indices=affected_indices,
                state_indices=state_indices,
                new_indices=new_indices,
                new_state_indices=new_state_indices,
            )
        )

        return self._einsum(einsum_indices, mat, state)

    def _apply_diagonal_unitary(self, state, phases, wires):
        r"""Apply multiplication of a phase vector to subsystems of the quantum state.

        This represents the multiplication with diagonal gates in a more efficient manner.

        Args:
            state (array[complex]): input state
            phases (array): vector to multiply
            wires (Wires): target wires

        Returns:
            array[complex]: output state
        """
        # translate to wire labels used by device
        device_wires = self.map_wires(wires)

        # reshape vectors
        phases = self._cast(self._reshape(phases, [2] * len(device_wires)), dtype=self.C_DTYPE)

        state_indices = ABC[: self.num_wires]
        affected_indices = "".join(ABC_ARRAY[list(device_wires)].tolist())

        einsum_indices = "{affected_indices},{state_indices}->{state_indices}".format(
            affected_indices=affected_indices, state_indices=state_indices
        )

        return self._einsum(einsum_indices, phases, state)

    def reset(self):
        """Reset the device"""
        super().reset()

        # init the state vector to |00..0>
        self._state = self._create_basis_state(0)
        self._pre_rotated_state = self._state

    def analytic_probability(self, wires=None):

        if self._state is None:
            return None

        prob = self.marginal_prob(self._abs(self._flatten(self._state)) ** 2, wires)
        return prob<|MERGE_RESOLUTION|>--- conflicted
+++ resolved
@@ -84,13 +84,8 @@
 
     name = "Default qubit PennyLane plugin"
     short_name = "default.qubit"
-<<<<<<< HEAD
-    pennylane_requires = "0.15"
-    version = "0.15.1"
-=======
     pennylane_requires = "0.16"
     version = "0.16.0"
->>>>>>> 05e50a96
     author = "Xanadu Inc."
 
     operations = {
