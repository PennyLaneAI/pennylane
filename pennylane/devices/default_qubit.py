--- conflicted
+++ resolved
@@ -593,25 +593,10 @@
         return transform_program
 
     # pylint: disable = too-many-branches
-<<<<<<< HEAD
+    @debug_logger
     def setup_execution_config(
         self, config: Optional[ExecutionConfig] = None, circuit: Optional[QuantumScript] = None
     ) -> ExecutionConfig:
-        """This is a private helper for ``preprocess`` that sets up the execution config.
-
-        Args:
-            execution_config (ExecutionConfig)
-
-        Returns:
-            ExecutionConfig: a preprocessed execution config
-
-        """
-=======
-    @debug_logger
-    def setup_execution_config(
-        self, config: Optional[ExecutionConfig] = None, circuit: Optional[QuantumScript] = None
-    ) -> ExecutionConfig:
->>>>>>> d798c924
         config = config or ExecutionConfig()
         updated_values = {}
 
@@ -673,19 +658,7 @@
         if qml.capture.enabled():
             mcm_config = config.mcm_config
             mcm_updated_values = {}
-<<<<<<< HEAD
             mcm_method = mcm_config.mcm_method
-=======
-            if (mcm_method := mcm_config.mcm_method) not in (
-                "deferred",
-                "single-branch-statistics",
-                None,
-            ):
-                raise DeviceError(
-                    f"mcm_method='{mcm_method}' is not supported with default.qubit "
-                    "when program capture is enabled."
-                )
->>>>>>> d798c924
 
             if mcm_method == "single-branch-statistics" and mcm_config.postselect_mode is not None:
                 warnings.warn(
