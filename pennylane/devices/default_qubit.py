# Copyright 2018-2021 Xanadu Quantum Technologies Inc.

# Licensed under the Apache License, Version 2.0 (the "License");
# you may not use this file except in compliance with the License.
# You may obtain a copy of the License at

#     http://www.apache.org/licenses/LICENSE-2.0

# Unless required by applicable law or agreed to in writing, software
# distributed under the License is distributed on an "AS IS" BASIS,
# WITHOUT WARRANTIES OR CONDITIONS OF ANY KIND, either express or implied.
# See the License for the specific language governing permissions and
# limitations under the License.
r"""
The default.qubit device is PennyLane's standard qubit-based device.

It implements the necessary :class:`~pennylane._device.Device` methods as well as some built-in
:mod:`qubit operations <pennylane.ops.qubit>`, and provides a very simple pure state
simulation of a qubit-based quantum circuit architecture.
"""
import itertools
import functools
from string import ascii_letters as ABC

import numpy as np

from pennylane import QubitDevice, DeviceError, QubitStateVector, BasisState
from pennylane.operation import DiagonalOperation
from pennylane.wires import WireError

ABC_ARRAY = np.array(list(ABC))

# tolerance for numerical errors
tolerance = 1e-10
SQRT2INV = 1 / np.sqrt(2)
TPHASE = np.exp(1j * np.pi / 4)


def _get_slice(index, axis, num_axes):
    """Allows slicing along an arbitrary axis of an array or tensor.

    Args:
        index (int): the index to access
        axis (int): the axis to slice into
        num_axes (int): total number of axes

    Returns:
        tuple[slice or int]: a tuple that can be used to slice into an array or tensor

    **Example:**

    Accessing the 2 index along axis 1 of a 3-axis array:

    >>> sl = _get_slice(2, 1, 3)
    >>> sl
    (slice(None, None, None), 2, slice(None, None, None))
    >>> a = np.arange(27).reshape((3, 3, 3))
    >>> a[sl]
    array([[ 6,  7,  8],
           [15, 16, 17],
           [24, 25, 26]])
    """
    idx = [slice(None)] * num_axes
    idx[axis] = index
    return tuple(idx)


# pylint: disable=unused-argument
class DefaultQubit(QubitDevice):
    """Default qubit device for PennyLane.

    Args:
        wires (int, Iterable[Number, str]): Number of subsystems represented by the device,
            or iterable that contains unique labels for the subsystems as numbers (i.e., ``[-1, 0, 2]``)
            or strings (``['ancilla', 'q1', 'q2']``). Default 1 if not specified.
        shots (None, int): How many times the circuit should be evaluated (or sampled) to estimate
            the expectation values. Defaults to ``None`` if not specified, which means that the device
            returns analytical results.
        cache (int): Number of device executions to store in a cache to speed up subsequent
            executions. A value of ``0`` indicates that no caching will take place. Once filled,
            older elements of the cache are removed and replaced with the most recent device
            executions to keep the cache up to date.
    """

    name = "Default qubit PennyLane plugin"
    short_name = "default.qubit"
    pennylane_requires = "0.16"
    version = "0.16.0"
    author = "Xanadu Inc."

    operations = {
        "BasisState",
        "QubitStateVector",
        "QubitUnitary",
        "ControlledQubitUnitary",
        "MultiControlledX",
        "DiagonalQubitUnitary",
        "PauliX",
        "PauliY",
        "PauliZ",
        "MultiRZ",
        "Hadamard",
        "S",
        "T",
        "SX",
        "CNOT",
        "SWAP",
        "ISWAP",
        "CSWAP",
        "Toffoli",
        "CY",
        "CZ",
        "PhaseShift",
        "ControlledPhaseShift",
        "CPhase",
        "RX",
        "RY",
        "RZ",
        "Rot",
        "CRX",
        "CRY",
        "CRZ",
        "CRot",
        "QFT",
<<<<<<< HEAD
        "IsingZZ",
=======
        "IsingXX",
>>>>>>> 012704f3
        "SingleExcitation",
        "SingleExcitationPlus",
        "SingleExcitationMinus",
        "DoubleExcitation",
        "DoubleExcitationPlus",
        "DoubleExcitationMinus",
        "QubitCarry",
        "QubitSum",
    }

    observables = {"PauliX", "PauliY", "PauliZ", "Hadamard", "Hermitian", "Identity"}

    def __init__(self, wires, *, shots=None, cache=0, analytic=None):
        super().__init__(wires, shots, cache=cache, analytic=analytic)

        # Create the initial state. Internally, we store the
        # state as an array of dimension [2]*wires.
        self._state = self._create_basis_state(0)
        self._pre_rotated_state = self._state

        self._apply_ops = {
            "PauliX": self._apply_x,
            "PauliY": self._apply_y,
            "PauliZ": self._apply_z,
            "Hadamard": self._apply_hadamard,
            "S": self._apply_s,
            "T": self._apply_t,
            "SX": self._apply_sx,
            "CNOT": self._apply_cnot,
            "SWAP": self._apply_swap,
            "CZ": self._apply_cz,
            "Toffoli": self._apply_toffoli,
        }

    @functools.lru_cache()
    def map_wires(self, wires):
        # temporarily overwrite this method to bypass
        # wire map that produces Wires objects
        try:
            mapped_wires = [self.wire_map[w] for w in wires]
        except KeyError as e:
            raise WireError(
                "Did not find some of the wires {} on device with wires {}.".format(
                    wires.labels, self.wires.labels
                )
            ) from e

        return mapped_wires

    def define_wire_map(self, wires):
        # temporarily overwrite this method to bypass
        # wire map that produces Wires objects
        consecutive_wires = range(self.num_wires)
        wire_map = zip(wires, consecutive_wires)
        return dict(wire_map)

    def apply(self, operations, rotations=None, **kwargs):
        rotations = rotations or []

        # apply the circuit operations
        for i, operation in enumerate(operations):

            if i > 0 and isinstance(operation, (QubitStateVector, BasisState)):
                raise DeviceError(
                    "Operation {} cannot be used after other Operations have already been applied "
                    "on a {} device.".format(operation.name, self.short_name)
                )

            if isinstance(operation, QubitStateVector):
                self._apply_state_vector(operation.parameters[0], operation.wires)
            elif isinstance(operation, BasisState):
                self._apply_basis_state(operation.parameters[0], operation.wires)
            else:
                self._state = self._apply_operation(self._state, operation)

        # store the pre-rotated state
        self._pre_rotated_state = self._state

        # apply the circuit rotations
        for operation in rotations:
            self._state = self._apply_operation(self._state, operation)

    def _apply_operation(self, state, operation):
        """Applies operations to the input state.

        Args:
            state (array[complex]): input state
            operation (~.Operation): operation to apply on the device

        Returns:
            array[complex]: output state
        """
        wires = operation.wires

        if operation.base_name in self._apply_ops:
            axes = self.wires.indices(wires)
            return self._apply_ops[operation.base_name](state, axes, inverse=operation.inverse)

        matrix = self._get_unitary_matrix(operation)

        if isinstance(operation, DiagonalOperation):
            return self._apply_diagonal_unitary(state, matrix, wires)
        if len(wires) <= 2:
            # Einsum is faster for small gates
            return self._apply_unitary_einsum(state, matrix, wires)

        return self._apply_unitary(state, matrix, wires)

    def _apply_x(self, state, axes, **kwargs):
        """Applies a PauliX gate by rolling 1 unit along the axis specified in ``axes``.

        Rolling by 1 unit along the axis means that the :math:`|0 \rangle` state with index ``0`` is
        shifted to the :math:`|1 \rangle` state with index ``1``. Likewise, since rolling beyond
        the last index loops back to the first, :math:`|1 \rangle` is transformed to
        :math:`|0\rangle`.

        Args:
            state (array[complex]): input state
            axes (List[int]): target axes to apply transformation

        Returns:
            array[complex]: output state
        """
        return self._roll(state, 1, axes[0])

    def _apply_y(self, state, axes, **kwargs):
        """Applies a PauliY gate by adding a negative sign to the 1 index along the axis specified
        in ``axes``, rolling one unit along the same axis, and multiplying the result by 1j.

        Args:
            state (array[complex]): input state
            axes (List[int]): target axes to apply transformation

        Returns:
            array[complex]: output state
        """
        return 1j * self._apply_x(self._apply_z(state, axes), axes)

    def _apply_z(self, state, axes, **kwargs):
        """Applies a PauliZ gate by adding a negative sign to the 1 index along the axis specified
        in ``axes``.

        Args:
            state (array[complex]): input state
            axes (List[int]): target axes to apply transformation

        Returns:
            array[complex]: output state
        """
        return self._apply_phase(state, axes, -1)

    def _apply_hadamard(self, state, axes, **kwargs):
        """Apply the Hadamard gate by combining the results of applying the PauliX and PauliZ gates.

        Args:
            state (array[complex]): input state
            axes (List[int]): target axes to apply transformation

        Returns:
            array[complex]: output state
        """
        state_x = self._apply_x(state, axes)
        state_z = self._apply_z(state, axes)
        return SQRT2INV * (state_x + state_z)

    def _apply_s(self, state, axes, inverse=False):
        return self._apply_phase(state, axes, 1j, inverse)

    def _apply_t(self, state, axes, inverse=False):
        return self._apply_phase(state, axes, TPHASE, inverse)

    def _apply_sx(self, state, axes, inverse=False):
        """Apply the Square Root X gate.

        Args:
            state (array[complex]): input state
            axes (List[int]): target axes to apply transformation

        Returns:
            array[complex]: output state
        """
        if inverse:
            return 0.5 * ((1 - 1j) * state + (1 + 1j) * self._apply_x(state, axes))

        return 0.5 * ((1 + 1j) * state + (1 - 1j) * self._apply_x(state, axes))

    def _apply_cnot(self, state, axes, **kwargs):
        """Applies a CNOT gate by slicing along the first axis specified in ``axes`` and then
        applying an X transformation along the second axis.

        By slicing along the first axis, we are able to select all of the amplitudes with a
        corresponding :math:`|1\rangle` for the control qubit. This means we then just need to apply
        a :class:`~.PauliX` (NOT) gate to the result.

        Args:
            state (array[complex]): input state
            axes (List[int]): target axes to apply transformation

        Returns:
            array[complex]: output state
        """
        sl_0 = _get_slice(0, axes[0], self.num_wires)
        sl_1 = _get_slice(1, axes[0], self.num_wires)

        # We will be slicing into the state according to state[sl_1], giving us all of the
        # amplitudes with a |1> for the control qubit. The resulting array has lost an axis
        # relative to state and we need to be careful about the axis we apply the PauliX rotation
        # to. If axes[1] is larger than axes[0], then we need to shift the target axis down by
        # one, otherwise we can leave as-is. For example: a state has [0, 1, 2, 3], control=1,
        # target=3. Then, state[sl_1] has 3 axes and target=3 now corresponds to the second axis.
        if axes[1] > axes[0]:
            target_axes = [axes[1] - 1]
        else:
            target_axes = [axes[1]]

        state_x = self._apply_x(state[sl_1], axes=target_axes)
        return self._stack([state[sl_0], state_x], axis=axes[0])

    def _apply_toffoli(self, state, axes, **kwargs):
        """Applies a Toffoli gate by slicing along the axis of the greater control qubit, slicing
        each of the resulting sub-arrays along the axis of the smaller control qubit, and then applying
        an X transformation along the axis of the target qubit of the fourth sub-sub-array.

        By performing two consecutive slices in this way, we are able to select all of the amplitudes with
        a corresponding :math:`|11\rangle` for the two control qubits. This means we then just need to apply
        a :class:`~.PauliX` (NOT) gate to the result.

        Args:
            state (array[complex]): input state
            axes (List[int]): target axes to apply transformation

        Returns:
            array[complex]: output state
        """
        cntrl_max = np.argmax(axes[:2])
        cntrl_min = cntrl_max ^ 1
        sl_a0 = _get_slice(0, axes[cntrl_max], self.num_wires)
        sl_a1 = _get_slice(1, axes[cntrl_max], self.num_wires)
        sl_b0 = _get_slice(0, axes[cntrl_min], self.num_wires - 1)
        sl_b1 = _get_slice(1, axes[cntrl_min], self.num_wires - 1)

        # If both controls are smaller than the target, shift the target axis down by two. If one
        # control is greater and one control is smaller than the target, shift the target axis
        # down by one. If both controls are greater than the target, leave the target axis as-is.
        if axes[cntrl_min] > axes[2]:
            target_axes = [axes[2]]
        elif axes[cntrl_max] > axes[2]:
            target_axes = [axes[2] - 1]
        else:
            target_axes = [axes[2] - 2]

        # state[sl_a1][sl_b1] gives us all of the amplitudes with a |11> for the two control qubits.
        state_x = self._apply_x(state[sl_a1][sl_b1], axes=target_axes)
        state_stacked_a1 = self._stack([state[sl_a1][sl_b0], state_x], axis=axes[cntrl_min])
        return self._stack([state[sl_a0], state_stacked_a1], axis=axes[cntrl_max])

    def _apply_swap(self, state, axes, **kwargs):
        """Applies a SWAP gate by performing a partial transposition along the specified axes.

        Args:
            state (array[complex]): input state
            axes (List[int]): target axes to apply transformation

        Returns:
            array[complex]: output state
        """
        all_axes = list(range(len(state.shape)))
        all_axes[axes[0]] = axes[1]
        all_axes[axes[1]] = axes[0]
        return self._transpose(state, all_axes)

    def _apply_cz(self, state, axes, **kwargs):
        """Applies a CZ gate by slicing along the first axis specified in ``axes`` and then
        applying a Z transformation along the second axis.

        Args:
            state (array[complex]): input state
            axes (List[int]): target axes to apply transformation

        Returns:
            array[complex]: output state
        """
        sl_0 = _get_slice(0, axes[0], self.num_wires)
        sl_1 = _get_slice(1, axes[0], self.num_wires)

        if axes[1] > axes[0]:
            target_axes = [axes[1] - 1]
        else:
            target_axes = [axes[1]]

        state_z = self._apply_z(state[sl_1], axes=target_axes)
        return self._stack([state[sl_0], state_z], axis=axes[0])

    def _apply_phase(self, state, axes, parameters, inverse=False):
        """Applies a phase onto the 1 index along the axis specified in ``axes``.

        Args:
            state (array[complex]): input state
            axes (List[int]): target axes to apply transformation
            parameters (float): phase to apply
            inverse (bool): whether to apply the inverse phase

        Returns:
            array[complex]: output state
        """
        num_wires = len(state.shape)
        sl_0 = _get_slice(0, axes[0], num_wires)
        sl_1 = _get_slice(1, axes[0], num_wires)

        phase = self._conj(parameters) if inverse else parameters
        return self._stack([state[sl_0], phase * state[sl_1]], axis=axes[0])

    def _get_unitary_matrix(self, unitary):  # pylint: disable=no-self-use
        """Return the matrix representing a unitary operation.

        Args:
            unitary (~.Operation): a PennyLane unitary operation

        Returns:
            array[complex]: Returns a 2D matrix representation of
            the unitary in the computational basis, or, in the case of a diagonal unitary,
            a 1D array representing the matrix diagonal.
        """
        if isinstance(unitary, DiagonalOperation):
            return unitary.eigvals

        return unitary.matrix

    @classmethod
    def capabilities(cls):
        capabilities = super().capabilities().copy()
        capabilities.update(
            model="qubit",
            supports_reversible_diff=True,
            supports_inverse_operations=True,
            supports_analytic_computation=True,
            returns_state=True,
            passthru_devices={
                "tf": "default.qubit.tf",
                "autograd": "default.qubit.autograd",
                "jax": "default.qubit.jax",
            },
        )
        return capabilities

    def _create_basis_state(self, index):
        """Return a computational basis state over all wires.

        Args:
            index (int): integer representing the computational basis state

        Returns:
            array[complex]: complex array of shape ``[2]*self.num_wires``
            representing the statevector of the basis state
        """
        state = np.zeros(2 ** self.num_wires, dtype=np.complex128)
        state[index] = 1
        state = self._asarray(state, dtype=self.C_DTYPE)
        return self._reshape(state, [2] * self.num_wires)

    @property
    def state(self):
        return self._flatten(self._pre_rotated_state)

    def density_matrix(self, wires):
        """Returns the reduced density matrix of a given set of wires.

        Args:
            wires (Wires): wires of the reduced system.

        Returns:
            array[complex]: complex tensor of shape ``(2 ** len(wires), 2 ** len(wires))``
            representing the reduced density matrix.
        """
        dim = self.num_wires
        state = self._pre_rotated_state

        # Return the full density matrix by using numpy tensor product
        if wires == self.wires:
            density_matrix = self._tensordot(state, self._conj(state), 0)
            density_matrix = self._reshape(density_matrix, (2 ** len(wires), 2 ** len(wires)))
            return density_matrix

        complete_system = list(range(0, dim))
        traced_system = [x for x in complete_system if x not in wires.labels]

        # Return the reduced density matrix by using numpy tensor product
        density_matrix = self._tensordot(
            state, self._conj(state), axes=(traced_system, traced_system)
        )
        density_matrix = self._reshape(density_matrix, (2 ** len(wires), 2 ** len(wires)))

        return density_matrix

    def _apply_state_vector(self, state, device_wires):
        """Initialize the internal state vector in a specified state.

        Args:
            state (array[complex]): normalized input state of length
                ``2**len(wires)``
            device_wires (Wires): wires that get initialized in the state
        """

        # translate to wire labels used by device
        device_wires = self.map_wires(device_wires)

        state = self._asarray(state, dtype=self.C_DTYPE)
        n_state_vector = state.shape[0]

        if state.ndim != 1 or n_state_vector != 2 ** len(device_wires):
            raise ValueError("State vector must be of length 2**wires.")

        if not np.allclose(np.linalg.norm(state, ord=2), 1.0, atol=tolerance):
            raise ValueError("Sum of amplitudes-squared does not equal one.")

        if len(device_wires) == self.num_wires and sorted(device_wires) == device_wires:
            # Initialize the entire wires with the state
            self._state = self._reshape(state, [2] * self.num_wires)
            return

        # generate basis states on subset of qubits via the cartesian product
        basis_states = np.array(list(itertools.product([0, 1], repeat=len(device_wires))))

        # get basis states to alter on full set of qubits
        unravelled_indices = np.zeros((2 ** len(device_wires), self.num_wires), dtype=int)
        unravelled_indices[:, device_wires] = basis_states

        # get indices for which the state is changed to input state vector elements
        ravelled_indices = np.ravel_multi_index(unravelled_indices.T, [2] * self.num_wires)

        state = self._scatter(ravelled_indices, state, [2 ** self.num_wires])
        state = self._reshape(state, [2] * self.num_wires)
        self._state = self._asarray(state, dtype=self.C_DTYPE)

    def _apply_basis_state(self, state, wires):
        """Initialize the state vector in a specified computational basis state.

        Args:
            state (array[int]): computational basis state of shape ``(wires,)``
                consisting of 0s and 1s.
            wires (Wires): wires that the provided computational state should be initialized on
        """
        # translate to wire labels used by device
        device_wires = self.map_wires(wires)

        # length of basis state parameter
        n_basis_state = len(state)

        if not set(state.tolist()).issubset({0, 1}):
            raise ValueError("BasisState parameter must consist of 0 or 1 integers.")

        if n_basis_state != len(device_wires):
            raise ValueError("BasisState parameter and wires must be of equal length.")

        # get computational basis state number
        basis_states = 2 ** (self.num_wires - 1 - np.array(device_wires))
        num = int(np.dot(state, basis_states))

        self._state = self._create_basis_state(num)

    def _apply_unitary(self, state, mat, wires):
        r"""Apply multiplication of a matrix to subsystems of the quantum state.

        Args:
            state (array[complex]): input state
            mat (array): matrix to multiply
            wires (Wires): target wires

        Returns:
            array[complex]: output state
        """
        # translate to wire labels used by device
        device_wires = self.map_wires(wires)

        mat = self._cast(self._reshape(mat, [2] * len(device_wires) * 2), dtype=self.C_DTYPE)
        axes = (np.arange(len(device_wires), 2 * len(device_wires)), device_wires)
        tdot = self._tensordot(mat, state, axes=axes)

        # tensordot causes the axes given in `wires` to end up in the first positions
        # of the resulting tensor. This corresponds to a (partial) transpose of
        # the correct output state
        # We'll need to invert this permutation to put the indices in the correct place
        unused_idxs = [idx for idx in range(self.num_wires) if idx not in device_wires]
        perm = list(device_wires) + unused_idxs
        inv_perm = np.argsort(perm)  # argsort gives inverse permutation
        return self._transpose(tdot, inv_perm)

    def _apply_unitary_einsum(self, state, mat, wires):
        r"""Apply multiplication of a matrix to subsystems of the quantum state.

        This function uses einsum instead of tensordot. This approach is only
        faster for single- and two-qubit gates.

        Args:
            state (array[complex]): input state
            mat (array): matrix to multiply
            wires (Wires): target wires

        Returns:
            array[complex]: output state
        """
        # translate to wire labels used by device
        device_wires = self.map_wires(wires)

        mat = self._cast(self._reshape(mat, [2] * len(device_wires) * 2), dtype=self.C_DTYPE)

        # Tensor indices of the quantum state
        state_indices = ABC[: self.num_wires]

        # Indices of the quantum state affected by this operation
        affected_indices = "".join(ABC_ARRAY[list(device_wires)].tolist())

        # All affected indices will be summed over, so we need the same number of new indices
        new_indices = ABC[self.num_wires : self.num_wires + len(device_wires)]

        # The new indices of the state are given by the old ones with the affected indices
        # replaced by the new_indices
        new_state_indices = functools.reduce(
            lambda old_string, idx_pair: old_string.replace(idx_pair[0], idx_pair[1]),
            zip(affected_indices, new_indices),
            state_indices,
        )

        # We now put together the indices in the notation numpy's einsum requires
        einsum_indices = (
            "{new_indices}{affected_indices},{state_indices}->{new_state_indices}".format(
                affected_indices=affected_indices,
                state_indices=state_indices,
                new_indices=new_indices,
                new_state_indices=new_state_indices,
            )
        )

        return self._einsum(einsum_indices, mat, state)

    def _apply_diagonal_unitary(self, state, phases, wires):
        r"""Apply multiplication of a phase vector to subsystems of the quantum state.

        This represents the multiplication with diagonal gates in a more efficient manner.

        Args:
            state (array[complex]): input state
            phases (array): vector to multiply
            wires (Wires): target wires

        Returns:
            array[complex]: output state
        """
        # translate to wire labels used by device
        device_wires = self.map_wires(wires)

        # reshape vectors
        phases = self._cast(self._reshape(phases, [2] * len(device_wires)), dtype=self.C_DTYPE)

        state_indices = ABC[: self.num_wires]
        affected_indices = "".join(ABC_ARRAY[list(device_wires)].tolist())

        einsum_indices = "{affected_indices},{state_indices}->{state_indices}".format(
            affected_indices=affected_indices, state_indices=state_indices
        )

        return self._einsum(einsum_indices, phases, state)

    def reset(self):
        """Reset the device"""
        super().reset()

        # init the state vector to |00..0>
        self._state = self._create_basis_state(0)
        self._pre_rotated_state = self._state

    def analytic_probability(self, wires=None):

        if self._state is None:
            return None

        prob = self.marginal_prob(self._abs(self._flatten(self._state)) ** 2, wires)
        return prob<|MERGE_RESOLUTION|>--- conflicted
+++ resolved
@@ -122,11 +122,8 @@
         "CRZ",
         "CRot",
         "QFT",
-<<<<<<< HEAD
+        "IsingXX",
         "IsingZZ",
-=======
-        "IsingXX",
->>>>>>> 012704f3
         "SingleExcitation",
         "SingleExcitationPlus",
         "SingleExcitationMinus",
