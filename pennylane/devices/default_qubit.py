--- conflicted
+++ resolved
@@ -114,10 +114,7 @@
     "Toffoli",
 }
 
-<<<<<<< HEAD
-=======
-
->>>>>>> 419615cf
+
 # Complete gate set including controlled and adjoint variants
 ALL_DQ_GATE_SET = (
     _BASE_DQ_GATE_SET
@@ -126,9 +123,6 @@
 )
 
 
-<<<<<<< HEAD
-def stopping_condition(op: Operator) -> bool:
-=======
 _special_operator_support = {
     "QFT": lambda op: len(op.wires) < 6,
     "GroverOperator": lambda op: len(op.wires) < 13,
@@ -141,7 +135,6 @@
 
 
 def stopping_condition(op: Operator, allow_mcms=True) -> bool:
->>>>>>> 419615cf
     """Specify whether or not an Operator object is supported by the device."""
     if constraint := _special_operator_support.get(op.name):
         return constraint(op)
@@ -646,12 +639,7 @@
             _stopping_condition = allow_mcms_stopping_condition
         transform_program.add_transform(
             decompose,
-<<<<<<< HEAD
-            stopping_condition=stopping_condition,
-            stopping_condition_shots=stopping_condition_shots,
-=======
             stopping_condition=_stopping_condition,
->>>>>>> 419615cf
             device_wires=self.wires,
             target_gates=ALL_DQ_GATE_SET,
             name=self.name,
