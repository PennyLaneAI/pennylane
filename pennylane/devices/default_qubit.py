--- conflicted
+++ resolved
@@ -78,7 +78,6 @@
     from pennylane.operation import Operator
 
 
-<<<<<<< HEAD
 # Base gate set for DefaultQubit
 _BASE_DQ_GATE_SET = {
     "CNOT",
@@ -115,6 +114,7 @@
     "Toffoli",
 }
 
+
 # Complete gate set including controlled and adjoint variants
 ALL_DQ_GATE_SET = (
     _BASE_DQ_GATE_SET
@@ -123,8 +123,6 @@
 )
 
 
-def stopping_condition(op: Operator) -> bool:
-=======
 _special_operator_support = {
     "QFT": lambda op: len(op.wires) < 6,
     "GroverOperator": lambda op: len(op.wires) < 13,
@@ -137,7 +135,6 @@
 
 
 def stopping_condition(op: Operator, allow_mcms=True) -> bool:
->>>>>>> 9a6dd668
     """Specify whether or not an Operator object is supported by the device."""
     if constraint := _special_operator_support.get(op.name):
         return constraint(op)
@@ -642,14 +639,9 @@
             _stopping_condition = allow_mcms_stopping_condition
         transform_program.add_transform(
             decompose,
-<<<<<<< HEAD
             stopping_condition=stopping_condition,
-            stopping_condition_shots=stopping_condition_shots,
             device_wires=self.wires,
             target_gates=ALL_DQ_GATE_SET,
-=======
-            stopping_condition=_stopping_condition,
->>>>>>> 9a6dd668
             name=self.name,
         )
         _allow_resets = config.mcm_config.mcm_method != "deferred"
