# Copyright 2018-2021 Xanadu Quantum Technologies Inc.

# Licensed under the Apache License, Version 2.0 (the "License");
# you may not use this file except in compliance with the License.
# You may obtain a copy of the License at

#     http://www.apache.org/licenses/LICENSE-2.0

# Unless required by applicable law or agreed to in writing, software
# distributed under the License is distributed on an "AS IS" BASIS,
# WITHOUT WARRANTIES OR CONDITIONS OF ANY KIND, either express or implied.
# See the License for the specific language governing permissions and
# limitations under the License.
r"""
The default.qubit device is PennyLane's standard qubit-based device.

It implements the necessary :class:`~pennylane._device.Device` methods as well as some built-in
:mod:`qubit operations <pennylane.ops.qubit>`, and provides a very simple pure state
simulation of a qubit-based quantum circuit architecture.
"""
import itertools
import functools
from string import ascii_letters as ABC

import numpy as np
from scipy.sparse import coo_matrix

import pennylane as qml
from pennylane import QubitDevice, DeviceError, QubitStateVector, BasisState
from pennylane.ops.qubit.attributes import diagonal_in_z_basis
from pennylane.wires import WireError
from .._version import __version__

ABC_ARRAY = np.array(list(ABC))

# tolerance for numerical errors
tolerance = 1e-10
SQRT2INV = 1 / np.sqrt(2)
TPHASE = np.exp(1j * np.pi / 4)


def _get_slice(index, axis, num_axes):
    """Allows slicing along an arbitrary axis of an array or tensor.

    Args:
        index (int): the index to access
        axis (int): the axis to slice into
        num_axes (int): total number of axes

    Returns:
        tuple[slice or int]: a tuple that can be used to slice into an array or tensor

    **Example:**

    Accessing the 2 index along axis 1 of a 3-axis array:

    >>> sl = _get_slice(2, 1, 3)
    >>> sl
    (slice(None, None, None), 2, slice(None, None, None))
    >>> a = np.arange(27).reshape((3, 3, 3))
    >>> a[sl]
    array([[ 6,  7,  8],
           [15, 16, 17],
           [24, 25, 26]])
    """
    idx = [slice(None)] * num_axes
    idx[axis] = index
    return tuple(idx)


# pylint: disable=unused-argument
class DefaultQubit(QubitDevice):
    """Default qubit device for PennyLane.

    Args:
        wires (int, Iterable[Number, str]): Number of subsystems represented by the device,
            or iterable that contains unique labels for the subsystems as numbers (i.e., ``[-1, 0, 2]``)
            or strings (``['ancilla', 'q1', 'q2']``). Default 1 if not specified.
        shots (None, int): How many times the circuit should be evaluated (or sampled) to estimate
            the expectation values. Defaults to ``None`` if not specified, which means that the device
            returns analytical results.
        cache (int): Number of device executions to store in a cache to speed up subsequent
            executions. A value of ``0`` indicates that no caching will take place. Once filled,
            older elements of the cache are removed and replaced with the most recent device
            executions to keep the cache up to date.
    """

    name = "Default qubit PennyLane plugin"
    short_name = "default.qubit"
    pennylane_requires = __version__
    version = __version__
    author = "Xanadu Inc."

    operations = {
        "Identity",
        "BasisState",
        "QubitStateVector",
        "QubitUnitary",
        "ControlledQubitUnitary",
        "MultiControlledX",
        "DiagonalQubitUnitary",
        "PauliX",
        "PauliY",
        "PauliZ",
        "MultiRZ",
        "Hadamard",
        "S",
        "T",
        "SX",
        "CNOT",
        "SWAP",
        "ISWAP",
        "SISWAP",
        "SQISW",
        "CSWAP",
        "Toffoli",
        "CY",
        "CZ",
        "PhaseShift",
        "ControlledPhaseShift",
        "CPhase",
        "RX",
        "RY",
        "RZ",
        "Rot",
        "CRX",
        "CRY",
        "CRZ",
        "CRot",
        "IsingXX",
        "IsingYY",
        "IsingZZ",
        "SingleExcitation",
        "SingleExcitationPlus",
        "SingleExcitationMinus",
        "DoubleExcitation",
        "DoubleExcitationPlus",
        "DoubleExcitationMinus",
        "QubitCarry",
        "QubitSum",
        "OrbitalRotation",
        "QFT",
    }

    observables = {
        "PauliX",
        "PauliY",
        "PauliZ",
        "Hadamard",
        "Hermitian",
        "Identity",
        "Projector",
        "SparseHamiltonian",
        "Hamiltonian",
    }

    def __init__(self, wires, *, shots=None, cache=0, analytic=None):
        super().__init__(wires, shots, cache=cache, analytic=analytic)

        # Create the initial state. Internally, we store the
        # state as an array of dimension [2]*wires.
        self._state = self._create_basis_state(0)
        self._pre_rotated_state = self._state

        self._apply_ops = {
            "PauliX": self._apply_x,
            "PauliY": self._apply_y,
            "PauliZ": self._apply_z,
            "Hadamard": self._apply_hadamard,
            "S": self._apply_s,
            "T": self._apply_t,
            "SX": self._apply_sx,
            "CNOT": self._apply_cnot,
            "SWAP": self._apply_swap,
            "CZ": self._apply_cz,
            "Toffoli": self._apply_toffoli,
        }

    @functools.lru_cache()
    def map_wires(self, wires):
        # temporarily overwrite this method to bypass
        # wire map that produces Wires objects
        try:
            mapped_wires = [self.wire_map[w] for w in wires]
        except KeyError as e:
            raise WireError(
                "Did not find some of the wires {} on device with wires {}.".format(
                    wires.labels, self.wires.labels
                )
            ) from e

        return mapped_wires

    def define_wire_map(self, wires):
        # temporarily overwrite this method to bypass
        # wire map that produces Wires objects
        consecutive_wires = range(self.num_wires)
        wire_map = zip(wires, consecutive_wires)
        return dict(wire_map)

    def apply(self, operations, rotations=None, **kwargs):
        rotations = rotations or []

        # apply the circuit operations
        for i, operation in enumerate(operations):

            if i > 0 and isinstance(operation, (QubitStateVector, BasisState)):
                raise DeviceError(
                    "Operation {} cannot be used after other Operations have already been applied "
                    "on a {} device.".format(operation.name, self.short_name)
                )

            if isinstance(operation, QubitStateVector):
                self._apply_state_vector(operation.parameters[0], operation.wires)
            elif isinstance(operation, BasisState):
                self._apply_basis_state(operation.parameters[0], operation.wires)
            else:
                self._state = self._apply_operation(self._state, operation)

        # store the pre-rotated state
        self._pre_rotated_state = self._state

        # apply the circuit rotations
        for operation in rotations:
            self._state = self._apply_operation(self._state, operation)

    def _apply_operation(self, state, operation):
        """Applies operations to the input state.

        Args:
            state (array[complex]): input state
            operation (~.Operation): operation to apply on the device

        Returns:
            array[complex]: output state
        """
        wires = operation.wires

        if operation.base_name in self._apply_ops:
            axes = self.wires.indices(wires)
            return self._apply_ops[operation.base_name](state, axes, inverse=operation.inverse)

        matrix = self._get_unitary_matrix(operation)

        if operation in diagonal_in_z_basis:
            return self._apply_diagonal_unitary(state, matrix, wires)
        if len(wires) <= 2:
            # Einsum is faster for small gates
            return self._apply_unitary_einsum(state, matrix, wires)

        return self._apply_unitary(state, matrix, wires)

    def _apply_x(self, state, axes, **kwargs):
        """Applies a PauliX gate by rolling 1 unit along the axis specified in ``axes``.

        Rolling by 1 unit along the axis means that the :math:`|0 \rangle` state with index ``0`` is
        shifted to the :math:`|1 \rangle` state with index ``1``. Likewise, since rolling beyond
        the last index loops back to the first, :math:`|1 \rangle` is transformed to
        :math:`|0\rangle`.

        Args:
            state (array[complex]): input state
            axes (List[int]): target axes to apply transformation

        Returns:
            array[complex]: output state
        """
        return self._roll(state, 1, axes[0])

    def _apply_y(self, state, axes, **kwargs):
        """Applies a PauliY gate by adding a negative sign to the 1 index along the axis specified
        in ``axes``, rolling one unit along the same axis, and multiplying the result by 1j.

        Args:
            state (array[complex]): input state
            axes (List[int]): target axes to apply transformation

        Returns:
            array[complex]: output state
        """
        return 1j * self._apply_x(self._apply_z(state, axes), axes)

    def _apply_z(self, state, axes, **kwargs):
        """Applies a PauliZ gate by adding a negative sign to the 1 index along the axis specified
        in ``axes``.

        Args:
            state (array[complex]): input state
            axes (List[int]): target axes to apply transformation

        Returns:
            array[complex]: output state
        """
        return self._apply_phase(state, axes, -1)

    def _apply_hadamard(self, state, axes, **kwargs):
        """Apply the Hadamard gate by combining the results of applying the PauliX and PauliZ gates.

        Args:
            state (array[complex]): input state
            axes (List[int]): target axes to apply transformation

        Returns:
            array[complex]: output state
        """
        state_x = self._apply_x(state, axes)
        state_z = self._apply_z(state, axes)
        return SQRT2INV * (state_x + state_z)

    def _apply_s(self, state, axes, inverse=False):
        return self._apply_phase(state, axes, 1j, inverse)

    def _apply_t(self, state, axes, inverse=False):
        return self._apply_phase(state, axes, TPHASE, inverse)

    def _apply_sx(self, state, axes, inverse=False):
        """Apply the Square Root X gate.

        Args:
            state (array[complex]): input state
            axes (List[int]): target axes to apply transformation

        Returns:
            array[complex]: output state
        """
        if inverse:
            return 0.5 * ((1 - 1j) * state + (1 + 1j) * self._apply_x(state, axes))

        return 0.5 * ((1 + 1j) * state + (1 - 1j) * self._apply_x(state, axes))

    def _apply_cnot(self, state, axes, **kwargs):
        """Applies a CNOT gate by slicing along the first axis specified in ``axes`` and then
        applying an X transformation along the second axis.

        By slicing along the first axis, we are able to select all of the amplitudes with a
        corresponding :math:`|1\rangle` for the control qubit. This means we then just need to apply
        a :class:`~.PauliX` (NOT) gate to the result.

        Args:
            state (array[complex]): input state
            axes (List[int]): target axes to apply transformation

        Returns:
            array[complex]: output state
        """
        sl_0 = _get_slice(0, axes[0], self.num_wires)
        sl_1 = _get_slice(1, axes[0], self.num_wires)

        # We will be slicing into the state according to state[sl_1], giving us all of the
        # amplitudes with a |1> for the control qubit. The resulting array has lost an axis
        # relative to state and we need to be careful about the axis we apply the PauliX rotation
        # to. If axes[1] is larger than axes[0], then we need to shift the target axis down by
        # one, otherwise we can leave as-is. For example: a state has [0, 1, 2, 3], control=1,
        # target=3. Then, state[sl_1] has 3 axes and target=3 now corresponds to the second axis.
        if axes[1] > axes[0]:
            target_axes = [axes[1] - 1]
        else:
            target_axes = [axes[1]]

        state_x = self._apply_x(state[sl_1], axes=target_axes)
        return self._stack([state[sl_0], state_x], axis=axes[0])

    def _apply_toffoli(self, state, axes, **kwargs):
        """Applies a Toffoli gate by slicing along the axis of the greater control qubit, slicing
        each of the resulting sub-arrays along the axis of the smaller control qubit, and then applying
        an X transformation along the axis of the target qubit of the fourth sub-sub-array.

        By performing two consecutive slices in this way, we are able to select all of the amplitudes with
        a corresponding :math:`|11\rangle` for the two control qubits. This means we then just need to apply
        a :class:`~.PauliX` (NOT) gate to the result.

        Args:
            state (array[complex]): input state
            axes (List[int]): target axes to apply transformation

        Returns:
            array[complex]: output state
        """
        cntrl_max = np.argmax(axes[:2])
        cntrl_min = cntrl_max ^ 1
        sl_a0 = _get_slice(0, axes[cntrl_max], self.num_wires)
        sl_a1 = _get_slice(1, axes[cntrl_max], self.num_wires)
        sl_b0 = _get_slice(0, axes[cntrl_min], self.num_wires - 1)
        sl_b1 = _get_slice(1, axes[cntrl_min], self.num_wires - 1)

        # If both controls are smaller than the target, shift the target axis down by two. If one
        # control is greater and one control is smaller than the target, shift the target axis
        # down by one. If both controls are greater than the target, leave the target axis as-is.
        if axes[cntrl_min] > axes[2]:
            target_axes = [axes[2]]
        elif axes[cntrl_max] > axes[2]:
            target_axes = [axes[2] - 1]
        else:
            target_axes = [axes[2] - 2]

        # state[sl_a1][sl_b1] gives us all of the amplitudes with a |11> for the two control qubits.
        state_x = self._apply_x(state[sl_a1][sl_b1], axes=target_axes)
        state_stacked_a1 = self._stack([state[sl_a1][sl_b0], state_x], axis=axes[cntrl_min])
        return self._stack([state[sl_a0], state_stacked_a1], axis=axes[cntrl_max])

    def _apply_swap(self, state, axes, **kwargs):
        """Applies a SWAP gate by performing a partial transposition along the specified axes.

        Args:
            state (array[complex]): input state
            axes (List[int]): target axes to apply transformation

        Returns:
            array[complex]: output state
        """
        all_axes = list(range(len(state.shape)))
        all_axes[axes[0]] = axes[1]
        all_axes[axes[1]] = axes[0]
        return self._transpose(state, all_axes)

    def _apply_cz(self, state, axes, **kwargs):
        """Applies a CZ gate by slicing along the first axis specified in ``axes`` and then
        applying a Z transformation along the second axis.

        Args:
            state (array[complex]): input state
            axes (List[int]): target axes to apply transformation

        Returns:
            array[complex]: output state
        """
        sl_0 = _get_slice(0, axes[0], self.num_wires)
        sl_1 = _get_slice(1, axes[0], self.num_wires)

        if axes[1] > axes[0]:
            target_axes = [axes[1] - 1]
        else:
            target_axes = [axes[1]]

        state_z = self._apply_z(state[sl_1], axes=target_axes)
        return self._stack([state[sl_0], state_z], axis=axes[0])

    def _apply_phase(self, state, axes, parameters, inverse=False):
        """Applies a phase onto the 1 index along the axis specified in ``axes``.

        Args:
            state (array[complex]): input state
            axes (List[int]): target axes to apply transformation
            parameters (float): phase to apply
            inverse (bool): whether to apply the inverse phase

        Returns:
            array[complex]: output state
        """
        num_wires = len(state.shape)
        sl_0 = _get_slice(0, axes[0], num_wires)
        sl_1 = _get_slice(1, axes[0], num_wires)

        phase = self._conj(parameters) if inverse else parameters
        return self._stack([state[sl_0], phase * state[sl_1]], axis=axes[0])

    def expval(self, observable, shot_range=None, bin_size=None):
        """Returns the expectation value of a Hamiltonian observable. When the observable is a
         ``SparseHamiltonian`` object, the expectation value is computed directly for the full
         Hamiltonian, which leads to faster execution.

        Args:
            observable (~.Observable): a PennyLane observable
            shot_range (tuple[int]): 2-tuple of integers specifying the range of samples
                to use. If not specified, all samples are used.
            bin_size (int): Divides the shot range into bins of size ``bin_size``, and
                returns the measurement statistic separately over each bin. If not
                provided, the entire shot range is treated as a single bin.

        Returns:
            float: returns the expectation value of the observable
        """
        # intercept other Hamiltonians
        # TODO: Ideally, this logic should not live in the Device, but be moved
        # to a component that can be re-used by devices as needed.
        if observable.name in ("Hamiltonian", "SparseHamiltonian"):
            assert self.shots is None, f"{observable.name} must be used with shots=None"

            backprop_mode = (
                not isinstance(self.state, np.ndarray)
                or any(not isinstance(d, (float, np.ndarray)) for d in observable.data)
            ) and observable.name == "Hamiltonian"

            if backprop_mode:
                # We must compute the expectation value assuming that the Hamiltonian
                # coefficients *and* the quantum states are tensor objects.

                # Compute  <psi| H |psi> via sum_i coeff_i * <psi| PauliWord |psi> using a sparse
                # representation of the Pauliword
                res = qml.math.cast(qml.math.convert_like(0.0, observable.data), dtype=complex)
                interface = qml.math.get_interface(self.state)

                # Note: it is important that we use the Hamiltonian's data and not the coeffs attribute.
                # This is because the .data attribute may be 'unwrapped' as required by the interfaces,
                # whereas the .coeff attribute will always be the same input dtype that the user provided.
                for op, coeff in zip(observable.ops, observable.data):

                    # extract a scipy.sparse.coo_matrix representation of this Pauli word
                    coo = qml.operation.Tensor(op).sparse_matrix(wires=self.wires)
                    Hmat = qml.math.cast(qml.math.convert_like(coo.data, self.state), "complex128")

                    product = (
                        qml.math.gather(qml.math.conj(self.state), coo.row)
                        * Hmat
                        * qml.math.gather(self.state, coo.col)
                    )
                    c = qml.math.convert_like(coeff, product)

                    if interface == "tensorflow":
                        c = qml.math.cast(c, "complex128")

                    res = qml.math.convert_like(res, product) + qml.math.sum(c * product)

            else:
                # Coefficients and the state are not trainable, we can be more
                # efficient in how we compute the Hamiltonian sparse matrix.

                if observable.name == "Hamiltonian":
                    Hmat = qml.utils.sparse_hamiltonian(observable, wires=self.wires)
                elif observable.name == "SparseHamiltonian":
                    Hmat = observable.matrix

                state = qml.math.toarray(self.state)
                res = coo_matrix.dot(
                    coo_matrix(qml.math.conj(state)),
                    coo_matrix.dot(Hmat, coo_matrix(state.reshape(len(self.state), 1))),
                ).toarray()[0]

            if observable.name == "Hamiltonian":
                res = qml.math.squeeze(res)

            return qml.math.real(res)

        return super().expval(observable, shot_range=shot_range, bin_size=bin_size)

    def _get_unitary_matrix(self, unitary):  # pylint: disable=no-self-use
        """Return the matrix representing a unitary operation.

        Args:
            unitary (~.Operation): a PennyLane unitary operation

        Returns:
            array[complex]: Returns a 2D matrix representation of
            the unitary in the computational basis, or, in the case of a diagonal unitary,
            a 1D array representing the matrix diagonal.
        """
        if unitary in diagonal_in_z_basis:
            return unitary.eigvals

        return unitary.matrix

    @classmethod
    def capabilities(cls):
        capabilities = super().capabilities().copy()
        capabilities.update(
            model="qubit",
            supports_reversible_diff=True,
            supports_inverse_operations=True,
            supports_analytic_computation=True,
            returns_state=True,
            passthru_devices={
                "tf": "default.qubit.tf",
                "torch": "default.qubit.torch",
                "autograd": "default.qubit.autograd",
                "jax": "default.qubit.jax",
            },
        )
        return capabilities

    def _create_basis_state(self, index):
        """Return a computational basis state over all wires.

        Args:
            index (int): integer representing the computational basis state

        Returns:
            array[complex]: complex array of shape ``[2]*self.num_wires``
            representing the statevector of the basis state
        """
        state = np.zeros(2 ** self.num_wires, dtype=np.complex128)
        state[index] = 1
        state = self._asarray(state, dtype=self.C_DTYPE)
        return self._reshape(state, [2] * self.num_wires)

    @property
    def state(self):
        return self._flatten(self._pre_rotated_state)

    def density_matrix(self, wires):
        """Returns the reduced density matrix of a given set of wires.

        Args:
            wires (Wires): wires of the reduced system.

        Returns:
            array[complex]: complex tensor of shape ``(2 ** len(wires), 2 ** len(wires))``
            representing the reduced density matrix.
        """
        dim = self.num_wires
        state = self._pre_rotated_state

        # Return the full density matrix by using numpy tensor product
        if wires == self.wires:
            density_matrix = self._tensordot(state, self._conj(state), 0)
            density_matrix = self._reshape(density_matrix, (2 ** len(wires), 2 ** len(wires)))
            return density_matrix

        complete_system = list(range(0, dim))
        traced_system = [x for x in complete_system if x not in wires.labels]

        # Return the reduced density matrix by using numpy tensor product
        density_matrix = self._tensordot(
            state, self._conj(state), axes=(traced_system, traced_system)
        )
        density_matrix = self._reshape(density_matrix, (2 ** len(wires), 2 ** len(wires)))

        return density_matrix

    def _apply_state_vector(self, state, device_wires):
        """Initialize the internal state vector in a specified state.

        Args:
            state (array[complex]): normalized input state of length
                ``2**len(wires)``
            device_wires (Wires): wires that get initialized in the state
        """

        # translate to wire labels used by device
        device_wires = self.map_wires(device_wires)

        state = self._asarray(state, dtype=self.C_DTYPE)
        n_state_vector = state.shape[0]

        if len(qml.math.shape(state)) != 1 or n_state_vector != 2 ** len(device_wires):
            raise ValueError("State vector must be of length 2**wires.")

<<<<<<< HEAD
        if not qml.math.is_abstract(state):
            if not qml.math.allclose(qml.math.linalg.norm(state, ord=2), 1.0, atol=tolerance):
=======
        norm = qml.math.linalg.norm(state, ord=2)
        if not qml.math.is_abstract(norm):
            if not qml.math.allclose(norm, 1.0, atol=tolerance):
>>>>>>> 7d9024b9
                raise ValueError("Sum of amplitudes-squared does not equal one.")

        if len(device_wires) == self.num_wires and sorted(device_wires) == device_wires:
            # Initialize the entire wires with the state
            self._state = self._reshape(state, [2] * self.num_wires)
            return

        # generate basis states on subset of qubits via the cartesian product
        basis_states = np.array(list(itertools.product([0, 1], repeat=len(device_wires))))

        # get basis states to alter on full set of qubits
        unravelled_indices = np.zeros((2 ** len(device_wires), self.num_wires), dtype=int)
        unravelled_indices[:, device_wires] = basis_states

        # get indices for which the state is changed to input state vector elements
        ravelled_indices = np.ravel_multi_index(unravelled_indices.T, [2] * self.num_wires)

        state = self._scatter(ravelled_indices, state, [2 ** self.num_wires])
        state = self._reshape(state, [2] * self.num_wires)
        self._state = self._asarray(state, dtype=self.C_DTYPE)

    def _apply_basis_state(self, state, wires):
        """Initialize the state vector in a specified computational basis state.

        Args:
            state (array[int]): computational basis state of shape ``(wires,)``
                consisting of 0s and 1s.
            wires (Wires): wires that the provided computational state should be initialized on
        """
        # translate to wire labels used by device
        device_wires = self.map_wires(wires)

        # length of basis state parameter
        n_basis_state = len(state)

        if not set(state.tolist()).issubset({0, 1}):
            raise ValueError("BasisState parameter must consist of 0 or 1 integers.")

        if n_basis_state != len(device_wires):
            raise ValueError("BasisState parameter and wires must be of equal length.")

        # get computational basis state number
        basis_states = 2 ** (self.num_wires - 1 - np.array(device_wires))
        basis_states = qml.math.convert_like(basis_states, state)
        num = int(qml.math.dot(state, basis_states))

        self._state = self._create_basis_state(num)

    def _apply_unitary(self, state, mat, wires):
        r"""Apply multiplication of a matrix to subsystems of the quantum state.

        Args:
            state (array[complex]): input state
            mat (array): matrix to multiply
            wires (Wires): target wires

        Returns:
            array[complex]: output state
        """
        # translate to wire labels used by device
        device_wires = self.map_wires(wires)

        mat = self._cast(self._reshape(mat, [2] * len(device_wires) * 2), dtype=self.C_DTYPE)
        axes = (np.arange(len(device_wires), 2 * len(device_wires)), device_wires)
        tdot = self._tensordot(mat, state, axes=axes)

        # tensordot causes the axes given in `wires` to end up in the first positions
        # of the resulting tensor. This corresponds to a (partial) transpose of
        # the correct output state
        # We'll need to invert this permutation to put the indices in the correct place
        unused_idxs = [idx for idx in range(self.num_wires) if idx not in device_wires]
        perm = list(device_wires) + unused_idxs
        inv_perm = np.argsort(perm)  # argsort gives inverse permutation
        return self._transpose(tdot, inv_perm)

    def _apply_unitary_einsum(self, state, mat, wires):
        r"""Apply multiplication of a matrix to subsystems of the quantum state.

        This function uses einsum instead of tensordot. This approach is only
        faster for single- and two-qubit gates.

        Args:
            state (array[complex]): input state
            mat (array): matrix to multiply
            wires (Wires): target wires

        Returns:
            array[complex]: output state
        """
        # translate to wire labels used by device
        device_wires = self.map_wires(wires)

        mat = self._cast(self._reshape(mat, [2] * len(device_wires) * 2), dtype=self.C_DTYPE)

        # Tensor indices of the quantum state
        state_indices = ABC[: self.num_wires]

        # Indices of the quantum state affected by this operation
        affected_indices = "".join(ABC_ARRAY[list(device_wires)].tolist())

        # All affected indices will be summed over, so we need the same number of new indices
        new_indices = ABC[self.num_wires : self.num_wires + len(device_wires)]

        # The new indices of the state are given by the old ones with the affected indices
        # replaced by the new_indices
        new_state_indices = functools.reduce(
            lambda old_string, idx_pair: old_string.replace(idx_pair[0], idx_pair[1]),
            zip(affected_indices, new_indices),
            state_indices,
        )

        # We now put together the indices in the notation numpy's einsum requires
        einsum_indices = (
            "{new_indices}{affected_indices},{state_indices}->{new_state_indices}".format(
                affected_indices=affected_indices,
                state_indices=state_indices,
                new_indices=new_indices,
                new_state_indices=new_state_indices,
            )
        )

        return self._einsum(einsum_indices, mat, state)

    def _apply_diagonal_unitary(self, state, phases, wires):
        r"""Apply multiplication of a phase vector to subsystems of the quantum state.

        This represents the multiplication with diagonal gates in a more efficient manner.

        Args:
            state (array[complex]): input state
            phases (array): vector to multiply
            wires (Wires): target wires

        Returns:
            array[complex]: output state
        """
        # translate to wire labels used by device
        device_wires = self.map_wires(wires)

        # reshape vectors
        phases = self._cast(self._reshape(phases, [2] * len(device_wires)), dtype=self.C_DTYPE)

        state_indices = ABC[: self.num_wires]
        affected_indices = "".join(ABC_ARRAY[list(device_wires)].tolist())

        einsum_indices = "{affected_indices},{state_indices}->{state_indices}".format(
            affected_indices=affected_indices, state_indices=state_indices
        )

        return self._einsum(einsum_indices, phases, state)

    def reset(self):
        """Reset the device"""
        super().reset()

        # init the state vector to |00..0>
        self._state = self._create_basis_state(0)
        self._pre_rotated_state = self._state

    def analytic_probability(self, wires=None):

        if self._state is None:
            return None

        prob = self.marginal_prob(self._abs(self._flatten(self._state)) ** 2, wires)
        return prob<|MERGE_RESOLUTION|>--- conflicted
+++ resolved
@@ -634,14 +634,9 @@
         if len(qml.math.shape(state)) != 1 or n_state_vector != 2 ** len(device_wires):
             raise ValueError("State vector must be of length 2**wires.")
 
-<<<<<<< HEAD
-        if not qml.math.is_abstract(state):
-            if not qml.math.allclose(qml.math.linalg.norm(state, ord=2), 1.0, atol=tolerance):
-=======
         norm = qml.math.linalg.norm(state, ord=2)
         if not qml.math.is_abstract(norm):
             if not qml.math.allclose(norm, 1.0, atol=tolerance):
->>>>>>> 7d9024b9
                 raise ValueError("Sum of amplitudes-squared does not equal one.")
 
         if len(device_wires) == self.num_wires and sorted(device_wires) == device_wires:
