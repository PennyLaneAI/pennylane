--- conflicted
+++ resolved
@@ -140,15 +140,12 @@
         "CRY": tf_ops.CRY,
         "CRZ": tf_ops.CRZ,
         "CRot": tf_ops.CRot,
-<<<<<<< HEAD
+        "SingleExcitation": tf_ops.SingleExcitation,
+        "SingleExcitationPlus": tf_ops.SingleExcitationPlus,
+        "SingleExcitationMinus": tf_ops.SingleExcitationMinus,
         "DoubleExcitation": tf_ops.DoubleExcitation,
         "DoubleExcitationPlus": tf_ops.DoubleExcitationPlus,
         "DoubleExcitationMinus": tf_ops.DoubleExcitationMinus,
-=======
-        "SingleExcitation": tf_ops.SingleExcitation,
-        "SingleExcitationPlus": tf_ops.SingleExcitationPlus,
-        "SingleExcitationMinus": tf_ops.SingleExcitationMinus,
->>>>>>> 8803e1f7
     }
 
     C_DTYPE = tf.complex128
@@ -237,4 +234,4 @@
         if isinstance(unitary, DiagonalOperation):
             return unitary.eigvals
 
-        return unitary.matrix
+        return unitary.matrix