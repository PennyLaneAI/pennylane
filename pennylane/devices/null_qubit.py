--- conflicted
+++ resolved
@@ -389,15 +389,10 @@
     def execute(
         self,
         circuits: QuantumScriptOrBatch,
-<<<<<<< HEAD
-        execution_config: Optional[ExecutionConfig] = None,
+        execution_config: ExecutionConfig | None = None,
     ) -> Union[Result, ResultBatch]:
         if execution_config is None:
             execution_config = ExecutionConfig()
-=======
-        execution_config: ExecutionConfig = DefaultExecutionConfig,
-    ) -> Result | ResultBatch:
->>>>>>> dc1c53ee
         if logger.isEnabledFor(logging.DEBUG):  # pragma: no cover
             logger.debug(
                 """Entry with args=(circuits=%s) called by=%s""",
