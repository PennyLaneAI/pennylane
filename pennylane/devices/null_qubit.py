# Copyright 2022 Xanadu Quantum Technologies Inc.

# Licensed under the Apache License, Version 2.0 (the "License");
# you may not use this file except in compliance with the License.
# You may obtain a copy of the License at

#     http://www.apache.org/licenses/LICENSE-2.0

# Unless required by applicable law or agreed to in writing, software
# distributed under the License is distributed on an "AS IS" BASIS,
# WITHOUT WARRANTIES OR CONDITIONS OF ANY KIND, either express or implied.
# See the License for the specific language governing permissions and
# limitations under the License.
r"""
The null.qubit device is a no-op device for benchmarking PennyLane's auxiliary functionality outside direct circuit evaluations.
"""
from collections import defaultdict

from pennylane.ops.qubit.attributes import diagonal_in_z_basis

from pennylane import QubitDevice
from pennylane import numpy as np
from pennylane.measurements import Shots
from pennylane.resource import Resources
from .._version import __version__


# pylint: disable=unused-argument, no-self-use
class NullQubit(QubitDevice):
    """Null qubit device for PennyLane. This device performs no operations involved in numerical calculations.
       Instead the time spent in execution is dominated by support (or setting up) operations, like tape creation etc.

    Args:
        wires (int, Iterable[Number, str]): Number of subsystems represented by the device,
            or iterable that contains unique labels for the subsystems as numbers (i.e., ``[-1, 0, 2]``)
            or strings (``['auxiliary', 'q1', 'q2']``). Default 1 if not specified.
    """

    name = "Null qubit PennyLane plugin"
    short_name = "null.qubit"
    pennylane_requires = __version__
    version = __version__
    author = "Xanadu Inc."

    operations = {
        "Identity",
        "Snapshot",
        "BasisState",
        "QubitStateVector",
        "QubitUnitary",
        "ControlledQubitUnitary",
        "BlockEncode",
        "MultiControlledX",
        "DiagonalQubitUnitary",
        "SpecialUnitary",
        "PauliX",
        "PauliY",
        "PauliZ",
        "MultiRZ",
        "Hadamard",
        "S",
        "Adjoint(S)",
        "T",
        "Adjoint(T)",
        "SX",
        "Adjoint(SX)",
        "CNOT",
        "SWAP",
        "ISWAP",
        "PSWAP",
        "Adjoint(ISWAP)",
        "SISWAP",
        "Adjoint(SISWAP)",
        "SQISW",
        "CSWAP",
        "Toffoli",
        "CY",
        "CZ",
        "CCZ",
        "CH",
        "PhaseShift",
        "PCPhase",
        "ControlledPhaseShift",
        "CPhase",
        "RX",
        "RY",
        "RZ",
        "Rot",
        "CRX",
        "CRY",
        "CRZ",
        "CRot",
        "IsingXX",
        "IsingYY",
        "IsingZZ",
        "IsingXY",
        "SingleExcitation",
        "SingleExcitationPlus",
        "SingleExcitationMinus",
        "DoubleExcitation",
        "DoubleExcitationPlus",
        "DoubleExcitationMinus",
        "QubitCarry",
        "QubitSum",
        "OrbitalRotation",
        "QFT",
        "ECR",
    }

    observables = {
        "PauliX",
        "PauliY",
        "PauliZ",
        "Hadamard",
        "Hermitian",
        "Identity",
        "Projector",
        "SparseHamiltonian",
        "Hamiltonian",
        "Sum",
        "SProd",
        "Prod",
        "Exp",
    }

    def __init__(self, wires, *args, **kwargs):
        defaultKwargs = {
            "shots": None,
            "analytic": None,
            "r_dtype": np.float64,
            "c_dtype": np.complex128,
        }
        kwargs = {**defaultKwargs, **kwargs}

        self._operation_calls = defaultdict(int)
        super().__init__(
            wires,
            shots=kwargs["shots"],
            r_dtype=kwargs["r_dtype"],
            c_dtype=kwargs["c_dtype"],
            analytic=kwargs["analytic"],
        )
        self._debugger = None

        # Create the initial state. The state will always be None.
        self._state = self._create_basis_state(0)  # pylint: disable=assignment-from-none
        self._pre_rotated_state = self._state

        self._apply_ops = {
            "PauliX": self._apply_x,
            "PauliY": self._apply_y,
            "PauliZ": self._apply_z,
            "Hadamard": self._apply_hadamard,
            "S": self._apply_s,
            "T": self._apply_t,
            "SX": self._apply_sx,
            "CNOT": self._apply_cnot,
            "SWAP": self._apply_swap,
            "CZ": self._apply_cz,
            "Toffoli": self._apply_toffoli,
        }

    # pylint: disable=arguments-differ
    def apply(self, operations, *args, **kwargs):
        for op in operations:
            self._apply_operation(self._state, op)

    def _apply_operation(self, state, operation):
<<<<<<< HEAD
        self._operation_calls[operation.__class__.__name__] += 1

        if operation.__class__.__name__ in self._apply_ops:
            return self._apply_ops[operation.__class__.__name__](state, axes=None)
=======
        self._operation_calls[operation.name] += 1

        if operation.name in self._apply_ops:
            return self._apply_ops[operation.name](state, axes=None)
>>>>>>> 6db207b2

        wires = operation.wires
        if operation in diagonal_in_z_basis:
            return self._apply_diagonal_unitary(state, None, wires)
        if len(wires) <= 2:
            # Einsum is faster for small gates
            return self._apply_unitary_einsum(state, None, wires)
        return self._apply_unitary(state, None, wires)

    def _apply_x(self, state, axes, **kwargs):
        return [0.0]

    def _apply_y(self, state, axes, **kwargs):
        return [0.0]

    def _apply_z(self, state, axes, **kwargs):
        return [0.0]

    def _apply_hadamard(self, state, axes, **kwargs):
        return [0.0]

    def _apply_s(self, state, axes, inverse=False):
        return [0.0]

    def _apply_t(self, state, axes, inverse=False):
        return [0.0]

    def _apply_sx(self, state, axes, inverse=False):
        return [0.0]

    def _apply_cnot(self, state, axes, **kwargs):
        return [0.0]

    def _apply_swap(self, state, axes, **kwargs):
        return [0.0]

    def _apply_cz(self, state, axes, **kwargs):
        return [0.0]

    def _apply_toffoli(self, state, axes, **kwargs):
        return [0.0]

    def _apply_phase(self, state, axes, parameters, inverse=False):
        return [0.0]

    def expval(self, observable, shot_range=None, bin_size=None):
        return [0.0]

    def var(self, observable, shot_range=None, bin_size=None):
        return [0.0]

    @classmethod
    def capabilities(cls):
        capabilities = super().capabilities().copy()
        capabilities.update(
            model="qubit",
            supports_inverse_operations=True,
            supports_analytic_computation=True,
            supports_broadcasting=False,
            returns_state=True,
            passthru_devices={
                "tf": "null.qubit",
                "torch": "null.qubit",
                "autograd": "null.qubit",
                "jax": "null.qubit",
            },
        )
        return capabilities

    @staticmethod
    def _create_basis_state(index):
        return [0.0]

    @property
    def state(self):
        return [0.0]

    def density_matrix(self, wires):
        return [0.0]

    def _apply_state_vector(self, state, device_wires):
        return [0.0]

    def _apply_basis_state(self, state, wires):
        return [0.0]

    def _apply_unitary(self, state, mat, wires):
        return [0.0]

    def _apply_unitary_einsum(self, state, mat, wires):
        return [0.0]

    def _apply_diagonal_unitary(self, state, phases, wires):
        return [0.0]

    def reset(self):
        self._operation_calls = defaultdict(int)

    def analytic_probability(self, wires=None):
        return [0.0]

    def generate_samples(self):
        """Returns the computational basis samples generated for all wires.
        In the _qubit_device.py, the function calls for analytic_probability for its operations."""
        self.analytic_probability()

    def sample(self, observable, shot_range=None, bin_size=None, counts=False):
        return [0.0]

    def operation_calls(self):
        """Statistics of operation calls"""
        return self._operation_calls

    def execute(self, circuit, **kwargs):
        self.apply(circuit.operations, rotations=self._get_diagonalizing_gates(circuit), **kwargs)

        if self.tracker.active:
            shots_from_dev = self._shots
            tape_resources = circuit.specs["resources"]

            resources = Resources(  # temporary until shots get updated on tape !
                tape_resources.num_wires,
                tape_resources.num_gates,
                tape_resources.gate_types,
                tape_resources.gate_sizes,
                tape_resources.depth,
                Shots(shots_from_dev),
            )
            self.tracker.update(executions=1, shots=self._shots, resources=resources)
            self.tracker.record()
        return [0.0]

    def batch_execute(self, circuits, **kwargs):
        res = []
        for c in circuits:
            res.append(self.execute(c))
        if self.tracker.active:
            self.tracker.update(batches=1, batch_len=len(circuits))
            self.tracker.record()
        return res

    def adjoint_jacobian(self, tape, starting_state=None, use_device_state=False):
        return [0.0]<|MERGE_RESOLUTION|>--- conflicted
+++ resolved
@@ -166,17 +166,10 @@
             self._apply_operation(self._state, op)
 
     def _apply_operation(self, state, operation):
-<<<<<<< HEAD
-        self._operation_calls[operation.__class__.__name__] += 1
-
-        if operation.__class__.__name__ in self._apply_ops:
-            return self._apply_ops[operation.__class__.__name__](state, axes=None)
-=======
         self._operation_calls[operation.name] += 1
 
         if operation.name in self._apply_ops:
             return self._apply_ops[operation.name](state, axes=None)
->>>>>>> 6db207b2
 
         wires = operation.wires
         if operation in diagonal_in_z_basis:
