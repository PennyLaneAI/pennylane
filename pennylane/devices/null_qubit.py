# Copyright 2022 Xanadu Quantum Technologies Inc.

# Licensed under the Apache License, Version 2.0 (the "License");
# you may not use this file except in compliance with the License.
# You may obtain a copy of the License at

#     http://www.apache.org/licenses/LICENSE-2.0

# Unless required by applicable law or agreed to in writing, software
# distributed under the License is distributed on an "AS IS" BASIS,
# WITHOUT WARRANTIES OR CONDITIONS OF ANY KIND, either express or implied.
# See the License for the specific language governing permissions and
# limitations under the License.
r"""
The null.qubit device is a no-op device for benchmarking PennyLane's auxiliary functionality outside direct circuit evaluations.
"""
from collections import defaultdict

from pennylane.ops.qubit.attributes import diagonal_in_z_basis

from pennylane import QubitDevice
from pennylane import numpy as np
from .._version import __version__

# pylint: disable=unused-argument, no-self-use
class NullQubit(QubitDevice):
    """Null qubit device for PennyLane. This device performs no operations involved in numerical calculations.
       Instead the time spent in execution is dominated by support (or setting up) operations, like tape creation etc.

    Args:
        wires (int, Iterable[Number, str]): Number of subsystems represented by the device,
            or iterable that contains unique labels for the subsystems as numbers (i.e., ``[-1, 0, 2]``)
            or strings (``['auxiliary', 'q1', 'q2']``). Default 1 if not specified.
    """

    name = "Null qubit PennyLane plugin"
    short_name = "null.qubit"
    pennylane_requires = __version__
    version = __version__
    author = "Xanadu Inc."

    operations = {
        "Identity",
        "Snapshot",
        "BasisState",
        "QubitStateVector",
        "QubitUnitary",
        "ControlledQubitUnitary",
        "MultiControlledX",
        "DiagonalQubitUnitary",
        "PauliX",
        "PauliY",
        "PauliZ",
        "MultiRZ",
        "Hadamard",
        "S",
        "Adjoint(S)",
        "T",
        "Adjoint(T)",
        "SX",
        "Adjoint(SX)",
        "CNOT",
        "SWAP",
        "ISWAP",
        "PSWAP",
        "Adjoint(ISWAP)",
        "SISWAP",
        "Adjoint(SISWAP)",
        "SQISW",
        "CSWAP",
        "Toffoli",
        "CY",
        "CZ",
<<<<<<< HEAD
        "CCZ",
=======
        "CH",
>>>>>>> ed40eaab
        "PhaseShift",
        "ControlledPhaseShift",
        "CPhase",
        "RX",
        "RY",
        "RZ",
        "Rot",
        "CRX",
        "CRY",
        "CRZ",
        "CRot",
        "IsingXX",
        "IsingYY",
        "IsingZZ",
        "IsingXY",
        "SingleExcitation",
        "SingleExcitationPlus",
        "SingleExcitationMinus",
        "DoubleExcitation",
        "DoubleExcitationPlus",
        "DoubleExcitationMinus",
        "QubitCarry",
        "QubitSum",
        "OrbitalRotation",
        "QFT",
        "ECR",
    }

    observables = {
        "PauliX",
        "PauliY",
        "PauliZ",
        "Hadamard",
        "Hermitian",
        "Identity",
        "Projector",
        "SparseHamiltonian",
        "Hamiltonian",
        "Sum",
        "SProd",
        "Prod",
        "Exp",
    }

    def __init__(self, wires, *args, **kwargs):
        defaultKwargs = {
            "shots": None,
            "analytic": None,
            "r_dtype": np.float64,
            "c_dtype": np.complex128,
        }
        kwargs = {**defaultKwargs, **kwargs}

        self._operation_calls = defaultdict(int)
        super().__init__(
            wires,
            shots=kwargs["shots"],
            r_dtype=kwargs["r_dtype"],
            c_dtype=kwargs["c_dtype"],
            analytic=kwargs["analytic"],
        )
        self._debugger = None

        # Create the initial state. The state will always be None.
        self._state = self._create_basis_state(0)  # pylint: disable=assignment-from-none
        self._pre_rotated_state = self._state

        self._apply_ops = {
            "PauliX": self._apply_x,
            "PauliY": self._apply_y,
            "PauliZ": self._apply_z,
            "Hadamard": self._apply_hadamard,
            "S": self._apply_s,
            "T": self._apply_t,
            "SX": self._apply_sx,
            "CNOT": self._apply_cnot,
            "SWAP": self._apply_swap,
            "CZ": self._apply_cz,
            "Toffoli": self._apply_toffoli,
        }

    # pylint: disable=arguments-differ
    def apply(self, operations, *args, **kwargs):
        for op in operations:
            self._apply_operation(self._state, op)

    def _apply_operation(self, state, operation):
        self._operation_calls[operation.base_name] += 1

        if operation.__class__.__name__ in self._apply_ops:
            return self._apply_ops[operation.base_name](state, axes=None, inverse=operation.inverse)

        wires = operation.wires
        if operation in diagonal_in_z_basis:
            return self._apply_diagonal_unitary(state, None, wires)
        if len(wires) <= 2:
            # Einsum is faster for small gates
            return self._apply_unitary_einsum(state, None, wires)
        return self._apply_unitary(state, None, wires)

    def _apply_x(self, state, axes, **kwargs):
        return [0.0]

    def _apply_y(self, state, axes, **kwargs):
        return [0.0]

    def _apply_z(self, state, axes, **kwargs):
        return [0.0]

    def _apply_hadamard(self, state, axes, **kwargs):
        return [0.0]

    def _apply_s(self, state, axes, inverse=False):
        return [0.0]

    def _apply_t(self, state, axes, inverse=False):
        return [0.0]

    def _apply_sx(self, state, axes, inverse=False):
        return [0.0]

    def _apply_cnot(self, state, axes, **kwargs):
        return [0.0]

    def _apply_swap(self, state, axes, **kwargs):
        return [0.0]

    def _apply_cz(self, state, axes, **kwargs):
        return [0.0]

    def _apply_toffoli(self, state, axes, **kwargs):
        return [0.0]

    def _apply_phase(self, state, axes, parameters, inverse=False):
        return [0.0]

    def expval(self, observable, shot_range=None, bin_size=None):
        return [0.0]

    def var(self, observable, shot_range=None, bin_size=None):
        return [0.0]

    @classmethod
    def capabilities(cls):
        capabilities = super().capabilities().copy()
        capabilities.update(
            model="qubit",
            supports_inverse_operations=True,
            supports_analytic_computation=True,
            supports_broadcasting=False,
            returns_state=True,
            passthru_devices={
                "tf": "null.qubit",
                "torch": "null.qubit",
                "autograd": "null.qubit",
                "jax": "null.qubit",
            },
        )
        return capabilities

    @staticmethod
    def _create_basis_state(index):
        return [0.0]

    @property
    def state(self):
        return [0.0]

    def density_matrix(self, wires):
        return [0.0]

    def _apply_state_vector(self, state, device_wires):
        return [0.0]

    def _apply_basis_state(self, state, wires):
        return [0.0]

    def _apply_unitary(self, state, mat, wires):
        return [0.0]

    def _apply_unitary_einsum(self, state, mat, wires):
        return [0.0]

    def _apply_diagonal_unitary(self, state, phases, wires):
        return [0.0]

    def reset(self):
        self._operation_calls = defaultdict(int)

    def analytic_probability(self, wires=None):
        return [0.0]

    def generate_samples(self):
        """Returns the computational basis samples generated for all wires.
        In the _qubit_device.py, the function calls for analytic_probability for its operations."""
        self.analytic_probability()

    def sample(self, observable, shot_range=None, bin_size=None, counts=False):
        return [0.0]

    def operation_calls(self):
        """Statistics of operation calls"""
        return self._operation_calls

    def execute(self, circuit, **kwargs):
        self.apply(circuit.operations, rotations=circuit.diagonalizing_gates, **kwargs)

        if self.tracker.active:
            self.tracker.update(executions=1, shots=self._shots)
            self.tracker.record()
        return [0.0]

    def batch_execute(self, circuits, **kwargs):
        res = []
        for c in circuits:
            res.append(self.execute(c))
        if self.tracker.active:
            self.tracker.update(batches=1, batch_len=len(circuits))
            self.tracker.record()
        return res

    def adjoint_jacobian(self, tape, starting_state=None, use_device_state=False):
        return [0.0]<|MERGE_RESOLUTION|>--- conflicted
+++ resolved
@@ -71,11 +71,8 @@
         "Toffoli",
         "CY",
         "CZ",
-<<<<<<< HEAD
         "CCZ",
-=======
         "CH",
->>>>>>> ed40eaab
         "PhaseShift",
         "ControlledPhaseShift",
         "CPhase",
