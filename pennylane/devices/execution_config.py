# Copyright 2018-2023 Xanadu Quantum Technologies Inc.

# Licensed under the Apache License, Version 2.0 (the "License");
# you may not use this file except in compliance with the License.
# You may obtain a copy of the License at

#     http://www.apache.org/licenses/LICENSE-2.0

# Unless required by applicable law or agreed to in writing, software
# distributed under the License is distributed on an "AS IS" BASIS,
# WITHOUT WARRANTIES OR CONDITIONS OF ANY KIND, either express or implied.
# See the License for the specific language governing permissions and
# limitations under the License.
"""
Contains the :class:`ExecutionConfig` data class.
"""
from dataclasses import dataclass, field
from typing import Optional, Union

from pennylane.workflow import SUPPORTED_INTERFACES


@dataclass
class MCMConfig:
    """A class to store mid-circuit measurement configurations."""

    mcm_method: Optional[str] = None
    """Which mid-circuit measurement strategy to use. Use ``deferred`` for the deferred
    measurements principle and "one-shot" if using finite shots to execute the circuit
    for each shot separately. If not specified, the device will decide which method to
    use."""

    postselect_mode: Optional[str] = None
    """Configuration for handling shots with mid-circuit measurement postselection. If
    ``"hw-like"``, invalid shots will be discarded and only results for valid shots will
    be returned. If ``"fill-shots"``, results corresponding to the original number of
    shots will be returned. If not specified, the device will decide which mode to use."""

    def __post_init__(self):
        """
        Validate the configured mid-circuit measurement options.

        Note that this hook is automatically called after init via the dataclass integration.
        """
<<<<<<< HEAD
        if self.mcm_method not in ("deferred", "one-shot", "tree-traversal", None):
=======
        if self.mcm_method not in (
            "deferred",
            "one-shot",
            "single-branch-statistics",
            "tree-traversal",
            None,
        ):
>>>>>>> 1bf76820
            raise ValueError(f"Invalid mid-circuit measurements method '{self.mcm_method}'.")
        if self.postselect_mode not in ("hw-like", "fill-shots", None):
            raise ValueError(f"Invalid postselection mode '{self.postselect_mode}'.")


# pylint: disable=too-many-instance-attributes
@dataclass
class ExecutionConfig:
    """
    A class to configure the execution of a quantum circuit on a device.

    See the Attributes section to learn more about the various configurable options.
    """

    grad_on_execution: Optional[bool] = None
    """Whether or not to compute the gradient at the same time as the execution.

    If ``None``, then the device or execution pipeline can decide which one is most efficient for the situation.
    """

    use_device_gradient: Optional[bool] = None
    """Whether or not to compute the gradient on the device.

    ``None`` indicates to use the device if possible, but to fall back to pennylane behaviour if it isn't.

    True indicates a request to either use the device gradient or fail.
    """

    use_device_jacobian_product: Optional[bool] = None
    """Whether or not to use the device provided vjp or jvp to compute gradients.

    ``None`` indicates to use the device if possible, but to fall back to the device Jacobian
    or PennyLane behaviour if it isn't.

    ``True`` indicates to either use the device Jacobian products or fail.
    """

    gradient_method: Optional[str] = None
    """The method used to compute the gradient of the quantum circuit being executed"""

    gradient_keyword_arguments: Optional[dict] = None
    """Arguments used to control a gradient transform"""

    device_options: Optional[dict] = None
    """Various options for the device executing a quantum circuit"""

    interface: Optional[str] = None
    """The machine learning framework to use"""

    derivative_order: int = 1
    """The derivative order to compute while evaluating a gradient"""

    mcm_config: Union[MCMConfig, dict] = field(default_factory=MCMConfig)
    """Configuration options for handling mid-circuit measurements"""

    def __post_init__(self):
        """
        Validate the configured execution options.

        Note that this hook is automatically called after init via the dataclass integration.
        """
        if self.interface not in SUPPORTED_INTERFACES:
            raise ValueError(
                f"Unknown interface. interface must be in {SUPPORTED_INTERFACES}, got {self.interface} instead."
            )

        if self.grad_on_execution not in {True, False, None}:
            raise ValueError(
                f"grad_on_execution must be True, False, or None. Got {self.grad_on_execution} instead."
            )

        if self.device_options is None:
            self.device_options = {}

        if self.gradient_keyword_arguments is None:
            self.gradient_keyword_arguments = {}

        if isinstance(self.mcm_config, dict):
            self.mcm_config = MCMConfig(**self.mcm_config)
        elif not isinstance(self.mcm_config, MCMConfig):
            raise ValueError(f"Got invalid type {type(self.mcm_config)} for 'mcm_config'")


DefaultExecutionConfig = ExecutionConfig()<|MERGE_RESOLUTION|>--- conflicted
+++ resolved
@@ -42,9 +42,6 @@
 
         Note that this hook is automatically called after init via the dataclass integration.
         """
-<<<<<<< HEAD
-        if self.mcm_method not in ("deferred", "one-shot", "tree-traversal", None):
-=======
         if self.mcm_method not in (
             "deferred",
             "one-shot",
@@ -52,7 +49,6 @@
             "tree-traversal",
             None,
         ):
->>>>>>> 1bf76820
             raise ValueError(f"Invalid mid-circuit measurements method '{self.mcm_method}'.")
         if self.postselect_mode not in ("hw-like", "fill-shots", None):
             raise ValueError(f"Invalid postselection mode '{self.postselect_mode}'.")
