# Copyright 2018-2023 Xanadu Quantum Technologies Inc.

# Licensed under the Apache License, Version 2.0 (the "License");
# you may not use this file except in compliance with the License.
# You may obtain a copy of the License at

#     http://www.apache.org/licenses/LICENSE-2.0

# Unless required by applicable law or agreed to in writing, software
# distributed under the License is distributed on an "AS IS" BASIS,
# WITHOUT WARRANTIES OR CONDITIONS OF ANY KIND, either express or implied.
# See the License for the specific language governing permissions and
# limitations under the License.
"""
Contains the :class:`ExecutionConfig` data class.
"""
from dataclasses import dataclass, field
from typing import Optional, Union

from pennylane.concurrency.executors.backends import ExecBackends, get_executor
from pennylane.concurrency.executors.base import RemoteExec
from pennylane.math import Interface, get_canonical_interface_name
from pennylane.transforms.core import TransformDispatcher


@dataclass
class MCMConfig:
    """A class to store mid-circuit measurement configurations."""

    mcm_method: Optional[str] = None
    """The mid-circuit measurement strategy to use. Use ``"deferred"`` for the deferred
    measurements principle and ``"one-shot"`` if using finite shots to execute the circuit for
    each shot separately. Any other value will be passed to the device, and the device is
    expected to handle mid-circuit measurements using the requested method. If not specified,
    the device will decide which method to use."""

    postselect_mode: Optional[str] = None
    """How postselection is handled with finite-shots. If ``"hw-like"``, invalid shots will be
    discarded and only results for valid shots will be returned. In this case, fewer samples
    may be returned than the original number of shots. If ``"fill-shots"``, the returned samples
    will be of the same size as the original number of shots. If not specified, the device will
    decide which mode to use. Note that internally ``"pad-invalid-samples"`` is used internally
    instead of ``"hw-like"`` when using jax/catalyst"""

    def __post_init__(self):
        """Validate the configured mid-circuit measurement options."""
        if self.postselect_mode not in ("hw-like", "fill-shots", "pad-invalid-samples", None):
            raise ValueError(f"Invalid postselection mode '{self.postselect_mode}'.")


# pylint: disable=too-many-instance-attributes
@dataclass
class ExecutionConfig:
    """
    A class to configure the execution of a quantum circuit on a device.

    See the Attributes section to learn more about the various configurable options.
    """

    grad_on_execution: Optional[bool] = None
    """Whether or not to compute the gradient at the same time as the execution.

    If ``None``, then the device or execution pipeline can decide which one is most efficient for the situation.
    """

    use_device_gradient: Optional[bool] = None
    """Whether or not to compute the gradient on the device.

    ``None`` indicates to use the device if possible, but to fall back to pennylane behaviour if it isn't.

    True indicates a request to either use the device gradient or fail.
    """

    use_device_jacobian_product: Optional[bool] = None
    """Whether or not to use the device provided vjp or jvp to compute gradients.

    ``None`` indicates to use the device if possible, but to fall back to the device Jacobian
    or PennyLane behaviour if it isn't.

    ``True`` indicates to either use the device Jacobian products or fail.
    """

    gradient_method: Optional[Union[str, TransformDispatcher]] = None
    """The method used to compute the gradient of the quantum circuit being executed"""

    gradient_keyword_arguments: Optional[dict] = None
    """Arguments used to control a gradient transform"""

    device_options: Optional[dict] = None
    """Various options for the device executing a quantum circuit"""

    interface: Interface = Interface.NUMPY
    """The machine learning framework to use"""

    derivative_order: int = 1
    """The derivative order to compute while evaluating a gradient"""

    mcm_config: MCMConfig = field(default_factory=MCMConfig)
    """Configuration options for handling mid-circuit measurements"""

    convert_to_numpy: bool = True
    """Whether or not to convert parameters to numpy before execution.

    If ``False`` and using the jax-jit, no pure callback will occur and the device
    execution itself will be jitted.
    """

    executor_backend: Optional[RemoteExec] = None
    """
    Defines the class for the executor backend.
    """

    def __post_init__(self):
        """
        Validate the configured execution options.

        Note that this hook is automatically called after init via the dataclass integration.
        """
        self.interface = get_canonical_interface_name(self.interface)

        if self.grad_on_execution not in {True, False, None}:
            raise ValueError(
                f"grad_on_execution must be True, False, or None. Got {self.grad_on_execution} instead."
            )

        if self.device_options is None:
            self.device_options = {}

        if self.gradient_keyword_arguments is None:
            self.gradient_keyword_arguments = {}

        if not (
            isinstance(self.gradient_method, (str, TransformDispatcher))
            or self.gradient_method is None
        ):
            raise ValueError(
                f"Differentiation method {self.gradient_method} must be a str, TransformDispatcher, or None. Got {type(self.gradient_method)} instead."
            )

        if isinstance(self.mcm_config, dict):
            self.mcm_config = MCMConfig(**self.mcm_config)  # pylint: disable=not-a-mapping

        elif not isinstance(self.mcm_config, MCMConfig):
            raise ValueError(f"Got invalid type {type(self.mcm_config)} for 'mcm_config'")

<<<<<<< HEAD
    def __str__(self):
        """Pretty print the execution config in constructor-style format."""
        field_strs = []
        for k, v in self.__dict__.items():
            field_strs.append(f"    {k}={repr(v)},")
        return "ExecutionConfig(\n" + "\n".join(field_strs) + "\n)"
=======
        if self.executor_backend is None:
            self.executor_backend = get_executor(backend=ExecBackends.MP_Pool)
>>>>>>> 067543f0


DefaultExecutionConfig = ExecutionConfig()<|MERGE_RESOLUTION|>--- conflicted
+++ resolved
@@ -143,17 +143,15 @@
         elif not isinstance(self.mcm_config, MCMConfig):
             raise ValueError(f"Got invalid type {type(self.mcm_config)} for 'mcm_config'")
 
-<<<<<<< HEAD
+        if self.executor_backend is None:
+            self.executor_backend = get_executor(backend=ExecBackends.MP_Pool)
+
     def __str__(self):
         """Pretty print the execution config in constructor-style format."""
         field_strs = []
         for k, v in self.__dict__.items():
             field_strs.append(f"    {k}={repr(v)},")
         return "ExecutionConfig(\n" + "\n".join(field_strs) + "\n)"
-=======
-        if self.executor_backend is None:
-            self.executor_backend = get_executor(backend=ExecBackends.MP_Pool)
->>>>>>> 067543f0
 
 
 DefaultExecutionConfig = ExecutionConfig()