--- conflicted
+++ resolved
@@ -17,11 +17,7 @@
 from dataclasses import dataclass, field
 from typing import Optional, Union
 
-<<<<<<< HEAD
-from pennylane.math import get_canonical_interface
-=======
-from pennylane.math import SUPPORTED_INTERFACE_NAMES
->>>>>>> 7d1c01dc
+from pennylane.math import _get_canonical_interface_name
 from pennylane.transforms.core import TransformDispatcher
 
 
@@ -115,14 +111,7 @@
 
         Note that this hook is automatically called after init via the dataclass integration.
         """
-<<<<<<< HEAD
-        self.interface = get_canonical_interface(self.interface)
-=======
-        if self.interface not in SUPPORTED_INTERFACE_NAMES:
-            raise ValueError(
-                f"Unknown interface. Interface must be in {SUPPORTED_INTERFACE_NAMES}, got {self.interface} instead."
-            )
->>>>>>> 7d1c01dc
+        self.interface = _get_canonical_interface_name(self.interface)
 
         if self.grad_on_execution not in {True, False, None}:
             raise ValueError(
