--- conflicted
+++ resolved
@@ -1,288 +1,285 @@
-# Copyright 2018-2021 Xanadu Quantum Technologies Inc.
-
-# Licensed under the Apache License, Version 2.0 (the "License");
-# you may not use this file except in compliance with the License.
-# You may obtain a copy of the License at
-
-#     http://www.apache.org/licenses/LICENSE-2.0
-
-# Unless required by applicable law or agreed to in writing, software
-# distributed under the License is distributed on an "AS IS" BASIS,
-# WITHOUT WARRANTIES OR CONDITIONS OF ANY KIND, either express or implied.
-# See the License for the specific language governing permissions and
-# limitations under the License.
-"""Contains shared fixtures for the device tests."""
-import argparse
-import os
-
-import numpy as np
-import pytest
-from _pytest.runner import pytest_runtest_makereport as orig_pytest_runtest_makereport
-
-import pennylane as qml
-
-# ==========================================================
-# pytest fixtures
-
-# seed for random functions
-np.random.seed(42)
-# Tolerance for analytic tests
-TOL = 1e-6
-# Tolerance for non-analytic tests
-TOL_STOCHASTIC = 0.05
-# Number of shots to call the devices with
-N_SHOTS = 1e6
-# List of all devices that are included in PennyLane
-LIST_CORE_DEVICES = {
-    "default.qubit",
-    "default.qubit.torch",
-    "default.qubit.tf",
-    "default.qubit.autograd",
-}
-
-
-@pytest.fixture(scope="function")
-def tol():
-    """Numerical tolerance for equality tests. Returns a different tolerance for tests
-    probing analytic or non-analytic devices, which allows us to define the
-    standard for deterministic or stochastic test results dynamically."""
-
-    def _tol(shots):
-        if shots is None:
-            return float(os.environ.get("TOL", TOL))
-        return TOL_STOCHASTIC
-
-    return _tol
-
-
-@pytest.fixture(scope="session")
-def init_state():
-    """Fixture to create an n-qubit random initial state vector."""
-
-    def _init_state(n):
-        state = np.random.random([2**n]) + np.random.random([2**n]) * 1j
-        state /= np.linalg.norm(state)
-        return state
-
-    return _init_state
-
-
-@pytest.fixture(scope="session")
-def skip_if():
-    """Fixture to skip tests."""
-
-    def _skip_if(dev, capabilities):
-        """Skip test if device has any of the given capabilities."""
-
-        dev_capabilities = dev.capabilities()
-        for capability, value in capabilities.items():
-            # skip if capability not found, or if capability has specific value
-            if capability not in dev_capabilities or dev_capabilities[capability] == value:
-                pytest.skip(
-                    f"Test skipped for {dev.name} device with capability {capability}:{value}."
-                )
-
-    return _skip_if
-
-
-@pytest.fixture
-def validate_diff_method(device, diff_method, device_kwargs):
-    """Skip tests if a device does not support a diff_method"""
-    if diff_method == "backprop" and device_kwargs.get("shots") is not None:
-        pytest.skip(reason="test should only be run in analytic mode")
-    dev = device(1)
-    if isinstance(dev, qml.Device):
-        passthru_devices = dev.capabilities().get("passthru_devices")
-        if diff_method == "backprop" and passthru_devices is None:
-            pytest.skip(reason="device does not support backprop")
-<<<<<<< HEAD
-=======
-        return
-
-    config = qml.devices.ExecutionConfig(gradient_method=diff_method)
-    if not dev.supports_derivatives(execution_config=config):
-        pytest.skip(reason="device does not support diff_method")
->>>>>>> 68020ca6
-
-
-@pytest.fixture(scope="function", name="device")
-def fixture_device(device_kwargs):
-    """Fixture to create a device."""
-
-    # internally used by pytest
-    __tracebackhide__ = True  # pylint:disable=unused-variable
-
-    def _device(wires):
-        device_kwargs["wires"] = wires
-
-        try:
-            dev = qml.device(**device_kwargs)
-        except qml.DeviceError:
-            dev_name = device_kwargs["name"]
-            # exit the tests if the device cannot be created
-            pytest.exit(
-                f"Device {dev_name} cannot be created. To run the device tests on an external device, the "
-                f"plugin and all of its dependencies must be installed."
-            )
-
-        if isinstance(dev, qml.Device):
-            capabilities = dev.capabilities()
-            if capabilities.get("model", None) != "qubit":
-                # exit the tests if device based on cv model (currently not supported)
-                pytest.exit("The device test suite currently only runs on qubit-based devices.")
-
-        return dev
-
-    return _device
-
-
-def pytest_runtest_setup(item):
-    """Skip tests marked as broken."""
-
-    # skip tests marked as broken
-    for mark in item.iter_markers(name="broken"):
-        if mark.args:
-            pytest.skip(f"Broken test skipped: {mark.args}")
-        else:
-            pytest.skip("Test skipped as corresponding code base is currently broken!")
-
-
-# ============================
-# These functions are required to define the device name to run the tests for
-
-
-def _convert_to_int_or_float(value):
-    try:
-        return int(value)
-    except ValueError:
-        try:
-            return float(value)
-        except ValueError:
-            return value
-
-
-class StoreDictKeyPair(argparse.Action):
-    """Argparse action for storing key-value pairs as a dictionary.
-
-    For example, calling a CLI program with ``--mydict v1=k1 v2=5``:
-
-    >>> parser.add_argument("--mydict", dest="my_dict", action=StoreDictKeyPair, nargs="+")
-    >>> args = parser.parse()
-    >>> args.my_dict
-    {"v1": "k1", "v2": "5"}
-
-    Note that strings will be converted to ints and floats if possible.
-
-    """
-
-    # pylint: disable=too-few-public-methods
-
-    def __init__(self, option_strings, dest, nargs=None, **kwargs):
-        self._nargs = nargs
-        super().__init__(option_strings, dest, nargs=nargs, **kwargs)
-
-    def __call__(self, parser, namespace, values, option_string=None):
-        my_dict = {}
-        for kv in values:
-            k, v = kv.split("=")
-            my_dict[k] = _convert_to_int_or_float(v)
-        setattr(namespace, self.dest, my_dict)
-
-
-def pytest_addoption(parser):
-    """Add command line option to pytest."""
-
-    if hasattr(parser, "add_argument"):
-        # parser is a argparse.Parser object
-        addoption = parser.add_argument
-    else:
-        # parser is a pytest.config.Parser object
-        addoption = parser.addoption
-
-    # The options are the three arguments every device takes
-    addoption("--device", action="store", default=None, help="The device to test.")
-    addoption(
-        "--shots",
-        action="store",
-        default=None,
-        help="Number of shots to use in stochastic mode.",
-    )
-    addoption(
-        "--analytic",
-        action="store",
-        default=None,
-        help="Whether to run the tests in stochastic or exact mode.",
-    )
-    addoption(
-        "--skip-ops",
-        action="store_true",
-        default=False,
-        help="Skip tests that use unsupported device operations.",
-    )
-
-    addoption(
-        "--device-kwargs",
-        dest="device_kwargs",
-        action=StoreDictKeyPair,
-        default={},
-        nargs="+",
-        metavar="KEY=VAL",
-        help="Additional device kwargs.",
-    )
-
-
-def pytest_generate_tests(metafunc):
-    """Set up device_kwargs fixture from command line options.
-
-    The fixture defines a dictionary of keyword argument that can be used to instantiate
-    a device via `qml.device(**device_kwargs)` in the test. This allows us to potentially
-    change kwargs in the test before creating the device.
-    """
-
-    opt = metafunc.config.option
-
-    list_of_device_kwargs = []
-
-    if opt.device is None:
-        devices_to_test = LIST_CORE_DEVICES
-    else:
-        devices_to_test = [opt.device]
-
-    for dev in devices_to_test:
-        device_kwargs = {"name": dev}
-
-        # if shots specified in command line,
-        # add to the device kwargs
-        if opt.shots is not None:
-            # translate command line string to None if necessary
-            device_kwargs["shots"] = None if (opt.shots == "None") else int(opt.shots)
-
-        # store user defined device kwargs
-        device_kwargs.update(opt.device_kwargs)
-
-        list_of_device_kwargs.append(device_kwargs)
-
-    # define the device_kwargs parametrization:
-    # all tests that take device_kwargs as an argument will be
-    # run on the different fixtures
-    if "device_kwargs" in metafunc.fixturenames:
-        metafunc.parametrize("device_kwargs", list_of_device_kwargs)
-
-
-def pytest_runtest_makereport(item, call):
-    """Post-processing test reports to exclude those known to be failing."""
-    tr = orig_pytest_runtest_makereport(item, call)
-
-    if "skip_unsupported" in item.keywords and item.config.option.skip_ops:
-        if call.excinfo is not None:
-            # Exclude failing test cases for unsupported operations/observables
-            # and those using not implemented features
-            if (
-                call.excinfo.type == qml.DeviceError
-                and "supported" in str(call.excinfo.value)
-                or call.excinfo.type == NotImplementedError
-            ):
-                tr.wasxfail = "reason:" + str(call.excinfo.value)
-                tr.outcome = "skipped"
-
-    return tr
+# Copyright 2018-2021 Xanadu Quantum Technologies Inc.
+
+# Licensed under the Apache License, Version 2.0 (the "License");
+# you may not use this file except in compliance with the License.
+# You may obtain a copy of the License at
+
+#     http://www.apache.org/licenses/LICENSE-2.0
+
+# Unless required by applicable law or agreed to in writing, software
+# distributed under the License is distributed on an "AS IS" BASIS,
+# WITHOUT WARRANTIES OR CONDITIONS OF ANY KIND, either express or implied.
+# See the License for the specific language governing permissions and
+# limitations under the License.
+"""Contains shared fixtures for the device tests."""
+import argparse
+import os
+
+import numpy as np
+import pytest
+from _pytest.runner import pytest_runtest_makereport as orig_pytest_runtest_makereport
+
+import pennylane as qml
+
+# ==========================================================
+# pytest fixtures
+
+# seed for random functions
+np.random.seed(42)
+# Tolerance for analytic tests
+TOL = 1e-6
+# Tolerance for non-analytic tests
+TOL_STOCHASTIC = 0.05
+# Number of shots to call the devices with
+N_SHOTS = 1e6
+# List of all devices that are included in PennyLane
+LIST_CORE_DEVICES = {
+    "default.qubit",
+    "default.qubit.torch",
+    "default.qubit.tf",
+    "default.qubit.autograd",
+}
+
+
+@pytest.fixture(scope="function")
+def tol():
+    """Numerical tolerance for equality tests. Returns a different tolerance for tests
+    probing analytic or non-analytic devices, which allows us to define the
+    standard for deterministic or stochastic test results dynamically."""
+
+    def _tol(shots):
+        if shots is None:
+            return float(os.environ.get("TOL", TOL))
+        return TOL_STOCHASTIC
+
+    return _tol
+
+
+@pytest.fixture(scope="session")
+def init_state():
+    """Fixture to create an n-qubit random initial state vector."""
+
+    def _init_state(n):
+        state = np.random.random([2**n]) + np.random.random([2**n]) * 1j
+        state /= np.linalg.norm(state)
+        return state
+
+    return _init_state
+
+
+@pytest.fixture(scope="session")
+def skip_if():
+    """Fixture to skip tests."""
+
+    def _skip_if(dev, capabilities):
+        """Skip test if device has any of the given capabilities."""
+
+        dev_capabilities = dev.capabilities()
+        for capability, value in capabilities.items():
+            # skip if capability not found, or if capability has specific value
+            if capability not in dev_capabilities or dev_capabilities[capability] == value:
+                pytest.skip(
+                    f"Test skipped for {dev.name} device with capability {capability}:{value}."
+                )
+
+    return _skip_if
+
+
+@pytest.fixture
+def validate_diff_method(device, diff_method, device_kwargs):
+    """Skip tests if a device does not support a diff_method"""
+    if diff_method == "backprop" and device_kwargs.get("shots") is not None:
+        pytest.skip(reason="test should only be run in analytic mode")
+    dev = device(1)
+    if isinstance(dev, qml.Device):
+        passthru_devices = dev.capabilities().get("passthru_devices")
+        if diff_method == "backprop" and passthru_devices is None:
+            pytest.skip(reason="device does not support backprop")
+        return
+
+    config = qml.devices.ExecutionConfig(gradient_method=diff_method)
+    if not dev.supports_derivatives(execution_config=config):
+        pytest.skip(reason="device does not support diff_method")
+
+
+@pytest.fixture(scope="function", name="device")
+def fixture_device(device_kwargs):
+    """Fixture to create a device."""
+
+    # internally used by pytest
+    __tracebackhide__ = True  # pylint:disable=unused-variable
+
+    def _device(wires):
+        device_kwargs["wires"] = wires
+
+        try:
+            dev = qml.device(**device_kwargs)
+        except qml.DeviceError:
+            dev_name = device_kwargs["name"]
+            # exit the tests if the device cannot be created
+            pytest.exit(
+                f"Device {dev_name} cannot be created. To run the device tests on an external device, the "
+                f"plugin and all of its dependencies must be installed."
+            )
+
+        if isinstance(dev, qml.Device):
+            capabilities = dev.capabilities()
+            if capabilities.get("model", None) != "qubit":
+                # exit the tests if device based on cv model (currently not supported)
+                pytest.exit("The device test suite currently only runs on qubit-based devices.")
+
+        return dev
+
+    return _device
+
+
+def pytest_runtest_setup(item):
+    """Skip tests marked as broken."""
+
+    # skip tests marked as broken
+    for mark in item.iter_markers(name="broken"):
+        if mark.args:
+            pytest.skip(f"Broken test skipped: {mark.args}")
+        else:
+            pytest.skip("Test skipped as corresponding code base is currently broken!")
+
+
+# ============================
+# These functions are required to define the device name to run the tests for
+
+
+def _convert_to_int_or_float(value):
+    try:
+        return int(value)
+    except ValueError:
+        try:
+            return float(value)
+        except ValueError:
+            return value
+
+
+class StoreDictKeyPair(argparse.Action):
+    """Argparse action for storing key-value pairs as a dictionary.
+
+    For example, calling a CLI program with ``--mydict v1=k1 v2=5``:
+
+    >>> parser.add_argument("--mydict", dest="my_dict", action=StoreDictKeyPair, nargs="+")
+    >>> args = parser.parse()
+    >>> args.my_dict
+    {"v1": "k1", "v2": "5"}
+
+    Note that strings will be converted to ints and floats if possible.
+
+    """
+
+    # pylint: disable=too-few-public-methods
+
+    def __init__(self, option_strings, dest, nargs=None, **kwargs):
+        self._nargs = nargs
+        super().__init__(option_strings, dest, nargs=nargs, **kwargs)
+
+    def __call__(self, parser, namespace, values, option_string=None):
+        my_dict = {}
+        for kv in values:
+            k, v = kv.split("=")
+            my_dict[k] = _convert_to_int_or_float(v)
+        setattr(namespace, self.dest, my_dict)
+
+
+def pytest_addoption(parser):
+    """Add command line option to pytest."""
+
+    if hasattr(parser, "add_argument"):
+        # parser is a argparse.Parser object
+        addoption = parser.add_argument
+    else:
+        # parser is a pytest.config.Parser object
+        addoption = parser.addoption
+
+    # The options are the three arguments every device takes
+    addoption("--device", action="store", default=None, help="The device to test.")
+    addoption(
+        "--shots",
+        action="store",
+        default=None,
+        help="Number of shots to use in stochastic mode.",
+    )
+    addoption(
+        "--analytic",
+        action="store",
+        default=None,
+        help="Whether to run the tests in stochastic or exact mode.",
+    )
+    addoption(
+        "--skip-ops",
+        action="store_true",
+        default=False,
+        help="Skip tests that use unsupported device operations.",
+    )
+
+    addoption(
+        "--device-kwargs",
+        dest="device_kwargs",
+        action=StoreDictKeyPair,
+        default={},
+        nargs="+",
+        metavar="KEY=VAL",
+        help="Additional device kwargs.",
+    )
+
+
+def pytest_generate_tests(metafunc):
+    """Set up device_kwargs fixture from command line options.
+
+    The fixture defines a dictionary of keyword argument that can be used to instantiate
+    a device via `qml.device(**device_kwargs)` in the test. This allows us to potentially
+    change kwargs in the test before creating the device.
+    """
+
+    opt = metafunc.config.option
+
+    list_of_device_kwargs = []
+
+    if opt.device is None:
+        devices_to_test = LIST_CORE_DEVICES
+    else:
+        devices_to_test = [opt.device]
+
+    for dev in devices_to_test:
+        device_kwargs = {"name": dev}
+
+        # if shots specified in command line,
+        # add to the device kwargs
+        if opt.shots is not None:
+            # translate command line string to None if necessary
+            device_kwargs["shots"] = None if (opt.shots == "None") else int(opt.shots)
+
+        # store user defined device kwargs
+        device_kwargs.update(opt.device_kwargs)
+
+        list_of_device_kwargs.append(device_kwargs)
+
+    # define the device_kwargs parametrization:
+    # all tests that take device_kwargs as an argument will be
+    # run on the different fixtures
+    if "device_kwargs" in metafunc.fixturenames:
+        metafunc.parametrize("device_kwargs", list_of_device_kwargs)
+
+
+def pytest_runtest_makereport(item, call):
+    """Post-processing test reports to exclude those known to be failing."""
+    tr = orig_pytest_runtest_makereport(item, call)
+
+    if "skip_unsupported" in item.keywords and item.config.option.skip_ops:
+        if call.excinfo is not None:
+            # Exclude failing test cases for unsupported operations/observables
+            # and those using not implemented features
+            if (
+                call.excinfo.type == qml.DeviceError
+                and "supported" in str(call.excinfo.value)
+                or call.excinfo.type == NotImplementedError
+            ):
+                tr.wasxfail = "reason:" + str(call.excinfo.value)
+                tr.outcome = "skipped"
+
+    return tr