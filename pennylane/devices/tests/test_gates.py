--- conflicted
+++ resolved
@@ -69,11 +69,8 @@
     "Adjoint(S)": qml.adjoint(qml.S(wires=[0])),
     "SWAP": qml.SWAP(wires=[0, 1]),
     "ISWAP": qml.ISWAP(wires=[0, 1]),
-<<<<<<< HEAD
     "PSWAP": qml.PSWAP(0, wires=[0, 1]),
-=======
     "ECR": qml.ECR(wires=[0, 1]),
->>>>>>> 1b788a6b
     "Adjoint(ISWAP)": qml.adjoint(qml.ISWAP(wires=[0, 1])),
     "T": qml.T(wires=[0]),
     "Adjoint(T)": qml.adjoint(qml.T(wires=[0])),
