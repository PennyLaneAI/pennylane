# Copyright 2018-2021 Xanadu Quantum Technologies Inc.

# Licensed under the Apache License, Version 2.0 (the "License");
# you may not use this file except in compliance with the License.
# You may obtain a copy of the License at

#     http://www.apache.org/licenses/LICENSE-2.0

# Unless required by applicable law or agreed to in writing, software
# distributed under the License is distributed on an "AS IS" BASIS,
# WITHOUT WARRANTIES OR CONDITIONS OF ANY KIND, either express or implied.
# See the License for the specific language governing permissions and
# limitations under the License.
"""
Tests that application of gates and state preparations
works correctly an a device.
"""
# pylint: disable=no-self-use
# pylint: disable=too-many-arguments
# pylint: disable=pointless-statement
from cmath import exp
from math import cos, sin, sqrt

import pytest
import numpy as np
from scipy.linalg import block_diag
from flaky import flaky

import pennylane as qml

pytestmark = pytest.mark.skip_unsupported

np.random.seed(42)

# ==========================================================
# Some useful global variables

# gates for which device support is tested
ops = {
    "Identity": qml.Identity(wires=[0]),
    "Snapshot": qml.Snapshot("label"),
    "BasisState": qml.BasisState(np.array([0]), wires=[0]),
    "CNOT": qml.CNOT(wires=[0, 1]),
    "CRX": qml.CRX(0, wires=[0, 1]),
    "CRY": qml.CRY(0, wires=[0, 1]),
    "CRZ": qml.CRZ(0, wires=[0, 1]),
    "CRot": qml.CRot(0, 0, 0, wires=[0, 1]),
    "CSWAP": qml.CSWAP(wires=[0, 1, 2]),
    "CZ": qml.CZ(wires=[0, 1]),
    "CY": qml.CY(wires=[0, 1]),
    "DiagonalQubitUnitary": qml.DiagonalQubitUnitary(np.array([1, 1]), wires=[0]),
    "Hadamard": qml.Hadamard(wires=[0]),
    "MultiRZ": qml.MultiRZ(0, wires=[0]),
    "PauliX": qml.PauliX(wires=[0]),
    "PauliY": qml.PauliY(wires=[0]),
    "PauliZ": qml.PauliZ(wires=[0]),
    "PhaseShift": qml.PhaseShift(0, wires=[0]),
    "ControlledPhaseShift": qml.ControlledPhaseShift(0, wires=[0, 1]),
    "QubitStateVector": qml.QubitStateVector(np.array([1.0, 0.0]), wires=[0]),
    "QubitDensityMatrix": qml.QubitDensityMatrix(np.array([[0.5, 0.0], [0, 0.5]]), wires=[0]),
    "QubitUnitary": qml.QubitUnitary(np.eye(2), wires=[0]),
    "ControlledQubitUnitary": qml.ControlledQubitUnitary(np.eye(2), control_wires=[1], wires=[0]),
    "MultiControlledX": qml.MultiControlledX(control_wires=[1, 2], wires=[0]),
    "RX": qml.RX(0, wires=[0]),
    "RY": qml.RY(0, wires=[0]),
    "RZ": qml.RZ(0, wires=[0]),
    "Rot": qml.Rot(0, 0, 0, wires=[0]),
    "S": qml.S(wires=[0]),
    "Adjoint(S)": qml.adjoint(qml.S(wires=[0])),
    "SWAP": qml.SWAP(wires=[0, 1]),
    "ISWAP": qml.ISWAP(wires=[0, 1]),
<<<<<<< HEAD
    "ECR": qml.ECR(wires=[0, 1]),
=======
    "Adjoint(ISWAP)": qml.adjoint(qml.ISWAP(wires=[0, 1])),
>>>>>>> d31b6f71
    "T": qml.T(wires=[0]),
    "Adjoint(T)": qml.adjoint(qml.T(wires=[0])),
    "SX": qml.SX(wires=[0]),
    "Adjoint(SX)": qml.adjoint(qml.SX(wires=[0])),
    "Barrier": qml.Barrier(wires=[0, 1, 2]),
    "WireCut": qml.WireCut(wires=[0]),
    "Toffoli": qml.Toffoli(wires=[0, 1, 2]),
    "QFT": qml.templates.QFT(wires=[0, 1, 2]),
    "IsingXX": qml.IsingXX(0, wires=[0, 1]),
    "IsingYY": qml.IsingYY(0, wires=[0, 1]),
    "IsingZZ": qml.IsingZZ(0, wires=[0, 1]),
    "IsingXY": qml.IsingXY(0, wires=[0, 1]),
    "SingleExcitation": qml.SingleExcitation(0, wires=[0, 1]),
    "SingleExcitationPlus": qml.SingleExcitationPlus(0, wires=[0, 1]),
    "SingleExcitationMinus": qml.SingleExcitationMinus(0, wires=[0, 1]),
    "DoubleExcitation": qml.DoubleExcitation(0, wires=[0, 1, 2, 3]),
    "DoubleExcitationPlus": qml.DoubleExcitationPlus(0, wires=[0, 1, 2, 3]),
    "DoubleExcitationMinus": qml.DoubleExcitationMinus(0, wires=[0, 1, 2, 3]),
    "QubitCarry": qml.QubitCarry(wires=[0, 1, 2, 3]),
    "QubitSum": qml.QubitSum(wires=[0, 1, 2]),
    "PauliRot": qml.PauliRot(0, "XXYY", wires=[0, 1, 2, 3]),
    "U1": qml.U1(0, wires=0),
    "U2": qml.U2(0, 0, wires=0),
    "U3": qml.U3(0, 0, 0, wires=0),
    "SISWAP": qml.SISWAP(wires=[0, 1]),
    "Adjoint(SISWAP)": qml.adjoint(qml.SISWAP(wires=[0, 1])),
    "OrbitalRotation": qml.OrbitalRotation(0, wires=[0, 1, 2, 3]),
}

all_ops = ops.keys()

# All qubit operations should be available to test in the device test suite
# Linting check disabled as static analysis can misidentify qml.ops as the set instance qml.ops.qubit.ops
all_available_ops = qml.ops._qubit__ops__.copy()  # pylint: disable=protected-access,no-member
all_available_ops.remove("CPhase")  # CPhase is an alias of ControlledPhaseShift
all_available_ops.remove("SQISW")  # SQISW is an alias of SISWAP
all_available_ops.add("QFT")  # QFT was recently moved to being a template, but let's keep it here

symbolic_ops = {"Adjoint(S)", "Adjoint(T)", "Adjoint(SX)", "Adjoint(ISWAP)", "Adjoint(SISWAP)"}

if not set(all_ops) == all_available_ops.union(symbolic_ops):
    raise ValueError(
        "A qubit operation has been added that is not being tested in the "
        "device test suite. Please add to the ops dictionary in "
        "pennylane/devices/tests/test_gates.py"
    )

# non-parametrized qubit gates
I = np.identity(2)
X = np.array([[0, 1], [1, 0]])
Y = np.array([[0, -1j], [1j, 0]])
Z = np.array([[1, 0], [0, -1]])
H = np.array([[1, 1], [1, -1]]) / sqrt(2)
S = np.diag([1, 1j])
T = np.diag([1, np.exp(1j * np.pi / 4)])
SX = 0.5 * np.array([[1 + 1j, 1 - 1j], [1 - 1j, 1 + 1j]])
SWAP = np.array([[1, 0, 0, 0], [0, 0, 1, 0], [0, 1, 0, 0], [0, 0, 0, 1]])
ISWAP = np.array([[1, 0, 0, 0], [0, 0, 1j, 0], [0, 1j, 0, 0], [0, 0, 0, 1]])
ECR = np.array(
    [
        [0, 0, 1 / sqrt(2), 1j * 1 / sqrt(2)],
        [0, 0, 1j * 1 / sqrt(2), 1 / sqrt(2)],
        [1 / sqrt(2), -1j * 1 / sqrt(2), 0, 0],
        [-1j * 1 / sqrt(2), 1 / sqrt(2), 0, 0],
    ]
)
CNOT = np.array([[1, 0, 0, 0], [0, 1, 0, 0], [0, 0, 0, 1], [0, 0, 1, 0]])
CZ = np.diag([1, 1, 1, -1])
CY = np.array([[1, 0, 0, 0], [0, 1, 0, 0], [0, 0, 0, -1j], [0, 0, 1j, 0]])
toffoli = np.diag([1 for i in range(8)])
toffoli[6:8, 6:8] = np.array([[0, 1], [1, 0]])
CSWAP = block_diag(I, I, SWAP)

# parametrized qubit gates
phase_shift = lambda phi: np.array([[1, 0], [0, np.exp(1j * phi)]])
rx = lambda theta: cos(theta / 2) * I + 1j * sin(-theta / 2) * X
ry = lambda theta: cos(theta / 2) * I + 1j * sin(-theta / 2) * Y
rz = lambda theta: cos(theta / 2) * I + 1j * sin(-theta / 2) * Z
rot = lambda a, b, c: rz(c) @ (ry(b) @ rz(a))
crz = lambda theta: np.array(
    [
        [1, 0, 0, 0],
        [0, 1, 0, 0],
        [0, 0, np.exp(-1j * theta / 2), 0],
        [0, 0, 0, np.exp(1j * theta / 2)],
    ]
)
cry = lambda theta: np.array(
    [
        [1, 0, 0, 0],
        [0, 1, 0, 0],
        [0, 0, cos(theta / 2), -sin(theta / 2)],
        [0, 0, sin(theta / 2), cos(theta / 2)],
    ]
)
crx = lambda theta: np.array(
    [
        [1, 0, 0, 0],
        [0, 1, 0, 0],
        [0, 0, cos(theta / 2), 1j * sin(-theta / 2)],
        [0, 0, 1j * sin(-theta / 2), cos(theta / 2)],
    ]
)
crot = lambda phi, theta, omega: np.array(
    [
        [1, 0, 0, 0],
        [0, 1, 0, 0],
        [
            0,
            0,
            exp(-0.5j * (phi + omega)) * cos(theta / 2),
            -exp(0.5j * (phi - omega)) * sin(theta / 2),
        ],
        [
            0,
            0,
            exp(-0.5j * (phi - omega)) * sin(theta / 2),
            exp(0.5j * (phi + omega)) * cos(theta / 2),
        ],
    ]
)

IsingXX = lambda phi: np.array(
    [
        [cos(phi / 2), 0, 0, -1j * sin(phi / 2)],
        [0, cos(phi / 2), -1j * sin(phi / 2), 0],
        [0, -1j * sin(phi / 2), cos(phi / 2), 0],
        [-1j * sin(phi / 2), 0, 0, cos(phi / 2)],
    ]
)

IsingXY = lambda phi: np.array(
    [
        [1, 0, 0, 0],
        [0, cos(phi / 2), 1j * sin(phi / 2), 0],
        [0, 1j * sin(phi / 2), cos(phi / 2), 0],
        [0, 0, 0, 1],
    ]
)

IsingYY = lambda phi: np.array(
    [
        [cos(phi / 2), 0, 0, 1j * sin(phi / 2)],
        [0, cos(phi / 2), -1j * sin(phi / 2), 0],
        [0, -1j * sin(phi / 2), cos(phi / 2), 0],
        [1j * sin(phi / 2), 0, 0, cos(phi / 2)],
    ]
)

IsingZZ = lambda phi: np.array(
    [
        [exp(-1.0j * phi / 2), 0, 0, 0],
        [0, exp(1.0j * phi / 2), 0, 0],
        [0, 0, exp(1.0j * phi / 2), 0],
        [0, 0, 0, exp(-1.0j * phi / 2)],
    ]
)


def adjoint_tuple(op, orig_mat):
    """Returns op constructor and matrix for provided base ops."""
    mat = qml.math.conj(qml.math.transpose(orig_mat))
    return (qml.adjoint(op), mat)


# list of all non-parametrized single-qubit gates,
# along with the PennyLane operation name
single_qubit = [
    (qml.PauliX, X),
    (qml.PauliY, Y),
    (qml.PauliZ, Z),
    (qml.Hadamard, H),
    (qml.S, S),
    (qml.T, T),
    (qml.SX, SX),
    adjoint_tuple(qml.S, S),
    adjoint_tuple(qml.T, T),
    adjoint_tuple(qml.SX, SX),
]

# list of all parametrized single-qubit gates
# taking a single parameter
single_qubit_param = [
    (qml.PhaseShift, phase_shift),
    (qml.RX, rx),
    (qml.RY, ry),
    (qml.RZ, rz),
]
# list of all non-parametrized two-qubit gates
two_qubit = [
    (qml.CNOT, CNOT),
    (qml.SWAP, SWAP),
    (qml.ISWAP, ISWAP),
<<<<<<< HEAD
    (qml.ECR, ECR),
    (qml.CZ, CZ),
    (qml.CY, CY),
=======
    (qml.CZ, CZ),
    (qml.CY, CY),
    adjoint_tuple(qml.ISWAP, ISWAP),
>>>>>>> d31b6f71
]
# list of all parametrized two-qubit gates
two_qubit_param = [
    (qml.CRX, crx),
    (qml.CRY, cry),
    (qml.CRZ, crz),
    (qml.IsingXX, IsingXX),
    (qml.IsingXY, IsingXY),
    (qml.IsingYY, IsingYY),
    (qml.IsingZZ, IsingZZ),
]
two_qubit_multi_param = [(qml.CRot, crot)]
# list of all three-qubit gates
three_qubit = [(qml.Toffoli, toffoli), (qml.CSWAP, CSWAP)]

# single qubit unitary matrix
theta = 0.8364
phi = -0.1234
U = np.array(
    [
        [
            np.cos(theta / 2) * np.exp(np.complex128(-phi / 2j)),
            -np.sin(theta / 2) * np.exp(np.complex128(phi / 2j)),
        ],
        [
            np.sin(theta / 2) * np.exp(np.complex128(-phi / 2j)),
            np.cos(theta / 2) * np.exp(np.complex128(phi / 2j)),
        ],
    ]
)

# two qubit unitary matrix
U2 = np.array([[0, 1, 1, 1], [1, 0, 1, -1], [1, -1, 0, 1], [1, 1, -1, 0]]) / sqrt(3)

# single qubit Hermitian observable
A = np.array([[1.02789352, 1.61296440 - 0.3498192j], [1.61296440 + 0.3498192j, 1.23920938 + 0j]])


# ===============================================================


class TestSupportedGates:
    """Test that the device can implement all gates that it claims to support."""

    @pytest.mark.parametrize("operation", all_ops)
    def test_supported_gates_can_be_implemented(self, device_kwargs, operation):
        """Test that the device can implement all its supported gates."""
        device_kwargs["wires"] = 4  # maximum size of current gates
        dev = qml.device(**device_kwargs)

        assert hasattr(dev, "operations")
        if operation in dev.operations:

            @qml.qnode(dev)
            def circuit():
                qml.apply(ops[operation])
                return qml.expval(qml.Identity(wires=0))

            assert isinstance(circuit(), (float, np.ndarray))

    @pytest.mark.parametrize("operation", all_ops)
    def test_inverse_gates_can_be_implemented(self, device_kwargs, operation):
        """Test that the device can implement the inverse of all its supported gates.
        This test is skipped for devices that do not support inverse operations."""
        device_kwargs["wires"] = 4
        dev = qml.device(**device_kwargs)
        supports_inv = (
            "supports_inverse_operations" in dev.capabilities()
            and dev.capabilities()["supports_inverse_operations"]
        )
        if not supports_inv:
            pytest.skip("Device does not support inverse operations.")

        assert hasattr(dev, "operations")
        if operation in dev.operations:

            @qml.qnode(dev)
            def circuit():
                ops[operation].queue().inv()
                return qml.expval(qml.Identity(wires=0))

            assert isinstance(circuit(), (float, np.ndarray))


@flaky(max_runs=10)
class TestGatesQubit:
    """Test qubit-based devices' probability vector after application of gates."""

    @pytest.mark.parametrize(
        "basis_state",
        [
            np.array([0, 0, 1, 0]),
            np.array([0, 0, 1, 0]),
            np.array([1, 0, 1, 0]),
            np.array([1, 1, 1, 1]),
        ],
    )
    def test_basis_state(self, device, basis_state, tol, skip_if):
        """Test basis state initialization."""
        n_wires = 4
        dev = device(n_wires)
        skip_if(dev, {"returns_probs": False})

        @qml.qnode(dev)
        def circuit():
            qml.BasisState(basis_state, wires=range(n_wires))
            return qml.probs(wires=range(n_wires))

        res = circuit()

        expected = np.zeros([2**n_wires])
        expected[np.ravel_multi_index(basis_state, [2] * n_wires)] = 1
        assert np.allclose(res, expected, atol=tol(dev.shots))

    def test_qubit_state_vector(self, device, init_state, tol, skip_if):
        """Test QubitStateVector initialisation."""
        n_wires = 1
        dev = device(n_wires)
        skip_if(dev, {"returns_probs": False})

        rnd_state = init_state(n_wires)

        @qml.qnode(dev)
        def circuit():
            qml.QubitStateVector(rnd_state, wires=range(n_wires))
            return qml.probs(range(n_wires))

        res = circuit()
        expected = np.abs(rnd_state) ** 2

        assert np.allclose(res, expected, atol=tol(dev.shots))

    @pytest.mark.parametrize("op,mat", single_qubit)
    def test_single_qubit_no_parameters(self, device, init_state, op, mat, tol, skip_if):
        """Test PauliX application."""
        n_wires = 1
        dev = device(n_wires)
        skip_if(dev, {"returns_probs": False})

        rnd_state = init_state(n_wires)

        @qml.qnode(dev)
        def circuit():
            qml.QubitStateVector(rnd_state, wires=range(n_wires))
            op(wires=range(n_wires))
            return qml.probs(wires=range(n_wires))

        res = circuit()

        expected = np.abs(mat @ rnd_state) ** 2
        assert np.allclose(res, expected, atol=tol(dev.shots))

    @pytest.mark.parametrize("gamma", [0.5432, -0.232])
    @pytest.mark.parametrize("op,func", single_qubit_param)
    def test_single_qubit_parameters(self, device, init_state, op, func, gamma, tol, skip_if):
        """Test single qubit gates taking a single scalar argument."""
        n_wires = 1
        dev = device(n_wires)
        skip_if(dev, {"returns_probs": False})

        rnd_state = init_state(n_wires)

        @qml.qnode(dev)
        def circuit():
            qml.QubitStateVector(rnd_state, wires=range(n_wires))
            op(gamma, wires=range(n_wires))
            return qml.probs(wires=range(n_wires))

        res = circuit()

        expected = np.abs(func(gamma) @ rnd_state) ** 2
        assert np.allclose(res, expected, atol=tol(dev.shots))

    def test_rotation(self, device, init_state, tol, skip_if):
        """Test three axis rotation gate."""
        n_wires = 1
        dev = device(n_wires)
        skip_if(dev, {"returns_probs": False})

        rnd_state = init_state(n_wires)
        a = 0.542
        b = 1.3432
        c = -0.654

        @qml.qnode(dev)
        def circuit():
            qml.QubitStateVector(rnd_state, wires=range(n_wires))
            qml.Rot(a, b, c, wires=range(n_wires))
            return qml.probs(wires=range(n_wires))

        res = circuit()

        expected = np.abs(rot(a, b, c) @ rnd_state) ** 2
        assert np.allclose(res, expected, atol=tol(dev.shots))

    @pytest.mark.parametrize("op,mat", two_qubit)
    def test_two_qubit_no_parameters(self, device, init_state, op, mat, tol, skip_if):
        """Test two qubit gates."""
        n_wires = 2
        dev = device(n_wires)
        skip_if(dev, {"returns_probs": False})
        if not dev.supports_operation(op(wires=range(n_wires)).name):
            pytest.skip("op not supported")

        rnd_state = init_state(n_wires)

        @qml.qnode(dev)
        def circuit():
            qml.QubitStateVector(rnd_state, wires=range(n_wires))
            op(wires=range(n_wires))
            return qml.probs(wires=range(n_wires))

        res = circuit()

        expected = np.abs(mat @ rnd_state) ** 2
        assert np.allclose(res, expected, atol=tol(dev.shots))

    @pytest.mark.parametrize("param", [0.5432, -0.232])
    @pytest.mark.parametrize("op,func", two_qubit_param)
    def test_two_qubit_parameters(self, device, init_state, op, func, param, tol, skip_if):
        """Test parametrized two qubit gates taking a single scalar argument."""
        n_wires = 2
        dev = device(n_wires)
        skip_if(dev, {"returns_probs": False})

        rnd_state = init_state(n_wires)

        @qml.qnode(dev)
        def circuit():
            qml.QubitStateVector(rnd_state, wires=range(n_wires))
            op(param, wires=range(n_wires))
            return qml.probs(wires=range(n_wires))

        res = circuit()

        expected = np.abs(func(param) @ rnd_state) ** 2
        assert np.allclose(res, expected, atol=tol(dev.shots))

    @pytest.mark.parametrize("mat", [U, U2])
    def test_qubit_unitary(self, device, init_state, mat, tol, skip_if):
        """Test QubitUnitary gate."""
        n_wires = int(np.log2(len(mat)))
        dev = device(n_wires)

        if "QubitUnitary" not in dev.operations:
            pytest.skip("Skipped because device does not support QubitUnitary.")

        skip_if(dev, {"returns_probs": False})

        rnd_state = init_state(n_wires)

        @qml.qnode(dev)
        def circuit():
            qml.QubitStateVector(rnd_state, wires=range(n_wires))
            qml.QubitUnitary(mat, wires=list(range(n_wires)))
            return qml.probs(wires=range(n_wires))

        res = circuit()

        expected = np.abs(mat @ rnd_state) ** 2
        assert np.allclose(res, expected, atol=tol(dev.shots))

    @pytest.mark.parametrize("op, mat", three_qubit)
    def test_three_qubit_no_parameters(self, device, init_state, op, mat, tol, skip_if):
        """Test three qubit gates without parameters."""
        n_wires = 3
        dev = device(n_wires)

        skip_if(dev, {"returns_probs": False})

        rnd_state = init_state(n_wires)

        @qml.qnode(dev)
        def circuit():
            qml.QubitStateVector(rnd_state, wires=range(n_wires))
            op(wires=[0, 1, 2])
            return qml.probs(wires=range(n_wires))

        res = circuit()

        expected = np.abs(mat @ rnd_state) ** 2
        assert np.allclose(res, expected, atol=tol(dev.shots))


@flaky(max_runs=10)
class TestInverseGatesQubit:
    """Test the device's probability vector after application of inverse of gates."""

    @pytest.mark.parametrize("op,mat", single_qubit)
    def test_single_qubit_no_parameters(self, device, init_state, op, mat, tol, skip_if):
        """Test inverse single qubit gate application."""
        n_wires = 1
        dev = device(n_wires)
        skip_if(dev, {"supports_inverse_operations": False})
        skip_if(dev, {"returns_probs": False})

        rnd_state = init_state(1)

        @qml.qnode(dev)
        def circuit():
            qml.QubitStateVector(rnd_state, wires=range(n_wires))
            op(wires=range(n_wires)).inv()
            return qml.probs(wires=range(n_wires))

        res = circuit()

        mat = mat.conj().T
        expected = np.abs(mat @ rnd_state) ** 2
        assert np.allclose(res, expected, atol=tol(dev.shots))

    @pytest.mark.parametrize("gamma", [0.5432, -0.232])
    @pytest.mark.parametrize("op,func", single_qubit_param)
    def test_single_qubit_parameters(self, device, init_state, op, func, gamma, tol, skip_if):
        """Test inverse single qubit gates taking one scalar parameter."""
        n_wires = 1
        dev = device(n_wires)
        skip_if(dev, {"supports_inverse_operations": False})
        skip_if(dev, {"returns_probs": False})

        rnd_state = init_state(n_wires)

        @qml.qnode(dev)
        def circuit():
            qml.QubitStateVector(rnd_state, wires=range(n_wires))
            op(gamma, wires=range(n_wires)).inv()
            return qml.probs(wires=range(n_wires))

        res = circuit()

        mat = func(gamma)
        mat = mat.conj().T
        expected = np.abs(mat @ rnd_state) ** 2
        assert np.allclose(res, expected, atol=tol(dev.shots))

    def test_rotation(self, device, init_state, tol, skip_if):
        """Test inverse three axis rotation gate."""
        n_wires = 1
        dev = device(n_wires)
        skip_if(dev, {"supports_inverse_operations": False})
        skip_if(dev, {"returns_probs": False})

        rnd_state = init_state(1)
        a = 0.542
        b = 1.3432
        c = -0.654

        @qml.qnode(dev)
        def circuit():
            qml.QubitStateVector(rnd_state, wires=range(n_wires))
            qml.Rot(a, b, c, wires=range(n_wires)).inv()
            return qml.probs(wires=range(n_wires))

        res = circuit()

        mat = rot(a, b, c)
        mat = mat.conj().T
        expected = np.abs(mat @ rnd_state) ** 2
        assert np.allclose(res, expected, atol=tol(dev.shots))

    @pytest.mark.parametrize("op,mat", two_qubit)
    def test_two_qubit_no_parameters(self, device, init_state, op, mat, tol, skip_if):
        """Test inverse two qubit gates."""
        n_wires = 2
        dev = device(n_wires)
        skip_if(dev, {"supports_inverse_operations": False})
        skip_if(dev, {"returns_probs": False})

        rnd_state = init_state(n_wires)

        @qml.qnode(dev)
        def circuit():
            qml.QubitStateVector(rnd_state, wires=range(n_wires))
            op(wires=range(n_wires)).inv()
            return qml.probs(wires=range(n_wires))

        res = circuit()

        mat = mat.conj().T
        expected = np.abs(mat @ rnd_state) ** 2
        assert np.allclose(res, expected, atol=tol(dev.shots))

    @pytest.mark.parametrize("gamma", [0.5432, -0.232])
    @pytest.mark.parametrize("op,func", two_qubit_param)
    def test_two_qubit_parameters(self, device, init_state, op, func, gamma, tol, skip_if):
        """Test inverse of two qubit gates taking one parameter."""
        n_wires = 2
        dev = device(n_wires)
        skip_if(dev, {"supports_inverse_operations": False})
        skip_if(dev, {"returns_probs": False})

        rnd_state = init_state(2)

        @qml.qnode(dev)
        def circuit():
            qml.QubitStateVector(rnd_state, wires=range(n_wires))
            op(gamma, wires=range(n_wires)).inv()
            return qml.probs(wires=range(n_wires))

        res = circuit()

        mat = func(gamma)
        mat = mat.conj().T
        expected = np.abs(mat @ rnd_state) ** 2
        assert np.allclose(res, expected, atol=tol(dev.shots))

    @pytest.mark.parametrize("mat", [U, U2])
    def test_qubit_unitary(self, device, init_state, mat, tol, skip_if):
        """Test inverse QubitUnitary gate."""
        n_wires = int(np.log2(len(mat)))
        dev = device(n_wires)
        skip_if(dev, {"supports_inverse_operations": False})
        skip_if(dev, {"returns_probs": False})

        rnd_state = init_state(n_wires)

        @qml.qnode(dev)
        def circuit():
            qml.QubitStateVector(rnd_state, wires=range(n_wires))
            qml.QubitUnitary(mat, wires=list(range(n_wires))).inv()
            return qml.probs(wires=range(n_wires))

        res = circuit()

        mat = mat.conj().T
        expected = np.abs(mat @ rnd_state) ** 2
        assert np.allclose(res, expected, atol=tol(dev.shots))

    @pytest.mark.parametrize("op, mat", three_qubit)
    def test_three_qubit_no_parameters(self, device, init_state, op, mat, tol, skip_if):
        """Test inverse three qubit gates without parameters."""
        n_wires = 3
        dev = device(n_wires)
        skip_if(dev, {"supports_inverse_operations": False})
        skip_if(dev, {"returns_probs": False})

        rnd_state = init_state(3)

        @qml.qnode(dev)
        def circuit():
            qml.QubitStateVector(rnd_state, wires=range(n_wires))
            op(wires=range(n_wires)).inv()
            return qml.probs(wires=range(n_wires))

        res = circuit()

        mat = mat.conj().T
        expected = np.abs(mat @ rnd_state) ** 2
        assert np.allclose(res, expected, atol=tol(dev.shots))<|MERGE_RESOLUTION|>--- conflicted
+++ resolved
@@ -69,11 +69,8 @@
     "Adjoint(S)": qml.adjoint(qml.S(wires=[0])),
     "SWAP": qml.SWAP(wires=[0, 1]),
     "ISWAP": qml.ISWAP(wires=[0, 1]),
-<<<<<<< HEAD
     "ECR": qml.ECR(wires=[0, 1]),
-=======
     "Adjoint(ISWAP)": qml.adjoint(qml.ISWAP(wires=[0, 1])),
->>>>>>> d31b6f71
     "T": qml.T(wires=[0]),
     "Adjoint(T)": qml.adjoint(qml.T(wires=[0])),
     "SX": qml.SX(wires=[0]),
@@ -267,15 +264,10 @@
     (qml.CNOT, CNOT),
     (qml.SWAP, SWAP),
     (qml.ISWAP, ISWAP),
-<<<<<<< HEAD
     (qml.ECR, ECR),
     (qml.CZ, CZ),
     (qml.CY, CY),
-=======
-    (qml.CZ, CZ),
-    (qml.CY, CY),
     adjoint_tuple(qml.ISWAP, ISWAP),
->>>>>>> d31b6f71
 ]
 # list of all parametrized two-qubit gates
 two_qubit_param = [
