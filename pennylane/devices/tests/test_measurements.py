# Copyright 2018-2021 Xanadu Quantum Technologies Inc.

# Licensed under the Apache License, Version 2.0 (the "License");
# you may not use this file except in compliance with the License.
# You may obtain a copy of the License at

#     http://www.apache.org/licenses/LICENSE-2.0

# Unless required by applicable law or agreed to in writing, software
# distributed under the License is distributed on an "AS IS" BASIS,
# WITHOUT WARRANTIES OR CONDITIONS OF ANY KIND, either express or implied.
# See the License for the specific language governing permissions and
# limitations under the License.
"""Tests that the different measurement types work correctly on a device."""
# pylint: disable=no-self-use,pointless-statement, no-member
import pytest
from flaky import flaky
from scipy.sparse import csr_matrix

import pennylane as qml
from pennylane import numpy as np
from pennylane.measurements import (
    ClassicalShadowMP,
    MeasurementTransform,
    SampleMeasurement,
    SampleMP,
    StateMeasurement,
    StateMP,
)
from pennylane.wires import Wires

pytestmark = pytest.mark.skip_unsupported

# ==========================================================
# Some useful global variables

# observables for which device support is tested
obs = {
    "Identity": qml.Identity(wires=[0]),
    "Hadamard": qml.Hadamard(wires=[0]),
    "H": qml.H(wires=[0]),
    "Hermitian": qml.Hermitian(np.eye(2), wires=[0]),
    "PauliX": qml.PauliX(0),
    "PauliY": qml.PauliY(0),
    "PauliZ": qml.PauliZ(0),
    "X": qml.X(0),
    "Y": qml.Y(0),
    "Z": qml.Z(0),
    "Projector": [
        qml.Projector(np.array([1]), wires=[0]),
        qml.Projector(np.array([0, 1]), wires=[0]),
    ],
    "SparseHamiltonian": qml.SparseHamiltonian(csr_matrix(np.eye(8)), wires=[0, 1, 2]),
    "Prod": qml.prod(qml.X(0), qml.Z(1)),
    "SProd": qml.s_prod(0.1, qml.Z(0)),
    "Sum": qml.sum(qml.s_prod(0.1, qml.Z(0)), qml.prod(qml.X(0), qml.Z(1))),
    "LinearCombination": qml.ops.LinearCombination([1, 1], [qml.Z(0), qml.X(0)]),
}

all_obs = obs.keys()

# All qubit observables should be available to test in the device test suite
all_available_obs = qml.ops._qubit__obs__.copy().union(  # pylint: disable=protected-access
    {"Prod", "SProd", "Sum"}
)
# Note that the identity is not technically a qubit observable
all_available_obs |= {"Identity"}

if not set(all_obs) == all_available_obs | {"LinearCombination"}:
    raise ValueError(
        "A qubit observable has been added that is not being tested in the "
        "device test suite. Please add to the obs dictionary in "
        "pennylane/devices/tests/test_measurements.py"
    )

# single qubit Hermitian observable
A = np.array([[1.02789352, 1.61296440 - 0.3498192j], [1.61296440 + 0.3498192j, 1.23920938 + 0j]])

obs_lst = [
    qml.X(0) @ qml.Y(1),
    qml.X(1) @ qml.Y(0),
    qml.X(1) @ qml.Z(2),
    qml.X(2) @ qml.Z(1),
    qml.Identity(wires=0) @ qml.Identity(wires=1) @ qml.Z(2),
    qml.Z(0) @ qml.X(1) @ qml.Y(2),
]

obs_permuted_lst = [
    qml.Y(1) @ qml.X(0),
    qml.Y(0) @ qml.X(1),
    qml.Z(2) @ qml.X(1),
    qml.Z(1) @ qml.X(2),
    qml.Z(2) @ qml.Identity(wires=0) @ qml.Identity(wires=1),
    qml.X(1) @ qml.Y(2) @ qml.Z(0),
]

label_maps = [[0, 1, 2], ["a", "b", "c"], ["beta", "alpha", "gamma"], [3, "beta", "a"]]


def sub_routine(label_map):
    """Quantum function to initalize state in tests"""
    qml.Hadamard(wires=label_map[0])
    qml.RX(0.12, wires=label_map[1])
    qml.RY(3.45, wires=label_map[2])


class TestSupportedObservables:
    """Test that the device can implement all observables that it supports."""

    @pytest.mark.parametrize("observable", all_obs)
    def test_supported_observables_can_be_implemented(self, device_kwargs, observable):
        """Test that the device can implement all its supported observables."""
        device_kwargs["wires"] = 3
        dev = qml.device(**device_kwargs)

        if dev.shots and observable == "SparseHamiltonian":
            pytest.skip("SparseHamiltonian only supported in analytic mode")

        if isinstance(dev, qml.devices.LegacyDevice):
            assert hasattr(dev, "observables")
            if observable not in dev.observables:
                pytest.skip("observable not supported")

        kwargs = {"diff_method": "parameter-shift"} if observable == "SparseHamiltonian" else {}

        @qml.qnode(dev, **kwargs)
        def circuit(obs_circ):
            qml.PauliX(0)
            return qml.expval(obs_circ)

        if observable == "Projector":
            for o in obs[observable]:
                assert isinstance(circuit(o), (float, np.ndarray))
        else:
            assert isinstance(circuit(obs[observable]), (float, np.ndarray))

    def test_tensor_observables_can_be_implemented(self, device_kwargs):
        """Test that the device can implement a simple tensor observable.
        This test is skipped for devices that do not support tensor observables."""
        device_kwargs["wires"] = 2
        dev = qml.device(**device_kwargs)
        supports_tensor = isinstance(dev, qml.devices.Device) or (
            "supports_tensor_observables" in dev.capabilities()
            and dev.capabilities()["supports_tensor_observables"]
        )
        if not supports_tensor:
            pytest.skip("Device does not support tensor observables.")

        @qml.qnode(dev)
        def circuit():
            qml.PauliX(0)
            return qml.expval(qml.Identity(wires=0) @ qml.Identity(wires=1))

        assert isinstance(circuit(), (float, np.ndarray))


# pylint: disable=too-few-public-methods
@flaky(max_runs=10)
class TestHamiltonianSupport:
    """Separate test to ensure that the device can differentiate Hamiltonian observables."""

<<<<<<< HEAD
    @pytest.mark.filterwarnings("ignore::pennylane.PennyLaneDeprecationWarning")
=======
>>>>>>> 44e8421b
    def test_hamiltonian_diff(self, device_kwargs, tol):
        """Tests a simple VQE gradient using parameter-shift rules."""

        device_kwargs["wires"] = 1
        dev = qml.device(**device_kwargs)
        coeffs = np.array([-0.05, 0.17])
        param = np.array(1.7, requires_grad=True)

        @qml.qnode(dev, diff_method="parameter-shift")
        def circuit(coeffs, param):
            qml.RX(param, wires=0)
            qml.RY(param, wires=0)
            return qml.expval(
                qml.Hamiltonian(
                    coeffs,
                    [qml.X(0), qml.Z(0)],
                )
            )

        grad_fn = qml.grad(circuit)
        grad = grad_fn(coeffs, param)

        def circuit1(param):
            """First Pauli subcircuit"""
            qml.RX(param, wires=0)
            qml.RY(param, wires=0)
            return qml.expval(qml.X(0))

        def circuit2(param):
            """Second Pauli subcircuit"""
            qml.RX(param, wires=0)
            qml.RY(param, wires=0)
            return qml.expval(qml.Z(0))

        half1 = qml.QNode(circuit1, dev, diff_method="parameter-shift")
        half2 = qml.QNode(circuit2, dev, diff_method="parameter-shift")

        def combine(coeffs, param):
            return coeffs[0] * half1(param) + coeffs[1] * half2(param)

        grad_fn_expected = qml.grad(combine)
        grad_expected = grad_fn_expected(coeffs, param)

        assert np.allclose(grad[0], grad_expected[0], atol=tol(dev.shots))
        assert np.allclose(grad[1], grad_expected[1], atol=tol(dev.shots))


@flaky(max_runs=10)
class TestExpval:
    """Test expectation values"""

    def test_identity_expectation(self, device, tol):
        """Test that identity expectation value (i.e. the trace) is 1."""
        n_wires = 2
        dev = device(n_wires)

        theta = 0.432
        phi = 0.123

        @qml.qnode(dev)
        def circuit():
            qml.RX(theta, wires=[0])
            qml.RX(phi, wires=[1])
            qml.CNOT(wires=[0, 1])
            return qml.expval(qml.Identity(wires=0)), qml.expval(qml.Identity(wires=1))

        res = circuit()
        assert np.allclose(res, np.array([1, 1]), atol=tol(dev.shots))

    def test_pauliz_expectation(self, device, tol):
        """Test that PauliZ expectation value is correct"""
        n_wires = 2
        dev = device(n_wires)

        theta = 0.432
        phi = 0.123

        @qml.qnode(dev)
        def circuit():
            qml.RX(theta, wires=[0])
            qml.RX(phi, wires=[1])
            qml.CNOT(wires=[0, 1])
            return qml.expval(qml.Z(0)), qml.expval(qml.Z(1))

        res = circuit()
        expected = np.array([np.cos(theta), np.cos(theta) * np.cos(phi)])
        assert np.allclose(res, expected, atol=tol(dev.shots))

    def test_paulix_expectation(self, device, tol):
        """Test that PauliX expectation value is correct"""
        n_wires = 2
        dev = device(n_wires)

        theta = 0.432
        phi = 0.123

        @qml.qnode(dev)
        def circuit():
            qml.RY(theta, wires=[0])
            qml.RY(phi, wires=[1])
            qml.CNOT(wires=[0, 1])
            return qml.expval(qml.X(0)), qml.expval(qml.X(1))

        res = circuit()
        expected = np.array([np.sin(theta) * np.sin(phi), np.sin(phi)])
        assert np.allclose(res, expected, atol=tol(dev.shots))

    def test_pauliy_expectation(self, device, tol):
        """Test that PauliY expectation value is correct"""
        n_wires = 2
        dev = device(n_wires)

        theta = 0.432
        phi = 0.123

        @qml.qnode(dev)
        def circuit():
            qml.RX(theta, wires=[0])
            qml.RX(phi, wires=[1])
            qml.CNOT(wires=[0, 1])
            return qml.expval(qml.Y(0)), qml.expval(qml.Y(1))

        res = circuit()
        expected = np.array([0.0, -np.cos(theta) * np.sin(phi)])
        assert np.allclose(res, expected, atol=tol(dev.shots))

    def test_hadamard_expectation(self, device, tol):
        """Test that Hadamard expectation value is correct"""
        n_wires = 2
        dev = device(n_wires)

        theta = 0.432
        phi = 0.123

        @qml.qnode(dev)
        def circuit():
            qml.RY(theta, wires=[0])
            qml.RY(phi, wires=[1])
            qml.CNOT(wires=[0, 1])
            return qml.expval(qml.Hadamard(wires=0)), qml.expval(qml.Hadamard(wires=1))

        res = circuit()
        expected = np.array(
            [np.sin(theta) * np.sin(phi) + np.cos(theta), np.cos(theta) * np.cos(phi) + np.sin(phi)]
        ) / np.sqrt(2)
        assert np.allclose(res, expected, atol=tol(dev.shots))

    def test_hermitian_expectation(self, device, tol):
        """Test that arbitrary Hermitian expectation values are correct"""
        n_wires = 2
        dev = device(n_wires)

        if isinstance(dev, qml.devices.LegacyDevice) and "Hermitian" not in dev.observables:
            pytest.skip("Skipped because device does not support the Hermitian observable.")

        theta = 0.432
        phi = 0.123

        @qml.qnode(dev)
        def circuit():
            qml.RY(theta, wires=[0])
            qml.RY(phi, wires=[1])
            qml.CNOT(wires=[0, 1])
            return qml.expval(qml.Hermitian(A, wires=0)), qml.expval(qml.Hermitian(A, wires=1))

        res = circuit()

        a = A[0, 0]
        re_b = A[0, 1].real
        d = A[1, 1]
        ev1 = ((a - d) * np.cos(theta) + 2 * re_b * np.sin(theta) * np.sin(phi) + a + d) / 2
        ev2 = ((a - d) * np.cos(theta) * np.cos(phi) + 2 * re_b * np.sin(phi) + a + d) / 2
        expected = np.array([ev1, ev2])

        assert np.allclose(res, expected, atol=tol(dev.shots))

    def test_projector_expectation(self, device, tol):
        """Test that arbitrary Projector expectation values are correct"""
        n_wires = 2
        dev = device(n_wires)

        if isinstance(dev, qml.devices.LegacyDevice) and "Projector" not in dev.observables:
            pytest.skip("Skipped because device does not support the Projector observable.")

        theta = 0.732
        phi = 0.523

        @qml.qnode(dev)
        def circuit(state):
            qml.RY(theta, wires=[0])
            qml.RY(phi, wires=[1])
            qml.CNOT(wires=[0, 1])
            return qml.expval(qml.Projector(state, wires=[0, 1]))

        basis_state, state_vector = [0, 0], [1, 0, 0, 0]
        expected = (np.cos(phi / 2) * np.cos(theta / 2)) ** 2
        assert np.allclose(circuit(basis_state), expected, atol=tol(dev.shots))
        assert np.allclose(circuit(state_vector), expected, atol=tol(dev.shots))

        basis_state, state_vector = [0, 1], [0, 1, 0, 0]
        expected = (np.sin(phi / 2) * np.cos(theta / 2)) ** 2
        assert np.allclose(circuit(basis_state), expected, atol=tol(dev.shots))
        assert np.allclose(circuit(state_vector), expected, atol=tol(dev.shots))

        basis_state, state_vector = [1, 0], [0, 0, 1, 0]
        expected = (np.sin(phi / 2) * np.sin(theta / 2)) ** 2
        assert np.allclose(circuit(basis_state), expected, atol=tol(dev.shots))
        assert np.allclose(circuit(state_vector), expected, atol=tol(dev.shots))

        basis_state, state_vector = [1, 1], [0, 0, 0, 1]
        expected = (np.cos(phi / 2) * np.sin(theta / 2)) ** 2
        assert np.allclose(circuit(basis_state), expected, atol=tol(dev.shots))
        assert np.allclose(circuit(state_vector), expected, atol=tol(dev.shots))

    def test_multi_mode_hermitian_expectation(self, device, tol):
        """Test that arbitrary multi-mode Hermitian expectation values are correct"""
        n_wires = 2
        dev = device(n_wires)

        if isinstance(dev, qml.devices.LegacyDevice) and "Hermitian" not in dev.observables:
            pytest.skip("Skipped because device does not support the Hermitian observable.")

        theta = 0.432
        phi = 0.123
        A_ = np.array(
            [
                [-6, 2 + 1j, -3, -5 + 2j],
                [2 - 1j, 0, 2 - 1j, -5 + 4j],
                [-3, 2 + 1j, 0, -4 + 3j],
                [-5 - 2j, -5 - 4j, -4 - 3j, -6],
            ]
        )

        @qml.qnode(dev)
        def circuit():
            qml.RY(theta, wires=[0])
            qml.RY(phi, wires=[1])
            qml.CNOT(wires=[0, 1])
            return qml.expval(qml.Hermitian(A_, wires=[0, 1]))

        res = circuit()

        # below is the analytic expectation value for this circuit with arbitrary
        # Hermitian observable A
        expected = 0.5 * (
            6 * np.cos(theta) * np.sin(phi)
            - np.sin(theta) * (8 * np.sin(phi) + 7 * np.cos(phi) + 3)
            - 2 * np.sin(phi)
            - 6 * np.cos(phi)
            - 6
        )

        assert np.allclose(res, expected, atol=tol(dev.shots))

    @pytest.mark.parametrize(
        "o",
        [
            qml.prod(qml.X(0), qml.Z(1)),
            qml.s_prod(0.1, qml.Z(0)),
            qml.sum(qml.s_prod(0.1, qml.Z(0)), qml.prod(qml.X(0), qml.Z(1))),
        ],
    )
    def test_op_arithmetic_matches_default_qubit(self, o, device, tol):
        """Test that devices (which support the observable) match default.qubit results."""
        dev = device(2)
        if isinstance(dev, qml.devices.LegacyDevice) and o.name not in dev.observables:
            pytest.skip(f"Skipped because device does not support the {o.name} observable.")

        def circuit():
            qml.Hadamard(0)
            qml.CNOT([0, 1])
            return qml.expval(o)

        res_dq = qml.QNode(circuit, qml.device("default.qubit"))()
        res = qml.QNode(circuit, dev)()
        assert qml.math.shape(res) == ()
        assert np.isclose(res, res_dq, atol=tol(dev.shots))


@flaky(max_runs=10)
class TestTensorExpval:
    """Test tensor expectation values"""

    def test_paulix_pauliy(self, device, tol, skip_if):
        """Test that a tensor product involving PauliX and PauliY works correctly"""
        n_wires = 3
        dev = device(n_wires)
        if isinstance(dev, qml.devices.LegacyDevice):
            skip_if(dev, {"supports_tensor_observables": False})

        theta = 0.432
        phi = 0.123
        varphi = -0.543

        @qml.qnode(dev)
        def circuit():
            qml.RX(theta, wires=[0])
            qml.RX(phi, wires=[1])
            qml.RX(varphi, wires=[2])
            qml.CNOT(wires=[0, 1])
            qml.CNOT(wires=[1, 2])
            return qml.expval(qml.X(0) @ qml.Y(2))

        res = circuit()

        expected = np.sin(theta) * np.sin(phi) * np.sin(varphi)
        assert np.allclose(res, expected, atol=tol(dev.shots))

    def test_pauliz_hadamard(self, device, tol, skip_if):
        """Test that a tensor product involving PauliZ and PauliY and hadamard works correctly"""
        n_wires = 3
        dev = device(n_wires)
        if isinstance(dev, qml.devices.LegacyDevice):
            skip_if(dev, {"supports_tensor_observables": False})

        theta = 0.432
        phi = 0.123
        varphi = -0.543

        @qml.qnode(dev)
        def circuit():
            qml.RX(theta, wires=[0])
            qml.RX(phi, wires=[1])
            qml.RX(varphi, wires=[2])
            qml.CNOT(wires=[0, 1])
            qml.CNOT(wires=[1, 2])
            return qml.expval(qml.Z(0) @ qml.Hadamard(wires=1) @ qml.Y(2))

        res = circuit()

        expected = -(np.cos(varphi) * np.sin(phi) + np.sin(varphi) * np.cos(theta)) / np.sqrt(2)
        assert np.allclose(res, expected, atol=tol(dev.shots))

    # pylint: disable=too-many-arguments
    @pytest.mark.parametrize(
        "base_obs, permuted_obs",
        list(zip(obs_lst, obs_permuted_lst)),
    )
    def test_wire_order_in_tensor_prod_observables(
        self, device, base_obs, permuted_obs, tol, skip_if
    ):
        """Test that when given a tensor observable the expectation value is the same regardless of the order of terms
        in the tensor observable, provided the wires each term acts on remain constant.

        eg:
        ob1 = qml.Z(0) @ qml.Y(1)
        ob2 = qml.Y(1) @ qml.Z(0)

        @qml.qnode(dev)
        def circ(obs):
            return qml.expval(obs)

        circ(ob1) == circ(ob2)
        """
        n_wires = 3
        dev = device(n_wires)
        if isinstance(dev, qml.devices.LegacyDevice):
            skip_if(dev, {"supports_tensor_observables": False})

        @qml.qnode(dev)
        def circ(ob):
            sub_routine(label_map=range(3))
            return qml.expval(ob)

        assert np.allclose(circ(base_obs), circ(permuted_obs), atol=tol(dev.shots), rtol=0)

    @pytest.mark.parametrize("label_map", label_maps)
    def test_wire_label_in_tensor_prod_observables(self, device, label_map, tol, skip_if):
        """Test that when given a tensor observable the expectation value is the same regardless of how the
        wires are labelled, as long as they match the device order.

        For example:

        dev1 = qml.device("default.qubit", wires=[0, 1, 2])
        dev2 = qml.device("default.qubit", wires=['c', 'b', 'a']

        def circ(wire_labels):
            return qml.expval(qml.Z(wire_labels[0]) @ qml.X(wire_labels[2]))

        c1, c2 = qml.QNode(circ, dev1), qml.QNode(circ, dev2)
        c1([0, 1, 2]) == c2(['c', 'b', 'a'])
        """
        dev = device(wires=3)
        dev_custom_labels = device(wires=label_map)
        if isinstance(dev, qml.devices.LegacyDevice):
            skip_if(dev, {"supports_tensor_observables": False})

        def circ(wire_labels):
            sub_routine(wire_labels)
            return qml.expval(qml.X(wire_labels[0]) @ qml.Y(wire_labels[1]) @ qml.Z(wire_labels[2]))

        circ_base_label = qml.QNode(circ, device=dev)
        circ_custom_label = qml.QNode(circ, device=dev_custom_labels)

        assert np.allclose(
            circ_base_label(wire_labels=range(3)),
            circ_custom_label(wire_labels=label_map),
            atol=tol(dev.shots),
            rtol=0,
        )

    def test_hermitian(self, device, tol, skip_if):
        """Test that a tensor product involving qml.Hermitian works correctly"""
        n_wires = 3
        dev = device(n_wires)

        if isinstance(dev, qml.devices.LegacyDevice):
            if "Hermitian" not in dev.observables:
                pytest.skip("Skipped because device does not support the Hermitian observable.")

            skip_if(dev, {"supports_tensor_observables": False})

        theta = 0.432
        phi = 0.123
        varphi = -0.543
        A_ = np.array(
            [
                [-6, 2 + 1j, -3, -5 + 2j],
                [2 - 1j, 0, 2 - 1j, -5 + 4j],
                [-3, 2 + 1j, 0, -4 + 3j],
                [-5 - 2j, -5 - 4j, -4 - 3j, -6],
            ]
        )

        @qml.qnode(dev)
        def circuit():
            qml.RX(theta, wires=[0])
            qml.RX(phi, wires=[1])
            qml.RX(varphi, wires=[2])
            qml.CNOT(wires=[0, 1])
            qml.CNOT(wires=[1, 2])
            return qml.expval(qml.Z(0) @ qml.Hermitian(A_, wires=[1, 2]))

        res = circuit()

        expected = 0.5 * (
            -6 * np.cos(theta) * (np.cos(varphi) + 1)
            - 2 * np.sin(varphi) * (np.cos(theta) + np.sin(phi) - 2 * np.cos(phi))
            + 3 * np.cos(varphi) * np.sin(phi)
            + np.sin(phi)
        )
        assert np.allclose(res, expected, atol=tol(dev.shots))

    def test_projector(self, device, tol, skip_if):
        """Test that a tensor product involving qml.Projector works correctly"""
        n_wires = 3
        dev = device(n_wires)

        if isinstance(dev, qml.devices.LegacyDevice):
            if "Projector" not in dev.observables:
                pytest.skip("Skipped because device does not support the Projector observable.")

            skip_if(dev, {"supports_tensor_observables": False})

        theta = 0.732
        phi = 0.523
        varphi = -0.543

        @qml.qnode(dev)
        def circuit(state):
            qml.RX(theta, wires=[0])
            qml.RX(phi, wires=[1])
            qml.RX(varphi, wires=[2])
            qml.CNOT(wires=[0, 1])
            qml.CNOT(wires=[1, 2])
            return qml.expval(qml.Z(0) @ qml.Projector(state, wires=[1, 2]))

        basis_state, state_vector = [0, 0], [1, 0, 0, 0]
        expected = (np.cos(varphi / 2) * np.cos(phi / 2) * np.cos(theta / 2)) ** 2 - (
            np.cos(varphi / 2) * np.sin(phi / 2) * np.sin(theta / 2)
        ) ** 2
        assert np.allclose(circuit(basis_state), expected, atol=tol(dev.shots))
        assert np.allclose(circuit(state_vector), expected, atol=tol(dev.shots))

        basis_state, state_vector = [0, 1], [0, 1, 0, 0]
        expected = (np.sin(varphi / 2) * np.cos(phi / 2) * np.cos(theta / 2)) ** 2 - (
            np.sin(varphi / 2) * np.sin(phi / 2) * np.sin(theta / 2)
        ) ** 2
        assert np.allclose(circuit(basis_state), expected, atol=tol(dev.shots))
        assert np.allclose(circuit(state_vector), expected, atol=tol(dev.shots))

        basis_state, state_vector = [1, 0], [0, 0, 1, 0]
        expected = (np.sin(varphi / 2) * np.sin(phi / 2) * np.cos(theta / 2)) ** 2 - (
            np.sin(varphi / 2) * np.cos(phi / 2) * np.sin(theta / 2)
        ) ** 2
        assert np.allclose(circuit(basis_state), expected, atol=tol(dev.shots))
        assert np.allclose(circuit(state_vector), expected, atol=tol(dev.shots))

        basis_state, state_vector = [1, 1], [0, 0, 0, 1]
        expected = (np.cos(varphi / 2) * np.sin(phi / 2) * np.cos(theta / 2)) ** 2 - (
            np.cos(varphi / 2) * np.cos(phi / 2) * np.sin(theta / 2)
        ) ** 2
        assert np.allclose(circuit(basis_state), expected, atol=tol(dev.shots))
        assert np.allclose(circuit(state_vector), expected, atol=tol(dev.shots))

    def test_sparse_hamiltonian_expval(self, device, tol):
        """Test that expectation values of sparse Hamiltonians are properly calculated."""
        n_wires = 4
        dev = device(n_wires)

        if isinstance(dev, qml.devices.LegacyDevice):
            if "SparseHamiltonian" not in dev.observables:
                pytest.skip(
                    "Skipped because device does not support the SparseHamiltonian observable."
                )
        if dev.shots:
            pytest.skip("SparseHamiltonian only supported in analytic mode")

        h_row = np.array([0, 1, 2, 3, 4, 5, 6, 7, 8, 9, 10, 11, 12, 13, 14, 15])
        h_col = np.array([15, 14, 13, 12, 11, 10, 9, 8, 7, 6, 5, 4, 3, 2, 1, 0])
        h_data = np.array(
            [-1, 1, 1, -1, -1, 1, 1, -1, -1, 1, 1, -1, -1, 1, 1, -1], dtype=np.complex128
        )
        h = csr_matrix((h_data, (h_row, h_col)), shape=(16, 16))  # XXYY

        @qml.qnode(dev, diff_method="parameter-shift")
        def result():
            qml.X(0)
            qml.X(2)
            qml.SingleExcitation(0.1, wires=[0, 1])
            qml.SingleExcitation(0.2, wires=[2, 3])
            qml.SingleExcitation(0.3, wires=[1, 2])
            return qml.expval(qml.SparseHamiltonian(h, wires=[0, 1, 2, 3]))

        res = result()
        exp_res = 0.019833838076209875
        assert np.allclose(res, exp_res, atol=tol(False))


@flaky(max_runs=10)
class TestSample:
    """Tests for the sample return type."""

    def test_sample_wires(self, device):
        """Test that a device can return samples."""

        n_wires = 1
        dev = device(n_wires)

        if not dev.shots:
            pytest.skip("Device is in analytic mode, cannot test sampling.")

        @qml.qnode(dev)
        def circuit():
            qml.X(0)
            return qml.sample(wires=0)

        res = circuit()
        assert qml.math.allclose(res, 1)  # note, might be violated with a noisy device?
        assert qml.math.shape(res) == (dev.shots.total_shots,)
        assert qml.math.get_dtype_name(res)[0:3] == "int"  # either 32 or 64 precision.

    def test_sample_values(self, device, tol):
        """Tests if the samples returned by sample have
        the correct values
        """
        n_wires = 1
        dev = device(n_wires)

        if not dev.shots:
            pytest.skip("Device is in analytic mode, cannot test sampling.")

        @qml.qnode(dev)
        def circuit():
            qml.RX(1.5708, wires=[0])
            return qml.sample(qml.Z(0))

        res = circuit()

        # res should only contain 1 and -1
        assert np.allclose(res**2, 1, atol=tol(False))

    def test_sample_values_hermitian(self, device, tol):
        """Tests if the samples of a Hermitian observable returned by sample have
        the correct values
        """
        n_wires = 1
        dev = device(n_wires)

        if not dev.shots:
            pytest.skip("Device is in analytic mode, cannot test sampling.")

        if isinstance(dev, qml.devices.LegacyDevice) and "Hermitian" not in dev.observables:
            pytest.skip("Skipped because device does not support the Hermitian observable.")

        A_ = np.array([[1, 2j], [-2j, 0]])
        theta = 0.543

        @qml.qnode(dev)
        def circuit():
            qml.RX(theta, wires=[0])
            return qml.sample(qml.Hermitian(A_, wires=0))

        res = circuit().flatten()

        # res should only contain the eigenvalues of
        # the hermitian matrix
        eigvals = np.linalg.eigvalsh(A_)
        assert np.allclose(sorted(list(set(res.tolist()))), sorted(eigvals), atol=tol(dev.shots))
        # the analytic mean is 2*sin(theta)+0.5*cos(theta)+0.5
        assert np.allclose(
            np.mean(res), 2 * np.sin(theta) + 0.5 * np.cos(theta) + 0.5, atol=tol(False)
        )
        # the analytic variance is 0.25*(sin(theta)-4*cos(theta))^2
        assert np.allclose(
            np.var(res), 0.25 * (np.sin(theta) - 4 * np.cos(theta)) ** 2, atol=tol(False)
        )

    def test_sample_values_projector(self, device, tol):
        """Tests if the samples of a Projector observable returned by sample have
        the correct values
        """
        n_wires = 1
        dev = device(n_wires)

        if not dev.shots:
            pytest.skip("Device is in analytic mode, cannot test sampling.")

        if isinstance(dev, qml.devices.LegacyDevice) and "Projector" not in dev.observables:
            pytest.skip("Skipped because device does not support the Projector observable.")

        theta = 0.543

        @qml.qnode(dev)
        def circuit(state):
            qml.RX(theta, wires=[0])
            return qml.sample(qml.Projector(state, wires=0))

        expected = np.cos(theta / 2) ** 2
        res_basis = circuit([0]).flatten()
        res_state = circuit([1, 0]).flatten()
        # res should only contain 0 or 1, the eigenvalues of the projector
        assert np.allclose(sorted(list(set(res_basis.tolist()))), [0, 1], atol=tol(dev.shots))
        assert np.allclose(sorted(list(set(res_state.tolist()))), [0, 1], atol=tol(dev.shots))
        assert np.allclose(np.mean(res_basis), expected, atol=tol(False))
        assert np.allclose(np.mean(res_state), expected, atol=tol(False))
        assert np.allclose(np.var(res_basis), expected - (expected) ** 2, atol=tol(False))
        assert np.allclose(np.var(res_state), expected - (expected) ** 2, atol=tol(False))

        expected = np.sin(theta / 2) ** 2
        res_basis = circuit([1]).flatten()
        res_state = circuit([0, 1]).flatten()
        # res should only contain 0 or 1, the eigenvalues of the projector
        assert np.allclose(sorted(list(set(res_basis.tolist()))), [0, 1], atol=tol(dev.shots))
        assert np.allclose(sorted(list(set(res_state.tolist()))), [0, 1], atol=tol(dev.shots))
        assert np.allclose(np.mean(res_basis), expected, atol=tol(False))
        assert np.allclose(np.mean(res_state), expected, atol=tol(False))
        assert np.allclose(np.var(res_basis), expected - (expected) ** 2, atol=tol(False))
        assert np.allclose(np.var(res_state), expected - (expected) ** 2, atol=tol(False))

        expected = 0.5
        res = circuit(np.array([1, 1]) / np.sqrt(2)).flatten()
        assert np.allclose(sorted(list(set(res.tolist()))), [0, 1], atol=tol(dev.shots))
        assert np.allclose(np.mean(res), expected, atol=tol(False))
        assert np.allclose(np.var(res), expected - (expected) ** 2, atol=tol(False))

    def test_sample_values_hermitian_multi_qubit(self, device, tol):
        """Tests if the samples of a multi-qubit Hermitian observable returned by sample have
        the correct values
        """
        n_wires = 2
        dev = device(n_wires)

        if not dev.shots:
            pytest.skip("Device is in analytic mode, cannot test sampling.")

        if isinstance(dev, qml.devices.LegacyDevice) and "Hermitian" not in dev.observables:
            pytest.skip("Skipped because device does not support the Hermitian observable.")

        theta = 0.543
        A_ = np.array(
            [
                [1, 2j, 1 - 2j, 0.5j],
                [-2j, 0, 3 + 4j, 1],
                [1 + 2j, 3 - 4j, 0.75, 1.5 - 2j],
                [-0.5j, 1, 1.5 + 2j, -1],
            ]
        )

        @qml.qnode(dev)
        def circuit():
            qml.RX(theta, wires=[0])
            qml.RY(2 * theta, wires=[1])
            qml.CNOT(wires=[0, 1])
            return qml.sample(qml.Hermitian(A_, wires=[0, 1]))

        res = circuit().flatten()

        # res should only contain the eigenvalues of
        # the hermitian matrix
        eigvals = np.linalg.eigvalsh(A_)
        assert np.allclose(sorted(list(set(res.tolist()))), sorted(eigvals), atol=tol(dev.shots))

        # make sure the mean matches the analytic mean
        expected = (
            88 * np.sin(theta)
            + 24 * np.sin(2 * theta)
            - 40 * np.sin(3 * theta)
            + 5 * np.cos(theta)
            - 6 * np.cos(2 * theta)
            + 27 * np.cos(3 * theta)
            + 6
        ) / 32
        assert np.allclose(np.mean(res), expected, atol=tol(dev.shots))

    def test_sample_values_projector_multi_qubit(self, device, tol):
        """Tests if the samples of a multi-qubit Projector observable returned by sample have
        the correct values
        """
        n_wires = 2
        dev = device(n_wires)

        if not dev.shots:
            pytest.skip("Device is in analytic mode, cannot test sampling.")

        if isinstance(dev, qml.devices.LegacyDevice) and "Projector" not in dev.observables:
            pytest.skip("Skipped because device does not support the Projector observable.")

        theta = 0.543

        @qml.qnode(dev)
        def circuit(state):
            qml.RX(theta, wires=[0])
            qml.RY(2 * theta, wires=[1])
            qml.CNOT(wires=[0, 1])
            return qml.sample(qml.Projector(state, wires=[0, 1]))

        expected = (np.cos(theta / 2) * np.cos(theta)) ** 2
        res_basis = circuit([0, 0]).flatten()
        res_state = circuit([1, 0, 0, 0]).flatten()
        # res should only contain 0 or 1, the eigenvalues of the projector
        assert np.allclose(sorted(list(set(res_basis.tolist()))), [0, 1], atol=tol(dev.shots))
        assert np.allclose(sorted(list(set(res_state.tolist()))), [0, 1], atol=tol(dev.shots))
        assert np.allclose(np.mean(res_basis), expected, atol=tol(dev.shots))
        assert np.allclose(np.mean(res_state), expected, atol=tol(dev.shots))

        expected = (np.cos(theta / 2) * np.sin(theta)) ** 2
        res_basis = circuit([0, 1]).flatten()
        res_state = circuit([0, 1, 0, 0]).flatten()
        assert np.allclose(sorted(list(set(res_basis.tolist()))), [0, 1], atol=tol(dev.shots))
        assert np.allclose(sorted(list(set(res_state.tolist()))), [0, 1], atol=tol(dev.shots))
        assert np.allclose(np.mean(res_basis), expected, atol=tol(dev.shots))
        assert np.allclose(np.mean(res_state), expected, atol=tol(dev.shots))

        expected = (np.sin(theta / 2) * np.sin(theta)) ** 2
        res_basis = circuit([1, 0]).flatten()
        res_state = circuit([0, 0, 1, 0]).flatten()
        assert np.allclose(sorted(list(set(res_basis.tolist()))), [0, 1], atol=tol(dev.shots))
        assert np.allclose(sorted(list(set(res_state.tolist()))), [0, 1], atol=tol(dev.shots))
        assert np.allclose(np.mean(res_basis), expected, atol=tol(dev.shots))
        assert np.allclose(np.mean(res_state), expected, atol=tol(dev.shots))

        expected = (np.sin(theta / 2) * np.cos(theta)) ** 2
        res_basis = circuit([1, 1]).flatten()
        res_state = circuit([0, 0, 0, 1]).flatten()
        assert np.allclose(sorted(list(set(res_basis.tolist()))), [0, 1], atol=tol(dev.shots))
        assert np.allclose(sorted(list(set(res_state.tolist()))), [0, 1], atol=tol(dev.shots))
        assert np.allclose(np.mean(res_basis), expected, atol=tol(dev.shots))
        assert np.allclose(np.mean(res_state), expected, atol=tol(dev.shots))


@flaky(max_runs=10)
class TestTensorSample:
    """Test tensor sample values."""

    def test_paulix_pauliy(self, device, tol, skip_if):
        """Test that a tensor product involving PauliX and PauliY works correctly"""
        n_wires = 3
        dev = device(n_wires)

        if not dev.shots:
            pytest.skip("Device is in analytic mode, cannot test sampling.")

        if isinstance(dev, qml.devices.LegacyDevice):
            skip_if(dev, {"supports_tensor_observables": False})

        theta = 0.432
        phi = 0.123
        varphi = -0.543

        @qml.qnode(dev)
        def circuit():
            qml.RX(theta, wires=[0])
            qml.RX(phi, wires=[1])
            qml.RX(varphi, wires=[2])
            qml.CNOT(wires=[0, 1])
            qml.CNOT(wires=[1, 2])
            return qml.sample(qml.X(0) @ qml.Y(2))

        res = circuit()

        # res should only contain 1 and -1
        assert np.allclose(res**2, 1, atol=tol(False))

        mean = np.mean(res)
        expected = np.sin(theta) * np.sin(phi) * np.sin(varphi)
        assert np.allclose(mean, expected, atol=tol(False))

        var = np.var(res)
        expected = (
            8 * np.sin(theta) ** 2 * np.cos(2 * varphi) * np.sin(phi) ** 2
            - np.cos(2 * (theta - phi))
            - np.cos(2 * (theta + phi))
            + 2 * np.cos(2 * theta)
            + 2 * np.cos(2 * phi)
            + 14
        ) / 16
        assert np.allclose(var, expected, atol=tol(False))

    def test_pauliz_hadamard(self, device, tol, skip_if):
        """Test that a tensor product involving PauliZ and PauliY and hadamard works correctly"""
        n_wires = 3
        dev = device(n_wires)

        if not dev.shots:
            pytest.skip("Device is in analytic mode, cannot test sampling.")

        if isinstance(dev, qml.devices.LegacyDevice):
            skip_if(dev, {"supports_tensor_observables": False})

        theta = 0.432
        phi = 0.123
        varphi = -0.543

        @qml.qnode(dev)
        def circuit():
            qml.RX(theta, wires=[0])
            qml.RX(phi, wires=[1])
            qml.RX(varphi, wires=[2])
            qml.CNOT(wires=[0, 1])
            qml.CNOT(wires=[1, 2])
            return qml.sample(qml.Z(0) @ qml.Hadamard(wires=[1]) @ qml.Y(2))

        res = circuit()

        # s1 should only contain 1 and -1
        assert np.allclose(res**2, 1, atol=tol(False))

        mean = np.mean(res)
        expected = -(np.cos(varphi) * np.sin(phi) + np.sin(varphi) * np.cos(theta)) / np.sqrt(2)
        assert np.allclose(mean, expected, atol=tol(False))

        var = np.var(res)
        expected = (
            3
            + np.cos(2 * phi) * np.cos(varphi) ** 2
            - np.cos(2 * theta) * np.sin(varphi) ** 2
            - 2 * np.cos(theta) * np.sin(phi) * np.sin(2 * varphi)
        ) / 4
        assert np.allclose(var, expected, atol=tol(False))

    def test_hermitian(self, device, tol, skip_if):
        """Test that a tensor product involving qml.Hermitian works correctly"""
        n_wires = 3
        dev = device(n_wires)

        if not dev.shots:
            pytest.skip("Device is in analytic mode, cannot test sampling.")

        if isinstance(dev, qml.devices.LegacyDevice):
            if "Hermitian" not in dev.observables:
                pytest.skip("Skipped because device does not support the Hermitian observable.")

            skip_if(dev, {"supports_tensor_observables": False})

        theta = 0.432
        phi = 0.123
        varphi = -0.543

        A_ = 0.1 * np.array(
            [
                [-6, 2 + 1j, -3, -5 + 2j],
                [2 - 1j, 0, 2 - 1j, -5 + 4j],
                [-3, 2 + 1j, 0, -4 + 3j],
                [-5 - 2j, -5 - 4j, -4 - 3j, -6],
            ]
        )

        @qml.qnode(dev)
        def circuit():
            qml.RX(theta, wires=[0])
            qml.RX(phi, wires=[1])
            qml.RX(varphi, wires=[2])
            qml.CNOT(wires=[0, 1])
            qml.CNOT(wires=[1, 2])
            return qml.sample(qml.Z(0) @ qml.Hermitian(A_, wires=[1, 2]))

        res = circuit()

        # res should only contain the eigenvalues of
        # the hermitian matrix tensor product Z
        Z = np.diag([1, -1])
        eigvals = np.linalg.eigvalsh(np.kron(Z, A_))
        assert np.allclose(sorted(np.unique(res)), sorted(eigvals), atol=tol(False))

        mean = np.mean(res)
        expected = (
            0.1
            * 0.5
            * (
                -6 * np.cos(theta) * (np.cos(varphi) + 1)
                - 2 * np.sin(varphi) * (np.cos(theta) + np.sin(phi) - 2 * np.cos(phi))
                + 3 * np.cos(varphi) * np.sin(phi)
                + np.sin(phi)
            )
        )
        assert np.allclose(mean, expected, atol=tol(False))

        var = np.var(res)
        expected = (
            0.01
            * (
                1057
                - np.cos(2 * phi)
                + 12 * (27 + np.cos(2 * phi)) * np.cos(varphi)
                - 2 * np.cos(2 * varphi) * np.sin(phi) * (16 * np.cos(phi) + 21 * np.sin(phi))
                + 16 * np.sin(2 * phi)
                - 8 * (-17 + np.cos(2 * phi) + 2 * np.sin(2 * phi)) * np.sin(varphi)
                - 8 * np.cos(2 * theta) * (3 + 3 * np.cos(varphi) + np.sin(varphi)) ** 2
                - 24 * np.cos(phi) * (np.cos(phi) + 2 * np.sin(phi)) * np.sin(2 * varphi)
                - 8
                * np.cos(theta)
                * (
                    4
                    * np.cos(phi)
                    * (
                        4
                        + 8 * np.cos(varphi)
                        + np.cos(2 * varphi)
                        - (1 + 6 * np.cos(varphi)) * np.sin(varphi)
                    )
                    + np.sin(phi)
                    * (
                        15
                        + 8 * np.cos(varphi)
                        - 11 * np.cos(2 * varphi)
                        + 42 * np.sin(varphi)
                        + 3 * np.sin(2 * varphi)
                    )
                )
            )
            / 16
        )
        assert np.allclose(var, expected, atol=tol(False))

    def test_projector(self, device, tol, skip_if):  # pylint: disable=too-many-statements
        """Test that a tensor product involving qml.Projector works correctly"""
        n_wires = 3
        dev = device(n_wires)

        if not dev.shots:
            pytest.skip("Device is in analytic mode, cannot test sampling.")

        if isinstance(dev, qml.devices.LegacyDevice):
            if "Projector" not in dev.observables:
                pytest.skip("Skipped because device does not support the Projector observable.")

            skip_if(dev, {"supports_tensor_observables": False})

        theta = 1.432
        phi = 1.123
        varphi = -0.543

        @qml.qnode(dev)
        def circuit(state):
            qml.RX(theta, wires=[0])
            qml.RX(phi, wires=[1])
            qml.RX(varphi, wires=[2])
            qml.CNOT(wires=[0, 1])
            qml.CNOT(wires=[1, 2])
            return qml.sample(qml.Z(0) @ qml.Projector(state, wires=[1, 2]))

        res_basis = circuit([0, 0]).flatten()
        res_state = circuit([1, 0, 0, 0]).flatten()
        expected_mean = (np.cos(varphi / 2) * np.cos(phi / 2) * np.cos(theta / 2)) ** 2 - (
            np.cos(varphi / 2) * np.sin(phi / 2) * np.sin(theta / 2)
        ) ** 2
        expected_var = (
            (np.cos(varphi / 2) * np.cos(phi / 2) * np.cos(theta / 2)) ** 2
            + (np.cos(varphi / 2) * np.sin(phi / 2) * np.sin(theta / 2)) ** 2
            - (
                (np.cos(varphi / 2) * np.cos(phi / 2) * np.cos(theta / 2)) ** 2
                - (np.cos(varphi / 2) * np.sin(phi / 2) * np.sin(theta / 2)) ** 2
            )
            ** 2
        )
        # res should only contain the eigenvalues of the projector matrix tensor product Z, i.e. {-1, 0, 1}
        assert np.allclose(sorted(np.unique(res_basis)), [-1, 0, 1], atol=tol(False))
        assert np.allclose(sorted(np.unique(res_state)), [-1, 0, 1], atol=tol(False))
        assert np.allclose(np.mean(res_basis), expected_mean, atol=tol(False))
        assert np.allclose(np.mean(res_state), expected_mean, atol=tol(False))
        assert np.allclose(np.var(res_basis), expected_var, atol=tol(False))
        assert np.allclose(np.var(res_state), expected_var, atol=tol(False))

        res_basis = circuit([0, 1]).flatten()
        res_state = circuit([0, 1, 0, 0]).flatten()
        expected_mean = (np.sin(varphi / 2) * np.cos(phi / 2) * np.cos(theta / 2)) ** 2 - (
            np.sin(varphi / 2) * np.sin(phi / 2) * np.sin(theta / 2)
        ) ** 2
        expected_var = (
            (np.sin(varphi / 2) * np.cos(phi / 2) * np.cos(theta / 2)) ** 2
            + (np.sin(varphi / 2) * np.sin(phi / 2) * np.sin(theta / 2)) ** 2
            - (
                (np.sin(varphi / 2) * np.cos(phi / 2) * np.cos(theta / 2)) ** 2
                - (np.sin(varphi / 2) * np.sin(phi / 2) * np.sin(theta / 2)) ** 2
            )
            ** 2
        )
        assert np.allclose(sorted(np.unique(res_basis)), [-1, 0, 1], atol=tol(False))
        assert np.allclose(sorted(np.unique(res_state)), [-1, 0, 1], atol=tol(False))
        assert np.allclose(np.mean(res_basis), expected_mean, atol=tol(False))
        assert np.allclose(np.mean(res_state), expected_mean, atol=tol(False))
        assert np.allclose(np.var(res_basis), expected_var, atol=tol(False))
        assert np.allclose(np.var(res_state), expected_var, atol=tol(False))

        res_basis = circuit([1, 0]).flatten()
        res_state = circuit([0, 0, 1, 0]).flatten()
        expected_mean = (np.sin(varphi / 2) * np.sin(phi / 2) * np.cos(theta / 2)) ** 2 - (
            np.sin(varphi / 2) * np.cos(phi / 2) * np.sin(theta / 2)
        ) ** 2
        expected_var = (
            (np.sin(varphi / 2) * np.sin(phi / 2) * np.cos(theta / 2)) ** 2
            + (np.sin(varphi / 2) * np.cos(phi / 2) * np.sin(theta / 2)) ** 2
            - (
                (np.sin(varphi / 2) * np.sin(phi / 2) * np.cos(theta / 2)) ** 2
                - (np.sin(varphi / 2) * np.cos(phi / 2) * np.sin(theta / 2)) ** 2
            )
            ** 2
        )
        assert np.allclose(sorted(np.unique(res_basis)), [-1, 0, 1], atol=tol(False))
        assert np.allclose(sorted(np.unique(res_state)), [-1, 0, 1], atol=tol(False))
        assert np.allclose(np.mean(res_basis), expected_mean, atol=tol(False))
        assert np.allclose(np.mean(res_state), expected_mean, atol=tol(False))
        assert np.allclose(np.var(res_basis), expected_var, atol=tol(False))
        assert np.allclose(np.var(res_state), expected_var, atol=tol(False))

        res_basis = circuit([1, 1]).flatten()
        res_state = circuit([0, 0, 0, 1]).flatten()
        expected_mean = (np.cos(varphi / 2) * np.sin(phi / 2) * np.cos(theta / 2)) ** 2 - (
            np.cos(varphi / 2) * np.cos(phi / 2) * np.sin(theta / 2)
        ) ** 2
        expected_var = (
            (np.cos(varphi / 2) * np.sin(phi / 2) * np.cos(theta / 2)) ** 2
            + (np.cos(varphi / 2) * np.cos(phi / 2) * np.sin(theta / 2)) ** 2
            - (
                (np.cos(varphi / 2) * np.sin(phi / 2) * np.cos(theta / 2)) ** 2
                - (np.cos(varphi / 2) * np.cos(phi / 2) * np.sin(theta / 2)) ** 2
            )
            ** 2
        )
        assert np.allclose(sorted(np.unique(res_basis)), [-1, 0, 1], atol=tol(False))
        assert np.allclose(sorted(np.unique(res_state)), [-1, 0, 1], atol=tol(False))
        assert np.allclose(np.mean(res_basis), expected_mean, atol=tol(False))
        assert np.allclose(np.mean(res_state), expected_mean, atol=tol(False))
        assert np.allclose(np.var(res_basis), expected_var, atol=tol(False))
        assert np.allclose(np.var(res_state), expected_var, atol=tol(False))

        res = circuit(np.array([1, 0, 0, 1]) / np.sqrt(2))
        expected_mean = 0.5 * (
            (np.cos(theta / 2) * np.cos(phi / 2) * np.cos(varphi / 2)) ** 2
            + (np.cos(theta / 2) * np.sin(phi / 2) * np.cos(varphi / 2)) ** 2
            - (np.sin(theta / 2) * np.sin(phi / 2) * np.cos(varphi / 2)) ** 2
            - (np.sin(theta / 2) * np.cos(phi / 2) * np.cos(varphi / 2)) ** 2
        )
        expected_var = (
            0.5
            * (
                (np.cos(theta / 2) * np.cos(phi / 2) * np.cos(varphi / 2)) ** 2
                + (np.cos(theta / 2) * np.sin(phi / 2) * np.cos(varphi / 2)) ** 2
                + (np.sin(theta / 2) * np.sin(phi / 2) * np.cos(varphi / 2)) ** 2
                + (np.sin(theta / 2) * np.cos(phi / 2) * np.cos(varphi / 2)) ** 2
            )
            - expected_mean**2
        )
        assert np.allclose(sorted(np.unique(res)), [-1, 0, 1], atol=tol(False))
        assert np.allclose(np.mean(res), expected_mean, atol=tol(False))
        assert np.allclose(np.var(res), expected_var, atol=tol(False))


@flaky(max_runs=10)
class TestSumExpval:
    """Test expectation values of Sum observables."""

    def test_sum_containing_identity_on_no_wires(self, device, tol):
        """Test that the device can handle Identity on no wires."""
        dev = device(1)

        @qml.qnode(dev)
        def circuit():
            qml.X(0)
            return qml.expval(qml.sum(qml.Z(0) + 3 * qml.I()))

        res = circuit()
        assert qml.math.allclose(res, 2.0, atol=tol(dev.shots))


@flaky(max_runs=10)
class TestVar:
    """Tests for the variance return type"""

    def test_var(self, device, tol):
        """Tests if the samples returned by sample have
        the correct values
        """
        n_wires = 2
        dev = device(n_wires)

        phi = 0.543
        theta = 0.6543

        @qml.qnode(dev)
        def circuit():
            qml.RX(phi, wires=[0])
            qml.RY(theta, wires=[0])
            return qml.var(qml.Z(0))

        res = circuit()

        expected = 0.25 * (3 - np.cos(2 * theta) - 2 * np.cos(theta) ** 2 * np.cos(2 * phi))
        assert np.allclose(res, expected, atol=tol(dev.shots))

    def test_var_hermitian(self, device, tol):
        """Tests if the samples of a Hermitian observable returned by sample have
        the correct values
        """
        n_wires = 2
        dev = device(n_wires)

        if isinstance(dev, qml.devices.LegacyDevice) and "Hermitian" not in dev.observables:
            pytest.skip("Skipped because device does not support the Hermitian observable.")

        phi = 0.543
        theta = 0.6543
        # test correct variance for <H> of a rotated state
        H = 0.1 * np.array([[4, -1 + 6j], [-1 - 6j, 2]])

        @qml.qnode(dev)
        def circuit():
            qml.RX(phi, wires=[0])
            qml.RY(theta, wires=[0])
            return qml.var(qml.Hermitian(H, wires=0))

        res = circuit()

        expected = (
            0.01
            * 0.5
            * (
                2 * np.sin(2 * theta) * np.cos(phi) ** 2
                + 24 * np.sin(phi) * np.cos(phi) * (np.sin(theta) - np.cos(theta))
                + 35 * np.cos(2 * phi)
                + 39
            )
        )

        assert np.allclose(res, expected, atol=tol(dev.shots))

    def test_var_projector(self, device, tol):
        """Tests if the samples of a Projector observable returned by sample have
        the correct values
        """
        n_wires = 2
        dev = device(n_wires)

        if isinstance(dev, qml.devices.LegacyDevice) and "Projector" not in dev.observables:
            pytest.skip("Skipped because device does not support the Projector observable.")

        phi = 0.543
        theta = 0.654

        @qml.qnode(dev)
        def circuit(state):
            qml.RX(phi, wires=[0])
            qml.RY(theta, wires=[1])
            qml.CNOT(wires=[0, 1])
            return qml.var(qml.Projector(state, wires=[0, 1]))

        res_basis = circuit([0, 0])
        res_state = circuit([1, 0, 0, 0])
        expected = (np.cos(phi / 2) * np.cos(theta / 2)) ** 2 - (
            (np.cos(phi / 2) * np.cos(theta / 2)) ** 2
        ) ** 2
        assert np.allclose(res_basis, expected, atol=tol(dev.shots))
        assert np.allclose(res_state, expected, atol=tol(dev.shots))

        res_basis = circuit([0, 1])
        res_state = circuit([0, 1, 0, 0])
        expected = (np.cos(phi / 2) * np.sin(theta / 2)) ** 2 - (
            (np.cos(phi / 2) * np.sin(theta / 2)) ** 2
        ) ** 2
        assert np.allclose(res_basis, expected, atol=tol(dev.shots))
        assert np.allclose(res_state, expected, atol=tol(dev.shots))

        res_basis = circuit([1, 0])
        res_state = circuit([0, 0, 1, 0])
        expected = (np.sin(phi / 2) * np.sin(theta / 2)) ** 2 - (
            (np.sin(phi / 2) * np.sin(theta / 2)) ** 2
        ) ** 2
        assert np.allclose(res_basis, expected, atol=tol(dev.shots))
        assert np.allclose(res_state, expected, atol=tol(dev.shots))

        res_basis = circuit([1, 1])
        res_state = circuit([0, 0, 0, 1])
        expected = (np.sin(phi / 2) * np.cos(theta / 2)) ** 2 - (
            (np.sin(phi / 2) * np.cos(theta / 2)) ** 2
        ) ** 2
        assert np.allclose(res_basis, expected, atol=tol(dev.shots))
        assert np.allclose(res_state, expected, atol=tol(dev.shots))

        res = circuit(np.array([1, 0, 0, 1]) / np.sqrt(2))
        expected_mean = 0.5 * (
            (np.cos(theta / 2) * np.cos(phi / 2)) ** 2 + (np.cos(theta / 2) * np.sin(phi / 2)) ** 2
        )
        expected_var = expected_mean - expected_mean**2
        assert np.allclose(res, expected_var, atol=tol(dev.shots))


@flaky(max_runs=10)
class TestTensorVar:
    """Test tensor variance measurements."""

    def test_paulix_pauliy(self, device, tol, skip_if):
        """Test that a tensor product involving PauliX and PauliY works correctly"""
        n_wires = 3
        dev = device(n_wires)
        if isinstance(dev, qml.devices.LegacyDevice):
            skip_if(dev, {"supports_tensor_observables": False})

        theta = 0.432
        phi = 0.123
        varphi = -0.543

        @qml.qnode(dev)
        def circuit():
            qml.RX(theta, wires=[0])
            qml.RX(phi, wires=[1])
            qml.RX(varphi, wires=[2])
            qml.CNOT(wires=[0, 1])
            qml.CNOT(wires=[1, 2])
            return qml.var(qml.X(0) @ qml.Y(2))

        res = circuit()

        expected = (
            8 * np.sin(theta) ** 2 * np.cos(2 * varphi) * np.sin(phi) ** 2
            - np.cos(2 * (theta - phi))
            - np.cos(2 * (theta + phi))
            + 2 * np.cos(2 * theta)
            + 2 * np.cos(2 * phi)
            + 14
        ) / 16
        assert np.allclose(res, expected, atol=tol(dev.shots))

    def test_pauliz_hadamard(self, device, tol, skip_if):
        """Test that a tensor product involving PauliZ and PauliY and hadamard works correctly"""
        n_wires = 3
        dev = device(n_wires)
        if isinstance(dev, qml.devices.LegacyDevice):
            skip_if(dev, {"supports_tensor_observables": False})

        theta = 0.432
        phi = 0.123
        varphi = -0.543

        @qml.qnode(dev)
        def circuit():
            qml.RX(theta, wires=[0])
            qml.RX(phi, wires=[1])
            qml.RX(varphi, wires=[2])
            qml.CNOT(wires=[0, 1])
            qml.CNOT(wires=[1, 2])
            return qml.var(qml.Z(0) @ qml.Hadamard(wires=[1]) @ qml.Y(2))

        res = circuit()

        expected = (
            3
            + np.cos(2 * phi) * np.cos(varphi) ** 2
            - np.cos(2 * theta) * np.sin(varphi) ** 2
            - 2 * np.cos(theta) * np.sin(phi) * np.sin(2 * varphi)
        ) / 4
        assert np.allclose(res, expected, atol=tol(dev.shots))

    # pylint: disable=too-many-arguments

    @pytest.mark.parametrize(
        "base_obs, permuted_obs",
        list(zip(obs_lst, obs_permuted_lst)),
    )
    def test_wire_order_in_tensor_prod_observables(
        self, device, base_obs, permuted_obs, tol, skip_if
    ):
        """Test that when given a tensor observable the variance is the same regardless of the order of terms
        in the tensor observable, provided the wires each term acts on remain constant.

        eg:
        ob1 = qml.Z(0) @ qml.Y(1)
        ob2 = qml.Y(1) @ qml.Z(0)

        @qml.qnode(dev)
        def circ(obs):
            return qml.var(obs)

        circ(ob1) == circ(ob2)
        """
        n_wires = 3
        dev = device(n_wires)
        if isinstance(dev, qml.devices.LegacyDevice):
            skip_if(dev, {"supports_tensor_observables": False})

        @qml.qnode(dev)
        def circ(ob):
            sub_routine(label_map=range(3))
            return qml.var(ob)

        assert np.allclose(circ(base_obs), circ(permuted_obs), atol=tol(dev.shots), rtol=0)

    @pytest.mark.parametrize("label_map", label_maps)
    def test_wire_label_in_tensor_prod_observables(self, device, label_map, tol, skip_if):
        """Test that when given a tensor observable the variance is the same regardless of how the
        wires are labelled, as long as they match the device order.

        eg:
        dev1 = qml.device("default.qubit", wires=[0, 1, 2])
        dev2 = qml.device("default.qubit", wires=['c', 'b', 'a']

        def circ(wire_labels):
            return qml.var(qml.Z(wire_labels[0]) @ qml.X(wire_labels[2]))

        c1, c2 = qml.QNode(circ, dev1), qml.QNode(circ, dev2)
        c1([0, 1, 2]) == c2(['c', 'b', 'a'])
        """
        dev = device(wires=3)
        dev_custom_labels = device(wires=label_map)
        if isinstance(dev, qml.devices.LegacyDevice):
            skip_if(dev, {"supports_tensor_observables": False})

        def circ(wire_labels):
            sub_routine(wire_labels)
            return qml.var(qml.X(wire_labels[0]) @ qml.Y(wire_labels[1]) @ qml.Z(wire_labels[2]))

        circ_base_label = qml.QNode(circ, device=dev)
        circ_custom_label = qml.QNode(circ, device=dev_custom_labels)

        assert np.allclose(
            circ_base_label(wire_labels=range(3)),
            circ_custom_label(wire_labels=label_map),
            atol=tol(dev.shots),
            rtol=0,
        )

    def test_hermitian(self, device, tol, skip_if):
        """Test that a tensor product involving qml.Hermitian works correctly"""
        n_wires = 3
        dev = device(n_wires)

        if isinstance(dev, qml.devices.LegacyDevice):
            if "Hermitian" not in dev.observables:
                pytest.skip("Skipped because device does not support the Hermitian observable.")

            skip_if(dev, {"supports_tensor_observables": False})

        theta = 0.432
        phi = 0.123
        varphi = -0.543

        A_ = 0.1 * np.array(
            [
                [-6, 2 + 1j, -3, -5 + 2j],
                [2 - 1j, 0, 2 - 1j, -5 + 4j],
                [-3, 2 + 1j, 0, -4 + 3j],
                [-5 - 2j, -5 - 4j, -4 - 3j, -6],
            ]
        )

        @qml.qnode(dev)
        def circuit():
            qml.RX(theta, wires=[0])
            qml.RX(phi, wires=[1])
            qml.RX(varphi, wires=[2])
            qml.CNOT(wires=[0, 1])
            qml.CNOT(wires=[1, 2])
            return qml.var(qml.Z(0) @ qml.Hermitian(A_, wires=[1, 2]))

        res = circuit()

        expected = (
            0.01
            * (
                1057
                - np.cos(2 * phi)
                + 12 * (27 + np.cos(2 * phi)) * np.cos(varphi)
                - 2 * np.cos(2 * varphi) * np.sin(phi) * (16 * np.cos(phi) + 21 * np.sin(phi))
                + 16 * np.sin(2 * phi)
                - 8 * (-17 + np.cos(2 * phi) + 2 * np.sin(2 * phi)) * np.sin(varphi)
                - 8 * np.cos(2 * theta) * (3 + 3 * np.cos(varphi) + np.sin(varphi)) ** 2
                - 24 * np.cos(phi) * (np.cos(phi) + 2 * np.sin(phi)) * np.sin(2 * varphi)
                - 8
                * np.cos(theta)
                * (
                    4
                    * np.cos(phi)
                    * (
                        4
                        + 8 * np.cos(varphi)
                        + np.cos(2 * varphi)
                        - (1 + 6 * np.cos(varphi)) * np.sin(varphi)
                    )
                    + np.sin(phi)
                    * (
                        15
                        + 8 * np.cos(varphi)
                        - 11 * np.cos(2 * varphi)
                        + 42 * np.sin(varphi)
                        + 3 * np.sin(2 * varphi)
                    )
                )
            )
            / 16
        )

        assert np.allclose(res, expected, atol=tol(dev.shots))

    def test_projector(self, device, tol, skip_if):
        """Test that a tensor product involving qml.Projector works correctly"""
        n_wires = 3
        dev = device(n_wires)

        if isinstance(dev, qml.devices.LegacyDevice):
            if "Projector" not in dev.observables:
                pytest.skip("Skipped because device does not support the Projector observable.")

            skip_if(dev, {"supports_tensor_observables": False})

        theta = 0.432
        phi = 0.123
        varphi = -0.543

        @qml.qnode(dev)
        def circuit(basis_state):
            qml.RX(theta, wires=[0])
            qml.RX(phi, wires=[1])
            qml.RX(varphi, wires=[2])
            qml.CNOT(wires=[0, 1])
            qml.CNOT(wires=[1, 2])
            return qml.var(qml.Z(0) @ qml.Projector(basis_state, wires=[1, 2]))

        res_basis = circuit([0, 0])
        res_state = circuit([1, 0, 0, 0])
        expected = (
            (np.cos(varphi / 2) * np.cos(phi / 2) * np.cos(theta / 2)) ** 2
            + (np.cos(varphi / 2) * np.sin(phi / 2) * np.sin(theta / 2)) ** 2
        ) - (
            (np.cos(varphi / 2) * np.cos(phi / 2) * np.cos(theta / 2)) ** 2
            - (np.cos(varphi / 2) * np.sin(phi / 2) * np.sin(theta / 2)) ** 2
        ) ** 2
        assert np.allclose(res_basis, expected, atol=tol(dev.shots))
        assert np.allclose(res_state, expected, atol=tol(dev.shots))

        res_basis = circuit([0, 1])
        res_state = circuit([0, 1, 0, 0])
        expected = (
            (np.sin(varphi / 2) * np.cos(phi / 2) * np.cos(theta / 2)) ** 2
            + (np.sin(varphi / 2) * np.sin(phi / 2) * np.sin(theta / 2)) ** 2
        ) - (
            (np.sin(varphi / 2) * np.cos(phi / 2) * np.cos(theta / 2)) ** 2
            - (np.sin(varphi / 2) * np.sin(phi / 2) * np.sin(theta / 2)) ** 2
        ) ** 2
        assert np.allclose(res_basis, expected, atol=tol(dev.shots))
        assert np.allclose(res_state, expected, atol=tol(dev.shots))

        res_basis = circuit([1, 0])
        res_state = circuit([0, 0, 1, 0])
        expected = (
            (np.sin(varphi / 2) * np.sin(phi / 2) * np.cos(theta / 2)) ** 2
            + (np.sin(varphi / 2) * np.cos(phi / 2) * np.sin(theta / 2)) ** 2
        ) - (
            (np.sin(varphi / 2) * np.sin(phi / 2) * np.cos(theta / 2)) ** 2
            - (np.sin(varphi / 2) * np.cos(phi / 2) * np.sin(theta / 2)) ** 2
        ) ** 2
        assert np.allclose(res_basis, expected, atol=tol(dev.shots))
        assert np.allclose(res_state, expected, atol=tol(dev.shots))

        res_basis = circuit([1, 1])
        res_state = circuit([0, 0, 0, 1])
        expected = (
            (np.cos(varphi / 2) * np.sin(phi / 2) * np.cos(theta / 2)) ** 2
            + (np.cos(varphi / 2) * np.cos(phi / 2) * np.sin(theta / 2)) ** 2
        ) - (
            (np.cos(varphi / 2) * np.sin(phi / 2) * np.cos(theta / 2)) ** 2
            - (np.cos(varphi / 2) * np.cos(phi / 2) * np.sin(theta / 2)) ** 2
        ) ** 2
        assert np.allclose(res_basis, expected, atol=tol(dev.shots))
        assert np.allclose(res_state, expected, atol=tol(dev.shots))

        res = circuit(np.array([1, 0, 0, 1]) / np.sqrt(2))
        expected_mean = 0.5 * (
            (np.cos(theta / 2) * np.cos(phi / 2) * np.cos(varphi / 2)) ** 2
            + (np.cos(theta / 2) * np.sin(phi / 2) * np.cos(varphi / 2)) ** 2
            - (np.sin(theta / 2) * np.sin(phi / 2) * np.cos(varphi / 2)) ** 2
            - (np.sin(theta / 2) * np.cos(phi / 2) * np.cos(varphi / 2)) ** 2
        )
        expected_var = (
            0.5
            * (
                (np.cos(theta / 2) * np.cos(phi / 2) * np.cos(varphi / 2)) ** 2
                + (np.cos(theta / 2) * np.sin(phi / 2) * np.cos(varphi / 2)) ** 2
                + (np.sin(theta / 2) * np.sin(phi / 2) * np.cos(varphi / 2)) ** 2
                + (np.sin(theta / 2) * np.cos(phi / 2) * np.cos(varphi / 2)) ** 2
            )
            - expected_mean**2
        )
        assert np.allclose(res, expected_var, atol=tol(False))


def _skip_test_for_braket(dev):
    """Skip the specific test because the Braket plugin does not yet support custom measurement processes."""
    if "braket" in getattr(dev, "short_name", dev.name):
        pytest.skip(f"Custom measurement test skipped for {dev.short_name}.")


class TestSampleMeasurement:
    """Tests for the SampleMeasurement class."""

    def test_custom_sample_measurement(self, device):
        """Test the execution of a custom sampled measurement."""

        dev = device(2)
        _skip_test_for_braket(dev)

        if not dev.shots:
            pytest.skip("Shots must be specified in the device to compute a sampled measurement.")

        class MyMeasurement(SampleMeasurement):
            """Dummy sampled measurement."""

            def process_samples(self, samples, wire_order, shot_range=None, bin_size=None):
                return 1

            def process_counts(self, counts: dict, wire_order: Wires):
                return 1

        @qml.qnode(dev)
        def circuit():
            qml.X(0)
            return MyMeasurement(wires=[0]), MyMeasurement(wires=[1])

        res = circuit()
        assert qml.math.allequal(res, [1, 1])

    def test_sample_measurement_without_shots(self, device):
        """Test that executing a sampled measurement with ``shots=None`` raises an error."""
        dev = device(2)

        if dev.shots:
            pytest.skip("If shots!=None no error is raised.")

        class MyMeasurement(SampleMeasurement):
            """Dummy sampled measurement."""

            def process_samples(self, samples, wire_order, shot_range=None, bin_size=None):
                return 1

            def process_counts(self, counts: dict, wire_order: Wires):
                return 1

        @qml.qnode(dev)
        def circuit():
            qml.X(0)
            return MyMeasurement(wires=[0]), MyMeasurement(wires=[1])

        with pytest.raises((ValueError, qml.DeviceError)):
            circuit()

    def test_method_overriden_by_device(self, device):
        """Test that the device can override a measurement process."""
        dev = device(2)
        if isinstance(dev, qml.devices.Device):
            pytest.skip("test specific for old device interface.")
        _skip_test_for_braket(dev)

        if dev.shots is None:
            pytest.skip(
                "The number of shots has to be explicitly set on the device when using "
                "sample-based measurements."
            )

        @qml.qnode(dev)
        def circuit():
            qml.X(0)
            return qml.sample(wires=0), qml.sample(wires=1)

        circuit.device.measurement_map[SampleMP] = "test_method"
        circuit.device.test_method = lambda obs, shot_range=None, bin_size=None: 2

        assert qml.math.allequal(circuit(), [2, 2])


class TestStateMeasurement:
    """Tests for the SampleMeasurement class."""

    def test_custom_state_measurement(self, device):
        """Test the execution of a custom state measurement."""
        dev = device(2)
        _skip_test_for_braket(dev)

        if dev.shots:
            pytest.skip("Some plugins don't update state information when shots is not None.")

        class MyMeasurement(StateMeasurement):
            """Dummy state measurement."""

            def process_state(self, state, wire_order):
                return 1

        @qml.qnode(dev)
        def circuit():
            qml.X(0)
            return MyMeasurement()

        assert circuit() == 1

    def test_sample_measurement_with_shots(self, device):
        """Test that executing a state measurement with shots raises a warning."""
        dev = device(2)
        _skip_test_for_braket(dev)

        if not dev.shots:
            pytest.skip("If shots=None no warning is raised.")

        class MyMeasurement(StateMeasurement):
            """Dummy state measurement."""

            def process_state(self, state, wire_order):
                return 1

        @qml.qnode(dev)
        def circuit():
            qml.X(0)
            return MyMeasurement()

        with (
            pytest.warns(
                UserWarning,
                match="MyMeasurement with finite shots; the returned state information is analytic",
            )
            if isinstance(dev, qml.devices.LegacyDevice)
            else pytest.raises(qml.DeviceError, match="not accepted with finite shots")
        ):
            circuit()

    def test_method_overriden_by_device(self, device):
        """Test that the device can override a measurement process."""
        dev = device(2)

        _skip_test_for_braket(dev)
        if isinstance(dev, qml.devices.Device):
            pytest.skip("test is specific to old device interface")

        @qml.qnode(dev, interface="autograd", diff_method=None)
        def circuit():
            qml.X(0)
            return qml.state()

        circuit.device.measurement_map[StateMP] = "test_method"
        circuit.device.test_method = lambda obs, shot_range=None, bin_size=None: 2

        assert circuit() == 2


class TestCustomMeasurement:
    """Tests for the CustomMeasurement class."""

    def test_custom_measurement(self, device):
        """Test the execution of a custom measurement."""
        dev = device(2)
        _skip_test_for_braket(dev)

        class MyMeasurement(MeasurementTransform):
            """Dummy measurement transform."""

            def process(self, tape, device):
                return 1

        if isinstance(dev, qml.devices.Device):
            tape = qml.tape.QuantumScript([], [MyMeasurement()])
            try:
                dev.preprocess()[0]((tape,))
            except qml.DeviceError:
                pytest.xfail("Device does not support custom measurement transforms.")

        @qml.qnode(dev)
        def circuit():
            qml.X(0)
            return MyMeasurement()

        assert circuit() == 1

    def test_method_overriden_by_device(self, device):
        """Test that the device can override a measurement process."""
        dev = device(2)
        if isinstance(dev, qml.devices.Device):
            pytest.skip("test specific to old device interface.")
        _skip_test_for_braket(dev)

        if dev.shots is None:
            pytest.skip(
                "The number of shots has to be explicitly set on the device when using "
                "sample-based measurements."
            )

        @qml.qnode(dev)
        def circuit():
            qml.X(0)
            return qml.classical_shadow(wires=0)

        circuit.device.measurement_map[ClassicalShadowMP] = "test_method"
        circuit.device.test_method = lambda tape: 2

        assert circuit() == 2<|MERGE_RESOLUTION|>--- conflicted
+++ resolved
@@ -159,10 +159,6 @@
 class TestHamiltonianSupport:
     """Separate test to ensure that the device can differentiate Hamiltonian observables."""
 
-<<<<<<< HEAD
-    @pytest.mark.filterwarnings("ignore::pennylane.PennyLaneDeprecationWarning")
-=======
->>>>>>> 44e8421b
     def test_hamiltonian_diff(self, device_kwargs, tol):
         """Tests a simple VQE gradient using parameter-shift rules."""
 
