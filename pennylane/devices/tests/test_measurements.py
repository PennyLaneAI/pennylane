--- conflicted
+++ resolved
@@ -1627,11 +1627,7 @@
         class MyMeasurement(MeasurementTransform):
             """Dummy measurement transform."""
 
-<<<<<<< HEAD
             def process(self, tape, device):
-=======
-            def process(self, qscript, device):
->>>>>>> 7b986365
                 return 1
 
         @qml.qnode(dev)
