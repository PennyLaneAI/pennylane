--- conflicted
+++ resolved
@@ -23,7 +23,7 @@
 
 from pennylane._version import __version__
 from pennylane.configuration import default_config
-from pennylane.exceptions import DeviceError
+from pennylane.exceptions import DeviceError, PennyLaneDeprecationWarning
 from pennylane.transforms.tape_expand import _create_decomp_preprocessing, create_decomp_expand_fn
 
 from ._legacy_device import Device as LegacyDevice
@@ -109,17 +109,13 @@
 
     Keyword Args:
         config (pennylane.Configuration): a PennyLane configuration object
-<<<<<<< HEAD
             that contains global and/or device specific configurations.
 
         .. warning::
             The ``custom_decomps`` keyword argument to ``qml.device`` has been deprecated and will be removed
-            in 0.44. Instead, with ``qml.decomposition.enable_graph()``, new decomposition rules can be defined as
+            in 0.45. Instead, with ``qml.decomposition.enable_graph()``, new decomposition rules can be defined as
             quantum functions with registered resources. See :mod:``pennylane.decomposition`` for more details.
 
-=======
-            that contains global and/or device-specific configurations.
->>>>>>> ecfcca29
         custom_decomps (Dict[Union(str, Operator), Callable]): Custom
             decompositions to be applied by the device at runtime.
 
@@ -298,22 +294,15 @@
         # Once the device is constructed, we set its custom expansion function if
         # any custom decompositions were specified.
         if custom_decomps is not None:
-<<<<<<< HEAD
             warnings.warn(
                 """The ``custom_decomps`` keyword argument to ``qml.device`` has been deprecated and will be removed 
-                in v0.44. Instead, use the graph-based system with ``qml.decomposition.enable_graph()``, and define new decomposition rules as
+                in v0.45. Instead, use the graph-based system with ``qml.decomposition.enable_graph()``, and define new decomposition rules as
                 quantum functions with registered resources. See `Decomposition <https://docs.pennylane.ai/en/stable/code/qml_decomposition.html>`_. 
                 for more details.""",
-                qml.exceptions.PennyLaneDeprecationWarning,
+                PennyLaneDeprecationWarning,
             )
-            if isinstance(dev, qml.devices.LegacyDevice):
-                custom_decomp_expand_fn = qml.transforms.create_decomp_expand_fn(
-                    custom_decomps, dev
-                )
-=======
             if isinstance(dev, LegacyDevice):
                 custom_decomp_expand_fn = create_decomp_expand_fn(custom_decomps, dev)
->>>>>>> ecfcca29
                 dev.custom_expand(custom_decomp_expand_fn)
 
             else:
