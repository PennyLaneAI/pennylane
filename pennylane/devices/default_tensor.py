--- conflicted
+++ resolved
@@ -585,13 +585,9 @@
             **kwargs,
         )
 
-<<<<<<< HEAD
-    def _setup_execution_config(self, config: Optional[ExecutionConfig] = None) -> ExecutionConfig:
-=======
     def _setup_execution_config(
         self, config: ExecutionConfig | None = DefaultExecutionConfig
     ) -> ExecutionConfig:
->>>>>>> dc1c53ee
         """
         Update the execution config with choices for how the device should be used and the device options.
         """
@@ -656,13 +652,8 @@
     def execute(
         self,
         circuits: QuantumScriptOrBatch,
-<<<<<<< HEAD
-        execution_config: Optional[ExecutionConfig] = None,
-    ) -> Union[Result, ResultBatch]:
-=======
-        execution_config: ExecutionConfig = DefaultExecutionConfig,
+        execution_config: ExecutionConfig | None = None,
     ) -> Result | ResultBatch:
->>>>>>> dc1c53ee
         """Execute a circuit or a batch of circuits and turn it into results.
 
         Args:
