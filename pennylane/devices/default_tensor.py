# Copyright 2018-2024 Xanadu Quantum Technologies Inc.

# Licensed under the Apache License, Version 2.0 (the "License");
# you may not use this file except in compliance with the License.
# You may obtain a copy of the License at

#     http://www.apache.org/licenses/LICENSE-2.0

# Unless required by applicable law or agreed to in writing, software
# distributed under the License is distributed on an "AS IS" BASIS,
# WITHOUT WARRANTIES OR CONDITIONS OF ANY KIND, either express or implied.
# See the License for the specific language governing permissions and
# limitations under the License.
"""
This module contains the default.tensor device to perform tensor network simulations of quantum circuits using ``quimb``.
"""
<<<<<<< HEAD
# pylint: disable=protected-access
import copy
=======
>>>>>>> 32675475
import warnings
from dataclasses import replace
from functools import singledispatch
from numbers import Number
from typing import Callable, Optional, Sequence, Tuple, Union

import numpy as np

import pennylane as qml
from pennylane.devices import DefaultExecutionConfig, Device, ExecutionConfig
from pennylane.devices.modifiers import simulator_tracking, single_tape_support
from pennylane.devices.preprocess import (
    decompose,
    validate_device_wires,
    validate_measurements,
    validate_observables,
)
from pennylane.measurements import (
    ExpectationMP,
    MeasurementProcess,
    StateMeasurement,
    StateMP,
    VarianceMP,
)
from pennylane.operation import Observable, Operation, Tensor
from pennylane.ops import LinearCombination, Prod, SProd, Sum
from pennylane.tape import QuantumScript, QuantumTape
from pennylane.templates.subroutines.trotter import _recursive_expression
from pennylane.transforms.core import TransformProgram
from pennylane.typing import Result, ResultBatch, TensorLike
from pennylane.wires import WireError

Result_or_ResultBatch = Union[Result, ResultBatch]
QuantumTapeBatch = Sequence[QuantumTape]
QuantumTape_or_Batch = Union[QuantumTape, QuantumTapeBatch]
PostprocessingFn = Callable[[ResultBatch], Result_or_ResultBatch]

has_quimb = True
try:
    import quimb.tensor as qtn
except (ModuleNotFoundError, ImportError) as import_error:  # pragma: no cover
    has_quimb = False

_operations = frozenset(
    {
        "Identity",
        "QubitUnitary",
        "ControlledQubitUnitary",
        "MultiControlledX",
        "DiagonalQubitUnitary",
        "PauliX",
        "PauliY",
        "PauliZ",
        "GlobalPhase",
        "Hadamard",
        "S",
        "T",
        "SX",
        "CNOT",
        "SWAP",
        "ISWAP",
        "PSWAP",
        "SISWAP",
        "SQISW",
        "CSWAP",
        "Toffoli",
        "CY",
        "CZ",
        "PhaseShift",
        "ControlledPhaseShift",
        "CPhase",
        "RX",
        "RY",
        "RZ",
        "Rot",
        "CRX",
        "CRY",
        "CRZ",
        "CRot",
        "IsingXX",
        "IsingYY",
        "IsingZZ",
        "IsingXY",
        "SingleExcitation",
        "SingleExcitationPlus",
        "SingleExcitationMinus",
        "DoubleExcitation",
        "QubitCarry",
        "QubitSum",
        "OrbitalRotation",
        "ECR",
        "BlockEncode",
        "PauliRot",
        "MultiRZ",
        "TrotterProduct",
    }
)
# The set of supported operations.


_observables = frozenset(
    {
        "PauliX",
        "PauliY",
        "PauliZ",
        "Hadamard",
        "Hermitian",
        "Identity",
        "Projector",
        "SparseHamiltonian",
        "Hamiltonian",
        "LinearCombination",
        "Sum",
        "SProd",
        "Prod",
        "Exp",
    }
)
# The set of supported observables.

_methods = frozenset({"mps", "tn"})
# The set of supported methods.


# The following sets are used to determine if a gate contraction method is supported by the device.
# These should be updated if `quimb` adds new options or changes the existing ones.

_gate_contract_mps = frozenset({"auto-mps", "swap+split", "nonlocal"})
# The set of supported gate contraction methods for the MPS method.

_gate_contract_tn = frozenset(
    {"auto-split-gate", "split-gate", "reduce-split", "swap-split-gate", "split", True, False}
)
# The set of supported gate contraction methods for the TN method.
_PAULI_MATRICES = {
    "I": qml.Identity(0).matrix(),
    "X": qml.PauliX(0).matrix(),
    "Y": qml.PauliY(0).matrix(),
    "Z": qml.PauliZ(0).matrix(),
}


def accepted_methods(method: str) -> bool:
    """A function that determines whether or not a method is supported by ``default.tensor``."""
    return method in _methods


def stopping_condition(op: qml.operation.Operator) -> bool:
    """A function that determines if an operation is supported by ``default.tensor``."""
    return op.name in _operations


def accepted_observables(obs: qml.operation.Operator) -> bool:
    """A function that determines if an observable is supported by ``default.tensor``."""
    return obs.name in _observables


def _accepted_gate_contract(contract: str, method: str) -> bool:
    """A function that determines if a gate contraction option is supported by the device."""
    if method == "mps":
        return contract in _gate_contract_mps
    if method == "tn":
        return contract in _gate_contract_tn
    return False  # pragma: no cover


def _warn_unused_kwarg_tn(max_bond_dim: None, cutoff: None):
    """A function that warns the user about unused keyword arguments for the TN method."""
    if max_bond_dim is not None:
        warnings.warn("The keyword argument 'max_bond_dim' is not used for the 'tn' method. ")
    if cutoff is not None:
        warnings.warn("The keyword argument 'cutoff' is not used for the 'tn' method. ")


@simulator_tracking
@single_tape_support
class DefaultTensor(Device):
    """A PennyLane device to perform tensor network simulations of quantum circuits using
    `quimb <https://github.com/jcmgray/quimb/>`_.

    This device is designed to simulate large-scale quantum circuits using tensor networks. For small circuits, other devices like ``default.qubit`` may be more suitable.

    The backend uses the ``quimb`` library to perform the tensor network operations, and different methods can be used to simulate the quantum circuit.
    The supported methods are Matrix Product State (MPS) and Tensor Network (TN).

    This device does not currently support finite shots or differentiation. At present, the supported measurement types are expectation values, variances and state measurements.
    Finally, ``UserWarnings`` from the ``cotengra`` package may appear when using this device.

    Args:
        wires (int, Iterable[Number, str]): Number of wires present on the device, or iterable that
            contains unique labels for the wires as numbers (i.e., ``[-1, 0, 2]``) or strings
            (``['aux_wire', 'q1', 'q2']``).
        method (str): Supported method. The supported methods are ``"mps"`` (Matrix Product State) and ``"tn"`` (Tensor Network).
        c_dtype (type): Complex data type for the tensor representation. Must be one of ``numpy.complex64`` or ``numpy.complex128``.
        **kwargs: keyword arguments for the device, passed to the ``quimb`` backend.

    Keyword Args:
        max_bond_dim (int): Maximum bond dimension for the MPS method.
            It corresponds to the maximum number of Schmidt coefficients (singular values) retained at the end of the SVD algorithm when applying gates. Default is ``None`` (i.e. unlimited).
        cutoff (float): Truncation threshold for the Schmidt coefficients in the MPS method. Default is ``None`` (which is equivalent to retaining all coefficients).
        contract (str): The contraction method for applying gates. The possible options depend on the method chosen.
            For the MPS method, the options are ``"auto-mps"``, ``"swap+split"`` and ``"nonlocal"``. For a description of these options, see the
            `quimb's CircuitMPS documentation <https://quimb.readthedocs.io/en/latest/autoapi/quimb/tensor/index.html#quimb.tensor.CircuitMPS>`_.
            Default is ``"auto-mps"``.
            For the TN method, the options are ``"auto-split-gate"``, ``"split-gate"``, ``"reduce-split"``, ``"swap-split-gate"``, ``"split"``, ``True``, and ``False``.
            For details, see the `quimb's tensor_core documentation <https://quimb.readthedocs.io/en/latest/autoapi/quimb/tensor/tensor_core/index.html#quimb.tensor.tensor_core.tensor_network_gate_inds>`_.
            Default is ``"auto-split-gate"``.
        contraction_optimizer (str): The contraction path optimizer to use for the computation of local expectation values.
            For more information on the optimizer options accepted by ``quimb``, see the
            `quimb's tensor_contract documentation <https://quimb.readthedocs.io/en/latest/autoapi/quimb/tensor/tensor_core/index.html#quimb.tensor.tensor_core.tensor_contract>`_.
            Default is ``"auto-hq"``.
        local_simplify (str): The simplification sequence to apply to the tensor network for computing local expectation values.
            For a complete list of available simplification options, see the
            `quimb's full_simplify documentation <https://quimb.readthedocs.io/en/latest/autoapi/quimb/tensor/tensor_core/index.html#quimb.tensor.tensor_core.TensorNetwork.full_simplify>`_.
            Default is ``"ADCRS"``.


    **Example:**

    The following code shows how to create a simple short-depth quantum circuit with 100 qubits using the ``default.tensor`` device.
    Depending on the machine, the execution time for this circuit is around 0.3 seconds:

    .. code-block:: python

        import pennylane as qml

        num_qubits = 100

        dev = qml.device("default.tensor", wires=num_qubits)

        @qml.qnode(dev)
        def circuit(num_qubits):
            for qubit in range(0, num_qubits - 1):
                qml.CZ(wires=[qubit, qubit + 1])
                qml.X(wires=[qubit])
                qml.Z(wires=[qubit + 1])
            return qml.expval(qml.Z(0))

    >>> circuit(num_qubits)
    tensor(-1., requires_grad=True)

    We can provide additional keyword arguments to the device to customize the simulation. These are passed to the ``quimb`` backend.

    .. details::
            :title: Usage with MPS Method

            In the following example, we consider a slightly more complex circuit. We use the ``default.tensor`` device with the MPS method,
            setting the maximum bond dimension to 100 and the cutoff to the machine epsilon.

            We set ``"auto-mps"`` as the contraction technique to apply gates. With this option, ``quimb`` turns 3-qubit gates and 4-qubit gates
            into Matrix Product Operators (MPO) and applies them directly to the MPS. On the other hand, qubits in 2-qubit gates are possibly
            swapped to be adjacent before applying the gate, then swapped back.

            .. code-block:: python

                import pennylane as qml
                import numpy as np

                theta = 0.5
                phi = 0.1
                num_qubits = 50
                device_kwargs_mps = {
                    "max_bond_dim": 100,
                    "cutoff": np.finfo(np.complex128).eps,
                    "contract": "auto-mps",
                }

                dev = qml.device("default.tensor", wires=num_qubits, method="mps", **device_kwargs_mps)

                @qml.qnode(dev)
                def circuit(theta, phi, num_qubits):
                    for qubit in range(num_qubits - 4):
                        qml.X(wires=qubit)
                        qml.RX(theta, wires=qubit + 1)
                        qml.CNOT(wires=[qubit, qubit + 1])
                        qml.DoubleExcitation(phi, wires=[qubit, qubit + 1, qubit + 3, qubit + 4])
                        qml.CSWAP(wires=[qubit + 1, qubit + 3, qubit + 4])
                        qml.RY(theta, wires=qubit + 1)
                        qml.Toffoli(wires=[qubit + 1, qubit + 3, qubit + 4])
                    return [
                        qml.expval(qml.Z(0)),
                        qml.expval(qml.Hamiltonian([np.pi, np.e], [qml.Z(15) @ qml.Y(25), qml.Hadamard(40)])),
                        qml.var(qml.Y(20)),
                    ]

            >>> circuit(theta, phi, num_qubits)
            [-0.9953099539219951, 0.0036631029671767208, 0.9999999876072984]

            After the first execution, the time to run this circuit for 50 qubits is around 0.5 seconds on a standard laptop.
            Increasing the number of qubits to 500 brings the execution time to approximately 15 seconds, and for 1000 qubits to around 50 seconds.

            The time complexity and the accuracy of the results also depend on the chosen keyword arguments for the device, such as the maximum bond dimension.
            The specific structure of the circuit significantly affects how the time complexity and accuracy of the simulation scale with these parameters.

    .. details::
            :title: Usage with TN Method

            We can also simulate quantum circuits using the Tensor Network (TN) method. This can be particularly useful for circuits that build up entanglement.
            The following example shows how to execute a quantum circuit with the TN method and configurable depth using ``default.tensor``.

            We set the contraction technique to ``"auto-split-gate"``. With this option, each gate is lazily added to the tensor network
            and nothing is initially contracted, but the gate is automatically split if this results in a rank reduction.


            .. code-block:: python

                import pennylane as qml

                phi = 0.1
                depth = 10
                num_qubits = 100

                dev = qml.device("default.tensor", method="tn", contract="auto-split-gate")

                @qml.qnode(dev)
                def circuit(phi, depth, num_qubits):
                    for qubit in range(num_qubits):
                        qml.X(wires=qubit)
                    for _ in range(depth):
                        for qubit in range(num_qubits - 1):
                            qml.CNOT(wires=[qubit, qubit + 1])
                        for qubit in range(num_qubits):
                            qml.RX(phi, wires=qubit)
                    for qubit in range(num_qubits - 1):
                        qml.CNOT(wires=[qubit, qubit + 1])
                    return qml.expval(qml.Z(0))

            >>> circuit(phi, depth, num_qubits)
            -0.9511499466743283

            The execution time for this circuit with the above parameters is around 0.8 seconds on a standard laptop.

            The tensor network method can be faster than MPS and state vector methods in some cases.
            As a comparison, the time for the exact calculation of the same circuit with the MPS method and with the ``default.qubit``
            device is about three orders of magnitude slower.
    """

    # pylint: disable=too-many-instance-attributes

    _device_options = (
        "contract",
        "contraction_optimizer",
        "cutoff",
        "c_dtype",
        "local_simplify",
        "max_bond_dim",
        "method",
    )

    def __init__(
        self,
        wires=None,
        method="mps",
        c_dtype=np.complex128,
        **kwargs,
    ) -> None:
        if not has_quimb:
            raise ImportError(
                "This feature requires quimb, a library for tensor network manipulations. "
                "It can be installed with:\n\npip install quimb"
            )  # pragma: no cover

        if not accepted_methods(method):
            raise ValueError(
                f"Unsupported method: {method}. Supported methods are 'mps' (Matrix Product State) and 'tn' (Exact Tensor Network)."
            )

        if c_dtype not in [np.complex64, np.complex128]:
            raise TypeError(
                f"Unsupported type: {c_dtype}. Supported types are numpy.complex64 and numpy.complex128."
            )

        super().__init__(wires=wires, shots=None)

        self._method = method
        self._c_dtype = c_dtype

        # options for MPS
        self._max_bond_dim = kwargs.get("max_bond_dim", None)
        self._cutoff = kwargs.get("cutoff", None)

        # options both for MPS and TN
        self._local_simplify = kwargs.get("local_simplify", "ADCRS")
        self._contraction_optimizer = kwargs.get("contraction_optimizer", "auto-hq")
        self._contract = None

        if method == "mps":
            self._contract = kwargs.get("contract", "auto-mps")
        elif method == "tn":
            self._contract = kwargs.get("contract", "auto-split-gate")
            _warn_unused_kwarg_tn(self._max_bond_dim, self._cutoff)
        else:
            raise ValueError  # pragma: no cover

        # The `quimb` circuit is a class attribute so that we can implement methods
        # that access it as soon as the device is created before running a circuit.
        self._quimb_circuit = self._initial_quimb_circuit(self.wires)

        for arg in kwargs:
            if arg not in self._device_options:
                raise TypeError(
                    f"Unexpected argument: {arg} during initialization of the default.tensor device."
                )

    @property
    def name(self) -> str:
        """The name of the device."""
        return "default.tensor"

    @property
    def method(self) -> str:
        """Method used by the device."""
        return self._method

    @property
    def c_dtype(self) -> type:
        """Tensor complex data type."""
        return self._c_dtype

    def _initial_quimb_circuit(
        self, wires: qml.wires.Wires, psi0=None
    ) -> Union["qtn.CircuitMPS", "qtn.Circuit"]:
        """
        Initialize the quimb circuit according to the method chosen.

        Internally, it uses ``quimb``'s ``CircuitMPS`` or ``Circuit`` class.

        Args:
            wires (Wires): The wires to initialize the quimb circuit.

        Returns:
            CircuitMPS or Circuit: The initial quimb instance of a circuit.
        """

        if not _accepted_gate_contract(self._contract, self.method):
            raise ValueError(
                f"Unsupported gate contraction option: '{self._contract}' for '{self.method}' method. "
                "Please refer to the documentation for the supported options."
            )
        if psi0 is None:
            psi0 = self._initial_mps(wires)

        if self.method == "mps":
            return qtn.CircuitMPS(
                psi0=psi0,
                max_bond=self._max_bond_dim,
                gate_contract=self._contract,
                cutoff=self._cutoff,
            )

        if self.method == "tn":
            return qtn.Circuit(
                psi0=psi0.column_reduce(),
                gate_contract=self._contract,
                tags=[str(l) for l in wires.labels] if wires else None,
            )

        raise NotImplementedError  # pragma: no cover

    def _initial_mps(self, wires: qml.wires.Wires, basis_state=None) -> "qtn.MatrixProductState":
        r"""
        Return a MPS object in the :math:`\ket{0}` state.

        Internally, it uses ``quimb``'s ``MPS_computational_state`` method.

        Args:
            wires (Wires): The wires to initialize the MPS.
            basis_state (str, None): prepares the basis state :math:`\ket{n}`, where ``n`` is a
                string of integers from the set :math:`\{0, 1\}`, i.e.,
                if ``n = "010"``, prepares the state :math:`|010\rangle`.

        Returns:
            MatrixProductState: The initial MPS of a circuit.
        """
        if basis_state is None:
            basis_state = "0" * (len(wires) if wires else 1)
        return qtn.MPS_computational_state(
            binary=basis_state,
            dtype=self._c_dtype.__name__,
            tags=[str(l) for l in wires.labels] if wires else None,
        )

    def _initial_tn(self, wires: qml.wires.Wires) -> "qtn.TensorNetwork":
        r"""
        Return an initial tensor network state to :math:`\ket{0}`.

        Internally, it uses ``quimb``'s ``TN_from_sites_computational_state`` method.

        Args:
            wires (Wires): The wires to initialize the tensor network.

        Returns:
            TensorNetwork: The initial tensor network of a circuit.
        """
        return qtn.TN_from_sites_computational_state(
            site_map={i: "0" for i in range(len(wires) if wires else 1)},
            dtype=self._c_dtype.__name__,
        )

    def draw(self, color="auto", **kwargs):
        """
        Draw the current state (wavefunction) associated with the circuit using ``quimb``'s functionality.

        Internally, it uses ``quimb``'s ``draw`` method.

        Args:
            color (str): The color of the tensor network diagram. Default is ``"auto"``.
            **kwargs: Additional keyword arguments for the ``quimb``'s ``draw`` function. For more information, see the
                `quimb's draw documentation <https://quimb.readthedocs.io/en/latest/tensor-drawing.html>`_.

        **Example**

        Here is a minimal example of how to draw the current state of the circuit:

        .. code-block:: python

            import pennylane as qml

            dev = qml.device("default.tensor", method="mps", wires=15)

            dev.draw()

        We can also customize the appearance of the tensor network diagram by passing additional keyword arguments:

        .. code-block:: python

            dev = qml.device("default.tensor", method="tn", contract=False)

            @qml.qnode(dev)
            def circuit(num_qubits):
                for i in range(num_qubits):
                    qml.Hadamard(wires=i)
                for _ in range(1, num_qubits - 1):
                    for i in range(0, num_qubits, 2):
                        qml.CNOT(wires=[i, i + 1])
                    for i in range(10):
                        qml.RZ(1.234, wires=i)
                    for i in range(1, num_qubits - 1, 2):
                        qml.CZ(wires=[i, i + 1])
                    for i in range(num_qubits):
                        qml.RX(1.234, wires=i)
                for i in range(num_qubits):
                    qml.Hadamard(wires=i)
                return qml.expval(qml.Z(0))

            num_qubits = 12

            result = circuit(num_qubits)

            dev.draw(color="auto", show_inds=True)
        """

        color = kwargs.pop("color", [f"I{w}" for w in range(len(self._quimb_circuit.psi.tensors))])
        edge_color = kwargs.pop("edge_color", "black")
        show_tags = kwargs.pop("show_tags", False)
        show_inds = kwargs.pop("show_inds", False)

        return self._quimb_circuit.psi.draw(
            color=color,
            edge_color=edge_color,
            show_tags=show_tags,
            show_inds=show_inds,
            **kwargs,
        )

    def _setup_execution_config(
        self, config: Optional[ExecutionConfig] = DefaultExecutionConfig
    ) -> ExecutionConfig:
        """
        Update the execution config with choices for how the device should be used and the device options.
        """
        # TODO: add options for gradients next quarter

        updated_values = {}

        new_device_options = dict(config.device_options)
        for option in self._device_options:
            if option not in new_device_options:
                new_device_options[option] = getattr(self, f"_{option}", None)

        return replace(config, **updated_values, device_options=new_device_options)

    def preprocess(
        self,
        execution_config: ExecutionConfig = DefaultExecutionConfig,
    ):
        """This function defines the device transform program to be applied and an updated device configuration.

        Args:
            execution_config (Union[ExecutionConfig, Sequence[ExecutionConfig]]): A data structure describing the
                parameters needed to fully describe the execution.

        Returns:
            TransformProgram, ExecutionConfig: A transform program that when called returns :class:`~.QuantumTape`'s that the
            device can natively execute as well as a postprocessing function to be called after execution, and a configuration
            with unset specifications filled in.

        This device currently:

        * Does not support finite shots.
        * Does not support derivatives.
        * Does not support vector-Jacobian products.
        """

        config = self._setup_execution_config(execution_config)

        program = TransformProgram()

        program.add_transform(validate_measurements, name=self.name)
        program.add_transform(validate_observables, accepted_observables, name=self.name)
        program.add_transform(validate_device_wires, self._wires, name=self.name)
        program.add_transform(
            decompose,
            stopping_condition=stopping_condition,
            skip_initial_state_prep=True,
            name=self.name,
        )
        program.add_transform(qml.transforms.broadcast_expand)

        return program, config

    def execute(
        self,
        circuits: QuantumTape_or_Batch,
        execution_config: ExecutionConfig = DefaultExecutionConfig,
    ) -> Result_or_ResultBatch:
        """Execute a circuit or a batch of circuits and turn it into results.

        Args:
            circuits (Union[QuantumTape, Sequence[QuantumTape]]): the quantum circuits to be executed.
            execution_config (ExecutionConfig): a data structure with additional information required for execution.

        Returns:
            TensorLike, tuple[TensorLike], tuple[tuple[TensorLike]]: A numeric result of the computation.
        """

        results = []
        for circuit in circuits:
            if self.wires is not None and not self.wires.contains_wires(circuit.wires):
                # quimb raises a cryptic error if the circuit has wires that are not in the device,
                # so we raise a more informative error here
                raise WireError(
                    "Mismatch between circuit and device wires. "
                    f"Circuit has wires {circuit.wires.tolist()}. "
                    f"Tensor on device has wires {self.wires.tolist()}"
                )
            circuit = circuit.map_to_standard_wires()
            results.append(self.simulate(circuit))

        return tuple(results)

    def simulate(self, circuit: QuantumScript) -> Result:
        """Simulate a single quantum script. This function assumes that all operations provide matrices.

        Args:
            circuit (QuantumScript): The single circuit to simulate.

        Returns:
            Tuple[TensorLike]: The results of the simulation.
        """

        # The state is reset every time a new circuit is executed, and number of wires
        # is established at runtime to match the circuit if not provided.
        wires = circuit.wires if self.wires is None else self.wires
        operations = copy.deepcopy(circuit.operations)
        if operations and isinstance(operations[0], qml.BasisState):
            op = operations.pop(0)
            self._quimb_circuit = self._initial_quimb_circuit(
                wires,
                psi0=self._initial_mps(
                    op.wires, basis_state="".join(str(int(b)) for b in op.parameters[0])
                ),
            )
        elif operations and isinstance(operations[0], qml.StatePrep):
            op = operations.pop(0)
            self._quimb_circuit = self._initial_quimb_circuit(
                wires, psi0=qtn.MatrixProductState.from_dense(op.state_vector())
            )
        else:
            self._quimb_circuit = self._initial_quimb_circuit(wires)

        for op in operations:
            self._apply_operation(op)

        if not circuit.shots:
            if len(circuit.measurements) == 1:
                return self.measurement(circuit.measurements[0])
            return tuple(self.measurement(mp) for mp in circuit.measurements)

        raise NotImplementedError  # pragma: no cover

    def _apply_operation(self, op: qml.operation.Operator) -> None:
        """Apply a single operator to the circuit.

        Internally it uses ``quimb``'s ``apply_gate`` method. This method modifies the tensor state of the device.

        Args:
            op (Operator): The operation to apply.
        """
        apply_operation_core(op, self)

    def measurement(self, measurementprocess: MeasurementProcess) -> TensorLike:
        """Measure the measurement required by the circuit.

        Args:
            measurementprocess (MeasurementProcess): measurement to apply to the state.

        Returns:
            TensorLike: the result of the measurement.
        """

        return self._get_measurement_function(measurementprocess)(measurementprocess)

    def _get_measurement_function(
        self, measurementprocess: MeasurementProcess
    ) -> Callable[[MeasurementProcess, TensorLike], TensorLike]:
        """Get the appropriate method for performing a measurement.

        Args:
            measurementprocess (MeasurementProcess): measurement process to apply to the state.

        Returns:
            Callable: function that returns the measurement result.
        """
        if isinstance(measurementprocess, StateMeasurement):
            if isinstance(measurementprocess, ExpectationMP):
                return self.expval

            if isinstance(measurementprocess, StateMP):
                return self.state

            if isinstance(measurementprocess, VarianceMP):
                return self.var

        raise NotImplementedError(
            f"Measurement process {measurementprocess} currently not supported by default.tensor."
        )

    def expval(self, measurementprocess: MeasurementProcess) -> float:
        """Expectation value of the supplied observable contained in the MeasurementProcess.

        Args:
            measurementprocess (StateMeasurement): measurement to apply.

        Returns:
            Expectation value of the observable.
        """

        obs = measurementprocess.obs
        return expval_core(obs, self)

    def state(self, measurementprocess: MeasurementProcess):  # pylint: disable=unused-argument
        """Returns the state vector."""
        return self._quimb_circuit.psi.to_dense().ravel()

    def var(self, measurementprocess: MeasurementProcess) -> float:
        """Variance of the supplied observable contained in the MeasurementProcess.

        Args:
            measurementprocess (StateMeasurement): measurement to apply.

        Returns:
            Variance of the observable.
        """

        obs = measurementprocess.obs

        obs_mat = qml.matrix(obs)
        expect_op = self.expval(measurementprocess)
        expect_squar_op = self._local_expectation(obs_mat @ obs_mat.conj().T, tuple(obs.wires))

        return expect_squar_op - np.square(expect_op)

    def _local_expectation(self, matrix, wires) -> float:
        """Compute the local expectation value of a matrix.

        Internally, it uses ``quimb``'s ``local_expectation`` method.

        Args:
            matrix (array): the matrix to compute the expectation value of.
            wires (tuple[int]): the wires the matrix acts on.

        Returns:
            Local expectation value of the matrix.
        """

        # We need to copy the quimb circuit since `local_expectation` modifies it.
        # If there is only one measurement and we don't want to keep track of the state
        # after the execution, we could avoid copying the circuit.
        qc = self._quimb_circuit.copy()

        exp_val = qc.local_expectation(
            matrix,
            wires,
            dtype=self._c_dtype.__name__,
            optimize=self._contraction_optimizer,
            simplify_sequence=self._local_simplify,
            simplify_atol=0.0,
        )

        return float(np.real(exp_val))

    # pylint: disable=unused-argument
    def supports_derivatives(
        self,
        execution_config: Optional[ExecutionConfig] = None,
        circuit: Optional[qml.tape.QuantumTape] = None,
    ) -> bool:
        """Check whether or not derivatives are available for a given configuration and circuit.

        Args:
            execution_config (ExecutionConfig): The configuration of the desired derivative calculation.
            circuit (QuantumTape): An optional circuit to check derivatives support for.

        Returns:
            Bool: Whether or not a derivative can be calculated provided the given information.

        """
        return False

    def compute_derivatives(
        self,
        circuits: QuantumTape_or_Batch,
        execution_config: ExecutionConfig = DefaultExecutionConfig,
    ):
        """Calculate the Jacobian of either a single or a batch of circuits on the device.

        Args:
            circuits (Union[QuantumTape, Sequence[QuantumTape]]): the circuits to calculate derivatives for.
            execution_config (ExecutionConfig): a data structure with all additional information required for execution.

        Returns:
            Tuple: The Jacobian for each trainable parameter.
        """
        raise NotImplementedError(
            "The computation of derivatives has yet to be implemented for the default.tensor device."
        )

    def execute_and_compute_derivatives(
        self,
        circuits: QuantumTape_or_Batch,
        execution_config: ExecutionConfig = DefaultExecutionConfig,
    ):
        """Compute the results and Jacobians of circuits at the same time.

        Args:
            circuits (Union[QuantumTape, Sequence[QuantumTape]]): the circuits or batch of circuits.
            execution_config (ExecutionConfig): a data structure with all additional information required for execution.

        Returns:
            tuple: A numeric result of the computation and the gradient.
        """
        raise NotImplementedError(
            "The computation of derivatives has yet to be implemented for the default.tensor device."
        )

    # pylint: disable=unused-argument
    def supports_vjp(
        self,
        execution_config: Optional[ExecutionConfig] = None,
        circuit: Optional[QuantumTape] = None,
    ) -> bool:
        """Whether or not this device defines a custom vector-Jacobian product.

        Args:
            execution_config (ExecutionConfig): The configuration of the desired derivative calculation.
            circuit (QuantumTape): An optional circuit to check derivatives support for.

        Returns:
            Bool: Whether or not a derivative can be calculated provided the given information.
        """
        return False

    def compute_vjp(
        self,
        circuits: QuantumTape_or_Batch,
        cotangents: Tuple[Number],
        execution_config: ExecutionConfig = DefaultExecutionConfig,
    ):
        r"""The vector-Jacobian product used in reverse-mode differentiation.

        Args:
            circuits (Union[QuantumTape, Sequence[QuantumTape]]): the circuit or batch of circuits.
            cotangents (Tuple[Number, Tuple[Number]]): Gradient-output vector. Must have shape matching the output shape of the
                corresponding circuit. If the circuit has a single output, ``cotangents`` may be a single number, not an iterable
                of numbers.
            execution_config (ExecutionConfig): a data structure with all additional information required for execution.

        Returns:
            tensor-like: A numeric result of computing the vector-Jacobian product.
        """
        raise NotImplementedError(
            "The computation of vector-Jacobian product has yet to be implemented for the default.tensor device."
        )

    def execute_and_compute_vjp(
        self,
        circuits: QuantumTape_or_Batch,
        cotangents: Tuple[Number],
        execution_config: ExecutionConfig = DefaultExecutionConfig,
    ):
        """Calculate both the results and the vector-Jacobian product used in reverse-mode differentiation.

        Args:
            circuits (Union[QuantumTape, Sequence[QuantumTape]]): the circuit or batch of circuits to be executed.
            cotangents (Tuple[Number, Tuple[Number]]): Gradient-output vector. Must have shape matching the output shape of the
                corresponding circuit.
            execution_config (ExecutionConfig): a data structure with all additional information required for execution.

        Returns:
            Tuple, Tuple: the result of executing the scripts and the numeric result of computing the vector-Jacobian product.
        """
        raise NotImplementedError(
            "The computation of vector-Jacobian product has yet to be implemented for the default.tensor device."
        )


@singledispatch
def apply_operation_core(ops: Operation, device):
    """Dispatcher for _apply_operation."""
    device._quimb_circuit.apply_gate(
        qml.matrix(ops).astype(device._c_dtype), *ops.wires, parametrize=None
    )


@apply_operation_core.register
def apply_operation_core_multirz(ops: qml.MultiRZ, device):
    """Dispatcher for _apply_operation."""
    apply_operation_core(qml.PauliRot(ops.parameters[0], "Z" * len(ops.wires), ops.wires), device)


@apply_operation_core.register
def apply_operation_core_paulirot(ops: qml.PauliRot, device):
    """Dispatcher for _apply_operation."""
    theta = ops.parameters[0]
    pauli_string = ops._hyperparameters["pauli_word"]

    arrays = []
    sites = list(ops.wires)
    for i, P in enumerate(pauli_string):
        if i == 0:
            arr = qml.math.zeros((1, 2, 2, 2), dtype=complex)
            arr[0, 0] = _PAULI_MATRICES[P]
            arr[0, 1] = qml.math.eye(2, dtype=complex)

        elif i == len(sites) - 1:
            arr = qml.math.zeros((2, 1, 2, 2), dtype=complex)
            arr[0, 0] = _PAULI_MATRICES[P] * (-1j) * qml.math.sin(theta / 2)
            arr[1, 0] = qml.math.eye(2, dtype=complex) * qml.math.cos(theta / 2)

        else:
            arr = qml.math.zeros((2, 2, 2, 2), dtype=complex)
            arr[0, 0] = _PAULI_MATRICES[P]
            arr[1, 1] = qml.math.eye(2, dtype=complex)

        arrays.append(arr)

    mpo = qtn.MatrixProductOperator(arrays=arrays, sites=sites)
    mpo = mpo.fill_empty_sites()
    device._quimb_circuit._psi = mpo.apply(
        device._quimb_circuit.psi,
        max_bond=device._max_bond_dim,
        cutoff=device._cutoff,
    )


@apply_operation_core.register
def apply_operation_core_trotter_product(ops: qml.TrotterProduct, device):
    """Dispatcher for _apply_operation."""
    time = ops.data[-1]
    n = ops._hyperparameters["n"]
    order = ops._hyperparameters["order"]
    ops = ops._hyperparameters["base"].operands
    decomp = _recursive_expression(time / n, order, ops)[::-1] * n
    for o in decomp:
        device._quimb_circuit.apply_gate(
            qml.matrix(o).astype(device._c_dtype), *o.wires, parametrize=None
        )


@singledispatch
def expval_core(obs: Observable, device) -> float:
    """Dispatcher for expval."""
    return device._local_expectation(qml.matrix(obs), tuple(obs.wires))


@expval_core.register
def expval_core_tensor(obs: Tensor, device) -> float:
    """Computes the expval of a Tensor."""
    return expval_core(Prod(*obs._args), device)


@expval_core.register
def expval_core_prod(obs: Prod, device) -> float:
    """Computes the expval of a Prod."""
    ket = device._quimb_circuit.copy()
    for op in obs:
        ket.apply_gate(qml.matrix(op).astype(device._c_dtype), *op.wires, parametrize=None)
    return np.real((device._quimb_circuit.psi.H & ket.psi).contract(all, output_inds=()))


@expval_core.register
def expval_core_sprod(obs: SProd, device) -> float:
    """Computes the expval of a SProd."""
    return obs.scalar * expval_core(obs.base, device)


@expval_core.register
def expval_core_sum(obs: Sum, device) -> float:
    """Computes the expval of a Sum."""
    return sum(expval_core(m, device) for m in obs)


@expval_core.register
def expval_core_linear_combination(obs: LinearCombination, device) -> float:
    """Computes the expval of a LinearCombination."""
    return sum(expval_core(m, device) for m in obs)<|MERGE_RESOLUTION|>--- conflicted
+++ resolved
@@ -14,11 +14,8 @@
 """
 This module contains the default.tensor device to perform tensor network simulations of quantum circuits using ``quimb``.
 """
-<<<<<<< HEAD
 # pylint: disable=protected-access
 import copy
-=======
->>>>>>> 32675475
 import warnings
 from dataclasses import replace
 from functools import singledispatch
@@ -501,23 +498,6 @@
             tags=[str(l) for l in wires.labels] if wires else None,
         )
 
-    def _initial_tn(self, wires: qml.wires.Wires) -> "qtn.TensorNetwork":
-        r"""
-        Return an initial tensor network state to :math:`\ket{0}`.
-
-        Internally, it uses ``quimb``'s ``TN_from_sites_computational_state`` method.
-
-        Args:
-            wires (Wires): The wires to initialize the tensor network.
-
-        Returns:
-            TensorNetwork: The initial tensor network of a circuit.
-        """
-        return qtn.TN_from_sites_computational_state(
-            site_map={i: "0" for i in range(len(wires) if wires else 1)},
-            dtype=self._c_dtype.__name__,
-        )
-
     def draw(self, color="auto", **kwargs):
         """
         Draw the current state (wavefunction) associated with the circuit using ``quimb``'s functionality.
