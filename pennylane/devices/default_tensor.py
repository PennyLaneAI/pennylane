# Copyright 2018-2024 Xanadu Quantum Technologies Inc.

# Licensed under the Apache License, Version 2.0 (the "License");
# you may not use this file except in compliance with the License.
# You may obtain a copy of the License at

#     http://www.apache.org/licenses/LICENSE-2.0

# Unless required by applicable law or agreed to in writing, software
# distributed under the License is distributed on an "AS IS" BASIS,
# WITHOUT WARRANTIES OR CONDITIONS OF ANY KIND, either express or implied.
# See the License for the specific language governing permissions and
# limitations under the License.
"""
This module contains the default.tensor device to perform tensor network simulations of quantum circuits using ``quimb``.
"""
# pylint: disable=protected-access
import copy
import warnings
from dataclasses import replace
from functools import singledispatch
from numbers import Number
from typing import Callable, Optional, Sequence, Tuple, Union

import numpy as np

import pennylane as qml
from pennylane.devices import DefaultExecutionConfig, Device, ExecutionConfig
from pennylane.devices.modifiers import simulator_tracking, single_tape_support
from pennylane.devices.preprocess import (
    decompose,
    validate_device_wires,
    validate_measurements,
    validate_observables,
)
from pennylane.measurements import (
    ExpectationMP,
    MeasurementProcess,
    StateMeasurement,
    StateMP,
    VarianceMP,
)
from pennylane.operation import Observable, Operation, Tensor
from pennylane.ops import LinearCombination, Prod, SProd, Sum
from pennylane.tape import QuantumScript, QuantumTape
from pennylane.templates.subroutines.trotter import _recursive_expression
from pennylane.transforms.core import TransformProgram
from pennylane.typing import Result, ResultBatch, TensorLike
from pennylane.wires import WireError

Result_or_ResultBatch = Union[Result, ResultBatch]
QuantumTapeBatch = Sequence[QuantumTape]
QuantumTape_or_Batch = Union[QuantumTape, QuantumTapeBatch]
PostprocessingFn = Callable[[ResultBatch], Result_or_ResultBatch]

has_quimb = True
try:
    import quimb.tensor as qtn
except (ModuleNotFoundError, ImportError) as import_error:  # pragma: no cover
    has_quimb = False

_operations = frozenset(
    {
        "Identity",
        "QubitUnitary",
        "ControlledQubitUnitary",
        "MultiControlledX",
        "DiagonalQubitUnitary",
        "PauliX",
        "PauliY",
        "PauliZ",
        "GlobalPhase",
        "Hadamard",
        "S",
        "T",
        "SX",
        "CNOT",
        "SWAP",
        "ISWAP",
        "PSWAP",
        "SISWAP",
        "SQISW",
        "CSWAP",
        "Toffoli",
        "CY",
        "CZ",
        "PhaseShift",
        "ControlledPhaseShift",
        "CPhase",
        "RX",
        "RY",
        "RZ",
        "Rot",
        "CRX",
        "CRY",
        "CRZ",
        "CRot",
        "IsingXX",
        "IsingYY",
        "IsingZZ",
        "IsingXY",
        "SingleExcitation",
        "SingleExcitationPlus",
        "SingleExcitationMinus",
        "DoubleExcitation",
        "QubitCarry",
        "QubitSum",
        "OrbitalRotation",
        "ECR",
        "BlockEncode",
        "PauliRot",
        "MultiRZ",
        "TrotterProduct",
    }
)
# The set of supported operations.


_observables = frozenset(
    {
        "PauliX",
        "PauliY",
        "PauliZ",
        "Hadamard",
        "Hermitian",
        "Identity",
        "Projector",
        "SparseHamiltonian",
        "Hamiltonian",
        "LinearCombination",
        "Sum",
        "SProd",
        "Prod",
        "Exp",
    }
)
# The set of supported observables.

_methods = frozenset({"mps", "tn"})
# The set of supported methods.


# The following sets are used to determine if a gate contraction method is supported by the device.
# These should be updated if `quimb` adds new options or changes the existing ones.

_gate_contract_mps = frozenset({"auto-mps", "swap+split", "nonlocal"})
# The set of supported gate contraction methods for the MPS method.

_gate_contract_tn = frozenset(
    {"auto-split-gate", "split-gate", "reduce-split", "swap-split-gate", "split", True, False}
)
# The set of supported gate contraction methods for the TN method.
_PAULI_MATRICES = {
    "I": qml.Identity(0).matrix(),
    "X": qml.PauliX(0).matrix(),
    "Y": qml.PauliY(0).matrix(),
    "Z": qml.PauliZ(0).matrix(),
}


def accepted_methods(method: str) -> bool:
    """A function that determines whether or not a method is supported by ``default.tensor``."""
    return method in _methods


def stopping_condition(op: qml.operation.Operator) -> bool:
    """A function that determines if an operation is supported by ``default.tensor``."""
    return op.name in _operations


def accepted_observables(obs: qml.operation.Operator) -> bool:
    """A function that determines if an observable is supported by ``default.tensor``."""
    return obs.name in _observables


def _accepted_gate_contract(contract: str, method: str) -> bool:
    """A function that determines if a gate contraction option is supported by the device."""
    if method == "mps":
        return contract in _gate_contract_mps
    if method == "tn":
        return contract in _gate_contract_tn
    return False  # pragma: no cover


def _warn_unused_kwarg_tn(max_bond_dim: None, cutoff: None):
    """A function that warns the user about unused keyword arguments for the TN method."""
    if max_bond_dim is not None:
        warnings.warn("The keyword argument 'max_bond_dim' is not used for the 'tn' method. ")
    if cutoff is not None:
        warnings.warn("The keyword argument 'cutoff' is not used for the 'tn' method. ")


@simulator_tracking
@single_tape_support
class DefaultTensor(Device):
    """A PennyLane device to perform tensor network simulations of quantum circuits using
    `quimb <https://github.com/jcmgray/quimb/>`_.

    This device is designed to simulate large-scale quantum circuits using tensor networks. For small circuits, other devices like ``default.qubit`` may be more suitable.

    The backend uses the ``quimb`` library to perform the tensor network operations, and different methods can be used to simulate the quantum circuit.
    The supported methods are Matrix Product State (MPS) and Tensor Network (TN).

    This device does not currently support finite shots or differentiation. At present, the supported measurement types are expectation values and variances.
    Finally, ``UserWarnings`` from the ``cotengra`` package may appear when using this device.

    Args:
        wires (int, Iterable[Number, str]): Number of wires present on the device, or iterable that
            contains unique labels for the wires as numbers (i.e., ``[-1, 0, 2]``) or strings
            (``['aux_wire', 'q1', 'q2']``).
        method (str): Supported method. The supported methods are ``"mps"`` (Matrix Product State) and ``"tn"`` (Tensor Network).
        c_dtype (type): Data type for the tensor representation. Must be one of ``numpy.complex64`` or ``numpy.complex128``.
        **kwargs: keyword arguments for the device, passed to the ``quimb`` backend.

    Keyword Args:
        max_bond_dim (int): Maximum bond dimension for the MPS method.
            It corresponds to the maximum number of Schmidt coefficients (singular values) retained at the end of the SVD algorithm when applying gates. Default is ``None`` (i.e. unlimited).
        cutoff (float): Truncation threshold for the Schmidt coefficients in the MPS method. Default is ``None`` (which is equivalent to retaining all coefficients).
        contract (str): The contraction method for applying gates. The possible options depend on the method chosen.
            For the MPS method, the options are ``"auto-mps"``, ``"swap+split"`` and ``"nonlocal"``. For a description of these options, see the
            `quimb's CircuitMPS documentation <https://quimb.readthedocs.io/en/latest/autoapi/quimb/tensor/index.html#quimb.tensor.CircuitMPS>`_.
            Default is ``"auto-mps"``.
            For the TN method, the options are ``"auto-split-gate"``, ``"split-gate"``, ``"reduce-split"``, ``"swap-split-gate"``, ``"split"``, ``"True"``, and ``"False"``.
            For details, see the `quimb's tensor_core documentation <https://quimb.readthedocs.io/en/latest/autoapi/quimb/tensor/tensor_core/index.html#quimb.tensor.tensor_core.tensor_network_gate_inds>`_.
            Default is ``"auto-split-gate"``.
        contraction_optimizer (str): The contraction path optimizer to use for the computation of local expectation values.
            For more information on the optimizer options accepted by ``quimb``, see the
            `quimb's tensor_contract documentation <https://quimb.readthedocs.io/en/latest/autoapi/quimb/tensor/tensor_core/index.html#quimb.tensor.tensor_core.tensor_contract>`_.
            Default is ``"auto-hq"``.
        local_simplify (str): The simplification sequence to apply to the tensor network for computing local expectation values.
            For a complete list of available simplification options, see the
            `quimb's full_simplify documentation <https://quimb.readthedocs.io/en/latest/autoapi/quimb/tensor/tensor_core/index.html#quimb.tensor.tensor_core.TensorNetwork.full_simplify>`_.
            Default is ``"ADCRS"``.


    **Example:**

    The following code shows how to create a simple short-depth quantum circuit with 100 qubits using the ``default.tensor`` device.
    Depending on the machine, the execution time for this circuit is around 0.3 seconds:

    .. code-block:: python

        import pennylane as qml

        num_qubits = 100

        dev = qml.device("default.tensor", wires=num_qubits)

        @qml.qnode(dev)
        def circuit(num_qubits):
            for qubit in range(0, num_qubits - 1):
                qml.CZ(wires=[qubit, qubit + 1])
                qml.X(wires=[qubit])
                qml.Z(wires=[qubit + 1])
            return qml.expval(qml.Z(0))

    >>> circuit(num_qubits)
    tensor(-1., requires_grad=True)

    We can provide additional keyword arguments to the device to customize the simulation. These are passed to the ``quimb`` backend.

    .. details::
            :title: Usage with MPS Method

            In the following example, we consider a slightly more complex circuit. We use the ``default.tensor`` device with the MPS method,
            setting the maximum bond dimension to 100 and the cutoff to the machine epsilon.

            We set ``"auto-mps"`` as the contraction technique to apply gates. With this option, ``quimb`` turns 3-qubit gates and 4-qubit gates
            into Matrix Product Operators (MPO) and applies them directly to the MPS. On the other hand, qubits in 2-qubit gates are possibly
            swapped to be adjacent before applying the gate, then swapped back.

            .. code-block:: python

                import pennylane as qml
                import numpy as np

                theta = 0.5
                phi = 0.1
                num_qubits = 50
                device_kwargs_mps = {
                    "max_bond_dim": 100,
                    "cutoff": np.finfo(np.complex128).eps,
                    "contract": "auto-mps",
                }

                dev = qml.device("default.tensor", wires=num_qubits, method="mps", **device_kwargs_mps)

                @qml.qnode(dev)
                def circuit(theta, phi, num_qubits):
                    for qubit in range(num_qubits - 4):
                        qml.X(wires=qubit)
                        qml.RX(theta, wires=qubit + 1)
                        qml.CNOT(wires=[qubit, qubit + 1])
                        qml.DoubleExcitation(phi, wires=[qubit, qubit + 1, qubit + 3, qubit + 4])
                        qml.CSWAP(wires=[qubit + 1, qubit + 3, qubit + 4])
                        qml.RY(theta, wires=qubit + 1)
                        qml.Toffoli(wires=[qubit + 1, qubit + 3, qubit + 4])
                    return [
                        qml.expval(qml.Z(0)),
                        qml.expval(qml.Hamiltonian([np.pi, np.e], [qml.Z(15) @ qml.Y(25), qml.Hadamard(40)])),
                        qml.var(qml.Y(20)),
                    ]

            >>> circuit(theta, phi, num_qubits)
            [-0.9953099539219951, 0.0036631029671767208, 0.9999999876072984]

            After the first execution, the time to run this circuit for 50 qubits is around 0.5 seconds on a standard laptop.
            Increasing the number of qubits to 500 brings the execution time to approximately 15 seconds, and for 1000 qubits to around 50 seconds.

            The time complexity and the accuracy of the results also depend on the chosen keyword arguments for the device, such as the maximum bond dimension.
            The specific structure of the circuit significantly affects how the time complexity and accuracy of the simulation scale with these parameters.

    .. details::
            :title: Usage with TN Method

            We can also simulate quantum circuits using the Tensor Network (TN) method. This can be particularly useful for circuits that build up entanglement.
            The following example shows how to execute a quantum circuit with the TN method and configurable depth using ``default.tensor``.

            We set the contraction technique to ``"auto-split-gate"``. With this option, each gate is lazily added to the tensor network
            and nothing is initially contracted, but the gate is automatically split if this results in a rank reduction.


            .. code-block:: python

                import pennylane as qml

                phi = 0.1
                depth = 10
                num_qubits = 25

                dev = qml.device("default.tensor", method="tn", contract="auto-split-gate")

                @qml.qnode(dev)
                def circuit(phi, depth, num_qubits):
                    for qubit in range(num_qubits):
                        qml.X(wires=qubit)
                    for _ in range(depth):
                        for qubit in range(num_qubits - 1):
                            qml.CNOT(wires=[qubit, qubit + 1])
                        for qubit in range(num_qubits):
                            qml.RX(phi, wires=qubit)
                    for qubit in range(num_qubits - 1):
                        qml.CNOT(wires=[qubit, qubit + 1])
                    return qml.expval(qml.Z(0))

            >>> circuit(phi, dept, num_qubits)
            -0.9511499466743266

            The execution time for this circuit with the above parameters is around 0.2 seconds on a standard laptop.

            The tensor network method can be faster than MPS and state vector methods in some cases.
            As a comparison, the time for the exact calculation of the same circuit with the MPS method and with the ``default.qubit``
            device is about three orders of magnitude slower.
    """

    # pylint: disable=too-many-instance-attributes

    _device_options = (
        "contract",
        "contraction_optimizer",
        "cutoff",
        "c_dtype",
        "local_simplify",
        "max_bond_dim",
        "method",
    )

    def __init__(
        self,
        wires=None,
        method="mps",
        c_dtype=np.complex128,
        **kwargs,
    ) -> None:
        if not has_quimb:
            raise ImportError(
                "This feature requires quimb, a library for tensor network manipulations. "
                "It can be installed with:\n\npip install quimb"
            )  # pragma: no cover

        if not accepted_methods(method):
            raise ValueError(
                f"Unsupported method: {method}. Supported methods are 'mps' (Matrix Product State) and 'tn' (Exact Tensor Network)."
            )

        if c_dtype not in [np.complex64, np.complex128]:
            raise TypeError(
                f"Unsupported type: {c_dtype}. Supported types are numpy.complex64 and numpy.complex128."
            )

        super().__init__(wires=wires, shots=None)

        self._method = method
        self._c_dtype = c_dtype

        # options for MPS
        self._max_bond_dim = kwargs.get("max_bond_dim", None)
        self._cutoff = kwargs.get("cutoff", None)

        # options both for MPS and TN
        self._local_simplify = kwargs.get("local_simplify", "ADCRS")
        self._contraction_optimizer = kwargs.get("contraction_optimizer", "auto-hq")
        self._contract = None

        if method == "mps":
            self._contract = kwargs.get("contract", "auto-mps")
        elif method == "tn":
            self._contract = kwargs.get("contract", "auto-split-gate")
            _warn_unused_kwarg_tn(self._max_bond_dim, self._cutoff)
        else:
            raise ValueError  # pragma: no cover

        # The `quimb` circuit is a class attribute so that we can implement methods
        # that access it as soon as the device is created before running a circuit.
        self._quimb_circuit = self._initial_quimb_circuit(self.wires)

        for arg in kwargs:
            if arg not in self._device_options:
                raise TypeError(
                    f"Unexpected argument: {arg} during initialization of the default.tensor device."
                )

    @property
    def name(self) -> str:
        """The name of the device."""
        return "default.tensor"

    @property
    def method(self) -> str:
        """Method used by the device."""
        return self._method

    @property
    def c_dtype(self) -> type:
        """Tensor complex data type."""
        return self._c_dtype

    def _initial_quimb_circuit(
        self, wires: qml.wires.Wires
    ) -> Union["qtn.CircuitMPS", "qtn.Circuit"]:
        """
        Initialize the quimb circuit according to the method chosen.

        Internally, it uses ``quimb``'s ``CircuitMPS`` or ``Circuit`` class.

        Args:
            wires (Wires): The wires to initialize the quimb circuit.

        Returns:
            CircuitMPS or Circuit: The initial quimb instance of a circuit.
        """

        if not _accepted_gate_contract(self._contract, self.method):
            raise ValueError(
                f"Unsupported gate contraction option: '{self._contract}' for '{self.method}' method. "
                "Please refer to the documentation for the supported options."
            )

        if self.method == "mps":
            return qtn.CircuitMPS(
                psi0=self._initial_mps(wires),
                max_bond=self._max_bond_dim,
                gate_contract=self._contract,
                cutoff=self._cutoff,
            )

        if self.method == "tn":
            return qtn.Circuit(
                psi0=self._initial_tn(wires),
                gate_contract=self._contract,
                tags=[str(l) for l in wires.labels] if wires else None,
            )

        raise NotImplementedError  # pragma: no cover

    def _initial_mps(self, wires: qml.wires.Wires, basis_state=None) -> "qtn.MatrixProductState":
        r"""
        Return a MPS object in the :math:`\ket{0}` state.

        Internally, it uses ``quimb``'s ``MPS_computational_state`` method.

        Args:
            wires (Wires): The wires to initialize the MPS.
            basis_state (str, None): prepares the basis state :math:`\ket{n}`, where ``n`` is a
                string of integers from the set :math:`\{0, 1\}`, i.e.,
                if ``n = "010"``, prepares the state :math:`|010\rangle`.

        Returns:
            MatrixProductState: The initial MPS of a circuit.
        """
        if basis_state is None:
            basis_state = "0" * (len(wires) if wires else 1)
        return qtn.MPS_computational_state(
<<<<<<< HEAD
            binary=basis_state,
            dtype=self._dtype.__name__,
=======
            binary="0" * (len(wires) if wires else 1),
            dtype=self._c_dtype.__name__,
>>>>>>> e870d8ff
            tags=[str(l) for l in wires.labels] if wires else None,
        )

    def draw(self, color="auto", **kwargs):
        """
        Draw the current state (wavefunction) associated with the circuit using ``quimb``'s functionality.

        Internally, it uses ``quimb``'s ``draw`` method.

        Args:
            color (str): The color of the tensor network diagram. Default is ``"auto"``.
            **kwargs: Additional keyword arguments for the ``quimb``'s ``draw`` function. For more information, see the
                `quimb's draw documentation <https://quimb.readthedocs.io/en/latest/tensor-drawing.html>`_.

        **Example**

        Here is a minimal example of how to draw the current state of the circuit:

        .. code-block:: python

            import pennylane as qml

            dev = qml.device("default.tensor", method="mps", wires=15)

            dev.draw()

        We can also customize the appearance of the tensor network diagram by passing additional keyword arguments:

        .. code-block:: python

            dev = qml.device("default.tensor", method="tn")

            @qml.qnode(dev)
            def circuit(num_qubits):
                for i in range(num_qubits):
                qml.Hadamard(wires=i)
                for _ in range(1, num_qubits - 1):
                    for i in range(0, num_qubits, 2):
                        qml.CNOT(wires=[i, i + 1])
                    for i in range(10):
                        qml.RZ(1.234, wires=i)
                    for i in range(1, num_qubits - 1, 2):
                        qml.CZ(wires=[i, i + 1])
                    for i in range(num_qubits):
                        qml.RX(1.234, wires=i)
                for i in range(num_qubits):
                    qml.Hadamard(wires=i)
                return qml.expval(qml.Z(0))

            num_qubits = 12

            result = circuit(num_qubits)

            dev.draw(color="auto", show_inds=True)
        """

        color = kwargs.pop("color", [f"I{w}" for w in range(len(self._quimb_circuit.psi.tensors))])
        edge_color = kwargs.pop("edge_color", "black")
        show_tags = kwargs.pop("show_tags", False)
        show_inds = kwargs.pop("show_inds", False)

        return self._quimb_circuit.psi.draw(
            color=color,
            edge_color=edge_color,
            show_tags=show_tags,
            show_inds=show_inds,
            **kwargs,
        )

    def _initial_tn(self, wires: qml.wires.Wires) -> "qtn.TensorNetwork":
        r"""
        Return an initial tensor network state to :math:`\ket{0}`.

        Internally, it uses ``quimb``'s ``TN_from_sites_computational_state`` method.

        Args:
            wires (Wires): The wires to initialize the tensor network.

        Returns:
            TensorNetwork: The initial tensor network of a circuit.
        """
        return qtn.TN_from_sites_computational_state(
            site_map={i: "0" for i in range(len(wires) if wires else 1)},
            dtype=self._c_dtype.__name__,
        )

    def _setup_execution_config(
        self, config: Optional[ExecutionConfig] = DefaultExecutionConfig
    ) -> ExecutionConfig:
        """
        Update the execution config with choices for how the device should be used and the device options.
        """
        # TODO: add options for gradients next quarter

        updated_values = {}

        new_device_options = dict(config.device_options)
        for option in self._device_options:
            if option not in new_device_options:
                new_device_options[option] = getattr(self, f"_{option}", None)

        return replace(config, **updated_values, device_options=new_device_options)

    def preprocess(
        self,
        execution_config: ExecutionConfig = DefaultExecutionConfig,
    ):
        """This function defines the device transform program to be applied and an updated device configuration.

        Args:
            execution_config (Union[ExecutionConfig, Sequence[ExecutionConfig]]): A data structure describing the
                parameters needed to fully describe the execution.

        Returns:
            TransformProgram, ExecutionConfig: A transform program that when called returns :class:`~.QuantumTape`'s that the
            device can natively execute as well as a postprocessing function to be called after execution, and a configuration
            with unset specifications filled in.

        This device currently:

        * Does not support finite shots.
        * Does not support derivatives.
        * Does not support vector-Jacobian products.
        """

        config = self._setup_execution_config(execution_config)

        program = TransformProgram()

        program.add_transform(validate_measurements, name=self.name)
        program.add_transform(validate_observables, accepted_observables, name=self.name)
        program.add_transform(validate_device_wires, self._wires, name=self.name)
        program.add_transform(
            decompose,
            stopping_condition=stopping_condition,
            skip_initial_state_prep=True,
            name=self.name,
        )
        program.add_transform(qml.transforms.broadcast_expand)

        return program, config

    def execute(
        self,
        circuits: QuantumTape_or_Batch,
        execution_config: ExecutionConfig = DefaultExecutionConfig,
    ) -> Result_or_ResultBatch:
        """Execute a circuit or a batch of circuits and turn it into results.

        Args:
            circuits (Union[QuantumTape, Sequence[QuantumTape]]): the quantum circuits to be executed.
            execution_config (ExecutionConfig): a data structure with additional information required for execution.

        Returns:
            TensorLike, tuple[TensorLike], tuple[tuple[TensorLike]]: A numeric result of the computation.
        """

        results = []
        for circuit in circuits:
            if self.wires is not None and not self.wires.contains_wires(circuit.wires):
                # quimb raises a cryptic error if the circuit has wires that are not in the device,
                # so we raise a more informative error here
                raise WireError(
                    "Mismatch between circuit and device wires. "
                    f"Circuit has wires {circuit.wires.tolist()}. "
                    f"Tensor on device has wires {self.wires.tolist()}"
                )
            circuit = circuit.map_to_standard_wires()
            results.append(self.simulate(circuit))

        return tuple(results)

    def simulate(self, circuit: QuantumScript) -> Result:
        """Simulate a single quantum script. This function assumes that all operations provide matrices.

        Args:
            circuit (QuantumScript): The single circuit to simulate.

        Returns:
            Tuple[TensorLike]: The results of the simulation.
        """

        # The state is reset every time a new circuit is executed, and number of wires
        # is established at runtime to match the circuit if not provided.
        wires = circuit.wires if self.wires is None else self.wires
        self._quimb_circuit = self._initial_quimb_circuit(wires)

        for i, op in enumerate(circuit.operations):
            if i == 0 and isinstance(op, qml.BasisState):
                self._quimb_circuit = qtn.CircuitMPS(
                    psi0=self._initial_mps(
                        op.wires, basis_state="".join(str(int(b)) for b in op.parameters[0])
                    ),
                    max_bond=self._max_bond_dim,
                    gate_contract=self._contract,
                    cutoff=self._cutoff,
                )
                continue
            if i == 0 and isinstance(op, qml.StatePrep):
                self._quimb_circuit = qtn.CircuitMPS(
                    psi0=qtn.MatrixProductState.from_dense(op.parameters[0]),
                    max_bond=self._max_bond_dim,
                    gate_contract=self._contract,
                    cutoff=self._cutoff,
                )
                continue
            self._apply_operation(op)

        if not circuit.shots:
            if len(circuit.measurements) == 1:
                return self.measurement(circuit.measurements[0])
            return tuple(self.measurement(mp) for mp in circuit.measurements)

        raise NotImplementedError  # pragma: no cover

    def _apply_operation(self, op: qml.operation.Operator) -> None:
        """Apply a single operator to the circuit.

        Internally it uses ``quimb``'s ``apply_gate`` method. This method modifies the tensor state of the device.

        Args:
            op (Operator): The operation to apply.
        """
<<<<<<< HEAD
        if self.method == "mps":
            apply_operation_core(op, self)
        else:
            self._quimb_circuit.apply_gate(
                qml.matrix(op).astype(self._dtype), *op.wires, parametrize=None
            )
=======

        self._quimb_circuit.apply_gate(
            qml.matrix(op).astype(self._c_dtype), *op.wires, parametrize=None
        )
>>>>>>> e870d8ff

    def measurement(self, measurementprocess: MeasurementProcess) -> TensorLike:
        """Measure the measurement required by the circuit.

        Args:
            measurementprocess (MeasurementProcess): measurement to apply to the state.

        Returns:
            TensorLike: the result of the measurement.
        """

        return self._get_measurement_function(measurementprocess)(measurementprocess)

    def _get_measurement_function(
        self, measurementprocess: MeasurementProcess
    ) -> Callable[[MeasurementProcess, TensorLike], TensorLike]:
        """Get the appropriate method for performing a measurement.

        Args:
            measurementprocess (MeasurementProcess): measurement process to apply to the state.

        Returns:
            Callable: function that returns the measurement result.
        """
        if isinstance(measurementprocess, StateMeasurement):
            if isinstance(measurementprocess, ExpectationMP):
                return self.expval

            if isinstance(measurementprocess, StateMP):
                return self.state

            if isinstance(measurementprocess, VarianceMP):
                return self.var

        raise NotImplementedError(
            f"Measurement process {measurementprocess} currently not supported by default.tensor."
        )

    def expval(self, measurementprocess: MeasurementProcess) -> float:
        """Expectation value of the supplied observable contained in the MeasurementProcess.

        Args:
            measurementprocess (StateMeasurement): measurement to apply.

        Returns:
            Expectation value of the observable.
        """

        obs = measurementprocess.obs
        return expval_core(obs, self)

    def state(self, measurementprocess: MeasurementProcess):  # pylint: disable=unused-argument
        """Returns the MPS state in vector form."""
        return self._quimb_circuit.psi.to_dense().ravel()

    def var(self, measurementprocess: MeasurementProcess) -> float:
        """Variance of the supplied observable contained in the MeasurementProcess.

        Args:
            measurementprocess (StateMeasurement): measurement to apply.

        Returns:
            Variance of the observable.
        """

        obs = measurementprocess.obs

        obs_mat = qml.matrix(obs)
        expect_op = self.expval(measurementprocess)
        expect_squar_op = self._local_expectation(obs_mat @ obs_mat.conj().T, tuple(obs.wires))

        return expect_squar_op - np.square(expect_op)

    def _local_expectation(self, matrix, wires) -> float:
        """Compute the local expectation value of a matrix.

        Internally, it uses ``quimb``'s ``local_expectation`` method.

        Args:
            matrix (array): the matrix to compute the expectation value of.
            wires (tuple[int]): the wires the matrix acts on.

        Returns:
            Local expectation value of the matrix.
        """

        # We need to copy the quimb circuit since `local_expectation` modifies it.
        qc = copy.deepcopy(self._quimb_circuit)

        exp_val = qc.local_expectation(
            matrix,
            wires,
            dtype=self._c_dtype.__name__,
            optimize=self._contraction_optimizer,
            simplify_sequence=self._local_simplify,
            simplify_atol=0.0,
        )

        return float(np.real(exp_val))

    # pylint: disable=unused-argument
    def supports_derivatives(
        self,
        execution_config: Optional[ExecutionConfig] = None,
        circuit: Optional[qml.tape.QuantumTape] = None,
    ) -> bool:
        """Check whether or not derivatives are available for a given configuration and circuit.

        Args:
            execution_config (ExecutionConfig): The configuration of the desired derivative calculation.
            circuit (QuantumTape): An optional circuit to check derivatives support for.

        Returns:
            Bool: Whether or not a derivative can be calculated provided the given information.

        """
        return False

    def compute_derivatives(
        self,
        circuits: QuantumTape_or_Batch,
        execution_config: ExecutionConfig = DefaultExecutionConfig,
    ):
        """Calculate the Jacobian of either a single or a batch of circuits on the device.

        Args:
            circuits (Union[QuantumTape, Sequence[QuantumTape]]): the circuits to calculate derivatives for.
            execution_config (ExecutionConfig): a data structure with all additional information required for execution.

        Returns:
            Tuple: The Jacobian for each trainable parameter.
        """
        raise NotImplementedError(
            "The computation of derivatives has yet to be implemented for the default.tensor device."
        )

    def execute_and_compute_derivatives(
        self,
        circuits: QuantumTape_or_Batch,
        execution_config: ExecutionConfig = DefaultExecutionConfig,
    ):
        """Compute the results and Jacobians of circuits at the same time.

        Args:
            circuits (Union[QuantumTape, Sequence[QuantumTape]]): the circuits or batch of circuits.
            execution_config (ExecutionConfig): a data structure with all additional information required for execution.

        Returns:
            tuple: A numeric result of the computation and the gradient.
        """
        raise NotImplementedError(
            "The computation of derivatives has yet to be implemented for the default.tensor device."
        )

    # pylint: disable=unused-argument
    def supports_vjp(
        self,
        execution_config: Optional[ExecutionConfig] = None,
        circuit: Optional[QuantumTape] = None,
    ) -> bool:
        """Whether or not this device defines a custom vector-Jacobian product.

        Args:
            execution_config (ExecutionConfig): The configuration of the desired derivative calculation.
            circuit (QuantumTape): An optional circuit to check derivatives support for.

        Returns:
            Bool: Whether or not a derivative can be calculated provided the given information.
        """
        return False

    def compute_vjp(
        self,
        circuits: QuantumTape_or_Batch,
        cotangents: Tuple[Number],
        execution_config: ExecutionConfig = DefaultExecutionConfig,
    ):
        r"""The vector-Jacobian product used in reverse-mode differentiation.

        Args:
            circuits (Union[QuantumTape, Sequence[QuantumTape]]): the circuit or batch of circuits.
            cotangents (Tuple[Number, Tuple[Number]]): Gradient-output vector. Must have shape matching the output shape of the
                corresponding circuit. If the circuit has a single output, ``cotangents`` may be a single number, not an iterable
                of numbers.
            execution_config (ExecutionConfig): a data structure with all additional information required for execution.

        Returns:
            tensor-like: A numeric result of computing the vector-Jacobian product.
        """
        raise NotImplementedError(
            "The computation of vector-Jacobian product has yet to be implemented for the default.tensor device."
        )

    def execute_and_compute_vjp(
        self,
        circuits: QuantumTape_or_Batch,
        cotangents: Tuple[Number],
        execution_config: ExecutionConfig = DefaultExecutionConfig,
    ):
        """Calculate both the results and the vector-Jacobian product used in reverse-mode differentiation.

        Args:
            circuits (Union[QuantumTape, Sequence[QuantumTape]]): the circuit or batch of circuits to be executed.
            cotangents (Tuple[Number, Tuple[Number]]): Gradient-output vector. Must have shape matching the output shape of the
                corresponding circuit.
            execution_config (ExecutionConfig): a data structure with all additional information required for execution.

        Returns:
            Tuple, Tuple: the result of executing the scripts and the numeric result of computing the vector-Jacobian product.
        """
        raise NotImplementedError(
            "The computation of vector-Jacobian product has yet to be implemented for the default.tensor device."
        )


@singledispatch
def apply_operation_core(ops: Operation, device):
    """Dispatcher for _apply_operation."""
    device._quimb_circuit.apply_gate(
        qml.matrix(ops).astype(device._dtype), *ops.wires, parametrize=None
    )


@apply_operation_core.register
def apply_operation_core_multirz(ops: qml.MultiRZ, device):
    """Dispatcher for _apply_operation."""
    apply_operation_core(qml.PauliRot(ops.parameters[0], "Z" * len(ops.wires), ops.wires), device)


@apply_operation_core.register
def apply_operation_core_paulirot(ops: qml.PauliRot, device):
    """Dispatcher for _apply_operation."""
    theta = ops.parameters[0]
    wire_map = dict((w, i) for i, w in enumerate(ops.wires))
    pw = next(
        iter(
            qml.pauli.string_to_pauli_word(
                ops._hyperparameters["pauli_word"], wire_map
            ).pauli_rep.keys()
        )
    )
    arrays = []
    sites = list(pw.keys())
    for i, P in enumerate(pw.values()):
        if i == 0:
            arr = qml.math.zeros((1, 2, 2, 2), dtype=complex)
            arr[0, 0] = _PAULI_MATRICES[P]
            arr[0, 1] = qml.math.eye(2, dtype=complex)

        elif i == len(wire_map) - 1:
            arr = qml.math.zeros((2, 1, 2, 2), dtype=complex)
            arr[0, 0] = _PAULI_MATRICES[P] * (-1j) * qml.math.sin(theta / 2)
            arr[1, 0] = qml.math.eye(2, dtype=complex) * qml.math.cos(theta / 2)

        else:
            arr = qml.math.zeros((2, 2, 2, 2), dtype=complex)
            arr[0, 0] = _PAULI_MATRICES[P]
            arr[1, 1] = qml.math.eye(2, dtype=complex)

        arrays.append(arr)

    mpo = qtn.MatrixProductOperator(arrays=arrays, sites=sites)
    device._quimb_circuit._psi = mpo.apply(
        device._quimb_circuit.psi, max_bond=device._max_bond_dim, cutoff=device._cutoff
    )


@apply_operation_core.register
def apply_operation_core_trotter_product(ops: qml.TrotterProduct, device):
    """Dispatcher for _apply_operation."""
    time = ops.data[-1]
    n = ops._hyperparameters["n"]
    order = ops._hyperparameters["order"]
    ops = ops._hyperparameters["base"].operands
    decomp = _recursive_expression(time / n, order, ops)[::-1] * n
    for o in decomp:
        device._quimb_circuit.apply_gate(
            qml.matrix(o).astype(device._dtype), *o.wires, parametrize=None
        )


@singledispatch
def expval_core(obs: Observable, device) -> float:
    """Dispatcher for expval."""
    return device._local_expectation(qml.matrix(obs), tuple(obs.wires))


@expval_core.register
def expval_core_tensor(obs: Tensor, device) -> float:
    """Computes the expval of a Tensor."""
    return expval_core(Prod(*obs._args), device)


@expval_core.register
def expval_core_prod(obs: Prod, device) -> float:
    """Computes the expval of a Prod."""
    ket = copy.deepcopy(device._quimb_circuit)
    for op in obs:
        ket.apply_gate(qml.matrix(op).astype(device._dtype), *op.wires, parametrize=None)
    return np.real((device._quimb_circuit.psi.H & ket.psi).contract(all, output_inds=()))


@expval_core.register
def expval_core_sprod(obs: SProd, device) -> float:
    """Computes the expval of a SProd."""
    return obs.scalar * expval_core(obs.base, device)


@expval_core.register
def expval_core_sum(obs: Sum, device) -> float:
    """Computes the expval of a Sum."""
    return sum(expval_core(m, device) for m in obs)


@expval_core.register
def expval_core_linear_combination(obs: LinearCombination, device) -> float:
    """Computes the expval of a LinearCombination."""
    return sum(expval_core(m, device) for m in obs)<|MERGE_RESOLUTION|>--- conflicted
+++ resolved
@@ -491,13 +491,8 @@
         if basis_state is None:
             basis_state = "0" * (len(wires) if wires else 1)
         return qtn.MPS_computational_state(
-<<<<<<< HEAD
             binary=basis_state,
-            dtype=self._dtype.__name__,
-=======
-            binary="0" * (len(wires) if wires else 1),
             dtype=self._c_dtype.__name__,
->>>>>>> e870d8ff
             tags=[str(l) for l in wires.labels] if wires else None,
         )
 
@@ -721,19 +716,7 @@
         Args:
             op (Operator): The operation to apply.
         """
-<<<<<<< HEAD
-        if self.method == "mps":
-            apply_operation_core(op, self)
-        else:
-            self._quimb_circuit.apply_gate(
-                qml.matrix(op).astype(self._dtype), *op.wires, parametrize=None
-            )
-=======
-
-        self._quimb_circuit.apply_gate(
-            qml.matrix(op).astype(self._c_dtype), *op.wires, parametrize=None
-        )
->>>>>>> e870d8ff
+        apply_operation_core(op, self)
 
     def measurement(self, measurementprocess: MeasurementProcess) -> TensorLike:
         """Measure the measurement required by the circuit.
@@ -953,7 +936,7 @@
 def apply_operation_core(ops: Operation, device):
     """Dispatcher for _apply_operation."""
     device._quimb_circuit.apply_gate(
-        qml.matrix(ops).astype(device._dtype), *ops.wires, parametrize=None
+        qml.matrix(ops).astype(device._c_dtype), *ops.wires, parametrize=None
     )
 
 
@@ -966,6 +949,11 @@
 @apply_operation_core.register
 def apply_operation_core_paulirot(ops: qml.PauliRot, device):
     """Dispatcher for _apply_operation."""
+    if device.method == "tn":
+        device._quimb_circuit.apply_gate(
+            qml.matrix(ops).astype(device._c_dtype), *ops.wires, parametrize=None
+        )
+        return
     theta = ops.parameters[0]
     wire_map = dict((w, i) for i, w in enumerate(ops.wires))
     pw = next(
@@ -1011,7 +999,7 @@
     decomp = _recursive_expression(time / n, order, ops)[::-1] * n
     for o in decomp:
         device._quimb_circuit.apply_gate(
-            qml.matrix(o).astype(device._dtype), *o.wires, parametrize=None
+            qml.matrix(o).astype(device._c_dtype), *o.wires, parametrize=None
         )
 
 
@@ -1032,7 +1020,7 @@
     """Computes the expval of a Prod."""
     ket = copy.deepcopy(device._quimb_circuit)
     for op in obs:
-        ket.apply_gate(qml.matrix(op).astype(device._dtype), *op.wires, parametrize=None)
+        ket.apply_gate(qml.matrix(op).astype(device._c_dtype), *op.wires, parametrize=None)
     return np.real((device._quimb_circuit.psi.H & ket.psi).contract(all, output_inds=()))
 
 
