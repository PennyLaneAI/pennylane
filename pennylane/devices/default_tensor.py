# Copyright 2018-2024 Xanadu Quantum Technologies Inc.

# Licensed under the Apache License, Version 2.0 (the "License");
# you may not use this file except in compliance with the License.
# You may obtain a copy of the License at

#     http://www.apache.org/licenses/LICENSE-2.0

# Unless required by applicable law or agreed to in writing, software
# distributed under the License is distributed on an "AS IS" BASIS,
# WITHOUT WARRANTIES OR CONDITIONS OF ANY KIND, either express or implied.
# See the License for the specific language governing permissions and
# limitations under the License.
"""
This module contains the default.tensor device to perform tensor network simulations of quantum circuits using ``quimb``.
"""
import copy
from dataclasses import replace
from numbers import Number
from typing import Callable, Optional, Sequence, Tuple, Union

import numpy as np

import pennylane as qml
from pennylane.devices import DefaultExecutionConfig, Device, ExecutionConfig
from pennylane.devices.modifiers import simulator_tracking, single_tape_support
from pennylane.devices.preprocess import (
    decompose,
    validate_device_wires,
    validate_measurements,
    validate_observables,
)
from pennylane.measurements import ExpectationMP, MeasurementProcess, StateMeasurement, VarianceMP
from pennylane.tape import QuantumScript, QuantumTape
from pennylane.transforms.core import TransformProgram
from pennylane.typing import Result, ResultBatch, TensorLike
from pennylane.wires import WireError

Result_or_ResultBatch = Union[Result, ResultBatch]
QuantumTapeBatch = Sequence[QuantumTape]
QuantumTape_or_Batch = Union[QuantumTape, QuantumTapeBatch]
PostprocessingFn = Callable[[ResultBatch], Result_or_ResultBatch]

has_quimb = True
try:
    import quimb.tensor as qtn
except (ModuleNotFoundError, ImportError) as import_error:  # pragma: no cover
    has_quimb = False

_operations = frozenset(
    {
        "Identity",
        "QubitUnitary",
        "ControlledQubitUnitary",
        "MultiControlledX",
        "DiagonalQubitUnitary",
        "PauliX",
        "PauliY",
        "PauliZ",
        "MultiRZ",
        "GlobalPhase",
        "Hadamard",
        "S",
        "T",
        "SX",
        "CNOT",
        "SWAP",
        "ISWAP",
        "PSWAP",
        "SISWAP",
        "SQISW",
        "CSWAP",
        "Toffoli",
        "CY",
        "CZ",
        "PhaseShift",
        "ControlledPhaseShift",
        "CPhase",
        "RX",
        "RY",
        "RZ",
        "Rot",
        "CRX",
        "CRY",
        "CRZ",
        "CRot",
        "IsingXX",
        "IsingYY",
        "IsingZZ",
        "IsingXY",
        "SingleExcitation",
        "SingleExcitationPlus",
        "SingleExcitationMinus",
        "DoubleExcitation",
        "QubitCarry",
        "QubitSum",
        "OrbitalRotation",
        "QFT",
        "ECR",
        "BlockEncode",
    }
)
# The set of supported operations.


_observables = frozenset(
    {
        "PauliX",
        "PauliY",
        "PauliZ",
        "Hadamard",
        "Hermitian",
        "Identity",
        "Projector",
        "SparseHamiltonian",
        "Hamiltonian",
        "LinearCombination",
        "Sum",
        "SProd",
        "Prod",
        "Exp",
    }
)
# The set of supported observables.

_methods = frozenset({"mps"})
# The set of supported methods.


def accepted_methods(method: str) -> bool:
    """A function that determines whether or not a method is supported by ``default.tensor``."""
    return method in _methods


def stopping_condition(op: qml.operation.Operator) -> bool:
    """A function that determines if an operation is supported by ``default.tensor``."""
    return op.name in _operations


def accepted_observables(obs: qml.operation.Operator) -> bool:
    """A function that determines if an observable is supported by ``default.tensor``."""
    return obs.name in _observables


@simulator_tracking
@single_tape_support
class DefaultTensor(Device):
    """A PennyLane device to perform tensor network simulations of quantum circuits using
    `quimb <https://github.com/jcmgray/quimb/>`_.

    This device is designed to simulate large-scale quantum circuits using tensor networks. For small circuits, other devices like ``default.qubit`` may be more suitable.

    The backend uses the ``quimb`` library to perform the tensor network operations, and different methods can be used to simulate the quantum circuit.
    Currently, only the Matrix Product State (MPS) method is supported, based on ``quimb``'s ``CircuitMPS`` class.

    This device does not currently support finite shots or differentiation.
    The currently supported measurement types are expectation values and variances.

    Args:
        wires (int, Iterable[Number, str]): Number of wires present on the device, or iterable that
            contains unique labels for the wires as numbers (i.e., ``[-1, 0, 2]``) or strings
            (``['aux_wire', 'q1', 'q2']``).
        method (str): Supported method. Currently, only ``"mps"`` is supported.
        dtype (type): Data type for the tensor representation. Must be one of ``np.complex64`` or ``np.complex128``.
        **kwargs: keyword arguments for the device, passed to the ``quimb`` backend.

    Keyword Args:
        max_bond_dim (int): Maximum bond dimension for the MPS method.
            It corresponds to the maximum number of Schmidt coefficients retained at the end of the SVD algorithm when applying gates. Default is ``None``.
        cutoff (float): Truncation threshold for the Schmidt coefficients in the MPS method. Default is the machine limit for the given tensor data type,
            retrieved with the ``numpy.finfo`` function.
        contract (str): The contraction method for applying gates in the MPS method. It can be either ``auto-mps`` or ``nonlocal``.
            ``nonlocal`` turns each gate into a Matrix Product Operator (MPO) and applies it directly to the MPS,
            while ``auto-mps`` swaps nonlocal qubits in 2-qubit gates to be next to each other before applying the gate,
            then swaps them back. Default is ``auto-mps``.

    **Example:**

    The following code shows how to create a simple short-depth quantum circuit with 100 qubits using the ``default.tensor`` device.
    Depending on the machine, the execution time for this circuit is around 0.3 seconds:

    .. code-block:: python

        import pennylane as qml

        num_qubits = 100

        dev = qml.device("default.tensor", wires=num_qubits)

        @qml.qnode(dev)
        def circuit(num_qubits):
            for qubit in range(0, num_qubits - 1):
                qml.CZ(wires=[qubit, qubit + 1])
                qml.X(wires=[qubit])
                qml.Z(wires=[qubit + 1])
            return qml.expval(qml.Z(0))

    >>> circuit(num_qubits)
    tensor(-1., requires_grad=True)


    .. details::
            :title: Usage Details

            We can provide additional keyword arguments to the device to customize the simulation. These are passed to the ``quimb`` backend.

            In the following example, we consider a slightly more complex circuit. We use the ``default.tensor`` device with the MPS method,
            setting the maximum bond dimension to 100 and the cutoff to 1e-16. We set ``"auto-mps"`` as the contraction technique to apply gates.

            .. code-block:: python

                import pennylane as qml
                import numpy as np

                theta = 0.5
                phi = 0.1
                num_qubits = 50
                device_kwargs = {"max_bond_dim": 100, "cutoff": 1e-16, "contract": "auto-mps"}

                dev = qml.device("default.tensor", wires=num_qubits, **device_kwargs)

                @qml.qnode(dev)
                def circuit(theta, phi, num_qubits):
                    for qubit in range(num_qubits - 4):
                        qml.X(wires=qubit)
                        qml.RX(theta, wires=qubit + 1)
                        qml.CNOT(wires=[qubit, qubit + 1])
                        qml.DoubleExcitation(phi, wires=[qubit, qubit + 1, qubit + 3, qubit + 4])
                        qml.CSWAP(wires=[qubit + 1, qubit + 3, qubit + 4])
                        qml.RY(theta, wires=qubit + 1)
                        qml.Toffoli(wires=[qubit + 1, qubit + 3, qubit + 4])
                    return [
                        qml.expval(qml.Z(0)),
                        qml.expval(qml.Hamiltonian([np.pi, np.e], [qml.Z(15) @ qml.Y(25), qml.Hadamard(40)])),
                        qml.var(qml.Y(20)),
                    ]

            >>> circuit(theta, phi, num_qubits)
            [-0.9953099539219951, 0.0036631029671767208, 0.9999999876072984]

            After the first execution, the time to run this circuit for 50 qubits is around 0.5 seconds depending on the machine.
            Increasing the number of qubits to 500 brings the execution time to approximately 15 seconds, and for 1000 qubits to around 50 seconds.

            The time complexity and the accuracy of the results also depend on the chosen keyword arguments for the device, such as the maximum bond dimension.
            The specific structure of the circuit significantly affects how the time complexity and accuracy of the simulation scale with these parameters.
    """

    # pylint: disable=too-many-instance-attributes

    # So far we just consider the options for MPS simulator
    _device_options = (
        "contract",
        "cutoff",
        "dtype",
        "method",
        "max_bond_dim",
    )

    def __init__(
        self,
        wires=None,
        method="mps",
        dtype=np.complex128,
        **kwargs,
    ) -> None:
<<<<<<< HEAD
        if wires is None:
            raise TypeError("Wires must be provided for the default.tensor device.")
=======
>>>>>>> c83d98c2

        if not has_quimb:
            raise ImportError(
                "This feature requires quimb, a library for tensor network manipulations. "
                "It can be installed with:\n\npip install quimb"
            )  # pragma: no cover

        if not accepted_methods(method):
            raise ValueError(
                f"Unsupported method: {method}. The only currently supported method is mps."
            )

        if dtype not in [np.complex64, np.complex128]:
            raise TypeError(
                f"Unsupported type: {dtype}. Supported types are np.complex64 and np.complex128."
            )

        super().__init__(wires=wires, shots=None)

        self._method = method
        self._dtype = dtype

        # options for MPS
        self._max_bond_dim = kwargs.get("max_bond_dim", None)
        self._cutoff = kwargs.get("cutoff", np.finfo(self._dtype).eps)
        self._contract = kwargs.get("contract", "auto-mps")

        # The `quimb` state is a class attribute so that we can implement methods
        # that access it as soon as the device is created without running a circuit.
        # The state is reset every time a new circuit is executed, and number of wires
        # can be established at runtime to match the circuit.
        self._quimb_mps = qtn.CircuitMPS(psi0=self._initial_mps(self.wires))

        for arg in kwargs:
            if arg not in self._device_options:
                raise TypeError(
                    f"Unexpected argument: {arg} during initialization of the default.tensor device."
                )

    @property
    def name(self):
        """The name of the device."""
        return "default.tensor"

    @property
    def method(self):
        """Supported method."""
        return self._method

    @property
    def dtype(self):
        """Tensor complex data type."""
        return self._dtype

    def _reset_mps(self, wires: qml.wires.Wires) -> None:
        """
        Reset the MPS associated with the circuit.

        Internally, it uses `quimb`'s `CircuitMPS` class.

        Args:
            wires (Wires): The wires to reset the MPS.
        """
        self._quimb_mps = qtn.CircuitMPS(
            psi0=self._initial_mps(wires),
            max_bond=self._max_bond_dim,
            gate_contract=self._contract,
            cutoff=self._cutoff,
        )

    def _initial_mps(self, wires: qml.wires.Wires) -> "qtn.MatrixProductState":
        r"""
        Return an initial state to :math:`\ket{0}`.

        Internally, it uses `quimb`'s `MPS_computational_state` method.

        Args:
            wires (Wires): The wires to initialize the MPS.

        Returns:
            MatrixProductState: The initial MPS of a circuit.
        """
        return qtn.MPS_computational_state(
            binary="0" * (len(wires) if wires else 1),
            dtype=self._dtype.__name__,
            tags=[str(l) for l in wires.labels] if wires else None,
        )

    def _setup_execution_config(
        self, config: Optional[ExecutionConfig] = DefaultExecutionConfig
    ) -> ExecutionConfig:
        """
        Update the execution config with choices for how the device should be used and the device options.
        """
        # TODO: add options for gradients next quarter

        updated_values = {}

        new_device_options = dict(config.device_options)
        for option in self._device_options:
            if option not in new_device_options:
                new_device_options[option] = getattr(self, f"_{option}", None)

        return replace(config, **updated_values, device_options=new_device_options)

    def preprocess(
        self,
        execution_config: ExecutionConfig = DefaultExecutionConfig,
    ):
        """This function defines the device transform program to be applied and an updated device configuration.

        Args:
            execution_config (Union[ExecutionConfig, Sequence[ExecutionConfig]]): A data structure describing the
                parameters needed to fully describe the execution.

        Returns:
            TransformProgram, ExecutionConfig: A transform program that when called returns :class:`~.QuantumTape`'s that the
            device can natively execute as well as a postprocessing function to be called after execution, and a configuration
            with unset specifications filled in.

        This device currently:

        * Does not support finite shots.
        * Does not support derivatives.
        * Does not support vector-Jacobian products.
        """

        config = self._setup_execution_config(execution_config)

        program = TransformProgram()

        program.add_transform(validate_measurements, name=self.name)
        program.add_transform(validate_observables, accepted_observables, name=self.name)
        program.add_transform(validate_device_wires, self._wires, name=self.name)
        program.add_transform(
            decompose,
            stopping_condition=stopping_condition,
            skip_initial_state_prep=True,
            name=self.name,
        )
        program.add_transform(qml.transforms.broadcast_expand)

        return program, config

    def execute(
        self,
        circuits: QuantumTape_or_Batch,
        execution_config: ExecutionConfig = DefaultExecutionConfig,
    ) -> Result_or_ResultBatch:
        """Execute a circuit or a batch of circuits and turn it into results.

        Args:
            circuits (Union[QuantumTape, Sequence[QuantumTape]]): the quantum circuits to be executed.
            execution_config (ExecutionConfig): a data structure with additional information required for execution.

        Returns:
            TensorLike, tuple[TensorLike], tuple[tuple[TensorLike]]: A numeric result of the computation.
        """

        results = []
        for circuit in circuits:
            if self.wires is not None and not self.wires.contains_wires(circuit.wires):
                # quimb raises a cryptic error if the circuit has wires that are not in the device,
                # so we raise a more informative error here
                raise WireError(
                    "Mismatch between circuit and device wires. "
                    f"Circuit has wires {circuit.wires.tolist()}. "
                    f"Tensor on device has wires {self.wires.tolist()}"
                )
            circuit = circuit.map_to_standard_wires()
            results.append(self.simulate(circuit))

        return tuple(results)

    def simulate(self, circuit: QuantumScript) -> Result:
        """Simulate a single quantum script. This function assumes that all operations provide matrices.

        Args:
            circuit (QuantumScript): The single circuit to simulate.

        Returns:
            Tuple[TensorLike]: The results of the simulation.
        """

        wires = circuit.wires if self.wires is None else self.wires

        self._reset_mps(wires)

        for op in circuit.operations:
            self._apply_operation(op)

        if not circuit.shots:
            if len(circuit.measurements) == 1:
                return self.measurement(circuit.measurements[0])
            return tuple(self.measurement(mp) for mp in circuit.measurements)

        raise NotImplementedError  # pragma: no cover

    def _apply_operation(self, op: qml.operation.Operator) -> None:
        """Apply a single operator to the circuit, keeping the state always in a MPS form.

        Internally it uses `quimb`'s `apply_gate` method. This method modifies the tensor state of the device.

        Args:
            op (Operator): The operation to apply.
        """

        self._quimb_mps.apply_gate(qml.matrix(op).astype(self._dtype), *op.wires, parametrize=None)

    def measurement(self, measurementprocess: MeasurementProcess) -> TensorLike:
        """Measure the measurement required by the circuit over the MPS.

        Args:
            measurementprocess (MeasurementProcess): measurement to apply to the state.

        Returns:
            TensorLike: the result of the measurement.
        """

        return self._get_measurement_function(measurementprocess)(measurementprocess)

    def _get_measurement_function(
        self, measurementprocess: MeasurementProcess
    ) -> Callable[[MeasurementProcess, TensorLike], TensorLike]:
        """Get the appropriate method for performing a measurement.

        Args:
            measurementprocess (MeasurementProcess): measurement process to apply to the state

        Returns:
            Callable: function that returns the measurement result
        """
        if isinstance(measurementprocess, StateMeasurement):
            if isinstance(measurementprocess, ExpectationMP):
                return self.expval

            if isinstance(measurementprocess, VarianceMP):
                return self.var

        raise NotImplementedError

    def expval(self, measurementprocess: MeasurementProcess) -> float:
        """Expectation value of the supplied observable contained in the MeasurementProcess.

        Args:
            measurementprocess (StateMeasurement): measurement to apply to the MPS.

        Returns:
            Expectation value of the observable.
        """

        obs = measurementprocess.obs

        result = self._local_expectation(qml.matrix(obs), tuple(obs.wires))

        return result

    def var(self, measurementprocess: MeasurementProcess) -> float:
        """Variance of the supplied observable contained in the MeasurementProcess.

        Args:
            measurementprocess (StateMeasurement): measurement to apply to the MPS.

        Returns:
            Variance of the observable.
        """

        obs = measurementprocess.obs

        obs_mat = qml.matrix(obs)
        expect_op = self.expval(measurementprocess)
        expect_squar_op = self._local_expectation(obs_mat @ obs_mat.conj().T, tuple(obs.wires))

        return expect_squar_op - np.square(expect_op)

    def _local_expectation(self, matrix, wires) -> float:
        """Compute the local expectation value of a matrix on the MPS.

        Internally, it uses `quimb`'s `local_expectation` method.

        Args:
            matrix (array): the matrix to compute the expectation value of.
            wires (tuple[int]): the wires the matrix acts on.

        Returns:
            Local expectation value of the matrix on the MPS.
        """

        # We need to copy the MPS since `local_expectation` modifies the state
        qc = copy.deepcopy(self._quimb_mps)

        exp_val = qc.local_expectation(
            matrix,
            wires,
            dtype=self._dtype.__name__,
            simplify_sequence="ADCRS",
            simplify_atol=0.0,
        )

        return float(np.real(exp_val))

    # pylint: disable=unused-argument
    def supports_derivatives(
        self,
        execution_config: Optional[ExecutionConfig] = None,
        circuit: Optional[qml.tape.QuantumTape] = None,
    ) -> bool:
        """Check whether or not derivatives are available for a given configuration and circuit.

        Args:
            execution_config (ExecutionConfig): The configuration of the desired derivative calculation.
            circuit (QuantumTape): An optional circuit to check derivatives support for.

        Returns:
            Bool: Whether or not a derivative can be calculated provided the given information.

        """
        return False

    def compute_derivatives(
        self,
        circuits: QuantumTape_or_Batch,
        execution_config: ExecutionConfig = DefaultExecutionConfig,
    ):
        """Calculate the Jacobian of either a single or a batch of circuits on the device.

        Args:
            circuits (Union[QuantumTape, Sequence[QuantumTape]]): the circuits to calculate derivatives for.
            execution_config (ExecutionConfig): a data structure with all additional information required for execution.

        Returns:
            Tuple: The Jacobian for each trainable parameter.
        """
        raise NotImplementedError(
            "The computation of derivatives has yet to be implemented for the default.tensor device."
        )

    def execute_and_compute_derivatives(
        self,
        circuits: QuantumTape_or_Batch,
        execution_config: ExecutionConfig = DefaultExecutionConfig,
    ):
        """Compute the results and Jacobians of circuits at the same time.

        Args:
            circuits (Union[QuantumTape, Sequence[QuantumTape]]): the circuits or batch of circuits.
            execution_config (ExecutionConfig): a data structure with all additional information required for execution.

        Returns:
            tuple: A numeric result of the computation and the gradient.
        """
        raise NotImplementedError(
            "The computation of derivatives has yet to be implemented for the default.tensor device."
        )

    # pylint: disable=unused-argument
    def supports_vjp(
        self,
        execution_config: Optional[ExecutionConfig] = None,
        circuit: Optional[QuantumTape] = None,
    ) -> bool:
        """Whether or not this device defines a custom vector-Jacobian product.

        Args:
            execution_config (ExecutionConfig): The configuration of the desired derivative calculation.
            circuit (QuantumTape): An optional circuit to check derivatives support for.

        Returns:
            Bool: Whether or not a derivative can be calculated provided the given information.
        """
        return False

    def compute_vjp(
        self,
        circuits: QuantumTape_or_Batch,
        cotangents: Tuple[Number],
        execution_config: ExecutionConfig = DefaultExecutionConfig,
    ):
        r"""The vector-Jacobian product used in reverse-mode differentiation.

        Args:
            circuits (Union[QuantumTape, Sequence[QuantumTape]]): the circuit or batch of circuits.
            cotangents (Tuple[Number, Tuple[Number]]): Gradient-output vector. Must have shape matching the output shape of the
                corresponding circuit. If the circuit has a single output, ``cotangents`` may be a single number, not an iterable
                of numbers.
            execution_config (ExecutionConfig): a data structure with all additional information required for execution.

        Returns:
            tensor-like: A numeric result of computing the vector-Jacobian product.
        """
        raise NotImplementedError(
            "The computation of vector-Jacobian product has yet to be implemented for the default.tensor device."
        )

    def execute_and_compute_vjp(
        self,
        circuits: QuantumTape_or_Batch,
        cotangents: Tuple[Number],
        execution_config: ExecutionConfig = DefaultExecutionConfig,
    ):
        """Calculate both the results and the vector-Jacobian product used in reverse-mode differentiation.

        Args:
            circuits (Union[QuantumTape, Sequence[QuantumTape]]): the circuit or batch of circuits to be executed.
            cotangents (Tuple[Number, Tuple[Number]]): Gradient-output vector. Must have shape matching the output shape of the
                corresponding circuit.
            execution_config (ExecutionConfig): a data structure with all additional information required for execution.

        Returns:
            Tuple, Tuple: the result of executing the scripts and the numeric result of computing the vector-Jacobian product
        """
        raise NotImplementedError(
            "The computation of vector-Jacobian product has yet to be implemented for the default.tensor device."
        )<|MERGE_RESOLUTION|>--- conflicted
+++ resolved
@@ -263,11 +263,9 @@
         dtype=np.complex128,
         **kwargs,
     ) -> None:
-<<<<<<< HEAD
+      
         if wires is None:
             raise TypeError("Wires must be provided for the default.tensor device.")
-=======
->>>>>>> c83d98c2
 
         if not has_quimb:
             raise ImportError(
