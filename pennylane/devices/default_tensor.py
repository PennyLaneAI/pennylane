--- conflicted
+++ resolved
@@ -384,13 +384,9 @@
             op (Operator): The operation to apply.
         """
 
-<<<<<<< HEAD
-        self._quimb_mps.apply_gate(op.matrix().astype(self._dtype), *op.wires, parametrize=None)
-=======
-        self._circuitMPS.apply_gate(
-            qml.matrix(op).astype(self._dtype), *op.wires, **self._gate_opts
-        )
->>>>>>> e1a1ae92
+        self._quimb_mps.apply_gate(
+            qml.matrix(op).astype(self._dtype), *op.wires, parametrize=None
+        )
 
     def measurement(self, measurementprocess: MeasurementProcess) -> TensorLike:
         """Measure the measurement required by the circuit over the MPS.
