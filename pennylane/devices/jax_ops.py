--- conflicted
+++ resolved
@@ -180,9 +180,52 @@
         array[complex]: diagonal part of the multi-qubit rotation matrix
     """
     return jnp.exp(-1j * theta / 2 * pauli_eigs(n))
-
-
-<<<<<<< HEAD
+  
+  
+def SingleExcitation(phi):
+    r"""Single excitation rotation.
+
+    Args:
+        phi (float): rotation angle
+
+    Returns:
+        jnp.Tensor[float]: Single excitation rotation matrix
+    """
+    c = jnp.cos(phi / 2)
+    s = jnp.sin(phi / 2)
+    return jnp.array([[1, 0, 0, 0], [0, c, -s, 0], [0, s, c, 0], [0, 0, 0, 1]])
+
+
+def SingleExcitationPlus(phi):
+    r"""Single excitation rotation with positive phase-shift outside the rotation subspace.
+
+    Args:
+        phi (float): rotation angle
+
+    Returns:
+        jnp.Tensor[complex]: Single excitation rotation matrix with positive phase-shift
+    """
+    c = jnp.cos(phi / 2)
+    s = jnp.sin(phi / 2)
+    e = jnp.exp(1j * phi / 2)
+    return jnp.array([[e, 0, 0, 0], [0, c, -s, 0], [0, s, c, 0], [0, 0, 0, e]])
+  
+  
+def SingleExcitationMinus(phi):
+    r"""Single excitation rotation with negative phase-shift outside the rotation subspace.
+
+    Args:
+        phi (float): rotation angle
+
+    Returns:
+        tf.Tensor[complex]: Single excitation rotation matrix with negative phase-shift
+    """
+    c = jnp.cos(phi / 2)
+    s = jnp.sin(phi / 2)
+    e = jnp.exp(-1j * phi / 2)
+    return jnp.array([[e, 0, 0, 0], [0, c, -s, 0], [0, s, c, 0], [0, 0, 0, e]])
+
+
 def DoubleExcitation(phi):
     r"""Double excitation rotation.
 
@@ -224,35 +267,10 @@
         phi (float): rotation angle
     Returns:
         jnp.Tensor[complex]: rotation matrix
-=======
-def SingleExcitation(phi):
-    r"""Single excitation rotation.
-
-    Args:
-        phi (float): rotation angle
-
-    Returns:
-        jnp.Tensor[float]: Single excitation rotation matrix
-    """
-    c = jnp.cos(phi / 2)
-    s = jnp.sin(phi / 2)
-    return jnp.array([[1, 0, 0, 0], [0, c, -s, 0], [0, s, c, 0], [0, 0, 0, 1]])
-
-
-def SingleExcitationPlus(phi):
-    r"""Single excitation rotation with positive phase-shift outside the rotation subspace.
-
-    Args:
-        phi (float): rotation angle
-
-    Returns:
-        jnp.Tensor[complex]: Single excitation rotation matrix with positive phase-shift
->>>>>>> 8803e1f7
     """
     c = jnp.cos(phi / 2)
     s = jnp.sin(phi / 2)
     e = jnp.exp(1j * phi / 2)
-<<<<<<< HEAD
 
     U = [
         [e, 0, 0, 0, 0, 0, 0, 0, 0, 0, 0, 0, 0, 0, 0, 0],
@@ -283,24 +301,10 @@
         phi (float): rotation angle
     Returns:
         jnp.Tensor[complex]: rotation matrix
-=======
-    return jnp.array([[e, 0, 0, 0], [0, c, -s, 0], [0, s, c, 0], [0, 0, 0, e]])
-
-
-def SingleExcitationMinus(phi):
-    r"""Single excitation rotation with negative phase-shift outside the rotation subspace.
-
-    Args:
-        phi (float): rotation angle
-
-    Returns:
-        tf.Tensor[complex]: Single excitation rotation matrix with negative phase-shift
->>>>>>> 8803e1f7
-    """
+     """
     c = jnp.cos(phi / 2)
     s = jnp.sin(phi / 2)
     e = jnp.exp(-1j * phi / 2)
-<<<<<<< HEAD
 
     U = [
         [e, 0, 0, 0, 0, 0, 0, 0, 0, 0, 0, 0, 0, 0, 0, 0],
@@ -321,9 +325,4 @@
         [0, 0, 0, 0, 0, 0, 0, 0, 0, 0, 0, 0, 0, 0, 0, e],
     ]
 
-    return jnp.array(U)
-
-=======
-    return jnp.array([[e, 0, 0, 0], [0, c, -s, 0], [0, s, c, 0], [0, 0, 0, e]])
-
->>>>>>> 8803e1f7
+    return jnp.array(U)