--- conflicted
+++ resolved
@@ -190,7 +190,6 @@
         partial_state = self._apply_phase(state, axes, 1, OMEGA, inverse)
         return self._apply_phase(partial_state, axes, 2, OMEGA**2, inverse)
 
-<<<<<<< HEAD
     def _apply_tadd(self, state, axes, inverse=False):
         """Applies a controlled add gate by slicing along the first axis specified in ``axes`` and
         applying a TShift transformation along the second axis
@@ -241,11 +240,6 @@
         return self._transpose(state, all_axes)
 
     def _apply_phase(self, state, axes, index, parameters, inverse=False):
-=======
-    def _apply_phase(
-        self, state, axes, index, phase, inverse=False
-    ):  # pylint: disable=too-many-arguments
->>>>>>> 5635be16
         """Applies a phase onto the specified index along the axis specified in ``axes``.
 
         Args:
