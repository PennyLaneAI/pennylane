--- conflicted
+++ resolved
@@ -63,11 +63,8 @@
         "THadamard",
         "TRX",
         "TRY",
-<<<<<<< HEAD
+        "TRZ",
         "QutritBasisState",
-=======
-        "TRZ",
->>>>>>> eac03b73
     }
 
     # Identity is supported as an observable for qml.state() to work correctly. However, any
