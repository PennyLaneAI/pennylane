--- conflicted
+++ resolved
@@ -168,15 +168,11 @@
         capabilities = super().capabilities().copy()
         capabilities.update(
             returns_state=True,
-<<<<<<< HEAD
             passthru_devices={
                 "autograd": "default.mixed",
                 "tf": "default.mixed",
                 "torch": "default.mixed",
             },
-=======
-            passthru_devices={"autograd": "default.mixed", "tf": "default.mixed"},
->>>>>>> 1b788a6b
         )
         return capabilities
 
