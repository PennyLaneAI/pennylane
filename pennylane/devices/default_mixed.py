# Copyright 2018-2021 Xanadu Quantum Technologies Inc.

# Licensed under the Apache License, Version 2.0 (the "License");
# you may not use this file except in compliance with the License.
# You may obtain a copy of the License at

#     http://www.apache.org/licenses/LICENSE-2.0

# Unless required by applicable law or agreed to in writing, software
# distributed under the License is distributed on an "AS IS" BASIS,
# WITHOUT WARRANTIES OR CONDITIONS OF ANY KIND, either express or implied.
# See the License for the specific language governing permissions and
# limitations under the License.
r"""
The default.mixed device is PennyLane's standard qubit simulator for mixed-state computations.

It implements the necessary :class:`~pennylane.Device` methods as well as some built-in
qubit :doc:`operations </introduction/operations>`, providing a simple mixed-state simulation of
qubit-based quantum circuits.
"""

import functools
import itertools
from string import ascii_letters as ABC

import pennylane.numpy as np
import pennylane.math as qnp
from pennylane import QubitDevice, QubitStateVector, BasisState, DeviceError, QubitDensityMatrix
from pennylane.operation import Channel
from pennylane.wires import Wires
from pennylane.ops.qubit.attributes import diagonal_in_z_basis
from .._version import __version__

ABC_ARRAY = qnp.array(list(ABC))
tolerance = 1e-10


class DefaultMixed(QubitDevice):
    """Default qubit device for performing mixed-state computations in PennyLane.

    Args:
        wires (int, Iterable[Number, str]): Number of subsystems represented by the device,
            or iterable that contains unique labels for the subsystems as numbers
            (i.e., ``[-1, 0, 2]``) or strings (``['ancilla', 'q1', 'q2']``).
        shots (None, int): Number of times the circuit should be evaluated (or sampled) to estimate
            the expectation values. Defaults to ``None`` if not specified, which means that
            outputs are computed exactly.
        cache (int): Number of device executions to store in a cache to speed up subsequent
            executions. A value of ``0`` indicates that no caching will take place. Once filled,
            older elements of the cache are removed and replaced with the most recent device
            executions to keep the cache up to date.
    """

    name = "Default mixed-state qubit PennyLane plugin"
    short_name = "default.mixed"
    pennylane_requires = __version__
    version = __version__
    author = "Xanadu Inc."

    operations = {
        "Identity",
        "BasisState",
        "QubitStateVector",
        "QubitDensityMatrix",
        "QubitUnitary",
        "ControlledQubitUnitary",
        "MultiControlledX",
        "DiagonalQubitUnitary",
        "PauliX",
        "PauliY",
        "PauliZ",
        "MultiRZ",
        "Hadamard",
        "S",
        "T",
        "SX",
        "CNOT",
        "SWAP",
        "CSWAP",
        "Toffoli",
        "CZ",
        "PhaseShift",
        "ControlledPhaseShift",
        "RX",
        "RY",
        "RZ",
        "Rot",
        "CRX",
        "CRY",
        "CRZ",
        "CRot",
        "AmplitudeDamping",
        "GeneralizedAmplitudeDamping",
        "PhaseDamping",
        "DepolarizingChannel",
        "BitFlip",
        "PhaseFlip",
        "PauliError",
        "ResetError",
        "QubitChannel",
        "SingleExcitation",
        "SingleExcitationPlus",
        "SingleExcitationMinus",
        "DoubleExcitation",
        "DoubleExcitationPlus",
        "DoubleExcitationMinus",
        "QubitCarry",
        "QubitSum",
        "OrbitalRotation",
        "QFT",
        "ThermalRelaxationError",
    }

    def __init__(self, wires, *, shots=None, cache=0, analytic=None):
        if isinstance(wires, int) and wires > 23:
            raise ValueError(
                "This device does not currently support computations on more than 23 wires"
            )

        # call QubitDevice init
        super().__init__(wires, shots, cache=cache, analytic=analytic)

        # Default to numpy interface, but will be changed on `implement`.
        self.interface = "numpy"

        # Create the initial state.
        self._state = self._create_basis_state(0)
        self._pre_rotated_state = self._state

    def implement(self, interface):
        self.interface = interface
        self._state = qnp.asarray(self._state, like=self._full_interface_name)
        self._pre_rotated_state = qnp.asarray(
            self._pre_rotated_state, like=self._full_interface_name
        )

    @property
    def _full_interface_name(self):
        if self.interface == "tf":
            return "tensorflow"
        else:
            return self.interface

    @property
    def C_DTYPE(self):
        return qnp.utils.to_backend_dtype("complex128", like=self._full_interface_name)

    @property
    def R_DTYPE(self):
        return qnp.utils.to_backend_dtype("float64", like=self._full_interface_name)

    def _create_basis_state(self, index):
        """Return the density matrix representing a computational basis state over all wires.

        Args:
            index (int): integer representing the computational basis state.

        Returns:
            array[complex]: complex array of shape ``[2] * (2 * num_wires)``
            representing the density matrix of the basis state.
        """
        rho = qnp.zeros(
            (2 ** self.num_wires, 2 ** self.num_wires),
            dtype=self.C_DTYPE,
            like=self._full_interface_name,
        )
        rho = qnp.scatter_element_add(rho, (index, index), 1)
        return qnp.reshape(rho, [2] * (2 * self.num_wires))

    @classmethod
    def capabilities(cls):
        capabilities = super().capabilities().copy()
        capabilities.update(
            model="qubit",
            returns_state=True,
            supports_reversible_diff=True,
            supports_inverse_operations=True,
            supports_analytic_computation=True,
            passthru_interface=["tf", "torch", "autograd", "jax"],
        )
        return capabilities

    @property
    def state(self):
        """Returns the state density matrix of the circuit prior to measurement"""
        dim = 2**self.num_wires
        # User obtains state as a matrix
        return qnp.reshape(self._pre_rotated_state, (dim, dim))

    def density_matrix(self, wires):
        """Returns the reduced density matrix over the given wires.

        Args:
            wires (Wires): wires of the reduced system

        Returns:
            array[complex]: complex array of shape ``(2 ** len(wires), 2 ** len(wires))``
            representing the reduced density matrix of the state prior to measurement.
        """
        # Return the full density matrix if all the wires are given
        if wires == self.wires:
            return self.state

        traced_wires = [x for x in self.wires if x not in wires]

        # Trace first subsystem by applying kraus operators of the partial trace
        tr_op = qnp.cast(qnp.eye(2), dtype=self.C_DTYPE)
        tr_op = qnp.reshape(tr_op, (2, 1, 2))

        self._apply_channel(tr_op, Wires(traced_wires[0]))

        # Trace next subsystem by applying kraus operators of the partial trace
        for traced_wire in traced_wires[1:]:
            self._apply_channel(tr_op, Wires(traced_wire))

        return qnp.reshape(self._state, (2 ** len(wires), 2 ** len(wires)))

    def reset(self):
        """Resets the device"""
        super().reset()

        self._state = self._create_basis_state(0)
        self._pre_rotated_state = self._state

    def analytic_probability(self, wires=None):

        if self._state is None:
            return None

        # convert rho from tensor to matrix
        rho = qnp.reshape(self._state, (2 ** self.num_wires, 2 ** self.num_wires))
        # probs are diagonal elements
        probs = self.marginal_prob(qnp.tensor_diag_part(rho), wires)

        # take the real part so probabilities are not shown as complex numbers
        return qnp.abs(qnp.real(probs))

    def _get_kraus(self, operation):  # pylint: disable=no-self-use
        """Return the Kraus operators representing the operation.
        Args:
            operation (.Operation): a PennyLane operation
        Returns:
            array[complex]: Returns a 3D tensor of (num-Kraus, row, col) shape representing the Kraus operators. If
            the operation is unitary, returns a single Kraus operator. In the case of a diagonal
            unitary, returns a 1D array representing the matrix diagonal.
        """
        if operation in diagonal_in_z_basis:
            return operation.get_eigvals()

        if isinstance(operation, Channel):
            return operation.kraus_matrices()

<<<<<<< HEAD
        return qnp.expand_dims(operation.matrix, 0)
=======
        return [operation.get_matrix()]
>>>>>>> b494a2bf

    def _apply_channel(self, kraus, wires):
        r"""Apply a quantum channel specified by a list of Kraus operators to subsystems of the
        quantum state. For a unitary gate, there is a single Kraus operator.

        Args:
            kraus (array-like): Kraus operators
            wires (Wires): target wires
        """
        channel_wires = self.map_wires(wires)
        rho_dim = 2 * self.num_wires
        num_ch_wires = len(channel_wires)

        # Computes K^\dagger, needed for the transformation K \rho K^\dagger
        kraus = qnp.asarray(kraus, like=self._full_interface_name)
        kraus_dagger = qnp.conj(qnp.transpose(kraus, [0, 2, 1]))
        # Changes tensor shape
        if kraus.shape[1] == kraus.shape[2]:
            kraus_shape = [kraus.shape[0]] + [2] * num_ch_wires * 2
            kraus = qnp.cast(qnp.reshape(kraus, kraus_shape), dtype=self.C_DTYPE)
            kraus_dagger = qnp.cast(qnp.reshape(kraus_dagger, kraus_shape), dtype=self.C_DTYPE)

        # Add the possibility to give a (1,2) shape Kraus operator
        elif kraus.shape[1] == 1 and kraus.shape[2] == 2 and (num_ch_wires == 1):
            kraus = qnp.cast(kraus, dtype=self.C_DTYPE)
            kraus_dagger_shape = list(kraus.shape)
            kraus_dagger_shape[2], kraus_dagger_shape[1] = (
                kraus_dagger_shape[1],
                kraus_dagger_shape[2],
            )
            kraus_dagger = qnp.cast(
                qnp.reshape(kraus_dagger, kraus_dagger_shape), dtype=self.C_DTYPE
            )
        # Tensor indices of the state. For each qubit, need an index for rows *and* columns
        state_indices = ABC[:rho_dim]

        # row indices of the quantum state affected by this operation
        row_wires_list = channel_wires.tolist()
        row_indices = "".join(ABC_ARRAY[row_wires_list].tolist())

        # column indices are shifted by the number of wires
        col_wires_list = [w + self.num_wires for w in row_wires_list]
        col_indices = "".join(ABC_ARRAY[col_wires_list].tolist())

        # indices in einsum must be replaced with new ones
        new_row_indices = ABC[rho_dim : rho_dim + num_ch_wires]
        new_col_indices = ABC[rho_dim + num_ch_wires : rho_dim + 2 * num_ch_wires]

        # index for summation over Kraus operators
        kraus_index = ABC[rho_dim + 2 * num_ch_wires : rho_dim + 2 * num_ch_wires + 1]

        # new state indices replace row and column indices with new ones
        new_state_indices = functools.reduce(
            lambda old_string, idx_pair: old_string.replace(idx_pair[0], idx_pair[1]),
            zip(col_indices + row_indices, new_col_indices + new_row_indices),
            state_indices,
        )

        # index mapping for einsum, e.g., 'iga,abcdef,idh->gbchef'
        einsum_indices = (
            f"{kraus_index}{new_row_indices}{row_indices}, {state_indices},"
            f"{kraus_index}{col_indices}{new_col_indices}->{new_state_indices}"
        )

        self._state = qnp.einsum(einsum_indices, kraus, self._state, kraus_dagger, like=self._state)

    def _apply_diagonal_unitary(self, eigvals, wires):
        r"""Apply a diagonal unitary gate specified by a list of eigenvalues. This method uses
        the fact that the unitary is diagonal for a more efficient implementation.

        Args:
            eigvals (array): eigenvalues (phases) of the diagonal unitary
            wires (Wires): target wires
        """

        channel_wires = self.map_wires(wires)

        # reshape vectors
        eigvals = qnp.cast(
            qnp.reshape(eigvals, [2] * len(channel_wires)), dtype=self.C_DTYPE, like=self._state
        )

        # Tensor indices of the state. For each qubit, need an index for rows *and* columns
        state_indices = ABC[: 2 * self.num_wires]

        # row indices of the quantum state affected by this operation
        row_wires_list = channel_wires.tolist()
        row_indices = "".join(ABC_ARRAY[row_wires_list].tolist())

        # column indices are shifted by the number of wires
        col_wires_list = [w + self.num_wires for w in row_wires_list]
        col_indices = "".join(ABC_ARRAY[col_wires_list].tolist())

        einsum_indices = f"{row_indices},{state_indices},{col_indices}->{state_indices}"
        self._state = qnp.einsum(
            einsum_indices, eigvals, self._state, qnp.conj(eigvals), like=self._state
        )

    def _apply_basis_state(self, state, wires):
        """Initialize the device in a specified computational basis state.

        Args:
            state (array[int]): computational basis state of shape ``(wires,)``
                consisting of 0s and 1s.
            wires (Wires): wires that the provided computational state should be initialized on
        """
        # translate to wire labels used by device
        device_wires = self.map_wires(wires)

        # length of basis state parameter
        n_basis_state = len(state)

        if not set(state).issubset({0, 1}):
            raise ValueError("BasisState parameter must consist of 0 or 1 integers.")

        if n_basis_state != len(device_wires):
            raise ValueError("BasisState parameter and wires must be of equal length.")

        # get computational basis state number
        basis_states = 2 ** (self.num_wires - 1 - device_wires.toarray())
        num = int(qnp.dot(state, basis_states))

        self._state = self._create_basis_state(num)

    def _apply_state_vector(self, state, device_wires):
        """Initialize the internal state in a specified pure state.

        Args:
            state (array[complex]): normalized input state of length
                ``2**len(wires)``
            device_wires (Wires): wires that get initialized in the state
        """

        # translate to wire labels used by device
        device_wires = self.map_wires(device_wires)

        state = qnp.asarray(state, dtype=self.C_DTYPE)
        n_state_vector = state.shape[0]

        if state.ndim != 1 or n_state_vector != 2 ** len(device_wires):
            raise ValueError("State vector must be of length 2**wires.")

        if not qnp.allclose(np.linalg.norm(state, ord=2), 1.0, atol=tolerance):
            raise ValueError("Sum of amplitudes-squared does not equal one.")

        if len(device_wires) == self.num_wires and sorted(device_wires.labels) == list(
            device_wires.labels
        ):
            # Initialize the entire wires with the state
            rho = qnp.outer(state, qnp.conj(state))
            self._state = qnp.reshape(rho, [2] * 2 * self.num_wires)

        else:
            # generate basis states on subset of qubits via the cartesian product
            basis_states = qnp.array(list(itertools.product([0, 1], repeat=len(device_wires))))

            # get basis states to alter on full set of qubits
            unravelled_indices = qnp.zeros((2 ** len(device_wires), self.num_wires), dtype=int)
            unravelled_indices[:, device_wires] = basis_states

            # get indices for which the state is changed to input state vector elements
            ravelled_indices = qnp.ravel_multi_index(unravelled_indices.T, [2] * self.num_wires)

            state = qnp.scatter(ravelled_indices, state, [2 ** self.num_wires])
            rho = qnp.outer(state, qnp.conj(state))
            rho = qnp.reshape(rho, [2] * 2 * self.num_wires)
            self._state = qnp.asarray(rho, dtype=self.C_DTYPE)

    def _apply_density_matrix(self, state, device_wires):
        r"""Initialize the internal state in a specified mixed state.
        If not all the wires are specified in the full state :math:`\rho`, remaining subsystem is filled by
        `\mathrm{tr}_in(\rho)`, which results in the full system state :math:`\mathrm{tr}_{in}(\rho) \otimes \rho_{in}`,
        where :math:`\rho_{in}` is the argument `state` of this function and :math:`\mathrm{tr}_{in}` is a partial
        trace over the subsystem to be replaced by this operation.

           Args:
               state (array[complex]): density matrix of length
                   ``(2**len(wires), 2**len(wires))``
               device_wires (Wires): wires that get initialized in the state
        """

        # translate to wire labels used by device
        device_wires = self.map_wires(device_wires)

        state = qnp.asarray(state, dtype=self.C_DTYPE)
        state = qnp.reshape(state, (-1,))

        state_dim = 2 ** len(device_wires)
        dm_dim = state_dim**2
        if dm_dim != state.shape[0]:
            raise ValueError("Density matrix must be of length (2**wires, 2**wires)")

        if not qnp.allclose(
            qnp.trace(qnp.reshape(state, (state_dim, state_dim))), 1.0, atol=tolerance
        ):
            raise ValueError("Trace of density matrix is not equal one.")

        if len(device_wires) == self.num_wires and sorted(device_wires.labels) == list(
            device_wires.labels
        ):
            # Initialize the entire wires with the state
            self._state = qnp.reshape(state, [2] * 2 * self.num_wires)

        else:
            # Initialize tr_in(ρ) ⊗ ρ_in with transposed wires where ρ is the density matrix before this operation.

            complement_wires = list(sorted(list(set(range(self.num_wires)) - set(device_wires))))
            sigma = self.density_matrix(Wires(complement_wires))
            rho = qnp.kron(sigma, state.reshape(state_dim, state_dim))
            rho = rho.reshape([2] * 2 * self.num_wires)

            # Construct transposition axis to revert back to the original wire order
            left_axes = []
            right_axes = []
            complement_wires_count = len(complement_wires)
            for i in range(self.num_wires):
                if i in device_wires:
                    index = device_wires.index(i)
                    left_axes.append(complement_wires_count + index)
                    right_axes.append(complement_wires_count + index + self.num_wires)
                elif i in complement_wires:
                    index = complement_wires.index(i)
                    left_axes.append(index)
                    right_axes.append(index + self.num_wires)
            transpose_axes = left_axes + right_axes
            rho = qnp.transpose(rho, axes=transpose_axes)
            assert qnp.allclose(
                qnp.trace(qnp.reshape(rho, (2**self.num_wires, 2**self.num_wires))),
                1.0,
                atol=tolerance,
            )
            self._state = qnp.asarray(rho, dtype=self.C_DTYPE)

    def _apply_operation(self, operation):
        """Applies operations to the internal device state.

        Args:
            operation (.Operation): operation to apply on the device
        """
        wires = operation.wires

        if isinstance(operation, QubitStateVector):
            self._apply_state_vector(operation.parameters[0], wires)
            return

        if isinstance(operation, BasisState):
            self._apply_basis_state(operation.parameters[0], wires)
            return

        if isinstance(operation, QubitDensityMatrix):
            self._apply_density_matrix(operation.parameters[0], wires)
            return

        matrices = self._get_kraus(operation)

        if operation in diagonal_in_z_basis:
            self._apply_diagonal_unitary(matrices, wires)
        else:
            self._apply_channel(matrices, wires)

    # pylint: disable=arguments-differ
    def apply(self, operations, rotations=None, **kwargs):

        rotations = rotations or []

        # apply the circuit operations
        for i, operation in enumerate(operations):

            if i > 0 and isinstance(operation, (QubitStateVector, BasisState)):
                raise DeviceError(
                    f"Operation {operation.name} cannot be used after other Operations have already been applied "
                    f"on a {self.short_name} device."
                )

        for operation in operations:
            self._apply_operation(operation)

        # store the pre-rotated state
        self._pre_rotated_state = self._state

        # apply the circuit rotations
        for operation in rotations:
            self._apply_operation(operation)<|MERGE_RESOLUTION|>--- conflicted
+++ resolved
@@ -250,11 +250,7 @@
         if isinstance(operation, Channel):
             return operation.kraus_matrices()
 
-<<<<<<< HEAD
-        return qnp.expand_dims(operation.matrix, 0)
-=======
-        return [operation.get_matrix()]
->>>>>>> b494a2bf
+        return [qnp.expand_dims(operation.matrix, 0)]
 
     def _apply_channel(self, kraus, wires):
         r"""Apply a quantum channel specified by a list of Kraus operators to subsystems of the
