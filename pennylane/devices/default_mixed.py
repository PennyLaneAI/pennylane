# Copyright 2018-2021 Xanadu Quantum Technologies Inc.

# Licensed under the Apache License, Version 2.0 (the "License");
# you may not use this file except in compliance with the License.
# You may obtain a copy of the License at

#     http://www.apache.org/licenses/LICENSE-2.0

# Unless required by applicable law or agreed to in writing, software
# distributed under the License is distributed on an "AS IS" BASIS,
# WITHOUT WARRANTIES OR CONDITIONS OF ANY KIND, either express or implied.
# See the License for the specific language governing permissions and
# limitations under the License.
r"""
The default.mixed device is PennyLane's standard qubit simulator for mixed-state computations.

It implements the necessary :class:`~pennylane.Device` methods as well as some built-in
qubit :doc:`operations </introduction/operations>`, providing a simple mixed-state simulation of
qubit-based quantum circuits.
"""

import functools
import itertools
from string import ascii_letters as ABC

<<<<<<< HEAD
import pennylane.numpy as np
import pennylane.math as qnp
from pennylane import QubitDevice, QubitStateVector, BasisState, DeviceError, QubitDensityMatrix
from pennylane.operation import DiagonalOperation, Channel
=======
import numpy as np
from pennylane import QubitDevice, QubitStateVector, BasisState, DeviceError
from pennylane.operation import Channel
>>>>>>> 927c4c67
from pennylane.wires import Wires
from pennylane.ops.qubit.attributes import diagonal_in_z_basis
from .._version import __version__

ABC_ARRAY = np.array(list(ABC))
tolerance = 1e-10


class DefaultMixed(QubitDevice):
    """Default qubit device for performing mixed-state computations in PennyLane.

    Args:
        wires (int, Iterable[Number, str]): Number of subsystems represented by the device,
            or iterable that contains unique labels for the subsystems as numbers
            (i.e., ``[-1, 0, 2]``) or strings (``['ancilla', 'q1', 'q2']``).
        shots (None, int): Number of times the circuit should be evaluated (or sampled) to estimate
            the expectation values. Defaults to ``None`` if not specified, which means that
            outputs are computed exactly.
        cache (int): Number of device executions to store in a cache to speed up subsequent
            executions. A value of ``0`` indicates that no caching will take place. Once filled,
            older elements of the cache are removed and replaced with the most recent device
            executions to keep the cache up to date.
    """

    name = "Default mixed-state qubit PennyLane plugin"
    short_name = "default.mixed"
    pennylane_requires = __version__
    version = __version__
    author = "Xanadu Inc."

    operations = {
        "Identity",
        "BasisState",
        "QubitStateVector",
        "QubitDensityMatrix",
        "QubitUnitary",
        "ControlledQubitUnitary",
        "MultiControlledX",
        "DiagonalQubitUnitary",
        "PauliX",
        "PauliY",
        "PauliZ",
        "MultiRZ",
        "Hadamard",
        "S",
        "T",
        "SX",
        "CNOT",
        "SWAP",
        "CSWAP",
        "Toffoli",
        "CZ",
        "PhaseShift",
        "ControlledPhaseShift",
        "RX",
        "RY",
        "RZ",
        "Rot",
        "CRX",
        "CRY",
        "CRZ",
        "CRot",
        "AmplitudeDamping",
        "GeneralizedAmplitudeDamping",
        "PhaseDamping",
        "DepolarizingChannel",
        "BitFlip",
        "PhaseFlip",
        "ResetError",
        "QubitChannel",
        "SingleExcitation",
        "SingleExcitationPlus",
        "SingleExcitationMinus",
        "DoubleExcitation",
        "DoubleExcitationPlus",
        "DoubleExcitationMinus",
        "QubitCarry",
        "QubitSum",
        "OrbitalRotation",
        "QFT",
        "ThermalRelaxationError",
    }

    def __init__(self, wires, *, shots=None, cache=0, analytic=None):
        if isinstance(wires, int) and wires > 23:
            raise ValueError(
                "This device does not currently support computations on more than 23 wires"
            )

        # call QubitDevice init
        super().__init__(wires, shots, cache=cache, analytic=analytic)

        # Create the initial state.
        self._state = self._create_basis_state(0)
        self._pre_rotated_state = self._state

    def _create_basis_state(self, index):
        """Return the density matrix representing a computational basis state over all wires.

        Args:
            index (int): integer representing the computational basis state.

        Returns:
            array[complex]: complex array of shape ``[2] * (2 * num_wires)``
            representing the density matrix of the basis state.
        """
        rho = np.zeros((2 ** self.num_wires, 2 ** self.num_wires), dtype=np.complex128)
        rho[index, index] = 1
        rho = self._asarray(rho, dtype=self.C_DTYPE)
        return self._reshape(rho, [2] * (2 * self.num_wires))

    @classmethod
    def capabilities(cls):
        capabilities = super().capabilities().copy()
        capabilities.update(
            returns_state=True,
        )
        return capabilities

    @property
    def state(self):
        """Returns the state density matrix of the circuit prior to measurement"""
        dim = 2 ** self.num_wires
        # User obtains state as a matrix
        return self._reshape(self._pre_rotated_state, (dim, dim))

    def density_matrix(self, wires):
        """Returns the reduced density matrix over the given wires.

        Args:
            wires (Wires): wires of the reduced system

        Returns:
            array[complex]: complex array of shape ``(2 ** len(wires), 2 ** len(wires))``
            representing the reduced density matrix of the state prior to measurement.
        """
        # Return the full density matrix if all the wires are given
        if wires == self.wires:
            return self.state

        traced_wires = [x for x in self.wires if x not in wires]

        # Trace first subsystem by applying kraus operators of the partial trace
        tr_op = self._cast(np.eye(2), dtype=self.C_DTYPE)
        tr_op = self._reshape(tr_op, (2, 1, 2))

        self._apply_channel(tr_op, Wires(traced_wires[0]))

        # Trace next subsystem by applying kraus operators of the partial trace
        for traced_wire in traced_wires[1:]:
            self._apply_channel(tr_op, Wires(traced_wire))

        return self._reshape(self._state, (2 ** len(wires), 2 ** len(wires)))

    def reset(self):
        """Resets the device"""
        super().reset()

        self._state = self._create_basis_state(0)
        self._pre_rotated_state = self._state

    def analytic_probability(self, wires=None):

        if self._state is None:
            return None

        # convert rho from tensor to matrix
        rho = self._reshape(self._state, (2 ** self.num_wires, 2 ** self.num_wires))
        # probs are diagonal elements
        probs = self.marginal_prob(self._diag(rho), wires)

        # take the real part so probabilities are not shown as complex numbers
        return self._abs(self._real(probs))

    def _get_kraus(self, operation):  # pylint: disable=no-self-use
        """Return the Kraus operators representing the operation.

        Args:
            operation (.Operation): a PennyLane operation

        Returns:
            list[array[complex]]: Returns a list of 2D matrices representing the Kraus operators. If
            the operation is unitary, returns a single Kraus operator. In the case of a diagonal
            unitary, returns a 1D array representing the matrix diagonal.
        """
        if operation in diagonal_in_z_basis:
            return operation.eigvals

        if isinstance(operation, Channel):
            return operation.kraus_matrices

        return [operation.matrix]

    def _apply_channel(self, kraus, wires):
        r"""Apply a quantum channel specified by a list of Kraus operators to subsystems of the
        quantum state. For a unitary gate, there is a single Kraus operator.

        Args:
            kraus (list[array]): Kraus operators
            wires (Wires): target wires
        """

        channel_wires = self.map_wires(wires)
        rho_dim = 2 * self.num_wires
        num_ch_wires = len(channel_wires)

        # Computes K^\dagger, needed for the transformation K \rho K^\dagger
        kraus_dagger = [self._conj(self._transpose(k)) for k in kraus]

        # Changes tensor shape
        if kraus[0].shape[0] == kraus[0].shape[1]:
            kraus_shape = [len(kraus)] + [2] * num_ch_wires * 2
            kraus = self._cast(self._reshape(kraus, kraus_shape), dtype=self.C_DTYPE)
            kraus_dagger = self._cast(self._reshape(kraus_dagger, kraus_shape), dtype=self.C_DTYPE)

        # Add the possibility to give a (1,2) shape Kraus operator
        elif (kraus[0].shape == (1, 2)) and (num_ch_wires == 1):
            kraus_shape = [len(kraus)] + list(kraus[0].shape)
            kraus = self._cast(self._reshape(kraus, kraus_shape), dtype=self.C_DTYPE)
            kraus_dagger_shape = [len(kraus)] + list(kraus[0].shape)[::-1]
            kraus_dagger = self._cast(
                self._reshape(kraus_dagger, kraus_dagger_shape), dtype=self.C_DTYPE
            )

        # Tensor indices of the state. For each qubit, need an index for rows *and* columns
        state_indices = ABC[:rho_dim]

        # row indices of the quantum state affected by this operation
        row_wires_list = channel_wires.tolist()
        row_indices = "".join(ABC_ARRAY[row_wires_list].tolist())

        # column indices are shifted by the number of wires
        col_wires_list = [w + self.num_wires for w in row_wires_list]
        col_indices = "".join(ABC_ARRAY[col_wires_list].tolist())

        # indices in einsum must be replaced with new ones
        new_row_indices = ABC[rho_dim : rho_dim + num_ch_wires]
        new_col_indices = ABC[rho_dim + num_ch_wires : rho_dim + 2 * num_ch_wires]

        # index for summation over Kraus operators
        kraus_index = ABC[rho_dim + 2 * num_ch_wires : rho_dim + 2 * num_ch_wires + 1]

        # new state indices replace row and column indices with new ones
        new_state_indices = functools.reduce(
            lambda old_string, idx_pair: old_string.replace(idx_pair[0], idx_pair[1]),
            zip(col_indices + row_indices, new_col_indices + new_row_indices),
            state_indices,
        )

        # index mapping for einsum, e.g., 'iga,abcdef,idh->gbchef'
        einsum_indices = (
            "{kraus_index}{new_row_indices}{row_indices}, {state_indices},"
            "{kraus_index}{col_indices}{new_col_indices}->{new_state_indices}".format(
                kraus_index=kraus_index,
                new_col_indices=new_col_indices,
                col_indices=col_indices,
                state_indices=state_indices,
                row_indices=row_indices,
                new_row_indices=new_row_indices,
                new_state_indices=new_state_indices,
            )
        )

        self._state = self._einsum(einsum_indices, kraus, self._state, kraus_dagger)

    def _apply_diagonal_unitary(self, eigvals, wires):
        r"""Apply a diagonal unitary gate specified by a list of eigenvalues. This method uses
        the fact that the unitary is diagonal for a more efficient implementation.

        Args:
            eigvals (array): eigenvalues (phases) of the diagonal unitary
            wires (Wires): target wires
        """

        channel_wires = self.map_wires(wires)

        # reshape vectors
        eigvals = self._cast(self._reshape(eigvals, [2] * len(channel_wires)), dtype=self.C_DTYPE)

        # Tensor indices of the state. For each qubit, need an index for rows *and* columns
        state_indices = ABC[: 2 * self.num_wires]

        # row indices of the quantum state affected by this operation
        row_wires_list = channel_wires.tolist()
        row_indices = "".join(ABC_ARRAY[row_wires_list].tolist())

        # column indices are shifted by the number of wires
        col_wires_list = [w + self.num_wires for w in row_wires_list]
        col_indices = "".join(ABC_ARRAY[col_wires_list].tolist())

        einsum_indices = "{row_indices},{state_indices},{col_indices}->{state_indices}".format(
            col_indices=col_indices, state_indices=state_indices, row_indices=row_indices
        )

        self._state = self._einsum(einsum_indices, eigvals, self._state, self._conj(eigvals))

    def _apply_basis_state(self, state, wires):
        """Initialize the device in a specified computational basis state.

        Args:
            state (array[int]): computational basis state of shape ``(wires,)``
                consisting of 0s and 1s.
            wires (Wires): wires that the provided computational state should be initialized on
        """
        # translate to wire labels used by device
        device_wires = self.map_wires(wires)

        # length of basis state parameter
        n_basis_state = len(state)

        if not set(state).issubset({0, 1}):
            raise ValueError("BasisState parameter must consist of 0 or 1 integers.")

        if n_basis_state != len(device_wires):
            raise ValueError("BasisState parameter and wires must be of equal length.")

        # get computational basis state number
        basis_states = 2 ** (self.num_wires - 1 - device_wires.toarray())
        num = int(np.dot(state, basis_states))

        self._state = self._create_basis_state(num)

    def _apply_state_vector(self, state, device_wires):
        """Initialize the internal state in a specified pure state.

        Args:
            state (array[complex]): normalized input state of length
                ``2**len(wires)``
            device_wires (Wires): wires that get initialized in the state
        """

        # translate to wire labels used by device
        device_wires = self.map_wires(device_wires)

        state = self._asarray(state, dtype=self.C_DTYPE)
        n_state_vector = state.shape[0]

        if state.ndim != 1 or n_state_vector != 2 ** len(device_wires):
            raise ValueError("State vector must be of length 2**wires.")

        if not np.allclose(np.linalg.norm(state, ord=2), 1.0, atol=tolerance):
            raise ValueError("Sum of amplitudes-squared does not equal one.")

        if len(device_wires) == self.num_wires and sorted(device_wires.labels) == list(
            device_wires.labels
        ):
            # Initialize the entire wires with the state
            rho = self._outer(state, self._conj(state))
            self._state = self._reshape(rho, [2] * 2 * self.num_wires)

        else:
            # generate basis states on subset of qubits via the cartesian product
            basis_states = np.array(list(itertools.product([0, 1], repeat=len(device_wires))))

            # get basis states to alter on full set of qubits
            unravelled_indices = np.zeros((2 ** len(device_wires), self.num_wires), dtype=int)
            unravelled_indices[:, device_wires] = basis_states

            # get indices for which the state is changed to input state vector elements
            ravelled_indices = np.ravel_multi_index(unravelled_indices.T, [2] * self.num_wires)

            state = self._scatter(ravelled_indices, state, [2 ** self.num_wires])
            rho = self._outer(state, self._conj(state))
            rho = self._reshape(rho, [2] * 2 * self.num_wires)
            self._state = self._asarray(rho, dtype=self.C_DTYPE)

    def _apply_density_matrix(self, state, device_wires):
        """Initialize the internal state in a specified mixed state.
        If not all the wires are specified in the full state :math:`\rho`, remaining subsystem is filled by
        `\mathrm{tr}_in(\rho)`, which results in the full system state :math:`\mathrm{tr}_{in}(\rho) \otimes \rho_{in}`,
        where :math:`\rho_{in}` is the argument `state` of this function and :math:`\mathrm{tr}_{in}` is a partial
        trace over the subsystem to be replaced by this operation.

           Args:
               state (array[complex]): density matrix of length
                   ``(2**len(wires), 2**len(wires))``
               device_wires (Wires): wires that get initialized in the state
        """

        # translate to wire labels used by device
        device_wires = self.map_wires(device_wires)

        state = self._asarray(state, dtype=self.C_DTYPE)
        state = qnp.reshape(state, (-1,))

        state_dim = 2 ** len(device_wires)
        dm_dim = state_dim ** 2
        if dm_dim != state.shape[0]:
            raise ValueError("Density matrix must be of length (2**wires, 2**wires)")

        if not qnp.allclose(
            qnp.trace(qnp.reshape(state, (state_dim, state_dim))), 1.0, atol=tolerance
        ):
            raise ValueError("Trace of density matrix is not equal one.")

        if len(device_wires) == self.num_wires and sorted(device_wires.labels) == list(
            device_wires.labels
        ):
            # Initialize the entire wires with the state
            self._state = self._reshape(state, [2] * 2 * self.num_wires)

        else:
            # Initialize tr_in(ρ) ⊗ ρ_in with transposed wires where ρ is the density matrix before this operation.

            complement_wires = list(sorted(list(set(range(self.num_wires)) - set(device_wires))))
            sigma = self.density_matrix(Wires(complement_wires))
            rho = qnp.kron(sigma, state.reshape(state_dim, state_dim))
            rho = rho.reshape([2] * 2 * self.num_wires)

            # Construct transposition axis to revert back to the original wire order
            left_axes = []
            right_axes = []
            complement_wires_count = len(complement_wires)
            for i in range(self.num_wires):
                if i in device_wires:
                    index = device_wires.index(i)
                    left_axes.append(complement_wires_count + index)
                    right_axes.append(complement_wires_count + index + self.num_wires)
                elif i in complement_wires:
                    index = complement_wires.index(i)
                    left_axes.append(index)
                    right_axes.append(index + self.num_wires)
            transpose_axes = left_axes + right_axes
            rho = qnp.transpose(rho, axes=transpose_axes)
            assert qnp.allclose(
                qnp.trace(qnp.reshape(rho, (2 ** self.num_wires, 2 ** self.num_wires))),
                1.0,
                atol=tolerance,
            )
            self._state = self._asarray(rho, dtype=self.C_DTYPE)

    def _apply_operation(self, operation):
        """Applies operations to the internal device state.

        Args:
            operation (.Operation): operation to apply on the device
        """
        wires = operation.wires

        if isinstance(operation, QubitStateVector):
            self._apply_state_vector(operation.parameters[0], wires)
            return

        if isinstance(operation, BasisState):
            self._apply_basis_state(operation.parameters[0], wires)
            return

        if isinstance(operation, QubitDensityMatrix):
            self._apply_density_matrix(operation.parameters[0], wires)
            return

        matrices = self._get_kraus(operation)

        if operation in diagonal_in_z_basis:
            self._apply_diagonal_unitary(matrices, wires)
        else:
            self._apply_channel(matrices, wires)

    # pylint: disable=arguments-differ
    def apply(self, operations, rotations=None, **kwargs):

        rotations = rotations or []

        # apply the circuit operations
        for i, operation in enumerate(operations):

            if i > 0 and isinstance(operation, (QubitStateVector, BasisState)):
                raise DeviceError(
                    "Operation {} cannot be used after other Operations have already been applied "
                    "on a {} device.".format(operation.name, self.short_name)
                )

        for operation in operations:
            self._apply_operation(operation)

        # store the pre-rotated state
        self._pre_rotated_state = self._state

        # apply the circuit rotations
        for operation in rotations:
            self._apply_operation(operation)<|MERGE_RESOLUTION|>--- conflicted
+++ resolved
@@ -23,16 +23,10 @@
 import itertools
 from string import ascii_letters as ABC
 
-<<<<<<< HEAD
 import pennylane.numpy as np
 import pennylane.math as qnp
 from pennylane import QubitDevice, QubitStateVector, BasisState, DeviceError, QubitDensityMatrix
 from pennylane.operation import DiagonalOperation, Channel
-=======
-import numpy as np
-from pennylane import QubitDevice, QubitStateVector, BasisState, DeviceError
-from pennylane.operation import Channel
->>>>>>> 927c4c67
 from pennylane.wires import Wires
 from pennylane.ops.qubit.attributes import diagonal_in_z_basis
 from .._version import __version__
