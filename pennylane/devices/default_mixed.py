# Copyright 2018-2021 Xanadu Quantum Technologies Inc.

# Licensed under the Apache License, Version 2.0 (the "License");
# you may not use this file except in compliance with the License.
# You may obtain a copy of the License at

#     http://www.apache.org/licenses/LICENSE-2.0

# Unless required by applicable law or agreed to in writing, software
# distributed under the License is distributed on an "AS IS" BASIS,
# WITHOUT WARRANTIES OR CONDITIONS OF ANY KIND, either express or implied.
# See the License for the specific language governing permissions and
# limitations under the License.
r"""
The default.mixed device is PennyLane's standard qubit simulator for mixed-state computations.

It implements the necessary :class:`~pennylane.Device` methods as well as some built-in
qubit :doc:`operations </introduction/operations>`, providing a simple mixed-state simulation of
qubit-based quantum circuits.
"""

import functools
import itertools
from string import ascii_letters as ABC

<<<<<<< HEAD
import pennylane.math as qnp
import pennylane.numpy as np
from pennylane import QubitDevice, QubitStateVector, BasisState, DeviceError
=======
import pennylane.numpy as np
import pennylane.math as qnp
from pennylane import QubitDevice, QubitStateVector, BasisState, DeviceError, QubitDensityMatrix
>>>>>>> d6b69aa5
from pennylane.operation import Channel
from pennylane.wires import Wires
from pennylane.ops.qubit.attributes import diagonal_in_z_basis
from .._version import __version__

ABC_ARRAY = qnp.array(list(ABC))
tolerance = 1e-10


class DefaultMixed(QubitDevice):
    """Default qubit device for performing mixed-state computations in PennyLane.

    Args:
        wires (int, Iterable[Number, str]): Number of subsystems represented by the device,
            or iterable that contains unique labels for the subsystems as numbers
            (i.e., ``[-1, 0, 2]``) or strings (``['ancilla', 'q1', 'q2']``).
        shots (None, int): Number of times the circuit should be evaluated (or sampled) to estimate
            the expectation values. Defaults to ``None`` if not specified, which means that
            outputs are computed exactly.
        cache (int): Number of device executions to store in a cache to speed up subsequent
            executions. A value of ``0`` indicates that no caching will take place. Once filled,
            older elements of the cache are removed and replaced with the most recent device
            executions to keep the cache up to date.
    """

    name = "Default mixed-state qubit PennyLane plugin"
    short_name = "default.mixed"
    pennylane_requires = __version__
    version = __version__
    author = "Xanadu Inc."

    operations = {
        "Identity",
        "BasisState",
        "QubitStateVector",
        "QubitDensityMatrix",
        "QubitUnitary",
        "ControlledQubitUnitary",
        "MultiControlledX",
        "DiagonalQubitUnitary",
        "PauliX",
        "PauliY",
        "PauliZ",
        "MultiRZ",
        "Hadamard",
        "S",
        "T",
        "SX",
        "CNOT",
        "SWAP",
        "CSWAP",
        "Toffoli",
        "CZ",
        "PhaseShift",
        "ControlledPhaseShift",
        "RX",
        "RY",
        "RZ",
        "Rot",
        "CRX",
        "CRY",
        "CRZ",
        "CRot",
        "AmplitudeDamping",
        "GeneralizedAmplitudeDamping",
        "PhaseDamping",
        "DepolarizingChannel",
        "BitFlip",
        "PhaseFlip",
        "ResetError",
        "QubitChannel",
        "SingleExcitation",
        "SingleExcitationPlus",
        "SingleExcitationMinus",
        "DoubleExcitation",
        "DoubleExcitationPlus",
        "DoubleExcitationMinus",
        "QubitCarry",
        "QubitSum",
        "OrbitalRotation",
        "QFT",
        "ThermalRelaxationError",
    }

    def __init__(self, wires, *, shots=None, cache=0, analytic=None):
        if isinstance(wires, int) and wires > 23:
            raise ValueError(
                "This device does not currently support computations on more than 23 wires"
            )

        # call QubitDevice init
        super().__init__(wires, shots, cache=cache, analytic=analytic)

        # Default to numpy interface, but will be changed on `implement`.
        self.interface = "numpy"

        # Create the initial state.
        self._state = self._create_basis_state(0)
        self._pre_rotated_state = self._state

    def implement(self, interface):
        self.interface = interface
        self._state = qnp.asarray(self._state, like=self._full_interface_name)
        self._pre_rotated_state = qnp.asarray(self._pre_rotated_state, like=self._full_interface_name)


    @property
    def _full_interface_name(self):
        if self.interface == "tf":
            return "tensorflow"
        else:
            return self.interface

    @property
    def C_DTYPE(self):
        return qnp.utils.to_backend_dtype('complex128', like=self._full_interface_name)

    @property
    def R_DTYPE(self):
        return qnp.utils.to_backend_dtype('float64', like=self._full_interface_name)


    def _create_basis_state(self, index):
        """Return the density matrix representing a computational basis state over all wires.

        Args:
            index (int): integer representing the computational basis state.

        Returns:
            array[complex]: complex array of shape ``[2] * (2 * num_wires)``
            representing the density matrix of the basis state.
        """
        rho = qnp.zeros((2 ** self.num_wires, 2 ** self.num_wires), dtype=self.C_DTYPE, like=self.interface)
        rho[index, index] = 1
        return qnp.reshape(rho, [2] * (2 * self.num_wires))

    @classmethod
    def capabilities(cls):
        capabilities = super().capabilities().copy()
        capabilities.update(
            model='qubit',
            returns_state=True,
            supports_reversible_diff=True,
            supports_inverse_operations=True,
            supports_analytic_computation=True,
            passthru_interface=["tf", "torch", "autograd", "jax"],
        )
        return capabilities

    @property
    def state(self):
        """Returns the state density matrix of the circuit prior to measurement"""
        dim = 2 ** self.num_wires
        # User obtains state as a matrix
        return qnp.reshape(self._pre_rotated_state, (dim, dim))

    def density_matrix(self, wires):
        """Returns the reduced density matrix over the given wires.

        Args:
            wires (Wires): wires of the reduced system

        Returns:
            array[complex]: complex array of shape ``(2 ** len(wires), 2 ** len(wires))``
            representing the reduced density matrix of the state prior to measurement.
        """
        # Return the full density matrix if all the wires are given
        if wires == self.wires:
            return self.state

        traced_wires = [x for x in self.wires if x not in wires]

        # Trace first subsystem by applying kraus operators of the partial trace
        tr_op = qnp.cast(qnp.eye(2), dtype=self.C_DTYPE)
        tr_op = qnp.reshape(tr_op, (2, 1, 2))

        self._apply_channel(tr_op, Wires(traced_wires[0]))

        # Trace next subsystem by applying kraus operators of the partial trace
        for traced_wire in traced_wires[1:]:
            self._apply_channel(tr_op, Wires(traced_wire))

        return qnp.reshape(self._state, (2 ** len(wires), 2 ** len(wires)))

    def reset(self):
        """Resets the device"""
        super().reset()

        self._state = self._create_basis_state(0)
        self._pre_rotated_state = self._state

    def analytic_probability(self, wires=None):

        if self._state is None:
            return None

        # convert rho from tensor to matrix
        rho = qnp.reshape(self._state, (2 ** self.num_wires, 2 ** self.num_wires))
        # probs are diagonal elements
        probs = self.marginal_prob(self._diag(rho), wires)

        # take the real part so probabilities are not shown as complex numbers
        return qnp.abs(qnp.real(probs))

    def _get_kraus(self, operation):  # pylint: disable=no-self-use
        """Return the Kraus operators representing the operation.
        Args:
            operation (.Operation): a PennyLane operation
        Returns:
            array[complex]: Returns a 3D tensor of (num-Kraus, row, col) shape representing the Kraus operators. If
            the operation is unitary, returns a single Kraus operator. In the case of a diagonal
            unitary, returns a 1D array representing the matrix diagonal.
        """
        if operation in diagonal_in_z_basis:
            return operation.eigvals

        if isinstance(operation, Channel):
            return operation.kraus_matrices

        return qnp.expand_dims(operation.matrix, 0)

    def _apply_channel(self, kraus, wires):
        r"""Apply a quantum channel specified by a list of Kraus operators to subsystems of the
        quantum state. For a unitary gate, there is a single Kraus operator.

        Args:
            kraus (array-like): Kraus operators
            wires (Wires): target wires
        """
        channel_wires = self.map_wires(wires)
        rho_dim = 2 * self.num_wires
        num_ch_wires = len(channel_wires)

        # Computes K^\dagger, needed for the transformation K \rho K^\dagger
        kraus_dagger = qnp.conj(qnp.transpose(kraus, [0, 2, 1]))
        # Changes tensor shape
        if kraus.shape[1] == kraus.shape[2]:
            kraus_shape = [kraus.shape[0]] + [2] * num_ch_wires * 2
            kraus = qnp.cast(qnp.reshape(kraus, kraus_shape), dtype=self.C_DTYPE)
            kraus_dagger = qnp.cast(qnp.reshape(kraus_dagger, kraus_shape), dtype=self.C_DTYPE)

        # Add the possibility to give a (1,2) shape Kraus operator
        elif kraus.shape[1] == 1 and kraus.shape[2] == 2 and (num_ch_wires == 1):
            kraus = qnp.cast(kraus, dtype=self.C_DTYPE)
            kraus_dagger_shape = list(kraus.shape)
            kraus_dagger_shape[2], kraus_dagger_shape[1] = kraus_dagger_shape[1], kraus_dagger_shape[2]
            kraus_dagger = qnp.cast(
                qnp.reshape(kraus_dagger, kraus_dagger_shape), dtype=self.C_DTYPE
            )
        # Tensor indices of the state. For each qubit, need an index for rows *and* columns
        state_indices = ABC[:rho_dim]

        # row indices of the quantum state affected by this operation
        row_wires_list = channel_wires.tolist()
        row_indices = "".join(ABC_ARRAY[row_wires_list].tolist())

        # column indices are shifted by the number of wires
        col_wires_list = [w + self.num_wires for w in row_wires_list]
        col_indices = "".join(ABC_ARRAY[col_wires_list].tolist())

        # indices in einsum must be replaced with new ones
        new_row_indices = ABC[rho_dim : rho_dim + num_ch_wires]
        new_col_indices = ABC[rho_dim + num_ch_wires : rho_dim + 2 * num_ch_wires]

        # index for summation over Kraus operators
        kraus_index = ABC[rho_dim + 2 * num_ch_wires : rho_dim + 2 * num_ch_wires + 1]

        # new state indices replace row and column indices with new ones
        new_state_indices = functools.reduce(
            lambda old_string, idx_pair: old_string.replace(idx_pair[0], idx_pair[1]),
            zip(col_indices + row_indices, new_col_indices + new_row_indices),
            state_indices,
        )

        # index mapping for einsum, e.g., 'iga,abcdef,idh->gbchef'
        einsum_indices = (
            "{kraus_index}{new_row_indices}{row_indices}, {state_indices},"
            "{kraus_index}{col_indices}{new_col_indices}->{new_state_indices}".format(
                kraus_index=kraus_index,
                new_col_indices=new_col_indices,
                col_indices=col_indices,
                state_indices=state_indices,
                row_indices=row_indices,
                new_row_indices=new_row_indices,
                new_state_indices=new_state_indices,
            )
        )

        self._state = qnp.einsum(einsum_indices, kraus, self._state, kraus_dagger, like=self._state)

    def _apply_diagonal_unitary(self, eigvals, wires):
        r"""Apply a diagonal unitary gate specified by a list of eigenvalues. This method uses
        the fact that the unitary is diagonal for a more efficient implementation.

        Args:
            eigvals (array): eigenvalues (phases) of the diagonal unitary
            wires (Wires): target wires
        """

        channel_wires = self.map_wires(wires)

        # reshape vectors
        eigvals = qnp.cast(qnp.reshape(eigvals, [2] * len(channel_wires)), dtype=self.C_DTYPE, like=self._state)

        # Tensor indices of the state. For each qubit, need an index for rows *and* columns
        state_indices = ABC[: 2 * self.num_wires]

        # row indices of the quantum state affected by this operation
        row_wires_list = channel_wires.tolist()
        row_indices = "".join(ABC_ARRAY[row_wires_list].tolist())

        # column indices are shifted by the number of wires
        col_wires_list = [w + self.num_wires for w in row_wires_list]
        col_indices = "".join(ABC_ARRAY[col_wires_list].tolist())

        einsum_indices = "{row_indices},{state_indices},{col_indices}->{state_indices}".format(
            col_indices=col_indices, state_indices=state_indices, row_indices=row_indices
        )
        self._state = qnp.einsum(einsum_indices, eigvals, self._state, qnp.conj(eigvals), like=self._state)

    def _apply_basis_state(self, state, wires):
        """Initialize the device in a specified computational basis state.

        Args:
            state (array[int]): computational basis state of shape ``(wires,)``
                consisting of 0s and 1s.
            wires (Wires): wires that the provided computational state should be initialized on
        """
        # translate to wire labels used by device
        device_wires = self.map_wires(wires)

        # length of basis state parameter
        n_basis_state = len(state)

        if not set(state).issubset({0, 1}):
            raise ValueError("BasisState parameter must consist of 0 or 1 integers.")

        if n_basis_state != len(device_wires):
            raise ValueError("BasisState parameter and wires must be of equal length.")

        # get computational basis state number
        basis_states = 2 ** (self.num_wires - 1 - device_wires.toarray())
        num = int(qnp.dot(state, basis_states))

        self._state = self._create_basis_state(num)

    def _apply_state_vector(self, state, device_wires):
        """Initialize the internal state in a specified pure state.

        Args:
            state (array[complex]): normalized input state of length
                ``2**len(wires)``
            device_wires (Wires): wires that get initialized in the state
        """

        # translate to wire labels used by device
        device_wires = self.map_wires(device_wires)

        state = qnp.asarray(state, dtype=self.C_DTYPE)
        n_state_vector = state.shape[0]

        if state.ndim != 1 or n_state_vector != 2 ** len(device_wires):
            raise ValueError("State vector must be of length 2**wires.")

        if not qnp.allclose(np.linalg.norm(state, ord=2), 1.0, atol=tolerance):
            raise ValueError("Sum of amplitudes-squared does not equal one.")

        if len(device_wires) == self.num_wires and sorted(device_wires.labels) == list(
            device_wires.labels
        ):
            # Initialize the entire wires with the state
            rho = qnp.outer(state, self._conj(state))
            self._state = qnp.reshape(rho, [2] * 2 * self.num_wires)

        else:
            # generate basis states on subset of qubits via the cartesian product
            basis_states = qnp.array(list(itertools.product([0, 1], repeat=len(device_wires))))

            # get basis states to alter on full set of qubits
            unravelled_indices = qnp.zeros((2 ** len(device_wires), self.num_wires), dtype=int)
            unravelled_indices[:, device_wires] = basis_states

            # get indices for which the state is changed to input state vector elements
            ravelled_indices = qnp.ravel_multi_index(unravelled_indices.T, [2] * self.num_wires)

            state = qnp.scatter(ravelled_indices, state, [2 ** self.num_wires])
            rho = qnp.outer(state, qnp.conj(state))
            rho = qnp.reshape(rho, [2] * 2 * self.num_wires)
            self._state = qnp.asarray(rho, dtype=self.C_DTYPE)


    def _apply_density_matrix(self, state, device_wires):
        r"""Initialize the internal state in a specified mixed state.
        If not all the wires are specified in the full state :math:`\rho`, remaining subsystem is filled by
        `\mathrm{tr}_in(\rho)`, which results in the full system state :math:`\mathrm{tr}_{in}(\rho) \otimes \rho_{in}`,
        where :math:`\rho_{in}` is the argument `state` of this function and :math:`\mathrm{tr}_{in}` is a partial
        trace over the subsystem to be replaced by this operation.

           Args:
               state (array[complex]): density matrix of length
                   ``(2**len(wires), 2**len(wires))``
               device_wires (Wires): wires that get initialized in the state
        """

        # translate to wire labels used by device
        device_wires = self.map_wires(device_wires)

        state = self._asarray(state, dtype=self.C_DTYPE)
        state = qnp.reshape(state, (-1,))

        state_dim = 2 ** len(device_wires)
        dm_dim = state_dim ** 2
        if dm_dim != state.shape[0]:
            raise ValueError("Density matrix must be of length (2**wires, 2**wires)")

        if not qnp.allclose(
            qnp.trace(qnp.reshape(state, (state_dim, state_dim))), 1.0, atol=tolerance
        ):
            raise ValueError("Trace of density matrix is not equal one.")

        if len(device_wires) == self.num_wires and sorted(device_wires.labels) == list(
            device_wires.labels
        ):
            # Initialize the entire wires with the state
            self._state = self._reshape(state, [2] * 2 * self.num_wires)

        else:
            # Initialize tr_in(ρ) ⊗ ρ_in with transposed wires where ρ is the density matrix before this operation.

            complement_wires = list(sorted(list(set(range(self.num_wires)) - set(device_wires))))
            sigma = self.density_matrix(Wires(complement_wires))
            rho = qnp.kron(sigma, state.reshape(state_dim, state_dim))
            rho = rho.reshape([2] * 2 * self.num_wires)

            # Construct transposition axis to revert back to the original wire order
            left_axes = []
            right_axes = []
            complement_wires_count = len(complement_wires)
            for i in range(self.num_wires):
                if i in device_wires:
                    index = device_wires.index(i)
                    left_axes.append(complement_wires_count + index)
                    right_axes.append(complement_wires_count + index + self.num_wires)
                elif i in complement_wires:
                    index = complement_wires.index(i)
                    left_axes.append(index)
                    right_axes.append(index + self.num_wires)
            transpose_axes = left_axes + right_axes
            rho = qnp.transpose(rho, axes=transpose_axes)
            assert qnp.allclose(
                qnp.trace(qnp.reshape(rho, (2 ** self.num_wires, 2 ** self.num_wires))),
                1.0,
                atol=tolerance,
            )
            self._state = self._asarray(rho, dtype=self.C_DTYPE)

    def _apply_operation(self, operation):
        """Applies operations to the internal device state.

        Args:
            operation (.Operation): operation to apply on the device
        """
        wires = operation.wires

        if isinstance(operation, QubitStateVector):
            self._apply_state_vector(operation.parameters[0], wires)
            return

        if isinstance(operation, BasisState):
            self._apply_basis_state(operation.parameters[0], wires)
            return

        if isinstance(operation, QubitDensityMatrix):
            self._apply_density_matrix(operation.parameters[0], wires)
            return

        matrices = self._get_kraus(operation)

        if operation in diagonal_in_z_basis:
            self._apply_diagonal_unitary(matrices, wires)
        else:
            self._apply_channel(matrices, wires)

    # pylint: disable=arguments-differ
    def apply(self, operations, rotations=None, **kwargs):

        rotations = rotations or []

        # apply the circuit operations
        for i, operation in enumerate(operations):

            if i > 0 and isinstance(operation, (QubitStateVector, BasisState)):
                raise DeviceError(
                    "Operation {} cannot be used after other Operations have already been applied "
                    "on a {} device.".format(operation.name, self.short_name)
                )

        for operation in operations:
            self._apply_operation(operation)

        # store the pre-rotated state
        self._pre_rotated_state = self._state

        # apply the circuit rotations
        for operation in rotations:
            self._apply_operation(operation)<|MERGE_RESOLUTION|>--- conflicted
+++ resolved
@@ -23,15 +23,9 @@
 import itertools
 from string import ascii_letters as ABC
 
-<<<<<<< HEAD
-import pennylane.math as qnp
-import pennylane.numpy as np
-from pennylane import QubitDevice, QubitStateVector, BasisState, DeviceError
-=======
 import pennylane.numpy as np
 import pennylane.math as qnp
 from pennylane import QubitDevice, QubitStateVector, BasisState, DeviceError, QubitDensityMatrix
->>>>>>> d6b69aa5
 from pennylane.operation import Channel
 from pennylane.wires import Wires
 from pennylane.ops.qubit.attributes import diagonal_in_z_basis
