--- conflicted
+++ resolved
@@ -20,10 +20,7 @@
 """
 
 import functools
-<<<<<<< HEAD
 import itertools
-=======
->>>>>>> 27dc0362
 from string import ascii_letters as ABC
 
 import numpy as np
@@ -31,10 +28,8 @@
 from pennylane.operation import DiagonalOperation, Channel
 
 ABC_ARRAY = np.array(list(ABC))
-<<<<<<< HEAD
 tolerance = 1e-10
-=======
->>>>>>> 27dc0362
+
 
 
 class DefaultMixed(QubitDevice):
@@ -60,13 +55,8 @@
     author = "Xanadu Inc."
 
     operations = {
-<<<<<<< HEAD
         "BasisState",
         "QubitStateVector",
-=======
-        #     "BasisState",
-        #     "QubitStateVector",
->>>>>>> 27dc0362
         "QubitUnitary",
         "DiagonalQubitUnitary",
         "PauliX",
@@ -98,17 +88,10 @@
     }
 
     def __init__(self, wires, *, shots=1000, analytic=True):
-<<<<<<< HEAD
-        # if wires > 23:
-        #     raise ValueError(
-        #         "This device does not currently support computations on more than" "23 wires"
-        #     )
-=======
         if wires > 23:
             raise ValueError(
                 "This device does not currently support computations on more than" "23 wires"
             )
->>>>>>> 27dc0362
         # call QubitDevice init
         super().__init__(wires, shots, analytic)
 
@@ -270,7 +253,6 @@
 
         self._state = self._einsum(einsum_indices, eigvals, self._state, self._conj(eigvals))
 
-<<<<<<< HEAD
     def _apply_basis_state(self, state, wires):
         """Initialize the device in a specified computational basis state.
 
@@ -342,8 +324,6 @@
         rho = self._reshape(rho, [2] * 2 * self.num_wires)
         self._state = self._asarray(rho, dtype=self.C_DTYPE)
 
-=======
->>>>>>> 27dc0362
     def _apply_operation(self, operation):
         """Applies operations to the internal device state.
 
@@ -351,7 +331,6 @@
             operation (.Operation): operation to apply on the device
         """
         wires = operation.wires
-<<<<<<< HEAD
 
         if isinstance(operation, QubitStateVector):
             self._apply_state_vector(operation.parameters[0], wires)
@@ -362,10 +341,7 @@
             return
 
         matrices = self._get_kraus(operation)
-=======
-        matrices = self._get_kraus(operation)
-
->>>>>>> 27dc0362
+
         if isinstance(operation, DiagonalOperation):
             self._apply_diagonal_unitary(matrices, wires)
         else:
@@ -377,7 +353,6 @@
         rotations = rotations or []
 
         # apply the circuit operations
-<<<<<<< HEAD
         for i, operation in enumerate(operations):
 
             if i > 0 and isinstance(operation, (QubitStateVector, BasisState)):
@@ -386,8 +361,6 @@
                     "on a {} device.".format(operation.name, self.short_name)
                 )
 
-=======
->>>>>>> 27dc0362
         for operation in operations:
 
             self._apply_operation(operation)
