# Copyright 2018-2021 Xanadu Quantum Technologies Inc.

# Licensed under the Apache License, Version 2.0 (the "License");
# you may not use this file except in compliance with the License.
# You may obtain a copy of the License at

#     http://www.apache.org/licenses/LICENSE-2.0

# Unless required by applicable law or agreed to in writing, software
# distributed under the License is distributed on an "AS IS" BASIS,
# WITHOUT WARRANTIES OR CONDITIONS OF ANY KIND, either express or implied.
# See the License for the specific language governing permissions and
# limitations under the License.
r"""
The ``default.mixed`` device is PennyLane's standard qubit simulator for mixed-state computations.

It implements some built-in qubit :doc:`operations </introduction/operations>`,
providing a simple mixed-state simulation of qubit-based quantum circuits.

"""
import logging
import warnings
from collections.abc import Callable, Sequence
from dataclasses import replace
from typing import Optional, Union
<<<<<<< HEAD
from pennylane.exceptions import DeviceError
=======

import pennylane as qml
>>>>>>> ab5f118b
from pennylane.devices.qubit_mixed import simulate
from pennylane.logging import debug_logger, debug_logger_init
from pennylane.math import get_canonical_interface_name
from pennylane.ops.channel import __qubit_channels__ as channels
from pennylane.tape import QuantumScript
from pennylane.transforms.core import TransformProgram
from pennylane.typing import Result, ResultBatch

from . import Device
from .execution_config import ExecutionConfig
from .modifiers import simulator_tracking, single_tape_support
from .preprocess import (
    decompose,
    no_sampling,
    null_postprocessing,
    validate_device_wires,
    validate_measurements,
    validate_observables,
)

logger = logging.getLogger(__name__)
logger.addHandler(logging.NullHandler())

observables = {
    "Hadamard",
    "Hermitian",
    "Identity",
    "PauliX",
    "PauliY",
    "PauliZ",
    "Prod",
    "Projector",
    "SparseHamiltonian",
    "SProd",
    "Sum",
}

operations = {
    "Identity",
    "Snapshot",
    "BasisState",
    "StatePrep",
    "QubitDensityMatrix",
    "QubitUnitary",
    "ControlledQubitUnitary",
    "BlockEncode",
    "MultiControlledX",
    "DiagonalQubitUnitary",
    "SpecialUnitary",
    "PauliX",
    "PauliY",
    "PauliZ",
    "MultiRZ",
    "Hadamard",
    "S",
    "T",
    "SX",
    "CNOT",
    "SWAP",
    "ISWAP",
    "CSWAP",
    "Toffoli",
    "CCZ",
    "CY",
    "CZ",
    "CH",
    "PhaseShift",
    "PCPhase",
    "ControlledPhaseShift",
    "CPhaseShift00",
    "CPhaseShift01",
    "CPhaseShift10",
    "RX",
    "RY",
    "RZ",
    "Rot",
    "CRX",
    "CRY",
    "CRZ",
    "CRot",
    "AmplitudeDamping",
    "GeneralizedAmplitudeDamping",
    "PhaseDamping",
    "DepolarizingChannel",
    "BitFlip",
    "PhaseFlip",
    "PauliError",
    "ResetError",
    "QubitChannel",
    "SingleExcitation",
    "SingleExcitationPlus",
    "SingleExcitationMinus",
    "DoubleExcitation",
    "DoubleExcitationPlus",
    "DoubleExcitationMinus",
    "QubitCarry",
    "QubitSum",
    "OrbitalRotation",
    "FermionicSWAP",
    "QFT",
    "ThermalRelaxationError",
    "ECR",
    "ParametrizedEvolution",
    "GlobalPhase",
}


def observable_stopping_condition(obs: qml.operation.Operator) -> bool:
    """Specifies whether an observable is accepted by DefaultQubitMixed."""
    if obs.name in {"Prod", "Sum"}:
        return all(observable_stopping_condition(observable) for observable in obs.operands)
    if obs.name == "LinearCombination":
        return all(observable_stopping_condition(observable) for observable in obs.terms()[1])
    if obs.name == "SProd":
        return observable_stopping_condition(obs.base)

    return obs.name in observables


def stopping_condition(op: qml.operation.Operator) -> bool:
    """Specify whether an Operator object is supported by the device."""
    expected_set = operations | {"Snapshot"} | channels
    return op.name in expected_set


@qml.transform
def warn_readout_error_state(
    tape: qml.tape.QuantumTape,
) -> tuple[Sequence[qml.tape.QuantumTape], Callable]:
    """If a measurement in the QNode is an analytic state or density_matrix, warn that readout error will not be applied.

    Args:
        tape (QuantumTape, .QNode, Callable): a quantum circuit.

    Returns:
        qnode (pennylane.QNode) or quantum function (callable) or tuple[List[.QuantumTape], function]:
        The unaltered input circuit.
    """
    if not tape.shots:
        for m in tape.measurements:
            if isinstance(m, qml.measurements.StateMP):
                warnings.warn(f"Measurement {m} is not affected by readout error.")

    return (tape,), null_postprocessing


@simulator_tracking
@single_tape_support
class DefaultMixed(Device):
    r"""A PennyLane Python-based device for mixed-state qubit simulation.

    Args:
        wires (int, Iterable[Number, str]): Number of wires present on the device, or iterable that
            contains unique labels for the wires as numbers (i.e., ``[-1, 0, 2]``) or strings
            (``['ancilla', 'q1', 'q2']``).
        shots (int, Sequence[int], Sequence[Union[int, Sequence[int]]]): The default number of shots
            to use in executions involving this device.
        seed (Union[str, None, int, array_like[int], SeedSequence, BitGenerator, Generator, jax.random.PRNGKey]): A
            seed-like parameter matching that of ``seed`` for ``numpy.random.default_rng``, or
            a request to seed from numpy's global random number generator.
            The default, ``seed="global"`` pulls a seed from NumPy's global generator. ``seed=None``
            will pull a seed from the OS entropy.
            If a ``jax.random.PRNGKey`` is passed as the seed, a JAX-specific sampling function using
            ``jax.random.choice`` and the ``PRNGKey`` will be used for sampling rather than
            ``numpy.random.default_rng``.
        r_dtype (numpy.dtype): Real datatype to use for computations. Default is np.float64.
        c_dtype (numpy.dtype): Complex datatype to use for computations. Default is np.complex128.
        readout_prob (float): Probability of readout error for qubit measurements. Must be in :math:`[0,1]`.
    """

    _device_options = ("rng", "prng_key")  # tuple of string names for all the device options.

    @property
    def name(self):
        """The name of the device."""
        return "default.mixed"

    @debug_logger_init
    def __init__(
        self,
        wires=None,
        shots=None,
        seed="global",
        readout_prob=None,
    ) -> None:

        if isinstance(wires, int) and wires > 23:
            raise ValueError(
                "This device does not currently support computations on more than 23 wires"
            )

        self.readout_err = readout_prob
        # Check that the readout error probability, if entered, is either integer or float in [0,1]
        if self.readout_err is not None:
            if not isinstance(self.readout_err, float) and not isinstance(self.readout_err, int):
                raise TypeError(
                    "The readout error probability should be an integer or a floating-point number in [0,1]."
                )
            if self.readout_err < 0 or self.readout_err > 1:
                raise ValueError("The readout error probability should be in the range [0,1].")
        super().__init__(wires=wires, shots=shots)

        # Seed setting
        seed = qml.math.random.randint(0, high=10000000) if seed == "global" else seed
        if qml.math.get_interface(seed) == "jax":
            self._prng_key = seed
            self._rng = qml.math.random.default_rng(None)
        else:
            self._prng_key = None
            self._rng = qml.math.random.default_rng(seed)

        self._debugger = None

    @debug_logger
    def supports_derivatives(
        self,
        execution_config: Optional[ExecutionConfig] = None,
        circuit: Optional[QuantumScript] = None,
    ) -> bool:
        """Check whether or not derivatives are available for a given configuration and circuit.

        ``DefaultQubitMixed`` supports backpropagation derivatives with analytic results.

        Args:
            execution_config (ExecutionConfig): The configuration of the desired derivative calculation.
            circuit (QuantumTape): An optional circuit to check derivatives support for.

        Returns:
            bool: Whether or not a derivative can be calculated provided the given information.

        """
        if execution_config is None or execution_config.gradient_method in {"backprop", "best"}:
            return circuit is None or not circuit.shots
        return False

    @debug_logger
    def execute(
        self,
        circuits: QuantumScript,
        execution_config: Optional[ExecutionConfig] = None,
    ) -> Union[Result, ResultBatch]:
        return tuple(
            simulate(
                c,
                rng=self._rng,
                prng_key=self._prng_key,
                debugger=self._debugger,
                interface=execution_config.interface,
                readout_errors=self.readout_err,
            )
            for c in circuits
        )

    def _setup_execution_config(self, execution_config: ExecutionConfig) -> ExecutionConfig:
        """This is a private helper for ``preprocess`` that sets up the execution config.

        Args:
            execution_config (ExecutionConfig): an unprocessed execution config.

        Returns:
            ExecutionConfig: a preprocessed execution config.
        """
        updated_values = {}

        # Add gradient related
        if execution_config.gradient_method == "best":
            updated_values["gradient_method"] = "backprop"
        updated_values["use_device_gradient"] = execution_config.gradient_method in {
            "backprop",
            "best",
        }
        updated_values["grad_on_execution"] = False
        execution_config.interface = get_canonical_interface_name(execution_config.interface)

        # Add device options
        updated_values["device_options"] = dict(execution_config.device_options)  # copy

        for option in execution_config.device_options:
            if option not in self._device_options:
                raise DeviceError(f"device option {option} not present on {self}")

        for option in self._device_options:
            if option not in updated_values["device_options"]:
                updated_values["device_options"][option] = getattr(self, f"_{option}")
        return replace(execution_config, **updated_values)

    @debug_logger
    def preprocess(
        self,
        execution_config: ExecutionConfig = None,
    ) -> tuple[TransformProgram, ExecutionConfig]:
        """This function defines the device transform program to be applied and an updated device
        configuration.

        Args:
            execution_config (Union[ExecutionConfig, Sequence[ExecutionConfig]]): A data structure
                describing the parameters needed to fully describe the execution.

        Returns:
            TransformProgram, ExecutionConfig: A transform program that when called returns
            ``QuantumTape`` objects that the device can natively execute, as well as a postprocessing
            function to be called after execution, and a configuration with unset
            specifications filled in.

        This device:

        * Supports any qubit operations that provide a matrix
        * Supports any qubit channel that provides Kraus matrices

        """
        execution_config = execution_config or ExecutionConfig()
        config = self._setup_execution_config(execution_config)
        transform_program = TransformProgram()

        # Defer first since it addes wires to the device
        transform_program.add_transform(qml.defer_measurements, allow_postselect=False)
        transform_program.add_transform(
            decompose,
            stopping_condition=stopping_condition,
            name=self.name,
        )

        # TODO: If the setup_execution_config method becomes circuit-dependent in the future,
        # we should handle this case directly within setup_execution_config. This would
        # eliminate the need for the no_sampling transform in this section.
        if config.gradient_method == "backprop":
            transform_program.add_transform(no_sampling, name="backprop + default.mixed")

        if self.readout_err is not None:
            transform_program.add_transform(warn_readout_error_state)

        # Add the validate section
        transform_program.add_transform(validate_device_wires, self.wires, name=self.name)
        transform_program.add_transform(
            validate_measurements,
            analytic_measurements=qml.devices.default_qubit.accepted_analytic_measurement,
            sample_measurements=qml.devices.default_qubit.accepted_sample_measurement,
            name=self.name,
        )
        transform_program.add_transform(
            validate_observables, stopping_condition=observable_stopping_condition, name=self.name
        )

        return transform_program, config<|MERGE_RESOLUTION|>--- conflicted
+++ resolved
@@ -23,13 +23,10 @@
 from collections.abc import Callable, Sequence
 from dataclasses import replace
 from typing import Optional, Union
-<<<<<<< HEAD
+
+import pennylane as qml
+from pennylane.devices.qubit_mixed import simulate
 from pennylane.exceptions import DeviceError
-=======
-
-import pennylane as qml
->>>>>>> ab5f118b
-from pennylane.devices.qubit_mixed import simulate
 from pennylane.logging import debug_logger, debug_logger_init
 from pennylane.math import get_canonical_interface_name
 from pennylane.ops.channel import __qubit_channels__ as channels
