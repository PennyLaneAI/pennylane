# Copyright 2018-2021 Xanadu Quantum Technologies Inc.

# Licensed under the Apache License, Version 2.0 (the "License");
# you may not use this file except in compliance with the License.
# You may obtain a copy of the License at

#     http://www.apache.org/licenses/LICENSE-2.0

# Unless required by applicable law or agreed to in writing, software
# distributed under the License is distributed on an "AS IS" BASIS,
# WITHOUT WARRANTIES OR CONDITIONS OF ANY KIND, either express or implied.
# See the License for the specific language governing permissions and
# limitations under the License.
r"""
The default.mixed device is PennyLane's standard qubit simulator for mixed-state computations.

It implements the necessary :class:`~pennylane.Device` methods as well as some built-in
qubit :doc:`operations </introduction/operations>`, providing a simple mixed-state simulation of
qubit-based quantum circuits.
"""

import functools
import itertools
from string import ascii_letters as ABC

import pennylane.numpy as np
import pennylane.math as qnp
from pennylane import QubitDevice, QubitStateVector, BasisState, DeviceError, QubitDensityMatrix
from pennylane.operation import Channel
from pennylane.wires import Wires
from pennylane.ops.qubit.attributes import diagonal_in_z_basis
from .._version import __version__

ABC_ARRAY = qnp.array(list(ABC))
tolerance = 1e-10


class DefaultMixed(QubitDevice):
    """Default qubit device for performing mixed-state computations in PennyLane.

    Args:
        wires (int, Iterable[Number, str]): Number of subsystems represented by the device,
            or iterable that contains unique labels for the subsystems as numbers
            (i.e., ``[-1, 0, 2]``) or strings (``['ancilla', 'q1', 'q2']``).
        shots (None, int): Number of times the circuit should be evaluated (or sampled) to estimate
            the expectation values. Defaults to ``None`` if not specified, which means that
            outputs are computed exactly.
        cache (int): Number of device executions to store in a cache to speed up subsequent
            executions. A value of ``0`` indicates that no caching will take place. Once filled,
            older elements of the cache are removed and replaced with the most recent device
            executions to keep the cache up to date.
    """

    name = "Default mixed-state qubit PennyLane plugin"
    short_name = "default.mixed"
    pennylane_requires = __version__
    version = __version__
    author = "Xanadu Inc."

    operations = {
        "Identity",
        "BasisState",
        "QubitStateVector",
        "QubitDensityMatrix",
        "QubitUnitary",
        "ControlledQubitUnitary",
        "MultiControlledX",
        "DiagonalQubitUnitary",
        "PauliX",
        "PauliY",
        "PauliZ",
        "MultiRZ",
        "Hadamard",
        "S",
        "T",
        "SX",
        "CNOT",
        "SWAP",
        "CSWAP",
        "Toffoli",
        "CZ",
        "PhaseShift",
        "ControlledPhaseShift",
        "RX",
        "RY",
        "RZ",
        "Rot",
        "CRX",
        "CRY",
        "CRZ",
        "CRot",
        "AmplitudeDamping",
        "GeneralizedAmplitudeDamping",
        "PhaseDamping",
        "DepolarizingChannel",
        "BitFlip",
        "PhaseFlip",
        "PauliError",
        "ResetError",
        "QubitChannel",
        "SingleExcitation",
        "SingleExcitationPlus",
        "SingleExcitationMinus",
        "DoubleExcitation",
        "DoubleExcitationPlus",
        "DoubleExcitationMinus",
        "QubitCarry",
        "QubitSum",
        "OrbitalRotation",
        "QFT",
        "ThermalRelaxationError",
    }

    def __init__(self, wires, *, shots=None, cache=0, analytic=None):
        if isinstance(wires, int) and wires > 23:
            raise ValueError(
                "This device does not currently support computations on more than 23 wires"
            )

        # call QubitDevice init
        super().__init__(wires, shots, cache=cache, analytic=analytic)

        # Default to numpy interface, but will be changed on `implement`.
        self.interface = "numpy"

        # Create the initial state.
        self._state = self._create_basis_state(0)
        self._pre_rotated_state = self._state

    def implement(self, interface):
        self.interface = interface
        self._state = qnp.asarray(self._state, like=self._full_interface_name)
        self._pre_rotated_state = qnp.asarray(
            self._pre_rotated_state, like=self._full_interface_name
        )

    @property
    def _full_interface_name(self):
        if self.interface == "tf":
            return "tensorflow"
        else:
            return self.interface

    @property
    def C_DTYPE(self):
        return qnp.utils.to_backend_dtype("complex128", like=self._full_interface_name)

    @property
    def R_DTYPE(self):
        return qnp.utils.to_backend_dtype("float64", like=self._full_interface_name)

    def _create_basis_state(self, index):
        """Return the density matrix representing a computational basis state over all wires.

        Args:
            index (int): integer representing the computational basis state.

        Returns:
            array[complex]: complex array of shape ``[2] * (2 * num_wires)``
            representing the density matrix of the basis state.
        """
        rho = qnp.zeros(
            (2 ** self.num_wires, 2 ** self.num_wires),
            dtype=self.C_DTYPE,
            like=self._full_interface_name,
        )
        rho = qnp.scatter_element_add(rho, (index, index), 1)
        return qnp.reshape(rho, [2] * (2 * self.num_wires))

    @classmethod
    def capabilities(cls):
        capabilities = super().capabilities().copy()
        capabilities.update(
            model="qubit",
            returns_state=True,
            supports_reversible_diff=True,
            supports_inverse_operations=True,
            supports_analytic_computation=True,
            passthru_interface=["tf", "torch", "autograd", "jax"],
        )
        return capabilities

    @property
    def state(self):
        """Returns the state density matrix of the circuit prior to measurement"""
        dim = 2 ** self.num_wires
        # User obtains state as a matrix
        return qnp.reshape(self._pre_rotated_state, (dim, dim))

    def density_matrix(self, wires):
        """Returns the reduced density matrix over the given wires.

        Args:
            wires (Wires): wires of the reduced system

        Returns:
            array[complex]: complex array of shape ``(2 ** len(wires), 2 ** len(wires))``
            representing the reduced density matrix of the state prior to measurement.
        """
        # Return the full density matrix if all the wires are given
        if wires == self.wires:
            return self.state

        traced_wires = [x for x in self.wires if x not in wires]

        # Trace first subsystem by applying kraus operators of the partial trace
        tr_op = qnp.cast(qnp.eye(2), dtype=self.C_DTYPE)
        tr_op = qnp.reshape(tr_op, (2, 1, 2))

        self._apply_channel(tr_op, Wires(traced_wires[0]))

        # Trace next subsystem by applying kraus operators of the partial trace
        for traced_wire in traced_wires[1:]:
            self._apply_channel(tr_op, Wires(traced_wire))

        return qnp.reshape(self._state, (2 ** len(wires), 2 ** len(wires)))

    def reset(self):
        """Resets the device"""
        super().reset()

        self._state = self._create_basis_state(0)
        self._pre_rotated_state = self._state

    def analytic_probability(self, wires=None):

        if self._state is None:
            return None

        # convert rho from tensor to matrix
        rho = qnp.reshape(self._state, (2 ** self.num_wires, 2 ** self.num_wires))
        # probs are diagonal elements
        probs = self.marginal_prob(qnp.tensor_diag_part(rho), wires)

        # take the real part so probabilities are not shown as complex numbers
        return qnp.abs(qnp.real(probs))

    def _get_kraus(self, operation):  # pylint: disable=no-self-use
        """Return the Kraus operators representing the operation.
        Args:
            operation (.Operation): a PennyLane operation
        Returns:
            array[complex]: Returns a 3D tensor of (num-Kraus, row, col) shape representing the Kraus operators. If
            the operation is unitary, returns a single Kraus operator. In the case of a diagonal
            unitary, returns a 1D array representing the matrix diagonal.
        """
        if operation in diagonal_in_z_basis:
            return operation.eigvals

        if isinstance(operation, Channel):
            return operation.kraus_matrices

        return qnp.expand_dims(operation.matrix, 0)

    def _apply_channel(self, kraus, wires):
        r"""Apply a quantum channel specified by a list of Kraus operators to subsystems of the
        quantum state. For a unitary gate, there is a single Kraus operator.

        Args:
            kraus (array-like): Kraus operators
            wires (Wires): target wires
        """
        channel_wires = self.map_wires(wires)
        rho_dim = 2 * self.num_wires
        num_ch_wires = len(channel_wires)

        # Computes K^\dagger, needed for the transformation K \rho K^\dagger
        kraus = qnp.asarray(kraus, like=self._full_interface_name)
        kraus_dagger = qnp.conj(qnp.transpose(kraus, [0, 2, 1]))
        # Changes tensor shape
        if kraus.shape[1] == kraus.shape[2]:
            kraus_shape = [kraus.shape[0]] + [2] * num_ch_wires * 2
            kraus = qnp.cast(qnp.reshape(kraus, kraus_shape), dtype=self.C_DTYPE)
            kraus_dagger = qnp.cast(qnp.reshape(kraus_dagger, kraus_shape), dtype=self.C_DTYPE)

        # Add the possibility to give a (1,2) shape Kraus operator
        elif kraus.shape[1] == 1 and kraus.shape[2] == 2 and (num_ch_wires == 1):
            kraus = qnp.cast(kraus, dtype=self.C_DTYPE)
            kraus_dagger_shape = list(kraus.shape)
            kraus_dagger_shape[2], kraus_dagger_shape[1] = (
                kraus_dagger_shape[1],
                kraus_dagger_shape[2],
            )
            kraus_dagger = qnp.cast(
                qnp.reshape(kraus_dagger, kraus_dagger_shape), dtype=self.C_DTYPE
            )
        # Tensor indices of the state. For each qubit, need an index for rows *and* columns
        state_indices = ABC[:rho_dim]

        # row indices of the quantum state affected by this operation
        row_wires_list = channel_wires.tolist()
        row_indices = "".join(ABC_ARRAY[row_wires_list].tolist())

        # column indices are shifted by the number of wires
        col_wires_list = [w + self.num_wires for w in row_wires_list]
        col_indices = "".join(ABC_ARRAY[col_wires_list].tolist())

        # indices in einsum must be replaced with new ones
        new_row_indices = ABC[rho_dim : rho_dim + num_ch_wires]
        new_col_indices = ABC[rho_dim + num_ch_wires : rho_dim + 2 * num_ch_wires]

        # index for summation over Kraus operators
        kraus_index = ABC[rho_dim + 2 * num_ch_wires : rho_dim + 2 * num_ch_wires + 1]

        # new state indices replace row and column indices with new ones
        new_state_indices = functools.reduce(
            lambda old_string, idx_pair: old_string.replace(idx_pair[0], idx_pair[1]),
            zip(col_indices + row_indices, new_col_indices + new_row_indices),
            state_indices,
        )

        # index mapping for einsum, e.g., 'iga,abcdef,idh->gbchef'
        einsum_indices = (
            f"{kraus_index}{new_row_indices}{row_indices}, {state_indices},"
            f"{kraus_index}{col_indices}{new_col_indices}->{new_state_indices}"
        )

        self._state = qnp.einsum(einsum_indices, kraus, self._state, kraus_dagger, like=self._state)

    def _apply_diagonal_unitary(self, eigvals, wires):
        r"""Apply a diagonal unitary gate specified by a list of eigenvalues. This method uses
        the fact that the unitary is diagonal for a more efficient implementation.

        Args:
            eigvals (array): eigenvalues (phases) of the diagonal unitary
            wires (Wires): target wires
        """

        channel_wires = self.map_wires(wires)

        # reshape vectors
        eigvals = qnp.cast(
            qnp.reshape(eigvals, [2] * len(channel_wires)), dtype=self.C_DTYPE, like=self._state
        )

        # Tensor indices of the state. For each qubit, need an index for rows *and* columns
        state_indices = ABC[: 2 * self.num_wires]

        # row indices of the quantum state affected by this operation
        row_wires_list = channel_wires.tolist()
        row_indices = "".join(ABC_ARRAY[row_wires_list].tolist())

        # column indices are shifted by the number of wires
        col_wires_list = [w + self.num_wires for w in row_wires_list]
        col_indices = "".join(ABC_ARRAY[col_wires_list].tolist())

<<<<<<< HEAD
        einsum_indices = "{row_indices},{state_indices},{col_indices}->{state_indices}".format(
            col_indices=col_indices, state_indices=state_indices, row_indices=row_indices
        )
        self._state = qnp.einsum(
            einsum_indices, eigvals, self._state, qnp.conj(eigvals), like=self._state
        )
=======
        einsum_indices = f"{row_indices},{state_indices},{col_indices}->{state_indices}"

        self._state = self._einsum(einsum_indices, eigvals, self._state, self._conj(eigvals))
>>>>>>> d700acff

    def _apply_basis_state(self, state, wires):
        """Initialize the device in a specified computational basis state.

        Args:
            state (array[int]): computational basis state of shape ``(wires,)``
                consisting of 0s and 1s.
            wires (Wires): wires that the provided computational state should be initialized on
        """
        # translate to wire labels used by device
        device_wires = self.map_wires(wires)

        # length of basis state parameter
        n_basis_state = len(state)

        if not set(state).issubset({0, 1}):
            raise ValueError("BasisState parameter must consist of 0 or 1 integers.")

        if n_basis_state != len(device_wires):
            raise ValueError("BasisState parameter and wires must be of equal length.")

        # get computational basis state number
        basis_states = 2 ** (self.num_wires - 1 - device_wires.toarray())
        num = int(qnp.dot(state, basis_states))

        self._state = self._create_basis_state(num)

    def _apply_state_vector(self, state, device_wires):
        """Initialize the internal state in a specified pure state.

        Args:
            state (array[complex]): normalized input state of length
                ``2**len(wires)``
            device_wires (Wires): wires that get initialized in the state
        """

        # translate to wire labels used by device
        device_wires = self.map_wires(device_wires)

        state = qnp.asarray(state, dtype=self.C_DTYPE)
        n_state_vector = state.shape[0]

        if state.ndim != 1 or n_state_vector != 2 ** len(device_wires):
            raise ValueError("State vector must be of length 2**wires.")

        if not qnp.allclose(np.linalg.norm(state, ord=2), 1.0, atol=tolerance):
            raise ValueError("Sum of amplitudes-squared does not equal one.")

        if len(device_wires) == self.num_wires and sorted(device_wires.labels) == list(
            device_wires.labels
        ):
            # Initialize the entire wires with the state
            rho = qnp.outer(state, qnp.conj(state))
            self._state = qnp.reshape(rho, [2] * 2 * self.num_wires)

        else:
            # generate basis states on subset of qubits via the cartesian product
            basis_states = qnp.array(list(itertools.product([0, 1], repeat=len(device_wires))))

            # get basis states to alter on full set of qubits
            unravelled_indices = qnp.zeros((2 ** len(device_wires), self.num_wires), dtype=int)
            unravelled_indices[:, device_wires] = basis_states

            # get indices for which the state is changed to input state vector elements
            ravelled_indices = qnp.ravel_multi_index(unravelled_indices.T, [2] * self.num_wires)

            state = qnp.scatter(ravelled_indices, state, [2 ** self.num_wires])
            rho = qnp.outer(state, qnp.conj(state))
            rho = qnp.reshape(rho, [2] * 2 * self.num_wires)
            self._state = qnp.asarray(rho, dtype=self.C_DTYPE)

    def _apply_density_matrix(self, state, device_wires):
        r"""Initialize the internal state in a specified mixed state.
        If not all the wires are specified in the full state :math:`\rho`, remaining subsystem is filled by
        `\mathrm{tr}_in(\rho)`, which results in the full system state :math:`\mathrm{tr}_{in}(\rho) \otimes \rho_{in}`,
        where :math:`\rho_{in}` is the argument `state` of this function and :math:`\mathrm{tr}_{in}` is a partial
        trace over the subsystem to be replaced by this operation.

           Args:
               state (array[complex]): density matrix of length
                   ``(2**len(wires), 2**len(wires))``
               device_wires (Wires): wires that get initialized in the state
        """

        # translate to wire labels used by device
        device_wires = self.map_wires(device_wires)

        state = qnp.asarray(state, dtype=self.C_DTYPE)
        state = qnp.reshape(state, (-1,))

        state_dim = 2 ** len(device_wires)
        dm_dim = state_dim ** 2
        if dm_dim != state.shape[0]:
            raise ValueError("Density matrix must be of length (2**wires, 2**wires)")

        if not qnp.allclose(
            qnp.trace(qnp.reshape(state, (state_dim, state_dim))), 1.0, atol=tolerance
        ):
            raise ValueError("Trace of density matrix is not equal one.")

        if len(device_wires) == self.num_wires and sorted(device_wires.labels) == list(
            device_wires.labels
        ):
            # Initialize the entire wires with the state
            self._state = qnp.reshape(state, [2] * 2 * self.num_wires)

        else:
            # Initialize tr_in(ρ) ⊗ ρ_in with transposed wires where ρ is the density matrix before this operation.

            complement_wires = list(sorted(list(set(range(self.num_wires)) - set(device_wires))))
            sigma = self.density_matrix(Wires(complement_wires))
            rho = qnp.kron(sigma, state.reshape(state_dim, state_dim))
            rho = rho.reshape([2] * 2 * self.num_wires)

            # Construct transposition axis to revert back to the original wire order
            left_axes = []
            right_axes = []
            complement_wires_count = len(complement_wires)
            for i in range(self.num_wires):
                if i in device_wires:
                    index = device_wires.index(i)
                    left_axes.append(complement_wires_count + index)
                    right_axes.append(complement_wires_count + index + self.num_wires)
                elif i in complement_wires:
                    index = complement_wires.index(i)
                    left_axes.append(index)
                    right_axes.append(index + self.num_wires)
            transpose_axes = left_axes + right_axes
            rho = qnp.transpose(rho, axes=transpose_axes)
            assert qnp.allclose(
                qnp.trace(qnp.reshape(rho, (2 ** self.num_wires, 2 ** self.num_wires))),
                1.0,
                atol=tolerance,
            )
            self._state = qnp.asarray(rho, dtype=self.C_DTYPE)

    def _apply_operation(self, operation):
        """Applies operations to the internal device state.

        Args:
            operation (.Operation): operation to apply on the device
        """
        wires = operation.wires

        if isinstance(operation, QubitStateVector):
            self._apply_state_vector(operation.parameters[0], wires)
            return

        if isinstance(operation, BasisState):
            self._apply_basis_state(operation.parameters[0], wires)
            return

        if isinstance(operation, QubitDensityMatrix):
            self._apply_density_matrix(operation.parameters[0], wires)
            return

        matrices = self._get_kraus(operation)

        if operation in diagonal_in_z_basis:
            self._apply_diagonal_unitary(matrices, wires)
        else:
            self._apply_channel(matrices, wires)

    # pylint: disable=arguments-differ
    def apply(self, operations, rotations=None, **kwargs):

        rotations = rotations or []

        # apply the circuit operations
        for i, operation in enumerate(operations):

            if i > 0 and isinstance(operation, (QubitStateVector, BasisState)):
                raise DeviceError(
                    f"Operation {operation.name} cannot be used after other Operations have already been applied "
                    f"on a {self.short_name} device."
                )

        for operation in operations:
            self._apply_operation(operation)

        # store the pre-rotated state
        self._pre_rotated_state = self._state

        # apply the circuit rotations
        for operation in rotations:
            self._apply_operation(operation)<|MERGE_RESOLUTION|>--- conflicted
+++ resolved
@@ -344,18 +344,10 @@
         col_wires_list = [w + self.num_wires for w in row_wires_list]
         col_indices = "".join(ABC_ARRAY[col_wires_list].tolist())
 
-<<<<<<< HEAD
-        einsum_indices = "{row_indices},{state_indices},{col_indices}->{state_indices}".format(
-            col_indices=col_indices, state_indices=state_indices, row_indices=row_indices
-        )
+        einsum_indices = f"{row_indices},{state_indices},{col_indices}->{state_indices}"
         self._state = qnp.einsum(
             einsum_indices, eigvals, self._state, qnp.conj(eigvals), like=self._state
         )
-=======
-        einsum_indices = f"{row_indices},{state_indices},{col_indices}->{state_indices}"
-
-        self._state = self._einsum(einsum_indices, eigvals, self._state, self._conj(eigvals))
->>>>>>> d700acff
 
     def _apply_basis_state(self, state, wires):
         """Initialize the device in a specified computational basis state.
