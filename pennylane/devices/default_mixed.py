# Copyright 2018-2021 Xanadu Quantum Technologies Inc.

# Licensed under the Apache License, Version 2.0 (the "License");
# you may not use this file except in compliance with the License.
# You may obtain a copy of the License at

#     http://www.apache.org/licenses/LICENSE-2.0

# Unless required by applicable law or agreed to in writing, software
# distributed under the License is distributed on an "AS IS" BASIS,
# WITHOUT WARRANTIES OR CONDITIONS OF ANY KIND, either express or implied.
# See the License for the specific language governing permissions and
# limitations under the License.
r"""
The default.mixed device is PennyLane's standard qubit simulator for mixed-state computations.

It implements the necessary :class:`~pennylane.devices.LegacyDevice` methods as well as some built-in
qubit :doc:`operations </introduction/operations>`, providing a simple mixed-state simulation of
qubit-based quantum circuits.
"""
# isort: skip_file
# pylint: disable=wrong-import-order, ungrouped-imports
import functools
import itertools
import logging
from collections import defaultdict
from string import ascii_letters as ABC

import numpy as np

import pennylane as qml
import pennylane.math as qnp
from pennylane import BasisState, QubitDensityMatrix, Snapshot, StatePrep
from pennylane.logging import debug_logger, debug_logger_init
from pennylane.measurements import (
    CountsMP,
    DensityMatrixMP,
    ExpectationMP,
    MutualInfoMP,
    ProbabilityMP,
    PurityMP,
    SampleMP,
    StateMP,
    VarianceMP,
    VnEntropyMP,
)
from pennylane.operation import Channel
from pennylane.ops.qubit.attributes import diagonal_in_z_basis
from pennylane.wires import Wires

from .._version import __version__
from ._qubit_device import QubitDevice

# We deliberately separate the imports to avoid confusion with the legacy device
import warnings
from collections.abc import Callable, Sequence
from dataclasses import replace
<<<<<<< HEAD
from typing import Optional, Union
=======
from typing import Optional
>>>>>>> 2633ef4f

from pennylane.ops.channel import __qubit_channels__ as channels
from pennylane.transforms.core import TransformProgram
from pennylane.tape import QuantumScript
<<<<<<< HEAD
from pennylane.typing import Result, ResultBatch

from . import Device
from .execution_config import DefaultExecutionConfig, ExecutionConfig
=======

from . import Device
from .execution_config import ExecutionConfig
>>>>>>> 2633ef4f
from .preprocess import (
    decompose,
    no_sampling,
    null_postprocessing,
    validate_device_wires,
    validate_measurements,
    validate_observables,
)
from .modifiers import simulator_tracking, single_tape_support

logger = logging.getLogger(__name__)
logger.addHandler(logging.NullHandler())

observables = {
    "Hadamard",
    "Hermitian",
    "Identity",
    "PauliX",
    "PauliY",
    "PauliZ",
    "Prod",
    "Projector",
    "SProd",
    "Sum",
}

# !TODO: rename it back to operations after removal of the legacy class
operations_mixed = {
    "Identity",
    "Snapshot",
    "BasisState",
    "StatePrep",
    "QubitDensityMatrix",
    "QubitUnitary",
    "ControlledQubitUnitary",
    "BlockEncode",
    "MultiControlledX",
    "DiagonalQubitUnitary",
    "SpecialUnitary",
    "PauliX",
    "PauliY",
    "PauliZ",
    "MultiRZ",
    "Hadamard",
    "S",
    "T",
    "SX",
    "CNOT",
    "SWAP",
    "ISWAP",
    "CSWAP",
    "Toffoli",
    "CCZ",
    "CY",
    "CZ",
    "CH",
    "PhaseShift",
    "PCPhase",
    "ControlledPhaseShift",
    "CPhaseShift00",
    "CPhaseShift01",
    "CPhaseShift10",
    "RX",
    "RY",
    "RZ",
    "Rot",
    "CRX",
    "CRY",
    "CRZ",
    "CRot",
    "AmplitudeDamping",
    "GeneralizedAmplitudeDamping",
    "PhaseDamping",
    "DepolarizingChannel",
    "BitFlip",
    "PhaseFlip",
    "PauliError",
    "ResetError",
    "QubitChannel",
    "SingleExcitation",
    "SingleExcitationPlus",
    "SingleExcitationMinus",
    "DoubleExcitation",
    "DoubleExcitationPlus",
    "DoubleExcitationMinus",
    "QubitCarry",
    "QubitSum",
    "OrbitalRotation",
    "FermionicSWAP",
    "QFT",
    "ThermalRelaxationError",
    "ECR",
    "ParametrizedEvolution",
    "GlobalPhase",
}


def observable_stopping_condition(obs: qml.operation.Operator) -> bool:
    """Specifies whether an observable is accepted by DefaultQubitMixed."""
    if obs.name in {"Prod", "Sum"}:
        return all(observable_stopping_condition(observable) for observable in obs.operands)
    if obs.name == "LinearCombination":
        return all(observable_stopping_condition(observable) for observable in obs.terms()[1])
    if obs.name == "SProd":
        return observable_stopping_condition(obs.base)

    return obs.name in observables


def stopping_condition(op: qml.operation.Operator) -> bool:
    """Specify whether an Operator object is supported by the device."""
    expected_set = operations_mixed | {"Snapshot"} | channels
    return op.name in expected_set


@qml.transform
def warn_readout_error_state(
    tape: qml.tape.QuantumTape,
) -> tuple[Sequence[qml.tape.QuantumTape], Callable]:
    """If a measurement in the QNode is an analytic state or density_matrix, and a readout error
    parameter is defined, warn that readout error will not be applied.

    Args:
        tape (QuantumTape, .QNode, Callable): a quantum circuit.

    Returns:
        qnode (pennylane.QNode) or quantum function (callable) or tuple[List[.QuantumTape], function]:
        The unaltered input circuit.
    """
    if not tape.shots:
        for m in tape.measurements:
            if isinstance(m, qml.measurements.StateMP):
                warnings.warn(f"Measurement {m} is not affected by readout error.")

    return (tape,), null_postprocessing


ABC_ARRAY = np.array(list(ABC))
tolerance = 1e-10


class DefaultMixed(QubitDevice):
    """Default qubit device for performing mixed-state computations in PennyLane.

    .. warning::

        The API of ``DefaultMixed`` will be updated soon to follow a new device interface described
        in :class:`pennylane.devices.Device`.

        This change will not alter device behaviour for most workflows, but may have implications for
        plugin developers and users who directly interact with device methods. Please consult
        :class:`pennylane.devices.Device` and the implementation in
        :class:`pennylane.devices.DefaultQubit` for more information on what the new
        interface will look like and be prepared to make updates in a coming release. If you have any
        feedback on these changes, please create an
        `issue <https://github.com/PennyLaneAI/pennylane/issues>`_ or post in our
        `discussion forum <https://discuss.pennylane.ai/>`_.

    Args:
        wires (int, Iterable[Number, str]): Number of subsystems represented by the device,
            or iterable that contains unique labels for the subsystems as numbers
            (i.e., ``[-1, 0, 2]``) or strings (``['ancilla', 'q1', 'q2']``).
        shots (None, int): Number of times the circuit should be evaluated (or sampled) to estimate
            the expectation values. Defaults to ``None`` if not specified, which means that
            outputs are computed exactly.
        readout_prob (None, int, float): Probability for adding readout error to the measurement
            outcomes of observables. Defaults to ``None`` if not specified, which means that the outcomes are
            without any readout error.
    """

    name = "Default mixed-state qubit PennyLane plugin"
    short_name = "default.mixed"
    pennylane_requires = __version__
    version = __version__
    author = "Xanadu Inc."

    operations = operations_mixed

    _reshape = staticmethod(qnp.reshape)
    _flatten = staticmethod(qnp.flatten)
    _transpose = staticmethod(qnp.transpose)
    # Allow for the `axis` keyword argument for integration with broadcasting-enabling
    # code in QubitDevice. However, it is not used as DefaultMixed does not support broadcasting
    # pylint: disable=unnecessary-lambda
    _gather = staticmethod(lambda *args, axis=0, **kwargs: qnp.gather(*args, **kwargs))
    _dot = staticmethod(qnp.dot)

    measurement_map = defaultdict(lambda: "")
    measurement_map[PurityMP] = "purity"

    @staticmethod
    def _reduce_sum(array, axes):
        return qnp.sum(array, tuple(axes))

    @staticmethod
    def _asarray(array, dtype=None):
        # Support float
        if not hasattr(array, "__len__"):
            return np.asarray(array, dtype=dtype)

        res = qnp.cast(array, dtype=dtype)
        return res

    # pylint: disable=too-many-arguments
    @debug_logger_init
    def __init__(
        self,
        wires,
        *,
        r_dtype=np.float64,
        c_dtype=np.complex128,
        shots=None,
        analytic=None,
        readout_prob=None,
    ):
        if isinstance(wires, int) and wires > 23:
            raise ValueError(
                "This device does not currently support computations on more than 23 wires"
            )

        self.readout_err = readout_prob
        # Check that the readout error probability, if entered, is either integer or float in [0,1]
        if self.readout_err is not None:
            if not isinstance(self.readout_err, float) and not isinstance(self.readout_err, int):
                raise TypeError(
                    "The readout error probability should be an integer or a floating-point number in [0,1]."
                )
            if self.readout_err < 0 or self.readout_err > 1:
                raise ValueError("The readout error probability should be in the range [0,1].")

        # call QubitDevice init
        super().__init__(wires, shots, r_dtype=r_dtype, c_dtype=c_dtype, analytic=analytic)
        self._debugger = None

        # Create the initial state.
        self._state = self._create_basis_state(0)
        self._pre_rotated_state = self._state
        self.measured_wires = []
        """List: during execution, stores the list of wires on which measurements are acted for
        applying the readout error to them when readout_prob is non-zero."""

    def _create_basis_state(self, index):
        """Return the density matrix representing a computational basis state over all wires.

        Args:
            index (int): integer representing the computational basis state.

        Returns:
            array[complex]: complex array of shape ``[2] * (2 * num_wires)``
            representing the density matrix of the basis state.
        """
        rho = qnp.zeros((2**self.num_wires, 2**self.num_wires), dtype=self.C_DTYPE)
        rho[index, index] = 1
        return qnp.reshape(rho, [2] * (2 * self.num_wires))

    @classmethod
    def capabilities(cls):
        capabilities = super().capabilities().copy()
        capabilities.update(
            returns_state=True,
            passthru_devices={
                "autograd": "default.mixed",
                "tf": "default.mixed",
                "torch": "default.mixed",
                "jax": "default.mixed",
            },
        )
        return capabilities

    @property
    def state(self):
        """Returns the state density matrix of the circuit prior to measurement"""
        dim = 2**self.num_wires
        # User obtains state as a matrix
        return qnp.reshape(self._pre_rotated_state, (dim, dim))

    @debug_logger
    def density_matrix(self, wires):
        """Returns the reduced density matrix over the given wires.

        Args:
            wires (Wires): wires of the reduced system

        Returns:
            array[complex]: complex array of shape ``(2 ** len(wires), 2 ** len(wires))``
            representing the reduced density matrix of the state prior to measurement.
        """
        state = getattr(self, "state", None)
        wires = self.map_wires(wires)
        return qml.math.reduce_dm(state, indices=wires, c_dtype=self.C_DTYPE)

    @debug_logger
    def purity(self, mp, **kwargs):  # pylint: disable=unused-argument
        """Returns the purity of the final state"""
        state = getattr(self, "state", None)
        wires = self.map_wires(mp.wires)
        return qml.math.purity(state, indices=wires, c_dtype=self.C_DTYPE)

    @debug_logger
    def reset(self):
        """Resets the device"""
        super().reset()

        self._state = self._create_basis_state(0)
        self._pre_rotated_state = self._state

    @debug_logger
    def analytic_probability(self, wires=None):
        if self._state is None:
            return None

        # convert rho from tensor to matrix
        rho = qnp.reshape(self._state, (2**self.num_wires, 2**self.num_wires))

        # probs are diagonal elements
        probs = self.marginal_prob(qnp.diagonal(rho), wires)

        # take the real part so probabilities are not shown as complex numbers
        probs = qnp.real(probs)
        return qnp.where(probs < 0, -probs, probs)

    def _get_kraus(self, operation):  # pylint: disable=no-self-use
        """Return the Kraus operators representing the operation.

        Args:
            operation (.Operation): a PennyLane operation

        Returns:
            list[array[complex]]: Returns a list of 2D matrices representing the Kraus operators. If
            the operation is unitary, returns a single Kraus operator. In the case of a diagonal
            unitary, returns a 1D array representing the matrix diagonal.
        """
        if operation in diagonal_in_z_basis:
            return operation.eigvals()

        if isinstance(operation, Channel):
            return operation.kraus_matrices()

        return [operation.matrix()]

    def _apply_channel(self, kraus, wires):
        r"""Apply a quantum channel specified by a list of Kraus operators to subsystems of the
        quantum state. For a unitary gate, there is a single Kraus operator.

        Args:
            kraus (list[array]): Kraus operators
            wires (Wires): target wires
        """
        channel_wires = self.map_wires(wires)
        rho_dim = 2 * self.num_wires
        num_ch_wires = len(channel_wires)

        # Computes K^\dagger, needed for the transformation K \rho K^\dagger
        kraus_dagger = [qnp.conj(qnp.transpose(k)) for k in kraus]

        kraus = qnp.stack(kraus)
        kraus_dagger = qnp.stack(kraus_dagger)

        # Shape kraus operators
        kraus_shape = [len(kraus)] + [2] * num_ch_wires * 2
        kraus = qnp.cast(qnp.reshape(kraus, kraus_shape), dtype=self.C_DTYPE)
        kraus_dagger = qnp.cast(qnp.reshape(kraus_dagger, kraus_shape), dtype=self.C_DTYPE)

        # Tensor indices of the state. For each qubit, need an index for rows *and* columns
        state_indices = ABC[:rho_dim]

        # row indices of the quantum state affected by this operation
        row_wires_list = channel_wires.tolist()
        row_indices = "".join(ABC_ARRAY[row_wires_list].tolist())

        # column indices are shifted by the number of wires
        col_wires_list = [w + self.num_wires for w in row_wires_list]
        col_indices = "".join(ABC_ARRAY[col_wires_list].tolist())

        # indices in einsum must be replaced with new ones
        new_row_indices = ABC[rho_dim : rho_dim + num_ch_wires]
        new_col_indices = ABC[rho_dim + num_ch_wires : rho_dim + 2 * num_ch_wires]

        # index for summation over Kraus operators
        kraus_index = ABC[rho_dim + 2 * num_ch_wires : rho_dim + 2 * num_ch_wires + 1]

        # new state indices replace row and column indices with new ones
        new_state_indices = functools.reduce(
            lambda old_string, idx_pair: old_string.replace(idx_pair[0], idx_pair[1]),
            zip(col_indices + row_indices, new_col_indices + new_row_indices),
            state_indices,
        )

        # index mapping for einsum, e.g., 'iga,abcdef,idh->gbchef'
        einsum_indices = (
            f"{kraus_index}{new_row_indices}{row_indices}, {state_indices},"
            f"{kraus_index}{col_indices}{new_col_indices}->{new_state_indices}"
        )

        self._state = qnp.einsum(einsum_indices, kraus, self._state, kraus_dagger)

    def _apply_channel_tensordot(self, kraus, wires):
        r"""Apply a quantum channel specified by a list of Kraus operators to subsystems of the
        quantum state. For a unitary gate, there is a single Kraus operator.

        Args:
            kraus (list[array]): Kraus operators
            wires (Wires): target wires
        """
        channel_wires = self.map_wires(wires)
        num_ch_wires = len(channel_wires)

        # Shape kraus operators and cast them to complex data type
        kraus_shape = [2] * (num_ch_wires * 2)
        kraus = [qnp.cast(qnp.reshape(k, kraus_shape), dtype=self.C_DTYPE) for k in kraus]

        # row indices of the quantum state affected by this operation
        row_wires_list = channel_wires.tolist()
        # column indices are shifted by the number of wires
        col_wires_list = [w + self.num_wires for w in row_wires_list]

        channel_col_ids = list(range(num_ch_wires, 2 * num_ch_wires))
        axes_left = [channel_col_ids, row_wires_list]
        # Use column indices instead or rows to incorporate transposition of K^\dagger
        axes_right = [col_wires_list, channel_col_ids]

        # Apply the Kraus operators, and sum over all Kraus operators afterwards
        def _conjugate_state_with(k):
            """Perform the double tensor product k @ self._state @ k.conj().
            The `axes_left` and `axes_right` arguments are taken from the ambient variable space
            and `axes_right` is assumed to incorporate the tensor product and the transposition
            of k.conj() simultaneously."""
            return qnp.tensordot(qnp.tensordot(k, self._state, axes_left), qnp.conj(k), axes_right)

        if len(kraus) == 1:
            _state = _conjugate_state_with(kraus[0])
        else:
            _state = qnp.sum(qnp.stack([_conjugate_state_with(k) for k in kraus]), axis=0)

        # Permute the affected axes to their destination places.
        # The row indices of the kraus operators are moved from the beginning to the original
        # target row locations, the column indices from the end to the target column locations
        source_left = list(range(num_ch_wires))
        dest_left = row_wires_list
        source_right = list(range(-num_ch_wires, 0))
        dest_right = col_wires_list
        self._state = qnp.moveaxis(_state, source_left + source_right, dest_left + dest_right)

    def _apply_diagonal_unitary(self, eigvals, wires):
        r"""Apply a diagonal unitary gate specified by a list of eigenvalues. This method uses
        the fact that the unitary is diagonal for a more efficient implementation.

        Args:
            eigvals (array): eigenvalues (phases) of the diagonal unitary
            wires (Wires): target wires
        """

        channel_wires = self.map_wires(wires)

        eigvals = qnp.stack(eigvals)

        # reshape vectors
        eigvals = qnp.cast(qnp.reshape(eigvals, [2] * len(channel_wires)), dtype=self.C_DTYPE)

        # Tensor indices of the state. For each qubit, need an index for rows *and* columns
        state_indices = ABC[: 2 * self.num_wires]

        # row indices of the quantum state affected by this operation
        row_wires_list = channel_wires.tolist()
        row_indices = "".join(ABC_ARRAY[row_wires_list].tolist())

        # column indices are shifted by the number of wires
        col_wires_list = [w + self.num_wires for w in row_wires_list]
        col_indices = "".join(ABC_ARRAY[col_wires_list].tolist())

        einsum_indices = f"{row_indices},{state_indices},{col_indices}->{state_indices}"

        self._state = qnp.einsum(einsum_indices, eigvals, self._state, qnp.conj(eigvals))

    def _apply_basis_state(self, state, wires):
        """Initialize the device in a specified computational basis state.

        Args:
            state (array[int]): computational basis state of shape ``(wires,)``
                consisting of 0s and 1s.
            wires (Wires): wires that the provided computational state should be initialized on
        """
        # translate to wire labels used by device
        device_wires = self.map_wires(wires)

        # length of basis state parameter
        n_basis_state = len(state)

        if not set(state).issubset({0, 1}):
            raise ValueError("BasisState parameter must consist of 0 or 1 integers.")

        if n_basis_state != len(device_wires):
            raise ValueError("BasisState parameter and wires must be of equal length.")

        # get computational basis state number
        basis_states = 2 ** (self.num_wires - 1 - device_wires.toarray())
        num = int(qnp.dot(state, basis_states))

        self._state = self._create_basis_state(num)

    def _apply_state_vector(self, state, device_wires):
        """Initialize the internal state in a specified pure state.

        Args:
            state (array[complex]): normalized input state of length
                ``2**len(wires)``
            device_wires (Wires): wires that get initialized in the state
        """

        # translate to wire labels used by device
        device_wires = self.map_wires(device_wires)

        state = qnp.asarray(state, dtype=self.C_DTYPE)
        n_state_vector = state.shape[0]

        if state.ndim != 1 or n_state_vector != 2 ** len(device_wires):
            raise ValueError("State vector must be of length 2**wires.")

        if not qnp.allclose(qnp.linalg.norm(state, ord=2), 1.0, atol=tolerance):
            raise ValueError("Sum of amplitudes-squared does not equal one.")

        if len(device_wires) == self.num_wires and sorted(device_wires.labels) == list(
            device_wires.labels
        ):
            # Initialize the entire wires with the state
            rho = qnp.outer(state, qnp.conj(state))
            self._state = qnp.reshape(rho, [2] * 2 * self.num_wires)

        else:
            # generate basis states on subset of qubits via the cartesian product
            basis_states = qnp.asarray(
                list(itertools.product([0, 1], repeat=len(device_wires))), dtype=int
            )

            # get basis states to alter on full set of qubits
            unravelled_indices = qnp.zeros((2 ** len(device_wires), self.num_wires), dtype=int)
            unravelled_indices[:, device_wires] = basis_states

            # get indices for which the state is changed to input state vector elements
            ravelled_indices = qnp.ravel_multi_index(unravelled_indices.T, [2] * self.num_wires)

            state = qnp.scatter(ravelled_indices, state, [2**self.num_wires])
            rho = qnp.outer(state, qnp.conj(state))
            rho = qnp.reshape(rho, [2] * 2 * self.num_wires)
            self._state = qnp.asarray(rho, dtype=self.C_DTYPE)

    def _apply_density_matrix(self, state, device_wires):
        r"""Initialize the internal state in a specified mixed state.
        If not all the wires are specified in the full state :math:`\rho`, remaining subsystem is filled by
        `\mathrm{tr}_in(\rho)`, which results in the full system state :math:`\mathrm{tr}_{in}(\rho) \otimes \rho_{in}`,
        where :math:`\rho_{in}` is the argument `state` of this function and :math:`\mathrm{tr}_{in}` is a partial
        trace over the subsystem to be replaced by this operation.

           Args:
               state (array[complex]): density matrix of length
                   ``(2**len(wires), 2**len(wires))``
               device_wires (Wires): wires that get initialized in the state
        """

        # translate to wire labels used by device
        device_wires = self.map_wires(device_wires)

        state = qnp.asarray(state, dtype=self.C_DTYPE)
        state = qnp.reshape(state, (-1,))

        state_dim = 2 ** len(device_wires)
        dm_dim = state_dim**2
        if dm_dim != state.shape[0]:
            raise ValueError("Density matrix must be of length (2**wires, 2**wires)")

        if not qml.math.is_abstract(state) and not qnp.allclose(
            qnp.trace(qnp.reshape(state, (state_dim, state_dim))), 1.0, atol=tolerance
        ):
            raise ValueError("Trace of density matrix is not equal one.")

        if len(device_wires) == self.num_wires and sorted(device_wires.labels) == list(
            device_wires.labels
        ):
            # Initialize the entire wires with the state

            self._state = qnp.reshape(state, [2] * 2 * self.num_wires)
            self._pre_rotated_state = self._state

        else:
            # Initialize tr_in(ρ) ⊗ ρ_in with transposed wires where ρ is the density matrix before this operation.

            complement_wires = list(sorted(list(set(range(self.num_wires)) - set(device_wires))))
            sigma = self.density_matrix(Wires(complement_wires))
            rho = qnp.kron(sigma, state.reshape(state_dim, state_dim))
            rho = rho.reshape([2] * 2 * self.num_wires)

            # Construct transposition axis to revert back to the original wire order
            left_axes = []
            right_axes = []
            complement_wires_count = len(complement_wires)
            for i in range(self.num_wires):
                if i in device_wires:
                    index = device_wires.index(i)
                    left_axes.append(complement_wires_count + index)
                    right_axes.append(complement_wires_count + index + self.num_wires)
                elif i in complement_wires:
                    index = complement_wires.index(i)
                    left_axes.append(index)
                    right_axes.append(index + self.num_wires)
            transpose_axes = left_axes + right_axes
            rho = qnp.transpose(rho, axes=transpose_axes)
            assert qml.math.is_abstract(rho) or qnp.allclose(
                qnp.trace(qnp.reshape(rho, (2**self.num_wires, 2**self.num_wires))),
                1.0,
                atol=tolerance,
            )

            self._state = qnp.asarray(rho, dtype=self.C_DTYPE)
            self._pre_rotated_state = self._state

    def _snapshot_measurements(self, density_matrix, measurement):
        """Perform state-based snapshot measurement"""
        meas_wires = self.wires if not measurement.wires else measurement.wires

        pre_rotated_state = self._state
        if isinstance(measurement, (ProbabilityMP, ExpectationMP, VarianceMP)):
            for diag_gate in measurement.diagonalizing_gates():
                self._apply_operation(diag_gate)

        if isinstance(measurement, (StateMP, DensityMatrixMP)):
            map_wires = self.map_wires(meas_wires)
            snap_result = qml.math.reduce_dm(
                density_matrix, indices=map_wires, c_dtype=self.C_DTYPE
            )

        elif isinstance(measurement, PurityMP):
            map_wires = self.map_wires(meas_wires)
            snap_result = qml.math.purity(density_matrix, indices=map_wires, c_dtype=self.C_DTYPE)

        elif isinstance(measurement, ProbabilityMP):
            snap_result = self.analytic_probability(wires=meas_wires)

        elif isinstance(measurement, ExpectationMP):
            eigvals = self._asarray(measurement.obs.eigvals(), dtype=self.R_DTYPE)
            probs = self.analytic_probability(wires=meas_wires)
            snap_result = self._dot(probs, eigvals)

        elif isinstance(measurement, VarianceMP):
            eigvals = self._asarray(measurement.obs.eigvals(), dtype=self.R_DTYPE)
            probs = self.analytic_probability(wires=meas_wires)
            snap_result = self._dot(probs, (eigvals**2)) - self._dot(probs, eigvals) ** 2

        elif isinstance(measurement, VnEntropyMP):
            base = measurement.log_base
            map_wires = self.map_wires(meas_wires)
            snap_result = qml.math.vn_entropy(
                density_matrix, indices=map_wires, c_dtype=self.C_DTYPE, base=base
            )

        elif isinstance(measurement, MutualInfoMP):
            base = measurement.log_base
            wires0, wires1 = list(map(self.map_wires, measurement.raw_wires))
            snap_result = qml.math.mutual_info(
                density_matrix,
                indices0=wires0,
                indices1=wires1,
                c_dtype=self.C_DTYPE,
                base=base,
            )

        else:
            raise qml.DeviceError(
                f"Snapshots of {type(measurement)} are not yet supported on default.mixed"
            )

        self._state = pre_rotated_state
        self._pre_rotated_state = self._state

        return snap_result

    def _apply_snapshot(self, operation):
        """Applies the snapshot operation"""
        measurement = operation.hyperparameters["measurement"]

        if self._debugger and self._debugger.active:
            dim = 2**self.num_wires
            density_matrix = qnp.reshape(self._state, (dim, dim))

            snapshot_result = self._snapshot_measurements(density_matrix, measurement)

            if operation.tag:
                self._debugger.snapshots[operation.tag] = snapshot_result
            else:
                self._debugger.snapshots[len(self._debugger.snapshots)] = snapshot_result

    def _apply_operation(self, operation):
        """Applies operations to the internal device state.

        Args:
            operation (.Operation): operation to apply on the device
        """
        wires = operation.wires
        if operation.name == "Identity":
            return

        if isinstance(operation, StatePrep):
            self._apply_state_vector(operation.parameters[0], wires)
            return

        if isinstance(operation, BasisState):
            self._apply_basis_state(operation.parameters[0], wires)
            return

        if isinstance(operation, QubitDensityMatrix):
            self._apply_density_matrix(operation.parameters[0], wires)
            return

        if isinstance(operation, Snapshot):
            self._apply_snapshot(operation)
            return

        matrices = self._get_kraus(operation)

        if operation in diagonal_in_z_basis:
            self._apply_diagonal_unitary(matrices, wires)
        else:
            num_op_wires = len(wires)
            interface = qml.math.get_interface(self._state, *matrices)
            # Use tensordot for Autograd and Numpy if there are more than 2 wires
            # Use tensordot in any case for more than 7 wires, as einsum does not support this case
            if (num_op_wires > 2 and interface in {"autograd", "numpy"}) or num_op_wires > 7:
                self._apply_channel_tensordot(matrices, wires)
            else:
                self._apply_channel(matrices, wires)

    # pylint: disable=arguments-differ

    @debug_logger
    def execute(self, circuit, **kwargs):
        """Execute a queue of quantum operations on the device and then
        measure the given observables.

        Applies a readout error to the measurement outcomes of any observable if
        readout_prob is non-zero. This is done by finding the list of measured wires on which
        BitFlip channels are applied in the :meth:`apply`.

        For plugin developers: instead of overwriting this, consider
        implementing a suitable subset of

        * :meth:`apply`

        * :meth:`~.generate_samples`

        * :meth:`~.probability`

        Additional keyword arguments may be passed to this method
        that can be utilised by :meth:`apply`. An example would be passing
        the ``QNode`` hash that can be used later for parametric compilation.

        Args:
            circuit (QuantumTape): circuit to execute on the device

        Raises:
            QuantumFunctionError: if the value of :attr:`~.Observable.return_type` is not supported

        Returns:
            array[float]: measured value(s)
        """
        if self.readout_err:
            wires_list = []
            for m in circuit.measurements:
                if isinstance(m, StateMP):
                    # State: This returns pre-rotated state, so no readout error.
                    # Assumed to only be allowed if it's the only measurement.
                    self.measured_wires = []
                    return super().execute(circuit, **kwargs)
                if isinstance(m, (SampleMP, CountsMP)) and m.wires in (
                    qml.wires.Wires([]),
                    self.wires,
                ):
                    # Sample, Counts: Readout error applied to all device wires when wires
                    # not specified or all wires specified.
                    self.measured_wires = self.wires
                    return super().execute(circuit, **kwargs)
                if isinstance(m, (VnEntropyMP, MutualInfoMP)):
                    # VnEntropy, MutualInfo: Computed for the state
                    # prior to measurement. So, readout error need not be applied on the
                    # corresponding device wires.
                    continue
                wires_list.append(m.wires)
            self.measured_wires = qml.wires.Wires.all_wires(wires_list)
        return super().execute(circuit, **kwargs)

    @debug_logger
    def apply(self, operations, rotations=None, **kwargs):
        rotations = rotations or []

        # apply the circuit operations
        for i, operation in enumerate(operations):
            if i > 0 and isinstance(operation, (StatePrep, BasisState)):
                raise qml.DeviceError(
                    f"Operation {operation.name} cannot be used after other Operations have already been applied "
                    f"on a {self.short_name} device."
                )

        for operation in operations:
            self._apply_operation(operation)

        # store the pre-rotated state
        self._pre_rotated_state = self._state

        # apply the circuit rotations
        for operation in rotations:
            self._apply_operation(operation)

        if self.readout_err:
            for k in self.measured_wires:
                bit_flip = qml.BitFlip(self.readout_err, wires=k)
                self._apply_operation(bit_flip)


@simulator_tracking
@single_tape_support
class DefaultMixedNewAPI(Device):
    r"""A PennyLane Python-based device for mixed-state qubit simulation.

    Args:
        wires (int, Iterable[Number, str]): Number of wires present on the device, or iterable that
            contains unique labels for the wires as numbers (i.e., ``[-1, 0, 2]``) or strings
            (``['ancilla', 'q1', 'q2']``).
        shots (int, Sequence[int], Sequence[Union[int, Sequence[int]]]): The default number of shots
            to use in executions involving this device.
        seed (Union[str, None, int, array_like[int], SeedSequence, BitGenerator, Generator, jax.random.PRNGKey]): A
            seed-like parameter matching that of ``seed`` for ``numpy.random.default_rng``, or
            a request to seed from numpy's global random number generator.
            The default, ``seed="global"`` pulls a seed from NumPy's global generator. ``seed=None``
            will pull a seed from the OS entropy.
            If a ``jax.random.PRNGKey`` is passed as the seed, a JAX-specific sampling function using
            ``jax.random.choice`` and the ``PRNGKey`` will be used for sampling rather than
            ``numpy.random.default_rng``.
        r_dtype (numpy.dtype): Real datatype to use for computations. Default is np.float64.
        c_dtype (numpy.dtype): Complex datatype to use for computations. Default is np.complex128.
        readout_prob (float): Probability of readout error for qubit measurements. Must be in :math:`[0,1]`.
    """

    _device_options = ("rng", "prng_key")  # tuple of string names for all the device options.

    @property
    def name(self):
        """The name of the device."""
        return "default.mixed"

    # pylint: disable=too-many-positional-arguments
    @debug_logger_init
    def __init__(  # pylint: disable=too-many-arguments
        self,
        wires=None,
        shots=None,
        seed="global",
        # The following parameters are inherited from DefaultMixed
        readout_prob=None,
    ) -> None:

        if isinstance(wires, int) and wires > 23:
            raise ValueError(
                "This device does not currently support computations on more than 23 wires"
            )

        self.readout_err = readout_prob
        # Check that the readout error probability, if entered, is either integer or float in [0,1]
        if self.readout_err is not None:
            if not isinstance(self.readout_err, float) and not isinstance(self.readout_err, int):
                raise TypeError(
                    "The readout error probability should be an integer or a floating-point number in [0,1]."
                )
            if self.readout_err < 0 or self.readout_err > 1:
                raise ValueError("The readout error probability should be in the range [0,1].")
        super().__init__(wires=wires, shots=shots)

        # Seed setting
        seed = np.random.randint(0, high=10000000) if seed == "global" else seed
        if qml.math.get_interface(seed) == "jax":
            self._prng_key = seed
            self._rng = np.random.default_rng(None)
        else:
            self._prng_key = None
            self._rng = np.random.default_rng(seed)

        self._debugger = None

    @debug_logger
    def supports_derivatives(
        self,
        execution_config: Optional[ExecutionConfig] = None,
        circuit: Optional[QuantumScript] = None,
    ) -> bool:
        """Check whether or not derivatives are available for a given configuration and circuit.

        ``DefaultQubitMixed`` supports backpropagation derivatives with analytic results.

        Args:
            execution_config (ExecutionConfig): The configuration of the desired derivative calculation.
            circuit (QuantumTape): An optional circuit to check derivatives support for.

        Returns:
            bool: Whether or not a derivative can be calculated provided the given information.

        """
        if execution_config is None or execution_config.gradient_method in {"backprop", "best"}:
            return circuit is None or not circuit.shots
        return False

    @debug_logger
    def execute(
        self,
        circuits: QuantumScript,
        execution_config: Optional[ExecutionConfig] = None,
<<<<<<< HEAD
    ) -> Union[Result, ResultBatch]:
        interface = (
            execution_config.interface
            if execution_config.gradient_method in {"best", "backprop", None}
            else None
        )

        return tuple(
            simulate(
                c,
                rng=self._rng,
                prng_key=self._prng_key,
                debugger=self._debugger,
                interface=interface,
                readout_errors=self.readout_err,
            )
            for c in circuits
        )
=======
    ) -> None:
        raise NotImplementedError
>>>>>>> 2633ef4f

    def _setup_execution_config(self, execution_config: ExecutionConfig) -> ExecutionConfig:
        """This is a private helper for ``preprocess`` that sets up the execution config.

        Args:
            execution_config (ExecutionConfig): an unprocessed execution config.

        Returns:
            ExecutionConfig: a preprocessed execution config.
        """
        updated_values = {}
        for option in execution_config.device_options:
            if option not in self._device_options:
                raise qml.DeviceError(f"device option {option} not present on {self}")

        if execution_config.gradient_method == "best":
            updated_values["gradient_method"] = "backprop"
        updated_values["use_device_gradient"] = execution_config.gradient_method in {
            "backprop",
            "best",
        }
        updated_values["grad_on_execution"] = False
        updated_values["device_options"] = dict(execution_config.device_options)  # copy

        for option in self._device_options:
            if option not in updated_values["device_options"]:
                updated_values["device_options"][option] = getattr(self, f"_{option}")
        return replace(execution_config, **updated_values)

    @debug_logger
    def preprocess(
        self,
<<<<<<< HEAD
        execution_config: ExecutionConfig = DefaultExecutionConfig,
=======
        execution_config: ExecutionConfig = None,
>>>>>>> 2633ef4f
    ) -> tuple[TransformProgram, ExecutionConfig]:
        """This function defines the device transform program to be applied and an updated device
        configuration.

        Args:
            execution_config (Union[ExecutionConfig, Sequence[ExecutionConfig]]): A data structure
                describing the parameters needed to fully describe the execution.

        Returns:
            TransformProgram, ExecutionConfig: A transform program that when called returns
            ``QuantumTape`` objects that the device can natively execute, as well as a postprocessing
            function to be called after execution, and a configuration with unset
            specifications filled in.

        This device:

        * Supports any qubit operations that provide a matrix
        * Supports any qubit channel that provides Kraus matrices

        """
<<<<<<< HEAD
        config = self._setup_execution_config(execution_config)
        transform_program = TransformProgram()

=======
        execution_config = execution_config or ExecutionConfig()
        config = self._setup_execution_config(execution_config)
        transform_program = TransformProgram()

        # Defer first since it addes wires to the device
        transform_program.add_transform(qml.defer_measurements, device=self)

>>>>>>> 2633ef4f
        transform_program.add_transform(validate_device_wires, self.wires, name=self.name)
        transform_program.add_transform(
            decompose,
            stopping_condition=stopping_condition,
            name=self.name,
        )
        transform_program.add_transform(validate_measurements, name=self.name)
        transform_program.add_transform(
            validate_observables, stopping_condition=observable_stopping_condition, name=self.name
        )

<<<<<<< HEAD
=======
        # TODO: If the setup_execution_config method becomes circuit-dependent in the future,
        # we should handle this case directly within setup_execution_config. This would
        # eliminate the need for the no_sampling transform in this section.
>>>>>>> 2633ef4f
        if config.gradient_method == "backprop":
            transform_program.add_transform(no_sampling, name="backprop + default.mixed")

        if self.readout_err is not None:
            transform_program.add_transform(warn_readout_error_state)

<<<<<<< HEAD
        return transform_program, config


# pylint: disable=too-many-positional-arguments, too-many-arguments
def simulate(
    circuit: qml.tape.QuantumScript,
    rng=None,
    prng_key=None,
    debugger=None,
    interface=None,
    readout_errors=None,
) -> Result:
    """Simulate a single quantum script.

    This is an internal function that will be called by ``default.qubit.mixed``.

    Args:
        circuit (QuantumTape): The single circuit to simulate
        rng (Union[None, int, array_like[int], SeedSequence, BitGenerator, Generator]): A
            seed-like parameter matching that of ``seed`` for ``numpy.random.default_rng``.
            If no value is provided, a default RNG will be used.
        prng_key (Optional[jax.random.PRNGKey]): An optional ``jax.random.PRNGKey``. This is
            the key to the JAX pseudo random number generator. If None, a random key will be
            generated. Only for simulation using JAX.
        debugger (_Debugger): The debugger to use
        interface (str): The machine learning interface to create the initial state with
        readout_errors (List[Callable]): List of channels to apply to each wire being measured
            to simulate readout errors.

    Returns:
        tuple(TensorLike): The results of the simulation

    Note that this function can return measurements for non-commuting observables simultaneously.

    This function assumes that all operations provide matrices.
    """
    raise NotImplementedError
=======
        return transform_program, config
>>>>>>> 2633ef4f
<|MERGE_RESOLUTION|>--- conflicted
+++ resolved
@@ -55,25 +55,15 @@
 import warnings
 from collections.abc import Callable, Sequence
 from dataclasses import replace
-<<<<<<< HEAD
 from typing import Optional, Union
-=======
-from typing import Optional
->>>>>>> 2633ef4f
 
 from pennylane.ops.channel import __qubit_channels__ as channels
 from pennylane.transforms.core import TransformProgram
 from pennylane.tape import QuantumScript
-<<<<<<< HEAD
 from pennylane.typing import Result, ResultBatch
 
 from . import Device
 from .execution_config import DefaultExecutionConfig, ExecutionConfig
-=======
-
-from . import Device
-from .execution_config import ExecutionConfig
->>>>>>> 2633ef4f
 from .preprocess import (
     decompose,
     no_sampling,
@@ -986,7 +976,6 @@
         self,
         circuits: QuantumScript,
         execution_config: Optional[ExecutionConfig] = None,
-<<<<<<< HEAD
     ) -> Union[Result, ResultBatch]:
         interface = (
             execution_config.interface
@@ -1005,10 +994,6 @@
             )
             for c in circuits
         )
-=======
-    ) -> None:
-        raise NotImplementedError
->>>>>>> 2633ef4f
 
     def _setup_execution_config(self, execution_config: ExecutionConfig) -> ExecutionConfig:
         """This is a private helper for ``preprocess`` that sets up the execution config.
@@ -1041,11 +1026,7 @@
     @debug_logger
     def preprocess(
         self,
-<<<<<<< HEAD
-        execution_config: ExecutionConfig = DefaultExecutionConfig,
-=======
         execution_config: ExecutionConfig = None,
->>>>>>> 2633ef4f
     ) -> tuple[TransformProgram, ExecutionConfig]:
         """This function defines the device transform program to be applied and an updated device
         configuration.
@@ -1066,11 +1047,6 @@
         * Supports any qubit channel that provides Kraus matrices
 
         """
-<<<<<<< HEAD
-        config = self._setup_execution_config(execution_config)
-        transform_program = TransformProgram()
-
-=======
         execution_config = execution_config or ExecutionConfig()
         config = self._setup_execution_config(execution_config)
         transform_program = TransformProgram()
@@ -1078,7 +1054,6 @@
         # Defer first since it addes wires to the device
         transform_program.add_transform(qml.defer_measurements, device=self)
 
->>>>>>> 2633ef4f
         transform_program.add_transform(validate_device_wires, self.wires, name=self.name)
         transform_program.add_transform(
             decompose,
@@ -1090,19 +1065,15 @@
             validate_observables, stopping_condition=observable_stopping_condition, name=self.name
         )
 
-<<<<<<< HEAD
-=======
         # TODO: If the setup_execution_config method becomes circuit-dependent in the future,
         # we should handle this case directly within setup_execution_config. This would
         # eliminate the need for the no_sampling transform in this section.
->>>>>>> 2633ef4f
         if config.gradient_method == "backprop":
             transform_program.add_transform(no_sampling, name="backprop + default.mixed")
 
         if self.readout_err is not None:
             transform_program.add_transform(warn_readout_error_state)
 
-<<<<<<< HEAD
         return transform_program, config
 
 
@@ -1139,7 +1110,4 @@
 
     This function assumes that all operations provide matrices.
     """
-    raise NotImplementedError
-=======
-        return transform_program, config
->>>>>>> 2633ef4f
+    raise NotImplementedError