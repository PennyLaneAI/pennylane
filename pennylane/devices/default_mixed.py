--- conflicted
+++ resolved
@@ -172,37 +172,6 @@
         # User obtains state as a matrix
         return qnp.reshape(self._pre_rotated_state, (dim, dim))
 
-<<<<<<< HEAD
-=======
-    def density_matrix(self, wires):
-        """Returns the reduced density matrix over the given wires.
-
-        Args:
-            wires (Wires): wires of the reduced system
-
-        Returns:
-            array[complex]: complex array of shape ``(2 ** len(wires), 2 ** len(wires))``
-            representing the reduced density matrix of the state prior to measurement.
-        """
-        # Return the full density matrix if all the wires are given
-        if wires == self.wires:
-            return self.state
-
-        traced_wires = [x for x in self.wires if x not in wires]
-
-        # Trace first subsystem by applying kraus operators of the partial trace
-        tr_op = qnp.cast(qnp.eye(2), dtype=self.C_DTYPE)
-        tr_op = qnp.reshape(tr_op, (2, 1, 2))
-
-        self._apply_channel(tr_op, Wires(traced_wires[0]))
-
-        # Trace next subsystem by applying kraus operators of the partial trace
-        for traced_wire in traced_wires[1:]:
-            self._apply_channel(tr_op, Wires(traced_wire))
-
-        return qnp.reshape(self._state, (2 ** len(wires), 2 ** len(wires)))
-
->>>>>>> bc6bafa3
     def reset(self):
         """Resets the device"""
         super().reset()
@@ -261,27 +230,10 @@
         kraus = qnp.stack(kraus)
         kraus_dagger = qnp.stack(kraus_dagger)
 
-<<<<<<< HEAD
         # Shape kraus operators
         kraus_shape = [len(kraus)] + [2] * num_ch_wires * 2
         kraus = self._cast(self._reshape(kraus, kraus_shape), dtype=self.C_DTYPE)
         kraus_dagger = self._cast(self._reshape(kraus_dagger, kraus_shape), dtype=self.C_DTYPE)
-=======
-        # Changes tensor shape
-        if kraus[0].shape[0] == kraus[0].shape[1]:
-            kraus_shape = [len(kraus)] + [2] * num_ch_wires * 2
-            kraus = qnp.cast(qnp.reshape(kraus, kraus_shape), dtype=self.C_DTYPE)
-            kraus_dagger = qnp.cast(qnp.reshape(kraus_dagger, kraus_shape), dtype=self.C_DTYPE)
-
-        # Add the possibility to give a (1,2) shape Kraus operator
-        elif (kraus[0].shape == (1, 2)) and (num_ch_wires == 1):
-            kraus_shape = [len(kraus)] + list(kraus[0].shape)
-            qnp.cast(qnp.reshape(kraus, kraus_shape), dtype=self.C_DTYPE)
-            kraus_dagger_shape = [len(kraus)] + list(kraus[0].shape)[::-1]
-            kraus_dagger = qnp.cast(
-                qnp.reshape(kraus_dagger, kraus_dagger_shape), dtype=self.C_DTYPE
-            )
->>>>>>> bc6bafa3
 
         # Tensor indices of the state. For each qubit, need an index for rows *and* columns
         state_indices = ABC[:rho_dim]
@@ -313,12 +265,7 @@
             f"{kraus_index}{new_row_indices}{row_indices}, {state_indices},"
             f"{kraus_index}{col_indices}{new_col_indices}->{new_state_indices}"
         )
-<<<<<<< HEAD
-        self._state = self._einsum(einsum_indices, kraus, self._state, kraus_dagger)
-=======
-
         self._state = qnp.einsum(einsum_indices, kraus, self._state, kraus_dagger)
->>>>>>> bc6bafa3
 
     def _apply_diagonal_unitary(self, eigvals, wires):
         r"""Apply a diagonal unitary gate specified by a list of eigenvalues. This method uses
@@ -456,12 +403,8 @@
             device_wires.labels
         ):
             # Initialize the entire wires with the state
-<<<<<<< HEAD
-            self._state = self._reshape(state, [2] * 2 * self.num_wires)
+            self._state = qnp.reshape(state, [2] * 2 * self.num_wires)
             self._pre_rotated_state = self._state
-=======
-            self._state = qnp.reshape(state, [2] * 2 * self.num_wires)
->>>>>>> bc6bafa3
 
         else:
             # Initialize tr_in(ρ) ⊗ ρ_in with transposed wires where ρ is the density matrix before this operation.
@@ -491,12 +434,8 @@
                 1.0,
                 atol=tolerance,
             )
-<<<<<<< HEAD
-            self._state = self._asarray(rho, dtype=self.C_DTYPE)
+            self._state = qnp.asarray(rho, dtype=self.C_DTYPE)
             self._pre_rotated_state = self._state
-=======
-            self._state = qnp.asarray(rho, dtype=self.C_DTYPE)
->>>>>>> bc6bafa3
 
     def _apply_operation(self, operation):
         """Applies operations to the internal device state.
