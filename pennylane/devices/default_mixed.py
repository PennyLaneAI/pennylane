# Copyright 2018-2021 Xanadu Quantum Technologies Inc.

# Licensed under the Apache License, Version 2.0 (the "License");
# you may not use this file except in compliance with the License.
# You may obtain a copy of the License at

#     http://www.apache.org/licenses/LICENSE-2.0

# Unless required by applicable law or agreed to in writing, software
# distributed under the License is distributed on an "AS IS" BASIS,
# WITHOUT WARRANTIES OR CONDITIONS OF ANY KIND, either express or implied.
# See the License for the specific language governing permissions and
# limitations under the License.
r"""
The default.mixed device is PennyLane's standard qubit simulator for mixed-state computations.

It implements the necessary :class:`~pennylane.Device` methods as well as some built-in
qubit :doc:`operations </introduction/operations>`, providing a simple mixed-state simulation of
qubit-based quantum circuits.
"""

import functools
import itertools
from string import ascii_letters as ABC

from pennylane import numpy as np
import pennylane.math as qnp
from pennylane import QubitDevice, QubitStateVector, BasisState, DeviceError, QubitDensityMatrix
from pennylane import Snapshot
from pennylane.operation import Channel
from pennylane.wires import Wires
from pennylane.ops.qubit.attributes import diagonal_in_z_basis
from .._version import __version__

ABC_ARRAY = np.array(list(ABC))
tolerance = 1e-10


class DefaultMixed(QubitDevice):
    """Default qubit device for performing mixed-state computations in PennyLane.

    Args:
        wires (int, Iterable[Number, str]): Number of subsystems represented by the device,
            or iterable that contains unique labels for the subsystems as numbers
            (i.e., ``[-1, 0, 2]``) or strings (``['ancilla', 'q1', 'q2']``).
        shots (None, int): Number of times the circuit should be evaluated (or sampled) to estimate
            the expectation values. Defaults to ``None`` if not specified, which means that
            outputs are computed exactly.
    """

    name = "Default mixed-state qubit PennyLane plugin"
    short_name = "default.mixed"
    pennylane_requires = __version__
    version = __version__
    author = "Xanadu Inc."

    operations = {
        "Identity",
        "Snapshot",
        "BasisState",
        "QubitStateVector",
        "QubitDensityMatrix",
        "QubitUnitary",
        "ControlledQubitUnitary",
        "MultiControlledX",
        "DiagonalQubitUnitary",
        "PauliX",
        "PauliY",
        "PauliZ",
        "MultiRZ",
        "Hadamard",
        "S",
        "T",
        "SX",
        "CNOT",
        "SWAP",
        "CSWAP",
        "Toffoli",
        "CZ",
        "PhaseShift",
        "ControlledPhaseShift",
        "RX",
        "RY",
        "RZ",
        "Rot",
        "CRX",
        "CRY",
        "CRZ",
        "CRot",
        "AmplitudeDamping",
        "GeneralizedAmplitudeDamping",
        "PhaseDamping",
        "DepolarizingChannel",
        "BitFlip",
        "PhaseFlip",
        "PauliError",
        "ResetError",
        "QubitChannel",
        "SingleExcitation",
        "SingleExcitationPlus",
        "SingleExcitationMinus",
        "DoubleExcitation",
        "DoubleExcitationPlus",
        "DoubleExcitationMinus",
        "QubitCarry",
        "QubitSum",
        "OrbitalRotation",
        "QFT",
        "ThermalRelaxationError",
        "ECR",
    }

    _reshape = staticmethod(qnp.reshape)
    _flatten = staticmethod(qnp.flatten)
    _gather = staticmethod(qnp.gather)
    _dot = staticmethod(qnp.dot)

    @staticmethod
    def _reduce_sum(array, axes):
        return qnp.sum(array, axis=tuple(axes))

    @staticmethod
    def _asarray(array, dtype=None):
        # check if the array is ragged
        first_shape = qnp.shape(array[0])
        is_ragged = any(qnp.shape(array[i]) != first_shape for i in range(len(array)))

        if not is_ragged:
            res = qnp.cast(qnp.stack(array), dtype=dtype)

        if is_ragged or res.dtype is np.dtype("O"):
            return qnp.cast(qnp.flatten(qnp.hstack(array)), dtype=dtype)

        return res

    def __init__(
        self, wires, *, r_dtype=np.float64, c_dtype=np.complex128, shots=None, analytic=None
    ):
        if isinstance(wires, int) and wires > 23:
            raise ValueError(
                "This device does not currently support computations on more than 23 wires"
            )

        # call QubitDevice init
        super().__init__(wires, shots, r_dtype=r_dtype, c_dtype=c_dtype, analytic=analytic)
        self._debugger = None

        # Create the initial state.
        self._state = self._create_basis_state(0)
        self._pre_rotated_state = self._state

    def _create_basis_state(self, index):
        """Return the density matrix representing a computational basis state over all wires.

        Args:
            index (int): integer representing the computational basis state.

        Returns:
            array[complex]: complex array of shape ``[2] * (2 * num_wires)``
            representing the density matrix of the basis state.
        """
        rho = qnp.zeros((2**self.num_wires, 2**self.num_wires), dtype=self.C_DTYPE)
        rho[index, index] = 1
        return qnp.reshape(rho, [2] * (2 * self.num_wires))

    @classmethod
    def capabilities(cls):
        capabilities = super().capabilities().copy()
        capabilities.update(
            returns_state=True,
            passthru_devices={"autograd": "default.mixed", "tf": "default.mixed"},
        )
        return capabilities

    @property
    def state(self):
        """Returns the state density matrix of the circuit prior to measurement"""
        dim = 2**self.num_wires
        # User obtains state as a matrix
<<<<<<< HEAD
        return self._reshape(self._pre_rotated_state, (dim, dim))
=======
        return qnp.reshape(self._pre_rotated_state, (dim, dim))
>>>>>>> 1b788a6b

    def reset(self):
        """Resets the device"""
        super().reset()

        self._state = self._create_basis_state(0)
        self._pre_rotated_state = self._state

    def analytic_probability(self, wires=None):

        if self._state is None:
            return None

        # convert rho from tensor to matrix
        rho = qnp.reshape(self._state, (2**self.num_wires, 2**self.num_wires))

        # probs are diagonal elements
        probs = self.marginal_prob(qnp.diagonal(rho), wires)

        # take the real part so probabilities are not shown as complex numbers
        probs = qnp.real(probs)
        return qnp.where(probs < 0, -probs, probs)

    def _get_kraus(self, operation):  # pylint: disable=no-self-use
        """Return the Kraus operators representing the operation.

        Args:
            operation (.Operation): a PennyLane operation

        Returns:
            list[array[complex]]: Returns a list of 2D matrices representing the Kraus operators. If
            the operation is unitary, returns a single Kraus operator. In the case of a diagonal
            unitary, returns a 1D array representing the matrix diagonal.
        """
        if operation in diagonal_in_z_basis:
            return operation.eigvals()

        if isinstance(operation, Channel):
            return operation.kraus_matrices()

        return [operation.matrix()]

    def _apply_channel(self, kraus, wires):
        r"""Apply a quantum channel specified by a list of Kraus operators to subsystems of the
        quantum state. For a unitary gate, there is a single Kraus operator.

        Args:
            kraus (list[array]): Kraus operators
            wires (Wires): target wires
        """
        channel_wires = self.map_wires(wires)
        rho_dim = 2 * self.num_wires
        num_ch_wires = len(channel_wires)

        # Computes K^\dagger, needed for the transformation K \rho K^\dagger
<<<<<<< HEAD
        kraus_dagger = [self._conj(self._transpose(k)) for k in kraus]

        # Shape kraus operators
        kraus_shape = [len(kraus)] + [2] * num_ch_wires * 2
        kraus = self._cast(self._reshape(kraus, kraus_shape), dtype=self.C_DTYPE)
        kraus_dagger = self._cast(self._reshape(kraus_dagger, kraus_shape), dtype=self.C_DTYPE)
=======
        kraus_dagger = [qnp.conj(qnp.transpose(k)) for k in kraus]

        kraus = qnp.stack(kraus)
        kraus_dagger = qnp.stack(kraus_dagger)

        # Shape kraus operators
        kraus_shape = [len(kraus)] + [2] * num_ch_wires * 2
        kraus = qnp.cast(qnp.reshape(kraus, kraus_shape), dtype=self.C_DTYPE)
        kraus_dagger = qnp.cast(qnp.reshape(kraus_dagger, kraus_shape), dtype=self.C_DTYPE)
>>>>>>> 1b788a6b

        # Tensor indices of the state. For each qubit, need an index for rows *and* columns
        state_indices = ABC[:rho_dim]

        # row indices of the quantum state affected by this operation
        row_wires_list = channel_wires.tolist()
        row_indices = "".join(ABC_ARRAY[row_wires_list].tolist())

        # column indices are shifted by the number of wires
        col_wires_list = [w + self.num_wires for w in row_wires_list]
        col_indices = "".join(ABC_ARRAY[col_wires_list].tolist())

        # indices in einsum must be replaced with new ones
        new_row_indices = ABC[rho_dim : rho_dim + num_ch_wires]
        new_col_indices = ABC[rho_dim + num_ch_wires : rho_dim + 2 * num_ch_wires]

        # index for summation over Kraus operators
        kraus_index = ABC[rho_dim + 2 * num_ch_wires : rho_dim + 2 * num_ch_wires + 1]

        # new state indices replace row and column indices with new ones
        new_state_indices = functools.reduce(
            lambda old_string, idx_pair: old_string.replace(idx_pair[0], idx_pair[1]),
            zip(col_indices + row_indices, new_col_indices + new_row_indices),
            state_indices,
        )

        # index mapping for einsum, e.g., 'iga,abcdef,idh->gbchef'
        einsum_indices = (
            f"{kraus_index}{new_row_indices}{row_indices}, {state_indices},"
            f"{kraus_index}{col_indices}{new_col_indices}->{new_state_indices}"
        )
<<<<<<< HEAD
        self._state = self._einsum(einsum_indices, kraus, self._state, kraus_dagger)
=======
        self._state = qnp.einsum(einsum_indices, kraus, self._state, kraus_dagger)
>>>>>>> 1b788a6b

    def _apply_diagonal_unitary(self, eigvals, wires):
        r"""Apply a diagonal unitary gate specified by a list of eigenvalues. This method uses
        the fact that the unitary is diagonal for a more efficient implementation.

        Args:
            eigvals (array): eigenvalues (phases) of the diagonal unitary
            wires (Wires): target wires
        """

        channel_wires = self.map_wires(wires)

        eigvals = qnp.stack(eigvals)

        # reshape vectors
        eigvals = qnp.cast(qnp.reshape(eigvals, [2] * len(channel_wires)), dtype=self.C_DTYPE)

        # Tensor indices of the state. For each qubit, need an index for rows *and* columns
        state_indices = ABC[: 2 * self.num_wires]

        # row indices of the quantum state affected by this operation
        row_wires_list = channel_wires.tolist()
        row_indices = "".join(ABC_ARRAY[row_wires_list].tolist())

        # column indices are shifted by the number of wires
        col_wires_list = [w + self.num_wires for w in row_wires_list]
        col_indices = "".join(ABC_ARRAY[col_wires_list].tolist())

        einsum_indices = f"{row_indices},{state_indices},{col_indices}->{state_indices}"

        self._state = qnp.einsum(einsum_indices, eigvals, self._state, qnp.conj(eigvals))

    def _apply_basis_state(self, state, wires):
        """Initialize the device in a specified computational basis state.

        Args:
            state (array[int]): computational basis state of shape ``(wires,)``
                consisting of 0s and 1s.
            wires (Wires): wires that the provided computational state should be initialized on
        """
        # translate to wire labels used by device
        device_wires = self.map_wires(wires)

        # length of basis state parameter
        n_basis_state = len(state)

        if not set(state).issubset({0, 1}):
            raise ValueError("BasisState parameter must consist of 0 or 1 integers.")

        if n_basis_state != len(device_wires):
            raise ValueError("BasisState parameter and wires must be of equal length.")

        # get computational basis state number
        basis_states = 2 ** (self.num_wires - 1 - device_wires.toarray())
        num = int(qnp.dot(state, basis_states))

        self._state = self._create_basis_state(num)

    def _apply_state_vector(self, state, device_wires):
        """Initialize the internal state in a specified pure state.

        Args:
            state (array[complex]): normalized input state of length
                ``2**len(wires)``
            device_wires (Wires): wires that get initialized in the state
        """

        # translate to wire labels used by device
        device_wires = self.map_wires(device_wires)

        state = qnp.asarray(state, dtype=self.C_DTYPE)
        n_state_vector = state.shape[0]

        if state.ndim != 1 or n_state_vector != 2 ** len(device_wires):
            raise ValueError("State vector must be of length 2**wires.")

        if not qnp.allclose(qnp.linalg.norm(state, ord=2), 1.0, atol=tolerance):
            raise ValueError("Sum of amplitudes-squared does not equal one.")

        if len(device_wires) == self.num_wires and sorted(device_wires.labels) == list(
            device_wires.labels
        ):
            # Initialize the entire wires with the state
            rho = qnp.outer(state, qnp.conj(state))
            self._state = qnp.reshape(rho, [2] * 2 * self.num_wires)

        else:
            # generate basis states on subset of qubits via the cartesian product
            basis_states = qnp.asarray(
                list(itertools.product([0, 1], repeat=len(device_wires))), dtype=self.C_DTYPE
            )

            # get basis states to alter on full set of qubits
            unravelled_indices = qnp.zeros((2 ** len(device_wires), self.num_wires), dtype=int)
            unravelled_indices[:, device_wires] = basis_states

            # get indices for which the state is changed to input state vector elements
            ravelled_indices = qnp.ravel_multi_index(unravelled_indices.T, [2] * self.num_wires)

            state = qnp.scatter(ravelled_indices, state, [2**self.num_wires])
            rho = qnp.outer(state, qnp.conj(state))
            rho = qnp.reshape(rho, [2] * 2 * self.num_wires)
            self._state = qnp.asarray(rho, dtype=self.C_DTYPE)

    def _apply_density_matrix(self, state, device_wires):
        r"""Initialize the internal state in a specified mixed state.
        If not all the wires are specified in the full state :math:`\rho`, remaining subsystem is filled by
        `\mathrm{tr}_in(\rho)`, which results in the full system state :math:`\mathrm{tr}_{in}(\rho) \otimes \rho_{in}`,
        where :math:`\rho_{in}` is the argument `state` of this function and :math:`\mathrm{tr}_{in}` is a partial
        trace over the subsystem to be replaced by this operation.

           Args:
               state (array[complex]): density matrix of length
                   ``(2**len(wires), 2**len(wires))``
               device_wires (Wires): wires that get initialized in the state
        """

        # translate to wire labels used by device
        device_wires = self.map_wires(device_wires)

        state = qnp.asarray(state, dtype=self.C_DTYPE)
        state = qnp.reshape(state, (-1,))

        state_dim = 2 ** len(device_wires)
        dm_dim = state_dim**2
        if dm_dim != state.shape[0]:
            raise ValueError("Density matrix must be of length (2**wires, 2**wires)")

        if not qnp.allclose(
            qnp.trace(qnp.reshape(state, (state_dim, state_dim))), 1.0, atol=tolerance
        ):
            raise ValueError("Trace of density matrix is not equal one.")

        if len(device_wires) == self.num_wires and sorted(device_wires.labels) == list(
            device_wires.labels
        ):
            # Initialize the entire wires with the state
<<<<<<< HEAD
            self._state = self._reshape(state, [2] * 2 * self.num_wires)
=======
            self._state = qnp.reshape(state, [2] * 2 * self.num_wires)
>>>>>>> 1b788a6b
            self._pre_rotated_state = self._state

        else:
            # Initialize tr_in(ρ) ⊗ ρ_in with transposed wires where ρ is the density matrix before this operation.

            complement_wires = list(sorted(list(set(range(self.num_wires)) - set(device_wires))))
            sigma = self.density_matrix(Wires(complement_wires))
            rho = qnp.kron(sigma, state.reshape(state_dim, state_dim))
            rho = rho.reshape([2] * 2 * self.num_wires)

            # Construct transposition axis to revert back to the original wire order
            left_axes = []
            right_axes = []
            complement_wires_count = len(complement_wires)
            for i in range(self.num_wires):
                if i in device_wires:
                    index = device_wires.index(i)
                    left_axes.append(complement_wires_count + index)
                    right_axes.append(complement_wires_count + index + self.num_wires)
                elif i in complement_wires:
                    index = complement_wires.index(i)
                    left_axes.append(index)
                    right_axes.append(index + self.num_wires)
            transpose_axes = left_axes + right_axes
            rho = qnp.transpose(rho, axes=transpose_axes)
            assert qnp.allclose(
                qnp.trace(qnp.reshape(rho, (2**self.num_wires, 2**self.num_wires))),
                1.0,
                atol=tolerance,
            )
<<<<<<< HEAD
            self._state = self._asarray(rho, dtype=self.C_DTYPE)
=======
            self._state = qnp.asarray(rho, dtype=self.C_DTYPE)
>>>>>>> 1b788a6b
            self._pre_rotated_state = self._state

    def _apply_operation(self, operation):
        """Applies operations to the internal device state.

        Args:
            operation (.Operation): operation to apply on the device
        """
        wires = operation.wires
        if operation.base_name == "Identity":
            return

        if isinstance(operation, QubitStateVector):
            self._apply_state_vector(operation.parameters[0], wires)
            return

        if isinstance(operation, BasisState):
            self._apply_basis_state(operation.parameters[0], wires)
            return

        if isinstance(operation, QubitDensityMatrix):
            self._apply_density_matrix(operation.parameters[0], wires)
            return

        if isinstance(operation, Snapshot):
            if self._debugger and self._debugger.active:
                dim = 2**self.num_wires
                density_matrix = qnp.reshape(self._state, (dim, dim))
                if operation.tag:
                    self._debugger.snapshots[operation.tag] = density_matrix
                else:
                    self._debugger.snapshots[len(self._debugger.snapshots)] = density_matrix
            return

        matrices = self._get_kraus(operation)

        if operation in diagonal_in_z_basis:
            self._apply_diagonal_unitary(matrices, wires)
        else:
            self._apply_channel(matrices, wires)

    # pylint: disable=arguments-differ
    def apply(self, operations, rotations=None, **kwargs):

        rotations = rotations or []

        # apply the circuit operations
        for i, operation in enumerate(operations):

            if i > 0 and isinstance(operation, (QubitStateVector, BasisState)):
                raise DeviceError(
                    f"Operation {operation.name} cannot be used after other Operations have already been applied "
                    f"on a {self.short_name} device."
                )

        for operation in operations:
            self._apply_operation(operation)

        # store the pre-rotated state
        self._pre_rotated_state = self._state

        # apply the circuit rotations
        for operation in rotations:
            self._apply_operation(operation)<|MERGE_RESOLUTION|>--- conflicted
+++ resolved
@@ -177,11 +177,7 @@
         """Returns the state density matrix of the circuit prior to measurement"""
         dim = 2**self.num_wires
         # User obtains state as a matrix
-<<<<<<< HEAD
-        return self._reshape(self._pre_rotated_state, (dim, dim))
-=======
         return qnp.reshape(self._pre_rotated_state, (dim, dim))
->>>>>>> 1b788a6b
 
     def reset(self):
         """Resets the device"""
@@ -237,14 +233,6 @@
         num_ch_wires = len(channel_wires)
 
         # Computes K^\dagger, needed for the transformation K \rho K^\dagger
-<<<<<<< HEAD
-        kraus_dagger = [self._conj(self._transpose(k)) for k in kraus]
-
-        # Shape kraus operators
-        kraus_shape = [len(kraus)] + [2] * num_ch_wires * 2
-        kraus = self._cast(self._reshape(kraus, kraus_shape), dtype=self.C_DTYPE)
-        kraus_dagger = self._cast(self._reshape(kraus_dagger, kraus_shape), dtype=self.C_DTYPE)
-=======
         kraus_dagger = [qnp.conj(qnp.transpose(k)) for k in kraus]
 
         kraus = qnp.stack(kraus)
@@ -254,7 +242,6 @@
         kraus_shape = [len(kraus)] + [2] * num_ch_wires * 2
         kraus = qnp.cast(qnp.reshape(kraus, kraus_shape), dtype=self.C_DTYPE)
         kraus_dagger = qnp.cast(qnp.reshape(kraus_dagger, kraus_shape), dtype=self.C_DTYPE)
->>>>>>> 1b788a6b
 
         # Tensor indices of the state. For each qubit, need an index for rows *and* columns
         state_indices = ABC[:rho_dim]
@@ -286,11 +273,8 @@
             f"{kraus_index}{new_row_indices}{row_indices}, {state_indices},"
             f"{kraus_index}{col_indices}{new_col_indices}->{new_state_indices}"
         )
-<<<<<<< HEAD
-        self._state = self._einsum(einsum_indices, kraus, self._state, kraus_dagger)
-=======
+
         self._state = qnp.einsum(einsum_indices, kraus, self._state, kraus_dagger)
->>>>>>> 1b788a6b
 
     def _apply_diagonal_unitary(self, eigvals, wires):
         r"""Apply a diagonal unitary gate specified by a list of eigenvalues. This method uses
@@ -428,11 +412,8 @@
             device_wires.labels
         ):
             # Initialize the entire wires with the state
-<<<<<<< HEAD
-            self._state = self._reshape(state, [2] * 2 * self.num_wires)
-=======
+
             self._state = qnp.reshape(state, [2] * 2 * self.num_wires)
->>>>>>> 1b788a6b
             self._pre_rotated_state = self._state
 
         else:
@@ -463,11 +444,8 @@
                 1.0,
                 atol=tolerance,
             )
-<<<<<<< HEAD
-            self._state = self._asarray(rho, dtype=self.C_DTYPE)
-=======
+
             self._state = qnp.asarray(rho, dtype=self.C_DTYPE)
->>>>>>> 1b788a6b
             self._pre_rotated_state = self._state
 
     def _apply_operation(self, operation):
