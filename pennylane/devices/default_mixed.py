# Copyright 2018-2021 Xanadu Quantum Technologies Inc.

# Licensed under the Apache License, Version 2.0 (the "License");
# you may not use this file except in compliance with the License.
# You may obtain a copy of the License at

#     http://www.apache.org/licenses/LICENSE-2.0

# Unless required by applicable law or agreed to in writing, software
# distributed under the License is distributed on an "AS IS" BASIS,
# WITHOUT WARRANTIES OR CONDITIONS OF ANY KIND, either express or implied.
# See the License for the specific language governing permissions and
# limitations under the License.
r"""
The default.mixed device is PennyLane's standard qubit simulator for mixed-state computations.

It implements the necessary :class:`~pennylane.devices.LegacyDevice` methods as well as some built-in
qubit :doc:`operations </introduction/operations>`, providing a simple mixed-state simulation of
qubit-based quantum circuits.
"""
# isort: skip_file
# pylint: disable=wrong-import-order, ungrouped-imports
import functools
import itertools
import logging
from collections import defaultdict
from string import ascii_letters as ABC

import numpy as np

import pennylane as qml
import pennylane.math as qnp
from pennylane import BasisState, QubitDensityMatrix, Snapshot, StatePrep
from pennylane.logging import debug_logger, debug_logger_init
from pennylane.measurements import (
    CountsMP,
    DensityMatrixMP,
    ExpectationMP,
    MutualInfoMP,
    ProbabilityMP,
    PurityMP,
    SampleMP,
    StateMP,
    VarianceMP,
    VnEntropyMP,
)
from pennylane.operation import Channel
from pennylane.ops.qubit.attributes import diagonal_in_z_basis
from pennylane.wires import Wires

from .._version import __version__
from ._qubit_device import QubitDevice

# We deliberately separate the imports to avoid confusion with the legacy device
import warnings
from collections.abc import Callable, Sequence
from dataclasses import replace
<<<<<<< HEAD
from typing import Optional, Union
=======
from typing import Optional
>>>>>>> ff095678

from pennylane.ops.channel import __qubit_channels__ as channels
from pennylane.transforms.core import TransformProgram
from pennylane.tape import QuantumScript
<<<<<<< HEAD
from pennylane.typing import Result, ResultBatch

from . import Device
from .execution_config import DefaultExecutionConfig, ExecutionConfig
=======

from . import Device
from .execution_config import ExecutionConfig
>>>>>>> ff095678
from .preprocess import (
    decompose,
    no_sampling,
    null_postprocessing,
    validate_device_wires,
    validate_measurements,
    validate_observables,
)
from .modifiers import simulator_tracking, single_tape_support
from .qubit_mixed.simulate import simulate

logger = logging.getLogger(__name__)
logger.addHandler(logging.NullHandler())

observables = {
    "Hadamard",
    "Hermitian",
    "Identity",
    "PauliX",
    "PauliY",
    "PauliZ",
    "Prod",
    "Projector",
    "SProd",
    "Sum",
}

# !TODO: rename it back to operations after removal of the legacy class
operations_mixed = {
    "Identity",
    "Snapshot",
    "BasisState",
    "StatePrep",
    "QubitDensityMatrix",
    "QubitUnitary",
    "ControlledQubitUnitary",
    "BlockEncode",
    "MultiControlledX",
    "DiagonalQubitUnitary",
    "SpecialUnitary",
    "PauliX",
    "PauliY",
    "PauliZ",
    "MultiRZ",
    "Hadamard",
    "S",
    "T",
    "SX",
    "CNOT",
    "SWAP",
    "ISWAP",
    "CSWAP",
    "Toffoli",
    "CCZ",
    "CY",
    "CZ",
    "CH",
    "PhaseShift",
    "PCPhase",
    "ControlledPhaseShift",
    "CPhaseShift00",
    "CPhaseShift01",
    "CPhaseShift10",
    "RX",
    "RY",
    "RZ",
    "Rot",
    "CRX",
    "CRY",
    "CRZ",
    "CRot",
    "AmplitudeDamping",
    "GeneralizedAmplitudeDamping",
    "PhaseDamping",
    "DepolarizingChannel",
    "BitFlip",
    "PhaseFlip",
    "PauliError",
    "ResetError",
    "QubitChannel",
    "SingleExcitation",
    "SingleExcitationPlus",
    "SingleExcitationMinus",
    "DoubleExcitation",
    "DoubleExcitationPlus",
    "DoubleExcitationMinus",
    "QubitCarry",
    "QubitSum",
    "OrbitalRotation",
    "FermionicSWAP",
    "QFT",
    "ThermalRelaxationError",
    "ECR",
    "ParametrizedEvolution",
    "GlobalPhase",
}


def observable_stopping_condition(obs: qml.operation.Operator) -> bool:
    """Specifies whether an observable is accepted by DefaultQubitMixed."""
    if obs.name in {"Prod", "Sum"}:
        return all(observable_stopping_condition(observable) for observable in obs.operands)
    if obs.name == "LinearCombination":
        return all(observable_stopping_condition(observable) for observable in obs.terms()[1])
    if obs.name == "SProd":
        return observable_stopping_condition(obs.base)

    return obs.name in observables


def stopping_condition(op: qml.operation.Operator) -> bool:
    """Specify whether an Operator object is supported by the device."""
    expected_set = operations_mixed | {"Snapshot"} | channels
    return op.name in expected_set


@qml.transform
def warn_readout_error_state(
    tape: qml.tape.QuantumTape,
) -> tuple[Sequence[qml.tape.QuantumTape], Callable]:
<<<<<<< HEAD
    """If a measurement in the QNode is an analytic state or density_matrix, warn that readout error will not be applied.
=======
    """If a measurement in the QNode is an analytic state or density_matrix, and a readout error
    parameter is defined, warn that readout error will not be applied.
>>>>>>> ff095678

    Args:
        tape (QuantumTape, .QNode, Callable): a quantum circuit.

    Returns:
        qnode (pennylane.QNode) or quantum function (callable) or tuple[List[.QuantumTape], function]:
        The unaltered input circuit.
    """
    if not tape.shots:
        for m in tape.measurements:
            if isinstance(m, qml.measurements.StateMP):
                warnings.warn(f"Measurement {m} is not affected by readout error.")

    return (tape,), null_postprocessing


ABC_ARRAY = np.array(list(ABC))
tolerance = 1e-10


class DefaultMixed(QubitDevice):
    """Default qubit device for performing mixed-state computations in PennyLane.

    .. warning::

        The API of ``DefaultMixed`` will be updated soon to follow a new device interface described
        in :class:`pennylane.devices.Device`.

        This change will not alter device behaviour for most workflows, but may have implications for
        plugin developers and users who directly interact with device methods. Please consult
        :class:`pennylane.devices.Device` and the implementation in
        :class:`pennylane.devices.DefaultQubit` for more information on what the new
        interface will look like and be prepared to make updates in a coming release. If you have any
        feedback on these changes, please create an
        `issue <https://github.com/PennyLaneAI/pennylane/issues>`_ or post in our
        `discussion forum <https://discuss.pennylane.ai/>`_.

    Args:
        wires (int, Iterable[Number, str]): Number of subsystems represented by the device,
            or iterable that contains unique labels for the subsystems as numbers
            (i.e., ``[-1, 0, 2]``) or strings (``['ancilla', 'q1', 'q2']``).
        shots (None, int): Number of times the circuit should be evaluated (or sampled) to estimate
            the expectation values. Defaults to ``None`` if not specified, which means that
            outputs are computed exactly.
        readout_prob (None, int, float): Probability for adding readout error to the measurement
            outcomes of observables. Defaults to ``None`` if not specified, which means that the outcomes are
            without any readout error.
    """

    name = "Default mixed-state qubit PennyLane plugin"
    short_name = "default.mixed"
    pennylane_requires = __version__
    version = __version__
    author = "Xanadu Inc."

    operations = operations_mixed

    _reshape = staticmethod(qnp.reshape)
    _flatten = staticmethod(qnp.flatten)
    _transpose = staticmethod(qnp.transpose)
    # Allow for the `axis` keyword argument for integration with broadcasting-enabling
    # code in QubitDevice. However, it is not used as DefaultMixed does not support broadcasting
    # pylint: disable=unnecessary-lambda
    _gather = staticmethod(lambda *args, axis=0, **kwargs: qnp.gather(*args, **kwargs))
    _dot = staticmethod(qnp.dot)

    measurement_map = defaultdict(lambda: "")
    measurement_map[PurityMP] = "purity"

    @staticmethod
    def _reduce_sum(array, axes):
        return qnp.sum(array, tuple(axes))

    @staticmethod
    def _asarray(array, dtype=None):
        # Support float
        if not hasattr(array, "__len__"):
            return np.asarray(array, dtype=dtype)

        res = qnp.cast(array, dtype=dtype)
        return res

    # pylint: disable=too-many-arguments
    @debug_logger_init
    def __init__(
        self,
        wires,
        *,
        r_dtype=np.float64,
        c_dtype=np.complex128,
        shots=None,
        analytic=None,
        readout_prob=None,
    ):
        if isinstance(wires, int) and wires > 23:
            raise ValueError(
                "This device does not currently support computations on more than 23 wires"
            )

        self.readout_err = readout_prob
        # Check that the readout error probability, if entered, is either integer or float in [0,1]
        if self.readout_err is not None:
            if not isinstance(self.readout_err, float) and not isinstance(self.readout_err, int):
                raise TypeError(
                    "The readout error probability should be an integer or a floating-point number in [0,1]."
                )
            if self.readout_err < 0 or self.readout_err > 1:
                raise ValueError("The readout error probability should be in the range [0,1].")

        # call QubitDevice init
        super().__init__(wires, shots, r_dtype=r_dtype, c_dtype=c_dtype, analytic=analytic)
        self._debugger = None

        # Create the initial state.
        self._state = self._create_basis_state(0)
        self._pre_rotated_state = self._state
        self.measured_wires = []
        """List: during execution, stores the list of wires on which measurements are acted for
        applying the readout error to them when readout_prob is non-zero."""

    def _create_basis_state(self, index):
        """Return the density matrix representing a computational basis state over all wires.

        Args:
            index (int): integer representing the computational basis state.

        Returns:
            array[complex]: complex array of shape ``[2] * (2 * num_wires)``
            representing the density matrix of the basis state.
        """
        rho = qnp.zeros((2**self.num_wires, 2**self.num_wires), dtype=self.C_DTYPE)
        rho[index, index] = 1
        return qnp.reshape(rho, [2] * (2 * self.num_wires))

    @classmethod
    def capabilities(cls):
        capabilities = super().capabilities().copy()
        capabilities.update(
            returns_state=True,
            passthru_devices={
                "autograd": "default.mixed",
                "tf": "default.mixed",
                "torch": "default.mixed",
                "jax": "default.mixed",
            },
        )
        return capabilities

    @property
    def state(self):
        """Returns the state density matrix of the circuit prior to measurement"""
        dim = 2**self.num_wires
        # User obtains state as a matrix
        return qnp.reshape(self._pre_rotated_state, (dim, dim))

    @debug_logger
    def density_matrix(self, wires):
        """Returns the reduced density matrix over the given wires.

        Args:
            wires (Wires): wires of the reduced system

        Returns:
            array[complex]: complex array of shape ``(2 ** len(wires), 2 ** len(wires))``
            representing the reduced density matrix of the state prior to measurement.
        """
        state = getattr(self, "state", None)
        wires = self.map_wires(wires)
        return qml.math.reduce_dm(state, indices=wires, c_dtype=self.C_DTYPE)

    @debug_logger
    def purity(self, mp, **kwargs):  # pylint: disable=unused-argument
        """Returns the purity of the final state"""
        state = getattr(self, "state", None)
        wires = self.map_wires(mp.wires)
        return qml.math.purity(state, indices=wires, c_dtype=self.C_DTYPE)

    @debug_logger
    def reset(self):
        """Resets the device"""
        super().reset()

        self._state = self._create_basis_state(0)
        self._pre_rotated_state = self._state

    @debug_logger
    def analytic_probability(self, wires=None):
        if self._state is None:
            return None

        # convert rho from tensor to matrix
        rho = qnp.reshape(self._state, (2**self.num_wires, 2**self.num_wires))

        # probs are diagonal elements
        probs = self.marginal_prob(qnp.diagonal(rho), wires)

        # take the real part so probabilities are not shown as complex numbers
        probs = qnp.real(probs)
        return qnp.where(probs < 0, -probs, probs)

    def _get_kraus(self, operation):  # pylint: disable=no-self-use
        """Return the Kraus operators representing the operation.

        Args:
            operation (.Operation): a PennyLane operation

        Returns:
            list[array[complex]]: Returns a list of 2D matrices representing the Kraus operators. If
            the operation is unitary, returns a single Kraus operator. In the case of a diagonal
            unitary, returns a 1D array representing the matrix diagonal.
        """
        if operation in diagonal_in_z_basis:
            return operation.eigvals()

        if isinstance(operation, Channel):
            return operation.kraus_matrices()

        return [operation.matrix()]

    def _apply_channel(self, kraus, wires):
        r"""Apply a quantum channel specified by a list of Kraus operators to subsystems of the
        quantum state. For a unitary gate, there is a single Kraus operator.

        Args:
            kraus (list[array]): Kraus operators
            wires (Wires): target wires
        """
        channel_wires = self.map_wires(wires)
        rho_dim = 2 * self.num_wires
        num_ch_wires = len(channel_wires)

        # Computes K^\dagger, needed for the transformation K \rho K^\dagger
        kraus_dagger = [qnp.conj(qnp.transpose(k)) for k in kraus]

        kraus = qnp.stack(kraus)
        kraus_dagger = qnp.stack(kraus_dagger)

        # Shape kraus operators
        kraus_shape = [len(kraus)] + [2] * num_ch_wires * 2
        kraus = qnp.cast(qnp.reshape(kraus, kraus_shape), dtype=self.C_DTYPE)
        kraus_dagger = qnp.cast(qnp.reshape(kraus_dagger, kraus_shape), dtype=self.C_DTYPE)

        # Tensor indices of the state. For each qubit, need an index for rows *and* columns
        state_indices = ABC[:rho_dim]

        # row indices of the quantum state affected by this operation
        row_wires_list = channel_wires.tolist()
        row_indices = "".join(ABC_ARRAY[row_wires_list].tolist())

        # column indices are shifted by the number of wires
        col_wires_list = [w + self.num_wires for w in row_wires_list]
        col_indices = "".join(ABC_ARRAY[col_wires_list].tolist())

        # indices in einsum must be replaced with new ones
        new_row_indices = ABC[rho_dim : rho_dim + num_ch_wires]
        new_col_indices = ABC[rho_dim + num_ch_wires : rho_dim + 2 * num_ch_wires]

        # index for summation over Kraus operators
        kraus_index = ABC[rho_dim + 2 * num_ch_wires : rho_dim + 2 * num_ch_wires + 1]

        # new state indices replace row and column indices with new ones
        new_state_indices = functools.reduce(
            lambda old_string, idx_pair: old_string.replace(idx_pair[0], idx_pair[1]),
            zip(col_indices + row_indices, new_col_indices + new_row_indices),
            state_indices,
        )

        # index mapping for einsum, e.g., 'iga,abcdef,idh->gbchef'
        einsum_indices = (
            f"{kraus_index}{new_row_indices}{row_indices}, {state_indices},"
            f"{kraus_index}{col_indices}{new_col_indices}->{new_state_indices}"
        )

        self._state = qnp.einsum(einsum_indices, kraus, self._state, kraus_dagger)

    def _apply_channel_tensordot(self, kraus, wires):
        r"""Apply a quantum channel specified by a list of Kraus operators to subsystems of the
        quantum state. For a unitary gate, there is a single Kraus operator.

        Args:
            kraus (list[array]): Kraus operators
            wires (Wires): target wires
        """
        channel_wires = self.map_wires(wires)
        num_ch_wires = len(channel_wires)

        # Shape kraus operators and cast them to complex data type
        kraus_shape = [2] * (num_ch_wires * 2)
        kraus = [qnp.cast(qnp.reshape(k, kraus_shape), dtype=self.C_DTYPE) for k in kraus]

        # row indices of the quantum state affected by this operation
        row_wires_list = channel_wires.tolist()
        # column indices are shifted by the number of wires
        col_wires_list = [w + self.num_wires for w in row_wires_list]

        channel_col_ids = list(range(num_ch_wires, 2 * num_ch_wires))
        axes_left = [channel_col_ids, row_wires_list]
        # Use column indices instead or rows to incorporate transposition of K^\dagger
        axes_right = [col_wires_list, channel_col_ids]

        # Apply the Kraus operators, and sum over all Kraus operators afterwards
        def _conjugate_state_with(k):
            """Perform the double tensor product k @ self._state @ k.conj().
            The `axes_left` and `axes_right` arguments are taken from the ambient variable space
            and `axes_right` is assumed to incorporate the tensor product and the transposition
            of k.conj() simultaneously."""
            return qnp.tensordot(qnp.tensordot(k, self._state, axes_left), qnp.conj(k), axes_right)

        if len(kraus) == 1:
            _state = _conjugate_state_with(kraus[0])
        else:
            _state = qnp.sum(qnp.stack([_conjugate_state_with(k) for k in kraus]), axis=0)

        # Permute the affected axes to their destination places.
        # The row indices of the kraus operators are moved from the beginning to the original
        # target row locations, the column indices from the end to the target column locations
        source_left = list(range(num_ch_wires))
        dest_left = row_wires_list
        source_right = list(range(-num_ch_wires, 0))
        dest_right = col_wires_list
        self._state = qnp.moveaxis(_state, source_left + source_right, dest_left + dest_right)

    def _apply_diagonal_unitary(self, eigvals, wires):
        r"""Apply a diagonal unitary gate specified by a list of eigenvalues. This method uses
        the fact that the unitary is diagonal for a more efficient implementation.

        Args:
            eigvals (array): eigenvalues (phases) of the diagonal unitary
            wires (Wires): target wires
        """

        channel_wires = self.map_wires(wires)

        eigvals = qnp.stack(eigvals)

        # reshape vectors
        eigvals = qnp.cast(qnp.reshape(eigvals, [2] * len(channel_wires)), dtype=self.C_DTYPE)

        # Tensor indices of the state. For each qubit, need an index for rows *and* columns
        state_indices = ABC[: 2 * self.num_wires]

        # row indices of the quantum state affected by this operation
        row_wires_list = channel_wires.tolist()
        row_indices = "".join(ABC_ARRAY[row_wires_list].tolist())

        # column indices are shifted by the number of wires
        col_wires_list = [w + self.num_wires for w in row_wires_list]
        col_indices = "".join(ABC_ARRAY[col_wires_list].tolist())

        einsum_indices = f"{row_indices},{state_indices},{col_indices}->{state_indices}"

        self._state = qnp.einsum(einsum_indices, eigvals, self._state, qnp.conj(eigvals))

    def _apply_basis_state(self, state, wires):
        """Initialize the device in a specified computational basis state.

        Args:
            state (array[int]): computational basis state of shape ``(wires,)``
                consisting of 0s and 1s.
            wires (Wires): wires that the provided computational state should be initialized on
        """
        # translate to wire labels used by device
        device_wires = self.map_wires(wires)

        # length of basis state parameter
        n_basis_state = len(state)

        if not set(state).issubset({0, 1}):
            raise ValueError("BasisState parameter must consist of 0 or 1 integers.")

        if n_basis_state != len(device_wires):
            raise ValueError("BasisState parameter and wires must be of equal length.")

        # get computational basis state number
        basis_states = 2 ** (self.num_wires - 1 - device_wires.toarray())
        num = int(qnp.dot(state, basis_states))

        self._state = self._create_basis_state(num)

    def _apply_state_vector(self, state, device_wires):
        """Initialize the internal state in a specified pure state.

        Args:
            state (array[complex]): normalized input state of length
                ``2**len(wires)``
            device_wires (Wires): wires that get initialized in the state
        """

        # translate to wire labels used by device
        device_wires = self.map_wires(device_wires)

        state = qnp.asarray(state, dtype=self.C_DTYPE)
        n_state_vector = state.shape[0]

        if state.ndim != 1 or n_state_vector != 2 ** len(device_wires):
            raise ValueError("State vector must be of length 2**wires.")

        if not qnp.allclose(qnp.linalg.norm(state, ord=2), 1.0, atol=tolerance):
            raise ValueError("Sum of amplitudes-squared does not equal one.")

        if len(device_wires) == self.num_wires and sorted(device_wires.labels) == list(
            device_wires.labels
        ):
            # Initialize the entire wires with the state
            rho = qnp.outer(state, qnp.conj(state))
            self._state = qnp.reshape(rho, [2] * 2 * self.num_wires)

        else:
            # generate basis states on subset of qubits via the cartesian product
            basis_states = qnp.asarray(
                list(itertools.product([0, 1], repeat=len(device_wires))), dtype=int
            )

            # get basis states to alter on full set of qubits
            unravelled_indices = qnp.zeros((2 ** len(device_wires), self.num_wires), dtype=int)
            unravelled_indices[:, device_wires] = basis_states

            # get indices for which the state is changed to input state vector elements
            ravelled_indices = qnp.ravel_multi_index(unravelled_indices.T, [2] * self.num_wires)

            state = qnp.scatter(ravelled_indices, state, [2**self.num_wires])
            rho = qnp.outer(state, qnp.conj(state))
            rho = qnp.reshape(rho, [2] * 2 * self.num_wires)
            self._state = qnp.asarray(rho, dtype=self.C_DTYPE)

    def _apply_density_matrix(self, state, device_wires):
        r"""Initialize the internal state in a specified mixed state.
        If not all the wires are specified in the full state :math:`\rho`, remaining subsystem is filled by
        `\mathrm{tr}_in(\rho)`, which results in the full system state :math:`\mathrm{tr}_{in}(\rho) \otimes \rho_{in}`,
        where :math:`\rho_{in}` is the argument `state` of this function and :math:`\mathrm{tr}_{in}` is a partial
        trace over the subsystem to be replaced by this operation.

           Args:
               state (array[complex]): density matrix of length
                   ``(2**len(wires), 2**len(wires))``
               device_wires (Wires): wires that get initialized in the state
        """

        # translate to wire labels used by device
        device_wires = self.map_wires(device_wires)

        state = qnp.asarray(state, dtype=self.C_DTYPE)
        state = qnp.reshape(state, (-1,))

        state_dim = 2 ** len(device_wires)
        dm_dim = state_dim**2
        if dm_dim != state.shape[0]:
            raise ValueError("Density matrix must be of length (2**wires, 2**wires)")

        if not qml.math.is_abstract(state) and not qnp.allclose(
            qnp.trace(qnp.reshape(state, (state_dim, state_dim))), 1.0, atol=tolerance
        ):
            raise ValueError("Trace of density matrix is not equal one.")

        if len(device_wires) == self.num_wires and sorted(device_wires.labels) == list(
            device_wires.labels
        ):
            # Initialize the entire wires with the state

            self._state = qnp.reshape(state, [2] * 2 * self.num_wires)
            self._pre_rotated_state = self._state

        else:
            # Initialize tr_in(ρ) ⊗ ρ_in with transposed wires where ρ is the density matrix before this operation.

            complement_wires = list(sorted(list(set(range(self.num_wires)) - set(device_wires))))
            sigma = self.density_matrix(Wires(complement_wires))
            rho = qnp.kron(sigma, state.reshape(state_dim, state_dim))
            rho = rho.reshape([2] * 2 * self.num_wires)

            # Construct transposition axis to revert back to the original wire order
            left_axes = []
            right_axes = []
            complement_wires_count = len(complement_wires)
            for i in range(self.num_wires):
                if i in device_wires:
                    index = device_wires.index(i)
                    left_axes.append(complement_wires_count + index)
                    right_axes.append(complement_wires_count + index + self.num_wires)
                elif i in complement_wires:
                    index = complement_wires.index(i)
                    left_axes.append(index)
                    right_axes.append(index + self.num_wires)
            transpose_axes = left_axes + right_axes
            rho = qnp.transpose(rho, axes=transpose_axes)
            assert qml.math.is_abstract(rho) or qnp.allclose(
                qnp.trace(qnp.reshape(rho, (2**self.num_wires, 2**self.num_wires))),
                1.0,
                atol=tolerance,
            )

            self._state = qnp.asarray(rho, dtype=self.C_DTYPE)
            self._pre_rotated_state = self._state

    def _snapshot_measurements(self, density_matrix, measurement):
        """Perform state-based snapshot measurement"""
        meas_wires = self.wires if not measurement.wires else measurement.wires

        pre_rotated_state = self._state
        if isinstance(measurement, (ProbabilityMP, ExpectationMP, VarianceMP)):
            for diag_gate in measurement.diagonalizing_gates():
                self._apply_operation(diag_gate)

        if isinstance(measurement, (StateMP, DensityMatrixMP)):
            map_wires = self.map_wires(meas_wires)
            snap_result = qml.math.reduce_dm(
                density_matrix, indices=map_wires, c_dtype=self.C_DTYPE
            )

        elif isinstance(measurement, PurityMP):
            map_wires = self.map_wires(meas_wires)
            snap_result = qml.math.purity(density_matrix, indices=map_wires, c_dtype=self.C_DTYPE)

        elif isinstance(measurement, ProbabilityMP):
            snap_result = self.analytic_probability(wires=meas_wires)

        elif isinstance(measurement, ExpectationMP):
            eigvals = self._asarray(measurement.obs.eigvals(), dtype=self.R_DTYPE)
            probs = self.analytic_probability(wires=meas_wires)
            snap_result = self._dot(probs, eigvals)

        elif isinstance(measurement, VarianceMP):
            eigvals = self._asarray(measurement.obs.eigvals(), dtype=self.R_DTYPE)
            probs = self.analytic_probability(wires=meas_wires)
            snap_result = self._dot(probs, (eigvals**2)) - self._dot(probs, eigvals) ** 2

        elif isinstance(measurement, VnEntropyMP):
            base = measurement.log_base
            map_wires = self.map_wires(meas_wires)
            snap_result = qml.math.vn_entropy(
                density_matrix, indices=map_wires, c_dtype=self.C_DTYPE, base=base
            )

        elif isinstance(measurement, MutualInfoMP):
            base = measurement.log_base
            wires0, wires1 = list(map(self.map_wires, measurement.raw_wires))
            snap_result = qml.math.mutual_info(
                density_matrix,
                indices0=wires0,
                indices1=wires1,
                c_dtype=self.C_DTYPE,
                base=base,
            )

        else:
            raise qml.DeviceError(
                f"Snapshots of {type(measurement)} are not yet supported on default.mixed"
            )

        self._state = pre_rotated_state
        self._pre_rotated_state = self._state

        return snap_result

    def _apply_snapshot(self, operation):
        """Applies the snapshot operation"""
        measurement = operation.hyperparameters["measurement"]

        if self._debugger and self._debugger.active:
            dim = 2**self.num_wires
            density_matrix = qnp.reshape(self._state, (dim, dim))

            snapshot_result = self._snapshot_measurements(density_matrix, measurement)

            if operation.tag:
                self._debugger.snapshots[operation.tag] = snapshot_result
            else:
                self._debugger.snapshots[len(self._debugger.snapshots)] = snapshot_result

    def _apply_operation(self, operation):
        """Applies operations to the internal device state.

        Args:
            operation (.Operation): operation to apply on the device
        """
        wires = operation.wires
        if operation.name == "Identity":
            return

        if isinstance(operation, StatePrep):
            self._apply_state_vector(operation.parameters[0], wires)
            return

        if isinstance(operation, BasisState):
            self._apply_basis_state(operation.parameters[0], wires)
            return

        if isinstance(operation, QubitDensityMatrix):
            self._apply_density_matrix(operation.parameters[0], wires)
            return

        if isinstance(operation, Snapshot):
            self._apply_snapshot(operation)
            return

        matrices = self._get_kraus(operation)

        if operation in diagonal_in_z_basis:
            self._apply_diagonal_unitary(matrices, wires)
        else:
            num_op_wires = len(wires)
            interface = qml.math.get_interface(self._state, *matrices)
            # Use tensordot for Autograd and Numpy if there are more than 2 wires
            # Use tensordot in any case for more than 7 wires, as einsum does not support this case
            if (num_op_wires > 2 and interface in {"autograd", "numpy"}) or num_op_wires > 7:
                self._apply_channel_tensordot(matrices, wires)
            else:
                self._apply_channel(matrices, wires)

    # pylint: disable=arguments-differ

    @debug_logger
    def execute(self, circuit, **kwargs):
        """Execute a queue of quantum operations on the device and then
        measure the given observables.

        Applies a readout error to the measurement outcomes of any observable if
        readout_prob is non-zero. This is done by finding the list of measured wires on which
        BitFlip channels are applied in the :meth:`apply`.

        For plugin developers: instead of overwriting this, consider
        implementing a suitable subset of

        * :meth:`apply`

        * :meth:`~.generate_samples`

        * :meth:`~.probability`

        Additional keyword arguments may be passed to this method
        that can be utilised by :meth:`apply`. An example would be passing
        the ``QNode`` hash that can be used later for parametric compilation.

        Args:
            circuit (QuantumTape): circuit to execute on the device

        Raises:
            QuantumFunctionError: if the value of :attr:`~.Observable.return_type` is not supported

        Returns:
            array[float]: measured value(s)
        """
        if self.readout_err:
            wires_list = []
            for m in circuit.measurements:
                if isinstance(m, StateMP):
                    # State: This returns pre-rotated state, so no readout error.
                    # Assumed to only be allowed if it's the only measurement.
                    self.measured_wires = []
                    return super().execute(circuit, **kwargs)
                if isinstance(m, (SampleMP, CountsMP)) and m.wires in (
                    qml.wires.Wires([]),
                    self.wires,
                ):
                    # Sample, Counts: Readout error applied to all device wires when wires
                    # not specified or all wires specified.
                    self.measured_wires = self.wires
                    return super().execute(circuit, **kwargs)
                if isinstance(m, (VnEntropyMP, MutualInfoMP)):
                    # VnEntropy, MutualInfo: Computed for the state
                    # prior to measurement. So, readout error need not be applied on the
                    # corresponding device wires.
                    continue
                wires_list.append(m.wires)
            self.measured_wires = qml.wires.Wires.all_wires(wires_list)
        return super().execute(circuit, **kwargs)

    @debug_logger
    def apply(self, operations, rotations=None, **kwargs):
        rotations = rotations or []

        # apply the circuit operations
        for i, operation in enumerate(operations):
            if i > 0 and isinstance(operation, (StatePrep, BasisState)):
                raise qml.DeviceError(
                    f"Operation {operation.name} cannot be used after other Operations have already been applied "
                    f"on a {self.short_name} device."
                )

        for operation in operations:
            self._apply_operation(operation)

        # store the pre-rotated state
        self._pre_rotated_state = self._state

        # apply the circuit rotations
        for operation in rotations:
            self._apply_operation(operation)

        if self.readout_err:
            for k in self.measured_wires:
                bit_flip = qml.BitFlip(self.readout_err, wires=k)
                self._apply_operation(bit_flip)


@simulator_tracking
@single_tape_support
class DefaultMixedNewAPI(Device):
    r"""A PennyLane Python-based device for mixed-state qubit simulation.

    Args:
        wires (int, Iterable[Number, str]): Number of wires present on the device, or iterable that
            contains unique labels for the wires as numbers (i.e., ``[-1, 0, 2]``) or strings
            (``['ancilla', 'q1', 'q2']``).
        shots (int, Sequence[int], Sequence[Union[int, Sequence[int]]]): The default number of shots
            to use in executions involving this device.
        seed (Union[str, None, int, array_like[int], SeedSequence, BitGenerator, Generator, jax.random.PRNGKey]): A
            seed-like parameter matching that of ``seed`` for ``numpy.random.default_rng``, or
            a request to seed from numpy's global random number generator.
            The default, ``seed="global"`` pulls a seed from NumPy's global generator. ``seed=None``
            will pull a seed from the OS entropy.
            If a ``jax.random.PRNGKey`` is passed as the seed, a JAX-specific sampling function using
            ``jax.random.choice`` and the ``PRNGKey`` will be used for sampling rather than
            ``numpy.random.default_rng``.
        r_dtype (numpy.dtype): Real datatype to use for computations. Default is np.float64.
        c_dtype (numpy.dtype): Complex datatype to use for computations. Default is np.complex128.
        readout_prob (float): Probability of readout error for qubit measurements. Must be in :math:`[0,1]`.
    """

    _device_options = ("rng", "prng_key")  # tuple of string names for all the device options.

    @property
    def name(self):
        """The name of the device."""
        return "default.mixed"

    # pylint: disable=too-many-positional-arguments
    @debug_logger_init
    def __init__(  # pylint: disable=too-many-arguments
        self,
        wires=None,
        shots=None,
        seed="global",
        # The following parameters are inherited from DefaultMixed
        readout_prob=None,
    ) -> None:

        if isinstance(wires, int) and wires > 23:
            raise ValueError(
                "This device does not currently support computations on more than 23 wires"
            )

        self.readout_err = readout_prob
        # Check that the readout error probability, if entered, is either integer or float in [0,1]
        if self.readout_err is not None:
            if not isinstance(self.readout_err, float) and not isinstance(self.readout_err, int):
                raise TypeError(
                    "The readout error probability should be an integer or a floating-point number in [0,1]."
                )
            if self.readout_err < 0 or self.readout_err > 1:
                raise ValueError("The readout error probability should be in the range [0,1].")
        super().__init__(wires=wires, shots=shots)

        # Seed setting
        seed = np.random.randint(0, high=10000000) if seed == "global" else seed
        if qml.math.get_interface(seed) == "jax":
            self._prng_key = seed
            self._rng = np.random.default_rng(None)
        else:
            self._prng_key = None
            self._rng = np.random.default_rng(seed)

        self._debugger = None

    @debug_logger
    def supports_derivatives(
        self,
        execution_config: Optional[ExecutionConfig] = None,
        circuit: Optional[QuantumScript] = None,
    ) -> bool:
        """Check whether or not derivatives are available for a given configuration and circuit.

        ``DefaultQubitMixed`` supports backpropagation derivatives with analytic results.

        Args:
            execution_config (ExecutionConfig): The configuration of the desired derivative calculation.
            circuit (QuantumTape): An optional circuit to check derivatives support for.

        Returns:
            bool: Whether or not a derivative can be calculated provided the given information.

        """
        if execution_config is None or execution_config.gradient_method in {"backprop", "best"}:
            return circuit is None or not circuit.shots
        return False

    @debug_logger
    def execute(
        self,
        circuits: QuantumScript,
        execution_config: Optional[ExecutionConfig] = None,
<<<<<<< HEAD
    ) -> Union[Result, ResultBatch]:
        interface = (
            execution_config.interface
            if execution_config.gradient_method in {"best", "backprop", None}
            else None
        )

        return tuple(
            simulate(
                c,
                rng=self._rng,
                prng_key=self._prng_key,
                debugger=self._debugger,
                interface=interface,
                readout_errors=self.readout_err,
            )
            for c in circuits
        )
=======
    ) -> None:
        raise NotImplementedError
>>>>>>> ff095678

    def _setup_execution_config(self, execution_config: ExecutionConfig) -> ExecutionConfig:
        """This is a private helper for ``preprocess`` that sets up the execution config.

        Args:
            execution_config (ExecutionConfig): an unprocessed execution config.

        Returns:
            ExecutionConfig: a preprocessed execution config.
        """
        updated_values = {}
        for option in execution_config.device_options:
            if option not in self._device_options:
                raise qml.DeviceError(f"device option {option} not present on {self}")

        if execution_config.gradient_method == "best":
            updated_values["gradient_method"] = "backprop"
        updated_values["use_device_gradient"] = execution_config.gradient_method in {
            "backprop",
            "best",
        }
        updated_values["grad_on_execution"] = False
        updated_values["device_options"] = dict(execution_config.device_options)  # copy

        for option in self._device_options:
            if option not in updated_values["device_options"]:
                updated_values["device_options"][option] = getattr(self, f"_{option}")
        return replace(execution_config, **updated_values)

    @debug_logger
    def preprocess(
        self,
<<<<<<< HEAD
        execution_config: ExecutionConfig = DefaultExecutionConfig,
=======
        execution_config: ExecutionConfig = None,
>>>>>>> ff095678
    ) -> tuple[TransformProgram, ExecutionConfig]:
        """This function defines the device transform program to be applied and an updated device
        configuration.

        Args:
            execution_config (Union[ExecutionConfig, Sequence[ExecutionConfig]]): A data structure
                describing the parameters needed to fully describe the execution.

        Returns:
            TransformProgram, ExecutionConfig: A transform program that when called returns
            ``QuantumTape`` objects that the device can natively execute, as well as a postprocessing
            function to be called after execution, and a configuration with unset
            specifications filled in.

        This device:

        * Supports any qubit operations that provide a matrix
        * Supports any qubit channel that provides Kraus matrices

        """
<<<<<<< HEAD
        config = self._setup_execution_config(execution_config)
        transform_program = TransformProgram()

=======
        execution_config = execution_config or ExecutionConfig()
        config = self._setup_execution_config(execution_config)
        transform_program = TransformProgram()

        # Defer first since it addes wires to the device
        transform_program.add_transform(qml.defer_measurements, device=self)

>>>>>>> ff095678
        transform_program.add_transform(validate_device_wires, self.wires, name=self.name)
        transform_program.add_transform(
            decompose,
            stopping_condition=stopping_condition,
            name=self.name,
        )
        transform_program.add_transform(validate_measurements, name=self.name)
        transform_program.add_transform(
            validate_observables, stopping_condition=observable_stopping_condition, name=self.name
        )

<<<<<<< HEAD
=======
        # TODO: If the setup_execution_config method becomes circuit-dependent in the future,
        # we should handle this case directly within setup_execution_config. This would
        # eliminate the need for the no_sampling transform in this section.
>>>>>>> ff095678
        if config.gradient_method == "backprop":
            transform_program.add_transform(no_sampling, name="backprop + default.mixed")

        if self.readout_err is not None:
            transform_program.add_transform(warn_readout_error_state)

        return transform_program, config<|MERGE_RESOLUTION|>--- conflicted
+++ resolved
@@ -55,25 +55,15 @@
 import warnings
 from collections.abc import Callable, Sequence
 from dataclasses import replace
-<<<<<<< HEAD
 from typing import Optional, Union
-=======
-from typing import Optional
->>>>>>> ff095678
 
 from pennylane.ops.channel import __qubit_channels__ as channels
 from pennylane.transforms.core import TransformProgram
 from pennylane.tape import QuantumScript
-<<<<<<< HEAD
 from pennylane.typing import Result, ResultBatch
 
 from . import Device
 from .execution_config import DefaultExecutionConfig, ExecutionConfig
-=======
-
-from . import Device
-from .execution_config import ExecutionConfig
->>>>>>> ff095678
 from .preprocess import (
     decompose,
     no_sampling,
@@ -194,12 +184,7 @@
 def warn_readout_error_state(
     tape: qml.tape.QuantumTape,
 ) -> tuple[Sequence[qml.tape.QuantumTape], Callable]:
-<<<<<<< HEAD
     """If a measurement in the QNode is an analytic state or density_matrix, warn that readout error will not be applied.
-=======
-    """If a measurement in the QNode is an analytic state or density_matrix, and a readout error
-    parameter is defined, warn that readout error will not be applied.
->>>>>>> ff095678
 
     Args:
         tape (QuantumTape, .QNode, Callable): a quantum circuit.
@@ -991,7 +976,6 @@
         self,
         circuits: QuantumScript,
         execution_config: Optional[ExecutionConfig] = None,
-<<<<<<< HEAD
     ) -> Union[Result, ResultBatch]:
         interface = (
             execution_config.interface
@@ -1010,10 +994,6 @@
             )
             for c in circuits
         )
-=======
-    ) -> None:
-        raise NotImplementedError
->>>>>>> ff095678
 
     def _setup_execution_config(self, execution_config: ExecutionConfig) -> ExecutionConfig:
         """This is a private helper for ``preprocess`` that sets up the execution config.
@@ -1046,11 +1026,7 @@
     @debug_logger
     def preprocess(
         self,
-<<<<<<< HEAD
-        execution_config: ExecutionConfig = DefaultExecutionConfig,
-=======
         execution_config: ExecutionConfig = None,
->>>>>>> ff095678
     ) -> tuple[TransformProgram, ExecutionConfig]:
         """This function defines the device transform program to be applied and an updated device
         configuration.
@@ -1071,11 +1047,6 @@
         * Supports any qubit channel that provides Kraus matrices
 
         """
-<<<<<<< HEAD
-        config = self._setup_execution_config(execution_config)
-        transform_program = TransformProgram()
-
-=======
         execution_config = execution_config or ExecutionConfig()
         config = self._setup_execution_config(execution_config)
         transform_program = TransformProgram()
@@ -1083,7 +1054,6 @@
         # Defer first since it addes wires to the device
         transform_program.add_transform(qml.defer_measurements, device=self)
 
->>>>>>> ff095678
         transform_program.add_transform(validate_device_wires, self.wires, name=self.name)
         transform_program.add_transform(
             decompose,
@@ -1095,12 +1065,9 @@
             validate_observables, stopping_condition=observable_stopping_condition, name=self.name
         )
 
-<<<<<<< HEAD
-=======
         # TODO: If the setup_execution_config method becomes circuit-dependent in the future,
         # we should handle this case directly within setup_execution_config. This would
         # eliminate the need for the no_sampling transform in this section.
->>>>>>> ff095678
         if config.gradient_method == "backprop":
             transform_program.add_transform(no_sampling, name="backprop + default.mixed")
 
