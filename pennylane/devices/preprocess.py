# Copyright 2018-2023 Xanadu Quantum Technologies Inc.

# Licensed under the Apache License, Version 2.0 (the "License");
# you may not use this file except in compliance with the License.
# You may obtain a copy of the License at

#     http://www.apache.org/licenses/LICENSE-2.0

# Unless required by applicable law or agreed to in writing, software
# distributed under the License is distributed on an "AS IS" BASIS,
# WITHOUT WARRANTIES OR CONDITIONS OF ANY KIND, either express or implied.
# See the License for the specific language governing permissions and
# limitations under the License.

"""This module contains functions for preprocessing `QuantumTape` objects to ensure
that they are supported for execution by a device."""
# pylint: disable=protected-access, too-many-arguments

import os
import warnings
from collections import deque
from collections.abc import Callable, Generator, Sequence
from copy import copy
from functools import lru_cache, partial
from itertools import chain
from typing import Optional, Type

import pennylane as qml
<<<<<<< HEAD
from pennylane import Snapshot, transform
from pennylane.allocation import (
    Allocate,
    Deallocate,
    DeallocateAll,
    _get_allocate_prim,
    _get_deallocate_prim,
)
=======
>>>>>>> 6410b8db
from pennylane.exceptions import DeviceError, QuantumFunctionError
from pennylane.math import requires_grad
from pennylane.measurements import SampleMeasurement, StateMeasurement, measure
from pennylane.operation import StatePrepBase
from pennylane.ops import Snapshot
from pennylane.tape import QuantumScript, QuantumScriptBatch
from pennylane.transforms.core import transform
from pennylane.typing import PostprocessingFn
from pennylane.wires import WireError

from .execution_config import MCMConfig


def null_postprocessing(results):
    """A postprocessing function returned by a transform that only converts the batch of results
    into a result for a single ``QuantumTape``.
    """
    return results[0]


def _operator_decomposition_gen(  # pylint: disable = too-many-positional-arguments
    op: qml.operation.Operator,
    acceptance_function: Callable[[qml.operation.Operator], bool],
    decomposer: Callable[[qml.operation.Operator], Sequence[qml.operation.Operator]],
    max_expansion: Optional[int] = None,
    current_depth=0,
    name: str = "device",
    error: Optional[Type[Exception]] = None,
) -> Generator[qml.operation.Operator, None, None]:
    """A generator that yields the next operation that is accepted."""
    if error is None:
        error = DeviceError

    max_depth_reached = False
    if max_expansion is not None and max_expansion <= current_depth:
        max_depth_reached = True
    if acceptance_function(op) or max_depth_reached:
        yield op
    else:
        try:
            decomp = decomposer(op)
            current_depth += 1
        except qml.operation.DecompositionUndefinedError as e:
            raise error(
                f"Operator {op} not supported with {name} and does not provide a decomposition."
            ) from e

        for sub_op in decomp:
            yield from _operator_decomposition_gen(
                sub_op,
                acceptance_function,
                decomposer=decomposer,
                max_expansion=max_expansion,
                current_depth=current_depth,
                name=name,
                error=error,
            )


#######################


@transform
def no_sampling(
    tape: QuantumScript, name: str = "device"
) -> tuple[QuantumScriptBatch, PostprocessingFn]:
    """Raises an error if the tape has finite shots.

    Args:
        tape (QuantumTape or .QNode or Callable): a quantum circuit
        name (str): name to use in error message.

    Returns:
        qnode (QNode) or quantum function (Callable) or tuple[List[.QuantumTape], function]:

        The unaltered input circuit. The output type is explained in :func:`qml.transform <pennylane.transform>`.


    This transform can be added to forbid finite shots. For example, ``default.qubit`` uses it for
    adjoint and backprop validation.
    """
    if tape.shots:
        raise DeviceError(f"Finite shots are not supported with {name}")
    return (tape,), null_postprocessing


@transform
def validate_device_wires(
    tape: QuantumScript, wires: Optional[qml.wires.Wires] = None, name: str = "device"
) -> tuple[QuantumScriptBatch, PostprocessingFn]:
    """Validates that all wires present in the tape are in the set of provided wires. Adds the
    device wires to measurement processes like :class:`~.measurements.StateMP` that are broadcasted
    across all available wires.

    Args:
        tape (QuantumTape or QNode or Callable): a quantum circuit.
        wires=None (Optional[Wires]): the allowed wires. Wires of ``None`` allows any wires
            to be present in the tape.
        name="device" (str): the name of the device to use in error messages.

    Returns:
        qnode (QNode) or quantum function (Callable) or tuple[List[QuantumTape], function]:

        The unaltered input circuit. The output type is explained in :func:`qml.transform <pennylane.transform>`.

    Raises:
        WireError: if the tape has a wire not present in the provided wires, or if abstract wires are present.
    """

    if any(qml.math.is_abstract(w) for w in tape.wires):
        raise WireError(
            f"Cannot run circuit(s) on {name} as abstract wires are present in the tape: {tape.wires}. "
            f"Abstract wires are not yet supported."
        )

    if wires:

        if any(qml.math.is_abstract(w) for w in wires):
            raise WireError(
                f"Cannot run circuit(s) on {name} as abstract wires are present in the device: {wires}. "
                f"Abstract wires are not yet supported."
            )

        if extra_wires := set(tape.wires) - set(wires):
            raise WireError(
                f"Cannot run circuit(s) on {name} as they contain wires "
                f"not found on the device: {extra_wires}"
            )

        modified = False
        new_ops = None
        for i, op in enumerate(tape.operations):
            if isinstance(op, qml.Snapshot):
                mp = op.hyperparameters["measurement"]
                if not mp.wires:
                    if not new_ops:
                        new_ops = list(tape.operations)
                    modified = True
                    new_mp = copy(mp)
                    new_mp._wires = wires  # pylint:disable=protected-access
                    new_ops[i] = qml.Snapshot(
                        measurement=new_mp, tag=op.tag, shots=op.hyperparameters["shots"]
                    )
        if not new_ops:
            new_ops = tape.operations  # no copy in this case

        measurements = tape.measurements.copy()
        for m_idx, mp in enumerate(measurements):
            if not mp.obs and not mp.wires:
                modified = True
                new_mp = copy(mp)
                new_mp._wires = wires  # pylint:disable=protected-access
                measurements[m_idx] = new_mp
        if modified:
            tape = tape.copy(ops=new_ops, measurements=measurements)

    return (tape,), null_postprocessing


@transform
def mid_circuit_measurements(
    tape: QuantumScript,
    device,
    mcm_config=MCMConfig(),
    **kwargs,  # pylint: disable=unused-argument
) -> tuple[QuantumScriptBatch, PostprocessingFn]:
    """Provide the transform to handle mid-circuit measurements.

    In the case where no method is specified, if the tape or device
    uses finite-shot, the ``qml.dynamic_one_shot`` transform will be
    applied, otherwise ``qml.defer_measurements`` is used instead.
    """
    if isinstance(mcm_config, dict):
        mcm_config = MCMConfig(**mcm_config)
    mcm_method = mcm_config.mcm_method
    if mcm_method is None:
        mcm_method = "one-shot" if tape.shots else "deferred"

    if mcm_method == "one-shot":
        return qml.dynamic_one_shot(tape, postselect_mode=mcm_config.postselect_mode)
    if mcm_method in ("tree-traversal", "device"):
        return (tape,), null_postprocessing
    return qml.defer_measurements(
        tape, allow_postselect=isinstance(device, qml.devices.DefaultQubit)
    )


@transform
def validate_multiprocessing_workers(
    tape: QuantumScript, max_workers: int, device
) -> tuple[QuantumScriptBatch, PostprocessingFn]:
    """Validates the number of workers for multiprocessing.

    Checks that the CPU is not oversubscribed and warns user if it is,
    making suggestions for the number of workers and/or the number of
    threads per worker.

    Args:
        tape (QuantumTape or .QNode or Callable): a quantum circuit.
        max_workers (int): Maximal number of multiprocessing workers
        device (pennylane.devices.Device): The device to be checked.

    Returns:
        qnode (pennylane.QNode) or quantum function (callable) or tuple[List[.QuantumTape], function]:

        The unaltered input circuit. The output type is explained in :func:`qml.transform <pennylane.transform>`.

    """
    if max_workers is not None:
        threads_per_proc = os.cpu_count()  # all threads by default
        varname = "OMP_NUM_THREADS"
        varnames = ["MKL_NUM_THREADS", "OPENBLAS_NUM_THREADS", "OMP_NUM_THREADS"]
        for var in varnames:
            if os.getenv(var):  # pragma: no cover
                varname = var
                threads_per_proc = int(os.getenv(var))
                break
        num_threads = threads_per_proc * max_workers
        num_cpu = os.cpu_count()
        num_threads_suggest = max(1, os.cpu_count() // max_workers)
        num_workers_suggest = max(1, os.cpu_count() // threads_per_proc)
        if num_threads > num_cpu:
            warnings.warn(
                f"""The device requested {num_threads} threads ({max_workers} processes
                times {threads_per_proc} threads per process), but the processor only has
                {num_cpu} logical cores. The processor is likely oversubscribed, which may
                lead to performance deterioration. Consider decreasing the number of processes,
                setting the device or execution config argument `max_workers={num_workers_suggest}`
                for example, or decreasing the number of threads per process by setting the
                environment variable `{varname}={num_threads_suggest}`.""",
                UserWarning,
            )

        if device._debugger and device._debugger.active:
            raise DeviceError("Debugging with ``Snapshots`` is not available with multiprocessing.")

        if any(isinstance(op, Snapshot) for op in tape.operations):
            raise RuntimeError(
                """ProcessPoolExecutor cannot execute a QuantumScript with
                a ``Snapshot`` operation. Change the value of ``max_workers``
                to ``None`` or execute the QuantumScript separately."""
            )

    return (tape,), null_postprocessing


@transform
def validate_adjoint_trainable_params(
    tape: QuantumScript,
) -> tuple[QuantumScriptBatch, PostprocessingFn]:
    """Raises a warning if any of the observables is trainable, and raises an error if any
    trainable parameters belong to state-prep operations. Can be used in validating circuits
    for adjoint differentiation.
    """

    for op in tape.operations[: tape.num_preps]:
        if any(requires_grad(d) for d in op.data):
            raise QuantumFunctionError(
                "Differentiating with respect to the input parameters of state-prep operations "
                "is not supported with the adjoint differentiation method."
            )
    for m in tape.measurements:
        if m.obs and any(requires_grad(d) for d in m.obs.data):
            warnings.warn(
                f"Differentiating with respect to the input parameters of {m.obs.name} "
                "is not supported with the adjoint differentiation method. Gradients are computed "
                "only with regards to the trainable parameters of the circuit.\n\n Mark the "
                "parameters of the measured observables as non-trainable to silence this warning.",
                UserWarning,
            )
    return (tape,), null_postprocessing


@transform
def decompose(  # pylint: disable = too-many-positional-arguments
    tape: QuantumScript,
    stopping_condition: Callable[[qml.operation.Operator], bool],
    stopping_condition_shots: Callable[[qml.operation.Operator], bool] = None,
    skip_initial_state_prep: bool = True,
    decomposer: Optional[
        Callable[[qml.operation.Operator], Sequence[qml.operation.Operator]]
    ] = None,
    name: str = "device",
    error: Optional[Type[Exception]] = None,
) -> tuple[QuantumScriptBatch, PostprocessingFn]:
    """Decompose operations until the stopping condition is met.

    Args:
        tape (QuantumScript or QNode or Callable): a quantum circuit.
        stopping_condition (Callable): a function from an operator to a boolean. If ``False``,
            the operator should be decomposed. If an operator cannot be decomposed and is not
            accepted by ``stopping_condition``, an ``Exception`` will be raised (of a type
            specified by the ``error`` keyword argument).

    Keyword Args:
        stopping_condition_shots (Callable): a function from an operator to a boolean. If
            ``False``, the operator should be decomposed. This replaces ``stopping_condition``
            if and only if the tape has shots.
        skip_initial_state_prep (bool): If ``True``, the first operator will not be decomposed if
            it inherits from :class:`~.StatePrepBase`. Defaults to ``True``.
        decomposer (Callable): an optional callable that takes an operator and implements the
            relevant decomposition. If ``None``, defaults to using a callable returning
            ``op.decomposition()`` for any :class:`~.Operator` .
        name (str): The name of the transform, process or device using decompose. Used in the
            error message. Defaults to "device".
        error (type): An error type to raise if it is not possible to obtain a decomposition that
            fulfills the ``stopping_condition``. Defaults to ``DeviceError``.

    Returns:
        qnode (QNode) or quantum function (Callable) or tuple[List[QuantumScript], function]:

        The decomposed circuit. The output type is explained in :func:`qml.transform <pennylane.transform>`.

    .. seealso:: This transform is intended for device developers. See :func:`qml.transforms.decompose <pennylane.transforms.decompose>` for a more user-friendly interface.

    Raises:
        Exception: Type defaults to ``DeviceError`` but can be modified via keyword argument.
            Raised if an operator is not accepted and does not define a decomposition, or if
            the decomposition enters an infinite loop and raises a ``RecursionError``.

    **Example:**

    >>> def stopping_condition(obj):
    ...     return obj.name in {"CNOT", "RX", "RZ"}
    >>> tape = qml.tape.QuantumScript([qml.IsingXX(1.2, wires=(0,1))], [qml.expval(qml.Z(0))])
    >>> batch, fn = decompose(tape, stopping_condition)
    >>> batch[0].circuit
    [CNOT(wires=[0, 1]),
    RX(1.2, wires=[0]),
    CNOT(wires=[0, 1]),
    expval(Z(0))]

    If an operator cannot be decomposed into a supported operation, an error is raised:

    >>> decompose(tape, lambda obj: obj.name == "S")
    DeviceError: Operator CNOT(wires=[0, 1]) not supported on device and does not provide a decomposition.

    The ``skip_initial_state_prep`` specifies whether the device supports state prep operations
    at the beginning of the circuit.

    >>> tape = qml.tape.QuantumScript([qml.BasisState([1], wires=0), qml.BasisState([1], wires=1)])
    >>> batch, fn = decompose(tape, stopping_condition)
    >>> batch[0].circuit
    [BasisState(array([1]), wires=[0]),
    RZ(1.5707963267948966, wires=[1]),
    RX(3.141592653589793, wires=[1]),
    RZ(1.5707963267948966, wires=[1])]
    >>> batch, fn = decompose(tape, stopping_condition, skip_initial_state_prep=False)
    >>> batch[0].circuit
    [RZ(1.5707963267948966, wires=[0]),
    RX(3.141592653589793, wires=[0]),
    RZ(1.5707963267948966, wires=[0]),
    RZ(1.5707963267948966, wires=[1]),
    RX(3.141592653589793, wires=[1]),
    RZ(1.5707963267948966, wires=[1])]

    """

    if error is None:
        error = DeviceError

    if decomposer is None:

        def decomposer(op):
            return op.decomposition()

    if stopping_condition_shots is not None and tape.shots:
        stopping_condition = stopping_condition_shots

    if tape.operations and isinstance(tape[0], StatePrepBase) and skip_initial_state_prep:
        prep_op = [tape[0]]
    else:
        prep_op = []

    if all(stopping_condition(op) for op in tape.operations[len(prep_op) :]):
        return (tape,), null_postprocessing
    try:

        new_ops = [
            final_op
            for op in tape.operations[len(prep_op) :]
            for final_op in _operator_decomposition_gen(
                op,
                stopping_condition,
                decomposer=decomposer,
                name=name,
                error=error,
            )
        ]
    except RecursionError as e:
        raise error(
            "Reached recursion limit trying to decompose operations. "
            "Operator decomposition may have entered an infinite loop."
        ) from e

    tape = tape.copy(operations=prep_op + new_ops)

    return (tape,), null_postprocessing


@transform
def validate_observables(
    tape: QuantumScript,
    stopping_condition: Callable[[qml.operation.Operator], bool],
    stopping_condition_shots: Callable[[qml.operation.Operator], bool] = None,
    name: str = "device",
) -> tuple[QuantumScriptBatch, PostprocessingFn]:
    """Validates the observables and measurements for a circuit.

    Args:
        tape (QuantumTape or QNode or Callable): a quantum circuit.
        stopping_condition (callable): a function that specifies whether an observable is accepted.
        stopping_condition_shots (callable): a function that specifies whether an observable is
            accepted in finite-shots mode. This replaces ``stopping_condition`` if and only if the
            tape has shots.
        name (str): the name of the device to use in error messages.

    Returns:
        qnode (QNode) or quantum function (Callable) or tuple[List[.QuantumTape], function]:

        The unaltered input circuit. The output type is explained in :func:`qml.transform <pennylane.transform>`.

    Raises:
        ~pennylane.DeviceError: if an observable is not supported

    **Example:**

    >>> def accepted_observable(obj):
    ...    return obj.name in {"PauliX", "PauliY", "PauliZ"}
    >>> tape = qml.tape.QuantumScript([], [qml.expval(qml.Z(0) + qml.Y(0))])
    >>> validate_observables(tape, accepted_observable)
    DeviceError: Observable Z(0) + Y(0) not supported on device

    """
    if bool(tape.shots) and stopping_condition_shots is not None:
        stopping_condition = stopping_condition_shots

    for m in tape.measurements:
        if m.obs is not None and not stopping_condition(m.obs):
            raise DeviceError(f"Observable {repr(m.obs)} not supported on {name}")

    return (tape,), null_postprocessing


@transform
def validate_measurements(
    tape: QuantumScript, analytic_measurements=None, sample_measurements=None, name="device"
) -> tuple[QuantumScriptBatch, PostprocessingFn]:
    """Validates the supported state and sample based measurement processes.

    Args:
        tape (QuantumTape, .QNode, Callable): a quantum circuit.
        analytic_measurements (Callable[[MeasurementProcess], bool]): a function from a measurement process
            to whether or not it is accepted in analytic simulations.
        sample_measurements (Callable[[MeasurementProcess], bool]): a function from a measurement process
            to whether or not it accepted for finite shot simulations.
        name (str): the name to use in error messages.

    Returns:
        qnode (pennylane.QNode) or quantum function (callable) or tuple[List[.QuantumTape], function]:

        The unaltered input circuit. The output type is explained in :func:`qml.transform <pennylane.transform>`.

    Raises:
        ~pennylane.DeviceError: if a measurement process is not supported.

    >>> def analytic_measurements(m):
    ...     return isinstance(m, qml.measurements.StateMP)
    >>> def shots_measurements(m):
    ...     return isinstance(m, qml.measurements.CountsMP)
    >>> tape = qml.tape.QuantumScript([], [qml.expval(qml.Z(0))])
    >>> validate_measurements(tape, analytic_measurements, shots_measurements)
    DeviceError: Measurement expval(Z(0)) not accepted for analytic simulation on device.
    >>> tape = qml.tape.QuantumScript([], [qml.sample()], shots=10)
    >>> validate_measurements(tape, analytic_measurements, shots_measurements)
    DeviceError: Measurement sample(wires=[]) not accepted with finite shots on device

    """
    if analytic_measurements is None:

        def analytic_measurements(m):
            return isinstance(m, StateMeasurement)

    if sample_measurements is None:

        def sample_measurements(m):
            return isinstance(m, SampleMeasurement)

    if tape.shots:
        for m in tape.measurements:
            if not sample_measurements(m):
                raise DeviceError(f"Measurement {m} not accepted with finite shots on {name}")
    else:
        for m in tape.measurements:
            if not analytic_measurements(m):
                raise DeviceError(
                    f"Measurement {m} not accepted for analytic simulation on {name}."
                )

    _validate_snapshot_shots(tape, sample_measurements, analytic_measurements, name)

    return (tape,), null_postprocessing


def _validate_snapshot_shots(tape, sample_measurements, analytic_measurements, name):
    for op in tape.operations:
        if isinstance(op, qml.Snapshot):
            shots = (
                tape.shots
                if op.hyperparameters["shots"] == "workflow"
                else op.hyperparameters["shots"]
            )
            m = op.hyperparameters["measurement"]
            if shots:
                if not sample_measurements(m):
                    raise DeviceError(f"Measurement {m} not accepted with finite shots on {name}")
            else:
                if not analytic_measurements(m):
                    raise DeviceError(
                        f"Measurement {m} not accepted for analytic simulation on {name}."
                    )


@transform
def measurements_from_samples(tape):
    """Quantum function transform that replaces all terminal measurements from a tape with a single
    :func:`pennylane.sample` measurement, and adds postprocessing functions for each original measurement.

    This transform can be used to make tapes compatible with device backends that only return
    :func:`pennylane.sample`. The final output will return the initial requested measurements, calculated instead from
    the raw samples returned immediately after execution.

    The transform is only applied if the tape is being executed with shots.

    .. note::
        This transform diagonalizes all the operations on the tape. An error will
        be raised if non-commuting terms are encountered. To avoid non-commuting
        terms in circuit measurements, the :func:`split_non_commuting <pennylane.transforms.split_non_commuting>`
        transform can be applied.

    Args:
        tape (QNode or QuantumTape or Callable): A quantum circuit.

    Returns:
        qnode (QNode) or quantum function (Callable) or tuple[List[QuantumTape], function]: The
        transformed circuit as described in :func:`qml.transform <pennylane.transform>`.

    **Example**

    Consider the tape:

    >>> ops = [qml.X(0), qml.RY(1.23, 1)]
    >>> measurements = [qml.expval(qml.Y(0)), qml.probs(wires=[1])]
    >>> tape = qml.tape.QuantumScript(ops, measurements, shots=10)

    We can apply the transform to diagonalize and convert the two measurements to a single `sample` measurement:

    >>> (new_tape, ), fn = qml.devices.preprocess.measurements_from_samples(tape)
    >>> new_tape.measurements
    [sample(wires=[0, 1])]

    The tape operations now include diagonalizing gates.

    >>> new_tape.operations
    [X(0), RY(1.23, wires=[1]), RX(1.5707963267948966, wires=[0])]

    Executing the tape returns samples that can be post-processed to get the originally requested measurements:

    >>> dev = qml.device("default.qubit")
    >>> res = dev.execute(new_tape)
    >>> res
    array([[1, 0],
           [0, 0],
           [0, 1],
           [1, 1],
           [0, 1],
           [1, 0],
           [0, 1],
           [1, 0],
           [1, 0],
           [1, 0]])

    >>> fn((res,))
    (-0.2, array([0.6, 0.4]))
    """
    if not tape.shots:
        return (tape,), null_postprocessing

    for mp in tape.measurements:
        if not mp.obs and not mp.wires:
            raise RuntimeError(
                "Please apply validate_device_wires transform before measurements_from_samples"
            )

    diagonalized_tape, measured_wires = _get_diagonalized_tape_and_wires(tape)
    new_tape = diagonalized_tape.copy(measurements=[qml.sample(wires=measured_wires)])

    def unsqueezed(samples):
        """If the samples have been squeezed to remove the 'extra' dimension in the case where
        shots=1 or wires=1, unsqueeze to restore the raw samples format expected by mp.process_samples
        """

        # if we stop squeezing out the extra dimension for shots=1 or wires=1 when sampling (as is
        # already the case in Catalyst), this problem goes away

        if len(samples.shape) == 1:
            samples = qml.math.array([[s] for s in samples], like=samples)
        return samples

    def postprocessing_fn(results):
        """A processing function to get measurement values from samples."""
        samples = results[0]
        if tape.shots.has_partitioned_shots:
            results_processed = []
            for s in samples:
                res = [m.process_samples(unsqueezed(s), measured_wires) for m in tape.measurements]
                if len(tape.measurements) == 1:
                    res = res[0]
                results_processed.append(res)
        else:
            results_processed = [
                m.process_samples(unsqueezed(samples), measured_wires) for m in tape.measurements
            ]
            if len(tape.measurements) == 1:
                results_processed = results_processed[0]

        return results_processed

    return [new_tape], postprocessing_fn


@transform
def measurements_from_counts(tape):
    r"""Quantum function transform that replaces all terminal measurements from a tape with a single
    :func:`pennylane.counts` measurement, and adds postprocessing functions for each original measurement.

    This transform can be used to make tapes compatible with device backends that only return
    :func:`pennylane.counts`. The final output will return the initial requested measurements, calculated instead from
    the raw counts returned immediately after execution.

    The transform is only applied if the tape is being executed with shots.

    .. note::
        This transform diagonalizes all the operations on the tape. An error will
        be raised if non-commuting terms are encountered. To avoid non-commuting
        terms in circuit measurements, the :func:`split_non_commuting <pennylane.transforms.split_non_commuting>`
        transform can be applied.

    Args:
        tape (QNode or QuantumTape or Callable): A quantum circuit.

    Returns:
        qnode (QNode) or quantum function (Callable) or tuple[List[QuantumTape], function]: The
        transformed circuit as described in :func:`qml.transform <pennylane.transform>`.

    **Example**

    Consider the tape:

    >>> ops = [qml.X(0), qml.RY(1.23, 1)]
    >>> measurements = [qml.expval(qml.Y(0)), qml.probs(wires=[1])]
    >>> tape = qml.tape.QuantumScript(ops, measurements, shots=10)

    We can apply the transform to diagonalize and convert the two measurements to a single sample:

    >>> (new_tape, ), fn = qml.devices.preprocess.measurements_from_counts(tape)
    >>> new_tape.measurements
    [CountsMP(wires=[0, 1], all_outcomes=False)]

    The tape operations now include diagonalizing gates.

    >>> new_tape.operations
    [X(0), RY(1.23, wires=[1]), RX(1.5707963267948966, wires=[0])]

    The tape is now compatible with a device backend that only supports counts. Executing the
    tape returns the raw counts:

    >>> dev = qml.device("default.qubit")
    >>> res = dev.execute(new_tape)
    >>> res
    {'00': 4, '01': 2, '10': 2, '11': 2}

    And these can be post-processed to get the originally requested measurements:

    >>> fn((res,))
    (-0.19999999999999996, array([0.7, 0.3]))
    """
    if tape.shots.total_shots is None:
        return (tape,), null_postprocessing

    for mp in tape.measurements:
        if not mp.obs and not mp.wires:
            raise RuntimeError(
                "Please apply validate_device_wires transform before measurements_from_counts"
            )

    diagonalized_tape, measured_wires = _get_diagonalized_tape_and_wires(tape)
    new_tape = diagonalized_tape.copy(measurements=[qml.counts(wires=measured_wires)])

    def postprocessing_fn(results):
        """A processing function to get measurement values from counts."""
        counts = results[0]

        if tape.shots.has_partitioned_shots:
            results_processed = []
            for c in counts:
                res = [m.process_counts(c, measured_wires) for m in tape.measurements]
                if len(tape.measurements) == 1:
                    res = res[0]
                results_processed.append(res)
        else:
            results_processed = [
                m.process_counts(counts, measured_wires) for m in tape.measurements
            ]
            if len(tape.measurements) == 1:
                results_processed = results_processed[0]

        return results_processed

    return [new_tape], postprocessing_fn


def _get_diagonalized_tape_and_wires(tape):
    """Apply the diagonalize_measurements transform to the tape and extract a list of
    all the wires present in the measurements"""

    (diagonalized_tape,), _ = qml.transforms.diagonalize_measurements(tape)

    measured_wires = set()
    for m in diagonalized_tape.measurements:
        measured_wires.update(
            m.wires.tolist()
        )  # ToDo: add test confirming that the wire order can be weird and this still works
    measured_wires = list(measured_wires)

    return diagonalized_tape, measured_wires


class WireManager:

    def __init__(self, zeroed=(), dirty=(), min_integer=None, style="stack"):
        self.style = style
        reg_class = deque if style == "queue" else list
        self._zeroed = reg_class(zeroed)
        self._dirty = reg_class(dirty)
        self._loaned = {}  # wire to final register type
        self.min_integer = min_integer

    def get_wire(self, require_zeros, reset_to_original):
        if not self._zeroed and not self._dirty:
            if self.min_integer is None:
                raise ValueError("no wires left to allocate.")
            self.min_integer += 1
            self._zeroed.append(self.min_integer)
        if require_zeros:
            if self._zeroed:
                w = self._zeroed.popleft() if self.style == "queue" else self._zeroed.pop()
                self._loaned[w] = "zeroed" if reset_to_original else "dirty"
                return w, []
            w = self._dirty.popleft() if self.style == "queue" else self._dirty.pop()
            self._loaned[w] = "dirty"
            m = measure(w, reset=True)
            return w, m.measurements

        if self._dirty:
            w = self._dirty.popleft() if self.style == "queue" else self._dirty.pop()
            self._loaned[w] = "dirty"
            return w, []
        w = self._zeroed.popleft() if self.style == "queue" else self._zeroed.pop()
        self._loaned[w] = "zeroed" if reset_to_original else "dirty"
        return w, []

    def return_wire(self, wire):
        reg_type = self._loaned.pop(wire)
        if reg_type == "dirty":
            self._dirty.append(wire)
        else:
            self._zeroed.append(wire)

    def return_all(self):
        return list(chain(self.return_wire(w) for w in self._loaned))


def null_postprocessing(results):
    return results[0]


@lru_cache
def _get_plxpr_resolve_dynamic_wires():  # pylint: disable=missing-docstring
    try:
        # pylint: disable=import-outside-toplevel
        from jax import make_jaxpr

        from pennylane.capture.base_interpreter import PlxprInterpreter
    except ImportError:  # pragma: no cover
        return None

    class ResolveDynamicWires(PlxprInterpreter):

        def __init__(self, manager) -> None:
            """Initialize the interpreter."""
            super().__init__()
            self.manager = manager

    @ResolveDynamicWires.register_primitive(_get_allocate_prim())
    def _(self, num_wires, **kwargs):
        return [self.manager.get_wire(**kwargs)[1] for _ in range(num_wires)]

    @ResolveDynamicWires.register_primitive(_get_deallocate_prim())
    def _(self, *wires):
        _ = [self.manager.return_wire(w) for w in wires]
        return []

    def resolve_dynamic_wires_plxpr_to_plxpr(jaxpr, consts, targs, tkwargs, *args):
        """Function for applying the ``map_wires`` transform on plxpr."""

        manager = WireManager(**tkwargs)

        interpreter = ResolveDynamicWires(manager)

        def wrapper(*inner_args):
            return interpreter.eval(jaxpr, consts, *inner_args)

        return make_jaxpr(wrapper)(*args)

    return resolve_dynamic_wires_plxpr_to_plxpr


resolve_dynamic_wires_plxpr_to_plxpr = _get_plxpr_resolve_dynamic_wires()


@partial(transform, plxpr_transform=resolve_dynamic_wires_plxpr_to_plxpr)
def resolve_dynamic_wires(tape, zeroed=(), dirty=(), min_integer=None, style="stack"):
    manager = WireManager(zeroed=zeroed, dirty=dirty, min_integer=min_integer, style=style)

    wire_map = {}
    deallocated = set()

    new_ops = []
    for op in tape.operations:
        if isinstance(op, Allocate):
            for w in op.wires:
                wire, ops = manager.get_wire(**op.hyperparameters)
                new_ops += ops
                wire_map[w] = wire
        elif isinstance(op, Deallocate):
            for w in op.wires:
                deallocated.add(w)
                manager.return_wire(wire_map.pop(w))
        elif isinstance(op, DeallocateAll):
            new_ops += manager.return_all()
        else:
            op = op.map_wires(wire_map)
            if intersection := deallocated.intersection(set(op.wires)):
                raise ValueError(f"using deallocated wires {intersection}")
            new_ops.append(op.map_wires(wire_map))

    mps = [mp.map_wires(wire_map) for mp in tape.measurements]
    return (tape.copy(ops=new_ops, measurements=mps),), null_postprocessing


@transform
def device_resolve_dynamic_wires(tape, device_wires):
    if not device_wires:
        max_wire_int = max([0, *(w for w in tape.wires if isinstance(w, int))])
        return resolve_dynamic_wires(tape, min_integer=max_wire_int)
    zeroed = set(device_wires) - set(tape.wires)
    return resolve_dynamic_wires(tape, zeroed=zeroed)<|MERGE_RESOLUTION|>--- conflicted
+++ resolved
@@ -26,7 +26,6 @@
 from typing import Optional, Type
 
 import pennylane as qml
-<<<<<<< HEAD
 from pennylane import Snapshot, transform
 from pennylane.allocation import (
     Allocate,
@@ -35,8 +34,6 @@
     _get_allocate_prim,
     _get_deallocate_prim,
 )
-=======
->>>>>>> 6410b8db
 from pennylane.exceptions import DeviceError, QuantumFunctionError
 from pennylane.math import requires_grad
 from pennylane.measurements import SampleMeasurement, StateMeasurement, measure
