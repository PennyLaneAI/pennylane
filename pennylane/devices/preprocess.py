--- conflicted
+++ resolved
@@ -24,11 +24,8 @@
 
 import pennylane as qml
 from pennylane import Snapshot, transform
-<<<<<<< HEAD
 from pennylane.exceptions import DeviceError, QuantumFunctionError
-=======
 from pennylane.math import requires_grad
->>>>>>> 3e2c1d85
 from pennylane.measurements import SampleMeasurement, StateMeasurement
 from pennylane.operation import StatePrepBase
 from pennylane.tape import QuantumScript, QuantumScriptBatch
@@ -281,13 +278,8 @@
     """
 
     for op in tape.operations[: tape.num_preps]:
-<<<<<<< HEAD
-        if qml.operation.is_trainable(op):
+        if any(requires_grad(d) for d in op.data):
             raise QuantumFunctionError(
-=======
-        if any(requires_grad(d) for d in op.data):
-            raise qml.QuantumFunctionError(
->>>>>>> 3e2c1d85
                 "Differentiating with respect to the input parameters of state-prep operations "
                 "is not supported with the adjoint differentiation method."
             )
@@ -521,12 +513,7 @@
     if tape.shots:
         for m in tape.measurements:
             if not sample_measurements(m):
-<<<<<<< HEAD
                 raise DeviceError(f"Measurement {m} not accepted with finite shots on {name}")
-
-=======
-                raise qml.DeviceError(f"Measurement {m} not accepted with finite shots on {name}")
->>>>>>> 3e2c1d85
     else:
         for m in tape.measurements:
             if not analytic_measurements(m):
