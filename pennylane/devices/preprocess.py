--- conflicted
+++ resolved
@@ -114,31 +114,16 @@
     tape: QuantumScript, name: str = "device"
 ) -> tuple[QuantumScriptBatch, PostprocessingFn]:
     """Raises an error if the tape does not have finite shots.
-<<<<<<< HEAD
-
-    Args:
-        tape (QuantumTape or .QNode or Callable): a quantum circuit
-        name (str): name to use in error message.
-
-    Returns:
-        qnode (QNode) or quantum function (Callable) or tuple[List[.QuantumTape], function]:
-
-=======
     Args:
         tape (QuantumTape or .QNode or Callable): a quantum circuit
         name (str): name to use in error message.
     Returns:
         qnode (QNode) or quantum function (Callable) or tuple[List[.QuantumTape], function]:
->>>>>>> f85553c9
         The unaltered input circuit. The output type is explained in :func:`qml.transform <pennylane.transform>`.
 
 
     This transform can be added to forbid analytic results. This is relevant for devices
-<<<<<<< HEAD
-    that can only return samples/counts based results.
-=======
     that can only return samples and/or counts based results.
->>>>>>> f85553c9
     """
     if not tape.shots:
         raise DeviceError(f"Analytic execution is not supported with {name}")
@@ -657,20 +642,6 @@
     diagonalized_tape, measured_wires = _get_diagonalized_tape_and_wires(tape)
     new_tape = diagonalized_tape.copy(measurements=[qml.sample(wires=measured_wires)])
 
-<<<<<<< HEAD
-    def unsqueezed(samples):
-        """If the samples have been squeezed to remove the 'extra' dimension in the case where
-        shots=1 or wires=1, unsqueeze to restore the raw samples format expected by mp.process_samples
-        """
-
-        # if we stop squeezing out the extra dimension for shots=1 or wires=1 when sampling (as is
-        # already the case in Catalyst), this problem goes away
-        if len(samples.shape) == 1:
-            samples = qml.math.array([[s] for s in samples], like=samples)
-        return samples
-
-=======
->>>>>>> f85553c9
     def postprocessing_fn(results):
         """A processing function to get measurement values from samples."""
         samples = results[0]
