# Copyright 2018-2023 Xanadu Quantum Technologies Inc.

# Licensed under the Apache License, Version 2.0 (the "License");
# you may not use this file except in compliance with the License.
# You may obtain a copy of the License at

#     http://www.apache.org/licenses/LICENSE-2.0

# Unless required by applicable law or agreed to in writing, software
# distributed under the License is distributed on an "AS IS" BASIS,
# WITHOUT WARRANTIES OR CONDITIONS OF ANY KIND, either express or implied.
# See the License for the specific language governing permissions and
# limitations under the License.

"""This module contains functions for preprocessing `QuantumTape` objects to ensure
that they are supported for execution by a device."""
# pylint: disable=protected-access, too-many-arguments

import os
import warnings
from copy import copy
from typing import Callable, Generator, Optional, Sequence, Union

import pennylane as qml
<<<<<<< HEAD
from pennylane import Snapshot
from pennylane.operation import DiagGatesUndefinedError, Tensor, StatePrepBase
from pennylane.measurements import (
    MeasurementProcess,
    StateMeasurement,
    SampleMeasurement,
)
from pennylane.tape.tape import (
    _validate_computational_basis_sampling,
    rotations_and_diagonal_measurements,
)
from pennylane.typing import ResultBatch, Result
from pennylane import DeviceError
from pennylane import transform
=======
from pennylane import DeviceError, Snapshot, transform
from pennylane.measurements import SampleMeasurement, StateMeasurement
from pennylane.operation import StatePrepBase, Tensor
from pennylane.typing import Result, ResultBatch
>>>>>>> f960c0e9
from pennylane.wires import WireError

PostprocessingFn = Callable[[ResultBatch], Union[Result, ResultBatch]]


def null_postprocessing(results):
    """A postprocessing function returned by a transform that only converts the batch of results
    into a result for a single ``QuantumTape``.
    """
    return results[0]


def _operator_decomposition_gen(
    op: qml.operation.Operator,
    acceptance_function: Callable[[qml.operation.Operator], bool],
    decomposer: Callable[[qml.operation.Operator], Sequence[qml.operation.Operator]],
    max_expansion: Optional[int] = None,
    current_depth=0,
    name: str = "device",
    error: Exception = DeviceError,
) -> Generator[qml.operation.Operator, None, None]:
    """A generator that yields the next operation that is accepted."""
    max_depth_reached = False
    if max_expansion is not None and max_expansion <= current_depth:
        max_depth_reached = True
    if acceptance_function(op) or max_depth_reached:
        yield op
    else:
        try:
            decomp = decomposer(op)
            current_depth += 1
        except qml.operation.DecompositionUndefinedError as e:
            raise error(
                f"Operator {op} not supported with {name} and does not provide a decomposition."
            ) from e

        for sub_op in decomp:
            yield from _operator_decomposition_gen(
                sub_op,
                acceptance_function,
                decomposer=decomposer,
                max_expansion=max_expansion,
                current_depth=current_depth,
                name=name,
                error=error,
            )


#######################


@transform
def no_sampling(
    tape: qml.tape.QuantumTape, name: str = "device"
) -> (Sequence[qml.tape.QuantumTape], Callable):
    """Raises an error if the tape has finite shots.

    Args:
        tape (QuantumTape or .QNode or Callable): a quantum circuit
        name (str): name to use in error message.

    Returns:
        qnode (QNode) or quantum function (Callable) or tuple[List[.QuantumTape], function]:

        The unaltered input circuit. The output type is explained in :func:`qml.transform <pennylane.transform>`.


    This transform can be added to forbid finite shots. For example, ``default.qubit`` uses it for
    adjoint and backprop validation.
    """
    if tape.shots:
        raise qml.DeviceError(f"Finite shots are not supported with {name}")
    return (tape,), null_postprocessing


@transform
def validate_device_wires(
    tape: qml.tape.QuantumTape, wires: Optional[qml.wires.Wires] = None, name: str = "device"
) -> (Sequence[qml.tape.QuantumTape], Callable):
    """Validates that all wires present in the tape are in the set of provided wires. Adds the
    device wires to measurement processes like :class:`~.measurements.StateMP` that are broadcasted
    across all available wires.

    Args:
        tape (QuantumTape or QNode or Callable): a quantum circuit.
        wires=None (Optional[Wires]): the allowed wires. Wires of ``None`` allows any wires
            to be present in the tape.
        name="device" (str): the name of the device to use in error messages.

    Returns:
        qnode (QNode) or quantum function (Callable) or tuple[List[QuantumTape], function]:

        The unaltered input circuit. The output type is explained in :func:`qml.transform <pennylane.transform>`.

    Raises:
        WireError: if the tape has a wire not present in the provided wires.
    """
    if wires:
        if extra_wires := set(tape.wires) - set(wires):
            raise WireError(
                f"Cannot run circuit(s) on {name} as they contain wires "
                f"not found on the device: {extra_wires}"
            )
        measurements = tape.measurements.copy()
        modified = False
        for m_idx, mp in enumerate(measurements):
            if not mp.obs and not mp.wires:
                modified = True
                new_mp = copy(mp)
                new_mp._wires = wires  # pylint:disable=protected-access
                measurements[m_idx] = new_mp
        if modified:
            tape = type(tape)(tape.operations, measurements, shots=tape.shots)

    return (tape,), null_postprocessing


@transform
def mid_circuit_measurements(
    tape: qml.tape.QuantumTape, device
) -> (Sequence[qml.tape.QuantumTape], Callable):
    """Provide the transform to handle mid-circuit measurements.

    If the tape or device uses finite-shot, use the native implementation (i.e. no transform),
    and use the ``qml.defer_measurements`` transform otherwise.
    """

    if tape.shots:
        return qml.dynamic_one_shot(tape)
    return qml.defer_measurements(tape, device=device)


@transform
def validate_multiprocessing_workers(
    tape: qml.tape.QuantumTape, max_workers: int, device
) -> (Sequence[qml.tape.QuantumTape], Callable):
    """Validates the number of workers for multiprocessing.

    Checks that the CPU is not oversubscribed and warns user if it is,
    making suggestions for the number of workers and/or the number of
    threads per worker.

    Args:
        tape (QuantumTape or .QNode or Callable): a quantum circuit.
        max_workers (int): Maximal number of multiprocessing workers
        device (pennylane.devices.Device): The device to be checked.

    Returns:
        qnode (pennylane.QNode) or quantum function (callable) or tuple[List[.QuantumTape], function]:

        The unaltered input circuit. The output type is explained in :func:`qml.transform <pennylane.transform>`.

    """
    if max_workers is not None:
        threads_per_proc = os.cpu_count()  # all threads by default
        varname = "OMP_NUM_THREADS"
        varnames = ["MKL_NUM_THREADS", "OPENBLAS_NUM_THREADS", "OMP_NUM_THREADS"]
        for var in varnames:
            if os.getenv(var):  # pragma: no cover
                varname = var
                threads_per_proc = int(os.getenv(var))
                break
        num_threads = threads_per_proc * max_workers
        num_cpu = os.cpu_count()
        num_threads_suggest = max(1, os.cpu_count() // max_workers)
        num_workers_suggest = max(1, os.cpu_count() // threads_per_proc)
        if num_threads > num_cpu:
            warnings.warn(
                f"""The device requested {num_threads} threads ({max_workers} processes
                times {threads_per_proc} threads per process), but the processor only has
                {num_cpu} logical cores. The processor is likely oversubscribed, which may
                lead to performance deterioration. Consider decreasing the number of processes,
                setting the device or execution config argument `max_workers={num_workers_suggest}`
                for example, or decreasing the number of threads per process by setting the
                environment variable `{varname}={num_threads_suggest}`.""",
                UserWarning,
            )

        if device._debugger and device._debugger.active:
            raise DeviceError("Debugging with ``Snapshots`` is not available with multiprocessing.")

        if any(isinstance(op, Snapshot) for op in tape.operations):
            raise RuntimeError(
                """ProcessPoolExecutor cannot execute a QuantumScript with
                a ``Snapshot`` operation. Change the value of ``max_workers``
                to ``None`` or execute the QuantumScript separately."""
            )

    return (tape,), null_postprocessing


@transform
def validate_adjoint_trainable_params(
    tape: qml.tape.QuantumTape,
) -> (Sequence[qml.tape.QuantumTape], Callable):
    """Raises a warning if any of the observables is trainable, and raises an error if any
    trainable parameters belong to state-prep operations. Can be used in validating circuits
    for adjoint differentiation.
    """

    for op in tape.operations[: tape.num_preps]:
        if qml.operation.is_trainable(op):
            raise qml.QuantumFunctionError(
                "Differentiating with respect to the input parameters of state-prep operations "
                "is not supported with the adjoint differentiation method."
            )
    for m in tape.measurements:
        if m.obs and qml.operation.is_trainable(m.obs):
            warnings.warn(
                f"Differentiating with respect to the input parameters of {m.obs.name} "
                "is not supported with the adjoint differentiation method. Gradients are computed "
                "only with regards to the trainable parameters of the circuit.\n\n Mark the "
                "parameters of the measured observables as non-trainable to silence this warning.",
                UserWarning,
            )
    return (tape,), null_postprocessing


@transform
def decompose(
    tape: qml.tape.QuantumTape,
    stopping_condition: Callable[[qml.operation.Operator], bool],
    stopping_condition_shots: Callable[[qml.operation.Operator], bool] = None,
    skip_initial_state_prep: bool = True,
    decomposer: Optional[
        Callable[[qml.operation.Operator], Sequence[qml.operation.Operator]]
    ] = None,
    max_expansion: Union[int, None] = None,
    name: str = "device",
    error: Exception = DeviceError,
) -> (Sequence[qml.tape.QuantumTape], Callable):
    """Decompose operations until the stopping condition is met.

    Args:
        tape (QuantumTape or QNode or Callable): a quantum circuit.
        stopping_condition (Callable): a function from an operator to a boolean. If ``False``, the operator
            should be decomposed. If an operator cannot be decomposed and is not accepted by ``stopping_condition``,
            an ``Exception`` will be raised (of a type specified by the ``error`` kwarg).

    Keyword Args:
        stopping_condition_shots (Callable): a function from an operator to a boolean. If ``False``, the operator
            should be decomposed. If an operator cannot be decomposed and is not accepted by ``stopping_condition``,
            an ``Exception`` will be raised (of a type specified by the ``error`` kwarg). This replaces stopping_condition if and only if the tape has shots.
        skip_initial_state_prep (bool): If ``True``, the first operator will not be decomposed if it inherits
            from :class:`~.StatePrepBase`. Defaults to ``True``.
        decomposer (Callable): an optional callable that takes an operator and implements the relevant decomposition.
            If None, defaults to using a callable returning ``op.decomposition()`` for any :class:`~.Operator` .
        max_expansion (int): The maximum depth of the expansion. Defaults to None.
        name (str): The name of the transform, process or device using decompose. Used in the error message. Defaults to "device".
        error (Error): An error type to raise if it is not possible to obtain a decomposition that fulfills
            the ``stopping_condition``. Defaults to ``DeviceError``.


    Returns:
        qnode (QNode) or quantum function (Callable) or tuple[List[QuantumTape], function]:

        The decomposed circuit. The output type is explained in :func:`qml.transform <pennylane.transform>`.

    Raises:
        Exception: Type defaults to ``DeviceError`` but can be modified via keyword argument. Raised if
            an operator is not accepted and does not define a decomposition, or if the decomposition
            enters an infinite loop and raises a ``RecursionError``.

    **Example:**

    >>> def stopping_condition(obj):
    ...     return obj.name in {"CNOT", "RX", "RZ"}
    >>> tape = qml.tape.QuantumScript([qml.IsingXX(1.2, wires=(0,1))], [qml.expval(qml.Z(0))])
    >>> batch, fn = decompose(tape, stopping_condition)
    >>> batch[0].circuit
    [CNOT(wires=[0, 1]),
    RX(1.2, wires=[0]),
    CNOT(wires=[0, 1]),
    expval(Z(0))]

    If an operator cannot be decomposed into a supported operation, an error is raised:

    >>> decompose(tape, lambda obj: obj.name == "S")
    DeviceError: Operator CNOT(wires=[0, 1]) not supported on device and does not provide a decomposition.

    The ``skip_initial_state_prep`` specifies whether or not the device supports state prep operations
    at the beginning of the circuit.

    >>> tape = qml.tape.QuantumScript([qml.BasisState([1], wires=0), qml.BasisState([1], wires=1)])
    >>> batch, fn = decompose(tape, stopping_condition)
    >>> batch[0].circuit
    [BasisState(array([1]), wires=[0]),
    RZ(1.5707963267948966, wires=[1]),
    RX(3.141592653589793, wires=[1]),
    RZ(1.5707963267948966, wires=[1])]
    >>> batch, fn = decompose(tape, stopping_condition, skip_initial_state_prep=False)
    >>> batch[0].circuit
    [RZ(1.5707963267948966, wires=[0]),
    RX(3.141592653589793, wires=[0]),
    RZ(1.5707963267948966, wires=[0]),
    RZ(1.5707963267948966, wires=[1]),
    RX(3.141592653589793, wires=[1]),
    RZ(1.5707963267948966, wires=[1])]

    """
    if decomposer is None:

        def decomposer(op):
            return op.decomposition()

    if stopping_condition_shots is not None and tape.shots:
        stopping_condition = stopping_condition_shots

    if tape.operations and isinstance(tape[0], StatePrepBase) and skip_initial_state_prep:
        prep_op = [tape[0]]
    else:
        prep_op = []

    if all(stopping_condition(op) for op in tape.operations[len(prep_op) :]):
        return (tape,), null_postprocessing
    try:

        new_ops = [
            final_op
            for op in tape.operations[len(prep_op) :]
            for final_op in _operator_decomposition_gen(
                op,
                stopping_condition,
                decomposer=decomposer,
                max_expansion=max_expansion,
                name=name,
                error=error,
            )
        ]
    except RecursionError as e:
        raise error(
            "Reached recursion limit trying to decompose operations. "
            "Operator decomposition may have entered an infinite loop."
        ) from e
    tape = qml.tape.QuantumScript(prep_op + new_ops, tape.measurements, shots=tape.shots)

    return (tape,), null_postprocessing


@transform
def validate_observables(
    tape: qml.tape.QuantumTape,
    stopping_condition: Callable[[qml.operation.Operator], bool],
    name: str = "device",
) -> (Sequence[qml.tape.QuantumTape], Callable):
    """Validates the observables and measurements for a circuit.

    Args:
        tape (QuantumTape or QNode or Callable): a quantum circuit.
        stopping_condition (callable): a function that specifies whether or not an observable is accepted.
        name (str): the name of the device to use in error messages.

    Returns:
        qnode (QNode) or quantum function (Callable) or tuple[List[.QuantumTape], function]:

        The unaltered input circuit. The output type is explained in :func:`qml.transform <pennylane.transform>`.

    Raises:
        DeviceError: if an observable is not supported

    **Example:**

    >>> def accepted_observable(obj):
    ...    return obj.name in {"PauliX", "PauliY", "PauliZ"}
    >>> tape = qml.tape.QuantumScript([], [qml.expval(qml.Z(0) + qml.Y(0))])
    >>> validate_observables(tape, accepted_observable)
    DeviceError: Observable Z(0) + Y(0) not supported on device

    Note that if the observable is a :class:`~.Tensor`, the validation is run on each object in the
    ``Tensor`` instead.

    """
    for m in tape.measurements:
        if m.obs is not None:
            if isinstance(m.obs, Tensor):
                if any(not stopping_condition(o) for o in m.obs.obs):
                    raise DeviceError(f"Observable {repr(m.obs)} not supported on {name}")
            elif not stopping_condition(m.obs):
                raise DeviceError(f"Observable {repr(m.obs)} not supported on {name}")

    return (tape,), null_postprocessing


@transform
def validate_measurements(
    tape: qml.tape.QuantumTape, analytic_measurements=None, sample_measurements=None, name="device"
) -> (Sequence[qml.tape.QuantumTape], Callable):
    """Validates the supported state and sample based measurement processes.

    Args:
        tape (QuantumTape, .QNode, Callable): a quantum circuit.
        analytic_measurements (Callable[[MeasurementProcess], bool]): a function from a measurement process
            to whether or not it is accepted in analytic simulations.
        sample_measurements (Callable[[MeasurementProcess], bool]): a function from a measurement process
            to whether or not it accepted for finite shot siutations
        name (str): the name to use in error messages.

    Returns:
        qnode (pennylane.QNode) or quantum function (callable) or tuple[List[.QuantumTape], function]:

        The unaltered input circuit. The output type is explained in :func:`qml.transform <pennylane.transform>`.

    Raises:
        DeviceError: if a measurement process is not supported.

    >>> def analytic_measurements(m):
    ...     return isinstance(m, qml.measurements.StateMP)
    >>> def shots_measurements(m):
    ...     return isinstance(m, qml.measurements.CountsMP)
    >>> tape = qml.tape.QuantumScript([], [qml.expval(qml.Z(0))])
    >>> validate_measurements(tape, analytic_measurements, shots_measurements)
    DeviceError: Measurement expval(Z(0)) not accepted for analytic simulation on device.
    >>> tape = qml.tape.QuantumScript([], [qml.sample()], shots=10)
    >>> validate_measurements(tape, analytic_measurements, shots_measurements)
    DeviceError: Measurement sample(wires=[]) not accepted with finite shots on device

    """
    if analytic_measurements is None:

        def analytic_measurements(m):
            return isinstance(m, StateMeasurement)

    if sample_measurements is None:

        def sample_measurements(m):
            return isinstance(m, SampleMeasurement)

    if tape.shots:
        for m in tape.measurements:
            if not sample_measurements(m):
                raise DeviceError(f"Measurement {m} not accepted with finite shots on {name}")

    else:
        for m in tape.measurements:
            if not analytic_measurements(m):
                raise DeviceError(
                    f"Measurement {m} not accepted for analytic simulation on {name}."
                )

    return (tape,), null_postprocessing


@transform
def split_up_non_commuting(tape):
    """Split up the tape so that all measurements on each tape commute."""
    if len(tape.measurements) == 1:
        m0 = tape.measurements[0]
        if (
            isinstance(m0, qml.measurements.ExpectationMP)
            and m0
            and isinstance(m0.obs, qml.Hamiltonian)
        ):
            return qml.transforms.hamiltonian_expand(tape)

    if all(
        m.obs is None or (m.obs.pauli_rep and len(m.obs.pauli_rep) == 1) for m in tape.measurements
    ):
        return qml.transforms.split_non_commuting(tape)

    return qml.transforms.sum_expand(tape)


@transform
def diagonalize_measurements(tape, stopping_condition=None, name="device"):
    """Split up non-commuting measurements and apply diagonalizing gates on the
    resulting tapes.

    """
    batch, postprocessing = split_up_non_commuting(tape)

    if stopping_condition is None:

        def stopping_condition(_):
            return True

    def decomposer(obj):
        return obj.decomposition()

    diagonal_batch = []
    for t in batch:
        if t.samples_computational_basis and len(t.measurements) > 1:
            _validate_computational_basis_sampling(t.measurements)
        diagonalizing_gates, diagonal_measurements = rotations_and_diagonal_measurements(t)

        # still need to handle measurements that dont have overlapping wires
        for i, m in enumerate(diagonal_measurements):
            if m.obs is not None:
                try:
                    diag_gates = m.obs.diagonalizing_gates()
                    expanded_diag_gates = [
                        final_op
                        for op in diag_gates
                        for final_op in _operator_decomposition_gen(
                            op,
                            stopping_condition,
                            decomposer=decomposer,
                            name=name,
                        )
                    ]
                except (DiagGatesUndefinedError, qml.operation.DecompositionUndefinedError) as e:
                    raise DeviceError(
                        f"Observable {m.obs} does not define diagonalizing gates "
                        f"and is not supported on device {name}."
                    ) from e
                diagonalizing_gates.extend(expanded_diag_gates)
                diagonal_measurements[i] = type(m)(eigvals=m.eigvals(), wires=m.wires)

        new_t = qml.tape.QuantumScript(
            t.operations + diagonalizing_gates, diagonal_measurements, shots=tape.shots
        )
        diagonal_batch.append(new_t)
    return tuple(diagonal_batch), postprocessing<|MERGE_RESOLUTION|>--- conflicted
+++ resolved
@@ -22,8 +22,7 @@
 from typing import Callable, Generator, Optional, Sequence, Union
 
 import pennylane as qml
-<<<<<<< HEAD
-from pennylane import Snapshot
+from pennylane import DeviceError, Snapshot, transform
 from pennylane.operation import DiagGatesUndefinedError, Tensor, StatePrepBase
 from pennylane.measurements import (
     MeasurementProcess,
@@ -35,14 +34,6 @@
     rotations_and_diagonal_measurements,
 )
 from pennylane.typing import ResultBatch, Result
-from pennylane import DeviceError
-from pennylane import transform
-=======
-from pennylane import DeviceError, Snapshot, transform
-from pennylane.measurements import SampleMeasurement, StateMeasurement
-from pennylane.operation import StatePrepBase, Tensor
-from pennylane.typing import Result, ResultBatch
->>>>>>> f960c0e9
 from pennylane.wires import WireError
 
 PostprocessingFn = Callable[[ResultBatch], Union[Result, ResultBatch]]
