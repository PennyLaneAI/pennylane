--- conflicted
+++ resolved
@@ -521,7 +521,8 @@
                     f"Measurement {m} not accepted for analytic simulation on {name}."
                 )
 
-<<<<<<< HEAD
+    _validate_snapshot_shots(tape, sample_measurements, analytic_measurements, name)
+
     return (tape,), null_postprocessing
 
 
@@ -531,11 +532,6 @@
     if tape.shots != shots:
         tape = tape.copy(shots=shots)
     return (tape,), null_postprocessing
-=======
-    _validate_snapshot_shots(tape, sample_measurements, analytic_measurements, name)
-
-    return (tape,), null_postprocessing
-
 
 def _validate_snapshot_shots(tape, sample_measurements, analytic_measurements, name):
     for op in tape.operations:
@@ -555,5 +551,4 @@
                 if not analytic_measurements(m):
                     raise qml.DeviceError(
                         f"Measurement {m} not accepted for analytic simulation on {name}."
-                    )
->>>>>>> 797603fa
+                    )