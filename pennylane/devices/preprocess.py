# Copyright 2018-2023 Xanadu Quantum Technologies Inc.

# Licensed under the Apache License, Version 2.0 (the "License");
# you may not use this file except in compliance with the License.
# You may obtain a copy of the License at

#     http://www.apache.org/licenses/LICENSE-2.0

# Unless required by applicable law or agreed to in writing, software
# distributed under the License is distributed on an "AS IS" BASIS,
# WITHOUT WARRANTIES OR CONDITIONS OF ANY KIND, either express or implied.
# See the License for the specific language governing permissions and
# limitations under the License.

"""This module contains functions for preprocessing `QuantumTape` objects to ensure
that they are supported for execution by a device."""
# pylint: disable=protected-access, too-many-arguments

import os
import warnings
from collections.abc import Callable, Generator, Sequence
from copy import copy

import pennylane as qml
<<<<<<< HEAD
from pennylane.allocation import DynamicWire
=======
>>>>>>> 5c7e16bc
from pennylane.exceptions import DeviceError, QuantumFunctionError, WireError
from pennylane.math import requires_grad
from pennylane.measurements import SampleMeasurement, StateMeasurement, StateMP
from pennylane.operation import StatePrepBase
from pennylane.ops import Snapshot
from pennylane.tape import QuantumScript, QuantumScriptBatch
from pennylane.transforms import resolve_dynamic_wires
from pennylane.transforms.core import transform
from pennylane.typing import PostprocessingFn
<<<<<<< HEAD
from pennylane.wires import Wires
=======
>>>>>>> 5c7e16bc

from .execution_config import MCMConfig


def null_postprocessing(results):
    """A postprocessing function returned by a transform that only converts the batch of results
    into a result for a single ``QuantumTape``.
    """
    return results[0]


def _operator_decomposition_gen(  # pylint: disable = too-many-positional-arguments
    op: qml.operation.Operator,
    acceptance_function: Callable[[qml.operation.Operator], bool],
    decomposer: Callable[[qml.operation.Operator], Sequence[qml.operation.Operator]],
    max_expansion: int | None = None,
    current_depth=0,
    name: str = "device",
    error: type[Exception] | None = None,
) -> Generator[qml.operation.Operator, None, None]:
    """A generator that yields the next operation that is accepted."""
    if error is None:
        error = DeviceError

    max_depth_reached = False
    if max_expansion is not None and max_expansion <= current_depth:
        max_depth_reached = True
    if acceptance_function(op) or max_depth_reached:
        yield op
    else:
        try:
            decomp = decomposer(op)
            current_depth += 1
        except qml.operation.DecompositionUndefinedError as e:
            raise error(
                f"Operator {op} not supported with {name} and does not provide a decomposition."
            ) from e

        for sub_op in decomp:
            yield from _operator_decomposition_gen(
                sub_op,
                acceptance_function,
                decomposer=decomposer,
                max_expansion=max_expansion,
                current_depth=current_depth,
                name=name,
                error=error,
            )


#######################


@transform
def no_sampling(
    tape: QuantumScript, name: str = "device"
) -> tuple[QuantumScriptBatch, PostprocessingFn]:
    """Raises an error if the tape has finite shots.

    Args:
        tape (QuantumTape or .QNode or Callable): a quantum circuit
        name (str): name to use in error message.

    Returns:
        qnode (QNode) or quantum function (Callable) or tuple[List[.QuantumTape], function]:

        The unaltered input circuit. The output type is explained in :func:`qml.transform <pennylane.transform>`.


    This transform can be added to forbid finite shots. For example, ``default.qubit`` uses it for
    adjoint and backprop validation.
    """
    if tape.shots:
        raise DeviceError(f"Finite shots are not supported with {name}")
    return (tape,), null_postprocessing


@transform
def validate_device_wires(
    tape: QuantumScript, wires: qml.wires.Wires | None = None, name: str = "device"
) -> tuple[QuantumScriptBatch, PostprocessingFn]:
    """Validates that all wires present in the tape are in the set of provided wires. Adds the
    device wires to measurement processes like :class:`~.measurements.StateMP` that are broadcasted
    across all available wires.

    Args:
        tape (QuantumTape or QNode or Callable): a quantum circuit.
        wires=None (Optional[Wires]): the allowed wires. Wires of ``None`` allows any wires
            to be present in the tape.
        name="device" (str): the name of the device to use in error messages.

    Returns:
        qnode (QNode) or quantum function (Callable) or tuple[List[QuantumTape], function]:

        The unaltered input circuit. The output type is explained in :func:`qml.transform <pennylane.transform>`.

    Raises:
        WireError: if the tape has a wire not present in the provided wires, or if abstract wires are present.
    """

    if any(qml.math.is_abstract(w) for w in tape.wires):
        raise WireError(
            f"Cannot run circuit(s) on {name} as abstract wires are present in the tape: {tape.wires}. "
            f"Abstract wires are not yet supported."
        )

    if not wires:
        return (tape,), null_postprocessing

    if any(qml.math.is_abstract(w) for w in wires):
        raise WireError(
            f"Cannot run circuit(s) on {name} as abstract wires are present in the device: {wires}. "
            f"Abstract wires are not yet supported."
        )

    if extra_wires := tuple(
        w for w in set(tape.wires) - set(wires) if not isinstance(w, DynamicWire)
    ):
        raise WireError(
            f"Cannot run circuit(s) on {name} as they contain wires "
            f"not found on the device: {extra_wires}"
        )

    if any(isinstance(w, DynamicWire) for w in tape.wires) and any(
        isinstance(mp, StateMP) for mp in tape.measurements
    ):
        raise DeviceError(
            "returning the state is currently not supported with dynamic wires. "
            " Consider using the density_matrix or probabilities instead."
        )

    modified = False
    new_ops = None
    for i, op in enumerate(tape.operations):
        if isinstance(op, qml.Snapshot):
            mp = op.hyperparameters["measurement"]
            if not mp.wires:
                if not new_ops:
                    new_ops = list(tape.operations)
                modified = True
                new_mp = copy(mp)
                new_mp._wires = wires  # pylint:disable=protected-access
                new_ops[i] = qml.Snapshot(
                    measurement=new_mp, tag=op.tag, shots=op.hyperparameters["shots"]
                )
    if not new_ops:
        new_ops = tape.operations  # no copy in this case

    measurements = tape.measurements.copy()
    for m_idx, mp in enumerate(measurements):
        if not mp.obs and not mp.wires:
            modified = True
            new_mp = copy(mp)
            new_mp._wires = wires  # pylint:disable=protected-access
            measurements[m_idx] = new_mp
    if modified:
        tape = tape.copy(ops=new_ops, measurements=measurements)

    return (tape,), null_postprocessing


@transform
def mid_circuit_measurements(
    tape: QuantumScript,
    device,
    mcm_config=MCMConfig(),
    **kwargs,  # pylint: disable=unused-argument
) -> tuple[QuantumScriptBatch, PostprocessingFn]:
    """Provide the transform to handle mid-circuit measurements.

    In the case where no method is specified, if the tape or device
    uses finite-shot, the ``qml.dynamic_one_shot`` transform will be
    applied, otherwise ``qml.defer_measurements`` is used instead.
    """
    if isinstance(mcm_config, dict):
        mcm_config = MCMConfig(**mcm_config)
    mcm_method = mcm_config.mcm_method
    if mcm_method is None:
        mcm_method = "one-shot" if tape.shots else "deferred"

    if mcm_method == "one-shot":
        return qml.dynamic_one_shot(tape, postselect_mode=mcm_config.postselect_mode)
    if mcm_method in ("tree-traversal", "device"):
        return (tape,), null_postprocessing
    return qml.defer_measurements(
        tape, allow_postselect=isinstance(device, qml.devices.DefaultQubit)
    )


@transform
def validate_multiprocessing_workers(
    tape: QuantumScript, max_workers: int, device
) -> tuple[QuantumScriptBatch, PostprocessingFn]:
    """Validates the number of workers for multiprocessing.

    Checks that the CPU is not oversubscribed and warns user if it is,
    making suggestions for the number of workers and/or the number of
    threads per worker.

    Args:
        tape (QuantumTape or .QNode or Callable): a quantum circuit.
        max_workers (int): Maximal number of multiprocessing workers
        device (pennylane.devices.Device): The device to be checked.

    Returns:
        qnode (pennylane.QNode) or quantum function (callable) or tuple[List[.QuantumTape], function]:

        The unaltered input circuit. The output type is explained in :func:`qml.transform <pennylane.transform>`.

    """
    if max_workers is not None:
        threads_per_proc = os.cpu_count()  # all threads by default
        varname = "OMP_NUM_THREADS"
        varnames = ["MKL_NUM_THREADS", "OPENBLAS_NUM_THREADS", "OMP_NUM_THREADS"]
        for var in varnames:
            if os.getenv(var):  # pragma: no cover
                varname = var
                threads_per_proc = int(os.getenv(var))
                break
        num_threads = threads_per_proc * max_workers
        num_cpu = os.cpu_count()
        num_threads_suggest = max(1, os.cpu_count() // max_workers)
        num_workers_suggest = max(1, os.cpu_count() // threads_per_proc)
        if num_threads > num_cpu:
            warnings.warn(
                f"""The device requested {num_threads} threads ({max_workers} processes
                times {threads_per_proc} threads per process), but the processor only has
                {num_cpu} logical cores. The processor is likely oversubscribed, which may
                lead to performance deterioration. Consider decreasing the number of processes,
                setting the device or execution config argument `max_workers={num_workers_suggest}`
                for example, or decreasing the number of threads per process by setting the
                environment variable `{varname}={num_threads_suggest}`.""",
                UserWarning,
            )

        if device._debugger and device._debugger.active:
            raise DeviceError("Debugging with ``Snapshots`` is not available with multiprocessing.")

        if any(isinstance(op, Snapshot) for op in tape.operations):
            raise RuntimeError(
                """ProcessPoolExecutor cannot execute a QuantumScript with
                a ``Snapshot`` operation. Change the value of ``max_workers``
                to ``None`` or execute the QuantumScript separately."""
            )

    return (tape,), null_postprocessing


@transform
def validate_adjoint_trainable_params(
    tape: QuantumScript,
) -> tuple[QuantumScriptBatch, PostprocessingFn]:
    """Raises a warning if any of the observables is trainable, and raises an error if any
    trainable parameters belong to state-prep operations. Can be used in validating circuits
    for adjoint differentiation.
    """

    for op in tape.operations[: tape.num_preps]:
        if any(requires_grad(d) for d in op.data):
            raise QuantumFunctionError(
                "Differentiating with respect to the input parameters of state-prep operations "
                "is not supported with the adjoint differentiation method."
            )
    for m in tape.measurements:
        if m.obs and any(requires_grad(d) for d in m.obs.data):
            warnings.warn(
                f"Differentiating with respect to the input parameters of {m.obs.name} "
                "is not supported with the adjoint differentiation method. Gradients are computed "
                "only with regards to the trainable parameters of the circuit.\n\n Mark the "
                "parameters of the measured observables as non-trainable to silence this warning.",
                UserWarning,
            )
    return (tape,), null_postprocessing


@transform
def decompose(  # pylint: disable = too-many-positional-arguments
    tape: QuantumScript,
    stopping_condition: Callable[[qml.operation.Operator], bool],
    stopping_condition_shots: Callable[[qml.operation.Operator], bool] = None,
    skip_initial_state_prep: bool = True,
    decomposer: None | (
        Callable[[qml.operation.Operator], Sequence[qml.operation.Operator]]
    ) = None,
    name: str = "device",
    error: type[Exception] | None = None,
) -> tuple[QuantumScriptBatch, PostprocessingFn]:
    """Decompose operations until the stopping condition is met.

    Args:
        tape (QuantumScript or QNode or Callable): a quantum circuit.
        stopping_condition (Callable): a function from an operator to a boolean. If ``False``,
            the operator should be decomposed. If an operator cannot be decomposed and is not
            accepted by ``stopping_condition``, an ``Exception`` will be raised (of a type
            specified by the ``error`` keyword argument).

    Keyword Args:
        stopping_condition_shots (Callable): a function from an operator to a boolean. If
            ``False``, the operator should be decomposed. This replaces ``stopping_condition``
            if and only if the tape has shots.
        skip_initial_state_prep (bool): If ``True``, the first operator will not be decomposed if
            it inherits from :class:`~.StatePrepBase`. Defaults to ``True``.
        decomposer (Callable): an optional callable that takes an operator and implements the
            relevant decomposition. If ``None``, defaults to using a callable returning
            ``op.decomposition()`` for any :class:`~.Operator` .
        name (str): The name of the transform, process or device using decompose. Used in the
            error message. Defaults to "device".
        error (type): An error type to raise if it is not possible to obtain a decomposition that
            fulfills the ``stopping_condition``. Defaults to ``DeviceError``.

    Returns:
        qnode (QNode) or quantum function (Callable) or tuple[List[QuantumScript], function]:

        The decomposed circuit. The output type is explained in :func:`qml.transform <pennylane.transform>`.

    .. seealso:: This transform is intended for device developers. See :func:`qml.transforms.decompose <pennylane.transforms.decompose>` for a more user-friendly interface.

    Raises:
        Exception: Type defaults to ``DeviceError`` but can be modified via keyword argument.
            Raised if an operator is not accepted and does not define a decomposition, or if
            the decomposition enters an infinite loop and raises a ``RecursionError``.

    **Example:**

    >>> def stopping_condition(obj):
    ...     return obj.name in {"CNOT", "RX", "RZ"}
    >>> tape = qml.tape.QuantumScript([qml.IsingXX(1.2, wires=(0,1))], [qml.expval(qml.Z(0))])
    >>> batch, fn = decompose(tape, stopping_condition)
    >>> batch[0].circuit
    [CNOT(wires=[0, 1]),
    RX(1.2, wires=[0]),
    CNOT(wires=[0, 1]),
    expval(Z(0))]

    If an operator cannot be decomposed into a supported operation, an error is raised:

    >>> decompose(tape, lambda obj: obj.name == "S")
    DeviceError: Operator CNOT(wires=[0, 1]) not supported on device and does not provide a decomposition.

    The ``skip_initial_state_prep`` specifies whether the device supports state prep operations
    at the beginning of the circuit.

    >>> tape = qml.tape.QuantumScript([qml.BasisState([1], wires=0), qml.BasisState([1], wires=1)])
    >>> batch, fn = decompose(tape, stopping_condition)
    >>> batch[0].circuit
    [BasisState(array([1]), wires=[0]),
    RZ(1.5707963267948966, wires=[1]),
    RX(3.141592653589793, wires=[1]),
    RZ(1.5707963267948966, wires=[1])]
    >>> batch, fn = decompose(tape, stopping_condition, skip_initial_state_prep=False)
    >>> batch[0].circuit
    [RZ(1.5707963267948966, wires=[0]),
    RX(3.141592653589793, wires=[0]),
    RZ(1.5707963267948966, wires=[0]),
    RZ(1.5707963267948966, wires=[1]),
    RX(3.141592653589793, wires=[1]),
    RZ(1.5707963267948966, wires=[1])]

    """

    if error is None:
        error = DeviceError

    if decomposer is None:

        def decomposer(op):
            return op.decomposition()

    if stopping_condition_shots is not None and tape.shots:
        stopping_condition = stopping_condition_shots

    if tape.operations and isinstance(tape[0], StatePrepBase) and skip_initial_state_prep:
        prep_op = [tape[0]]
    else:
        prep_op = []

    if all(stopping_condition(op) for op in tape.operations[len(prep_op) :]):
        return (tape,), null_postprocessing
    try:

        new_ops = [
            final_op
            for op in tape.operations[len(prep_op) :]
            for final_op in _operator_decomposition_gen(
                op,
                stopping_condition,
                decomposer=decomposer,
                name=name,
                error=error,
            )
        ]
    except RecursionError as e:
        raise error(
            "Reached recursion limit trying to decompose operations. "
            "Operator decomposition may have entered an infinite loop."
        ) from e

    tape = tape.copy(operations=prep_op + new_ops)

    return (tape,), null_postprocessing


@transform
def validate_observables(
    tape: QuantumScript,
    stopping_condition: Callable[[qml.operation.Operator], bool],
    stopping_condition_shots: Callable[[qml.operation.Operator], bool] = None,
    name: str = "device",
) -> tuple[QuantumScriptBatch, PostprocessingFn]:
    """Validates the observables and measurements for a circuit.

    Args:
        tape (QuantumTape or QNode or Callable): a quantum circuit.
        stopping_condition (callable): a function that specifies whether an observable is accepted.
        stopping_condition_shots (callable): a function that specifies whether an observable is
            accepted in finite-shots mode. This replaces ``stopping_condition`` if and only if the
            tape has shots.
        name (str): the name of the device to use in error messages.

    Returns:
        qnode (QNode) or quantum function (Callable) or tuple[List[.QuantumTape], function]:

        The unaltered input circuit. The output type is explained in :func:`qml.transform <pennylane.transform>`.

    Raises:
        ~pennylane.DeviceError: if an observable is not supported

    **Example:**

    >>> def accepted_observable(obj):
    ...    return obj.name in {"PauliX", "PauliY", "PauliZ"}
    >>> tape = qml.tape.QuantumScript([], [qml.expval(qml.Z(0) + qml.Y(0))])
    >>> validate_observables(tape, accepted_observable)
    DeviceError: Observable Z(0) + Y(0) not supported on device

    """
    if bool(tape.shots) and stopping_condition_shots is not None:
        stopping_condition = stopping_condition_shots

    for m in tape.measurements:
        if m.obs is not None and not stopping_condition(m.obs):
            raise DeviceError(f"Observable {repr(m.obs)} not supported on {name}")

    return (tape,), null_postprocessing


@transform
def validate_measurements(
    tape: QuantumScript, analytic_measurements=None, sample_measurements=None, name="device"
) -> tuple[QuantumScriptBatch, PostprocessingFn]:
    """Validates the supported state and sample based measurement processes.

    Args:
        tape (QuantumTape, .QNode, Callable): a quantum circuit.
        analytic_measurements (Callable[[MeasurementProcess], bool]): a function from a measurement process
            to whether or not it is accepted in analytic simulations.
        sample_measurements (Callable[[MeasurementProcess], bool]): a function from a measurement process
            to whether or not it accepted for finite shot simulations.
        name (str): the name to use in error messages.

    Returns:
        qnode (pennylane.QNode) or quantum function (callable) or tuple[List[.QuantumTape], function]:

        The unaltered input circuit. The output type is explained in :func:`qml.transform <pennylane.transform>`.

    Raises:
        ~pennylane.DeviceError: if a measurement process is not supported.

    >>> def analytic_measurements(m):
    ...     return isinstance(m, qml.measurements.StateMP)
    >>> def shots_measurements(m):
    ...     return isinstance(m, qml.measurements.CountsMP)
    >>> tape = qml.tape.QuantumScript([], [qml.expval(qml.Z(0))])
    >>> validate_measurements(tape, analytic_measurements, shots_measurements)
    DeviceError: Measurement expval(Z(0)) not accepted for analytic simulation on device.
    >>> tape = qml.tape.QuantumScript([], [qml.sample()], shots=10)
    >>> validate_measurements(tape, analytic_measurements, shots_measurements)
    DeviceError: Measurement sample(wires=[]) not accepted with finite shots on device

    """
    if analytic_measurements is None:

        def analytic_measurements(m):
            return isinstance(m, StateMeasurement)

    if sample_measurements is None:

        def sample_measurements(m):
            return isinstance(m, SampleMeasurement)

    if tape.shots:
        for m in tape.measurements:
            if not sample_measurements(m):
                raise DeviceError(f"Measurement {m} not accepted with finite shots on {name}")
    else:
        for m in tape.measurements:
            if not analytic_measurements(m):
                raise DeviceError(
                    f"Measurement {m} not accepted for analytic simulation on {name}."
                )

    _validate_snapshot_shots(tape, sample_measurements, analytic_measurements, name)

    return (tape,), null_postprocessing


def _validate_snapshot_shots(tape, sample_measurements, analytic_measurements, name):
    for op in tape.operations:
        if isinstance(op, qml.Snapshot):
            shots = (
                tape.shots
                if op.hyperparameters["shots"] == "workflow"
                else op.hyperparameters["shots"]
            )
            m = op.hyperparameters["measurement"]
            if shots:
                if not sample_measurements(m):
                    raise DeviceError(f"Measurement {m} not accepted with finite shots on {name}")
            else:
                if not analytic_measurements(m):
                    raise DeviceError(
                        f"Measurement {m} not accepted for analytic simulation on {name}."
                    )


@transform
def measurements_from_samples(tape):
    """Quantum function transform that replaces all terminal measurements from a tape with a single
    :func:`pennylane.sample` measurement, and adds postprocessing functions for each original measurement.

    This transform can be used to make tapes compatible with device backends that only return
    :func:`pennylane.sample`. The final output will return the initial requested measurements, calculated instead from
    the raw samples returned immediately after execution.

    The transform is only applied if the tape is being executed with shots.

    .. note::
        This transform diagonalizes all the operations on the tape. An error will
        be raised if non-commuting terms are encountered. To avoid non-commuting
        terms in circuit measurements, the :func:`split_non_commuting <pennylane.transforms.split_non_commuting>`
        transform can be applied.

    Args:
        tape (QNode or QuantumTape or Callable): A quantum circuit.

    Returns:
        qnode (QNode) or quantum function (Callable) or tuple[List[QuantumTape], function]: The
        transformed circuit as described in :func:`qml.transform <pennylane.transform>`.

    **Example**

    Consider the tape:

    >>> ops = [qml.X(0), qml.RY(1.23, 1)]
    >>> measurements = [qml.expval(qml.Y(0)), qml.probs(wires=[1])]
    >>> tape = qml.tape.QuantumScript(ops, measurements, shots=10)

    We can apply the transform to diagonalize and convert the two measurements to a single `sample` measurement:

    >>> (new_tape, ), fn = qml.devices.preprocess.measurements_from_samples(tape)
    >>> new_tape.measurements
    [sample(wires=[0, 1])]

    The tape operations now include diagonalizing gates.

    >>> new_tape.operations
    [X(0), RY(1.23, wires=[1]), RX(1.5707963267948966, wires=[0])]

    Executing the tape returns samples that can be post-processed to get the originally requested measurements:

    >>> dev = qml.device("default.qubit")
    >>> res = dev.execute(new_tape)
    >>> res
    array([[1, 0],
           [0, 0],
           [0, 1],
           [1, 1],
           [0, 1],
           [1, 0],
           [0, 1],
           [1, 0],
           [1, 0],
           [1, 0]])

    >>> fn((res,))
    [-0.2, array([0.6, 0.4])]
    """
    if not tape.shots:
        return (tape,), null_postprocessing

    for mp in tape.measurements:
        if not mp.obs and not mp.wires:
            raise RuntimeError(
                "Please apply validate_device_wires transform before measurements_from_samples"
            )

    diagonalized_tape, measured_wires = _get_diagonalized_tape_and_wires(tape)
    new_tape = diagonalized_tape.copy(measurements=[qml.sample(wires=measured_wires)])

    def unsqueezed(samples):
        """If the samples have been squeezed to remove the 'extra' dimension in the case where
        shots=1 or wires=1, unsqueeze to restore the raw samples format expected by mp.process_samples
        """

        # if we stop squeezing out the extra dimension for shots=1 or wires=1 when sampling (as is
        # already the case in Catalyst), this problem goes away

        if len(samples.shape) == 1:
            samples = qml.math.array([[s] for s in samples], like=samples)
        return samples

    def postprocessing_fn(results):
        """A processing function to get measurement values from samples."""
        samples = results[0]
        if tape.shots.has_partitioned_shots:
            results_processed = []
            for s in samples:
                res = [m.process_samples(unsqueezed(s), measured_wires) for m in tape.measurements]
                if len(tape.measurements) == 1:
                    res = res[0]
                results_processed.append(res)
        else:
            results_processed = [
                m.process_samples(unsqueezed(samples), measured_wires) for m in tape.measurements
            ]
            if len(tape.measurements) == 1:
                results_processed = results_processed[0]

        return results_processed

    return [new_tape], postprocessing_fn


@transform
def measurements_from_counts(tape):
    r"""Quantum function transform that replaces all terminal measurements from a tape with a single
    :func:`pennylane.counts` measurement, and adds postprocessing functions for each original measurement.

    This transform can be used to make tapes compatible with device backends that only return
    :func:`pennylane.counts`. The final output will return the initial requested measurements, calculated instead from
    the raw counts returned immediately after execution.

    The transform is only applied if the tape is being executed with shots.

    .. note::
        This transform diagonalizes all the operations on the tape. An error will
        be raised if non-commuting terms are encountered. To avoid non-commuting
        terms in circuit measurements, the :func:`split_non_commuting <pennylane.transforms.split_non_commuting>`
        transform can be applied.

    Args:
        tape (QNode or QuantumTape or Callable): A quantum circuit.

    Returns:
        qnode (QNode) or quantum function (Callable) or tuple[List[QuantumTape], function]: The
        transformed circuit as described in :func:`qml.transform <pennylane.transform>`.

    **Example**

    Consider the tape:

    >>> ops = [qml.X(0), qml.RY(1.23, 1)]
    >>> measurements = [qml.expval(qml.Y(0)), qml.probs(wires=[1])]
    >>> tape = qml.tape.QuantumScript(ops, measurements, shots=10)

    We can apply the transform to diagonalize and convert the two measurements to a single `counts` measurement:

    >>> (new_tape, ), fn = qml.devices.preprocess.measurements_from_counts(tape)
    >>> new_tape.measurements
    [CountsMP(wires=[0, 1], all_outcomes=False)]

    The tape operations now include diagonalizing gates.

    >>> new_tape.operations
    [X(0), RY(1.23, wires=[1]), RX(1.5707963267948966, wires=[0])]

    The tape is now compatible with a device backend that only supports counts. Executing the
    tape returns the raw counts:

    >>> dev = qml.device("default.qubit")
    >>> res = dev.execute(new_tape)
    >>> res
    {'00': 4, '01': 2, '10': 2, '11': 2}

    And these can be post-processed to get the originally requested measurements:

    >>> fn((res,))
    [-0.19999999999999996, array([0.7, 0.3])]
    """
    if tape.shots.total_shots is None:
        return (tape,), null_postprocessing

    for mp in tape.measurements:
        if not mp.obs and not mp.wires:
            raise RuntimeError(
                "Please apply validate_device_wires transform before measurements_from_counts"
            )

    diagonalized_tape, measured_wires = _get_diagonalized_tape_and_wires(tape)
    new_tape = diagonalized_tape.copy(measurements=[qml.counts(wires=measured_wires)])

    def postprocessing_fn(results):
        """A processing function to get measurement values from counts."""
        counts = results[0]

        if tape.shots.has_partitioned_shots:
            results_processed = []
            for c in counts:
                res = [m.process_counts(c, measured_wires) for m in tape.measurements]
                if len(tape.measurements) == 1:
                    res = res[0]
                results_processed.append(res)
        else:
            results_processed = [
                m.process_counts(counts, measured_wires) for m in tape.measurements
            ]
            if len(tape.measurements) == 1:
                results_processed = results_processed[0]

        return results_processed

    return [new_tape], postprocessing_fn


def _get_diagonalized_tape_and_wires(tape):
    """Apply the diagonalize_measurements transform to the tape and extract a list of
    all the wires present in the measurements"""

    (diagonalized_tape,), _ = qml.transforms.diagonalize_measurements(tape)

    measured_wires = set()
    for m in diagonalized_tape.measurements:
        measured_wires.update(
            m.wires.tolist()
        )  # ToDo: add test confirming that the wire order can be weird and this still works
    measured_wires = list(measured_wires)

    return diagonalized_tape, measured_wires


@transform
def device_resolve_dynamic_wires(
    tape: QuantumScript, wires: Optional[Wires]
) -> tuple[QuantumScriptBatch, PostprocessingFn]:
    if wires:
        zeroed = set(wires) - set(tape.wires)
        print("IM HERE: ", zeroed, set(wires), set(tape.wires))
    else:
        zeroed = ()
    min_int = max((i for i in tape.wires + (wires or ()) if isinstance(i, int)), default=0) + 1
    return resolve_dynamic_wires(tape, zeroed=zeroed, min_int=min_int)<|MERGE_RESOLUTION|>--- conflicted
+++ resolved
@@ -22,10 +22,7 @@
 from copy import copy
 
 import pennylane as qml
-<<<<<<< HEAD
 from pennylane.allocation import DynamicWire
-=======
->>>>>>> 5c7e16bc
 from pennylane.exceptions import DeviceError, QuantumFunctionError, WireError
 from pennylane.math import requires_grad
 from pennylane.measurements import SampleMeasurement, StateMeasurement, StateMP
@@ -35,10 +32,7 @@
 from pennylane.transforms import resolve_dynamic_wires
 from pennylane.transforms.core import transform
 from pennylane.typing import PostprocessingFn
-<<<<<<< HEAD
 from pennylane.wires import Wires
-=======
->>>>>>> 5c7e16bc
 
 from .execution_config import MCMConfig
 
