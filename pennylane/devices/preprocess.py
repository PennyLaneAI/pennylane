# Copyright 2018-2023 Xanadu Quantum Technologies Inc.

# Licensed under the Apache License, Version 2.0 (the "License");
# you may not use this file except in compliance with the License.
# You may obtain a copy of the License at

#     http://www.apache.org/licenses/LICENSE-2.0

# Unless required by applicable law or agreed to in writing, software
# distributed under the License is distributed on an "AS IS" BASIS,
# WITHOUT WARRANTIES OR CONDITIONS OF ANY KIND, either express or implied.
# See the License for the specific language governing permissions and
# limitations under the License.

"""This module contains functions for preprocessing `QuantumTape` objects to ensure
that they are supported for execution by a device."""
# pylint: disable=protected-access, too-many-arguments

import os
import warnings
from copy import copy
from typing import Callable, Generator, Optional, Sequence, Union

import pennylane as qml
from pennylane import DeviceError, Snapshot, transform
from pennylane.measurements import SampleMeasurement, StateMeasurement
from pennylane.operation import StatePrepBase, Tensor
from pennylane.typing import Result, ResultBatch
from pennylane.wires import WireError

from .execution_config import MCMConfig

PostprocessingFn = Callable[[ResultBatch], Union[Result, ResultBatch]]


def null_postprocessing(results):
    """A postprocessing function returned by a transform that only converts the batch of results
    into a result for a single ``QuantumTape``.
    """
    return results[0]


def _operator_decomposition_gen(
    op: qml.operation.Operator,
    acceptance_function: Callable[[qml.operation.Operator], bool],
    decomposer: Callable[[qml.operation.Operator], Sequence[qml.operation.Operator]],
    max_expansion: Optional[int] = None,
    current_depth=0,
    name: str = "device",
    error: Exception = DeviceError,
) -> Generator[qml.operation.Operator, None, None]:
    """A generator that yields the next operation that is accepted."""
    max_depth_reached = False
    if max_expansion is not None and max_expansion <= current_depth:
        max_depth_reached = True
    if acceptance_function(op) or max_depth_reached:
        yield op
    else:
        try:
            decomp = decomposer(op)
            current_depth += 1
        except qml.operation.DecompositionUndefinedError as e:
            raise error(
                f"Operator {op} not supported with {name} and does not provide a decomposition."
            ) from e

        for sub_op in decomp:
            yield from _operator_decomposition_gen(
                sub_op,
                acceptance_function,
                decomposer=decomposer,
                max_expansion=max_expansion,
                current_depth=current_depth,
                name=name,
                error=error,
            )


#######################


@transform
def no_sampling(
    tape: qml.tape.QuantumTape, name: str = "device"
) -> tuple[Sequence[qml.tape.QuantumTape], Callable]:
    """Raises an error if the tape has finite shots.

    Args:
        tape (QuantumTape or .QNode or Callable): a quantum circuit
        name (str): name to use in error message.

    Returns:
        qnode (QNode) or quantum function (Callable) or tuple[List[.QuantumTape], function]:

        The unaltered input circuit. The output type is explained in :func:`qml.transform <pennylane.transform>`.


    This transform can be added to forbid finite shots. For example, ``default.qubit`` uses it for
    adjoint and backprop validation.
    """
    if tape.shots:
        raise qml.DeviceError(f"Finite shots are not supported with {name}")
    return (tape,), null_postprocessing


@transform
def validate_device_wires(
    tape: qml.tape.QuantumTape, wires: Optional[qml.wires.Wires] = None, name: str = "device"
) -> tuple[Sequence[qml.tape.QuantumTape], Callable]:
    """Validates that all wires present in the tape are in the set of provided wires. Adds the
    device wires to measurement processes like :class:`~.measurements.StateMP` that are broadcasted
    across all available wires.

    Args:
        tape (QuantumTape or QNode or Callable): a quantum circuit.
        wires=None (Optional[Wires]): the allowed wires. Wires of ``None`` allows any wires
            to be present in the tape.
        name="device" (str): the name of the device to use in error messages.

    Returns:
        qnode (QNode) or quantum function (Callable) or tuple[List[QuantumTape], function]:

        The unaltered input circuit. The output type is explained in :func:`qml.transform <pennylane.transform>`.

    Raises:
        WireError: if the tape has a wire not present in the provided wires.
    """
    if wires:
        if extra_wires := set(tape.wires) - set(wires):
            raise WireError(
                f"Cannot run circuit(s) on {name} as they contain wires "
                f"not found on the device: {extra_wires}"
            )
        measurements = tape.measurements.copy()
        modified = False
        for m_idx, mp in enumerate(measurements):
            if not mp.obs and not mp.wires:
                modified = True
                new_mp = copy(mp)
                new_mp._wires = wires  # pylint:disable=protected-access
                measurements[m_idx] = new_mp
        if modified:
            tape = type(tape)(tape.operations, measurements, shots=tape.shots)

    return (tape,), null_postprocessing


@transform
def mid_circuit_measurements(
    tape: qml.tape.QuantumTape, device, mcm_config=MCMConfig()
) -> tuple[Sequence[qml.tape.QuantumTape], Callable]:
    """Provide the transform to handle mid-circuit measurements.

    If the tape or device uses finite-shot, use the native implementation (i.e. no transform),
    and use the ``qml.defer_measurements`` transform otherwise.
    """

<<<<<<< HEAD
    if tape.shots:
        return (tape,), null_postprocessing
=======
    if isinstance(mcm_config, dict):
        mcm_config = MCMConfig(**mcm_config)
    mcm_method = mcm_config.mcm_method
    if mcm_method is None:
        mcm_method = "one-shot" if tape.shots else "deferred"

    if mcm_method == "one-shot":
        return qml.dynamic_one_shot(tape)
>>>>>>> 77e7ed0b
    return qml.defer_measurements(tape, device=device)


@transform
def validate_multiprocessing_workers(
    tape: qml.tape.QuantumTape, max_workers: int, device
) -> tuple[Sequence[qml.tape.QuantumTape], Callable]:
    """Validates the number of workers for multiprocessing.

    Checks that the CPU is not oversubscribed and warns user if it is,
    making suggestions for the number of workers and/or the number of
    threads per worker.

    Args:
        tape (QuantumTape or .QNode or Callable): a quantum circuit.
        max_workers (int): Maximal number of multiprocessing workers
        device (pennylane.devices.Device): The device to be checked.

    Returns:
        qnode (pennylane.QNode) or quantum function (callable) or tuple[List[.QuantumTape], function]:

        The unaltered input circuit. The output type is explained in :func:`qml.transform <pennylane.transform>`.

    """
    if max_workers is not None:
        threads_per_proc = os.cpu_count()  # all threads by default
        varname = "OMP_NUM_THREADS"
        varnames = ["MKL_NUM_THREADS", "OPENBLAS_NUM_THREADS", "OMP_NUM_THREADS"]
        for var in varnames:
            if os.getenv(var):  # pragma: no cover
                varname = var
                threads_per_proc = int(os.getenv(var))
                break
        num_threads = threads_per_proc * max_workers
        num_cpu = os.cpu_count()
        num_threads_suggest = max(1, os.cpu_count() // max_workers)
        num_workers_suggest = max(1, os.cpu_count() // threads_per_proc)
        if num_threads > num_cpu:
            warnings.warn(
                f"""The device requested {num_threads} threads ({max_workers} processes
                times {threads_per_proc} threads per process), but the processor only has
                {num_cpu} logical cores. The processor is likely oversubscribed, which may
                lead to performance deterioration. Consider decreasing the number of processes,
                setting the device or execution config argument `max_workers={num_workers_suggest}`
                for example, or decreasing the number of threads per process by setting the
                environment variable `{varname}={num_threads_suggest}`.""",
                UserWarning,
            )

        if device._debugger and device._debugger.active:
            raise DeviceError("Debugging with ``Snapshots`` is not available with multiprocessing.")

        if any(isinstance(op, Snapshot) for op in tape.operations):
            raise RuntimeError(
                """ProcessPoolExecutor cannot execute a QuantumScript with
                a ``Snapshot`` operation. Change the value of ``max_workers``
                to ``None`` or execute the QuantumScript separately."""
            )

    return (tape,), null_postprocessing


@transform
def validate_adjoint_trainable_params(
    tape: qml.tape.QuantumTape,
) -> tuple[Sequence[qml.tape.QuantumTape], Callable]:
    """Raises a warning if any of the observables is trainable, and raises an error if any
    trainable parameters belong to state-prep operations. Can be used in validating circuits
    for adjoint differentiation.
    """

    for op in tape.operations[: tape.num_preps]:
        if qml.operation.is_trainable(op):
            raise qml.QuantumFunctionError(
                "Differentiating with respect to the input parameters of state-prep operations "
                "is not supported with the adjoint differentiation method."
            )
    for m in tape.measurements:
        if m.obs and qml.operation.is_trainable(m.obs):
            warnings.warn(
                f"Differentiating with respect to the input parameters of {m.obs.name} "
                "is not supported with the adjoint differentiation method. Gradients are computed "
                "only with regards to the trainable parameters of the circuit.\n\n Mark the "
                "parameters of the measured observables as non-trainable to silence this warning.",
                UserWarning,
            )
    return (tape,), null_postprocessing


@transform
def decompose(
    tape: qml.tape.QuantumTape,
    stopping_condition: Callable[[qml.operation.Operator], bool],
    stopping_condition_shots: Callable[[qml.operation.Operator], bool] = None,
    skip_initial_state_prep: bool = True,
    decomposer: Optional[
        Callable[[qml.operation.Operator], Sequence[qml.operation.Operator]]
    ] = None,
    max_expansion: Union[int, None] = None,
    name: str = "device",
    error: Exception = DeviceError,
) -> tuple[Sequence[qml.tape.QuantumTape], Callable]:
    """Decompose operations until the stopping condition is met.

    Args:
        tape (QuantumTape or QNode or Callable): a quantum circuit.
        stopping_condition (Callable): a function from an operator to a boolean. If ``False``, the operator
            should be decomposed. If an operator cannot be decomposed and is not accepted by ``stopping_condition``,
            an ``Exception`` will be raised (of a type specified by the ``error`` kwarg).

    Keyword Args:
        stopping_condition_shots (Callable): a function from an operator to a boolean. If ``False``, the operator
            should be decomposed. If an operator cannot be decomposed and is not accepted by ``stopping_condition``,
            an ``Exception`` will be raised (of a type specified by the ``error`` kwarg). This replaces stopping_condition if and only if the tape has shots.
        skip_initial_state_prep (bool): If ``True``, the first operator will not be decomposed if it inherits
            from :class:`~.StatePrepBase`. Defaults to ``True``.
        decomposer (Callable): an optional callable that takes an operator and implements the relevant decomposition.
            If None, defaults to using a callable returning ``op.decomposition()`` for any :class:`~.Operator` .
        max_expansion (int): The maximum depth of the expansion. Defaults to None.
        name (str): The name of the transform, process or device using decompose. Used in the error message. Defaults to "device".
        error (Error): An error type to raise if it is not possible to obtain a decomposition that fulfills
            the ``stopping_condition``. Defaults to ``DeviceError``.


    Returns:
        qnode (QNode) or quantum function (Callable) or tuple[List[QuantumTape], function]:

        The decomposed circuit. The output type is explained in :func:`qml.transform <pennylane.transform>`.

    Raises:
        Exception: Type defaults to ``DeviceError`` but can be modified via keyword argument. Raised if
            an operator is not accepted and does not define a decomposition, or if the decomposition
            enters an infinite loop and raises a ``RecursionError``.

    **Example:**

    >>> def stopping_condition(obj):
    ...     return obj.name in {"CNOT", "RX", "RZ"}
    >>> tape = qml.tape.QuantumScript([qml.IsingXX(1.2, wires=(0,1))], [qml.expval(qml.Z(0))])
    >>> batch, fn = decompose(tape, stopping_condition)
    >>> batch[0].circuit
    [CNOT(wires=[0, 1]),
    RX(1.2, wires=[0]),
    CNOT(wires=[0, 1]),
    expval(Z(0))]

    If an operator cannot be decomposed into a supported operation, an error is raised:

    >>> decompose(tape, lambda obj: obj.name == "S")
    DeviceError: Operator CNOT(wires=[0, 1]) not supported on device and does not provide a decomposition.

    The ``skip_initial_state_prep`` specifies whether or not the device supports state prep operations
    at the beginning of the circuit.

    >>> tape = qml.tape.QuantumScript([qml.BasisState([1], wires=0), qml.BasisState([1], wires=1)])
    >>> batch, fn = decompose(tape, stopping_condition)
    >>> batch[0].circuit
    [BasisState(array([1]), wires=[0]),
    RZ(1.5707963267948966, wires=[1]),
    RX(3.141592653589793, wires=[1]),
    RZ(1.5707963267948966, wires=[1])]
    >>> batch, fn = decompose(tape, stopping_condition, skip_initial_state_prep=False)
    >>> batch[0].circuit
    [RZ(1.5707963267948966, wires=[0]),
    RX(3.141592653589793, wires=[0]),
    RZ(1.5707963267948966, wires=[0]),
    RZ(1.5707963267948966, wires=[1]),
    RX(3.141592653589793, wires=[1]),
    RZ(1.5707963267948966, wires=[1])]

    """
    if decomposer is None:

        def decomposer(op):
            return op.decomposition()

    if stopping_condition_shots is not None and tape.shots:
        stopping_condition = stopping_condition_shots

    if tape.operations and isinstance(tape[0], StatePrepBase) and skip_initial_state_prep:
        prep_op = [tape[0]]
    else:
        prep_op = []

    if all(stopping_condition(op) for op in tape.operations[len(prep_op) :]):
        return (tape,), null_postprocessing
    try:

        new_ops = [
            final_op
            for op in tape.operations[len(prep_op) :]
            for final_op in _operator_decomposition_gen(
                op,
                stopping_condition,
                decomposer=decomposer,
                max_expansion=max_expansion,
                name=name,
                error=error,
            )
        ]
    except RecursionError as e:
        raise error(
            "Reached recursion limit trying to decompose operations. "
            "Operator decomposition may have entered an infinite loop."
        ) from e
    tape = qml.tape.QuantumScript(prep_op + new_ops, tape.measurements, shots=tape.shots)

    return (tape,), null_postprocessing


@transform
def validate_observables(
    tape: qml.tape.QuantumTape,
    stopping_condition: Callable[[qml.operation.Operator], bool],
    name: str = "device",
) -> tuple[Sequence[qml.tape.QuantumTape], Callable]:
    """Validates the observables and measurements for a circuit.

    Args:
        tape (QuantumTape or QNode or Callable): a quantum circuit.
        stopping_condition (callable): a function that specifies whether or not an observable is accepted.
        name (str): the name of the device to use in error messages.

    Returns:
        qnode (QNode) or quantum function (Callable) or tuple[List[.QuantumTape], function]:

        The unaltered input circuit. The output type is explained in :func:`qml.transform <pennylane.transform>`.

    Raises:
        DeviceError: if an observable is not supported

    **Example:**

    >>> def accepted_observable(obj):
    ...    return obj.name in {"PauliX", "PauliY", "PauliZ"}
    >>> tape = qml.tape.QuantumScript([], [qml.expval(qml.Z(0) + qml.Y(0))])
    >>> validate_observables(tape, accepted_observable)
    DeviceError: Observable Z(0) + Y(0) not supported on device

    Note that if the observable is a :class:`~.Tensor`, the validation is run on each object in the
    ``Tensor`` instead.

    """
    for m in tape.measurements:
        if m.obs is not None:
            if isinstance(m.obs, Tensor):
                if any(not stopping_condition(o) for o in m.obs.obs):
                    raise DeviceError(f"Observable {repr(m.obs)} not supported on {name}")
            elif not stopping_condition(m.obs):
                raise DeviceError(f"Observable {repr(m.obs)} not supported on {name}")

    return (tape,), null_postprocessing


@transform
def validate_measurements(
    tape: qml.tape.QuantumTape, analytic_measurements=None, sample_measurements=None, name="device"
) -> tuple[Sequence[qml.tape.QuantumTape], Callable]:
    """Validates the supported state and sample based measurement processes.

    Args:
        tape (QuantumTape, .QNode, Callable): a quantum circuit.
        analytic_measurements (Callable[[MeasurementProcess], bool]): a function from a measurement process
            to whether or not it is accepted in analytic simulations.
        sample_measurements (Callable[[MeasurementProcess], bool]): a function from a measurement process
            to whether or not it accepted for finite shot siutations
        name (str): the name to use in error messages.

    Returns:
        qnode (pennylane.QNode) or quantum function (callable) or tuple[List[.QuantumTape], function]:

        The unaltered input circuit. The output type is explained in :func:`qml.transform <pennylane.transform>`.

    Raises:
        DeviceError: if a measurement process is not supported.

    >>> def analytic_measurements(m):
    ...     return isinstance(m, qml.measurements.StateMP)
    >>> def shots_measurements(m):
    ...     return isinstance(m, qml.measurements.CountsMP)
    >>> tape = qml.tape.QuantumScript([], [qml.expval(qml.Z(0))])
    >>> validate_measurements(tape, analytic_measurements, shots_measurements)
    DeviceError: Measurement expval(Z(0)) not accepted for analytic simulation on device.
    >>> tape = qml.tape.QuantumScript([], [qml.sample()], shots=10)
    >>> validate_measurements(tape, analytic_measurements, shots_measurements)
    DeviceError: Measurement sample(wires=[]) not accepted with finite shots on device

    """
    if analytic_measurements is None:

        def analytic_measurements(m):
            return isinstance(m, StateMeasurement)

    if sample_measurements is None:

        def sample_measurements(m):
            return isinstance(m, SampleMeasurement)

    if tape.shots:
        for m in tape.measurements:
            if not sample_measurements(m):
                raise DeviceError(f"Measurement {m} not accepted with finite shots on {name}")

    else:
        for m in tape.measurements:
            if not analytic_measurements(m):
                raise DeviceError(
                    f"Measurement {m} not accepted for analytic simulation on {name}."
                )

    return (tape,), null_postprocessing<|MERGE_RESOLUTION|>--- conflicted
+++ resolved
@@ -155,10 +155,6 @@
     and use the ``qml.defer_measurements`` transform otherwise.
     """
 
-<<<<<<< HEAD
-    if tape.shots:
-        return (tape,), null_postprocessing
-=======
     if isinstance(mcm_config, dict):
         mcm_config = MCMConfig(**mcm_config)
     mcm_method = mcm_config.mcm_method
@@ -167,7 +163,6 @@
 
     if mcm_method == "one-shot":
         return qml.dynamic_one_shot(tape)
->>>>>>> 77e7ed0b
     return qml.defer_measurements(tape, device=device)
 
 
