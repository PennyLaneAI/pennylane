--- conflicted
+++ resolved
@@ -22,22 +22,13 @@
 from typing import Callable, Generator, Optional, Sequence, Union
 
 import pennylane as qml
-<<<<<<< HEAD
-from pennylane import Snapshot
+from pennylane import Snapshot, DeviceError, transform
 from pennylane.operation import Tensor, StatePrepBase
 from pennylane.measurements import (
     StateMeasurement,
     SampleMeasurement,
 )
 from pennylane.typing import ResultBatch, Result
-from pennylane import DeviceError
-from pennylane import transform
-=======
-from pennylane import DeviceError, Snapshot, transform
-from pennylane.measurements import MeasurementProcess, SampleMeasurement, StateMeasurement
-from pennylane.operation import StatePrepBase, Tensor
-from pennylane.typing import Result, ResultBatch
->>>>>>> b556393f
 from pennylane.wires import WireError
 
 PostprocessingFn = Callable[[ResultBatch], Union[Result, ResultBatch]]
