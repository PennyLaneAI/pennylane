--- conflicted
+++ resolved
@@ -151,11 +151,7 @@
     tape: qml.tape.QuantumTape,
     device,
     mcm_config=MCMConfig(),
-<<<<<<< HEAD
-    interface=None,
-=======
     **kwargs,  # pylint: disable=unused-argument
->>>>>>> 4641975e
 ) -> tuple[QuantumTapeBatch, PostprocessingFn]:
     """Provide the transform to handle mid-circuit measurements.
 
