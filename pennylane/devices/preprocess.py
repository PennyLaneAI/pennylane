--- conflicted
+++ resolved
@@ -165,11 +165,7 @@
         mcm_method = "one-shot" if tape.shots else "deferred"
 
     if mcm_method == "one-shot":
-<<<<<<< HEAD
-        return qml.dynamic_one_shot(tape)
-=======
         return qml.dynamic_one_shot(tape, interface=interface)
->>>>>>> 1bf76820
     if mcm_method == "tree-traversal":
         return (tape,), null_postprocessing
     return qml.defer_measurements(tape, device=device)
