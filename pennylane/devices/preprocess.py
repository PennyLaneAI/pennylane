# Copyright 2018-2023 Xanadu Quantum Technologies Inc.

# Licensed under the Apache License, Version 2.0 (the "License");
# you may not use this file except in compliance with the License.
# You may obtain a copy of the License at

#     http://www.apache.org/licenses/LICENSE-2.0

# Unless required by applicable law or agreed to in writing, software
# distributed under the License is distributed on an "AS IS" BASIS,
# WITHOUT WARRANTIES OR CONDITIONS OF ANY KIND, either express or implied.
# See the License for the specific language governing permissions and
# limitations under the License.

"""This module contains functions for preprocessing `QuantumTape` objects to ensure
that they are supported for execution by a device."""
# pylint: disable=protected-access, too-many-arguments

import os
import warnings
from collections.abc import Callable, Generator, Sequence
from copy import copy
from functools import lru_cache
from itertools import chain
from typing import Optional, Type

import pennylane as qml
from pennylane import Snapshot, transform
from pennylane.measurements import SampleMeasurement, StateMeasurement
from pennylane.operation import StatePrepBase
from pennylane.tape import QuantumScript, QuantumScriptBatch
from pennylane.typing import PostprocessingFn
from pennylane.wires import WireError

from .execution_config import MCMConfig


def null_postprocessing(results):
    """A postprocessing function returned by a transform that only converts the batch of results
    into a result for a single ``QuantumTape``.
    """
    return results[0]


def _operator_decomposition_gen(  # pylint: disable = too-many-positional-arguments
    op: qml.operation.Operator,
    acceptance_function: Callable[[qml.operation.Operator], bool],
    decomposer: Callable[[qml.operation.Operator], Sequence[qml.operation.Operator]],
    max_expansion: Optional[int] = None,
    current_depth=0,
    name: str = "device",
    error: Optional[Type[Exception]] = None,
) -> Generator[qml.operation.Operator, None, None]:
    """A generator that yields the next operation that is accepted."""
    if error is None:
        error = qml.DeviceError

    max_depth_reached = False
    if max_expansion is not None and max_expansion <= current_depth:
        max_depth_reached = True
    if acceptance_function(op) or max_depth_reached:
        yield op
    else:
        try:
            decomp = decomposer(op)
            current_depth += 1
        except qml.operation.DecompositionUndefinedError as e:
            raise error(
                f"Operator {op} not supported with {name} and does not provide a decomposition."
            ) from e

        for sub_op in decomp:
            yield from _operator_decomposition_gen(
                sub_op,
                acceptance_function,
                decomposer=decomposer,
                max_expansion=max_expansion,
                current_depth=current_depth,
                name=name,
                error=error,
            )


#######################


@transform
def no_sampling(
    tape: QuantumScript, name: str = "device"
) -> tuple[QuantumScriptBatch, PostprocessingFn]:
    """Raises an error if the tape has finite shots.

    Args:
        tape (QuantumTape or .QNode or Callable): a quantum circuit
        name (str): name to use in error message.

    Returns:
        qnode (QNode) or quantum function (Callable) or tuple[List[.QuantumTape], function]:

        The unaltered input circuit. The output type is explained in :func:`qml.transform <pennylane.transform>`.


    This transform can be added to forbid finite shots. For example, ``default.qubit`` uses it for
    adjoint and backprop validation.
    """
    if tape.shots:
        raise qml.DeviceError(f"Finite shots are not supported with {name}")
    return (tape,), null_postprocessing


@transform
def validate_device_wires(
    tape: QuantumScript, wires: Optional[qml.wires.Wires] = None, name: str = "device"
) -> tuple[QuantumScriptBatch, PostprocessingFn]:
    """Validates that all wires present in the tape are in the set of provided wires. Adds the
    device wires to measurement processes like :class:`~.measurements.StateMP` that are broadcasted
    across all available wires.

    Args:
        tape (QuantumTape or QNode or Callable): a quantum circuit.
        wires=None (Optional[Wires]): the allowed wires. Wires of ``None`` allows any wires
            to be present in the tape.
        name="device" (str): the name of the device to use in error messages.

    Returns:
        qnode (QNode) or quantum function (Callable) or tuple[List[QuantumTape], function]:

        The unaltered input circuit. The output type is explained in :func:`qml.transform <pennylane.transform>`.

    Raises:
        WireError: if the tape has a wire not present in the provided wires, or if abstract wires are present.
    """

    if any(qml.math.is_abstract(w) for w in tape.wires):
        raise WireError(
            f"Cannot run circuit(s) on {name} as abstract wires are present in the tape: {tape.wires}. "
            f"Abstract wires are not yet supported."
        )

    if wires:

        if any(qml.math.is_abstract(w) for w in wires):
            raise WireError(
                f"Cannot run circuit(s) on {name} as abstract wires are present in the device: {wires}. "
                f"Abstract wires are not yet supported."
            )

        if extra_wires := set(tape.wires) - set(wires):
            raise WireError(
                f"Cannot run circuit(s) on {name} as they contain wires "
                f"not found on the device: {extra_wires}"
            )

        modified = False
        new_ops = None
        for i, op in enumerate(tape.operations):
            if isinstance(op, qml.Snapshot):
                mp = op.hyperparameters["measurement"]
                if not mp.wires:
                    if not new_ops:
                        new_ops = list(tape.operations)
                    modified = True
                    new_mp = copy(mp)
                    new_mp._wires = wires  # pylint:disable=protected-access
                    new_ops[i] = qml.Snapshot(measurement=new_mp, tag=op.tag)
        if not new_ops:
            new_ops = tape.operations  # no copy in this case

        measurements = tape.measurements.copy()
        for m_idx, mp in enumerate(measurements):
            if not mp.obs and not mp.wires:
                modified = True
                new_mp = copy(mp)
                new_mp._wires = wires  # pylint:disable=protected-access
                measurements[m_idx] = new_mp
        if modified:
            tape = tape.copy(ops=new_ops, measurements=measurements)

    return (tape,), null_postprocessing


@transform
def mid_circuit_measurements(
    tape: QuantumScript,
    device,
    mcm_config=MCMConfig(),
    **kwargs,  # pylint: disable=unused-argument
) -> tuple[QuantumScriptBatch, PostprocessingFn]:
    """Provide the transform to handle mid-circuit measurements.

    If the tape or device uses finite-shot, use the native implementation (i.e. no transform),
    and use the ``qml.defer_measurements`` transform otherwise.
    """
    if isinstance(mcm_config, dict):
        mcm_config = MCMConfig(**mcm_config)
    mcm_method = mcm_config.mcm_method
    if mcm_method is None:
        mcm_method = "one-shot" if tape.shots else "deferred"

<<<<<<< HEAD
    if any(is_conditional_mcm(op) for op in tape.operations):
=======
    if _includes_conditional_mcms(tape):
>>>>>>> 8b0e351b
        raise NotImplementedError(
            "Conditionally applied mid-circuit measurements are not supported"
        )

    if mcm_method == "one-shot":
        return qml.dynamic_one_shot(tape, postselect_mode=mcm_config.postselect_mode)
    if mcm_method == "tree-traversal":
        return (tape,), null_postprocessing
    return qml.defer_measurements(
        tape, allow_postselect=isinstance(device, qml.devices.DefaultQubit)
    )


<<<<<<< HEAD
def is_conditional_mcm(operation):
=======
def _is_conditional_mcm(operation: qml.operation.Operator) -> bool:
>>>>>>> 8b0e351b
    """Returns True if the operation is a mid-circuit measurement nested inside a Conditional,
    and False otherwise."""
    if isinstance(operation, qml.ops.Conditional):
        if isinstance(operation.base, qml.measurements.MidMeasureMP):
            return True
    return False


<<<<<<< HEAD
=======
@lru_cache(maxsize=2)
def _includes_conditional_mcms(tape: QuantumScript) -> bool:
    return any(_is_conditional_mcm(op) for op in tape.operations)


>>>>>>> 8b0e351b
@transform
def validate_multiprocessing_workers(
    tape: QuantumScript, max_workers: int, device
) -> tuple[QuantumScriptBatch, PostprocessingFn]:
    """Validates the number of workers for multiprocessing.

    Checks that the CPU is not oversubscribed and warns user if it is,
    making suggestions for the number of workers and/or the number of
    threads per worker.

    Args:
        tape (QuantumTape or .QNode or Callable): a quantum circuit.
        max_workers (int): Maximal number of multiprocessing workers
        device (pennylane.devices.Device): The device to be checked.

    Returns:
        qnode (pennylane.QNode) or quantum function (callable) or tuple[List[.QuantumTape], function]:

        The unaltered input circuit. The output type is explained in :func:`qml.transform <pennylane.transform>`.

    """
    if max_workers is not None:
        threads_per_proc = os.cpu_count()  # all threads by default
        varname = "OMP_NUM_THREADS"
        varnames = ["MKL_NUM_THREADS", "OPENBLAS_NUM_THREADS", "OMP_NUM_THREADS"]
        for var in varnames:
            if os.getenv(var):  # pragma: no cover
                varname = var
                threads_per_proc = int(os.getenv(var))
                break
        num_threads = threads_per_proc * max_workers
        num_cpu = os.cpu_count()
        num_threads_suggest = max(1, os.cpu_count() // max_workers)
        num_workers_suggest = max(1, os.cpu_count() // threads_per_proc)
        if num_threads > num_cpu:
            warnings.warn(
                f"""The device requested {num_threads} threads ({max_workers} processes
                times {threads_per_proc} threads per process), but the processor only has
                {num_cpu} logical cores. The processor is likely oversubscribed, which may
                lead to performance deterioration. Consider decreasing the number of processes,
                setting the device or execution config argument `max_workers={num_workers_suggest}`
                for example, or decreasing the number of threads per process by setting the
                environment variable `{varname}={num_threads_suggest}`.""",
                UserWarning,
            )

        if device._debugger and device._debugger.active:
            raise qml.DeviceError(
                "Debugging with ``Snapshots`` is not available with multiprocessing."
            )

        if any(isinstance(op, Snapshot) for op in tape.operations):
            raise RuntimeError(
                """ProcessPoolExecutor cannot execute a QuantumScript with
                a ``Snapshot`` operation. Change the value of ``max_workers``
                to ``None`` or execute the QuantumScript separately."""
            )

    return (tape,), null_postprocessing


@transform
def validate_adjoint_trainable_params(
    tape: QuantumScript,
) -> tuple[QuantumScriptBatch, PostprocessingFn]:
    """Raises a warning if any of the observables is trainable, and raises an error if any
    trainable parameters belong to state-prep operations. Can be used in validating circuits
    for adjoint differentiation.
    """

    for op in tape.operations[: tape.num_preps]:
        if qml.operation.is_trainable(op):
            raise qml.QuantumFunctionError(
                "Differentiating with respect to the input parameters of state-prep operations "
                "is not supported with the adjoint differentiation method."
            )
    for m in tape.measurements:
        if m.obs and qml.operation.is_trainable(m.obs):
            warnings.warn(
                f"Differentiating with respect to the input parameters of {m.obs.name} "
                "is not supported with the adjoint differentiation method. Gradients are computed "
                "only with regards to the trainable parameters of the circuit.\n\n Mark the "
                "parameters of the measured observables as non-trainable to silence this warning.",
                UserWarning,
            )
    return (tape,), null_postprocessing


@transform
def decompose(  # pylint: disable = too-many-positional-arguments
    tape: QuantumScript,
    stopping_condition: Callable[[qml.operation.Operator], bool],
    stopping_condition_shots: Callable[[qml.operation.Operator], bool] = None,
    skip_initial_state_prep: bool = True,
    decomposer: Optional[
        Callable[[qml.operation.Operator], Sequence[qml.operation.Operator]]
    ] = None,
    name: str = "device",
    error: Optional[Type[Exception]] = None,
) -> tuple[QuantumScriptBatch, PostprocessingFn]:
    """Decompose operations until the stopping condition is met.

    Args:
        tape (QuantumScript or QNode or Callable): a quantum circuit.
        stopping_condition (Callable): a function from an operator to a boolean. If ``False``,
            the operator should be decomposed. If an operator cannot be decomposed and is not
            accepted by ``stopping_condition``, an ``Exception`` will be raised (of a type
            specified by the ``error`` keyward argument).

    Keyword Args:
        stopping_condition_shots (Callable): a function from an operator to a boolean. If
            ``False``, the operator should be decomposed. This replaces ``stopping_condition``
            if and only if the tape has shots.
        skip_initial_state_prep (bool): If ``True``, the first operator will not be decomposed if
            it inherits from :class:`~.StatePrepBase`. Defaults to ``True``.
        decomposer (Callable): an optional callable that takes an operator and implements the
            relevant decomposition. If ``None``, defaults to using a callable returning
            ``op.decomposition()`` for any :class:`~.Operator` .
        name (str): The name of the transform, process or device using decompose. Used in the
            error message. Defaults to "device".
        error (type): An error type to raise if it is not possible to obtain a decomposition that
            fulfills the ``stopping_condition``. Defaults to ``qml.DeviceError``.

    Returns:
        qnode (QNode) or quantum function (Callable) or tuple[List[QuantumScript], function]:

        The decomposed circuit. The output type is explained in :func:`qml.transform <pennylane.transform>`.

    .. seealso:: This transform is intended for device developers. See :func:`qml.transforms.decompose <pennylane.transforms.decompose>` for a more user-friendly interface.

    Raises:
        Exception: Type defaults to ``qml.DeviceError`` but can be modified via keyword argument.
            Raised if an operator is not accepted and does not define a decomposition, or if
            the decomposition enters an infinite loop and raises a ``RecursionError``.

    **Example:**

    >>> def stopping_condition(obj):
    ...     return obj.name in {"CNOT", "RX", "RZ"}
    >>> tape = qml.tape.QuantumScript([qml.IsingXX(1.2, wires=(0,1))], [qml.expval(qml.Z(0))])
    >>> batch, fn = decompose(tape, stopping_condition)
    >>> batch[0].circuit
    [CNOT(wires=[0, 1]),
    RX(1.2, wires=[0]),
    CNOT(wires=[0, 1]),
    expval(Z(0))]

    If an operator cannot be decomposed into a supported operation, an error is raised:

    >>> decompose(tape, lambda obj: obj.name == "S")
    qml.DeviceError: Operator CNOT(wires=[0, 1]) not supported on device and does not provide a decomposition.

    The ``skip_initial_state_prep`` specifies whether the device supports state prep operations
    at the beginning of the circuit.

    >>> tape = qml.tape.QuantumScript([qml.BasisState([1], wires=0), qml.BasisState([1], wires=1)])
    >>> batch, fn = decompose(tape, stopping_condition)
    >>> batch[0].circuit
    [BasisState(array([1]), wires=[0]),
    RZ(1.5707963267948966, wires=[1]),
    RX(3.141592653589793, wires=[1]),
    RZ(1.5707963267948966, wires=[1])]
    >>> batch, fn = decompose(tape, stopping_condition, skip_initial_state_prep=False)
    >>> batch[0].circuit
    [RZ(1.5707963267948966, wires=[0]),
    RX(3.141592653589793, wires=[0]),
    RZ(1.5707963267948966, wires=[0]),
    RZ(1.5707963267948966, wires=[1]),
    RX(3.141592653589793, wires=[1]),
    RZ(1.5707963267948966, wires=[1])]

    """

    if error is None:
        error = qml.DeviceError

    if decomposer is None:

        def decomposer(op):
            return op.decomposition()

    if stopping_condition_shots is not None and tape.shots:
        stopping_condition = stopping_condition_shots

    if tape.operations and isinstance(tape[0], StatePrepBase) and skip_initial_state_prep:
        prep_op = [tape[0]]
    else:
        prep_op = []

    if all(stopping_condition(op) for op in tape.operations[len(prep_op) :]):
        return (tape,), null_postprocessing
    try:

        new_ops = [
            final_op
            for op in tape.operations[len(prep_op) :]
            for final_op in _operator_decomposition_gen(
                op,
                stopping_condition,
                decomposer=decomposer,
                name=name,
                error=error,
            )
        ]
    except RecursionError as e:
        raise error(
            "Reached recursion limit trying to decompose operations. "
            "Operator decomposition may have entered an infinite loop."
        ) from e

    tape = tape.copy(operations=prep_op + new_ops)

    return (tape,), null_postprocessing


@transform
def validate_observables(
    tape: QuantumScript,
    stopping_condition: Callable[[qml.operation.Operator], bool],
    stopping_condition_shots: Callable[[qml.operation.Operator], bool] = None,
    name: str = "device",
) -> tuple[QuantumScriptBatch, PostprocessingFn]:
    """Validates the observables and measurements for a circuit.

    Args:
        tape (QuantumTape or QNode or Callable): a quantum circuit.
        stopping_condition (callable): a function that specifies whether an observable is accepted.
        stopping_condition_shots (callable): a function that specifies whether an observable is
            accepted in finite-shots mode. This replaces ``stopping_condition`` if and only if the
            tape has shots.
        name (str): the name of the device to use in error messages.

    Returns:
        qnode (QNode) or quantum function (Callable) or tuple[List[.QuantumTape], function]:

        The unaltered input circuit. The output type is explained in :func:`qml.transform <pennylane.transform>`.

    Raises:
        ~pennylane.DeviceError: if an observable is not supported

    **Example:**

    >>> def accepted_observable(obj):
    ...    return obj.name in {"PauliX", "PauliY", "PauliZ"}
    >>> tape = qml.tape.QuantumScript([], [qml.expval(qml.Z(0) + qml.Y(0))])
    >>> validate_observables(tape, accepted_observable)
    qml.DeviceError: Observable Z(0) + Y(0) not supported on device

    """
    if bool(tape.shots) and stopping_condition_shots is not None:
        stopping_condition = stopping_condition_shots

    for m in tape.measurements:
        if m.obs is not None and not stopping_condition(m.obs):
            raise qml.DeviceError(f"Observable {repr(m.obs)} not supported on {name}")

    return (tape,), null_postprocessing


@transform
def validate_measurements(
    tape: QuantumScript, analytic_measurements=None, sample_measurements=None, name="device"
) -> tuple[QuantumScriptBatch, PostprocessingFn]:
    """Validates the supported state and sample based measurement processes.

    Args:
        tape (QuantumTape, .QNode, Callable): a quantum circuit.
        analytic_measurements (Callable[[MeasurementProcess], bool]): a function from a measurement process
            to whether or not it is accepted in analytic simulations.
        sample_measurements (Callable[[MeasurementProcess], bool]): a function from a measurement process
            to whether or not it accepted for finite shot simulations.
        name (str): the name to use in error messages.

    Returns:
        qnode (pennylane.QNode) or quantum function (callable) or tuple[List[.QuantumTape], function]:

        The unaltered input circuit. The output type is explained in :func:`qml.transform <pennylane.transform>`.

    Raises:
        ~pennylane.DeviceError: if a measurement process is not supported.

    >>> def analytic_measurements(m):
    ...     return isinstance(m, qml.measurements.StateMP)
    >>> def shots_measurements(m):
    ...     return isinstance(m, qml.measurements.CountsMP)
    >>> tape = qml.tape.QuantumScript([], [qml.expval(qml.Z(0))])
    >>> validate_measurements(tape, analytic_measurements, shots_measurements)
    qml.DeviceError: Measurement expval(Z(0)) not accepted for analytic simulation on device.
    >>> tape = qml.tape.QuantumScript([], [qml.sample()], shots=10)
    >>> validate_measurements(tape, analytic_measurements, shots_measurements)
    qml.DeviceError: Measurement sample(wires=[]) not accepted with finite shots on device

    """
    if analytic_measurements is None:

        def analytic_measurements(m):
            return isinstance(m, StateMeasurement)

    if sample_measurements is None:

        def sample_measurements(m):
            return isinstance(m, SampleMeasurement)

    # Gather all the measurements present in the snapshot operations with the
    # exception of `qml.state` as this is supported for any supported simulator regardless
    # of its configuration
    snapshot_measurements = [
        meas
        for op in tape.operations
        if isinstance(op, qml.Snapshot)
        and not isinstance(meas := op.hyperparameters["measurement"], qml.measurements.StateMP)
    ]

    shots = qml.measurements.Shots(tape.shots)

    if shots.total_shots is not None:
        for m in chain(snapshot_measurements, tape.measurements):
            if not sample_measurements(m):
                raise qml.DeviceError(f"Measurement {m} not accepted with finite shots on {name}")

    else:
        for m in chain(snapshot_measurements, tape.measurements):
            if not analytic_measurements(m):
                raise qml.DeviceError(
                    f"Measurement {m} not accepted for analytic simulation on {name}."
                )

    return (tape,), null_postprocessing<|MERGE_RESOLUTION|>--- conflicted
+++ resolved
@@ -197,11 +197,7 @@
     if mcm_method is None:
         mcm_method = "one-shot" if tape.shots else "deferred"
 
-<<<<<<< HEAD
-    if any(is_conditional_mcm(op) for op in tape.operations):
-=======
     if _includes_conditional_mcms(tape):
->>>>>>> 8b0e351b
         raise NotImplementedError(
             "Conditionally applied mid-circuit measurements are not supported"
         )
@@ -215,11 +211,7 @@
     )
 
 
-<<<<<<< HEAD
-def is_conditional_mcm(operation):
-=======
 def _is_conditional_mcm(operation: qml.operation.Operator) -> bool:
->>>>>>> 8b0e351b
     """Returns True if the operation is a mid-circuit measurement nested inside a Conditional,
     and False otherwise."""
     if isinstance(operation, qml.ops.Conditional):
@@ -228,14 +220,11 @@
     return False
 
 
-<<<<<<< HEAD
-=======
 @lru_cache(maxsize=2)
 def _includes_conditional_mcms(tape: QuantumScript) -> bool:
     return any(_is_conditional_mcm(op) for op in tape.operations)
 
 
->>>>>>> 8b0e351b
 @transform
 def validate_multiprocessing_workers(
     tape: QuantumScript, max_workers: int, device
