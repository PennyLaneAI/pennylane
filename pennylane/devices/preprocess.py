--- conflicted
+++ resolved
@@ -521,10 +521,32 @@
                     f"Measurement {m} not accepted for analytic simulation on {name}."
                 )
 
-<<<<<<< HEAD
+    _validate_snapshot_shots(tape, sample_measurements, analytic_measurements, name)
+
     return (tape,), null_postprocessing
 
-
+    
+def _validate_snapshot_shots(tape, sample_measurements, analytic_measurements, name):
+    for op in tape.operations:
+        if isinstance(op, qml.Snapshot):
+            shots = (
+                tape.shots
+                if op.hyperparameters["shots"] == "workflow"
+                else op.hyperparameters["shots"]
+            )
+            m = op.hyperparameters["measurement"]
+            if shots:
+                if not sample_measurements(m):
+                    raise qml.DeviceError(
+                        f"Measurement {m} not accepted with finite shots on {name}"
+                    )
+            else:
+                if not analytic_measurements(m):
+                    raise qml.DeviceError(
+                        f"Measurement {m} not accepted for analytic simulation on {name}."
+                    )
+
+                    
 @transform
 def measurements_from_samples(tape):
     """Quantum function transform that replaces all measurements from a tape with a single
@@ -732,29 +754,3 @@
     measured_wires = list(measured_wires)
 
     return diagonalized_tape, measured_wires
-=======
-    _validate_snapshot_shots(tape, sample_measurements, analytic_measurements, name)
-
-    return (tape,), null_postprocessing
-
-
-def _validate_snapshot_shots(tape, sample_measurements, analytic_measurements, name):
-    for op in tape.operations:
-        if isinstance(op, qml.Snapshot):
-            shots = (
-                tape.shots
-                if op.hyperparameters["shots"] == "workflow"
-                else op.hyperparameters["shots"]
-            )
-            m = op.hyperparameters["measurement"]
-            if shots:
-                if not sample_measurements(m):
-                    raise qml.DeviceError(
-                        f"Measurement {m} not accepted with finite shots on {name}"
-                    )
-            else:
-                if not analytic_measurements(m):
-                    raise qml.DeviceError(
-                        f"Measurement {m} not accepted for analytic simulation on {name}."
-                    )
->>>>>>> a2ee4b35
