# Copyright 2018-2023 Xanadu Quantum Technologies Inc.

# Licensed under the Apache License, Version 2.0 (the "License");
# you may not use this file except in compliance with the License.
# You may obtain a copy of the License at

#     http://www.apache.org/licenses/LICENSE-2.0

# Unless required by applicable law or agreed to in writing, software
# distributed under the License is distributed on an "AS IS" BASIS,
# WITHOUT WARRANTIES OR CONDITIONS OF ANY KIND, either express or implied.
# See the License for the specific language governing permissions and
# limitations under the License.

"""This module contains functions for preprocessing `QuantumTape` objects to ensure
that they are supported for execution by a device."""
# pylint: disable=protected-access
import os
from typing import Generator, Callable, Union, Sequence, Optional
from copy import copy
import warnings

import pennylane as qml
from pennylane import Snapshot
from pennylane.operation import Tensor, StatePrepBase
from pennylane.measurements import (
    StateMeasurement,
    SampleMeasurement,
)
from pennylane.typing import ResultBatch, Result
from pennylane import DeviceError
from pennylane.transforms.core import transform
from pennylane.wires import WireError

PostprocessingFn = Callable[[ResultBatch], Union[Result, ResultBatch]]


def null_postprocessing(results):
    """A postprocessing function returned by a transform that only converts the batch of results
    into a result for a single ``QuantumTape``.
    """
    return results[0]


def _operator_decomposition_gen(
    op: qml.operation.Operator,
    acceptance_function: Callable[[qml.operation.Operator], bool],
    decomposer: Callable[[qml.operation.Operator], Sequence[qml.operation.Operator]],
    name: str = "device",
) -> Generator[qml.operation.Operator, None, None]:
    """A generator that yields the next operation that is accepted."""
    if acceptance_function(op):
        yield op
    else:
        try:
            decomp = decomposer(op)
        except qml.operation.DecompositionUndefinedError as e:
            raise DeviceError(
                f"Operator {op} not supported on {name} and does not provide a decomposition."
            ) from e

        for sub_op in decomp:
            yield from _operator_decomposition_gen(sub_op, acceptance_function, name)


#######################


@transform
def no_sampling(
    tape: qml.tape.QuantumTape, name: str = "device"
) -> (Sequence[qml.tape.QuantumTape], Callable):
    """Raises an error if the tape has finite shots.

    Args:
        tape (QuantumTape): a quantum circuit
        name="device" (str): name to use in error message.

    This transform can be added to forbid finite shots. For example, ``default.qubit`` uses it for
    adjoint and backprop validation.
    """
    if tape.shots:
        raise qml.DeviceError(f"Finite shots are not supported with {name}")
    return (tape,), null_postprocessing


@transform
def validate_device_wires(
    tape: qml.tape.QuantumTape, wires: Optional[qml.wires.Wires] = None, name: str = "device"
) -> (Sequence[qml.tape.QuantumTape], Callable):
    """Validates that all wires present in the tape are in the set of provided wires. Adds the
    device wires to measurement processes like :class:`~.measurements.StateMP` that are broadcasted
    across all available wires.

    Args:
        tape (QuantumTape): a quantum circuit.
        wires=None (Optional[Wires]): the allowed wires. Wires of ``None`` allows any wires
            to be present in the tape.
        name="device" (str): the name of the device to use in error messages.

    Returns:
        pennylane.QNode or qfunc or Tuple[List[.QuantumTape], Callable]: If a QNode is passed,
        it returns a QNode with the transform added to its transform program.
        If a tape is passed, returns a tuple containing a list of
        quantum tapes to be evaluated, and a function to be applied to these
        tape executions.

    Raises:
        WireError: if the tape has a wire not present in the provided wires.
    """
    if wires:
        if extra_wires := set(tape.wires) - set(wires):
            raise WireError(
                f"Cannot run circuit(s) on {name} as they contain wires "
                f"not found on the device: {extra_wires}"
            )
        measurements = tape.measurements.copy()
        modified = False
        for m_idx, mp in enumerate(measurements):
            if not mp.obs and not mp.wires:
                modified = True
                new_mp = copy(mp)
                new_mp._wires = wires  # pylint:disable=protected-access
                measurements[m_idx] = new_mp
        if modified:
            tape = type(tape)(tape.operations, measurements, shots=tape.shots)

    return (tape,), null_postprocessing


@transform
def validate_multiprocessing_workers(
    tape: qml.tape.QuantumTape, max_workers: int, device
) -> (Sequence[qml.tape.QuantumTape], Callable):
    """Validates the number of workers for multiprocessing.

    Checks that the CPU is not oversubscribed and warns user if it is,
    making suggestions for the number of workers and/or the number of
    threads per worker.

    Args:
        tape (QuantumTape): a quantum circuit.
        max_workers (int): Maximal number of multiprocessing workers
        device (pennylane.devices.Device): The device to be checked.

    Returns:
        pennylane.QNode or qfunc or Tuple[List[.QuantumTape], Callable]: If a QNode is passed,
        it returns a QNode with the transform added to its transform program.
        If a tape is passed, returns a tuple containing a list of
        quantum tapes to be evaluated, and a function to be applied to these
        tape executions.
    """
    if max_workers is not None:
        threads_per_proc = os.cpu_count()  # all threads by default
        varname = "OMP_NUM_THREADS"
        varnames = ["MKL_NUM_THREADS", "OPENBLAS_NUM_THREADS", "OMP_NUM_THREADS"]
        for var in varnames:
            if os.getenv(var):  # pragma: no cover
                varname = var
                threads_per_proc = int(os.getenv(var))
                break
        num_threads = threads_per_proc * max_workers
        num_cpu = os.cpu_count()
        num_threads_suggest = max(1, os.cpu_count() // max_workers)
        num_workers_suggest = max(1, os.cpu_count() // threads_per_proc)
        if num_threads > num_cpu:
            warnings.warn(
                f"""The device requested {num_threads} threads ({max_workers} processes
                times {threads_per_proc} threads per process), but the processor only has
                {num_cpu} logical cores. The processor is likely oversubscribed, which may
                lead to performance deterioration. Consider decreasing the number of processes,
                setting the device or execution config argument `max_workers={num_workers_suggest}`
                for example, or decreasing the number of threads per process by setting the
                environment variable `{varname}={num_threads_suggest}`.""",
                UserWarning,
            )

        if device._debugger and device._debugger.active:
            raise DeviceError("Debugging with ``Snapshots`` is not available with multiprocessing.")

        if any(isinstance(op, Snapshot) for op in tape.operations):
            raise RuntimeError(
                """ProcessPoolExecutor cannot execute a QuantumScript with
                a ``Snapshot`` operation. Change the value of ``max_workers``
                to ``None`` or execute the QuantumScript separately."""
            )

    return (tape,), null_postprocessing


@transform
def warn_about_trainable_observables(
    tape: qml.tape.QuantumTape,
) -> (Sequence[qml.tape.QuantumTape], Callable):
    """Raises a warning if any of the observables is trainable. Can be used in validating circuits
    for adjoint differentiation.
    """

    for k in tape.trainable_params:
        if hasattr(tape._par_info[k]["op"], "return_type"):
            warnings.warn(
                "Differentiating with respect to the input parameters of "
                f"{tape._par_info[k]['op'].name} is not supported with the "
                "adjoint differentiation method. Gradients are computed "
                "only with regards to the trainable parameters of the circuit.\n\n Mark "
                "the parameters of the measured observables as non-trainable "
                "to silence this warning.",
                UserWarning,
            )
    return (tape,), null_postprocessing


@transform
def decompose(
    tape: qml.tape.QuantumTape,
    stopping_condition: Callable[[qml.operation.Operator], bool],
<<<<<<< HEAD
    skip_initial_state_prep=True,
    decomposer: Optional[
        Callable[[qml.operation.Operator], Sequence[qml.operation.Operator]]
    ] = None,
=======
    skip_initial_state_prep: bool = True,
>>>>>>> 6bb5cc6d
    name: str = "device",
) -> (Sequence[qml.tape.QuantumTape], Callable):
    """Decompose operations until the stopping condition is met.

    Args:
        tape (QuantumTape): a quantum circuit.
        stopping_condition (Callable): a function from an operator to a boolean. If ``False``, the operator
            should be decomposed. If an operator cannot be decomposed and is not accepted by ``stopping_condition``,
            a ``DecompositionUndefinedError`` will be raised.
        skip_initial_state_prep=True (bool): If ``True``, the first operator will not be decomposed if it inherits from :class:`~.StatePrepBase`.

    Returns:
        pennylane.QNode or qfunc or Tuple[List[.QuantumTape], Callable]: If a QNode is passed,
        it returns a QNode with the transform added to its transform program.
        If a tape is passed, returns a tuple containing a list of
        quantum tapes to be evaluated, and a function to be applied to these
        tape executions.

    Raises:
        DecompositionUndefinedError: if an operator is not accepted and does not define a decomposition

        DeviceError: If the decomposition enters and infinite loop and raises a ``RecursionError``.

    **Example:**

    >>> def stopping_condition(obj):
    ...     return obj.name in {"CNOT", "RX", "RZ"}
    >>> tape = qml.tape.QuantumScript([qml.IsingXX(1.2, wires=(0,1))], [qml.expval(qml.PauliZ(0))])
    >>> batch, fn = decompose(tape, stopping_condition)
    >>> batch[0].circuit
    [CNOT(wires=[0, 1]),
    RX(1.2, wires=[0]),
    CNOT(wires=[0, 1]),
    expval(PauliZ(wires=[0]))]

    If an operator cannot be decomposed into a supported operation, an error is raised:

    >>> decompose(tape, lambda obj: obj.name == "S")
    DeviceError: Operator CNOT(wires=[0, 1]) not supported on device and does not provide a decomposition.

    The ``skip_initial_state_prep`` specifies whether or not the device supports state prep operations
    at the beginning of the circuit.

    >>> tape = qml.tape.QuantumScript([qml.BasisState([1], wires=0), qml.BasisState([1], wires=1)])
    >>> batch, fn = decompose(tape, stopping_condition)
    >>> batch[0].circuit
    [BasisState(array([1]), wires=[0]),
    RZ(1.5707963267948966, wires=[1]),
    RX(3.141592653589793, wires=[1]),
    RZ(1.5707963267948966, wires=[1])]
    >>> batch, fn = decompose(tape, stopping_condition, skip_initial_state_prep=False)
    >>> batch[0].circuit
    [RZ(1.5707963267948966, wires=[0]),
    RX(3.141592653589793, wires=[0]),
    RZ(1.5707963267948966, wires=[0]),
    RZ(1.5707963267948966, wires=[1]),
    RX(3.141592653589793, wires=[1]),
    RZ(1.5707963267948966, wires=[1])]

    """

    if decomposer is None:

        def decomposer(op):
            return op.decomposition()

    if not all(stopping_condition(op) for op in tape.operations):
        try:
            # don't decompose initial operations if its StatePrepBase
            prep_op = (
                [tape[0]] if isinstance(tape[0], StatePrepBase) and skip_initial_state_prep else []
            )

            new_ops = [
                final_op
                for op in tape.operations[bool(prep_op) :]
                for final_op in _operator_decomposition_gen(
                    op, stopping_condition, decomposer, name
                )
            ]
        except RecursionError as e:
            raise DeviceError(
                "Reached recursion limit trying to decompose operations. "
                "Operator decomposition may have entered an infinite loop."
            ) from e
        tape = qml.tape.QuantumScript(prep_op + new_ops, tape.measurements, shots=tape.shots)

    return (tape,), null_postprocessing


@transform
def validate_observables(
    tape: qml.tape.QuantumTape,
    stopping_condition: Callable[[qml.operation.Operator], bool],
    name: str = "device",
) -> (Sequence[qml.tape.QuantumTape], Callable):
    """Validates the observables and measurements for a circuit.

    Args:
        tape (QuantumTape): a quantum circuit.
        stopping_condition (callable): a function that specifies whether or not an observable is accepted.
        name (str): the name of the device to use in error messages.

    Returns:
        pennylane.QNode or qfunc or Tuple[List[.QuantumTape], Callable]: If a QNode is passed,
        it returns a QNode with the transform added to its transform program.
        If a tape is passed, returns a tuple containing a list of
        quantum tapes to be evaluated, and a function to be applied to these
        tape executions.

    Raises:
        DeviceError: if an observable is not supported

    **Example:**

    >>> def accepted_observable(obj):
    ...    return obj.name in {"PauliX", "PauliY", "PauliZ"}
    >>> tape = qml.tape.QuantumScript([], [qml.expval(qml.PauliZ(0) + qml.PauliY(0))])
    >>> validate_observables(tape, accepted_observable)
    DeviceError: Observable <Hamiltonian: terms=2, wires=[0]> not supported on device

    Note that if the observable is a :class:`~.Tensor`, the validation is run on each object in the
    ``Tensor`` instead.

    """
    for m in tape.measurements:
        if m.obs is not None:
            if isinstance(m.obs, Tensor):
                if any(not stopping_condition(o) for o in m.obs.obs):
                    raise DeviceError(f"Observable {repr(m.obs)} not supported on {name}")
            elif not stopping_condition(m.obs):
                raise DeviceError(f"Observable {repr(m.obs)} not supported on {name}")

    return (tape,), null_postprocessing


@transform
def validate_measurements(
    tape: qml.tape.QuantumTape, analytic_measurements=None, sample_measurements=None, name="device"
) -> (Sequence[qml.tape.QuantumTape], Callable):
    """Validates the supported state and sample based measurement processes.

    Args:
        tape (QuantumTape): a quantum circuit.
        analytic_measurements (Callable[[MeasurementProcess], bool]): a function from a measurement process
            to whether or not it is accepted in analytic simulations.
        sample_measurements (Callable[[MeasurementProcess], bool]): a function from a measurement process
            to whether or not it accepted for finite shot siutations
        name (str): the name to use in error messages.

    Returns:
        pennylane.QNode or qfunc or Tuple[List[.QuantumTape], Callable]: If a QNode is passed,
        it returns a QNode with the transform added to its transform program.
        If a tape is passed, returns a tuple containing a list of
        quantum tapes to be evaluated, and a function to be applied to these
        tape executions.

    Raises:
        DeviceError: if a measurement process is not supported.

    >>> def analytic_measurements(m):
    ...     return isinstance(m, qml.measurements.StateMP)
    >>> def shots_measurements(m):
    ...     return isinstance(m, qml.measurements.CountsMP)
    >>> tape = qml.tape.QuantumScript([], [qml.expval(qml.PauliZ(0))])
    >>> validate_measurements(tape, analytic_measurements, shots_measurements)
    DeviceError: Measurement expval(PauliZ(wires=[0])) not accepted for analytic simulation on device.
    >>> tape = qml.tape.QuantumScript([], [qml.sample()], shots=10)
    >>> validate_measurements(tape, analytic_measurements, shots_measurements)
    DeviceError: Measurement sample(wires=[]) not accepted with finite shots on device

    """
    if analytic_measurements is None:

        def analytic_measurements(m):
            return isinstance(m, StateMeasurement)

    if sample_measurements is None:

        def sample_measurements(m):
            return isinstance(m, SampleMeasurement)

    if tape.shots:
        for m in tape.measurements:
            if not sample_measurements(m):
                raise DeviceError(f"Measurement {m} not accepted with finite shots on {name}")

    else:
        for m in tape.measurements:
            if not analytic_measurements(m):
                raise DeviceError(
                    f"Measurement {m} not accepted for analytic simulation on {name}."
                )

    return (tape,), null_postprocessing<|MERGE_RESOLUTION|>--- conflicted
+++ resolved
@@ -214,14 +214,10 @@
 def decompose(
     tape: qml.tape.QuantumTape,
     stopping_condition: Callable[[qml.operation.Operator], bool],
-<<<<<<< HEAD
     skip_initial_state_prep=True,
     decomposer: Optional[
         Callable[[qml.operation.Operator], Sequence[qml.operation.Operator]]
     ] = None,
-=======
-    skip_initial_state_prep: bool = True,
->>>>>>> 6bb5cc6d
     name: str = "device",
 ) -> (Sequence[qml.tape.QuantumTape], Callable):
     """Decompose operations until the stopping condition is met.
