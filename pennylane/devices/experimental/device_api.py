# Copyright 2018-2023 Xanadu Quantum Technologies Inc.

# Licensed under the Apache License, Version 2.0 (the "License");
# you may not use this file except in compliance with the License.
# You may obtain a copy of the License at

#     http://www.apache.org/licenses/LICENSE-2.0

# Unless required by applicable law or agreed to in writing, software
# distributed under the License is distributed on an "AS IS" BASIS,
# WITHOUT WARRANTIES OR CONDITIONS OF ANY KIND, either express or implied.
# See the License for the specific language governing permissions and
# limitations under the License.
"""
This module contains the Abstract Base Class for the next generation of devices.
"""
# pylint: disable=comparison-with-callable
import abc

from collections.abc import Iterable
from numbers import Number
from typing import Callable, Union, Sequence, Tuple, Optional

from pennylane.measurements import Shots
from pennylane.tape import QuantumTape, QuantumScript
from pennylane.typing import Result, ResultBatch
from pennylane.wires import Wires
from pennylane import Tracker
from pennylane.transforms.core import TransformProgram

from .execution_config import ExecutionConfig, DefaultExecutionConfig

Result_or_ResultBatch = Union[Result, ResultBatch]
QuantumTapeBatch = Sequence[QuantumTape]
QuantumTape_or_Batch = Union[QuantumTape, QuantumTapeBatch]
PostprocessingFn = Callable[[ResultBatch], Result_or_ResultBatch]


# pylint: disable=unused-argument, no-self-use
class Device(abc.ABC):
    """A device driver that can control one or more backends. A backend can be either a physical
    Quantum Processing Unit or a virtual one such as a simulator.

    Device drivers should be configured to run under :func:`~.enable_return`, the newer
    return shape specification, as the old return shape specification is deprecated.

    Only the ``execute`` method must be defined to construct a device driver.

    .. details::
        :title: Design Motivation

        **Streamlined interface:** Only methods that are required to interact with the rest of PennyLane will be placed in the
        interface. Developers will be able to clearly see what they can change while still having a fully functional device.

        **Reduction of duplicate methods:** Methods that solve similar problems are combined together. Only one place will have
        to solve each individual problem.

        **Support for dynamic execution configurations:** Properties such as shots belong to specific executions.

        **Greater coverage for differentiation methods:** Devices can define any order of derivative, the vector jacobian product,
        or the jacobian vector product.  Calculation of derivatives can be done at the same time as execution to allow reuse of intermediate
        results.

    .. details::
        :title: Porting from the old interface

        :meth:`pennylane.Device.batch_execute` and :meth:`~pennylane.Device.execute` are now a single method, :meth:`~.Device.execute`

        :meth:`~.Device.batch_transform` and :meth:`~.Device.expand_fn` are now a single method, :meth:`~.Device.preprocess`

        Shot information is no longer stored on the device, but instead specified on individual input :class:`~.QuantumTape`.

        The old devices defined a :meth:`~.Device.capabilities` dictionary that defined characteristics of the devices and controlled various
        preprocessing and validation steps, such as ``"supports_broadcasting"``.  These capabilites should now be handled by the
        :meth:`~.Device.preprocess` method. For example, if a device does not support broadcasting, ``preprocess`` should
        split a quantum script with broadcasted parameters into a batch of quantum scripts. If the device does not support mid circuit
        measurements, then ``preprocess`` should apply :func:`~.defer_measurements`.  A set of default preprocessing steps will be available
        to make a seamless transition to the new interface.

        A class will be provided to easily construct default preprocessing steps from supported operations, supported observables,
        supported measurement processes, and various capabilities.

        Utility functions will be added to the ``devices`` module to query whether or not the device driver can do certain things, such
        as ``devices.supports_operator(op, dev, native=True)``. These functions will work by checking the behaviour of :meth:`~.Device.preprocess`
        to certain inputs.

        Versioning should be specified by the package containing the device. If an external package includes a PennyLane device,
        then the package requirements should specify the minimium PennyLane version required to work with the device.

    .. details::
        :title: The relationship between preprocessing and execution

        The :meth:`~.preprocess` method is assumed to be run before any :meth:`~.execute` or differentiation method.
        If an arbitrary, non-preprocessed circuit is provided, :meth:`~.execute` has no responsibility to perform any
        validation or provide clearer error messages.

        >>> op = qml.Permute(["c", 3,"a",2,0], wires=[3,2,"a",0,"c"])
        >>> circuit = qml.tape.QuantumScript([op], [qml.state()])
        >>> dev = DefaultQubit2()
        >>> dev.execute(circuit)
        MatrixUndefinedError
        >>> circuit = qml.tape.QuantumScript([qml.Rot(1.2, 2.3, 3.4, 0)], [qml.expval(qml.PauliZ(0))])
        >>> config = ExecutionConfig(gradient_method="adjoint")
        >>> dev.compute_derivatives(circuit, config)
        ValueError: Operation Rot is not written in terms of a single parameter
        >>> new_circuit, postprocessing, new_config = dev.preprocess(circuit, config)
        >>> dev.compute_derivatives(new_circuit, new_config)
        ((array(0.), array(-0.74570521), array(0.)),)

        Any validation checks or error messages should occur in :meth:`~.preprocess` to avoid failures after expending
        computation resources.

    .. details::
        :title: Execution Configuration

        Execution config properties related to configuring a device include:

        * ``device_options``: A dictionary of device specific options. For example, the python device may have ``multiprocessing_mode``
          as a key. These should be documented in the class docstring.

        * ``gradient_method``: A device can choose to have native support for any type of gradient method. If the method
          :meth:`~.supports_derivatives` returns ``True`` for a particular gradient method, it will be treated as a device
          derivative and not handled by pennylane core code.

        * ``gradient_keyword_arguments``: Options for the gradient method.

        * ``derivative_order``: Relevant for requested device derivatives.

    """

    @property
    def name(self) -> str:
        """The name of the device or set of devices.

        This property can either be the name of the class, or an alias to be used in the :func:`~.device` constructor,
        such as ``"default.qubit"`` or ``"lightning.qubit"``.

        """
        return type(self).__name__

    tracker: Tracker = Tracker()
    """A :class:`~.Tracker` that can store information about device executions, shots, batches,
    intermediate results, or any additional device dependent information.

    A plugin developer can store information in the tracker by:

    .. code-block:: python

        # querying if the tracker is active
        if self.tracker.active:

            # store any keyword: value pairs of information
            self.tracker.update(executions=1, shots=self._shots, results=results)

            # Calling a user-provided callback function
            self.tracker.record()
    """

    def __init__(self, wires=None, shots=None) -> None:
        # each instance should have its own Tracker.
        self.tracker = Tracker()
        self._shots = Shots(shots)

        if wires is not None:
            if not isinstance(wires, Iterable):
                # interpret wires as the number of consecutive wires
                wires = range(wires)
            wires = Wires(wires)

        self._wires = wires

    @property
    def shots(self) -> Shots:
        """Default shots for execution workflows containing this device.

        Note that the device itself should **always** pull shots from the provided :class:`~.QuantumTape` and its
        :attr:`~.QuantumTape.shots`, not from this property. This property is used to provide a default at the start of a workflow.

        """
        return self._shots

    @property
    def wires(self) -> Wires:
        """The device wires.

        Note that wires are optional, and the default value of None means any wires can be used.
        If a device has wires defined, they will only be used for certain features. This includes:

        * Validation of tapes being executed on the device
        * Defining the wires used when evaluating a :func:`~pennylane.state` measurement

        """
        return self._wires

    def preprocess(
        self,
        execution_config: ExecutionConfig = DefaultExecutionConfig,
    ) -> Tuple[TransformProgram, ExecutionConfig]:
        """Device preprocessing function.

        .. warning::

            This function is tracked by machine learning interfaces and should be fully differentiable.
            The ``pennylane.math`` module can be used to construct fully differentiable transformations.

            Additional preprocessing independent of machine learning interfaces can be done inside of
            the :meth:`~.execute` method.

        Args:
            execution_config (ExecutionConfig): A datastructure describing the parameters needed to fully describe
                the execution.

            TransformProgram, ExecutionConfig: QuantumTapes that the device can natively execute,
            a postprocessing function to be called after execution, and a configuration with unset specifications filled in.

        Raises:
            Exception: An exception can be raised if the input cannot be converted into a form supported by the device.

        Preprocessing program may include:

        * expansion to :class:`~.Operator`'s and :class:`~.MeasurementProcess` objects supported by the device.
        * splitting a circuit with the measurement of non-commuting observables or Hamiltonians into multiple executions
        * splitting circuits with batched parameters into multiple executions
        * gradient specific preprocessing, such as making sure trainable operators have generators
        * validation of configuration parameters
        * choosing a best gradient method and ``grad_on_execution`` value.

        **Example**

        All the transforms that are part of the preprocessing need to respect the transform contract defined here
        :func:`pennylane.transforms.core.transform`: , here is an example of a valid transform.

        .. code-block:: python

                @transform
                def my_preprocessing_transform(tape: qml.tape.QuantumTape) -> (Sequence[qml.tape.QuantumTape], callable):
                    # e.g. valid the measurements, expand the tape for the hardware execution, ...

                    def blank_processing_fn(results):
                        return results[0]

                    return [tape], processing_fn

        Then we can define the preprocess method on the custom device. The program can accept an arbitrary number of
        transforms.

        .. code-block:: python

                def preprocess():
                    program = TransformProgram()
                    program.add_transform(my_preprocessing_transform)
                    return program, config

        .. seealso:: :func:`~.pennylane.transform.core.transform` and :class:`~.pennylane.transform.core.TransformProgram`

        .. details::
            :title: Post processing function and derivatives

            Derivatives and jacobian products will be bound to the machine learning library before the postprocessing
            function is called on results. Therefore the machine learning library will be responsible for combining the
            device provided derivatives and post processing derivatives.

            .. code-block:: python

                from pennylane.interfaces.jax import execute as jax_boundary

                def f(x):
                    circuit = qml.tape.QuantumScript([qml.Rot(*x, wires=0)], [qml.expval(qml.PauliZ(0))])
                    config = ExecutionConfig(gradient_method="adjoint")
                    program, config = dev.preprocess(config)
                    circuit_batch, postprocessing = program((circuit, ))

                    def execute_fn(tapes):
                        return dev.execute_and_compute_derivatives(tapes, config)

                    results = jax_boundary(circuit_batch, dev, execute_fn, None, {})
                    return postprocessing(results)

                x = jax.numpy.array([1.0, 2.0, 3.0])
                jax.grad(f)(x)


            In the above code, the quantum derivatives are registered with jax in the ``jax_boundary`` function.
            Only then is the classical postprocessing called on the result object.

        """
<<<<<<< HEAD
        return TransformProgram(), execution_config
=======

        def blank_postprocessing_fn(res: ResultBatch) -> ResultBatch:
            """Identity postprocessing function created in Device preprocessing.

            Args:
                res (tensor-like): A result object

            Returns:
                tensor-like: The function input.

            """
            return res[0] if isinstance(circuits, QuantumScript) else res

        circuit_batch = (circuits,) if isinstance(circuits, QuantumScript) else circuits
        return circuit_batch, blank_postprocessing_fn, execution_config
>>>>>>> 975d3f4c

    @abc.abstractmethod
    def execute(
        self,
        circuits: QuantumTape_or_Batch,
        execution_config: ExecutionConfig = DefaultExecutionConfig,
    ) -> Result_or_ResultBatch:
        """Execute a circuit or a batch of circuits and turn it into results.

        Args:
            circuits (Union[QuantumTape, Sequence[QuantumTape]]): the quantum circuits to be executed
            execution_config (ExecutionConfig): a datastructure with additional information required for execution

        Returns:
            TensorLike, tuple[TensorLike], tuple[tuple[TensorLike]]: A numeric result of the computation.

        **Interface parameters:**

        The provided ``circuits`` may contain interface specific data-types like ``torch.Tensor`` or ``jax.Array`` when
        :attr:`~.ExecutionConfig.gradient_method` of ``"backprop"`` is requested. If the gradient method is not backpropagation,
        then only vanilla numpy parameters or builtins will be present in the circuits.

        .. details::
            :title: Return Shape

            The result for each :class:`~.QuantumTape` must match the shape specified by :class:`~.QuantumTape.shape`.

            The level of priority for dimensions from outer dimension to inner dimension is:

            1. Quantum Script in batch
            2. Shot choice in a shot vector
            3. Measurement in the quantum script
            4. Parameter broadcasting
            5. Measurement shape for array-valued measurements like probabilities

            For a batch of quantum scripts with multiple measurements, a shot vector, and parameter broadcasting:

            * ``result[0]``: the results for the first script
            * ``result[0][0]``: the first shot number in the shot vector
            * ``result[0][0][0]``: the first measurement in the quantum script
            * ``result[0][0][0][0]``: the first parameter broadcasting choice
            * ``result[0][0][0][0][0]``: the first value for an array-valued measurement

            With the exception of quantum script batches, dimensions with only a single component should be eliminated.

            For example:

            With a single script and a single measurement process, execute should return just the
            measurement value in a numpy array. ``shape`` currently accepts a device, as historically devices
            stored shot information. In the future, this method will accept an ``ExecutionConfig`` instead.

            >>> tape = qml.tape.QuantumTape(measurements=qml.expval(qml.PauliZ(0))])
            >>> tape.shape(dev)
            ()
            >>> dev.execute(tape)
            array(1.0)

            If execute recieves a batch of scripts, then it should return a tuple of results:

            >>> dev.execute([tape, tape])
            (array(1.0), array(1.0))
            >>> dev.execute([tape])
            (array(1.0),)

            If the script has multiple measurments, then the device should return a tuple of measurements.

            >>> tape = qml.tape.QuantumTape(measurements=[qml.expval(qml.PauliZ(0)), qml.probs(wires=(0,1))])
            >>> tape.shape(dev)
            ((), (4,))
            >>> dev.execute(tape)
            (array(1.0), array([1., 0., 0., 0.]))

        """
        raise NotImplementedError

    def supports_derivatives(
        self,
        execution_config: Optional[ExecutionConfig] = None,
        circuit: Optional[QuantumTape] = None,
    ) -> bool:
        """Determine whether or not a device provided derivative is potentially available.

        Default behaviour assumes first order device derivatives for all circuits exist if :meth:`~.compute_derivatives` is overriden.

        Args:
            execution_config (ExecutionConfig): A description of the hyperparameters for the desired computation.
            circuit (None, QuantumTape): A specific circuit to check differentation for.

        Returns:
            Bool

        The device can support multiple different types of "device derivatives", chosen via ``execution_config.gradient_method``.
        For example, a device can natively calculate ``"parameter-shift"`` derivatives, in which case :meth:`~.compute_derivatives`
        will be called for the derivative instead of :meth:`~.execute` with a batch of circuits.

        >>> config = ExecutionConfig(gradient_method="parameter-shift")
        >>> custom_device.supports_derivatives(config)
        True

        In this case, :meth:`~.compute_derivatives` or :meth:`~.execute_and_compute_derivatives` will be called instead of :meth:`~.execute` with
        a batch of circuits.

        If ``circuit`` is not provided, then the method should return whether or not device derivatives exist for **any** circuit.

        **Example:**

        For example, the Python device will support device differentiation via the adjoint differentiation algorithm
        if the order is ``1`` and the execution occurs with no shots (``shots=None``).

        >>> config = ExecutionConfig(derivative_order=1, gradient_method="adjoint")
        >>> dev.supports_derivatives(config)
        True
        >>> circuit_analytic = qml.tape.QuantumScript([qml.RX(0.1, wires=0)], [qml.expval(qml.PauliZ(0))], shots=None)
        >>> dev.supports_derivatives(config, circuit=circuit_analytic)
        True
        >>> circuit_finite_shots = qml.tape.QuantumScript([qml.RX(0.1, wires=0)], [qml.expval(qml.PauliZ(0))], shots=10)
        >>> dev.supports_derivatives(config, circuit = circuit_fintite_shots)
        False

        >>> config = ExecutionConfig(derivative_order=2, gradient_method="adjoint")
        >>> dev.supports_derivatives(config)
        False

        Adjoint differentiation will only be supported for circuits with expectation value measurements.
        If a circuit is provided and it cannot be converted to a form supported by differentiation method by
        :meth:`~.Device.preprocess`, then ``supports_derivatives`` should return False.

        >>> config = ExecutionConfig(derivative_order=1, shots=None, gradient_method="adjoint")
        >>> circuit = qml.tape.QuantumScript([qml.RX(2.0, wires=0)], [qml.probs(wires=(0,1))])
        >>> dev.supports_derivatives(config, circuit=circuit)
        False

        If the circuit is not natively supported by the differentiation method but can be converted into a form
        that is supported, it should still return ``True``.  For example, :class:`~.Rot` gates are not natively
        supported by adjoint differentation, as they do not have a generator, but they can be compiled into
        operations supported by adjoint differentiation. Therefore this method may reproduce compilation
        and validation steps performed by :meth:`~.Device.preprocess`.

        >>> config = ExecutionConfig(derivative_order=1, shots=None, gradient_method="adjoint")
        >>> circuit = qml.tape.QuantumScript([qml.Rot(1.2, 2.3, 3.4, wires=0)], [qml.expval(qml.PauliZ(0))])
        >>> dev.supports_derivatives(config, circuit=circuit)
        True

        **Backpropagation:**

        This method is also used be to validate support for backpropagation derivatives. Backpropagation
        is only supported if the device is transparent to the machine learning framework from start to finish.

        >>> config = ExecutionConfig(gradient_method="backprop")
        >>> python_device.supports_derivatives(config)
        True
        >>> cpp_device.supports_derivatives(config)
        False

        """
        if execution_config is None:
            return type(self).compute_derivatives != Device.compute_derivatives

        if execution_config.gradient_method != "device" or execution_config.derivative_order != 1:
            return False

        return type(self).compute_derivatives != Device.compute_derivatives

    def compute_derivatives(
        self,
        circuits: QuantumTape_or_Batch,
        execution_config: ExecutionConfig = DefaultExecutionConfig,
    ):
        """Calculate the jacobian of either a single or a batch of circuits on the device.

        Args:
            circuits (Union[QuantumTape, Sequence[QuantumTape]]): the circuits to calculate derivatives for
            execution_config (ExecutionConfig): a datastructure with all additional information required for execution

        Returns:
            Tuple: The jacobian for each trainable parameter

        .. seealso:: :meth:`~.supports_derivatives` and :meth:`~.execute_and_compute_derivatives`.

        **Execution Config:**

        The execution config has ``gradient_method`` and ``order`` property that describes the order of differentiation requested. If the requested
        method or order of gradient is not provided, the device should raise a ``NotImplementedError``. The :meth:`~.supports_derivatives`
        method can pre-validate supported orders and gradient methods.

        **Return Shape:**

        If a batch of quantum scripts is provided, this method should return a tuple with each entry being the gradient of
        each individual quantum script. If the batch is of length 1, then the return tuple should still be of length 1, not squeezed.

        """
        raise NotImplementedError

    def execute_and_compute_derivatives(
        self,
        circuits: QuantumTape_or_Batch,
        execution_config: ExecutionConfig = DefaultExecutionConfig,
    ):
        """Compute the results and jacobians of circuits at the same time.

        Args:
            circuits (Union[QuantumTape, Sequence[QuantumTape]]): the circuits or batch of circuits
            execution_config (ExecutionConfig): a datastructure with all additional information required for execution

        Returns:
            tuple: A numeric result of the computation and the gradient.

        See :meth:`~.execute` and :meth:`~.compute_derivatives` for more information about return shapes and behaviour.
        If :meth:`~.compute_derivatives` is defined, this method should be as well.

        This method can be used when the result and execution need to be computed at the same time, such as
        during a forward mode calculation of gradients. For certain gradient methods, such as adjoint
        diff gradients, calculating the result and gradient at the same can save computational work.

        """
        return self.execute(circuits, execution_config), self.compute_derivatives(
            circuits, execution_config
        )

    def compute_jvp(
        self,
        circuits: QuantumTape_or_Batch,
        tangents: Tuple[Number],
        execution_config: ExecutionConfig = DefaultExecutionConfig,
    ):
        r"""The jacobian vector product used in forward mode calculation of derivatives.

        Args:
            circuits (Union[QuantumTape, Sequence[QuantumTape]]): the circuit or batch of circuits
            tangents (tensor-like): Gradient vector for input parameters.
            execution_config (ExecutionConfig): a datastructure with all additional information required for execution

        Returns:
            Tuple: A numeric result of computing the jacobian vector product

        **Definition of jvp:**

        If we have a function with jacobian:

        .. math::

            \vec{y} = f(\vec{x}) \qquad J_{i,j} = \frac{\partial y_i}{\partial x_j}

        The Jacobian vector product is the inner product with the derivatives of :math:`x`, yielding
        only the derivatives of the output :math:`y`:

        .. math::

            \text{d}y_i = \Sigma_{j} J_{i,j} \text{d}x_j

        **Shape of tangents:**

        The ``tangents`` tuple should be the same length as ``circuit.get_parameters()`` and have a single number per
        parameter. If a number is zero, then the gradient with respect to that parameter does not need to be computed.

        """
        raise NotImplementedError

    def execute_and_compute_jvp(
        self,
        circuits: QuantumTape_or_Batch,
        tangents: Tuple[Number],
        execution_config: ExecutionConfig = DefaultExecutionConfig,
    ):
        """Execute a batch of circuits and compute their jacobian vector products.

        Args:
            circuits (Union[QuantumTape, Sequence[QuantumTape]]): circuit or batch of circuits
            tangents (tensor-like): Gradient vector for input parameters.
            execution_config (ExecutionConfig): a datastructure with all additional information required for execution

        Returns:
            Tuple, Tuple: A numeric result of execution and of computing the jacobian vector product

        .. seealso:: :meth:`~.Device.execute` and :meth:`~.Device.compute_jvp`
        """
        return self.execute(circuits, execution_config), self.compute_jvp(
            circuits, tangents, execution_config
        )

    def supports_jvp(
        self,
        execution_config: Optional[ExecutionConfig] = None,
        circuit: Optional[QuantumTape] = None,
    ) -> bool:
        """Whether or not a given device defines a custom jacobian vector product.

        Args:
            execution_config (ExecutionConfig): A description of the hyperparameters for the desired computation.
            circuit (None, QuantumTape): A specific circuit to check differentation for.

        Default behaviour assumes this to be ``True`` if :meth:`~.compute_jvp` is overridden.

        """
        return type(self).compute_jvp != Device.compute_jvp

    def compute_vjp(
        self,
        circuits: QuantumTape_or_Batch,
        cotangents: Tuple[Number],
        execution_config: ExecutionConfig = DefaultExecutionConfig,
    ):
        r"""The vector jacobian product used in reverse-mode differentiation.

        Args:
            circuits (Union[QuantumTape, Sequence[QuantumTape]]): the circuit or batch of circuits
            cotangents (Tuple[Number]): Gradient-output vector. Must have shape matching the output shape of the
                corresponding circuit
            execution_config (ExecutionConfig): a datastructure with all additional information required for execution

        Returns:
            tensor-like: A numeric result of computing the vector jacobian product

        **Definition of vjp:**

        If we have a function with jacobian:

        .. math::

            \vec{y} = f(\vec{x}) \qquad J_{i,j} = \frac{\partial y_i}{\partial x_j}

        The vector jacobian product is the inner product of the derivatives of the output ``y`` with the
        Jacobian matrix. The derivatives of the output vector are sometimes called the **cotangents**.

        .. math::

            \text{d}x_i = \Sigma_{i} \text{d}y_i J_{i,j}

        **Shape of cotangents:**

        The value provided to ``cotangents`` should match the output of :meth:`~.execute`.

        """
        raise NotImplementedError

    def execute_and_compute_vjp(
        self,
        circuits: QuantumTape_or_Batch,
        cotangents: Tuple[Number],
        execution_config: ExecutionConfig = DefaultExecutionConfig,
    ):
        r"""Calculate both the results and the vector jacobian product used in reverse-mode differentiation.

        Args:
            circuits (Union[QuantumTape, Sequence[QuantumTape]]): the circuit or batch of circuits to be executed
            cotangents Tuple[Number]: Gradient-output vector. Must have shape matching the output shape of the
                corresponding circuit
            execution_config (ExecutionConfig): a datastructure with all additional information required for execution

        Returns:
            Tuple, Tuple: the result of executing the scripts and the numeric result of computing the vector jacobian product

        .. seealso:: :meth:`~.Device.execute` and :meth:`~.Device.compute_vjp`
        """
        return self.execute(circuits, execution_config), self.compute_vjp(
            circuits, cotangents, execution_config
        )

    def supports_vjp(
        self,
        execution_config: Optional[ExecutionConfig] = None,
        circuit: Optional[QuantumTape] = None,
    ) -> bool:
        """Whether or not a given device defines a custom vector jacobian product.

        Args:
            execution_config (ExecutionConfig): A description of the hyperparameters for the desired computation.
            circuit (None, QuantumTape): A specific circuit to check differentation for.

        Default behaviour assumes this to be ``True`` if :meth:`~.compute_vjp` is overridden.
        """
        return type(self).compute_vjp != Device.compute_vjp<|MERGE_RESOLUTION|>--- conflicted
+++ resolved
@@ -284,25 +284,8 @@
             Only then is the classical postprocessing called on the result object.
 
         """
-<<<<<<< HEAD
         return TransformProgram(), execution_config
-=======
-
-        def blank_postprocessing_fn(res: ResultBatch) -> ResultBatch:
-            """Identity postprocessing function created in Device preprocessing.
-
-            Args:
-                res (tensor-like): A result object
-
-            Returns:
-                tensor-like: The function input.
-
-            """
-            return res[0] if isinstance(circuits, QuantumScript) else res
-
-        circuit_batch = (circuits,) if isinstance(circuits, QuantumScript) else circuits
-        return circuit_batch, blank_postprocessing_fn, execution_config
->>>>>>> 975d3f4c
+
 
     @abc.abstractmethod
     def execute(
