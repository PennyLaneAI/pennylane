--- conflicted
+++ resolved
@@ -57,15 +57,10 @@
 
     """
 
-<<<<<<< HEAD
     def __init__(self, use_multiprocessing=False, use_mpi=False, use_ray=False):
         self.use_multiprocessing = use_multiprocessing
         self.use_mpi = use_mpi
         self.use_ray = use_ray
-=======
-    def __init__(self, use_multiprocessing=False):
-        self.use_multiprocessing = use_multiprocessing
->>>>>>> bb4721d2
         super().__init__()
 
     def execute(
