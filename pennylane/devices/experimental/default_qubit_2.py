# Copyright 2018-2023 Xanadu Quantum Technologies Inc.

# Licensed under the Apache License, Version 2.0 (the "License");
# you may not use this file except in compliance with the License.
# You may obtain a copy of the License at

#     http://www.apache.org/licenses/LICENSE-2.0

# Unless required by applicable law or agreed to in writing, software
# distributed under the License is distributed on an "AS IS" BASIS,
# WITHOUT WARRANTIES OR CONDITIONS OF ANY KIND, either express or implied.
# See the License for the specific language governing permissions and
# limitations under the License.
"""
This module contains the next generation successor to default qubit
"""

from typing import Union, Callable, Tuple, Optional, Sequence

from pennylane.tape import QuantumTape, QuantumScript
from pennylane.typing import Result, ResultBatch

from . import Device
from .execution_config import ExecutionConfig, DefaultExecutionConfig
from ..qubit.simulate import simulate
from ..qubit.preprocess import preprocess, validate_and_expand_adjoint
from ..qubit.adjoint_jacobian import adjoint_jacobian

Result_or_ResultBatch = Union[Result, ResultBatch]
QuantumTapeBatch = Sequence[QuantumTape]
QuantumTape_or_Batch = Union[QuantumTape, QuantumTapeBatch]
PostprocessingFn = Callable[
    [ResultBatch], Result_or_ResultBatch
]  # always a function from a resultbatch to either a result or a result batch


class DefaultQubit2(Device):
    """A PennyLane device written in Python and capable of backpropagation derivatives.

    This class currently has no arguments.

    **Example:**

    .. code-block:: python

        n_layers = 5
        n_wires = 10
        num_qscripts = 5

        shape = qml.StronglyEntanglingLayers.shape(n_layers=n_layers, n_wires=n_wires)
        rng = qml.numpy.random.default_rng(seed=42)

        qscripts = []
        for i in range(num_qscripts):
            params = rng.random(shape)
            op = qml.StronglyEntanglingLayers(params, wires=range(n_wires))
            qs = qml.tape.QuantumScript([op], [qml.expval(qml.PauliZ(0))])
            qscripts.append(qs)

    >>> dev = DefaultQubit2()
    >>> new_batch, post_processing_fn = dev.preprocess(qscripts)
    >>> results = dev.execute(new_batch)
    >>> post_processing_fn(results)
    [-0.0006888975950537501,
    0.025576307134457577,
    -0.0038567269892757494,
    0.1339705146860149,
    -0.03780669772690448]

    This device currently supports backpropagation derivatives:

    >>> from pennylane.devices import ExecutionConfig
    >>> dev.supports_derivatives(ExecutionConfig(gradient_method="backprop"))
    True

    For example, we can use jax to jit computing the derivative:

    .. code-block:: python

        @jax.jit
        def f(x):
            qs = qml.tape.QuantumScript([qml.RX(x, 0)], [qml.expval(qml.PauliZ(0))])
            new_batch, post_processing_fn = dev.preprocess(qs)
            results = dev.execute(new_batch)
            return post_processing_fn(results)

    >>> f(jax.numpy.array(1.2))
    DeviceArray(0.36235774, dtype=float32)
    >>> jax.grad(f)(jax.numpy.array(1.2))
    DeviceArray(-0.93203914, dtype=float32, weak_type=True)

    """

    @property
    def name(self):
        """The name of the device."""
        return "default.qubit.2"

    def supports_derivatives(
        self,
        execution_config: ExecutionConfig,
        circuit: Optional[QuantumTape] = None,
    ) -> bool:
        """Check whether or not derivatives are available for a given configuration and circuit.

        ``DefaultQubit2`` supports backpropagation derivatives with analytic results, as well as
        adjoint differentiation.

        Args:
            execution_config (ExecutionConfig): The configuration of the desired derivative calculation
            circuit (QuantumTape): An optional circuit to check derivatives support for.

        Returns:
            Bool: Whether or not a derivative can be calculated provided the given information

        """
        # backpropagation currently supported for all supported circuits
        # will later need to add logic if backprop requested with finite shots
        # do once device accepts finite shots
        if execution_config.gradient_method == "backprop":
            return True

        if execution_config.gradient_method == "adjoint":
            if circuit is None:
                return True
            return isinstance(validate_and_expand_adjoint(circuit), QuantumScript)

        return False

    def preprocess(
        self,
        circuits: QuantumTape_or_Batch,
        execution_config: ExecutionConfig = DefaultExecutionConfig,
<<<<<<< HEAD
    ) -> Tuple[QuantumTapeBatch, PostprocessingFn]:
=======
    ) -> Tuple[QuantumTapeBatch, Callable, ExecutionConfig]:
>>>>>>> 98572a3e
        """Converts an arbitrary circuit or batch of circuits into a batch natively executable by the :meth:`~.execute` method.

        Args:
            circuits (Union[QuantumTape, Sequence[QuantumTape]]): The circuit or a batch of circuits to preprocess
                before execution on the device
            execution_config (Union[ExecutionConfig, Sequence[ExecutionConfig]]): A data structure describing the parameters needed to fully describe
                the execution. Includes such information as shots.

        Returns:
            Tuple[QuantumTape], Callable, ExecutionConfig: QuantumTapes that the device can natively execute,
            a postprocessing function to be called after execution, and a configuration with unset specifications filled in.

        This device:

        * Supports any qubit operations that provide a matrix
        * Currently does not support finite shots
        * Currently does not intrinsically support parameter broadcasting

        """
        is_single_circuit = False
        if isinstance(circuits, QuantumScript):
            circuits = [circuits]
            is_single_circuit = True

        batch, post_processing_fn, config = preprocess(circuits, execution_config=execution_config)

        if is_single_circuit:

            def convert_batch_to_single_output(results: ResultBatch) -> Result:
                """Unwraps a dimension so that executing the batch of circuits looks like executing a single circuit."""
                return post_processing_fn(results)[0]

            return batch, convert_batch_to_single_output, config

        return batch, post_processing_fn, config

    def execute(
        self,
        circuits: QuantumTape_or_Batch,
        execution_config: ExecutionConfig = DefaultExecutionConfig,
    ) -> Result_or_ResultBatch:
        is_single_circuit = False
        if isinstance(circuits, QuantumScript):
            is_single_circuit = True
            circuits = [circuits]

        if self.tracker.active:
            self.tracker.update(batches=1, executions=len(circuits))
            self.tracker.record()

        results = tuple(simulate(c) for c in circuits)
        return results[0] if is_single_circuit else results

    def compute_derivatives(
        self,
        circuits: QuantumTape_or_Batch,
        execution_config: ExecutionConfig = DefaultExecutionConfig,
    ):
        is_single_circuit = False
        if isinstance(circuits, QuantumScript):
            is_single_circuit = True
            circuits = [circuits]

        if execution_config.gradient_method == "adjoint":
            res = tuple(adjoint_jacobian(circuit) for circuit in circuits)
            return res[0] if is_single_circuit else res

        raise NotImplementedError(
            f"{self.name} cannot compute derivatives via {execution_config.gradient_method}"
        )<|MERGE_RESOLUTION|>--- conflicted
+++ resolved
@@ -131,11 +131,7 @@
         self,
         circuits: QuantumTape_or_Batch,
         execution_config: ExecutionConfig = DefaultExecutionConfig,
-<<<<<<< HEAD
-    ) -> Tuple[QuantumTapeBatch, PostprocessingFn]:
-=======
-    ) -> Tuple[QuantumTapeBatch, Callable, ExecutionConfig]:
->>>>>>> 98572a3e
+    ) -> Tuple[QuantumTapeBatch, PPostprocessignFn, ExecutionConfig]:
         """Converts an arbitrary circuit or batch of circuits into a batch natively executable by the :meth:`~.execute` method.
 
         Args:
