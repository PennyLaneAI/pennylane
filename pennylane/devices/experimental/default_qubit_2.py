# Copyright 2018-2023 Xanadu Quantum Technologies Inc.

# Licensed under the Apache License, Version 2.0 (the "License");
# you may not use this file except in compliance with the License.
# You may obtain a copy of the License at

#     http://www.apache.org/licenses/LICENSE-2.0

# Unless required by applicable law or agreed to in writing, software
# distributed under the License is distributed on an "AS IS" BASIS,
# WITHOUT WARRANTIES OR CONDITIONS OF ANY KIND, either express or implied.
# See the License for the specific language governing permissions and
# limitations under the License.
"""
This module contains the next generation successor to default qubit
"""

from typing import Union, Callable, Tuple, Optional, Sequence

<<<<<<< HEAD
=======
import pennylane.numpy as np
from pennylane.resource import Resources
from pennylane.measurements import Shots
>>>>>>> 733bc5cb
from pennylane.tape import QuantumTape, QuantumScript

from . import Device
from .execution_config import ExecutionConfig, DefaultExecutionConfig
from ..qubit.simulate import simulate
from ..qubit.preprocess import preprocess, validate_and_expand_adjoint
from ..qubit.adjoint_jacobian import adjoint_jacobian

QuantumTapeBatch = Sequence[QuantumTape]
QuantumTape_or_Batch = Union[QuantumTape, QuantumTapeBatch]


class DefaultQubit2(Device):
    """A PennyLane device written in Python and capable of backpropagation derivatives.

    Args:
        seed (Union[None, int, array_like[int], SeedSequence, BitGenerator, Generator]): A
            seed-like parameter matching that of ``seed`` for ``numpy.random.default_rng``.
            If no value is provided, a default RNG will be used.

    **Example:**

    .. code-block:: python

        n_layers = 5
        n_wires = 10
        num_qscripts = 5

        shape = qml.StronglyEntanglingLayers.shape(n_layers=n_layers, n_wires=n_wires)
        rng = qml.numpy.random.default_rng(seed=42)

        qscripts = []
        for i in range(num_qscripts):
            params = rng.random(shape)
            op = qml.StronglyEntanglingLayers(params, wires=range(n_wires))
            qs = qml.tape.QuantumScript([op], [qml.expval(qml.PauliZ(0))])
            qscripts.append(qs)

    >>> dev = DefaultQubit2()
    >>> new_batch, post_processing_fn = dev.preprocess(qscripts)
    >>> results = dev.execute(new_batch)
    >>> post_processing_fn(results)
    [-0.0006888975950537501,
    0.025576307134457577,
    -0.0038567269892757494,
    0.1339705146860149,
    -0.03780669772690448]

    This device currently supports backpropagation derivatives:

    >>> from pennylane.devices import ExecutionConfig
    >>> dev.supports_derivatives(ExecutionConfig(gradient_method="backprop"))
    True

    For example, we can use jax to jit computing the derivative:

    .. code-block:: python

        @jax.jit
        def f(x):
            qs = qml.tape.QuantumScript([qml.RX(x, 0)], [qml.expval(qml.PauliZ(0))])
            new_batch, post_processing_fn = dev.preprocess(qs)
            results = dev.execute(new_batch)
            return post_processing_fn(results)

    >>> f(jax.numpy.array(1.2))
    DeviceArray(0.36235774, dtype=float32)
    >>> jax.grad(f)(jax.numpy.array(1.2))
    DeviceArray(-0.93203914, dtype=float32, weak_type=True)

    """

    @property
    def name(self):
        """The name of the device."""
        return "default.qubit.2"

    def __init__(self, seed=None) -> None:
        super().__init__()

        self._rng = np.random.default_rng(seed)

    def supports_derivatives(
        self,
        execution_config: Optional[ExecutionConfig] = None,
        circuit: Optional[QuantumTape] = None,
    ) -> bool:
        """Check whether or not derivatives are available for a given configuration and circuit.

        ``DefaultQubit2`` supports backpropagation derivatives with analytic results, as well as
        adjoint differentiation.

        Args:
            execution_config (ExecutionConfig): The configuration of the desired derivative calculation
            circuit (QuantumTape): An optional circuit to check derivatives support for.

        Returns:
            Bool: Whether or not a derivative can be calculated provided the given information

        """
        if execution_config is None:
            return True
        # backpropagation currently supported for all supported circuits
        # will later need to add logic if backprop requested with finite shots
        # do once device accepts finite shots
        if execution_config.gradient_method == "backprop":
            return True

        if execution_config.gradient_method == "adjoint":
            if circuit is None:
                return True
            return isinstance(validate_and_expand_adjoint(circuit), QuantumScript)

        return False

    def preprocess(
        self,
        circuits: QuantumTape_or_Batch,
        execution_config: ExecutionConfig = DefaultExecutionConfig,
    ) -> Tuple[QuantumTapeBatch, Callable, ExecutionConfig]:
        """Converts an arbitrary circuit or batch of circuits into a batch natively executable by the :meth:`~.execute` method.

        Args:
            circuits (Union[QuantumTape, Sequence[QuantumTape]]): The circuit or a batch of circuits to preprocess
                before execution on the device
            execution_config (Union[ExecutionConfig, Sequence[ExecutionConfig]]): A data structure describing the parameters needed to fully describe
                the execution. Includes such information as shots.

        Returns:
            Tuple[QuantumTape], Callable, ExecutionConfig: QuantumTapes that the device can natively execute,
            a postprocessing function to be called after execution, and a configuration with unset specifications filled in.

        This device:

        * Supports any qubit operations that provide a matrix
        * Currently does not support finite shots
        * Currently does not intrinsically support parameter broadcasting

        """
        is_single_circuit = False
        if isinstance(circuits, QuantumScript):
            circuits = [circuits]
            is_single_circuit = True

        batch, post_processing_fn, config = preprocess(circuits, execution_config=execution_config)

        if is_single_circuit:

            def convert_batch_to_single_output(results):
                """Unwraps a dimension so that executing the batch of circuits looks like executing a single circuit."""
                return post_processing_fn(results)[0]

            return batch, convert_batch_to_single_output, config

        return batch, post_processing_fn, config

    def execute(
        self,
        circuits: QuantumTape_or_Batch,
        execution_config: ExecutionConfig = DefaultExecutionConfig,
    ):
        is_single_circuit = False
        if isinstance(circuits, QuantumScript):
            is_single_circuit = True
            circuits = [circuits]

        if self.tracker.active:
            for c in circuits:
                self.tracker.update(resources=c.specs["resources"])
            self.tracker.update(batches=1, executions=len(circuits))
            self.tracker.record()

        results = tuple(simulate(c, rng=self._rng) for c in circuits)
        return results[0] if is_single_circuit else results

    def compute_derivatives(
        self,
        circuits: QuantumTape_or_Batch,
        execution_config: ExecutionConfig = DefaultExecutionConfig,
    ):
        is_single_circuit = False
        if isinstance(circuits, QuantumScript):
            is_single_circuit = True
            circuits = [circuits]

        if execution_config.gradient_method == "adjoint":
            res = tuple(adjoint_jacobian(circuit) for circuit in circuits)
            return res[0] if is_single_circuit else res

        raise NotImplementedError(
            f"{self.name} cannot compute derivatives via {execution_config.gradient_method}"
        )<|MERGE_RESOLUTION|>--- conflicted
+++ resolved
@@ -17,12 +17,7 @@
 
 from typing import Union, Callable, Tuple, Optional, Sequence
 
-<<<<<<< HEAD
-=======
 import pennylane.numpy as np
-from pennylane.resource import Resources
-from pennylane.measurements import Shots
->>>>>>> 733bc5cb
 from pennylane.tape import QuantumTape, QuantumScript
 
 from . import Device
