--- conflicted
+++ resolved
@@ -44,13 +44,8 @@
 class DefaultQubit2(Device):
     """A PennyLane device written in Python and capable of backpropagation derivatives.
 
-<<<<<<< HEAD
     Args:
         shots (int, Sequence[int], Sequence[Union[int, Sequence[int]]]): The default number of shots to use in executions involving
-=======
-    Keyword Args:
-         shots (int, Tuple[int], Tuple[Tuple[int]]): The default number of shots to use in executions involving
->>>>>>> 2e776ac7
             this device.
         seed="global" (Union[str, None, int, array_like[int], SeedSequence, BitGenerator, Generator]): A
             seed-like parameter matching that of ``seed`` for ``numpy.random.default_rng`` or
