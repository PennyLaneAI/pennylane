# Copyright 2018-2023 Xanadu Quantum Technologies Inc.

# Licensed under the Apache License, Version 2.0 (the "License");
# you may not use this file except in compliance with the License.
# You may obtain a copy of the License at

#     http://www.apache.org/licenses/LICENSE-2.0

# Unless required by applicable law or agreed to in writing, software
# distributed under the License is distributed on an "AS IS" BASIS,
# WITHOUT WARRANTIES OR CONDITIONS OF ANY KIND, either express or implied.
# See the License for the specific language governing permissions and
# limitations under the License.
"""
This module contains the next generation successor to default qubit
"""

from functools import partial
from numbers import Number
from typing import Union, Callable, Tuple, Optional, Sequence
import concurrent.futures
import os
import warnings
import numpy as np

from pennylane.tape import QuantumTape, QuantumScript
from pennylane.typing import Result, ResultBatch
from pennylane.transforms import convert_to_numpy_parameters
from pennylane import DeviceError, Snapshot

from . import Device
from .execution_config import ExecutionConfig, DefaultExecutionConfig
from ..qubit.simulate import simulate, get_final_state, measure_final_state
from ..qubit.preprocess import preprocess, validate_and_expand_adjoint
from ..qubit.adjoint_jacobian import adjoint_jacobian, adjoint_vjp, adjoint_jvp

Result_or_ResultBatch = Union[Result, ResultBatch]
QuantumTapeBatch = Sequence[QuantumTape]
QuantumTape_or_Batch = Union[QuantumTape, QuantumTapeBatch]
# always a function from a resultbatch to either a result or a result batch
PostprocessingFn = Callable[[ResultBatch], Result_or_ResultBatch]


class DefaultQubit2(Device):
    """A PennyLane device written in Python and capable of backpropagation derivatives.

<<<<<<< HEAD
    Args:
        shots (int, Tuple[int], Tuple[Tuple[int]]): The default number of shots to use in executions involving
            this device.
        seed (Union[None, int, array_like[int], SeedSequence, BitGenerator, Generator]): A
            seed-like parameter matching that of ``seed`` for ``numpy.random.default_rng``.
            If no value is provided, a default RNG will be used.
=======
    Keyword Args:
        seed="global" (Union[str, None, int, array_like[int], SeedSequence, BitGenerator, Generator]): A
            seed-like parameter matching that of ``seed`` for ``numpy.random.default_rng`` or
            a request to seed from numpy's global random number generator.
            The default, ``seed="global"`` pulls a seed from NumPy's global generator. ``seed=None``
            will pull a seed from the OS entropy.
>>>>>>> 7d64bdcc

        max_workers=None (int): A ``ProcessPoolExecutor`` executes tapes asynchronously
            using a pool of at most ``max_workers`` processes. If ``max_workers`` is ``None``,
            only the current process executes tapes. If you experience any
            issue, say using JAX, TensorFlow, Torch, try setting ``max_workers`` to ``None``.

    **Example:**

    .. code-block:: python

        n_layers = 5
        n_wires = 10
        num_qscripts = 5

        shape = qml.StronglyEntanglingLayers.shape(n_layers=n_layers, n_wires=n_wires)
        rng = qml.numpy.random.default_rng(seed=42)

        qscripts = []
        for i in range(num_qscripts):
            params = rng.random(shape)
            op = qml.StronglyEntanglingLayers(params, wires=range(n_wires))
            qs = qml.tape.QuantumScript([op], [qml.expval(qml.PauliZ(0))])
            qscripts.append(qs)

    >>> dev = DefaultQubit2()
    >>> new_batch, post_processing_fn, execution_config = dev.preprocess(qscripts)
    >>> results = dev.execute(new_batch, execution_config=execution_config)
    >>> post_processing_fn(results)
    [-0.0006888975950537501,
    0.025576307134457577,
    -0.0038567269892757494,
    0.1339705146860149,
    -0.03780669772690448]

    Suppose one has a processor with 5 cores or more, these scripts can be executed in
    parallel as follows

    >>> dev = DefaultQubit2(max_workers=5)
    >>> new_batch, post_processing_fn, execution_config = dev.preprocess(qscripts)
    >>> results = dev.execute(new_batch, execution_config=execution_config)
    >>> post_processing_fn(results)

    If you monitor your CPU usage, you should see 5 new Python processes pop up to
    crunch through those ``QuantumScript``'s. Beware not oversubscribing your machine.
    This may happen if a single device already uses many cores, if NumPy uses a multi-
    threaded BLAS library like MKL or OpenBLAS for example. The number of threads per
    process times the number of processes should not exceed the number of cores on your
    machine. You can control the number of threads per process with the environment
    variables:

    * OMP_NUM_THREADS
    * MKL_NUM_THREADS
    * OPENBLAS_NUM_THREADS

    where the last two are specific to the MKL and OpenBLAS libraries specifically.

    This device currently supports backpropagation derivatives:

    >>> from pennylane.devices import ExecutionConfig
    >>> dev.supports_derivatives(ExecutionConfig(gradient_method="backprop"))
    True

    For example, we can use jax to jit computing the derivative:

    .. code-block:: python

        import jax

        @jax.jit
        def f(x):
            qs = qml.tape.QuantumScript([qml.RX(x, 0)], [qml.expval(qml.PauliZ(0))])
            new_batch, post_processing_fn, execution_config = dev.preprocess(qs)
            results = dev.execute(new_batch, execution_config=execution_config)
            return post_processing_fn(results)

    >>> f(jax.numpy.array(1.2))
    DeviceArray(0.36235774, dtype=float32)
    >>> jax.grad(f)(jax.numpy.array(1.2))
    DeviceArray(-0.93203914, dtype=float32, weak_type=True)

    """

    @property
    def name(self):
        """The name of the device."""
        return "default.qubit.2"

<<<<<<< HEAD
    def __init__(self, shots=None, seed=None, max_workers=None) -> None:
        super().__init__(shots=shots)
=======
    def __init__(self, seed="global", max_workers=None) -> None:
        super().__init__()
>>>>>>> 7d64bdcc
        self._max_workers = max_workers
        seed = np.random.randint(0, high=10000000) if seed == "global" else seed
        self._rng = np.random.default_rng(seed)
        self._debugger = None

    def supports_derivatives(
        self,
        execution_config: Optional[ExecutionConfig] = None,
        circuit: Optional[QuantumTape] = None,
    ) -> bool:
        """Check whether or not derivatives are available for a given configuration and circuit.

        ``DefaultQubit2`` supports backpropagation derivatives with analytic results, as well as
        adjoint differentiation.

        Args:
            execution_config (ExecutionConfig): The configuration of the desired derivative calculation
            circuit (QuantumTape): An optional circuit to check derivatives support for.

        Returns:
            Bool: Whether or not a derivative can be calculated provided the given information

        """
        if execution_config is None:
            return True
        # backpropagation currently supported for all supported circuits
        # will later need to add logic if backprop requested with finite shots
        # do once device accepts finite shots
        if (
            execution_config.gradient_method == "backprop"
            and self._get_max_workers(execution_config) is None
        ):
            return True

        if execution_config.gradient_method == "adjoint" and execution_config.use_device_gradient:
            if circuit is None:
                return True

            return isinstance(validate_and_expand_adjoint(circuit), QuantumScript)

        return False

    def preprocess(
        self,
        circuits: QuantumTape_or_Batch,
        execution_config: ExecutionConfig = DefaultExecutionConfig,
    ) -> Tuple[QuantumTapeBatch, PostprocessingFn, ExecutionConfig]:
        """Converts an arbitrary circuit or batch of circuits into a batch natively executable by the :meth:`~.execute` method.

        Args:
            circuits (Union[QuantumTape, Sequence[QuantumTape]]): The circuit or a batch of circuits to preprocess
                before execution on the device
            execution_config (Union[ExecutionConfig, Sequence[ExecutionConfig]]): A data structure describing the parameters needed to fully describe
                the execution. Includes such information as shots.

        Returns:
            Tuple[QuantumTape], Callable, ExecutionConfig: QuantumTapes that the device can natively execute,
            a postprocessing function to be called after execution, and a configuration with unset specifications filled in.

        This device:

        * Supports any qubit operations that provide a matrix
        * Currently does not support finite shots
        * Currently does not intrinsically support parameter broadcasting

        """
        is_single_circuit = False
        if isinstance(circuits, QuantumScript):
            circuits = [circuits]
            is_single_circuit = True

        batch, post_processing_fn, config = preprocess(circuits, execution_config=execution_config)

        if is_single_circuit:

            def convert_batch_to_single_output(results: ResultBatch) -> Result:
                """Unwraps a dimension so that executing the batch of circuits looks like executing a single circuit."""
                return post_processing_fn(results)[0]

            return batch, convert_batch_to_single_output, config

        return batch, post_processing_fn, config

    def execute(
        self,
        circuits: QuantumTape_or_Batch,
        execution_config: ExecutionConfig = DefaultExecutionConfig,
    ) -> Result_or_ResultBatch:
        is_single_circuit = False
        if isinstance(circuits, QuantumScript):
            is_single_circuit = True
            circuits = [circuits]

        if self.tracker.active:
            for c in circuits:
                self.tracker.update(resources=c.specs["resources"])
            self.tracker.update(batches=1, executions=len(circuits))
            self.tracker.record()

        max_workers = self._get_max_workers(execution_config)
        if max_workers is None:
            results = tuple(simulate(c, rng=self._rng, debugger=self._debugger) for c in circuits)
        else:
            self._validate_multiprocessing_circuits(circuits)
            vanilla_circuits = [convert_to_numpy_parameters(c) for c in circuits]
            seeds = self._rng.integers(2**31 - 1, size=len(vanilla_circuits))
            _wrap_simulate = partial(simulate, debugger=None)
            with concurrent.futures.ProcessPoolExecutor(max_workers=max_workers) as executor:
                exec_map = executor.map(_wrap_simulate, vanilla_circuits, seeds)
                results = tuple(circuit for circuit in exec_map)

            # reset _rng to mimic serial behavior
            self._rng = np.random.default_rng(self._rng.integers(2**31 - 1))

        return results[0] if is_single_circuit else results

    def compute_derivatives(
        self,
        circuits: QuantumTape_or_Batch,
        execution_config: ExecutionConfig = DefaultExecutionConfig,
    ):
        is_single_circuit = False
        if isinstance(circuits, QuantumScript):
            is_single_circuit = True
            circuits = [circuits]

        if self.tracker.active:
            self.tracker.update(derivative_batches=1, derivatives=len(circuits))
            self.tracker.record()

        max_workers = self._get_max_workers(execution_config)
        if max_workers is None:
            res = tuple(adjoint_jacobian(circuit) for circuit in circuits)
        else:
            vanilla_circuits = [convert_to_numpy_parameters(c) for c in circuits]
            with concurrent.futures.ProcessPoolExecutor(max_workers=max_workers) as executor:
                exec_map = executor.map(adjoint_jacobian, vanilla_circuits)
                res = tuple(circuit for circuit in exec_map)

            # reset _rng to mimic serial behavior
            self._rng = np.random.default_rng(self._rng.integers(2**31 - 1))

        return res[0] if is_single_circuit else res

    def execute_and_compute_derivatives(
        self,
        circuits: QuantumTape_or_Batch,
        execution_config: ExecutionConfig = DefaultExecutionConfig,
    ):
        is_single_circuit = False
        if isinstance(circuits, QuantumScript):
            is_single_circuit = True
            circuits = [circuits]

        if self.tracker.active:
            for c in circuits:
                self.tracker.update(resources=c.specs["resources"])
            self.tracker.update(
                execute_and_derivative_batches=1,
                executions=len(circuits),
                derivatives=len(circuits),
            )
            self.tracker.record()

        max_workers = self._get_max_workers(execution_config)
        if max_workers is None:
            results = tuple(
                _adjoint_jac_wrapper(c, rng=self._rng, debugger=self._debugger) for c in circuits
            )
            results, jacs = tuple(zip(*results))
        else:
            self._validate_multiprocessing_circuits(circuits)

            vanilla_circuits = [convert_to_numpy_parameters(c) for c in circuits]
            seeds = self._rng.integers(2**31 - 1, size=len(vanilla_circuits))

            with concurrent.futures.ProcessPoolExecutor(max_workers=max_workers) as executor:
                results = tuple(executor.map(_adjoint_jac_wrapper, vanilla_circuits, seeds))

            results, jacs = tuple(zip(*results))

            # reset _rng to mimic serial behavior
            self._rng = np.random.default_rng(self._rng.integers(2**31 - 1))

        return (results[0], jacs[0]) if is_single_circuit else (results, jacs)

    def supports_jvp(
        self,
        execution_config: Optional[ExecutionConfig] = None,
        circuit: Optional[QuantumTape] = None,
    ) -> bool:
        """Whether or not this device defines a custom jacobian vector product.

        ``DefaultQubit2`` supports backpropagation derivatives with analytic results, as well as
        adjoint differentiation.

        Args:
            execution_config (ExecutionConfig): The configuration of the desired derivative calculation
            circuit (QuantumTape): An optional circuit to check derivatives support for.

        Returns:
            bool: Whether or not a derivative can be calculated provided the given information
        """
        return self.supports_derivatives(execution_config, circuit)

    def compute_jvp(
        self,
        circuits: QuantumTape_or_Batch,
        tangents: Tuple[Number],
        execution_config: ExecutionConfig = DefaultExecutionConfig,
    ):
        is_single_circuit = False
        if isinstance(circuits, QuantumScript):
            is_single_circuit = True
            circuits = [circuits]
            tangents = [tangents]

        if self.tracker.active:
            self.tracker.update(jvp_batches=1, jvps=len(circuits))
            self.tracker.record()

        max_workers = self._get_max_workers(execution_config)
        if max_workers is None:
            res = tuple(adjoint_jvp(circuit, tans) for circuit, tans in zip(circuits, tangents))
        else:
            vanilla_circuits = [convert_to_numpy_parameters(c) for c in circuits]
            with concurrent.futures.ProcessPoolExecutor(max_workers=max_workers) as executor:
                res = tuple(executor.map(adjoint_jvp, vanilla_circuits, tangents))

            # reset _rng to mimic serial behavior
            self._rng = np.random.default_rng(self._rng.integers(2**31 - 1))

        return res[0] if is_single_circuit else res

    def execute_and_compute_jvp(
        self,
        circuits: QuantumTape_or_Batch,
        tangents: Tuple[Number],
        execution_config: ExecutionConfig = DefaultExecutionConfig,
    ):
        is_single_circuit = False
        if isinstance(circuits, QuantumScript):
            is_single_circuit = True
            circuits = [circuits]
            tangents = [tangents]

        if self.tracker.active:
            for c in circuits:
                self.tracker.update(resources=c.specs["resources"])
            self.tracker.update(
                execute_and_jvp_batches=1, executions=len(circuits), jvps=len(circuits)
            )
            self.tracker.record()

        max_workers = self._get_max_workers(execution_config)
        if max_workers is None:
            results = tuple(
                _adjoint_jvp_wrapper(c, t, rng=self._rng, debugger=self._debugger)
                for c, t in zip(circuits, tangents)
            )
            results, jvps = tuple(zip(*results))
        else:
            self._validate_multiprocessing_circuits(circuits)

            vanilla_circuits = [convert_to_numpy_parameters(c) for c in circuits]
            seeds = self._rng.integers(2**31 - 1, size=len(vanilla_circuits))

            with concurrent.futures.ProcessPoolExecutor(max_workers=max_workers) as executor:
                results = tuple(
                    executor.map(_adjoint_jvp_wrapper, vanilla_circuits, tangents, seeds)
                )

            results, jvps = tuple(zip(*results))

            # reset _rng to mimic serial behavior
            self._rng = np.random.default_rng(self._rng.integers(2**31 - 1))

        return (results[0], jvps[0]) if is_single_circuit else (results, jvps)

    def supports_vjp(
        self,
        execution_config: Optional[ExecutionConfig] = None,
        circuit: Optional[QuantumTape] = None,
    ) -> bool:
        """Whether or not this device defines a custom vector jacobian product.

        ``DefaultQubit2`` supports backpropagation derivatives with analytic results, as well as
        adjoint differentiation.

        Args:
            execution_config (ExecutionConfig): A description of the hyperparameters for the desired computation.
            circuit (None, QuantumTape): A specific circuit to check differentation for.

        Returns:
            bool: Whether or not a derivative can be calculated provided the given information
        """
        return self.supports_derivatives(execution_config, circuit)

    def compute_vjp(
        self,
        circuits: QuantumTape_or_Batch,
        cotangents: Tuple[Number],
        execution_config: ExecutionConfig = DefaultExecutionConfig,
    ):
        is_single_circuit = False
        if isinstance(circuits, QuantumScript):
            is_single_circuit = True
            circuits = [circuits]
            cotangents = [cotangents]

        if self.tracker.active:
            self.tracker.update(vjp_batches=1, vjps=len(circuits))
            self.tracker.record()

        max_workers = self._get_max_workers(execution_config)
        if max_workers is None:
            res = tuple(adjoint_vjp(circuit, cots) for circuit, cots in zip(circuits, cotangents))
        else:
            vanilla_circuits = [convert_to_numpy_parameters(c) for c in circuits]
            with concurrent.futures.ProcessPoolExecutor(max_workers=max_workers) as executor:
                res = tuple(executor.map(adjoint_vjp, vanilla_circuits, cotangents))

            # reset _rng to mimic serial behavior
            self._rng = np.random.default_rng(self._rng.integers(2**31 - 1))

        return res[0] if is_single_circuit else res

    def execute_and_compute_vjp(
        self,
        circuits: QuantumTape_or_Batch,
        cotangents: Tuple[Number],
        execution_config: ExecutionConfig = DefaultExecutionConfig,
    ):
        is_single_circuit = False
        if isinstance(circuits, QuantumScript):
            is_single_circuit = True
            circuits = [circuits]
            cotangents = [cotangents]

        if self.tracker.active:
            for c in circuits:
                self.tracker.update(resources=c.specs["resources"])
            self.tracker.update(
                execute_and_vjp_batches=1, executions=len(circuits), vjps=len(circuits)
            )
            self.tracker.record()

        max_workers = self._get_max_workers(execution_config)
        if max_workers is None:
            results = tuple(
                _adjoint_vjp_wrapper(c, t, rng=self._rng, debugger=self._debugger)
                for c, t in zip(circuits, cotangents)
            )
            results, vjps = tuple(zip(*results))
        else:
            self._validate_multiprocessing_circuits(circuits)

            vanilla_circuits = [convert_to_numpy_parameters(c) for c in circuits]
            seeds = self._rng.integers(2**31 - 1, size=len(vanilla_circuits))

            with concurrent.futures.ProcessPoolExecutor(max_workers=max_workers) as executor:
                results = tuple(
                    executor.map(_adjoint_vjp_wrapper, vanilla_circuits, cotangents, seeds)
                )

            results, vjps = tuple(zip(*results))

            # reset _rng to mimic serial behavior
            self._rng = np.random.default_rng(self._rng.integers(2**31 - 1))

        return (results[0], vjps[0]) if is_single_circuit else (results, vjps)

    # pylint: disable=missing-function-docstring
    def _get_max_workers(self, execution_config=None):
        max_workers = None
        if (
            execution_config
            and execution_config.device_options
            and "max_workers" in execution_config.device_options
        ):
            max_workers = execution_config.device_options["max_workers"]
        else:
            max_workers = self._max_workers
        _validate_multiprocessing_workers(max_workers)
        return max_workers

    def _validate_multiprocessing_circuits(self, circuits):
        """Make sure the tapes can be processed by a ProcessPoolExecutor instance.

        Args:
            circuits (QuantumTape_or_Batch): Quantum tapes
        """
        if self._debugger and self._debugger.active:
            raise DeviceError("Debugging with ``Snapshots`` is not available with multiprocessing.")

        def _has_snapshot(circuit):
            return any(isinstance(c, Snapshot) for c in circuit)

        if any(_has_snapshot(c) for c in circuits):
            raise RuntimeError(
                """ProcessPoolExecutor cannot execute a QuantumScript with
                a ``Snapshot`` operation. Change the value of ``max_workers``
                to ``None`` or execute the QuantumScript separately."""
            )


def _validate_multiprocessing_workers(max_workers):
    """Validates the number of workers for multiprocessing.

    Checks that the CPU is not oversubscribed and warns user if it is,
    making suggestions for the number of workers and/or the number of
    threads per worker.

    Args:
        max_workers (int): Maximal number of multiprocessing workers
    """
    if max_workers is None:
        return
    threads_per_proc = os.cpu_count()  # all threads by default
    varname = "OMP_NUM_THREADS"
    varnames = ["MKL_NUM_THREADS", "OPENBLAS_NUM_THREADS", "OMP_NUM_THREADS"]
    for var in varnames:
        if os.getenv(var):  # pragma: no cover
            varname = var
            threads_per_proc = int(os.getenv(var))
            break
    num_threads = threads_per_proc * max_workers
    num_cpu = os.cpu_count()
    num_threads_suggest = max(1, os.cpu_count() // max_workers)
    num_workers_suggest = max(1, os.cpu_count() // threads_per_proc)
    if num_threads > num_cpu:
        warnings.warn(
            f"""The device requested {num_threads} threads ({max_workers} processes
            times {threads_per_proc} threads per process), but the processor only has
            {num_cpu} logical cores. The processor is likely oversubscribed, which may
            lead to performance deterioration. Consider decreasing the number of processes,
            setting the device or execution config argument `max_workers={num_workers_suggest}`
            for example, or decreasing the number of threads per process by setting the
            environment variable `{varname}={num_threads_suggest}`.""",
            UserWarning,
        )


def _adjoint_jac_wrapper(c, rng=None, debugger=None):
    state, is_state_batched = get_final_state(c, debugger=debugger)
    jac = adjoint_jacobian(c, state=state)
    res = measure_final_state(c, state, is_state_batched, rng=rng)
    return res, jac


def _adjoint_jvp_wrapper(c, t, rng=None, debugger=None):
    state, is_state_batched = get_final_state(c, debugger=debugger)
    jvp = adjoint_jvp(c, t, state=state)
    res = measure_final_state(c, state, is_state_batched, rng=rng)
    return res, jvp


def _adjoint_vjp_wrapper(c, t, rng=None, debugger=None):
    state, is_state_batched = get_final_state(c, debugger=debugger)
    vjp = adjoint_vjp(c, t, state=state)
    res = measure_final_state(c, state, is_state_batched, rng=rng)
    return res, vjp<|MERGE_RESOLUTION|>--- conflicted
+++ resolved
@@ -44,22 +44,14 @@
 class DefaultQubit2(Device):
     """A PennyLane device written in Python and capable of backpropagation derivatives.
 
-<<<<<<< HEAD
-    Args:
-        shots (int, Tuple[int], Tuple[Tuple[int]]): The default number of shots to use in executions involving
+    Keyword Args:
+         shots (int, Tuple[int], Tuple[Tuple[int]]): The default number of shots to use in executions involving
             this device.
-        seed (Union[None, int, array_like[int], SeedSequence, BitGenerator, Generator]): A
-            seed-like parameter matching that of ``seed`` for ``numpy.random.default_rng``.
-            If no value is provided, a default RNG will be used.
-=======
-    Keyword Args:
         seed="global" (Union[str, None, int, array_like[int], SeedSequence, BitGenerator, Generator]): A
             seed-like parameter matching that of ``seed`` for ``numpy.random.default_rng`` or
             a request to seed from numpy's global random number generator.
             The default, ``seed="global"`` pulls a seed from NumPy's global generator. ``seed=None``
             will pull a seed from the OS entropy.
->>>>>>> 7d64bdcc
-
         max_workers=None (int): A ``ProcessPoolExecutor`` executes tapes asynchronously
             using a pool of at most ``max_workers`` processes. If ``max_workers`` is ``None``,
             only the current process executes tapes. If you experience any
@@ -146,13 +138,8 @@
         """The name of the device."""
         return "default.qubit.2"
 
-<<<<<<< HEAD
-    def __init__(self, shots=None, seed=None, max_workers=None) -> None:
+    def __init__(self, shots=None, seed="global", max_workers=None) -> None:
         super().__init__(shots=shots)
-=======
-    def __init__(self, seed="global", max_workers=None) -> None:
-        super().__init__()
->>>>>>> 7d64bdcc
         self._max_workers = max_workers
         seed = np.random.randint(0, high=10000000) if seed == "global" else seed
         self._rng = np.random.default_rng(seed)
