--- conflicted
+++ resolved
@@ -37,11 +37,7 @@
     VarianceMP,
 )
 from pennylane.operation import Operation, Operator, StatePrepBase
-<<<<<<< HEAD
-from pennylane.ops import LinearCombination, MidMeasure, Prod, SProd, Sum
-=======
-from pennylane.ops import LinearCombination, Prod, Projector, SProd, Sum
->>>>>>> b566462b
+from pennylane.ops import LinearCombination, MidMeasure, Prod, Projector, SProd, Sum
 from pennylane.queuing import QueuingManager
 from pennylane.tape import QuantumScript, expand_tape_state_prep
 from pennylane.transforms import broadcast_expand, split_non_commuting
