# Copyright 2018-2024 Xanadu Quantum Technologies Inc.

# Licensed under the Apache License, Version 2.0 (the "License");
# you may not use this file except in compliance with the License.
# You may obtain a copy of the License at

#     http://www.apache.org/licenses/LICENSE-2.0

# Unless required by applicable law or agreed to in writing, software
# distributed under the License is distributed on an "AS IS" BASIS,
# WITHOUT WARRANTIES OR CONDITIONS OF ANY KIND, either express or implied.
# See the License for the specific language governing permissions and
# limitations under the License.
"""
This module contains the Clifford simulator using ``stim``.
"""

import concurrent.futures
from collections.abc import Sequence
from dataclasses import replace
from functools import partial
<<<<<<< HEAD
from typing import Optional, Union
=======
>>>>>>> dc1c53ee

import numpy as np

import pennylane as qml
from pennylane import math
from pennylane.exceptions import DeviceError, QuantumFunctionError
from pennylane.measurements import (
    ClassicalShadowMP,
    CountsMP,
    DensityMatrixMP,
    ExpectationMP,
    MutualInfoMP,
    ProbabilityMP,
    PurityMP,
    SampleMP,
    ShadowExpvalMP,
    StateMP,
    VarianceMP,
    VnEntropyMP,
)
from pennylane.ops.qubit.observables import BasisStateProjector
from pennylane.tape import QuantumScript, QuantumScriptBatch
from pennylane.transforms import convert_to_numpy_parameters
from pennylane.transforms.core import TransformProgram
from pennylane.typing import Result, ResultBatch

from .default_qubit import accepted_sample_measurement
from .device_api import Device
from .execution_config import ExecutionConfig
from .modifiers import simulator_tracking, single_tape_support
from .preprocess import (
    decompose,
    null_postprocessing,
    validate_adjoint_trainable_params,
    validate_device_wires,
    validate_measurements,
    validate_multiprocessing_workers,
    validate_observables,
)

has_stim = True
try:
    import stim
except (ModuleNotFoundError, ImportError) as import_error:  # pragma: no cover
    has_stim = False


# Updated observable list
_OBSERVABLES_MAP = {
    "PauliX",
    "PauliY",
    "PauliZ",
    "Hermitian",
    "Identity",
    "Projector",
    "LinearCombination",
    "Sum",
    "SProd",
    "Prod",
}

# Clifford gates and error channels
_OPERATIONS_MAP = {
    "Identity": "I",
    "PauliX": "X",
    "PauliY": "Y",
    "PauliZ": "Z",
    "Hadamard": "H",
    "S": "S",
    "Adjoint(S)": "S_DAG",
    "SX": "SX",
    "Adjoint(SX)": "SX_DAG",
    "CNOT": "CNOT",
    "SWAP": "SWAP",
    "ISWAP": "ISWAP",
    "Adjoint(ISWAP)": "ISWAP_DAG",
    "CY": "CY",
    "CZ": "CZ",
    "GlobalPhase": None,
    "BasisState": None,
    "StatePrep": None,
    "Snapshot": None,
    "Barrier": None,
    "PauliError": "CORRELATED_ERROR",
    "BitFlip": "X_ERROR",
    "PhaseFlip": "Z_ERROR",
    "DepolarizingChannel": "DEPOLARIZE1",
}


def operation_stopping_condition(op: qml.operation.Operator) -> bool:
    """Specifies whether an operation is accepted by ``DefaultClifford``."""
    return op.name in _OPERATIONS_MAP


def observable_stopping_condition(obs: qml.operation.Operator) -> bool:
    """Specifies whether an observable is accepted by ``DefaultClifford``."""
    return obs.name in _OBSERVABLES_MAP


@qml.transform
def _validate_channels(tape, name="device"):
    """Validates the channels for a circuit."""
    if not tape.shots and any(isinstance(op, qml.operation.Channel) for op in tape.operations):
        raise DeviceError(f"Channel not supported on {name} without finite shots.")

    return (tape,), null_postprocessing


def _pl_op_to_stim(op):
    """Convert PennyLane operation to a Stim operation"""
    try:
        stim_op = _OPERATIONS_MAP[op.name]
        stim_tg = map(str, op.wires)
    except KeyError as e:
        raise DeviceError(
            f"Operator {op} not supported with default.clifford and does not provide a decomposition."
        ) from e

    # Check if the operation is noisy
    if isinstance(op, qml.operation.Channel):
        stim_op += f"({op.parameters[-1]})"  # get the probability
        if op.name == "PauliError":
            stim_tg = [
                pauli + wire for pauli, wire in zip(op.hyperparameters["operators"], stim_tg)
            ]

    return stim_op, " ".join(stim_tg)


def _pl_obs_to_linear_comb(meas_obs):
    """Convert a PennyLane observable to a linear combination of Pauli strings"""

    meas_rep = meas_obs.pauli_rep

    # Use manual decomposition for enabling Hermitian and partial Projector support
    if isinstance(meas_obs, (qml.Hermitian, BasisStateProjector)):
        meas_rep = qml.pauli_decompose(meas_obs.matrix(), wire_order=meas_obs.wires, pauli=True)

    # A Pauli decomposition for the observable must exist
    if meas_rep is None:
        raise NotImplementedError(
            f"default.clifford doesn't support expectation value calculation with {type(meas_obs).__name__} at the moment."
        )

    coeffs, paulis = np.array(list(meas_rep.values())), []
    meas_op_wires = list(meas_obs.wires)
    for pw in meas_rep:
        p_wire, p_word = pw.keys(), pw.values()
        if not p_word:
            # empty pauli word correspond to identity
            r_wire, r_word = meas_op_wires[:1], "I"
        else:
            # reorder the wires based on original meas_op
            # reorder the pauli terms based on above.
            r_wire = sorted(p_wire, key=meas_op_wires.index)
            r_word = "".join(map(pw.get, r_wire))
        paulis.append((r_word, r_wire))
    return coeffs, paulis


# pylint:disable = too-many-instance-attributes
@simulator_tracking
@single_tape_support
class DefaultClifford(Device):
    r"""A PennyLane device for fast simulation of Clifford circuits using
    `stim <https://github.com/quantumlib/stim/>`_.

    Args:
        wires (int, Iterable[Number, str]): Number of wires present on the device, or iterable that
            contains unique labels for the wires as numbers (i.e., ``[-1, 0, 2]``) or strings
            (``['aux_wire', 'q1', 'q2']``). Default ``None`` if not specified.
        shots (int, Sequence[int], Sequence[Union[int, Sequence[int]]]): The default number of shots to use in executions involving
            this device.
        check_clifford (bool): Check if all the gate operations in the circuits to be executed are Clifford. Default is ``True``.
        tableau (bool): Determines what should be returned when the device's state is computed with :func:`qml.state <pennylane.state>`.
            When ``True``, the device returns the final evolved Tableau. Alternatively, one may make it ``False`` to obtain
            the evolved state vector. Note that the latter might not be computationally feasible for larger qubit numbers.
        seed (Union[str, None, int, array_like[int], SeedSequence, BitGenerator, Generator]): A
            seed-like parameter matching that of ``seed`` for ``numpy.random.default_rng``, or
            a request to seed from numpy's global random number generator.
            The default, ``seed="global"`` pulls a seed from numpy's global generator. ``seed=None``
            will pull a seed from the OS entropy.
        max_workers (int): A ``ProcessPoolExecutor`` executes tapes asynchronously
            using a pool of at most ``max_workers`` processes. If ``max_workers`` is ``None``,
            only the current process executes tapes. If you experience any
            issue, try setting ``max_workers`` to ``None``.

    **Example:**

    .. code-block:: python

        dev = qml.device("default.clifford", tableau=True)

        @qml.qnode(dev)
        def circuit():
            qml.CNOT(wires=[0, 1])
            qml.X(1)
            qml.ISWAP(wires=[0, 1])
            qml.Hadamard(wires=[0])
            return qml.state()

    >>> circuit()
    array([[0, 1, 1, 0, 0],
            [1, 0, 1, 1, 1],
            [0, 0, 0, 1, 0],
            [1, 0, 0, 1, 1]])

    The devices execution pipeline can be investigated more closely with the following:

    .. code-block:: python

        num_qscripts = 5

        qscripts = [
            qml.tape.QuantumScript(
                [qml.Hadamard(wires=[0]), qml.CNOT(wires=[0, 1])],
                [qml.expval(qml.Z(0))]
            )
        ] * num_qscripts

    >>> dev = DefaultClifford()
    >>> program, execution_config = dev.preprocess()
    >>> new_batch, post_processing_fn = program(qscripts)
    >>> results = dev.execute(new_batch, execution_config=execution_config)
    >>> post_processing_fn(results)
    (array(0), array(0), array(0), array(0), array(0))

    .. details::
        :title: Clifford Tableau
        :href: clifford-tableau-theory

        The device's internal state is represented by the following ``Tableau`` described in
        the `Sec. III, Aaronson & Gottesman (2004) <https://arxiv.org/abs/quant-ph/0406196>`_:

        .. math::

            \begin{bmatrix}
            x_{11} & \cdots & x_{1n} &        & z_{11} & \cdots & z_{1n} & &r_{1}\\
            \vdots & \ddots & \vdots & & \vdots & \ddots & \vdots & &\vdots\\
            x_{n1} & \cdots & x_{nn} &        & z_{n1} & \cdots & z_{nn} & &r_{n}\\
            & & & & & & & & \\
            x_{\left(  n+1\right)  1} & \cdots & x_{\left(  n+1\right)  n} & &
            z_{\left(  n+1\right)  1} & \cdots & z_{\left(  n+1\right)  n} & & r_{n+1}\\
            \vdots & \ddots & \vdots  & & \vdots & \ddots & \vdots & & \vdots\\
            x_{\left(  2n\right)  1}  & \cdots & x_{\left(  2n\right)  n} & &
            z_{\left(  2n\right)  1}  & \cdots & z_{\left(  2n\right)  n} & & r_{2n}
            \end{bmatrix}

        The tableau's first `n` rows represent a destabilizer generator, while the
        remaining `n` rows represent the stabilizer generators. The Pauli representation
        for all of these generators are described using the :mod:`binary vector <pennylane.pauli.binary_to_pauli>`
        made from the binary variables :math:`x_{ij},\ z_{ij}`,
        :math:`\forall i\in\left\{1,\ldots,2n\right\}, j\in\left\{1,\ldots,n\right\}`
        and they together form the complete Pauli group.

        Finally, the last column of the tableau, with binary variables
        :math:`r_{i},\ \forall i\in\left\{1,\ldots,2n\right\}`,
        denotes whether the phase is negative (:math:`r_i = 1`) or not, for each generator.
        Maintaining and working with this tableau representation instead of the complete state vector
        makes the calculations of increasingly large Clifford circuits more efficient on this device.

    .. details::
        :title: Probabilities for Basis States
        :href: clifford-probabilities

        As the ``default.clifford`` device supports executing quantum circuits with a large number of qubits,
        the ability to compute the ``analytical`` probabilities for ``all`` computational basis states at
        once becomes computationally expensive and challenging as the system size increases. While we don't
        manually restrict users from doing so for any circuit, one can expect the underlying computation
        to reach its limit with ``20-24`` qubits on a typical consumer grade machine.

        As long as number of qubits are below this limit, one can simply use the :func:`qml.probs <pennylane.probs>`
        function with its usual arguments to compute probabilities for the complete computational basis states.
        We test this for a circuit that prepares the ``n``-qubit Greenberger-Horne-Zeilinger (GHZ) state.
        This means that the probabilities for the basis states :math:`|0\rangle^{\otimes n}` and
        :math:`|1\rangle^{\otimes n}` should be :math:`0.5`, and :math:`0.0` for the rest.

        .. code-block:: python

            import pennylane as qml
            import numpy as np
            dev = qml.device("default.clifford")

            num_wires = 3
            @qml.qnode(dev)
            def circuit():
                qml.Hadamard(wires=[0])
                for idx in range(num_wires):
                    qml.CNOT(wires=[idx, idx+1])
                return qml.probs()

        >>> circuit()
        tensor([0.5, 0.0, 0.0, 0.0, 0.0, 0.0, 0.0, 0.5], requires_grad=True)

        Once above the limit (or even otherwise), one can obtain the probability
        of a single target basis state by computing the expectation value of the
        corresponding projector using :mod:`qml.expval <pennylane.expval>` and
        :mod:`qml.Projector <pennylane.Projector>`.

        .. code-block:: python

            num_wires = 4
            @qml.qnode(dev)
            def circuit(state):
                qml.Hadamard(wires=[0])
                for idx in range(num_wires):
                    qml.CNOT(wires=[idx, idx+1])
                return qml.expval(qml.Projector(state, wires=range(num_wires)))

        >>> basis_states = np.array([[0, 0, 0, 0], [0, 1, 0, 1], [1, 0, 1, 0]])
        >>> circuit(basis_states[0])
        tensor(0.5, requires_grad=True)
        >>> circuit(basis_states[1])
        tensor(0.0, requires_grad=True)
        >>> circuit(basis_states[2])
        tensor(0.0, requires_grad=True)

    .. details::
        :title: Error Channels
        :href: clifford-errors

        This device supports the finite-shot execution of quantum circuits with
        the following error channels that add Pauli noise, allowing for one to perform
        any sampling-based measurements.

        - *Multi-qubit Pauli errors:* :mod:`qml.PauliError <pennylane.PauliError>`
        - *Single-qubit depolarization errors:* :mod:`qml.DepolarizingChannel <pennylane.DepolarizingChannel>`
        - *Single-qubit flip errors:* :mod:`qml.BitFlip <pennylane.BitFlip>` and :mod:`qml.PhaseFlip <pennylane.PhaseFlip>`

        .. code-block:: python

            import pennylane as qml
            import numpy as np

            from functools import partial

            dev = qml.device("default.clifford", seed=42)

            num_wires = 3

            @partial(qml.set_shots, shots=1024)
            @qml.qnode(dev)
            def circuit():
                qml.Hadamard(wires=[0])
                for idx in range(num_wires):
                    qml.CNOT(wires=[idx, idx+1])
                qml.BitFlip(0.2, wires=[1])
                return qml.counts()

        >>> circuit()
        {'0000': 417, '0100': 95, '1011': 104, '1111': 408}

    .. details::
        :title: Tracking
        :href: clifford-tracking

        ``DefaultClifford`` tracks:

        * ``executions``: the number of unique circuits that would be required on quantum hardware
        * ``shots``: the number of shots
        * ``resources``: the :class:`~.resource.Resources` for the executed circuit.
        * ``simulations``: the number of simulations performed. One simulation can cover multiple QPU executions,
          such as for non-commuting measurements and batched parameters.
        * ``batches``: The number of times :meth:`~.execute` is called.
        * ``results``: The results of each call of :meth:`~.execute`.

    .. details::
        :title: Accelerate calculations with multiprocessing
        :href: clifford-multiprocessing

        See the details in :class:`~pennylane.devices.DefaultQubit`'s "Accelerate calculations with multiprocessing"
        section. Additional information regarding multiprocessing can be found in the
        `multiprocessing docs page <https://docs.python.org/3/library/multiprocessing.html#contexts-and-start-methods>`_.
    """

    @property
    def name(self):
        """The name of the device."""
        return "default.clifford"

    # pylint:disable = too-many-arguments, too-many-positional-arguments
    def __init__(
        self,
        wires=None,
        shots=None,
        check_clifford=True,
        tableau=True,
        seed="global",
        max_workers=None,
    ) -> None:
        if not has_stim:
            raise ImportError(
                "This feature requires stim, a fast stabilizer circuit simulator. "
                "It can be installed with:\n\npip install stim"
            )
        super().__init__(wires=wires, shots=shots)

        self._max_workers = max_workers
        self._check_clifford = check_clifford

        self._tableau = tableau

        seed = np.random.randint(0, high=10000000) if seed == "global" else seed
        self._rng = np.random.default_rng(seed)
        self._debugger = None

    def _setup_execution_config(self, execution_config: ExecutionConfig) -> ExecutionConfig:
        """This is a private helper for ``preprocess`` that sets up the execution config.

        Args:
            execution_config (ExecutionConfig)

        Returns:
            ExecutionConfig: a preprocessed execution config

        """

        updated_values = {}
        if execution_config.gradient_method == "best":  # pragma: no cover
            updated_values["gradient_method"] = None
        updated_values["use_device_jacobian_product"] = False
        if execution_config.grad_on_execution is None:
            updated_values["grad_on_execution"] = False
        updated_values["device_options"] = dict(execution_config.device_options)  # copy
        if "max_workers" not in updated_values["device_options"]:
            updated_values["device_options"]["max_workers"] = self._max_workers
        if "rng" not in updated_values["device_options"]:
            updated_values["device_options"]["rng"] = self._rng
        if "tableau" not in updated_values["device_options"]:
            updated_values["device_options"]["tableau"] = self._tableau
        return replace(execution_config, **updated_values)

    def preprocess(
        self,
        execution_config: Optional[ExecutionConfig] = None,
    ) -> tuple[TransformProgram, ExecutionConfig]:
        """This function defines the device transform program to be applied and an updated device configuration.

        Args:
            execution_config (Union[ExecutionConfig, Sequence[ExecutionConfig]]): A data structure describing the
                parameters needed to fully describe the execution.

        Returns:
            TransformProgram, ExecutionConfig: A transform program that when called returns QuantumTapes that the device
            can natively execute as well as a postprocessing function to be called after execution, and a configuration with
            unset specifications filled in.

        This device currently does not intrinsically support parameter broadcasting.

        """
        if execution_config is None:
            execution_config = ExecutionConfig()
        config = self._setup_execution_config(execution_config)
        transform_program = TransformProgram()

        transform_program.add_transform(validate_device_wires, self.wires, name=self.name)
        transform_program.add_transform(qml.defer_measurements, allow_postselect=False)

        # Perform circuit decomposition to the supported Clifford gate set
        if self._check_clifford:
            transform_program.add_transform(
                decompose, stopping_condition=operation_stopping_condition, name=self.name
            )
            transform_program.add_transform(_validate_channels, name=self.name)
        transform_program.add_transform(
            validate_measurements, sample_measurements=accepted_sample_measurement, name=self.name
        )
        transform_program.add_transform(
            validate_observables, stopping_condition=observable_stopping_condition, name=self.name
        )

        # Validate multi processing
        max_workers = config.device_options.get("max_workers", self._max_workers)
        if max_workers:
            transform_program.add_transform(validate_multiprocessing_workers, max_workers, self)

        # Validate derivatives
        transform_program.add_transform(validate_adjoint_trainable_params)
        if config.gradient_method is not None:
            config = replace(config, gradient_method=None)

        return transform_program, config

    def execute(
        self,
<<<<<<< HEAD
        circuits: Union[QuantumScript, QuantumScriptBatch],
        execution_config: Optional[ExecutionConfig] = None,
    ) -> Union[Result, ResultBatch]:
        if execution_config is None:
            execution_config = ExecutionConfig()
=======
        circuits: QuantumScript | QuantumScriptBatch,
        execution_config: ExecutionConfig = DefaultExecutionConfig,
    ) -> Result | ResultBatch:
>>>>>>> dc1c53ee
        max_workers = execution_config.device_options.get("max_workers", self._max_workers)
        if max_workers is None:
            seeds = self._rng.integers(2**31 - 1, size=len(circuits))
            return tuple(
                self.simulate(c, seed=s, debugger=self._debugger) for c, s in zip(circuits, seeds)
            )
        vanilla_circuits = convert_to_numpy_parameters(circuits)[0]
        seeds = self._rng.integers(2**31 - 1, size=len(vanilla_circuits))
        _wrap_simulate = partial(self.simulate, debugger=None)
        with concurrent.futures.ProcessPoolExecutor(max_workers=max_workers) as executor:
            exec_map = executor.map(_wrap_simulate, vanilla_circuits, seeds)
            results = tuple(exec_map)

        self._rng = np.random.default_rng(self._rng.integers(2**31 - 1))
        return results

    def simulate(
        self,
        circuit: qml.tape.QuantumScript,
        seed=None,
        debugger=None,
    ) -> Result:
        """Simulate a single quantum script.

        Args:
            circuit (QuantumTape): The single circuit to simulate
            debugger (_Debugger): The debugger to use

        Returns:
            tuple(TensorLike): The results of the simulation

        This function assumes that all operations are Clifford.

        >>> qs = qml.tape.QuantumScript([qml.Hadamard(wires=0)], [qml.expval(qml.Z(0)), qml.state()])
        >>> qml.devices.DefaultClifford().simulate(qs)
        (array(0),
         array([[0, 1, 0],
                [1, 0, 0]]))

        """

        # Account for custom labelled wires
        circuit = circuit.map_to_standard_wires()

        # Build a stim circuit, tableau and simulator
        stim_circuit = stim.Circuit()
        tableau_simulator = stim.TableauSimulator()
        if self.wires is not None:
            tableau_simulator.set_num_qubits(len(self.wires))

        # Account for state preparation operation
        prep = None
        if len(circuit) > 0 and isinstance(circuit[0], qml.operation.StatePrepBase):
            prep = circuit[0]
        use_prep_ops = bool(prep)

        # TODO: Add a method to prepare directly from a Tableau
        if use_prep_ops:
            stim_tableau = stim.Tableau.from_state_vector(
                math.reshape(prep.state_vector(wire_order=list(circuit.op_wires)), (1, -1))[0],
                endian="big",
            )
            stim_circuit += stim_tableau.to_circuit()

        # Iterate over the gates --> manage them manually or apply them to circuit
        global_phase_ops = []
        for op in circuit.operations[use_prep_ops:]:
            gate, wires = _pl_op_to_stim(op)
            if gate is not None:
                # Note: This is a lot faster than doing `stim_ct.append(gate, wires)`
                stim_circuit.append_from_stim_program_text(f"{gate} {wires}")
            else:
                if isinstance(op, qml.GlobalPhase):
                    global_phase_ops.append(op)
                if isinstance(op, qml.Snapshot):
                    self._apply_snapshot(circuit, stim_circuit, op, global_phase_ops, debugger)

        tableau_simulator.do_circuit(stim_circuit)
        global_phase = qml.GlobalPhase(math.sum(op.data[0] for op in global_phase_ops))

        # Perform measurements based on whether shots are provided
        if circuit.shots:
            meas_results = self.measure_statistical(circuit, stim_circuit, seed=seed)
        else:
            meas_results = self.measure_analytical(
                circuit, stim_circuit, tableau_simulator, global_phase
            )

        return meas_results[0] if len(meas_results) == 1 else tuple(meas_results)

    @property
    def _analytical_measurement_map(self):
        """Maps measurement type to the desired analytic measurement method."""
        return {
            DensityMatrixMP: self._measure_density_matrix,
            StateMP: self._measure_state,  # kwargs -> circuit, global_phase
            ExpectationMP: self._measure_expectation,  # kwargs -> circuit, stim_circuit
            VarianceMP: self._measure_variance,
            VnEntropyMP: self._measure_vn_entropy,  # kwargs -> circuit
            MutualInfoMP: self._measure_mutual_info,  # kwargs -> circuit
            PurityMP: self._measure_purity,  # kwargs -> circuit
            ProbabilityMP: self._measure_probability,  # kwargs -> circuit, stim_circuit
        }

    @property
    def _statistical_measurement_map(self):
        """Maps measurement type to the desired sampling measurement method."""
        return {
            ExpectationMP: self._sample_expectation,
            VarianceMP: self._sample_variance,
            ClassicalShadowMP: self._sample_classical_shadow,
            ShadowExpvalMP: self._sample_expval_shadow,
        }

    # pylint: disable=too-many-positional-arguments
    def _apply_snapshot(
        self,
        circuit: qml.tape.QuantumScript,
        stim_circuit,
        operation: qml.Snapshot,
        global_phase_ops: Sequence[qml.GlobalPhase],
        debugger=None,
    ):
        """Apply a snapshot operation to the stim circuit."""
        if debugger is not None and debugger.active:
            meas = operation.hyperparameters["measurement"] or StateMP()
            measurement_func = self._analytical_measurement_map.get(type(meas), None)

            if measurement_func is None:  # pragma: no cover
                raise DeviceError(
                    f"Snapshots of {type(meas)} are not yet supported on default.clifford."
                )

            # Build a temporary simulator for obtaining state
            snap_sim = stim.TableauSimulator()
            if self.wires is not None:
                snap_sim.set_num_qubits(len(self.wires))
            snap_sim.do_circuit(stim_circuit)
            global_phase = qml.GlobalPhase(math.sum(op.data[0] for op in global_phase_ops))

            snap_result = measurement_func(
                meas,
                snap_sim,
                circuit=circuit,
                stim_circuit=stim_circuit,
                global_phase=global_phase,
            )

            # Add to the debugger snapshot
            debugger.snapshots[operation.tag or len(debugger.snapshots)] = snap_result

    @staticmethod
    def _measure_observable_sample(meas_obs, stim_circuit, shots, sample_seed):
        """Compute sample output from a stim circuit for a given Pauli observable"""
        meas_dict = {"X": "MX", "Y": "MY", "Z": "MZ", "_": "M"}

        if isinstance(meas_obs, BasisStateProjector):
            stim_circ = stim_circuit.copy()
            stim_circ.append_from_stim_program_text("M " + " ".join(map(str, meas_obs.wires)))
            sampler = stim_circ.compile_sampler(seed=sample_seed)
            return [math.array(sampler.sample(shots=shots), dtype=int)], math.array([1.0])

        coeffs, paulis = _pl_obs_to_linear_comb(meas_obs)

        samples = []
        for pauli, wire in paulis:
            stim_circ = stim_circuit.copy()
            for op, wr in zip(pauli, wire):
                if op != "I":
                    stim_circ.append(meas_dict[op], wr)
            sampler = stim_circ.compile_sampler(seed=sample_seed)
            samples.append(math.array(sampler.sample(shots=shots), dtype=int))

        return samples, math.array(coeffs)

    def measure_statistical(self, circuit, stim_circuit, seed=None):
        """Given a circuit, compute samples and return the statistical measurement results."""
        # Compute samples via circuits from tableau
        num_shots = circuit.shots.total_shots
        sample_seed = seed if isinstance(seed, int) else self._rng.integers(2**31 - 1, size=1)[0]

        results = []
        for meas in circuit.measurements:
            measurement_func = self._statistical_measurement_map.get(type(meas), None)
            if measurement_func is not None:
                res = measurement_func(meas, stim_circuit, shots=num_shots, seed=sample_seed)
            else:
                # Decide wire order
                meas_wires = meas.wires if meas.wires else range(stim_circuit.num_qubits)
                wire_order = {wire: idx for idx, wire in enumerate(meas.wires)}
                # Decide measurement op
                meas_op = meas.obs or qml.prod(*[qml.Z(idx) for idx in meas_wires])
                samples = self._measure_observable_sample(
                    meas_op, stim_circuit, num_shots, sample_seed
                )[0]
                # Check if the rotation was permissible
                if len(samples) > 1:
                    raise QuantumFunctionError(
                        f"Observable {meas_op.name} is not supported for rotating probabilities on {self.name}."
                    )
                # Process the result from samples
                res = meas.process_samples(samples=np.array(samples), wire_order=wire_order)
                # Post-processing for special cases
                if isinstance(meas, CountsMP):
                    res = res[0]
                elif isinstance(meas, SampleMP):
                    res = np.squeeze(res)

            results.append(res)

        return results

    def measure_analytical(self, circuit, stim_circuit, tableau_simulator, global_phase):
        """Given a circuit, compute tableau and return the analytical measurement results."""

        results = []
        for meas in circuit.measurements:
            # signature: measurement_func(meas, tableaus_simulator, **kwargs) -> meas_result
            measurement_func = self._analytical_measurement_map.get(type(meas), None)
            if measurement_func is None:  # pragma: no cover
                raise NotImplementedError(
                    f"default.clifford doesn't support the {type(meas)} measurement analytically at the moment."
                )
            results.append(
                measurement_func(
                    meas,
                    tableau_simulator,
                    circuit=circuit,
                    stim_circuit=stim_circuit,
                    global_phase=global_phase,
                )
            )

        return results

    @staticmethod
    def _measure_density_matrix(meas, tableau_simulator, **_):
        """Measure the density matrix from the state of simulator device."""
        wires = list(meas.wires)
        state_vector = math.array(tableau_simulator.state_vector(endian="big"))
        return math.reduce_dm(math.einsum("i, j->ij", state_vector, state_vector), wires)

    def _measure_state(self, _, tableau_simulator, **kwargs):
        """Measure the state of the simualtor device."""
        wires = kwargs.get("circuit").wires
        global_phase = kwargs.get("global_phase", qml.GlobalPhase(0.0))
        if self._tableau:
            # Stack according to Sec. III, arXiv:0406196 (2008)
            tableau = tableau_simulator.current_inverse_tableau().inverse()
            x2x, x2z, z2x, z2z, x_signs, z_signs = tableau.to_numpy()
            pl_tableau = np.vstack(
                (
                    np.hstack((x2x, x2z, x_signs.reshape(-1, 1))),
                    np.hstack((z2x, z2z, z_signs.reshape(-1, 1))),
                )
            ).astype(int)
            if pl_tableau.shape == (0, 1) and len(wires):
                return np.array([[1.0, 0.0, 0.0], [0.0, 1.0, 0.0]])
            return pl_tableau

        state = math.array(tableau_simulator.state_vector(endian="big"))
        if state.shape == (1,) and len(wires):
            # following is faster than using np.eye(length=1, size, index)
            state = math.zeros(2 ** len(wires), dtype=complex)
            state[0] = 1.0 + 0.0j
        return state * qml.matrix(global_phase)[0][0]

    def _measure_expectation(self, meas, tableau_simulator, **kwargs):
        """Measure the expectation value with respect to the state of simulator device."""
        meas_obs = meas.obs
        if isinstance(meas_obs, BasisStateProjector):
            kwargs["prob_states"] = math.array([meas_obs.data[0]])
            return self._measure_probability(
                qml.probs(wires=meas_obs.wires), tableau_simulator, **kwargs
            ).squeeze()

        # Get the observable for the expectation value measurement
        coeffs, paulis = _pl_obs_to_linear_comb(meas_obs)

        expecs = math.zeros_like(coeffs)
        for idx, (pauli, wire) in enumerate(paulis):
            pauli_term = ["I"] * max(np.max(list(wire)) + 1, tableau_simulator.num_qubits)
            for op, wr in zip(pauli, wire):
                pauli_term[wr] = op
            stim_pauli = stim.PauliString("".join(pauli_term))
            expecs[idx] = tableau_simulator.peek_observable_expectation(stim_pauli)

        return math.dot(coeffs, expecs)

    def _measure_variance(self, meas, tableau_simulator, **_):
        """Measure the variance with respect to the state of simulator device."""
        meas_obs1 = meas.obs.simplify()
        meas_obs2 = (meas_obs1**2).simplify()

        # use the naive formula for variance, i.e., Var(Q) = ⟨𝑄^2⟩−⟨𝑄⟩^2
        return (
            self._measure_expectation(ExpectationMP(meas_obs2), tableau_simulator)
            - self._measure_expectation(ExpectationMP(meas_obs1), tableau_simulator) ** 2
        )

    def _measure_vn_entropy(self, meas, tableau_simulator, **kwargs):
        """Measure the Von Neumann entropy with respect to the state of simulator device."""
        wires = kwargs.get("circuit").wires
        tableau = tableau_simulator.current_inverse_tableau().inverse()
        z_stabs = math.array([tableau.z_output(wire) for wire in range(len(wires))])
        return self._measure_stabilizer_entropy(z_stabs, list(meas.wires), meas.log_base)

    def _measure_mutual_info(self, meas, tableau_simulator, **kwargs):
        """Measure the mutual information between the subsystems of simulator device."""
        wires = kwargs.get("circuit").wires
        tableau = tableau_simulator.current_inverse_tableau().inverse()
        z_stabs = math.array([tableau.z_output(wire) for wire in range(len(wires))])
        indices0, indices1 = getattr(meas, "_wires")
        return self._measure_stabilizer_entropy(
            z_stabs, list(indices0), meas.log_base
        ) + self._measure_stabilizer_entropy(z_stabs, list(indices1), meas.log_base)

    def _measure_purity(self, meas, tableau_simulator, **kwargs):
        r"""Measure the purity of the state of simulator device.

        Computes the state purity using the monotonically decreasing second-order Rényi entropy
        form given in `Sci Rep 13, 4601 (2023) <https://www.nature.com/articles/s41598-023-31273-9>`_.
        We utilize the fact that Rényi entropies are equal for all Rényi indices ``n`` for the
        stabilizer states.

        Args:
            stabilizer (TensorLike): stabilizer set for the system
            wires (Iterable): wires describing the subsystem
            log_base (int): base for the logarithm.

        Returns:
            (float): entanglement entropy of the subsystem
        """
        wires = kwargs.get("circuit").wires
        if wires == meas.wires:
            return math.array(1.0)

        tableau = tableau_simulator.current_inverse_tableau().inverse()
        z_stabs = math.array([tableau.z_output(wire) for wire in range(len(wires))])
        return 2 ** (-self._measure_stabilizer_entropy(z_stabs, list(meas.wires), log_base=2))

    # pylint: disable=protected-access
    @staticmethod
    def _measure_stabilizer_entropy(stabilizer, wires, log_base=None):
        r"""Computes the Rényi entanglement entropy using stabilizer information.

        Computes the Rényi entanglement entropy :math:`S_A` for a subsytem described
        by :math:`A`, :math:`S_A = \text{rank}(\text{proj}_A {\mathcal{S}}) - |A|`,
        where :math:`\mathcal{S}` is the stabilizer group for the system using the theory
        described in Appendix A.1.d of `arXiv:1901.08092 <https://arxiv.org/abs/1901.08092>`_.

        Args:
            stabilizer (TensorLike): stabilizer set for the system
            wires (Iterable): wires describing the subsystem
            log_base (int): base for the logarithm.

        Returns:
            (float): entanglement entropy of the subsystem
        """
        # Get the number of qubits for the system
        num_qubits = math.shape(stabilizer)[0]

        # Von Neumann entropy of a stabilizer state is zero
        if len(wires) == num_qubits:
            return 0.0

        # Build a binary matrix desribing the stabilizers using the Pauli words
        pauli_dict = {0: "I", 1: "X", 2: "Y", 3: "Z"}
        terms = [
            qml.pauli.PauliWord({idx: pauli_dict[ele] for idx, ele in enumerate(row)})
            for row in stabilizer
        ]
        binary_mat = qml.pauli.utils._binary_matrix_from_pws(terms, num_qubits)

        # Partition the binary matrix to represent the subsystem
        partition_mat = math.hstack(
            (
                binary_mat[:, num_qubits:][:, wires],
                binary_mat[:, :num_qubits][:, wires],
            )
        )

        # Use the reduced row echelon form for finding rank efficiently
        # tapering always come in handy :)
        rank = math.sum(math.any(math.binary_finite_reduced_row_echelon(partition_mat), axis=1))

        # Compute the entropy
        entropy = math.log(2) * (rank - len(wires))

        # Determine wether to use any log base
        if log_base is None:
            return entropy

        return entropy / math.log(log_base)

    # pylint: disable=too-many-branches
    def _measure_probability(self, meas, _, **kwargs):
        r"""Measure the probability of each computational basis state.

        Computes the probability for each of the computational basis state vector iteratively
        according to the follow pseudocode.

        1. First, a complete basis set is built based on measured wires' length `l` by transforming
           integers :math:`[0, 2^l)` to their corresponding binary vector form, if the selective
           target states for computing probabilities have not been specified in the ``kwargs``.
        2. Second, We then build a `stim.TableauSimulator` based on the input circuit. If an observable
           `obs` is given, an additional diagonalizing circuit is appended to the input circuit for
           rotating the computational basis based on the `diagonalizing_gates` method of the observable.
        3. Finally, for every basis state, we iterate over each measured qubit `q_i` and peek if it can
           be collapsed to the state :math:`|0\rangle` / :math:`\rangle`1` corresponding to the bit
           `0` / `1` in the basis state vector at `i`th index.
        4. If the qubit can be collapsed to the correct state, we do the post-selection and continue. If not,
           we identify it as an `unattainable` state and assign them with a zero probability. We do so for all
           the other basis states with the same `i`th index and keep this information stored in a visit-array.
        5. Alternatively, if the qubit is in a superposition state, then it can collapse to either of the states
           :math:`|0\rangle` / :math:`\rangle`1`. We identify this as a `branching` scenario. We half the
           current probability and post-select based on the `i`th index of the basis state we are iterating.
        """
        circuit = kwargs.get("circuit")

        # Set the target states
        tgt_states = kwargs.get("prob_states", None)

        # Obtain the measurement wires for getting the basis states
        mobs_wires = meas.obs.wires if meas.obs else meas.wires
        meas_wires = mobs_wires if mobs_wires else circuit.wires

        # Build the complete computational basis,
        # this will be expensive for larger circuits (> 24 qubits onwards)
        if tgt_states is None:
            num_wires = len(meas_wires)
            basis_vec = np.arange(2**num_wires)[:, np.newaxis]
            tgt_states = ((basis_vec & (1 << np.arange(num_wires)[::-1])) > 0).astype(int)

        # Rotate the circuit basis to computational basis
        diagonalizing_cit = kwargs.get("stim_circuit").copy()
        diagonalizing_ops = [] if not meas.obs else meas.obs.diagonalizing_gates()
        for diag_op in diagonalizing_ops:
            # Check if it is Clifford
            if diag_op.name not in _OPERATIONS_MAP:  # pragma: no cover
                raise ValueError(
                    f"Currently, we only support observables whose diagonalizing gates are Clifford, got {diag_op}"
                )
            # Add to the circuit to rotate the basis
            stim_op = _pl_op_to_stim(diag_op)
            if stim_op[0] is not None:
                diagonalizing_cit.append_from_stim_program_text(f"{stim_op[0]} {stim_op[1]}")

        # Build the Tableau simulator from the diagonalized circuit
        circuit_simulator = stim.TableauSimulator()
        circuit_simulator.do_circuit(diagonalizing_cit)
        if not self._tableau:
            state = self._measure_state(meas, circuit_simulator, circuit=circuit)
            return meas.process_state(state, wire_order=circuit.wires)

        if len(meas_wires) >= tgt_states.shape[1]:
            meas_wires = meas_wires[: tgt_states.shape[1]]
        else:  # pragma: no cover
            cgc_states = []
            for state in tgt_states:
                if list(state[meas_wires]) not in cgc_states:
                    cgc_states.append(list(state[meas_wires]))
            tgt_states = np.array(cgc_states)

        # Maintain a representaiton of basis states to build a visit-array
        tgt_integs = np.array([int("".join(map(str, tgt_state)), 2) for tgt_state in tgt_states])

        # Iterate over the required basis states and for each of them compute the probability
        # If an impossible branch occur keep a note of it via a visit-array
        # Worst case complexity O(B * M * N), where N is #measured_qubits and B is #basis_states.
        visited_probs = []
        prob_res = np.ones(tgt_states.shape[0])
        for tgt_index, (tgt_integ, tgt_state) in enumerate(zip(tgt_integs, tgt_states)):
            if tgt_integ in visited_probs:
                continue
            prob_sim = circuit_simulator.copy()
            for idx, wire in enumerate(meas_wires):
                expectation = prob_sim.peek_z(wire)
                # (Eig --> Res) | -1 --> 1 | 1 --> 0 | 0 --> 0 / 1 |
                outcome = int(0.5 * (1 - expectation))
                if not expectation:
                    prob_res[tgt_index] /= 2.0
                else:
                    nope_idx = (
                        np.where(
                            np.squeeze(np.all(tgt_states[:, :idx] == tgt_state[:idx], axis=-1))
                            & tgt_states[:, idx]
                            != outcome
                        )[0]
                        if idx
                        else np.where(tgt_states[:, idx] != outcome)[0]
                    )
                    nope_idx = np.setdiff1d(nope_idx, visited_probs)
                    prob_res[nope_idx] = 0.0
                    visited_probs.extend(tgt_integs[nope_idx])

                    if tgt_state[idx] != outcome:
                        prob_res[tgt_index] = 0.0
                        break

                prob_sim.postselect_z(wire, desired_value=tgt_state[idx])
            visited_probs.append(tgt_integ)
        return prob_res

    def _sample_expectation(self, meas, stim_circuit, shots, seed):
        """Measure the expectation value with respect to samples from simulator device."""
        # Get the observable for the expectation value measurement
        meas_op = meas.obs

        samples, coeffs = self._measure_observable_sample(meas_op, stim_circuit, shots, seed)

        if isinstance(meas_op, BasisStateProjector):
            matches = np.where((samples[0] == meas_op.data[0]).all(axis=1))[0]
            return len(matches) / shots

        expecs = [
            math.mean(math.power([-1] * shots, math.sum(sample, axis=1))) for sample in samples
        ]

        return math.dot(coeffs, expecs)

    def _sample_variance(self, meas, stim_circuit, shots, seed):
        """Measure the variance with respect to samples from simulator device."""
        # Get the observable for the expectation value measurement
        meas_obs1 = meas.obs.simplify()
        meas_obs2 = (meas_obs1**2).simplify()

        # use the naive formula for variance, i.e., Var(Q) = ⟨𝑄^2⟩−⟨𝑄⟩^2
        return (
            self._sample_expectation(qml.expval(meas_obs2), stim_circuit, shots, seed)
            - self._sample_expectation(qml.expval(meas_obs1), stim_circuit, shots, seed) ** 2
        )

    @staticmethod
    def _measure_single_sample(stim_ct, meas_ops, meas_idx, meas_wire):
        """Sample a single qubit Pauli measurement from a stim circuit"""
        stim_sm = stim.TableauSimulator()
        stim_sm.do_circuit(stim_ct)
        res = [0] * meas_idx + meas_ops + [0] * (meas_wire - meas_idx - 1)
        res = [int(r) for r in res]
        return stim_sm.measure_observable(stim.PauliString(res))

    def _sample_classical_shadow(self, meas, stim_circuit, shots, seed):
        """Measures classical shadows from the state of simulator device"""
        meas_seed = meas.seed or seed
        meas_wire = stim_circuit.num_qubits

        bits = []
        recipes = np.random.RandomState(meas_seed).randint(
            3, size=(shots, meas_wire)
        )  # Random Pauli basis to be used for measurements

        for recipe in recipes:
            bits.append(
                [
                    self._measure_single_sample(stim_circuit, [int(rec) + 1], idx, meas_wire)
                    for idx, rec in enumerate(recipe)
                ]
            )

        return np.asarray(bits, dtype=int), np.asarray(recipes, dtype=int)

    def _sample_expval_shadow(self, meas, stim_circuit, shots, seed):
        """Measures expectation value of a Pauli observable using
        classical shadows from the state of simulator device."""
        bits, recipes = self._sample_classical_shadow(meas, stim_circuit, shots, seed)
        # TODO: Benchmark scaling for larger number of circuits for this existing functionality
        wires_map = list(range(stim_circuit.num_qubits))
        shadow = qml.shadows.ClassicalShadow(bits, recipes, wire_map=wires_map)
        return shadow.expval(meas.H, meas.k)<|MERGE_RESOLUTION|>--- conflicted
+++ resolved
@@ -19,10 +19,6 @@
 from collections.abc import Sequence
 from dataclasses import replace
 from functools import partial
-<<<<<<< HEAD
-from typing import Optional, Union
-=======
->>>>>>> dc1c53ee
 
 import numpy as np
 
@@ -509,17 +505,11 @@
 
     def execute(
         self,
-<<<<<<< HEAD
-        circuits: Union[QuantumScript, QuantumScriptBatch],
-        execution_config: Optional[ExecutionConfig] = None,
-    ) -> Union[Result, ResultBatch]:
+        circuits: QuantumScript | QuantumScriptBatch,
+        execution_config: ExecutionConfig | None = DefaultExecutionConfig,
+    ) -> Result | ResultBatch:
         if execution_config is None:
             execution_config = ExecutionConfig()
-=======
-        circuits: QuantumScript | QuantumScriptBatch,
-        execution_config: ExecutionConfig = DefaultExecutionConfig,
-    ) -> Result | ResultBatch:
->>>>>>> dc1c53ee
         max_workers = execution_config.device_options.get("max_workers", self._max_workers)
         if max_workers is None:
             seeds = self._rng.integers(2**31 - 1, size=len(circuits))
