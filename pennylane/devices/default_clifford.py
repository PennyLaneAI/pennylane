# Copyright 2018-2024 Xanadu Quantum Technologies Inc.

# Licensed under the Apache License, Version 2.0 (the "License");
# you may not use this file except in compliance with the License.
# You may obtain a copy of the License at

#     http://www.apache.org/licenses/LICENSE-2.0

# Unless required by applicable law or agreed to in writing, software
# distributed under the License is distributed on an "AS IS" BASIS,
# WITHOUT WARRANTIES OR CONDITIONS OF ANY KIND, either express or implied.
# See the License for the specific language governing permissions and
# limitations under the License.
"""
This module contains the Clifford simulator using ``stim``.
"""

from dataclasses import replace
from functools import partial
from typing import Union, Tuple, Sequence
import concurrent.futures
import numpy as np

import pennylane as qml
<<<<<<< HEAD
from pennylane import DeviceError
from pennylane.tape import QuantumTape
from pennylane.typing import Result, ResultBatch
from pennylane.transforms import convert_to_numpy_parameters
from pennylane.transforms.core import TransformProgram
from pennylane.measurements import ExpectationMP, StateMP, DensityMatrixMP, PurityMP
=======
from pennylane.tape import QuantumTape, QuantumScript
from pennylane.typing import Result, ResultBatch
from pennylane.transforms import convert_to_numpy_parameters
from pennylane.transforms.core import TransformProgram
from pennylane.measurements import (
    ExpectationMP,
    StateMP,
    DensityMatrixMP,
    PurityMP,
    VnEntropyMP,
    MutualInfoMP,
    VarianceMP,
    ProbabilityMP,
    SampleMP,
    CountsMP,
    ClassicalShadowMP,
    ShadowExpvalMP,
)
from pennylane.ops.qubit.observables import BasisStateProjector
from pennylane.devices.qubit.sampling import get_num_shots_and_executions
>>>>>>> 8108b4e4

from . import Device
from .execution_config import ExecutionConfig, DefaultExecutionConfig

from .default_qubit import accepted_sample_measurement
from .modifiers import convert_single_circuit_to_batch, simulator_tracking
from .preprocess import (
    decompose,
    validate_observables,
    validate_measurements,
    validate_multiprocessing_workers,
    validate_device_wires,
    validate_adjoint_trainable_params,
)

has_stim = True
try:
    import stim
except (ModuleNotFoundError, ImportError) as import_error:  # pragma: no cover
    has_stim = False

Result_or_ResultBatch = Union[Result, ResultBatch]
QuantumTape_or_Batch = Union[QuantumTape, Sequence[QuantumTape]]

# Updated observable list
_MEAS_OBSERVABLES = {
    "PauliX",
    "PauliY",
    "PauliZ",
    "Hermitian",
    "Identity",
    "Projector",
    "Hamiltonian",
    "Sum",
    "SProd",
    "Prod",
}

# Clifford gates
_GATE_OPERATIONS = {
    "Identity": "I",
    "PauliX": "X",
    "PauliY": "Y",
    "PauliZ": "Z",
    "Hadamard": "H",
    "S": "S",
    "Adjoint(S)": "S_DAG",
    "SX": "SX",
    "Adjoint(SX)": "SX_DAG",
    "CNOT": "CNOT",
    "SWAP": "SWAP",
    "ISWAP": "ISWAP",
    "Adjoint(ISWAP)": "ISWAP_DAG",
    "CY": "CY",
    "CZ": "CZ",
    "GlobalPhase": None,
    "BasisState": None,
    "StatePrep": None,
    "Snapshot": None,
    "Barrier": None,
}


def operation_stopping_condition(op: qml.operation.Operator) -> bool:
    """Specifies whether an operation is accepted by ``DefaultClifford``."""
    return op.name in _GATE_OPERATIONS


def observable_stopping_condition(obs: qml.operation.Operator) -> bool:
    """Specifies whether an observable is accepted by ``DefaultClifford``."""
    return obs.name in _MEAS_OBSERVABLES


def _pl_op_to_stim(op):
    """Convert PennyLane operation to a Stim operation"""
    try:
        stim_op = _GATE_OPERATIONS[op.name]
    except KeyError as e:
        raise qml.DeviceError(
            f"Operator {op} not supported on default.clifford and does not provide a decomposition."
        ) from e
    return stim_op, " ".join(map(str, op.wires))


def _pl_obs_to_linear_comb(meas_op):
    """Convert a PennyLane observable to a linear combination of Pauli strings"""

    meas_obs = qml.operation.convert_to_opmath(meas_op)
    meas_rep = meas_obs.pauli_rep

    # Use manual decomposition for enabling Hermitian and partial Projector support
    if isinstance(meas_obs, (qml.Hermitian, BasisStateProjector)):
        meas_rep = qml.pauli_decompose(meas_obs.matrix(), wire_order=meas_obs.wires, pauli=True)

    # A Pauli decomposition for the observable must exist
    if meas_rep is None:
        raise NotImplementedError(
            f"default.clifford doesn't support expectation value calculation with {type(meas_op).__name__} at the moment."
        )

    coeffs = np.array(list(meas_rep.values()))
    paulis = [
        ("".join(pw.values()), list(pw.keys())) if pw.values() else ("I", meas_obs.wires[:1])
        for pw in meas_rep
    ]

    return coeffs, paulis

<<<<<<< HEAD
@simulator_tracking
@convert_single_circuit_to_batch
=======

# pylint:disable = too-many-instance-attributes
>>>>>>> 8108b4e4
class DefaultClifford(Device):
    r"""A PennyLane device for fast simulation of Clifford circuits using
    `stim <https://github.com/quantumlib/stim/>`_.

    Args:
        wires (int, Iterable[Number, str]): Number of wires present on the device, or iterable that
            contains unique labels for the wires as numbers (i.e., ``[-1, 0, 2]``) or strings
            (``['aux_wire', 'q1', 'q2']``). Default ``None`` if not specified.
        shots (int, Sequence[int], Sequence[Union[int, Sequence[int]]]): The default number of shots to use in executions involving
            this device.
        check_clifford (bool): Check if all the gate operations in the circuits to be executed are Clifford. Default is ``True``.
        tableau (bool): Determines what should be returned when the device's state is computed with :func:`qml.state <pennylane.state>`.
            When ``True``, the device returns the final evolved Tableau. Alternatively, one may make it ``False`` to obtain
            the evolved state vector. Note that the latter might not be computationally feasible for larger qubit numbers.
        seed (Union[str, None, int, array_like[int], SeedSequence, BitGenerator, Generator]): A
            seed-like parameter matching that of ``seed`` for ``numpy.random.default_rng``, or
            a request to seed from numpy's global random number generator.
            The default, ``seed="global"`` pulls a seed from numpy's global generator. ``seed=None``
            will pull a seed from the OS entropy.
        max_workers (int): A ``ProcessPoolExecutor`` executes tapes asynchronously
            using a pool of at most ``max_workers`` processes. If ``max_workers`` is ``None``,
            only the current process executes tapes. If you experience any
            issue, try setting ``max_workers`` to ``None``.

    **Example:**

    .. code-block:: python

        dev = qml.device("default.clifford", tableau=True)

        @qml.qnode(dev)
        def circuit():
            qml.CNOT(wires=[0, 1])
            qml.PauliX(wires=[1])
            qml.ISWAP(wires=[0, 1])
            qml.Hadamard(wires=[0])
            return qml.state()

    >>> circuit()
    array([[0, 1, 1, 0, 0],
            [1, 0, 1, 1, 1],
            [0, 0, 0, 1, 0],
            [1, 0, 0, 1, 1]])

    The devices execution pipeline can be investigated more closely with the following:

    .. code-block:: python

        num_qscripts = 5

        qscripts = [
            qml.tape.QuantumScript(
                [qml.Hadamard(wires=[0]), qml.CNOT(wires=[0, 1])],
                [qml.expval(qml.PauliZ(0))]
            )
        ] * num_qscripts

    >>> dev = DefaultClifford()
    >>> program, execution_config = dev.preprocess()
    >>> new_batch, post_processing_fn = program(qscripts)
    >>> results = dev.execute(new_batch, execution_config=execution_config)
    >>> post_processing_fn(results)
    (array(0), array(0), array(0), array(0), array(0))

    .. details::
        :title: Clifford Tableau
        :href: clifford-tableau-theory

        The device's internal state is represented by the following ``Tableau`` described in
        the `Sec. III, Aaronson & Gottesman (2004) <https://arxiv.org/abs/quant-ph/0406196>`_:

        .. math::

            \begin{bmatrix}
            x_{11} & \cdots & x_{1n} &        & z_{11} & \cdots & z_{1n} & &r_{1}\\
            \vdots & \ddots & \vdots & & \vdots & \ddots & \vdots & &\vdots\\
            x_{n1} & \cdots & x_{nn} &        & z_{n1} & \cdots & z_{nn} & &r_{n}\\
            & & & & & & & & \\
            x_{\left(  n+1\right)  1} & \cdots & x_{\left(  n+1\right)  n} & &
            z_{\left(  n+1\right)  1} & \cdots & z_{\left(  n+1\right)  n} & & r_{n+1}\\
            \vdots & \ddots & \vdots  & & \vdots & \ddots & \vdots & & \vdots\\
            x_{\left(  2n\right)  1}  & \cdots & x_{\left(  2n\right)  n} & &
            z_{\left(  2n\right)  1}  & \cdots & z_{\left(  2n\right)  n} & & r_{2n}
            \end{bmatrix}

        The tableau's first `n` rows represent a destabilizer generator, while the
        remaining `n` rows represent the stabilizer generators. The Pauli representation
        for all of these generators are described using the :mod:`binary vector <pennylane.pauli.binary_to_pauli>`
        made from the binary variables :math:`x_{ij},\ z_{ij}`,
        :math:`\forall i\in\left\{1,\ldots,2n\right\}, j\in\left\{1,\ldots,n\right\}`
        and they together form the complete Pauli group.

        Finally, the last column of the tableau, with binary variables
        :math:`r_{i},\ \forall i\in\left\{1,\ldots,2n\right\}`,
        denotes whether the phase is negative (:math:`r_i = 1`) or not, for each generator.
        Maintaining and working with this tableau representation instead of the complete state vector
        makes the calculations of increasingly large Clifford circuits more efficient on this device.

    .. details::
        :title: Probabilities for Basis States
        :href: clifford-probabilities

        As the ``default.clifford`` device supports executing quantum circuits with a large number of qubits,
        the ability to compute the ``analytical`` probabilities for ``all`` computational basis states at
        once becomes computationally expensive and challenging as the system size increases. While we don't
        manually restrict users from doing so for any circuit, one can expect the underlying computation
        to reach its limit with ``20-24`` qubits on a typical consumer grade machine.

        As long as number of qubits are below this limit, one can simply use the :func:`qml.probs <pennylane.probs>`
        function with its usual arguments to compute probabilities for the complete computational basis states.
        We test this for a circuit that prepares the ``n``-qubit Greenberger-Horne-Zeilinger (GHZ) state.
        This means that the probabilities for the basis states :math:`|0\rangle^{\otimes n}` and
        :math:`|1\rangle^{\otimes n}` should be :math:`0.5`, and :math:`0.0` for the rest.

        .. code-block:: python

            import pennylane as qml
            import numpy as np
            dev = qml.device("default.clifford")

            num_wires = 3
            @qml.qnode(dev)
            def circuit():
                qml.Hadamard(wires=[0])
                for idx in range(num_wires):
                    qml.CNOT(wires=[idx, idx+1])
                return qml.probs()

        >>> circuit()
        tensor([0.5, 0.0, 0.0, 0.0, 0.0, 0.0, 0.0, 0.5], requires_grad=True)

        Once above the limit (or even otherwise), one can obtain the probability
        of a single target basis state by computing the expectation value of the
        corresponding projector using :mod:`qml.expval <pennylane.expval>` and
        :mod:`qml.Projector <pennylane.Projector>`.

        .. code-block:: python

            num_wires = 4
            @qml.qnode(dev)
            def circuit(state):
                qml.Hadamard(wires=[0])
                for idx in range(num_wires):
                    qml.CNOT(wires=[idx, idx+1])
                return qml.expval(qml.Projector(state, wires=range(num_wires)))

        >>> basis_states = np.array([[0, 0, 0, 0], [0, 1, 0, 1], [1, 0, 1, 0]])
        >>> circuit(basis_states[0])
        tensor(0.5, requires_grad=True)
        >>> circuit(basis_states[1])
        tensor(0.0, requires_grad=True)
        >>> circuit(basis_states[2])
        tensor(0.0, requires_grad=True)

    .. details::
        :title: Tracking
        :href: clifford-tracking

        ``DefaultClifford`` tracks:

        * ``executions``: the number of unique circuits that would be required on quantum hardware
        * ``shots``: the number of shots
        * ``resources``: the :class:`~.resource.Resources` for the executed circuit.
        * ``simulations``: the number of simulations performed. One simulation can cover multiple QPU executions,
          such as for non-commuting measurements and batched parameters.
        * ``batches``: The number of times :meth:`~.execute` is called.
        * ``results``: The results of each call of :meth:`~.execute`.

    .. details::
        :title: Accelerate calculations with multiprocessing
        :href: clifford-multiprocessing

        See the details in :class:`~pennylane.devices.DefaultQubit`'s "Accelerate calculations with multiprocessing"
        section. Additional information regarding multiprocessing can be found in the
        `multiprocessing docs page <https://docs.python.org/3/library/multiprocessing.html#contexts-and-start-methods>`_.
    """

    @property
    def name(self):
        """The name of the device."""
        return "default.clifford"

    # pylint:disable = too-many-arguments
    def __init__(
        self,
        wires=None,
        shots=None,
        check_clifford=True,
        tableau=True,
        seed="global",
        max_workers=None,
    ) -> None:
        if not has_stim:
            raise ImportError(
                "This feature requires stim, a fast stabilizer circuit simulator. "
                "It can be installed with:\n\npip install stim"
            )
        super().__init__(wires=wires, shots=shots)

        self._max_workers = max_workers
        self._check_clifford = check_clifford

        self._tableau = tableau

        seed = np.random.randint(0, high=10000000) if seed == "global" else seed
        self._rng = np.random.default_rng(seed)
        self._debugger = None

    def _setup_execution_config(self, execution_config: ExecutionConfig) -> ExecutionConfig:
        """This is a private helper for ``preprocess`` that sets up the execution config.

        Args:
            execution_config (ExecutionConfig)

        Returns:
            ExecutionConfig: a preprocessed execution config

        """

        updated_values = {}
        if execution_config.gradient_method == "best":  # pragma: no cover
            updated_values["gradient_method"] = None
        updated_values["use_device_jacobian_product"] = False
        if execution_config.grad_on_execution is None:
            updated_values["grad_on_execution"] = False
        updated_values["device_options"] = dict(execution_config.device_options)  # copy
        if "max_workers" not in updated_values["device_options"]:
            updated_values["device_options"]["max_workers"] = self._max_workers
        if "rng" not in updated_values["device_options"]:
            updated_values["device_options"]["rng"] = self._rng
        if "tableau" not in updated_values["device_options"]:
            updated_values["device_options"]["tableau"] = self._tableau
        return replace(execution_config, **updated_values)

    def preprocess(
        self,
        execution_config: ExecutionConfig = DefaultExecutionConfig,
    ) -> Tuple[TransformProgram, ExecutionConfig]:
        """This function defines the device transform program to be applied and an updated device configuration.

        Args:
            execution_config (Union[ExecutionConfig, Sequence[ExecutionConfig]]): A data structure describing the
                parameters needed to fully describe the execution.

        Returns:
            TransformProgram, ExecutionConfig: A transform program that when called returns QuantumTapes that the device
            can natively execute as well as a postprocessing function to be called after execution, and a configuration with
            unset specifications filled in.

        This device currently does not intrinsically support parameter broadcasting.

        """
        config = self._setup_execution_config(execution_config)
        transform_program = TransformProgram()

        transform_program.add_transform(validate_device_wires, self.wires, name=self.name)
        transform_program.add_transform(qml.defer_measurements, device=self)

        # Perform circuit decomposition to the supported Clifford gate set
        if self._check_clifford:
            transform_program.add_transform(
                decompose, stopping_condition=operation_stopping_condition, name=self.name
            )
        transform_program.add_transform(
            validate_measurements, sample_measurements=accepted_sample_measurement, name=self.name
        )
        transform_program.add_transform(
            validate_observables, stopping_condition=observable_stopping_condition, name=self.name
        )

        # Validate multi processing
        max_workers = config.device_options.get("max_workers", self._max_workers)
        if max_workers:
            transform_program.add_transform(validate_multiprocessing_workers, max_workers, self)

        # Validate derivatives
        transform_program.add_transform(validate_adjoint_trainable_params)
        if config.gradient_method is not None:
            config.gradient_method = None

        return transform_program, config

    def execute(
        self,
        circuits: QuantumTape_or_Batch,
        execution_config: ExecutionConfig = DefaultExecutionConfig,
    ) -> Result_or_ResultBatch:
        max_workers = execution_config.device_options.get("max_workers", self._max_workers)
        if max_workers is None:
<<<<<<< HEAD
            return tuple(self.simulate(c, debugger=self._debugger) for c in circuits)

        vanilla_circuits = [convert_to_numpy_parameters(c) for c in circuits]
        _wrap_simulate = partial(self.simulate, debugger=None)
        with concurrent.futures.ProcessPoolExecutor(max_workers=max_workers) as executor:
            exec_map = executor.map(_wrap_simulate, vanilla_circuits)
            results = tuple(exec_map)

        # reset _rng to mimic serial behavior - TODO: uncomment when using RNG
        # self._rng = np.random.default_rng(self._rng.integers(2**31 - 1))
=======
            seeds = self._rng.integers(2**31 - 1, size=len(circuits))
            results = tuple(
                self.simulate(c, seed=s, debugger=self._debugger) for c, s in zip(circuits, seeds)
            )
        else:
            vanilla_circuits = [convert_to_numpy_parameters(c) for c in circuits]
            seeds = self._rng.integers(2**31 - 1, size=len(vanilla_circuits))
            _wrap_simulate = partial(self.simulate, debugger=None)
            with concurrent.futures.ProcessPoolExecutor(max_workers=max_workers) as executor:
                exec_map = executor.map(_wrap_simulate, vanilla_circuits, seeds)
                results = tuple(exec_map)

            self._rng = np.random.default_rng(self._rng.integers(2**31 - 1))

        if self.tracker.active:
            self.tracker.update(batches=1)
            self.tracker.record()
            for i, c in enumerate(circuits):
                qpu_executions, shots = get_num_shots_and_executions(c)
                res = np.array(results[i]) if isinstance(results[i], Number) else results[i]
                if c.shots:  # pragma: no cover
                    self.tracker.update(
                        simulations=1,
                        executions=qpu_executions,
                        results=res,
                        shots=shots,
                        resources=c.specs["resources"],
                    )
                else:
                    self.tracker.update(
                        simulations=1,
                        executions=qpu_executions,
                        results=res,
                        resources=c.specs["resources"],
                    )
                self.tracker.record()
>>>>>>> 8108b4e4

        return results

    # pylint:disable=no-member,too-many-branches
    def simulate(
        self,
        circuit: qml.tape.QuantumScript,
        seed=None,
        debugger=None,
    ) -> Result:
        """Simulate a single quantum script.

        Args:
            circuit (QuantumTape): The single circuit to simulate
            debugger (_Debugger): The debugger to use

        Returns:
            tuple(TensorLike): The results of the simulation

        This function assumes that all operations are Clifford.

        >>> qs = qml.tape.QuantumScript([qml.Hadamard(wires=0)], [qml.expval(qml.PauliZ(0)), qml.state()])
        >>> qml.devices.DefaultClifford().simulate(qs)
        (array(0),
         array([[0, 1, 0],
                [1, 0, 0]]))

        """

        # Account for custom labelled wires
        circuit = circuit.map_to_standard_wires()

        # Build a stim circuit, tableau and simulator
        stim_circuit = stim.Circuit()
        tableau_simulator = stim.TableauSimulator()
        if self.wires is not None:
            tableau_simulator.set_num_qubits(len(self.wires))

        # Account for state preparation operation
        prep = None
        if len(circuit) > 0 and isinstance(circuit[0], qml.operation.StatePrepBase):
            prep = circuit[0]
        use_prep_ops = bool(prep)

        # TODO: Add a method to prepare directly from a Tableau
        if use_prep_ops:
            stim_tableau = stim.Tableau.from_state_vector(
                qml.math.reshape(prep.state_vector(wire_order=list(circuit.op_wires)), (1, -1))[0],
                endian="big",
            )
            stim_circuit += stim_tableau.to_circuit()

        # Iterate over the gates --> manage them manually or apply them to circuit
        global_phase_ops = []
        for op in circuit.operations[use_prep_ops:]:
            gate, wires = _pl_op_to_stim(op)
            if gate is not None:
                # Note: This is a lot faster than doing `stim_ct.append(gate, wires)`
                stim_circuit.append_from_stim_program_text(f"{gate} {wires}")
            else:
                if op.name == "GlobalPhase":
                    global_phase_ops.append(op)
                if op.name == "Snapshot":
                    if debugger is not None and debugger.active:
                        meas = op.hyperparameters["measurement"]
                        if meas is not None and not isinstance(meas, qml.measurements.StateMP):
                            raise ValueError(
                                f"{self.name} does not support arbitrary measurements of a state with snapshots."
                            )
                        # Build a temporary simulator for obtaining state
                        snap_sim = stim.TableauSimulator()
                        if self.wires is not None:
                            snap_sim.set_num_qubits(len(self.wires))
                        snap_sim.do_circuit(stim_circuit)
                        state = self._measure_state(meas, snap_sim, circuit=circuit)
                        # Add to the debugger snapshot
                        debugger.snapshots[op.tag or len(debugger.snapshots)] = state

        tableau_simulator.do_circuit(stim_circuit)
        global_phase = qml.GlobalPhase(qml.math.sum(op.data[0] for op in global_phase_ops))

        # Perform measurments based on whether shots are provided
        if circuit.shots:
            meas_results = self.measure_statistical(circuit, stim_circuit, seed=seed)
        else:
            meas_results = self.measure_analytical(
                circuit, stim_circuit, tableau_simulator, global_phase
            )

        return meas_results[0] if len(meas_results) == 1 else tuple(meas_results)

    @staticmethod
    def _measure_observable_sample(meas_obs, stim_circuit, shots, sample_seed):
        """Compute sample output from a stim circuit for a given Pauli observable"""
        meas_dict = {"X": "MX", "Y": "MY", "Z": "MZ", "_": "M"}

        if isinstance(meas_obs, BasisStateProjector):
            stim_circ = stim_circuit.copy()
            stim_circ.append_from_stim_program_text("M " + " ".join(map(str, meas_obs.wires)))
            sampler = stim_circ.compile_sampler(seed=sample_seed)
            return [qml.math.array(sampler.sample(shots=shots), dtype=int)], qml.math.array([1.0])

        coeffs, paulis = _pl_obs_to_linear_comb(meas_obs)

        samples = []
        for pauli, wire in paulis:
            stim_circ = stim_circuit.copy()
            for op, wr in zip(pauli, wire):
                if op != "I":
                    stim_circ.append(meas_dict[op], wr)
            sampler = stim_circ.compile_sampler(seed=sample_seed)
            samples.append(qml.math.array(sampler.sample(shots=shots), dtype=int))

        return samples, qml.math.array(coeffs)

    # pylint:disable=protected-access
    def measure_statistical(self, circuit, stim_circuit, seed=None):
        """Given a circuit, compute samples and return the statistical measurement results."""
        # Compute samples via circuits from tableau
        num_shots = circuit.shots.total_shots
        sample_seed = seed if isinstance(seed, int) else self._rng.integers(2**31 - 1, size=1)[0]

        # maps measurement type to the desired sampling measurement method
        measurement_map = {
            ExpectationMP: self._sample_expectation,
            VarianceMP: self._sample_variance,
            ClassicalShadowMP: self._sample_classical_shadow,
            ShadowExpvalMP: self._sample_expval_shadow,
        }

        results = []
        for meas in circuit.measurements:
            measurement_func = measurement_map.get(type(meas), None)
            if measurement_func is not None:
                res = measurement_func(meas, stim_circuit, shots=num_shots, seed=sample_seed)
            else:
                # Decide wire order
                meas_wires = meas.wires if meas.wires else range(stim_circuit.num_qubits)
                wire_order = {wire: idx for idx, wire in enumerate(meas.wires)}
                # Decide measurement op
                meas_op = meas.obs or qml.prod(*[qml.PauliZ(idx) for idx in meas_wires])
                samples = self._measure_observable_sample(
                    meas_op, stim_circuit, num_shots, sample_seed
                )[0]
                # Check if the rotation was permissible
                if len(samples) > 1:
                    raise qml.QuantumFunctionError(
                        f"Observable {meas_op.name} is not supported for rotating probabilities on {self.name}."
                    )
                # Process the result from samples
                res = meas.process_samples(samples=np.array(samples), wire_order=wire_order)
                # Post-processing for special cases
                if isinstance(meas, CountsMP):
                    res = res[0]
                elif isinstance(meas, SampleMP):
                    res = np.squeeze(res)

            results.append(res)

        return results

    def measure_analytical(self, circuit, stim_circuit, tableau_simulator, global_phase):
        """Given a circuit, compute tableau and return the analytical measurement results."""
        # maps measurement type to the desired analytic measurement method
        measurement_map = {
            DensityMatrixMP: self._measure_density_matrix,
            StateMP: self._measure_state,  # kwargs -> circuit, global_phase
            ExpectationMP: self._measure_expectation,  # kwargs -> circuit, stim_circuit
            VarianceMP: self._measure_variance,
            VnEntropyMP: self._measure_vn_entropy,  # kwargs -> circuit
            MutualInfoMP: self._measure_mutual_info,  # kwargs -> circuit
            PurityMP: self._measure_purity,  # kwargs -> circuit
            ProbabilityMP: self._measure_probability,  # kwargs -> circuit, stim_circuit
        }

        results = []
        for meas in circuit.measurements:
            # signature: measurement_func(meas, tableaus_simulator, **kwargs) -> meas_result
            measurement_func = measurement_map.get(type(meas), None)
            if measurement_func is None:  # pragma: no cover
                raise NotImplementedError(
                    f"default.clifford doesn't support the {type(meas)} measurement analytically at the moment."
                )
            results.append(
                measurement_func(
                    meas,
                    tableau_simulator,
                    circuit=circuit,
                    stim_circuit=stim_circuit,
                    global_phase=global_phase,
                )
            )

        return results

    @staticmethod
    def _measure_density_matrix(meas, tableau_simulator, **_):
        """Measure the density matrix from the state of simulator device."""
        wires = list(meas.wires)
        state_vector = qml.math.array(tableau_simulator.state_vector(endian="big"))
        return qml.math.reduce_dm(qml.math.einsum("i, j->ij", state_vector, state_vector), wires)

    def _measure_state(self, _, tableau_simulator, **kwargs):
        """Measure the state of the simualtor device."""
        wires = kwargs.get("circuit").wires
        global_phase = kwargs.get("global_phase", qml.GlobalPhase(0.0))
        if self._tableau:
            # Stack according to Sec. III, arXiv:0406196 (2008)
            tableau = tableau_simulator.current_inverse_tableau().inverse()
            x2x, x2z, z2x, z2z, x_signs, z_signs = tableau.to_numpy()
            pl_tableau = np.vstack(
                (
                    np.hstack((x2x, x2z, x_signs.reshape(-1, 1))),
                    np.hstack((z2x, z2z, z_signs.reshape(-1, 1))),
                )
            ).astype(int)
            if pl_tableau.shape == (0, 1) and len(wires):
                return np.array([[1.0, 0.0, 0.0], [0.0, 1.0, 0.0]])
            return pl_tableau

        state = qml.math.array(tableau_simulator.state_vector(endian="big"))
        if state.shape == (1,) and len(wires):
            # following is faster than using np.eye(length=1, size, index)
            state = qml.math.zeros(2 ** len(wires), dtype=complex)
            state[0] = 1.0 + 0.0j
        return state * qml.matrix(global_phase)[0][0]

    def _measure_expectation(self, meas, tableau_simulator, **kwargs):
        """Measure the expectation value with respect to the state of simulator device."""
        meas_obs = meas.obs
        if isinstance(meas_obs, BasisStateProjector):
            kwargs["prob_states"] = qml.math.array([meas_obs.data[0]])
            return self._measure_probability(
                qml.probs(wires=meas_obs.wires), tableau_simulator, **kwargs
            ).squeeze()

        # Get the observable for the expectation value measurement
        coeffs, paulis = _pl_obs_to_linear_comb(meas_obs)

        expecs = qml.math.zeros_like(coeffs)
        for idx, (pauli, wire) in enumerate(paulis):
            pauli_term = ["I"] * max(np.max(list(wire)) + 1, tableau_simulator.num_qubits)
            for op, wr in zip(pauli, wire):
                pauli_term[wr] = op
            stim_pauli = stim.PauliString("".join(pauli_term))
            expecs[idx] = tableau_simulator.peek_observable_expectation(stim_pauli)

        return qml.math.dot(coeffs, expecs)

    def _measure_variance(self, meas, tableau_simulator, **_):
        """Measure the variance with respect to the state of simulator device."""
        meas_obs = qml.operation.convert_to_opmath(meas.obs)
        meas_obs1 = meas_obs.simplify()
        meas_obs2 = (meas_obs1**2).simplify()

        # use the naive formula for variance, i.e., Var(Q) = ⟨𝑄^2⟩−⟨𝑄⟩^2
        return (
            self._measure_expectation(ExpectationMP(meas_obs2), tableau_simulator)
            - self._measure_expectation(ExpectationMP(meas_obs1), tableau_simulator) ** 2
        )

    def _measure_vn_entropy(self, meas, tableau_simulator, **kwargs):
        """Measure the Von Neumann entropy with respect to the state of simulator device."""
        wires = kwargs.get("circuit").wires
        tableau = tableau_simulator.current_inverse_tableau().inverse()
        z_stabs = qml.math.array([tableau.z_output(wire) for wire in range(len(wires))])
        return self._measure_stabilizer_entropy(z_stabs, list(meas.wires), meas.log_base)

    def _measure_mutual_info(self, meas, tableau_simulator, **kwargs):
        """Measure the mutual information between the subsystems of simulator device."""
        wires = kwargs.get("circuit").wires
        tableau = tableau_simulator.current_inverse_tableau().inverse()
        z_stabs = qml.math.array([tableau.z_output(wire) for wire in range(len(wires))])
        indices0, indices1 = getattr(meas, "_wires")
        return self._measure_stabilizer_entropy(
            z_stabs, list(indices0), meas.log_base
        ) + self._measure_stabilizer_entropy(z_stabs, list(indices1), meas.log_base)

    def _measure_purity(self, meas, tableau_simulator, **kwargs):
        r"""Measure the purity of the state of simulator device.

        Computes the state purity using the monotonically decreasing second-order Rényi entropy
        form given in `Sci Rep 13, 4601 (2023) <https://www.nature.com/articles/s41598-023-31273-9>`_.
        We utilize the fact that Rényi entropies are equal for all Rényi indices ``n`` for the
        stabilizer states.

        Args:
            stabilizer (TensorLike): stabilizer set for the system
            wires (Iterable): wires describing the subsystem
            log_base (int): base for the logarithm.

        Returns:
            (float): entanglement entropy of the subsystem
        """
        wires = kwargs.get("circuit").wires
        if wires == meas.wires:
            return qml.math.array(1.0)

        tableau = tableau_simulator.current_inverse_tableau().inverse()
        z_stabs = qml.math.array([tableau.z_output(wire) for wire in range(len(wires))])
        return 2 ** (-self._measure_stabilizer_entropy(z_stabs, list(meas.wires), log_base=2))

    # pylint: disable=protected-access
    @staticmethod
    def _measure_stabilizer_entropy(stabilizer, wires, log_base=None):
        r"""Computes the Rényi entanglement entropy using stabilizer information.

        Computes the Rényi entanglement entropy :math:`S_A` for a subsytem described
        by :math:`A`, :math:`S_A = \text{rank}(\text{proj}_A {\mathcal{S}}) - |A|`,
        where :math:`\mathcal{S}` is the stabilizer group for the system using the theory
        described in Appendix A.1.d of `arXiv:1901.08092 <https://arxiv.org/abs/1901.08092>`_.

        Args:
            stabilizer (TensorLike): stabilizer set for the system
            wires (Iterable): wires describing the subsystem
            log_base (int): base for the logarithm.

        Returns:
            (float): entanglement entropy of the subsystem
        """
        # Get the number of qubits for the system
        num_qubits = qml.math.shape(stabilizer)[0]

        # Von Neumann entropy of a stabilizer state is zero
        if len(wires) == num_qubits:
            return 0.0

        # Build a binary matrix desribing the stabilizers using the Pauli words
        pauli_dict = {0: "I", 1: "X", 2: "Y", 3: "Z"}
        terms = [
            qml.pauli.PauliWord({idx: pauli_dict[ele] for idx, ele in enumerate(row)})
            for row in stabilizer
        ]
        binary_mat = qml.pauli.utils._binary_matrix_from_pws(terms, num_qubits)

        # Partition the binary matrix to represent the subsystem
        partition_mat = qml.math.hstack(
            (
                binary_mat[:, num_qubits:][:, wires],
                binary_mat[:, :num_qubits][:, wires],
            )
        )

        # Use the reduced row echelon form for finding rank efficiently
        # tapering always come in handy :)
        rank = qml.math.sum(
            qml.math.any(qml.qchem.tapering._reduced_row_echelon(partition_mat), axis=1)
        )

        # Compute the entropy
        entropy = qml.math.log(2) * (rank - len(wires))

        # Determine wether to use any log base
        if log_base is None:
            return entropy

        return entropy / qml.math.log(log_base)

    # pylint: disable=too-many-branches, too-many-statements
    def _measure_probability(self, meas, _, **kwargs):
        r"""Measure the probability of each computational basis state.

        Computes the probability for each of the computational basis state vector iteratively
        according to the follow pseudocode.

        1. First, a complete basis set is built based on measured wires' length `l` by transforming
           integers :math:`[0, 2^l)` to their corresponding binary vector form, if the selective
           target states for computing probabilities have not been specified in the ``kwargs``.
        2. Second, We then build a `stim.TableauSimulator` based on the input circuit. If an observable
           `obs` is given, an additional diagonalizing circuit is appended to the input circuit for
           rotating the computational basis based on the `diagonalizing_gates` method of the observable.
        3. Finally, for every basis state, we iterate over each measured qubit `q_i` and peek if it can
           be collapsed to the state :math:`|0\rangle` / :math:`\rangle`1` corresponding to the bit
           `0` / `1` in the basis state vector at `i`th index.
        4. If the qubit can be collapsed to the correct state, we do the post-selection and continue. If not,
           we identify it as an `unattainable` state and assign them with a zero probability. We do so for all
           the other basis states with the same `i`th index and keep this information stored in a visit-array.
        5. Alternatively, if the qubit is in a superposition state, then it can collapse to either of the states
           :math:`|0\rangle` / :math:`\rangle`1`. We identify this as a `branching` scenario. We half the
           current probability and post-select based on the `i`th index of the basis state we are iterating.
        """
        circuit = kwargs.get("circuit")

        # Set the target states
        tgt_states = kwargs.get("prob_states", None)

        # Obtain the measurement wires for getting the basis states
        mobs_wires = meas.obs.wires if meas.obs else meas.wires
        meas_wires = mobs_wires if mobs_wires else circuit.wires

        # Build the complete computational basis,
        # this will be expensive for larger circuits (> 24 qubits onwards)
        if tgt_states is None:
            num_wires = len(meas_wires)
            basis_vec = np.arange(2**num_wires)[:, np.newaxis]
            tgt_states = (((basis_vec & (1 << np.arange(num_wires)[::-1]))) > 0).astype(int)

        # Rotate the circuit basis to computational basis
        diagonalizing_cit = kwargs.get("stim_circuit").copy()
        diagonalizing_ops = [] if not meas.obs else meas.obs.diagonalizing_gates()
        for diag_op in diagonalizing_ops:
            # Check if it is Clifford
            if diag_op.name not in _GATE_OPERATIONS:  # pragma: no cover
                raise ValueError(
                    f"Currently, we only support observables whose diagonalizing gates are Clifford, got {diag_op}"
                )
            # Add to the circuit to rotate the basis
            stim_op = _pl_op_to_stim(diag_op)
            if stim_op[0] is not None:
                diagonalizing_cit.append_from_stim_program_text(f"{stim_op[0]} {stim_op[1]}")

        # Build the Tableau simulator from the diagonalized circuit
        circuit_simulator = stim.TableauSimulator()
        circuit_simulator.do_circuit(diagonalizing_cit)
        if not self._tableau:
            state = self._measure_state(meas, circuit_simulator, circuit=circuit)
            return meas.process_state(state, wire_order=circuit.wires)

        if len(meas_wires) >= tgt_states.shape[1]:
            meas_wires = meas_wires[: tgt_states.shape[1]]
        else:  # pragma: no cover
            cgc_states = []
            for state in tgt_states:
                if list(state[meas_wires]) not in cgc_states:
                    cgc_states.append(list(state[meas_wires]))
            tgt_states = np.array(cgc_states)

        # Maintain a representaiton of basis states to build a visit-array
        tgt_integs = np.array([int("".join(map(str, tgt_state)), 2) for tgt_state in tgt_states])

        # Iterate over the required basis states and for each of them compute the probability
        # If an impossible branch occur keep a note of it via a visit-array
        # Worst case complexity O(B * M * N), where N is #measured_qubits and B is #basis_states.
        visited_probs = []
        prob_res = np.ones(tgt_states.shape[0])
        for tgt_index, (tgt_integ, tgt_state) in enumerate(zip(tgt_integs, tgt_states)):
            if tgt_integ in visited_probs:
                continue
            prob_sim = circuit_simulator.copy()
            for idx, wire in enumerate(meas_wires):
                expectation = prob_sim.peek_z(wire)
                # (Eig --> Res) | -1 --> 1 | 1 --> 0 | 0 --> 0 / 1 |
                outcome = int(0.5 * (1 - expectation))
                if not expectation:
                    prob_res[tgt_index] /= 2.0
                else:
                    nope_idx = (
                        np.where(
                            np.squeeze(np.all(tgt_states[:, :idx] == tgt_state[:idx], axis=-1))
                            & tgt_states[:, idx]
                            != outcome
                        )[0]
                        if idx
                        else np.where(tgt_states[:, idx] != outcome)[0]
                    )
                    nope_idx = np.setdiff1d(nope_idx, visited_probs)
                    prob_res[nope_idx] = 0.0
                    visited_probs.extend(tgt_integs[nope_idx])

                    if tgt_state[idx] != outcome:
                        prob_res[tgt_index] = 0.0
                        break

                prob_sim.postselect_z(wire, desired_value=tgt_state[idx])
            visited_probs.append(tgt_integ)
        return prob_res

    def _sample_expectation(self, meas, stim_circuit, shots, seed):
        """Measure the expectation value with respect to samples from simulator device."""
        # Get the observable for the expectation value measurement
        meas_op = meas.obs

        samples, coeffs = self._measure_observable_sample(meas_op, stim_circuit, shots, seed)

        if isinstance(meas_op, BasisStateProjector):
            matches = np.where((samples[0] == meas_op.data[0]).all(axis=1))[0]
            return len(matches) / shots

        expecs = [
            qml.math.mean(qml.math.power([-1] * shots, qml.math.sum(sample, axis=1)))
            for sample in samples
        ]

        return qml.math.dot(coeffs, expecs)

    def _sample_variance(self, meas, stim_circuit, shots, seed):
        """Measure the variance with respect to samples from simulator device."""
        # Get the observable for the expectation value measurement
        meas_op = meas.obs
        meas_obs = qml.operation.convert_to_opmath(meas_op)
        meas_obs1 = meas_obs.simplify()
        meas_obs2 = (meas_obs1**2).simplify()

        # use the naive formula for variance, i.e., Var(Q) = ⟨𝑄^2⟩−⟨𝑄⟩^2
        return (
            self._sample_expectation(qml.expval(meas_obs2), stim_circuit, shots, seed)
            - self._sample_expectation(qml.expval(meas_obs1), stim_circuit, shots, seed) ** 2
        )

    @staticmethod
    def _measure_single_sample(stim_ct, meas_ops, meas_idx, meas_wire):
        """Sample a single qubit Pauli measurement from a stim circuit"""
        stim_sm = stim.TableauSimulator()
        stim_sm.do_circuit(stim_ct)
        return stim_sm.measure_observable(
            stim.PauliString([0] * meas_idx + meas_ops + [0] * (meas_wire - meas_idx - 1))
        )

    def _sample_classical_shadow(self, meas, stim_circuit, shots, seed):
        """Measures classical shadows from the state of simulator device"""
        meas_seed = meas.seed or seed
        meas_wire = stim_circuit.num_qubits

        bits = []
        recipes = np.random.RandomState(meas_seed).randint(
            3, size=(shots, meas_wire)
        )  # Random Pauli basis to be used for measurements

        for recipe in recipes:
            bits.append(
                [
                    self._measure_single_sample(stim_circuit, [rec + 1], idx, meas_wire)
                    for idx, rec in enumerate(recipe)
                ]
            )

        return np.asarray(bits, dtype=int), np.asarray(recipes, dtype=int)

    def _sample_expval_shadow(self, meas, stim_circuit, shots, seed):
        """Measures expectation value of a Pauli observable using
        classical shadows from the state of simulator device."""
        bits, recipes = self._sample_classical_shadow(meas, stim_circuit, shots, seed)
        # TODO: Benchmark scaling for larger number of circuits for this existing functionality
        wires_map = list(range(stim_circuit.num_qubits))
        shadow = qml.shadows.ClassicalShadow(bits, recipes, wire_map=wires_map)
        return shadow.expval(meas.H, meas.k)<|MERGE_RESOLUTION|>--- conflicted
+++ resolved
@@ -22,14 +22,6 @@
 import numpy as np
 
 import pennylane as qml
-<<<<<<< HEAD
-from pennylane import DeviceError
-from pennylane.tape import QuantumTape
-from pennylane.typing import Result, ResultBatch
-from pennylane.transforms import convert_to_numpy_parameters
-from pennylane.transforms.core import TransformProgram
-from pennylane.measurements import ExpectationMP, StateMP, DensityMatrixMP, PurityMP
-=======
 from pennylane.tape import QuantumTape, QuantumScript
 from pennylane.typing import Result, ResultBatch
 from pennylane.transforms import convert_to_numpy_parameters
@@ -49,8 +41,6 @@
     ShadowExpvalMP,
 )
 from pennylane.ops.qubit.observables import BasisStateProjector
-from pennylane.devices.qubit.sampling import get_num_shots_and_executions
->>>>>>> 8108b4e4
 
 from . import Device
 from .execution_config import ExecutionConfig, DefaultExecutionConfig
@@ -159,13 +149,10 @@
 
     return coeffs, paulis
 
-<<<<<<< HEAD
+
+# pylint:disable = too-many-instance-attributes
 @simulator_tracking
 @convert_single_circuit_to_batch
-=======
-
-# pylint:disable = too-many-instance-attributes
->>>>>>> 8108b4e4
 class DefaultClifford(Device):
     r"""A PennyLane device for fast simulation of Clifford circuits using
     `stim <https://github.com/quantumlib/stim/>`_.
@@ -455,56 +442,18 @@
     ) -> Result_or_ResultBatch:
         max_workers = execution_config.device_options.get("max_workers", self._max_workers)
         if max_workers is None:
-<<<<<<< HEAD
-            return tuple(self.simulate(c, debugger=self._debugger) for c in circuits)
-
+            seeds = self._rng.integers(2**31 - 1, size=len(circuits))
+            return tuple(
+                self.simulate(c, seed=s, debugger=self._debugger) for c, s in zip(circuits, seeds)
+            )
         vanilla_circuits = [convert_to_numpy_parameters(c) for c in circuits]
+        seeds = self._rng.integers(2**31 - 1, size=len(vanilla_circuits))
         _wrap_simulate = partial(self.simulate, debugger=None)
         with concurrent.futures.ProcessPoolExecutor(max_workers=max_workers) as executor:
-            exec_map = executor.map(_wrap_simulate, vanilla_circuits)
+            exec_map = executor.map(_wrap_simulate, vanilla_circuits, seeds)
             results = tuple(exec_map)
 
-        # reset _rng to mimic serial behavior - TODO: uncomment when using RNG
-        # self._rng = np.random.default_rng(self._rng.integers(2**31 - 1))
-=======
-            seeds = self._rng.integers(2**31 - 1, size=len(circuits))
-            results = tuple(
-                self.simulate(c, seed=s, debugger=self._debugger) for c, s in zip(circuits, seeds)
-            )
-        else:
-            vanilla_circuits = [convert_to_numpy_parameters(c) for c in circuits]
-            seeds = self._rng.integers(2**31 - 1, size=len(vanilla_circuits))
-            _wrap_simulate = partial(self.simulate, debugger=None)
-            with concurrent.futures.ProcessPoolExecutor(max_workers=max_workers) as executor:
-                exec_map = executor.map(_wrap_simulate, vanilla_circuits, seeds)
-                results = tuple(exec_map)
-
-            self._rng = np.random.default_rng(self._rng.integers(2**31 - 1))
-
-        if self.tracker.active:
-            self.tracker.update(batches=1)
-            self.tracker.record()
-            for i, c in enumerate(circuits):
-                qpu_executions, shots = get_num_shots_and_executions(c)
-                res = np.array(results[i]) if isinstance(results[i], Number) else results[i]
-                if c.shots:  # pragma: no cover
-                    self.tracker.update(
-                        simulations=1,
-                        executions=qpu_executions,
-                        results=res,
-                        shots=shots,
-                        resources=c.specs["resources"],
-                    )
-                else:
-                    self.tracker.update(
-                        simulations=1,
-                        executions=qpu_executions,
-                        results=res,
-                        resources=c.specs["resources"],
-                    )
-                self.tracker.record()
->>>>>>> 8108b4e4
-
+        self._rng = np.random.default_rng(self._rng.integers(2**31 - 1))
         return results
 
     # pylint:disable=no-member,too-many-branches
