--- conflicted
+++ resolved
@@ -127,26 +127,18 @@
     if not tape.shots and any(isinstance(op, qml.operation.Channel) for op in tape.operations):
         raise qml.DeviceError(f"Channel not supported on {name} without finite shots.")
 
-<<<<<<< HEAD
     return (tape,), null_postprocessing
 
 
-def _pl_to_stim(op):
+def _pl_op_to_stim(op):
     """Convert PennyLane operation to a Stim operation"""
     try:
         stim_op = _OPERATIONS_MAP[op.name]
         stim_tg = map(str, op.wires)
-=======
-def _pl_op_to_stim(op):
-    """Convert PennyLane operation to a Stim operation"""
-    try:
-        stim_op = _GATE_OPERATIONS[op.name]
->>>>>>> 8108b4e4
     except KeyError as e:
         raise qml.DeviceError(
             f"Operator {op} not supported on default.clifford and does not provide a decomposition."
         ) from e
-<<<<<<< HEAD
 
     # Check if the operation is noisy
     if isinstance(op, qml.operation.Channel):
@@ -157,11 +149,12 @@
     return stim_op, " ".join(stim_tg)
 
 
-def _convert_op_to_linear_comb(meas_op):
-    """Convert a PennyLane observable to a linear combination of stim Pauli terms"""
+def _pl_obs_to_linear_comb(meas_op):
+    """Convert a PennyLane observable to a linear combination of Pauli strings"""
 
     meas_obs = qml.operation.convert_to_opmath(meas_op)
     meas_rep = meas_obs.pauli_rep
+
     # Use manual decomposition for enabling Hermitian and partial Projector support
     if isinstance(meas_obs, (qml.Hermitian, BasisStateProjector)):
         meas_rep = qml.pauli_decompose(meas_obs.matrix(), wire_order=meas_obs.wires, pauli=True)
@@ -180,35 +173,6 @@
 
     return coeffs, paulis
 
-=======
-    return stim_op, " ".join(map(str, op.wires))
-
-
-def _pl_obs_to_linear_comb(meas_op):
-    """Convert a PennyLane observable to a linear combination of Pauli strings"""
-
-    meas_obs = qml.operation.convert_to_opmath(meas_op)
-    meas_rep = meas_obs.pauli_rep
-
-    # Use manual decomposition for enabling Hermitian and partial Projector support
-    if isinstance(meas_obs, (qml.Hermitian, BasisStateProjector)):
-        meas_rep = qml.pauli_decompose(meas_obs.matrix(), wire_order=meas_obs.wires, pauli=True)
-
-    # A Pauli decomposition for the observable must exist
-    if meas_rep is None:
-        raise NotImplementedError(
-            f"default.clifford doesn't support expectation value calculation with {type(meas_op).__name__} at the moment."
-        )
-
-    coeffs = np.array(list(meas_rep.values()))
-    paulis = [
-        ("".join(pw.values()), list(pw.keys())) if pw.values() else ("I", meas_obs.wires[:1])
-        for pw in meas_rep
-    ]
-
-    return coeffs, paulis
-
->>>>>>> 8108b4e4
 
 # pylint:disable = too-many-instance-attributes
 class DefaultClifford(Device):
@@ -366,10 +330,10 @@
         tensor(0.0, requires_grad=True)
 
     .. details::
-<<<<<<< HEAD
         :title: Error Channels
-
-        This device supports the ``finite-shot`` execution of the quantum circuits with
+        :href: clifford-errors
+
+        This device supports the ``finite-shot`` execution of quantum circuits with
         the following error channels that add ``Pauli noise``, allowing for one to perform
         any sampling-based `measurements <https://github.com/quantumlib/stim/>`_.
 
@@ -396,8 +360,6 @@
         {'0000': 417, '0100': 95, '1011': 104, '1111': 408}
 
     .. details::
-=======
->>>>>>> 8108b4e4
         :title: Tracking
         :href: clifford-tracking
 
@@ -629,11 +591,7 @@
         # Iterate over the gates --> manage them manually or apply them to circuit
         global_phase_ops = []
         for op in circuit.operations[use_prep_ops:]:
-<<<<<<< HEAD
-            gate, wires = _pl_to_stim(op)
-=======
             gate, wires = _pl_op_to_stim(op)
->>>>>>> 8108b4e4
             if gate is not None:
                 # Note: This is a lot faster than doing `stim_ct.append(gate, wires)`
                 stim_circuit.append_from_stim_program_text(f"{gate} {wires}")
@@ -680,11 +638,7 @@
             sampler = stim_circ.compile_sampler(seed=sample_seed)
             return [qml.math.array(sampler.sample(shots=shots), dtype=int)], qml.math.array([1.0])
 
-<<<<<<< HEAD
-        coeffs, paulis = _convert_op_to_linear_comb(meas_obs)
-=======
         coeffs, paulis = _pl_obs_to_linear_comb(meas_obs)
->>>>>>> 8108b4e4
 
         samples = []
         for pauli, wire in paulis:
@@ -726,11 +680,7 @@
                 samples = self._measure_observable_sample(
                     meas_op, stim_circuit, num_shots, sample_seed
                 )[0]
-<<<<<<< HEAD
-                # Check if rotation was permissible
-=======
                 # Check if the rotation was permissible
->>>>>>> 8108b4e4
                 if len(samples) > 1:
                     raise qml.QuantumFunctionError(
                         f"Observable {meas_op.name} is not supported for rotating probabilities on {self.name}."
@@ -763,11 +713,7 @@
 
         results = []
         for meas in circuit.measurements:
-<<<<<<< HEAD
-            ## measurement_func(meas, tableaus_simulator, **kwargs) -> meas_result
-=======
             # signature: measurement_func(meas, tableaus_simulator, **kwargs) -> meas_result
->>>>>>> 8108b4e4
             measurement_func = measurement_map.get(type(meas), None)
             if measurement_func is None:  # pragma: no cover
                 raise NotImplementedError(
@@ -827,11 +773,7 @@
             ).squeeze()
 
         # Get the observable for the expectation value measurement
-<<<<<<< HEAD
-        coeffs, paulis = _convert_op_to_linear_comb(meas_obs)
-=======
         coeffs, paulis = _pl_obs_to_linear_comb(meas_obs)
->>>>>>> 8108b4e4
 
         expecs = qml.math.zeros_like(coeffs)
         for idx, (pauli, wire) in enumerate(paulis):
@@ -879,21 +821,12 @@
         form given in `Sci Rep 13, 4601 (2023) <https://www.nature.com/articles/s41598-023-31273-9>`_.
         We utilize the fact that Rényi entropies are equal for all Rényi indices ``n`` for the
         stabilizer states.
-<<<<<<< HEAD
 
         Args:
             stabilizer (TensorLike): stabilizer set for the system
             wires (Iterable): wires describing the subsystem
             log_base (int): base for the logarithm.
 
-=======
-
-        Args:
-            stabilizer (TensorLike): stabilizer set for the system
-            wires (Iterable): wires describing the subsystem
-            log_base (int): base for the logarithm.
-
->>>>>>> 8108b4e4
         Returns:
             (float): entanglement entropy of the subsystem
         """
@@ -910,13 +843,8 @@
     def _measure_stabilizer_entropy(stabilizer, wires, log_base=None):
         r"""Computes the Rényi entanglement entropy using stabilizer information.
 
-<<<<<<< HEAD
-        Computes the Rényi entanglement entropy :math:`S_A` for a subsytem described by
-        :math:`A`, :math:`S_A = \text{rank}(\text{proj}_A {\mathcal{S}}) - |\mathcal{S}|`,
-=======
         Computes the Rényi entanglement entropy :math:`S_A` for a subsytem described
         by :math:`A`, :math:`S_A = \text{rank}(\text{proj}_A {\mathcal{S}}) - |A|`,
->>>>>>> 8108b4e4
         where :math:`\mathcal{S}` is the stabilizer group for the system using the theory
         described in Appendix A.1.d of `arXiv:1901.08092 <https://arxiv.org/abs/1901.08092>`_.
 
@@ -968,15 +896,6 @@
 
     # pylint: disable=too-many-branches, too-many-statements
     def _measure_probability(self, meas, _, **kwargs):
-<<<<<<< HEAD
-        """Measure the probability of each computational basis state.
-
-        Computes the probability for each computational basis state vector. This is done by
-        building the complete basis using a vectorized integer to bit-array transformation.
-        Then, for each basis state, one iterates over each of the measured qubits, and checks
-        the possibility of that state and performs post-selection. If an impossible state is
-        encountered, the corresponding branches are tracked and marked in a visited-array.
-=======
         r"""Measure the probability of each computational basis state.
 
         Computes the probability for each of the computational basis state vector iteratively
@@ -997,7 +916,6 @@
         5. Alternatively, if the qubit is in a superposition state, then it can collapse to either of the states
            :math:`|0\rangle` / :math:`\rangle`1`. We identify this as a `branching` scenario. We half the
            current probability and post-select based on the `i`th index of the basis state we are iterating.
->>>>>>> 8108b4e4
         """
         circuit = kwargs.get("circuit")
 
@@ -1015,30 +933,17 @@
             basis_vec = np.arange(2**num_wires)[:, np.newaxis]
             tgt_states = (((basis_vec & (1 << np.arange(num_wires)[::-1]))) > 0).astype(int)
 
-<<<<<<< HEAD
-        # TODO: We might be able to skip the inverse done below
-        # (as the distribution should be independent of inverse)
-=======
         # Rotate the circuit basis to computational basis
->>>>>>> 8108b4e4
         diagonalizing_cit = kwargs.get("stim_circuit").copy()
         diagonalizing_ops = [] if not meas.obs else meas.obs.diagonalizing_gates()
         for diag_op in diagonalizing_ops:
             # Check if it is Clifford
-<<<<<<< HEAD
             if diag_op.name not in _OPERATIONS_MAP:  # pragma: no cover
-=======
-            if diag_op.name not in _GATE_OPERATIONS:  # pragma: no cover
->>>>>>> 8108b4e4
                 raise ValueError(
                     f"Currently, we only support observables whose diagonalizing gates are Clifford, got {diag_op}"
                 )
             # Add to the circuit to rotate the basis
-<<<<<<< HEAD
-            stim_op = _pl_to_stim(diag_op)
-=======
             stim_op = _pl_op_to_stim(diag_op)
->>>>>>> 8108b4e4
             if stim_op[0] is not None:
                 diagonalizing_cit.append_from_stim_program_text(f"{stim_op[0]} {stim_op[1]}")
 
@@ -1063,11 +968,7 @@
 
         # Iterate over the required basis states and for each of them compute the probability
         # If an impossible branch occur keep a note of it via a visit-array
-<<<<<<< HEAD
-        # Worst case complexity O(B * M * N), where N is #measured_qubits and B is basis states.
-=======
         # Worst case complexity O(B * M * N), where N is #measured_qubits and B is #basis_states.
->>>>>>> 8108b4e4
         visited_probs = []
         prob_res = np.ones(tgt_states.shape[0])
         for tgt_index, (tgt_integ, tgt_state) in enumerate(zip(tgt_integs, tgt_states)):
