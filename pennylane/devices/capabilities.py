--- conflicted
+++ resolved
@@ -438,12 +438,8 @@
 
     """
 
-<<<<<<< HEAD
     def observable_stopping_condition(obs: Operator) -> bool:
 
-=======
-    def observable_stopping_condition(obs: qml.operation.Operator) -> bool:
->>>>>>> 072052c6
         if not capabilities.supports_observable(obs.name):
             return False
 
