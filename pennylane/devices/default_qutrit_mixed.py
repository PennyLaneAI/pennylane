# Copyright 2018-2024 Xanadu Quantum Technologies Inc.

# Licensed under the Apache License, Version 2.0 (the "License");
# you may not use this file except in compliance with the License.
# You may obtain a copy of the License at

#     http://www.apache.org/licenses/LICENSE-2.0

# Unless required by applicable law or agreed to in writing, software
# distributed under the License is distributed on an "AS IS" BASIS,
# WITHOUT WARRANTIES OR CONDITIONS OF ANY KIND, either express or implied.
# See the License for the specific language governing permissions and
# limitations under the License.
"""The default.qutrit.mixed device is PennyLane's standard qutrit simulator for mixed-state
computations."""
import logging
import warnings
from dataclasses import replace
<<<<<<< HEAD
from typing import Optional, Union
=======
from functools import partial
from typing import Callable, Optional, Sequence, Tuple, Union
>>>>>>> 497721a3

import numpy as np

import pennylane as qml
from pennylane.logging import debug_logger, debug_logger_init
from pennylane.ops import _qutrit__channel__ops__ as channels
from pennylane.tape import QuantumTape, QuantumTapeBatch
from pennylane.transforms.core import TransformProgram
from pennylane.typing import Result, ResultBatch

from . import Device
from .default_qutrit import DefaultQutrit
from .execution_config import DefaultExecutionConfig, ExecutionConfig
from .modifiers import simulator_tracking, single_tape_support
from .preprocess import (
    decompose,
    no_sampling,
    null_postprocessing,
    validate_device_wires,
    validate_measurements,
    validate_observables,
)
from .qutrit_mixed.simulate import simulate

logger = logging.getLogger(__name__)
logger.addHandler(logging.NullHandler())

Result_or_ResultBatch = Union[Result, ResultBatch]
QuantumTape_or_Batch = Union[QuantumTape, QuantumTapeBatch]


observables = {
    "THermitian",
    "GellMann",
}


def observable_stopping_condition(obs: qml.operation.Operator) -> bool:
    """Specifies whether an observable is accepted by DefaultQutritMixed."""
    if isinstance(obs, qml.operation.Tensor):
        return all(observable_stopping_condition(observable) for observable in obs.obs)
    if obs.name in {"Prod", "Sum"}:
        return all(observable_stopping_condition(observable) for observable in obs.operands)
    if obs.name in {"LinearCombination", "Hamiltonian"}:
        return all(observable_stopping_condition(observable) for observable in obs.terms()[1])
    if obs.name == "SProd":
        return observable_stopping_condition(obs.base)

    return obs.name in observables


def stopping_condition(op: qml.operation.Operator) -> bool:
    """Specify whether an Operator object is supported by the device."""
    expected_set = DefaultQutrit.operations | {"Snapshot"} | channels
    return op.name in expected_set


def stopping_condition_shots(op: qml.operation.Operator) -> bool:
    """Specify whether an Operator object is supported by the device with shots."""
    return stopping_condition(op)


def accepted_sample_measurement(m: qml.measurements.MeasurementProcess) -> bool:
    """Specifies whether a measurement is accepted when sampling."""
    return isinstance(m, qml.measurements.SampleMeasurement)


@qml.transform
def warn_readout_error_state(
    tape: qml.tape.QuantumTape,
) -> tuple[Sequence[qml.tape.QuantumTape], Callable]:
    """If a measurement in the QNode is an analytic state or density_matrix, and a readout error
    parameter is defined, warn that readout error will not be applied.

    Args:
        tape (QuantumTape, .QNode, Callable): a quantum circuit.

    Returns:
        qnode (pennylane.QNode) or quantum function (callable) or tuple[List[.QuantumTape], function]:
        The unaltered input circuit.
    """
    if not tape.shots:
        for m in tape.measurements:
            if isinstance(m, qml.measurements.StateMP):
                warnings.warn(f"Measurement {m} is not affected by readout error.")

    return (tape,), null_postprocessing


def get_readout_errors(readout_relaxation_probs, readout_misclassification_probs):
    r"""Get the list of readout errors that should be applied to each measured wire.

    Args:
        readout_relaxation_probs (List[float]): Inputs for :class:`~.QutritAmplitudeDamping` channel
            of the form :math:`[\gamma_{10}, \gamma_{20}, \gamma_{21}]`. This error models
            amplitude damping associated with longer readout and varying relaxation times of
            transmon-based qudits.
        readout_misclassification_probs (List[float]): Inputs for :class:`~.TritFlip` channel
            of the form :math:`[p_{01}, p_{02}, p_{12}]`. This error models misclassification events
            in readout.

    Returns:
        readout_errors (List[Callable]): List of readout error channels that should be
        applied to each measured wire.
    """
    measure_funcs = []
    if readout_relaxation_probs is not None:
        try:
            with qml.queuing.QueuingManager.stop_recording():
                qml.QutritAmplitudeDamping(*readout_relaxation_probs, wires=0)
        except Exception as e:
            raise qml.DeviceError("Applying damping readout error results in error:\n" + str(e))
        measure_funcs.append(partial(qml.QutritAmplitudeDamping, *readout_relaxation_probs))
    if readout_misclassification_probs is not None:
        try:
            with qml.queuing.QueuingManager.stop_recording():
                qml.TritFlip(*readout_misclassification_probs, wires=0)
        except Exception as e:
            raise qml.DeviceError("Applying trit flip readout error results in error:\n" + str(e))
        measure_funcs.append(partial(qml.TritFlip, *readout_misclassification_probs))

    return None if len(measure_funcs) == 0 else measure_funcs


@simulator_tracking
@single_tape_support
class DefaultQutritMixed(Device):
    r"""A PennyLane Python-based device for mixed-state qutrit simulation.

    Args:
        wires (int, Iterable[Number, str]): Number of wires present on the device, or iterable that
            contains unique labels for the wires as numbers (i.e., ``[-1, 0, 2]``) or strings
            (``['ancilla', 'q1', 'q2']``). Default ``None`` if not specified.
        shots (int, Sequence[int], Sequence[Union[int, Sequence[int]]]): The default number of shots
            to use in executions involving this device.
        seed (Union[str, None, int, array_like[int], SeedSequence, BitGenerator, Generator, jax.random.PRNGKey]): A
            seed-like parameter matching that of ``seed`` for ``numpy.random.default_rng``, or
            a request to seed from numpy's global random number generator.
            The default, ``seed="global"`` pulls a seed from NumPy's global generator. ``seed=None``
            will pull a seed from the OS entropy.
            If a ``jax.random.PRNGKey`` is passed as the seed, a JAX-specific sampling function using
            ``jax.random.choice`` and the ``PRNGKey`` will be used for sampling rather than
            ``numpy.random.default_rng``.
        readout_relaxation_probs (List[float]): Input probabilities for relaxation errors implemented
            with the :class:`~.QutritAmplitudeDamping` channel. The input defines the
            channel's parameters :math:`[\gamma_{10}, \gamma_{20}, \gamma_{21}]`.
        readout_misclassification_probs (List[float]):  Input probabilities for state readout
            misclassification events implemented with the :class:`~.TritFlip` channel. The input defines the
            channel's parameters :math:`[p_{01}, p_{02}, p_{12}]`.

    **Example:**

    .. code-block:: python

        n_wires = 5
        num_qscripts = 5
        qscripts = []
        for i in range(num_qscripts):
            unitary = scipy.stats.unitary_group(dim=3**n_wires, seed=(42 + i)).rvs()
            op = qml.QutritUnitary(unitary, wires=range(n_wires))
            qs = qml.tape.QuantumScript([op], [qml.expval(qml.GellMann(0, 3))])
            qscripts.append(qs)

    >>> dev = DefaultQutritMixed()
    >>> program, execution_config = dev.preprocess()
    >>> new_batch, post_processing_fn = program(qscripts)
    >>> results = dev.execute(new_batch, execution_config=execution_config)
    >>> post_processing_fn(results)
    [0.08015701503959313,
    0.04521414211599359,
    -0.0215232130089687,
    0.062120285032425865,
    -0.0635052317625]

    This device currently supports backpropagation derivatives:

    >>> from pennylane.devices import ExecutionConfig
    >>> dev.supports_derivatives(ExecutionConfig(gradient_method="backprop"))
    True

    For example, we can use jax to jit computing the derivative:

    .. code-block:: python

        import jax

        @jax.jit
        def f(x):
            qs = qml.tape.QuantumScript([qml.TRX(x, 0)], [qml.expval(qml.GellMann(0, 3))])
            program, execution_config = dev.preprocess()
            new_batch, post_processing_fn = program([qs])
            results = dev.execute(new_batch, execution_config=execution_config)
            return post_processing_fn(results)[0]

    >>> f(jax.numpy.array(1.2))
    DeviceArray(0.36235774, dtype=float32)
    >>> jax.grad(f)(jax.numpy.array(1.2))
    DeviceArray(-0.93203914, dtype=float32, weak_type=True)

    .. details::
        :title: Readout Error

        ``DefaultQutritMixed`` includes readout error support. Two input arguments control
        the parameters of error channels applied to each measured wire of the state after
        it has been diagonalized for measurement:

        * ``readout_relaxation_probs``:  Input parameters of a :class:`~.QutritAmplitudeDamping` channel.
          This error models state relaxation error that occurs during readout of transmon-based qutrits.
          The motivation for this readout error is described in [`1 <https://arxiv.org/abs/2003.03307>`_] (Sec II.A).
        * ``readout_misclassification_probs``: Input parameters of a :class:`~.TritFlip` channel.
          This error models misclassification events in readout. An example of this readout error
          can be seen in [`2 <https://arxiv.org/abs/2309.11303>`_] (Fig 1a).

        In the case that both parameters are defined, relaxation error is applied first then
        misclassification error is applied.

        .. note::
            The readout errors will be applied to the state after it has been diagonalized for each
            measurement. This may give different results depending on how the observable is defined.
            This is because diagonalizing gates for the same observable may return eigenvalues in
            different orders. For example, measuring :class:`~.THermitian` with a non-diagonal
            GellMann matrix will result in a different measurement result then measuring the
            equivalent :class:`~.GellMann` observable, as the THermitian eigenvalues are returned
            in increasing order when explicitly diagonalized (i.e., ``[-1, 0, 1]``), while non-diagonal GellManns provided
            in PennyLane have their eigenvalues hardcoded (i.e., ``[1, -1, 0]``).

    .. details::
        :title: Tracking

        ``DefaultQutritMixed`` tracks:

        * ``executions``: the number of unique circuits that would be required on quantum hardware
        * ``shots``: the number of shots
        * ``resources``: the :class:`~.resource.Resources` for the executed circuit.
        * ``simulations``: the number of simulations performed. One simulation can cover multiple QPU executions, such as for non-commuting measurements and batched parameters.
        * ``batches``: The number of times :meth:`~.execute` is called.
        * ``results``: The results of each call of :meth:`~.execute`

    """

    _device_options = ("rng", "prng_key")  # tuple of string names for all the device options.

    @property
    def name(self):
        """The name of the device."""
        return "default.qutrit.mixed"

    @debug_logger_init
    def __init__(  # pylint: disable=too-many-arguments
        self,
        wires=None,
        shots=None,
        seed="global",
        readout_relaxation_probs=None,
        readout_misclassification_probs=None,
    ) -> None:
        super().__init__(wires=wires, shots=shots)
        seed = np.random.randint(0, high=10000000) if seed == "global" else seed
        if qml.math.get_interface(seed) == "jax":
            self._prng_key = seed
            self._rng = np.random.default_rng(None)
        else:
            self._prng_key = None
            self._rng = np.random.default_rng(seed)
        self._debugger = None

        self.readout_errors = get_readout_errors(
            readout_relaxation_probs, readout_misclassification_probs
        )

    @debug_logger
    def supports_derivatives(
        self,
        execution_config: Optional[ExecutionConfig] = None,
        circuit: Optional[QuantumTape] = None,
    ) -> bool:
        """Check whether or not derivatives are available for a given configuration and circuit.

        ``DefaultQutritMixed`` supports backpropagation derivatives with analytic results.

        Args:
            execution_config (ExecutionConfig): The configuration of the desired derivative calculation.
            circuit (QuantumTape): An optional circuit to check derivatives support for.

        Returns:
            bool: Whether or not a derivative can be calculated provided the given information.

        """
        if execution_config is None or execution_config.gradient_method in {"backprop", "best"}:
            return circuit is None or not circuit.shots
        return False

    def _setup_execution_config(self, execution_config: ExecutionConfig) -> ExecutionConfig:
        """This is a private helper for ``preprocess`` that sets up the execution config.

        Args:
            execution_config (ExecutionConfig): an unprocessed execution config.

        Returns:
            ExecutionConfig: a preprocessed execution config.
        """
        updated_values = {}
        for option in execution_config.device_options:
            if option not in self._device_options:
                raise qml.DeviceError(f"device option {option} not present on {self}")

        if execution_config.gradient_method == "best":
            updated_values["gradient_method"] = "backprop"
        updated_values["use_device_gradient"] = False
        updated_values["grad_on_execution"] = False
        updated_values["device_options"] = dict(execution_config.device_options)  # copy

        for option in self._device_options:
            if option not in updated_values["device_options"]:
                updated_values["device_options"][option] = getattr(self, f"_{option}")
        return replace(execution_config, **updated_values)

    @debug_logger
    def preprocess(
        self,
        execution_config: ExecutionConfig = DefaultExecutionConfig,
    ) -> tuple[TransformProgram, ExecutionConfig]:
        """This function defines the device transform program to be applied and an updated device
        configuration.

        Args:
            execution_config (Union[ExecutionConfig, Sequence[ExecutionConfig]]): A data structure
                describing the parameters needed to fully describe the execution.

        Returns:
            TransformProgram, ExecutionConfig: A transform program that when called returns
            ``QuantumTape`` objects that the device can natively execute, as well as a postprocessing
            function to be called after execution, and a configuration with unset
            specifications filled in.

        This device:

        * Supports any qutrit operations that provide a matrix
        * Supports any qutrit channel that provides Kraus matrices

        """
        config = self._setup_execution_config(execution_config)
        transform_program = TransformProgram()

        transform_program.add_transform(validate_device_wires, self.wires, name=self.name)
        transform_program.add_transform(
            decompose,
            stopping_condition=stopping_condition,
            stopping_condition_shots=stopping_condition_shots,
            name=self.name,
        )
        transform_program.add_transform(
            validate_measurements, sample_measurements=accepted_sample_measurement, name=self.name
        )
        transform_program.add_transform(
            validate_observables, stopping_condition=observable_stopping_condition, name=self.name
        )

        if config.gradient_method == "backprop":
            transform_program.add_transform(no_sampling, name="backprop + default.qutrit")

        if self.readout_errors is not None:
            transform_program.add_transform(warn_readout_error_state)

        return transform_program, config

    @debug_logger
    def execute(
        self,
        circuits: QuantumTape_or_Batch,
        execution_config: ExecutionConfig = DefaultExecutionConfig,
    ) -> Result_or_ResultBatch:
        interface = (
            execution_config.interface
            if execution_config.gradient_method in {"best", "backprop", None}
            else None
        )

        return tuple(
            simulate(
                c,
                rng=self._rng,
                prng_key=self._prng_key,
                debugger=self._debugger,
                interface=interface,
                readout_errors=self.readout_errors,
            )
            for c in circuits
        )<|MERGE_RESOLUTION|>--- conflicted
+++ resolved
@@ -15,13 +15,10 @@
 computations."""
 import logging
 import warnings
+from collections.abc import Callable, Sequence
 from dataclasses import replace
-<<<<<<< HEAD
 from typing import Optional, Union
-=======
 from functools import partial
-from typing import Callable, Optional, Sequence, Tuple, Union
->>>>>>> 497721a3
 
 import numpy as np
 
