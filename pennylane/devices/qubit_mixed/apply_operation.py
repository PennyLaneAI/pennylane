--- conflicted
+++ resolved
@@ -663,11 +663,7 @@
                 is_state_batched,
                 execution_kwargs.get("rng"),
                 execution_kwargs.get("prng_key"),
-<<<<<<< HEAD
-            )[0]
-=======
             )
->>>>>>> c2e84ce1
 
         # Store snapshot with optional tag
         if op.tag:
