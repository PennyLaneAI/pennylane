# Copyright 2018-2024 Xanadu Quantum Technologies Inc.

# Licensed under the Apache License, Version 2.0 (the "License");
# you may not use this file except in compliance with the License.
# You may obtain a copy of the License at

#     http://www.apache.org/licenses/LICENSE-2.0

# Unless required by applicable law or agreed to in writing, software
# distributed under the License is distributed on an "AS IS" BASIS,
# WITHOUT WARRANTIES OR CONDITIONS OF ANY KIND, either express or implied.
# See the License for the specific language governing permissions and
# limitations under the License.
"""
Submodule for performing qubit mixed-state simulations of quantum circuits.

This submodule is internal and subject to change without a deprecation cycle. Use
at your own discretion.

.. currentmodule:: pennylane.devices.qubit_mixed
.. autosummary::
    :toctree: api

    apply_operation
    create_initial_state
    measure
<<<<<<< HEAD
    sampling
=======
    simulate
>>>>>>> b4230276
"""
from .apply_operation import apply_operation
from .initialize_state import create_initial_state
from .measure import measure
<<<<<<< HEAD
from .sampling import sample_state, measure_with_samples, sample_probs
=======
from .simulate import get_final_state, measure_final_state, simulate
>>>>>>> b4230276
<|MERGE_RESOLUTION|>--- conflicted
+++ resolved
@@ -24,17 +24,10 @@
     apply_operation
     create_initial_state
     measure
-<<<<<<< HEAD
     sampling
-=======
     simulate
->>>>>>> b4230276
 """
 from .apply_operation import apply_operation
 from .initialize_state import create_initial_state
 from .measure import measure
-<<<<<<< HEAD
-from .sampling import sample_state, measure_with_samples, sample_probs
-=======
-from .simulate import get_final_state, measure_final_state, simulate
->>>>>>> b4230276
+from .sampling import sample_state, measure_with_samples