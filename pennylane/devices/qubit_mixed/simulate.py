# Copyright 2018-2024 Xanadu Quantum Technologies Inc.

# Licensed under the Apache License, Version 2.0 (the "License");
# you may not use this file except in compliance with the License.
# You may obtain a copy of the License at

#     http://www.apache.org/licenses/LICENSE-2.0

# Unless required by applicable law or agreed to in writing, software
# distributed under the License is distributed on an "AS IS" BASIS,
# WITHOUT WARRANTIES OR CONDITIONS OF ANY KIND, either express or implied.
# See the License for the specific language governing permissions and
# limitations under the License.
"""Simulate a quantum script for a qubit mixed state device."""
from typing import Optional

# pylint: disable=protected-access
from numpy.random import default_rng

import pennylane as qml
from pennylane.devices.qubit.sampling import jax_random_split
from pennylane.math.interface_utils import get_canonical_interface_name
from pennylane.typing import Result

from .apply_operation import apply_operation
from .initialize_state import create_initial_state
from .measure import measure
from .sampling import measure_with_samples


def get_final_state(circuit, debugger=None, **execution_kwargs):
    """Get the final state resulting from executing the given quantum script.

    This is an internal function used by ``default.mixed`` to simulate
    the evolution of a quantum circuit.

    Args:
        circuit (.QuantumScript): The quantum script containing operations and measurements
            that define the quantum computation.
        debugger (._Debugger): Debugger instance used for tracking execution and debugging
            circuit operations.

    Keyword Args:
        interface (str): The machine learning interface used to create the initial state.
        rng (Optional[numpy.random._generator.Generator]): A NumPy random number generator.
        prng_key (Optional[jax.random.PRNGKey]): A key for the JAX pseudo-random number
            generator. Used only for simulations with JAX. If None, a ``numpy.random.default_rng``
            is used for sampling.

    Returns:
<<<<<<< HEAD
        Tuple[TensorLike, bool]: A tuple containing:
            - Tensor-like final state of the quantum script.
            - A boolean indicating whether the final state includes a batch dimension.

    Raises:
        ValueError: If the circuit contains invalid or unsupported operations.

    .. seealso::
        :func:`~.apply_operation`, :class:`~.QuantumScript`

    **Example**

    Simulate a simple quantum script to obtain its final state:

    .. code-block:: python

        from pennylane.devices.qubit_mixed import get_final_state
        from pennylane.tape import QuantumScript
        from pennylane.ops import RX, CNOT

        circuit = QuantumScript([RX(0.5, wires=0), CNOT(wires=[0, 1])])
        final_state, is_batched = get_final_state(circuit)
        print(final_state, is_batched)

    .. details::
        :title: Usage Details

        This function supports multiple execution backends and random number generators,
        such as NumPy and JAX. It initializes the quantum state, applies all operations in
        the circuit, and returns the final state tensor and batching information.
=======
        tuple[TensorLike, bool]: A tuple containing the final state of the quantum script and
            whether the state has a batch dimension.
>>>>>>> b42e89e6

    """

    prng_key = execution_kwargs.pop("prng_key", None)
    interface = execution_kwargs.get("interface", None)

    prep = None
    if len(circuit) > 0 and isinstance(circuit[0], qml.operation.StatePrepBase):
        prep = circuit[0]

    interface = get_canonical_interface_name(interface)
    state = create_initial_state(sorted(circuit.op_wires), prep, like=interface.get_like())

    # initial state is batched only if the state preparation (if it exists) is batched
    is_state_batched = bool(prep and prep.batch_size is not None)
    key = prng_key

    for op in circuit.operations[bool(prep) :]:
        state = apply_operation(
            op,
            state,
            is_state_batched=is_state_batched,
            debugger=debugger,
            prng_key=key,
            tape_shots=circuit.shots,
            **execution_kwargs,
        )

        # new state is batched if i) the old state is batched, or ii) the new op adds a batch dim
        is_state_batched = is_state_batched or op.batch_size is not None

    num_operated_wires = len(circuit.op_wires)
    for i in range(len(circuit.wires) - num_operated_wires):
        # If any measured wires are not operated on, we pad the density matrix with zeros.
        # We know they belong at the end because the circuit is in standard wire-order
        # Since it is a dm, we must pad it with 0s on the last row and last column
        current_axis = num_operated_wires + i + is_state_batched
        state = qml.math.stack(([state] + [qml.math.zeros_like(state)]), axis=current_axis)
        state = qml.math.stack(([state] + [qml.math.zeros_like(state)]), axis=-1)

    return state, is_state_batched


# pylint: disable=too-many-arguments, too-many-positional-arguments, unused-argument
def measure_final_state(circuit, state, is_state_batched, **execution_kwargs) -> Result:
    """Perform the measurements specified in the circuit on the provided state.

    This is an internal function called by the ``default.mixed`` device to simulate
    measurement processes in a quantum circuit.

    Args:
        circuit (.QuantumScript): The quantum script containing operations and measurements
            to be simulated.
        state (TensorLike): The quantum state on which measurements are performed.
        is_state_batched (bool): Indicates whether the quantum state has a batch dimension.

    Keyword Args:
        rng (Union[None, int, array_like[int], SeedSequence, BitGenerator, Generator]):
            A seed-like parameter for ``numpy.random.default_rng``. If no value is provided,
            a default random number generator is used.
        prng_key (Optional[jax.random.PRNGKey]): A key for the JAX pseudo-random number generator,
            used for sampling during JAX-based simulations. If None, a default NumPy RNG is used.
        readout_errors (List[Callable]): A list of quantum channels (callable functions) applied
            to each wire during measurement to simulate readout errors.

    Returns:
        Tuple[TensorLike]: The measurement results. If the circuit specifies only one measurement,
        the result is a single tensor-like object. If multiple measurements are specified, a tuple
        of results is returned.

    Raises:
        ValueError: If the circuit contains invalid or unsupported measurements.

    .. seealso::
        :func:`~.measure`, :func:`~.measure_with_samples`

    **Example**

    Simulate a circuit measurement process on a given state:

    .. code-block:: python

        import numpy as np
        import pennylane as qml

        from pennylane.devices.qubit_mixed import measure_final_state
        from pennylane.tape import QuantumScript
        from pennylane.ops import RX, CNOT, PauliZ

        # Define a circuit with a PauliZ measurement
        circuit = QuantumScript(
            ops=[RX(0.5, wires=0), CNOT(wires=[0, 1])],
            measurements=[qml.expval(PauliZ(wires=0))]
        )

        # Simulate measurement
        state = np.ones((2,2,2,2)) * 0.25  # Initialize or compute the state
        results = measure_final_state(circuit, state, is_state_batched=False)
        print(results)

    .. details::
        :title: Usage Details

        The function supports both analytic and finite-shot measurement processes.
        - In the analytic case (no shots specified), the exact expectation values
          are computed for each measurement in the circuit.
        - In the finite-shot case (with shots specified), random samples are drawn
          according to the specified measurement process, using the provided RNG
          or PRNG key. Readout errors, if provided, are applied during the simulation.
    """

    rng = execution_kwargs.get("rng", None)
    prng_key = execution_kwargs.get("prng_key", None)
    readout_errors = execution_kwargs.get("readout_errors", None)

    if not circuit.shots:
        # analytic case
        if len(circuit.measurements) == 1:
            return measure(circuit.measurements[0], state, is_state_batched, readout_errors)

        return tuple(
            measure(mp, state, is_state_batched=is_state_batched, readout_errors=readout_errors)
            for mp in circuit.measurements
        )

    # finite-shot case
    rng = default_rng(rng)
    results = tuple(
        measure_with_samples(
            circuit.measurements,
            state,
            shots=circuit.shots,
            is_state_batched=is_state_batched,
            rng=rng,
            prng_key=prng_key,
            readout_errors=readout_errors,
        )
    )

    if len(circuit.measurements) == 1:
        if circuit.shots.has_partitioned_shots:
            return tuple(res[0] for res in results)
        return results[0]
    return results


# pylint: disable=too-many-arguments, too-many-positional-arguments
def simulate(
    circuit: qml.tape.QuantumScript,
    debugger=None,
    state_cache: Optional[dict] = None,
    **execution_kwargs,
) -> Result:
    r"""
    Simulate the execution of a single quantum script.

    This internal function is used by the ``default.mixed`` device to simulate quantum circuits
    and return the results of specified measurements. It supports both analytic and finite-shot
    simulations and can handle advanced features such as readout errors and batched states.

    Args:
        circuit (QuantumScript): The quantum script containing the operations and measurements
            to be simulated.
        debugger (_Debugger): An optional debugger instance used to track and debug circuit
            execution.
        state_cache (dict): An optional cache to store the final state of the circuit,
            keyed by the circuit hash.

    Keyword Args:
        rng (Optional[Union[None, int, array_like[int], SeedSequence, BitGenerator, Generator]]):
            A seed-like parameter for ``numpy.random.default_rng``. If no value is provided,
            a default random number generator is used.
        prng_key (Optional[jax.random.PRNGKey]): A key for the JAX pseudo-random number generator.
            If None, a random key is generated. Only relevant for JAX-based simulations.
        interface (str): The machine learning interface used to create the initial state.
        readout_errors (List[Callable]): A list of quantum channels (callable functions) applied
            to each wire during measurement to simulate readout errors.

    Returns:
        tuple(TensorLike): The results of the simulation. Measurement results are returned as a
        tuple, with each entry corresponding to a specified measurement in the circuit.

    Notes:
        - This function assumes that all operations in the circuit provide matrices.
        - Non-commuting observables can be measured simultaneously, with the results returned
          in the same tuple.

    **Example**

    Simulate a quantum circuit with both expectation values and probability measurements:

    .. code-block:: python

        from pennylane import expval, probs
        from pennylane.devices.qubit_mixed import simulate
        from pennylane.ops import RX, PauliX
        from pennylane.tape import QuantumScript

        # Define a quantum script
        circuit = QuantumScript(
            ops=[RX(1.2, wires=0)],
            measurements=[expval(PauliX(0)), probs(wires=(0, 1))]
        )

        # Simulate the circuit
        results = simulate(circuit)
        print(results)
        # Output: (0.0, array([0.68117888, 0.0, 0.31882112, 0.0]))

    .. details::
        :title: Usage Details

        - Analytic simulations (without shots) compute exact expectation values and probabilities.
        - Finite-shot simulations sample from the distribution defined by the quantum state,
          using the specified RNG or PRNG key. Readout errors, if provided, are applied
          during the measurement step.
        - The `state_cache` parameter can be used to cache the final state for reuse
          in subsequent calculations.

    .. seealso::
        :func:`~.get_final_state`, :func:`~.measure_final_state`
    """

    prng_key = execution_kwargs.pop("prng_key", None)
    circuit = circuit.map_to_standard_wires()

    ops_key, meas_key = jax_random_split(prng_key)
    state, is_state_batched = get_final_state(
        circuit, debugger=debugger, prng_key=ops_key, **execution_kwargs
    )
    if state_cache is not None:
        state_cache[circuit.hash] = state
    return measure_final_state(
        circuit, state, is_state_batched, prng_key=meas_key, **execution_kwargs
    )<|MERGE_RESOLUTION|>--- conflicted
+++ resolved
@@ -48,41 +48,8 @@
             is used for sampling.
 
     Returns:
-<<<<<<< HEAD
-        Tuple[TensorLike, bool]: A tuple containing:
-            - Tensor-like final state of the quantum script.
-            - A boolean indicating whether the final state includes a batch dimension.
-
-    Raises:
-        ValueError: If the circuit contains invalid or unsupported operations.
-
-    .. seealso::
-        :func:`~.apply_operation`, :class:`~.QuantumScript`
-
-    **Example**
-
-    Simulate a simple quantum script to obtain its final state:
-
-    .. code-block:: python
-
-        from pennylane.devices.qubit_mixed import get_final_state
-        from pennylane.tape import QuantumScript
-        from pennylane.ops import RX, CNOT
-
-        circuit = QuantumScript([RX(0.5, wires=0), CNOT(wires=[0, 1])])
-        final_state, is_batched = get_final_state(circuit)
-        print(final_state, is_batched)
-
-    .. details::
-        :title: Usage Details
-
-        This function supports multiple execution backends and random number generators,
-        such as NumPy and JAX. It initializes the quantum state, applies all operations in
-        the circuit, and returns the final state tensor and batching information.
-=======
         tuple[TensorLike, bool]: A tuple containing the final state of the quantum script and
             whether the state has a batch dimension.
->>>>>>> b42e89e6
 
     """
 
