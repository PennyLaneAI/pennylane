--- conflicted
+++ resolved
@@ -143,15 +143,12 @@
         "CRY": jax_ops.CRY,
         "CRZ": jax_ops.CRZ,
         "MultiRZ": jax_ops.MultiRZ,
-<<<<<<< HEAD
+        "SingleExcitation": jax_ops.SingleExcitation,
+        "SingleExcitationPlus": jax_ops.SingleExcitationPlus,
+        "SingleExcitationMinus": jax_ops.SingleExcitationMinus,
         "DoubleExcitation": jax_ops.DoubleExcitation,
         "DoubleExcitationPlus": jax_ops.DoubleExcitationPlus,
         "DoubleExcitationMinus": jax_ops.DoubleExcitationMinus,
-=======
-        "SingleExcitation": jax_ops.SingleExcitation,
-        "SingleExcitationPlus": jax_ops.SingleExcitationPlus,
-        "SingleExcitationMinus": jax_ops.SingleExcitationMinus,
->>>>>>> 8803e1f7
     }
 
     C_DTYPE = jnp.complex64
@@ -267,4 +264,4 @@
         """
         powers_of_two = 1 << jnp.arange(num_wires, dtype=dtype)
         states_sampled_base_ten = samples[:, None] & powers_of_two
-        return (states_sampled_base_ten > 0).astype(dtype)[:, ::-1]
+        return (states_sampled_base_ten > 0).astype(dtype)[:, ::-1]