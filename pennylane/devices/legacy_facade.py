--- conflicted
+++ resolved
@@ -334,14 +334,8 @@
                 backprop_devices[mapped_interface],
                 wires=self._device.wires,
                 shots=self._device.shots,
-            )
-
-<<<<<<< HEAD
-        new_device = qml.device(
-            backprop_devices[mapped_interface], wires=self._device.wires, shots=self._device.shots
-        ).target_device
-=======
->>>>>>> a3d00329
+            ).target_device
+
         new_device.expand_fn = expand_fn
         new_device.batch_transform = batch_transform
         if debugger != "No debugger":
@@ -375,10 +369,7 @@
 
         # determine if the device supports backpropagation
         backprop_interface = self._device.capabilities().get("passthru_interface", None)
-<<<<<<< HEAD
-
-=======
->>>>>>> a3d00329
+
         if backprop_interface is not None:
             # device supports backpropagation natively
             return mapped_interface in [backprop_interface, "Numpy"]
