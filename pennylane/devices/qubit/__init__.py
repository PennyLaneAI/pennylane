--- conflicted
+++ resolved
@@ -22,17 +22,11 @@
     :toctree: api
     create_initial_state
     apply_operation
-<<<<<<< HEAD
     preprocess
-=======
     simulate
->>>>>>> 08511eaa
 """
 
 from .apply_operation import apply_operation
 from .initialize_state import create_initial_state
-<<<<<<< HEAD
 from .preprocess import preprocess
-=======
-from .simulate import simulate
->>>>>>> 08511eaa
+from .simulate import simulate