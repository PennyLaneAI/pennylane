--- conflicted
+++ resolved
@@ -28,11 +28,7 @@
 
 from .apply_operation import apply_operation
 from .initialize_state import create_initial_state
-<<<<<<< HEAD
+from .preprocess import preprocess
 from .simulate import simulate
 
-from .default_qubit_2 import DefaultQubit2
-=======
-from .preprocess import preprocess
-from .simulate import simulate
->>>>>>> 023e001c
+from .default_qubit_2 import DefaultQubit2