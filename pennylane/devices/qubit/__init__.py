# Copyright 2018-2023 Xanadu Quantum Technologies Inc.

# Licensed under the Apache License, Version 2.0 (the "License");
# you may not use this file except in compliance with the License.
# You may obtain a copy of the License at

#     http://www.apache.org/licenses/LICENSE-2.0

# Unless required by applicable law or agreed to in writing, software
# distributed under the License is distributed on an "AS IS" BASIS,
# WITHOUT WARRANTIES OR CONDITIONS OF ANY KIND, either express or implied.
# See the License for the specific language governing permissions and
# limitations under the License.
"""
Submodule for performing qubit-based simulations of quantum circuits.

This submodule is internal and subject to change without a deprecation cycle. Use
at your own discretion.

.. currentmodule:: pennylane.devices.qubit
.. autosummary::
    :toctree: api

    create_initial_state
    apply_operation
<<<<<<< HEAD
    sample_state
=======
    simulate
>>>>>>> 1774fe36
"""

from .apply_operation import apply_operation
from .initialize_state import create_initial_state
<<<<<<< HEAD
from .sampling import sample_state
=======
from .simulate import simulate
>>>>>>> 1774fe36
<|MERGE_RESOLUTION|>--- conflicted
+++ resolved
@@ -23,17 +23,11 @@
 
     create_initial_state
     apply_operation
-<<<<<<< HEAD
     sample_state
-=======
     simulate
->>>>>>> 1774fe36
 """
 
 from .apply_operation import apply_operation
 from .initialize_state import create_initial_state
-<<<<<<< HEAD
 from .sampling import sample_state
-=======
-from .simulate import simulate
->>>>>>> 1774fe36
+from .simulate import simulate