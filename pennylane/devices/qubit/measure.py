# Copyright 2018-2023 Xanadu Quantum Technologies Inc.

# Licensed under the Apache License, Version 2.0 (the "License");
# you may not use this file except in compliance with the License.
# You may obtain a copy of the License at

#     http://www.apache.org/licenses/LICENSE-2.0

# Unless required by applicable law or agreed to in writing, software
# distributed under the License is distributed on an "AS IS" BASIS,
# WITHOUT WARRANTIES OR CONDITIONS OF ANY KIND, either express or implied.
# See the License for the specific language governing permissions and
# limitations under the License.
"""
Code relevant for performing measurements on a state.
"""
from typing import Callable

from scipy.sparse import csr_matrix

from pennylane import math
from pennylane.ops import Sum, Hamiltonian, LinearCombination
from pennylane.measurements import (
    StateMeasurement,
    MeasurementProcess,
    MeasurementValue,
    ExpectationMP,
)
from pennylane.pauli.conversion import is_pauli_sentence, pauli_sentence
from pennylane.typing import TensorLike
from pennylane.wires import Wires

from .apply_operation import apply_operation


def flatten_state(state, num_wires):
    """
    Given a non-flat, potentially batched state, flatten it.

    Args:
        state (TensorLike): A state that needs flattening
        num_wires (int): The number of wires the state represents

    Returns:
        A flat state, with an extra batch dimension if necessary
    """
    dim = 2**num_wires
    batch_size = math.get_batch_size(state, (2,) * num_wires, dim)
    shape = (batch_size, dim) if batch_size is not None else (dim,)
    return math.reshape(state, shape)


def state_diagonalizing_gates(
    measurementprocess: StateMeasurement, state: TensorLike, is_state_batched: bool = False
) -> TensorLike:
    """Apply a measurement to state when the measurement process has an observable with diagonalizing gates.

    Args:
        measurementprocess (StateMeasurement): measurement to apply to the state
        state (TensorLike): state to apply the measurement to
        is_state_batched (bool): whether the state is batched or not

    Returns:
        TensorLike: the result of the measurement
    """
    for op in measurementprocess.diagonalizing_gates():
        state = apply_operation(op, state, is_state_batched=is_state_batched)

    total_indices = len(state.shape) - is_state_batched
    wires = Wires(range(total_indices))
    flattened_state = flatten_state(state, total_indices)
    return measurementprocess.process_state(flattened_state, wires)


def csr_dot_products(
    measurementprocess: ExpectationMP, state: TensorLike, is_state_batched: bool = False
) -> TensorLike:
    """Measure the expectation value of an observable using dot products between ``scipy.csr_matrix``
    representations.

    Args:
        measurementprocess (ExpectationMP): measurement process to apply to the state
        state (TensorLike): the state to measure
        is_state_batched (bool): whether the state is batched or not

    Returns:
        TensorLike: the result of the measurement
    """
    total_wires = len(state.shape) - is_state_batched

    if is_pauli_sentence(measurementprocess.obs):
        state = math.toarray(state)
        if is_state_batched:
            state = state.reshape(math.shape(state)[0], -1)
        else:
            state = state.reshape(1, -1)
        bra = math.conj(state)
        ps = pauli_sentence(measurementprocess.obs)
        new_ket = ps.dot(state, wire_order=list(range(total_wires)))
        res = (bra * new_ket).sum(axis=1)
    elif is_state_batched:
        Hmat = measurementprocess.obs.sparse_matrix(wire_order=list(range(total_wires)))
        state = math.toarray(state).reshape(math.shape(state)[0], -1)

        bra = csr_matrix(math.conj(state))
        ket = csr_matrix(state)
        new_bra = bra.dot(Hmat)
        res = new_bra.multiply(ket).sum(axis=1).getA()
    else:
        Hmat = measurementprocess.obs.sparse_matrix(wire_order=list(range(total_wires)))
        state = math.toarray(state).flatten()

        # Find the expectation value using the <\psi|H|\psi> matrix contraction
        bra = csr_matrix(math.conj(state))
        ket = csr_matrix(state[..., None])
        new_ket = csr_matrix.dot(Hmat, ket)
        res = csr_matrix.dot(bra, new_ket).toarray()[0]

    return math.real(math.squeeze(res))


def full_dot_products(
    measurementprocess: ExpectationMP, state: TensorLike, is_state_batched: bool = False
) -> TensorLike:
    """Measure the expectation value of an observable using the dot product between full matrix
    representations.

    Args:
        measurementprocess (ExpectationMP): measurement process to apply to the state
        state (TensorLike): the state to measure
        is_state_batched (bool): whether the state is batched or not

    Returns:
        TensorLike: the result of the measurement
    """
    ket = apply_operation(measurementprocess.obs, state, is_state_batched=is_state_batched)
    dot_product = math.sum(
        math.conj(state) * ket, axis=tuple(range(int(is_state_batched), math.ndim(state)))
    )
    return math.real(dot_product)


def sum_of_terms_method(
    measurementprocess: ExpectationMP, state: TensorLike, is_state_batched: bool = False
) -> TensorLike:
    """Measure the expecation value of the state when the measured observable is a ``Hamiltonian`` or ``Sum``
    and it must be backpropagation compatible.

    Args:
        measurementprocess (ExpectationMP): measurement process to apply to the state
        state (TensorLike): the state to measure
        is_state_batched (bool): whether the state is batched or not

    Returns:
        TensorLike: the result of the measurement
    """
    if isinstance(measurementprocess.obs, Sum):
        # Recursively call measure on each term, so that the best measurement method can
        # be used for each term
        return sum(
            measure(ExpectationMP(term), state, is_state_batched=is_state_batched)
            for term in measurementprocess.obs
        )
    # else hamiltonian
    return sum(
        c * measure(ExpectationMP(t), state, is_state_batched=is_state_batched)
        for c, t in zip(*measurementprocess.obs.terms())
    )


# pylint: disable=too-many-return-statements
def get_measurement_function(
    measurementprocess: MeasurementProcess, state: TensorLike
) -> Callable[[MeasurementProcess, TensorLike], TensorLike]:
    """Get the appropriate method for performing a measurement.

    Args:
        measurementprocess (MeasurementProcess): measurement process to apply to the state
        state (TensorLike): the state to measure
        is_state_batched (bool): whether the state is batched or not

    Returns:
        Callable: function that returns the measurement result
    """
    if isinstance(measurementprocess, StateMeasurement):
        if isinstance(measurementprocess.mv, MeasurementValue):
            return state_diagonalizing_gates

        if isinstance(measurementprocess, ExpectationMP):
            if measurementprocess.obs.name == "SparseHamiltonian":
                return csr_dot_products

            if measurementprocess.obs.name == "Hermitian":
                return full_dot_products

            backprop_mode = math.get_interface(state, *measurementprocess.obs.data) != "numpy"
<<<<<<< HEAD
            if isinstance(measurementprocess.obs, (LinearCombination, Hamiltonian)):
=======
            if isinstance(measurementprocess.obs, (Hamiltonian, LinearCombination)):
>>>>>>> 04be3174
                # need to work out thresholds for when its faster to use "backprop mode" measurements
                return sum_of_terms_method if backprop_mode else csr_dot_products

            if isinstance(measurementprocess.obs, Sum):
                if backprop_mode:
                    # always use sum_of_terms_method for Sum observables in backprop mode
                    return sum_of_terms_method
                if (
                    measurementprocess.obs.has_overlapping_wires
                    and len(measurementprocess.obs.wires) > 7
                ):
                    # Use tensor contraction for `Sum` expectation values with non-commuting summands
                    # and 8 or more wires as it's faster than using eigenvalues.

                    return csr_dot_products

        if measurementprocess.obs is None or measurementprocess.obs.has_diagonalizing_gates:
            return state_diagonalizing_gates

    raise NotImplementedError


def measure(
    measurementprocess: MeasurementProcess, state: TensorLike, is_state_batched: bool = False
) -> TensorLike:
    """Apply a measurement process to a state.

    Args:
        measurementprocess (MeasurementProcess): measurement process to apply to the state
        state (TensorLike): the state to measure
        is_state_batched (bool): whether the state is batched or not

    Returns:
        Tensorlike: the result of the measurement
    """
    return get_measurement_function(measurementprocess, state)(
        measurementprocess, state, is_state_batched
    )<|MERGE_RESOLUTION|>--- conflicted
+++ resolved
@@ -194,11 +194,7 @@
                 return full_dot_products
 
             backprop_mode = math.get_interface(state, *measurementprocess.obs.data) != "numpy"
-<<<<<<< HEAD
-            if isinstance(measurementprocess.obs, (LinearCombination, Hamiltonian)):
-=======
             if isinstance(measurementprocess.obs, (Hamiltonian, LinearCombination)):
->>>>>>> 04be3174
                 # need to work out thresholds for when its faster to use "backprop mode" measurements
                 return sum_of_terms_method if backprop_mode else csr_dot_products
 
