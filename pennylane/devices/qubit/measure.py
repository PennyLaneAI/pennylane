--- conflicted
+++ resolved
@@ -46,17 +46,10 @@
     total_indices = len(state.shape) - is_state_batched
     wires = Wires(range(total_indices))
 
-<<<<<<< HEAD
-    if is_state_batched:
-        return measurementprocess.process_state(math.reshape(state, (state.shape[0], -1)), wires)
-
-    return measurementprocess.process_state(math.flatten(state), wires)
-=======
     flattened_state = (
         math.reshape(state, (state.shape[0], -1)) if is_state_batched else math.flatten(state)
     )
     return measurementprocess.process_state(flattened_state, wires)
->>>>>>> dc3078a1
 
 
 def csr_dot_products(
@@ -82,11 +75,7 @@
         bra = csr_matrix(math.conj(state))
         ket = csr_matrix(state)
         new_bra = bra.dot(Hmat)
-<<<<<<< HEAD
-        res = new_bra.multiply(ket).sum(axis=1)
-=======
         res = new_bra.multiply(ket).sum(axis=1).getA()
->>>>>>> dc3078a1
 
     else:
         state = math.toarray(state).flatten()
