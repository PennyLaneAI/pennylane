# Copyright 2018-2023 Xanadu Quantum Technologies Inc.

# Licensed under the Apache License, Version 2.0 (the "License");
# you may not use this file except in compliance with the License.
# You may obtain a copy of the License at

#     http://www.apache.org/licenses/LICENSE-2.0

# Unless required by applicable law or agreed to in writing, software
# distributed under the License is distributed on an "AS IS" BASIS,
# WITHOUT WARRANTIES OR CONDITIONS OF ANY KIND, either express or implied.
# See the License for the specific language governing permissions and
# limitations under the License.
"""Simulate a quantum script with channels."""

# pylint: disable=protected-access
from collections import Counter
from functools import lru_cache, partial, singledispatch
from typing import Optional

import numpy as np
from numpy.random import default_rng

import pennylane as qml
from pennylane.logging import debug_logger
from pennylane.measurements import (
    CountsMP,
    ExpectationMP,
    MidMeasureMP,
    ProbabilityMP,
    SampleMP,
    VarianceMP,
    find_post_processed_mcms,
)
from pennylane.operation import Channel
from pennylane.transforms.dynamic_one_shot import gather_mcm
from pennylane.typing import Result

from .apply_operation import apply_operation
from .initialize_state import create_initial_state
from .measure import measure
from .sampling import jax_random_split, measure_with_samples
from .simulate import get_final_state, measure_final_state

NORM_TOL = 1e-10


class TreeTraversalStack:
    """This class is used to record various data used during the
    depth-first tree-traversal procedure for simulating circuits with channels."""

    probs: list
    results: list
    n_branches: list
    states: list

    def __init__(self, max_depth, n_branches):
        self.n_branches = n_branches
        self.probs = [None] * max_depth
        self.results = [[None]] + [[None] * self.n_branches[d] for d in range(1, max_depth)]
        self.states = [None] * max_depth
        # current_branch[:d+1] is the active branch at depth `d`
        # The first entry is always 0 as the first edge does not stem from a channel.
        # For example, if `d = 2` and `current_branch = [0, 1, 1, 0]` we are on the 11-branch,
        # i.e. we're exploring the first two Channels at index 1 of their respective Kraus matrices.
        # The last entry isn't meaningful until we are at depth `d=3`.
        self.current_branch = np.zeros(max_depth, dtype=int)

    def is_full(self, depth):
        """Return True if the results at ``depth`` are both not ``None`` and False otherwise."""
        return all(r is not None for r in self.results[depth])

    def prune(self, depth):
        """Reset all stack entries at ``depth`` to ``None``."""
        self.probs[depth] = None
        self.results[depth] = [None] * self.n_branches[depth]
        self.states[depth] = None
        self.current_branch[depth:] = 0  # Reset current branch


    def set_prob(self, prob, depth):
        self.probs[depth][self.current_branch[depth]] = prob

    def save_and_move(self, result, depth):
        self.results[depth][self.current_branch[depth]] = result
        self.current_branch[depth] = (self.current_branch[depth] + 1) % self.n_branches[depth]

    def init_probs(self, depth):
        if self.probs[depth] is None:
            # If probs list has not been initialized at the current depth, initialize a list
            # for storing the probabilities of each of the different possible branches at the
            # current depth
            self.probs[depth] = [None] * self.n_branches[depth]


def tree_simulate(
    circuit: qml.tape.QuantumScript,
    prob_threshold: float or None,
    **execution_kwargs,
) -> Result:
    """Simulate a single quantum script using the tree-traversal algorithm.

    The tree-traversal algorithm recursively explores all combinations of Kraus matrices
    outcomes using a depth-first approach. The depth-first approach requires ``n_nodes`` copies
    of the state vector (``n_nodes + 1`` state vectors in total) and records ``n_nodes`` vectors
    of measurements after applying the Kraus matrix for a given branch.

    Args:
        circuit (QuantumTape): The single circuit to simulate
        prob_threshold (Union[None, float]): A probability threshold below which subtrees are truncated.
        rng (Union[None, int, array_like[int], SeedSequence, BitGenerator, Generator]): A
            seed-like parameter matching that of ``seed`` for ``numpy.random.default_rng``.
            If no value is provided, a default RNG will be used.
        prng_key (Optional[jax.random.PRNGKey]): An optional ``jax.random.PRNGKey``. This is
            the key to the JAX pseudo random number generator. If None, a random key will be
            generated. Only for simulation using JAX.
        debugger (_Debugger): The debugger to use
        interface (str): The machine learning interface to create the initial state with

    Returns:
        tuple(TensorLike): The results of the simulation
    """
    #######################
    # main implementation #
    #######################

    ##################
    # Parse node info #
    ##################

    # nodes is the list of all channel operations. nodes[d] is the parent
    # node of a circuit segment (edge) at depth `d`. The first element
    # is None because there is no parent node at depth 0
    nodes: list[Channel] = [None] + [op for op in circuit.operations if isinstance(op, Channel)]
    mcm_nodes: list[tuple[int, MidMeasureMP]] = [
        (i, node) for i, node in enumerate(nodes) if isinstance(node, MidMeasureMP)
    ]
    mcm_value_modifiers: dict = {
        i: (int(ps) if (ps := node.postselect) is not None else 0) for i, node in mcm_nodes
    }
    n_nodes: int = len(nodes) - 1
    n_kraus: list[int] = [None] + [c.num_kraus for c in nodes[1:]]

    #############################
    # Initialize tree-traversal #
    #############################
    # Split circuit into segments
    circuits = split_circuit_at_nodes(circuit)
    circuits[0] = prepend_state_prep(circuits[0], None, circuit.wires)
    terminal_measurements = circuits[-1].measurements
    # Initialize stacks
    cumcounts = [0] * (n_nodes + 1)
    stack = TreeTraversalStack(n_nodes + 1, n_kraus)
    # The goal is to obtain the measurements of the branches
    # and to combine them into the final result. Exit the loop once the
    # measurements for all branches are available.
    depth = 0

    def cast_to_mid_measurements(branch_current):
        """Take the information about the current tree branch and encode
        it in a mid_measurements dictionary to be used in Conditional ops."""
        return {node: branch_current[i] + mcm_value_modifiers[i] for i, node in mcm_nodes}

    while not stack.is_full(1):

        ###########################################
        # Combine measurements & step up the tree #
        ###########################################

        # Combine two leaves once measurements are available
        if stack.is_full(depth):
            # Call `combine_measurements` to count-average measurements
            measurements = combine_measurements(terminal_measurements, stack, depth, branch_current)

            stack.prune(depth)  # Clear stacks

            # Go up one level to explore alternate subtree of the same depth
            depth -= 1
            stack.save_and_move(measurements, depth)
            continue

        ###########################################
        # Obtain measurements for the active edge #
        ###########################################

        # Simulate the current depth circuit segment
        if depth == 0:
            initial_state = stack.states[0]
        else:
            initial_state, p = branch_state(
                stack.states[depth], nodes[depth], stack.current_branch[depth]
            )
<<<<<<< HEAD
            if p == 0.0:
=======
            if prob == 0.0 or (prob_threshold is not None and np.prod([stack.probs[d][branch_current[d]] for d in range(1, depth)]) < prob_threshold):
>>>>>>> 2d7713b6
                # Do not update probs. None-valued probs are filtered out in `combine_measurements`
                # Set results to a tuple of `None`s with the correct length, they will be filtered
                # out as well
                # The entire subtree has vanishing probability, move to next subtree immediately
                stack.save_and_move((None,) * len(terminal_measurements), depth)
                continue
            stack.set_prob(p, depth)

        circtmp = qml.tape.QuantumScript(circuits[depth].operations, circuits[depth].measurements)
        circtmp = prepend_state_prep(circtmp, initial_state, circuit.wires)
        state, is_state_batched = get_final_state(
            circtmp, mid_measurements=cast_to_mid_measurements(stack.current_branch), **execution_kwargs
        )

        ################################################
        # Update terminal measurements & step sideways #
        ################################################

        if depth == n_nodes:
            # Update measurements and switch to the next branch
            measurements = measure_final_state(circtmp, state, is_state_batched, **execution_kwargs)
            if len(terminal_measurements) == 1:
                measurements = (measurements,)
            stack.save_and_move(measurements, depth)
            continue

        #####################################
        # Update stack & step down the tree #
        #####################################

        # If not at a leaf, project on the zero-branch and increase depth by one
        depth += 1

        stack.init_probs(depth)
        # Store a copy of the state-vector to project on the next branch
        stack.states[depth] = state

    ##################################################
    # Finalize terminal measurements post-processing #
    ##################################################

    results = combine_measurements(terminal_measurements, stack, 1, branch_current)
    if len(terminal_measurements) == 1:
        return results[0]
    return results


def split_circuit_at_nodes(circuit):
    """Return a list of circuits segments (one for each channel in the
    original circuit) where the terminal measurements probe the state. Only
    the last segment retains the original terminal measurements.

    Args:
        circuit (QuantumTape): The circuit to simulate

    Returns:
        Sequence[QuantumTape]: Circuit segments.
    """

    split_gen = ((i, op) for i, op in enumerate(circuit) if isinstance(op, Channel))
    circuits = []

    first = 0
    for last, _ in split_gen:
        new_operations = circuit.operations[first:last]
        new_measurements = []
        circuits.append(
            qml.tape.QuantumScript(new_operations, new_measurements, shots=circuit.shots)
        )
        first = last + 1

    last_circuit_operations = circuit.operations[first:]
    last_circuit_measurements = circuit.measurements

    circuits.append(
        qml.tape.QuantumScript(
            last_circuit_operations, last_circuit_measurements, shots=circuit.shots
        )
    )
    return circuits


def prepend_state_prep(circuit, state, wires):
    """Prepend a ``StatePrep`` operation with the prescribed ``wires`` to the circuit.

    ``get_final_state`` executes a circuit on a subset of wires found in operations
    or measurements. This function makes sure that an initial state with the correct size is created
    on the first invocation of ``simulate_tree_mcm``. ``wires`` should be the wires attribute
    of the original circuit (which included all wires)."""
    has_prep = len(circuit) > 0 and isinstance(circuit[0], qml.operation.StatePrepBase)
    if has_prep:
        if len(circuit[0].wires) == len(wires):
            return circuit
        # If a state preparation op is present but does not act on all wires,
        # the state needs to be extended to act on all wires, and a new prep op is placed.
        state = circuit[0].state_vector(wire_order=wires)
    state = create_initial_state(wires, None) if state is None else state
    return qml.tape.QuantumScript(
        [qml.StatePrep(qml.math.ravel(state), wires=wires, validate_norm=False)]
        + circuit.operations[int(has_prep) :],
        circuit.measurements,
        shots=circuit.shots,
    )


@lru_cache
def _get_kraus_matrices(op):
    return op.kraus_matrices()


def branch_state(state, op, index):
    """Collapse the state on a given branch.

    Args:
        state (TensorLike): The initial state
        op (Channel): Channel being applied to the state
        index (int): The index of the list of kraus matrices

    Returns:
        tuple[TensorLike, float]: The collapsed state and the probability
    """
    matrix = _get_kraus_matrices(op)[index]
    state = apply_operation(qml.QubitUnitary(matrix, wires=op.wires), state)

    norm = qml.math.norm(state)
    if norm < NORM_TOL:
        return state, 0.0

    state /= norm
    if isinstance(op, MidMeasureMP) and op.postselect is not None:
        norm = 1.0
    return state, norm**2


def combine_measurements(terminal_measurements, stack, depth, branch_current):
    """Returns combined measurement values of various types."""
    final_measurements = []
    all_results = stack.results[depth]
    all_probs = [p for p in stack.probs[depth] if p is not None]
    if len(all_probs) == 0:
        stack.probs[depth-1][branch_current[depth-1]] = None
        return (None,) * len(terminal_measurements)

    for i, mp in enumerate(terminal_measurements):
        all_mp_results = [res[i] for res in all_results if res[i] is not None]
        comb_meas = combine_measurements_core(mp, all_probs, all_mp_results)
        final_measurements.append(comb_meas)

    return tuple(final_measurements)


@singledispatch
def combine_measurements_core(
    original_measurement, measures, node_is_mcm
):  # pylint: disable=unused-argument
    """Returns the combined measurement value of a given type."""
    raise TypeError(f"tree_simulate does not support {type(original_measurement).__name__}")


@combine_measurements_core.register
def _(original_measurement: ExpectationMP, probs, results):
    """The expectation value of two branches is a weighted sum of expectation values."""
    return qml.math.dot(probs, results)


@combine_measurements_core.register
def _(original_measurement: ProbabilityMP, probs, results):
    """The combined probability of two branches is a weighted sum of the probabilities.
    Note the implementation is the same as for ``ExpectationMP``."""
    return qml.math.dot(probs, qml.math.stack(results))<|MERGE_RESOLUTION|>--- conflicted
+++ resolved
@@ -170,7 +170,7 @@
         # Combine two leaves once measurements are available
         if stack.is_full(depth):
             # Call `combine_measurements` to count-average measurements
-            measurements = combine_measurements(terminal_measurements, stack, depth, branch_current)
+            measurements = combine_measurements(terminal_measurements, stack, depth)
 
             stack.prune(depth)  # Clear stacks
 
@@ -190,11 +190,7 @@
             initial_state, p = branch_state(
                 stack.states[depth], nodes[depth], stack.current_branch[depth]
             )
-<<<<<<< HEAD
-            if p == 0.0:
-=======
-            if prob == 0.0 or (prob_threshold is not None and np.prod([stack.probs[d][branch_current[d]] for d in range(1, depth)]) < prob_threshold):
->>>>>>> 2d7713b6
+            if prob == 0.0 or (prob_threshold is not None and np.prod([stack.probs[d][stack.current_branch[d]] for d in range(1, depth)]) < prob_threshold):
                 # Do not update probs. None-valued probs are filtered out in `combine_measurements`
                 # Set results to a tuple of `None`s with the correct length, they will be filtered
                 # out as well
@@ -236,7 +232,7 @@
     # Finalize terminal measurements post-processing #
     ##################################################
 
-    results = combine_measurements(terminal_measurements, stack, 1, branch_current)
+    results = combine_measurements(terminal_measurements, stack, 1)
     if len(terminal_measurements) == 1:
         return results[0]
     return results
@@ -329,13 +325,13 @@
     return state, norm**2
 
 
-def combine_measurements(terminal_measurements, stack, depth, branch_current):
+def combine_measurements(terminal_measurements, stack, depth):
     """Returns combined measurement values of various types."""
     final_measurements = []
     all_results = stack.results[depth]
     all_probs = [p for p in stack.probs[depth] if p is not None]
     if len(all_probs) == 0:
-        stack.probs[depth-1][branch_current[depth-1]] = None
+        stack.set_prob(None, depth-1)
         return (None,) * len(terminal_measurements)
 
     for i, mp in enumerate(terminal_measurements):
