# Copyright 2018-2023 Xanadu Quantum Technologies Inc.

# Licensed under the Apache License, Version 2.0 (the "License");
# you may not use this file except in compliance with the License.
# You may obtain a copy of the License at

#     http://www.apache.org/licenses/LICENSE-2.0

# Unless required by applicable law or agreed to in writing, software
# distributed under the License is distributed on an "AS IS" BASIS,
# WITHOUT WARRANTIES OR CONDITIONS OF ANY KIND, either express or implied.
# See the License for the specific language governing permissions and
# limitations under the License.
"""Functions to apply adjoint jacobian differentiation"""
from numbers import Number
from typing import Tuple
import numpy as np

import pennylane as qml

from pennylane.operation import operation_derivative
from pennylane.tape import QuantumTape

from .apply_operation import apply_operation
from .simulate import get_final_state
from .initialize_state import create_initial_state

# pylint: disable=protected-access, too-many-branches


def _dot_product_real(bra, ket, num_wires):
    """Helper for calculating the inner product for adjoint differentiation."""
    # broadcasted inner product not summing over first dimension of the bra tensor
    sum_axes = tuple(range(1, num_wires + 1))
    return qml.math.real(qml.math.sum(qml.math.conj(bra) * ket, axis=sum_axes))


def _adjoint_jacobian_state(tape: QuantumTape):
    jacobian = []

    has_state_prep = isinstance(tape[0], qml.operation.StatePrep)
    state = create_initial_state(tape.wires, tape[0] if has_state_prep else None)

    param_idx = has_state_prep
    for op in tape.operations[has_state_prep:]:

        jacobian = [apply_operation(op, jac) for jac in jacobian]

        if op.num_params == 1:
            if param_idx in tape.trainable_params:
                d_op_matrix = operation_derivative(op)
                jacobian.append(
                    apply_operation(qml.QubitUnitary(d_op_matrix, wires=op.wires), state)
                )

            param_idx += 1
        state = apply_operation(op, state)

    return tuple(jac.flatten() for jac in jacobian)


def adjoint_jacobian(tape: QuantumTape, state=None):
    """Implements the adjoint method outlined in
    `Jones and Gacon <https://arxiv.org/abs/2009.02823>`__ to differentiate an input tape.

    After a forward pass, the circuit is reversed by iteratively applying adjoint
    gates to scan backwards through the circuit.

    .. note::

        The adjoint differentiation method has the following restrictions:

        * Only expectation values are supported as measurements.

        * Cannot differentiate with respect to observables.

        * Observable being measured must have a matrix.

    Args:
        tape (QuantumTape): circuit that the function takes the gradient of
        state (TensorLike): the final state of the circuit; if not provided,
            the final state will be computed by executing the tape

    Returns:
        array or tuple[array]: the derivative of the tape with respect to trainable parameters.
        Dimensions are ``(len(observables), len(trainable_params))``.
    """
    # Map wires if custom wire labels used
    tape = tape.map_to_standard_wires()

    if isinstance(tape.measurements[0], qml.measurements.StateMP):
        return _adjoint_jacobian_state(tape)

    ket = state if state is not None else get_final_state(tape)[0]

    n_obs = len(tape.observables)
    bras = np.empty([n_obs] + [2] * len(tape.wires), dtype=np.complex128)
    for kk, obs in enumerate(tape.observables):
        bras[kk, ...] = apply_operation(obs, ket)

    jac = np.zeros((len(tape.observables), len(tape.trainable_params)))

    param_number = len(tape.get_parameters(trainable_only=False, operations_only=True)) - 1
    trainable_param_number = len(tape.trainable_params) - 1
    for op in reversed(tape.operations[tape.num_preps :]):
        if isinstance(op, qml.Snapshot):
            continue
        adj_op = qml.adjoint(op)
        ket = apply_operation(adj_op, ket)

        if op.num_params == 1:
            if param_number in tape.trainable_params:
                d_op_matrix = operation_derivative(op)
                ket_temp = apply_operation(qml.QubitUnitary(d_op_matrix, wires=op.wires), ket)
                jac[:, trainable_param_number] = 2 * _dot_product_real(
                    bras, ket_temp, len(tape.wires)
                )

                trainable_param_number -= 1
            param_number -= 1

        for kk in range(n_obs):
            bras[kk, ...] = apply_operation(adj_op, bras[kk, ...])

    # Post-process the Jacobian matrix for the new return
    jac = np.squeeze(jac)

    if jac.ndim == 0:
        return np.array(jac)

    if jac.ndim == 1:
        return tuple(np.array(j) for j in jac)

    # must be 2-dimensional
    return tuple(tuple(np.array(j_) for j_ in j) for j in jac)


def adjoint_jvp(tape: QuantumTape, tangents: Tuple[Number], state=None):
    """The jacobian vector product used in forward mode calculation of derivatives.

    Implements the adjoint method outlined in
    `Jones and Gacon <https://arxiv.org/abs/2009.02823>`__ to differentiate an input tape.

    After a forward pass, the circuit is reversed by iteratively applying adjoint
    gates to scan backwards through the circuit.

    .. note::

        The adjoint differentiation method has the following restrictions:

        * Only expectation values are supported as measurements.

        * Cannot differentiate with respect to observables.

        * Observable being measured must have a matrix.

    Args:
        tape (QuantumTape): circuit that the function takes the gradient of
        tangents (Tuple[Number]): gradient vector for input parameters.
        state (TensorLike): the final state of the circuit; if not provided,
            the final state will be computed by executing the tape

    Returns:
        Tuple[Number]: gradient vector for output parameters
    """
    # Map wires if custom wire labels used
    if set(tape.wires) != set(range(tape.num_wires)):
        wire_map = {w: i for i, w in enumerate(tape.wires)}
        tapes, fn = qml.map_wires(tape, wire_map)
        tape = fn(tapes)

    ket = state if state is not None else get_final_state(tape)[0]

    n_obs = len(tape.observables)
    bras = np.empty([n_obs] + [2] * len(tape.wires), dtype=np.complex128)
    for i, obs in enumerate(tape.observables):
        bras[i] = apply_operation(obs, ket)

    param_number = len(tape.get_parameters(trainable_only=False, operations_only=True)) - 1
    trainable_param_number = len(tape.trainable_params) - 1

    tangents_out = np.zeros(n_obs)

    for op in reversed(tape.operations[tape.num_preps :]):
        adj_op = qml.adjoint(op)
        ket = apply_operation(adj_op, ket)

        if op.num_params == 1:
            if param_number in tape.trainable_params:
                # don't do anything if the tangent is 0
                if not np.allclose(tangents[trainable_param_number], 0):
                    d_op_matrix = operation_derivative(op)
                    ket_temp = apply_operation(qml.QubitUnitary(d_op_matrix, wires=op.wires), ket)

                    tangents_out += (
                        2
                        * _dot_product_real(bras, ket_temp, len(tape.wires))
                        * tangents[trainable_param_number]
                    )

                trainable_param_number -= 1
            param_number -= 1

        for i in range(n_obs):
            bras[i] = apply_operation(adj_op, bras[i])

    if n_obs == 1:
        return np.array(tangents_out[0])

    return tuple(np.array(t) for t in tangents_out)


def adjoint_vjp(tape: QuantumTape, cotangents: Tuple[Number], state=None):
    """The vector jacobian product used in reverse-mode differentiation.

    Implements the adjoint method outlined in
    `Jones and Gacon <https://arxiv.org/abs/2009.02823>`__ to differentiate an input tape.

    After a forward pass, the circuit is reversed by iteratively applying adjoint
    gates to scan backwards through the circuit.

    .. note::

        The adjoint differentiation method has the following restrictions:

        * Only expectation values are supported as measurements.

        * Cannot differentiate with respect to observables.

        * Observable being measured must have a matrix.

    Args:
        tape (QuantumTape): circuit that the function takes the gradient of
        cotangents (Tuple[Number]): gradient vector for output parameters
        state (TensorLike): the final state of the circuit; if not provided,
            the final state will be computed by executing the tape

    Returns:
        Tuple[Number]: gradient vector for input parameters
    """
    # Map wires if custom wire labels used
    if set(tape.wires) != set(range(tape.num_wires)):
        wire_map = {w: i for i, w in enumerate(tape.wires)}
        tapes, fn = qml.map_wires(tape, wire_map)
        tape = fn(tapes)

    ket = state if state is not None else get_final_state(tape)[0]

<<<<<<< HEAD
    if isinstance(tape.measurements[0], qml.measurements.StateMP):
        try:
            bra = np.conj(cotangents.reshape(ket.shape))
        except ValueError as e:
            raise NotImplementedError("adjoint_vjp does not yet support JAX Jacobians") from e
=======
    cotangents = (cotangents,) if qml.math.shape(cotangents) == tuple() else cotangents
    new_cotangents, new_observables = [], []
    for c, o in zip(cotangents, tape.observables):
        if qml.math.size(c) > 1:
            raise NotImplementedError(
                "adjoint_vjp does not yet support JAX Jacobians, as they use a broadcast dimension on the cotangent dy."
            )
        if not np.allclose(c, 0.0):
            new_cotangents.append(c)
            new_observables.append(o)
    if len(new_cotangents) == 0:
        return tuple(0.0 for _ in tape.trainable_params)
    obs = qml.dot(new_cotangents, new_observables)
    if obs.pauli_rep is not None:
        flat_bra = obs.pauli_rep.dot(ket.flatten(), wire_order=list(range(tape.num_wires)))
        bra = flat_bra.reshape(ket.shape)
>>>>>>> 45d5e9d7
    else:
        cotangents = (cotangents,) if qml.math.shape(cotangents) == tuple() else cotangents
        new_cotangents, new_observables = [], []
        for c, o in zip(cotangents, tape.observables):
            if qml.math.size(c) > 1:
                raise NotImplementedError(
                    "adjoint_vjp does not yet support JAX Jacobians, as they use a broadcast dimension on the cotangent dy."
                )
            if not np.allclose(c, 0.0):
                new_cotangents.append(c)
                new_observables.append(o)
        if len(new_cotangents) == 0:
            return tuple(0.0 for _ in tape.trainable_params)
        obs = qml.dot(new_cotangents, new_observables)
        if obs._pauli_rep is not None:
            flat_bra = obs._pauli_rep.dot(ket.flatten(), wire_order=list(range(tape.num_wires)))
            bra = 2 * flat_bra.reshape(ket.shape)
        else:
            bra = 2 * apply_operation(obs, ket)

    param_number = len(tape.get_parameters(trainable_only=False, operations_only=True)) - 1
    trainable_param_number = len(tape.trainable_params) - 1

    cotangents_in = np.empty(len(tape.trainable_params))

    for op in reversed(tape.operations[tape.num_preps :]):
        adj_op = qml.adjoint(op)
        ket = apply_operation(adj_op, ket)

        if op.num_params == 1:
            if param_number in tape.trainable_params:
                d_op_matrix = operation_derivative(op)
                ket_temp = apply_operation(qml.QubitUnitary(d_op_matrix, wires=op.wires), ket)

                cotangents_in[trainable_param_number] = np.real(np.sum(np.conj(bra) * ket_temp))

                trainable_param_number -= 1
            param_number -= 1

        bra = apply_operation(adj_op, bra)

    return tuple(cotangents_in)<|MERGE_RESOLUTION|>--- conflicted
+++ resolved
@@ -246,30 +246,11 @@
 
     ket = state if state is not None else get_final_state(tape)[0]
 
-<<<<<<< HEAD
     if isinstance(tape.measurements[0], qml.measurements.StateMP):
         try:
             bra = np.conj(cotangents.reshape(ket.shape))
         except ValueError as e:
             raise NotImplementedError("adjoint_vjp does not yet support JAX Jacobians") from e
-=======
-    cotangents = (cotangents,) if qml.math.shape(cotangents) == tuple() else cotangents
-    new_cotangents, new_observables = [], []
-    for c, o in zip(cotangents, tape.observables):
-        if qml.math.size(c) > 1:
-            raise NotImplementedError(
-                "adjoint_vjp does not yet support JAX Jacobians, as they use a broadcast dimension on the cotangent dy."
-            )
-        if not np.allclose(c, 0.0):
-            new_cotangents.append(c)
-            new_observables.append(o)
-    if len(new_cotangents) == 0:
-        return tuple(0.0 for _ in tape.trainable_params)
-    obs = qml.dot(new_cotangents, new_observables)
-    if obs.pauli_rep is not None:
-        flat_bra = obs.pauli_rep.dot(ket.flatten(), wire_order=list(range(tape.num_wires)))
-        bra = flat_bra.reshape(ket.shape)
->>>>>>> 45d5e9d7
     else:
         cotangents = (cotangents,) if qml.math.shape(cotangents) == tuple() else cotangents
         new_cotangents, new_observables = [], []
@@ -284,8 +265,8 @@
         if len(new_cotangents) == 0:
             return tuple(0.0 for _ in tape.trainable_params)
         obs = qml.dot(new_cotangents, new_observables)
-        if obs._pauli_rep is not None:
-            flat_bra = obs._pauli_rep.dot(ket.flatten(), wire_order=list(range(tape.num_wires)))
+        if obs.pauli_rep is not None:
+            flat_bra = obs.pauli_rep.dot(ket.flatten(), wire_order=list(range(tape.num_wires)))
             bra = 2 * flat_bra.reshape(ket.shape)
         else:
             bra = 2 * apply_operation(obs, ket)
