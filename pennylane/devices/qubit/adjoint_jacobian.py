--- conflicted
+++ resolved
@@ -368,41 +368,13 @@
         return tuple(np.zeros((len(tape.trainable_params), batch_size)))
 
     if isinstance(tape.measurements[0], qml.measurements.StateMP):
-<<<<<<< HEAD
         dtype = getattr(cotangents, "dtype", tape.measurements[0].numeric_type)
-        try:
-            bra = np.conj(cotangents.reshape(ket.shape))
-        except ValueError as e:
-            raise NotImplementedError("adjoint_vjp does not yet support JAX Jacobians") from e
-=======
->>>>>>> 89ba4234
 
         def real_if_expval(val):
             return val
 
     else:
-<<<<<<< HEAD
-        cotangents = (cotangents,) if qml.math.shape(cotangents) == tuple() else cotangents
         dtype = getattr(cotangents[0], "dtype", tape.measurements[0].numeric_type)
-        new_cotangents, new_observables = [], []
-        for c, o in zip(cotangents, tape.observables):
-            if qml.math.size(c) > 1:
-                raise NotImplementedError(
-                    "adjoint_vjp does not yet support JAX Jacobians, as they use a broadcast dimension on the cotangent dy."
-                )
-            if not np.allclose(c, 0.0):
-                new_cotangents.append(c)
-                new_observables.append(o)
-        if len(new_cotangents) == 0:
-            return tuple(np.array(0.0, dtype=dtype) for _ in tape.trainable_params)
-        obs = qml.dot(new_cotangents, new_observables)
-        if obs.pauli_rep is not None:
-            flat_bra = obs.pauli_rep.dot(ket.flatten(), wire_order=list(range(tape.num_wires)))
-            bra = 2 * flat_bra.reshape(ket.shape)
-        else:
-            bra = 2 * apply_operation(obs, ket)
-=======
->>>>>>> 89ba4234
 
         def real_if_expval(val):
             return np.real(val)
@@ -410,17 +382,13 @@
     param_number = len(tape.get_parameters(trainable_only=False, operations_only=True)) - 1
     trainable_param_number = len(tape.trainable_params) - 1
 
-<<<<<<< HEAD
-    cotangents_in = np.empty(len(tape.trainable_params), dtype=dtype)
-=======
     res_shape = (
         (len(tape.trainable_params),)
         if batch_size is None
         else (len(tape.trainable_params), batch_size)
     )
-    cotangents_in = np.empty(res_shape, dtype=tape.measurements[0].numeric_type)
+    cotangents_in = np.empty(res_shape, dtype=dtype)
     summing_axis = None if batch_size is None else tuple(range(1, np.ndim(bras)))
->>>>>>> 89ba4234
 
     for op in reversed(tape.operations[tape.num_preps :]):
         adj_op = qml.adjoint(op)
@@ -431,17 +399,12 @@
                 d_op_matrix = operation_derivative(op)
                 ket_temp = apply_operation(qml.QubitUnitary(d_op_matrix, wires=op.wires), ket)
 
-<<<<<<< HEAD
-                cotangents_in[trainable_param_number] = np.array(
-                    real_if_expval(np.sum(np.conj(bra) * ket_temp)), dtype=dtype
-                )
-=======
                 # Pad cotangent in with zeros for batch number with zero cotangents
                 cot_in = real_if_expval(np.sum(np.conj(bras) * ket_temp, axis=summing_axis))
+                cot_in = np.array(cot_in, dtype=dtype)
                 for i in null_batch_indices:
                     cot_in = np.insert(cot_in, i, 0.0)
-                cotangents_in[trainable_param_number] = cot_in
->>>>>>> 89ba4234
+                cotangents_in[trainable_param_number] = np.array(cot_in, dtype=dtype)
 
                 trainable_param_number -= 1
             param_number -= 1
