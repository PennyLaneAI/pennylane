--- conflicted
+++ resolved
@@ -245,35 +245,28 @@
         tape = fn(tapes)
 
     ket = state if state is not None else get_final_state(tape)[0]
-<<<<<<< HEAD
+
     if isinstance(tape.measurements[0], qml.measurements.StateMP):
         bra = np.conj(cotangents.reshape(ket.shape))
-    else:
-        if np.shape(cotangents) == tuple():
-            cotangents = (cotangents,)
-        obs = qml.dot(cotangents, tape.observables)
-        bra = 2.0 * apply_operation(obs, ket)
-=======
-
-    cotangents = (cotangents,) if qml.math.shape(cotangents) == tuple() else cotangents
-    new_cotangents, new_observables = [], []
-    for c, o in zip(cotangents, tape.observables):
-        if qml.math.size(c) > 1:
-            raise NotImplementedError(
-                "adjoint_vjp does not yet support JAX Jacobians, as they use a broadcast dimension on the cotangent dy."
-            )
-        if not np.allclose(c, 0.0):
-            new_cotangents.append(c)
-            new_observables.append(o)
-    if len(new_cotangents) == 0:
-        return tuple(0.0 for _ in tape.trainable_params)
-    obs = qml.dot(new_cotangents, new_observables)
-    if obs._pauli_rep is not None:
-        flat_bra = obs._pauli_rep.dot(ket.flatten(), wire_order=list(range(tape.num_wires)))
-        bra = flat_bra.reshape(ket.shape)
-    else:
-        bra = apply_operation(obs, ket)
->>>>>>> ac0a6b72
+     else:
+        cotangents = (cotangents,) if qml.math.shape(cotangents) == tuple() else cotangents
+        new_cotangents, new_observables = [], []
+        for c, o in zip(cotangents, tape.observables):
+            if qml.math.size(c) > 1:
+                raise NotImplementedError(
+                    "adjoint_vjp does not yet support JAX Jacobians, as they use a broadcast dimension on the cotangent dy."
+                )
+            if not np.allclose(c, 0.0):
+                new_cotangents.append(c)
+                new_observables.append(o)
+        if len(new_cotangents) == 0:
+            return tuple(0.0 for _ in tape.trainable_params)
+        obs = qml.dot(new_cotangents, new_observables)
+        if obs._pauli_rep is not None:
+            flat_bra = obs._pauli_rep.dot(ket.flatten(), wire_order=list(range(tape.num_wires)))
+            bra = flat_bra.reshape(ket.shape)
+        else:
+            bra = apply_operation(obs, ket)
 
     param_number = len(tape.get_parameters(trainable_only=False, operations_only=True)) - 1
     trainable_param_number = len(tape.trainable_params) - 1
