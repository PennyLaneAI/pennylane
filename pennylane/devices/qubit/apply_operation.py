--- conflicted
+++ resolved
@@ -201,37 +201,17 @@
 @apply_operation.register
 def apply_pauliz(op: qml.PauliZ, state, is_state_batched: bool = False):
     """Apply pauliz to state."""
-<<<<<<< HEAD
-    n_wires = math.ndim(state)
-    sl_0 = _get_slice(0, op.wires[0], n_wires)
-    sl_1 = _get_slice(1, op.wires[0], n_wires)
+    axis = op.wires[0] + is_state_batched
+    n_dim = math.ndim(state)
+
+    sl_0 = _get_slice(0, axis, n_dim)
+    sl_1 = _get_slice(1, axis, n_dim)
 
     print(math.get_interface(state))
     print(sl_1)
     print(len(sl_1))
     state1 = math.multiply(state[sl_1], -1)
-    return math.stack([state[sl_0], state1], axis=op.wires[0])
-
-
-@apply_operation.register
-def apply_phase(op: qml.PhaseShift, state):
-    """Apply PhaseShift operator to state."""
-    shift = math.exp(math.multiply(1j, op.data[0]))
-=======
-    axis = op.wires[0] + is_state_batched
-    n_dim = math.ndim(state)
->>>>>>> 516f3818
-
-    sl_0 = _get_slice(0, axis, n_dim)
-    sl_1 = _get_slice(1, axis, n_dim)
-
-<<<<<<< HEAD
-    state1 = math.multiply(shift, math.gather(state, sl_1))
-    return math.stack([state[sl_0], state1], axis=op.wires[0])
-=======
-    state1 = math.multiply(state[sl_1], -1)
     return math.stack([state[sl_0], state1], axis=axis)
->>>>>>> 516f3818
 
 
 @apply_operation.register
