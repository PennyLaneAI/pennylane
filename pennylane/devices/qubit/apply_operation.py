# Copyright 2018-2023 Xanadu Quantum Technologies Inc.

# Licensed under the Apache License, Version 2.0 (the "License");
# you may not use this file except in compliance with the License.
# You may obtain a copy of the License at

#     http://www.apache.org/licenses/LICENSE-2.0

# Unless required by applicable law or agreed to in writing, software
# distributed under the License is distributed on an "AS IS" BASIS,
# WITHOUT WARRANTIES OR CONDITIONS OF ANY KIND, either express or implied.
# See the License for the specific language governing permissions and
# limitations under the License.
"""Functions to apply an operation to a state vector."""
# pylint: disable=unused-argument, too-many-arguments

from functools import singledispatch
from string import ascii_letters as alphabet

import numpy as np

import pennylane as qml
from pennylane import math
from pennylane.measurements import MidMeasureMP
from pennylane.ops import Conditional

SQRT2INV = 1 / math.sqrt(2)

EINSUM_OP_WIRECOUNT_PERF_THRESHOLD = 3
EINSUM_STATE_WIRECOUNT_PERF_THRESHOLD = 13


def _get_slice(index, axis, num_axes):
    """Allows slicing along an arbitrary axis of an array or tensor.

    Args:
        index (int): the index to access
        axis (int): the axis to slice into
        num_axes (int): total number of axes

    Returns:
        tuple[slice or int]: a tuple that can be used to slice into an array or tensor

    **Example:**

    Accessing the 2 index along axis 1 of a 3-axis array:

    >>> sl = _get_slice(2, 1, 3)
    >>> sl
    (slice(None, None, None), 2, slice(None, None, None))
    >>> a = np.arange(27).reshape((3, 3, 3))
    >>> a[sl]
    array([[ 6,  7,  8],
           [15, 16, 17],
           [24, 25, 26]])
    """
    idx = [slice(None)] * num_axes
    idx[axis] = index
    return tuple(idx)


def apply_operation_einsum(op: qml.operation.Operator, state, is_state_batched: bool = False):
    """Apply ``Operator`` to ``state`` using ``einsum``. This is more efficent at lower qubit
    numbers.

    Args:
        op (Operator): Operator to apply to the quantum state
        state (array[complex]): Input quantum state
        is_state_batched (bool): Boolean representing whether the state is batched or not

    Returns:
        array[complex]: output_state
    """
    mat = op.matrix()

    total_indices = len(state.shape) - is_state_batched
    num_indices = len(op.wires)

    state_indices = alphabet[:total_indices]
    affected_indices = "".join(alphabet[i] for i in op.wires)

    new_indices = alphabet[total_indices : total_indices + num_indices]

    new_state_indices = state_indices
    for old, new in zip(affected_indices, new_indices):
        new_state_indices = new_state_indices.replace(old, new)

    einsum_indices = (
        f"...{new_indices}{affected_indices},...{state_indices}->...{new_state_indices}"
    )

    new_mat_shape = [2] * (num_indices * 2)
    dim = 2**num_indices
    batch_size = math.get_batch_size(mat, (dim, dim), dim**2)
    if batch_size is not None:
        # Add broadcasting dimension to shape
        new_mat_shape = [batch_size] + new_mat_shape
        if op.batch_size is None:
            op._batch_size = batch_size  # pylint:disable=protected-access
    reshaped_mat = math.reshape(mat, new_mat_shape)

    return math.einsum(einsum_indices, reshaped_mat, state)


def apply_operation_tensordot(op: qml.operation.Operator, state, is_state_batched: bool = False):
    """Apply ``Operator`` to ``state`` using ``math.tensordot``. This is more efficent at higher qubit
    numbers.

    Args:
        op (Operator): Operator to apply to the quantum state
        state (array[complex]): Input quantum state
        is_state_batched (bool): Boolean representing whether the state is batched or not

    Returns:
        array[complex]: output_state
    """
    mat = op.matrix()
    total_indices = len(state.shape) - is_state_batched
    num_indices = len(op.wires)

    new_mat_shape = [2] * (num_indices * 2)
    dim = 2**num_indices
    batch_size = math.get_batch_size(mat, (dim, dim), dim**2)
    if is_mat_batched := batch_size is not None:
        # Add broadcasting dimension to shape
        new_mat_shape = [batch_size] + new_mat_shape
        if op.batch_size is None:
            op._batch_size = batch_size  # pylint:disable=protected-access
    reshaped_mat = math.reshape(mat, new_mat_shape)

    mat_axes = list(range(-num_indices, 0))
    state_axes = [i + is_state_batched for i in op.wires]
    axes = (mat_axes, state_axes)

    tdot = math.tensordot(reshaped_mat, state, axes=axes)

    # tensordot causes the axes given in `wires` to end up in the first positions
    # of the resulting tensor. This corresponds to a (partial) transpose of
    # the correct output state
    # We'll need to invert this permutation to put the indices in the correct place
    unused_idxs = [i for i in range(total_indices) if i not in op.wires]
    perm = list(op.wires) + unused_idxs
    if is_mat_batched:
        perm = [0] + [i + 1 for i in perm]
    if is_state_batched:
        perm.insert(num_indices, -1)

    inv_perm = math.argsort(perm)
    return math.transpose(tdot, inv_perm)


@singledispatch
def apply_operation(
    op: qml.operation.Operator,
    state,
    is_state_batched: bool = False,
    debugger=None,
    **_,
):
    """Apply and operator to a given state.

    Args:
        op (Operator): The operation to apply to ``state``
        state (TensorLike): The starting state.
        is_state_batched (bool): Boolean representing whether the state is batched or not
        debugger (_Debugger): The debugger to use
        **execution_kwargs (Optional[dict]): Optional keyword arguments needed for applying
            some operations

    Returns:
        ndarray: output state

    .. warning::

        ``apply_operation`` is an internal function, and thus subject to change without a deprecation cycle.

    .. warning::
        ``apply_operation`` applies no validation to its inputs.

        This function assumes that the wires of the operator correspond to indices
        of the state. See :func:`~.map_wires` to convert operations to integer wire labels.

        The shape of state should be ``[2]*num_wires``.

    This is a ``functools.singledispatch`` function, so additional specialized kernels
    for specific operations can be registered like:

    .. code-block:: python

        @apply_operation.register
        def _(op: type_op, state):
            # custom op application method here

    **Example:**

    >>> state = np.zeros((2,2))
    >>> state[0][0] = 1
    >>> state
    tensor([[1., 0.],
        [0., 0.]], requires_grad=True)
    >>> apply_operation(qml.X(0), state)
    tensor([[0., 0.],
        [1., 0.]], requires_grad=True)

    """
    return _apply_operation_default(op, state, is_state_batched, debugger)


def _apply_operation_default(op, state, is_state_batched, debugger):
    """The default behaviour of apply_operation, accessed through the standard dispatch
    of apply_operation, as well as conditionally in other dispatches."""
    if (
        len(op.wires) < EINSUM_OP_WIRECOUNT_PERF_THRESHOLD
        and math.ndim(state) < EINSUM_STATE_WIRECOUNT_PERF_THRESHOLD
    ) or (op.batch_size and is_state_batched):
        return apply_operation_einsum(op, state, is_state_batched=is_state_batched)
    return apply_operation_tensordot(op, state, is_state_batched=is_state_batched)


@apply_operation.register
def apply_conditional(
    op: Conditional,
    state,
    is_state_batched: bool = False,
    debugger=None,
    **execution_kwargs,
):
    """Applies a conditional operation.

    Args:
        op (Operator): The operation to apply to ``state``
        state (TensorLike): The starting state.
        is_state_batched (bool): Boolean representing whether the state is batched or not
        debugger (_Debugger): The debugger to use
        mid_measurements (dict, None): Mid-circuit measurement dictionary mutated to record the sampled value

    Returns:
        ndarray: output state
    """
    mid_measurements = execution_kwargs.get("mid_measurements", None)
    rng = execution_kwargs.get("rng", None)
    prng_key = execution_kwargs.get("prng_key", None)
    interface = qml.math.get_deep_interface(state)
    if interface == "jax":
        # pylint: disable=import-outside-toplevel
        from jax.lax import cond

        return cond(
            op.meas_val.concretize(mid_measurements),
            lambda x: apply_operation(
                op.then_op,
                x,
                is_state_batched=is_state_batched,
                debugger=debugger,
                mid_measurements=mid_measurements,
                rng=rng,
                prng_key=prng_key,
            ),
            lambda x: x,
            state,
        )
    if op.meas_val.concretize(mid_measurements):
        return apply_operation(
            op.then_op,
            state,
            is_state_batched=is_state_batched,
            debugger=debugger,
            mid_measurements=mid_measurements,
            rng=rng,
            prng_key=prng_key,
        )
    return state


@apply_operation.register
def apply_mid_measure(
    op: MidMeasureMP, state, is_state_batched: bool = False, debugger=None, **execution_kwargs
):
    """Applies a native mid-circuit measurement.

    Args:
        op (Operator): The operation to apply to ``state``
        state (TensorLike): The starting state.
        is_state_batched (bool): Boolean representing whether the state is batched or not
        debugger (_Debugger): The debugger to use
        mid_measurements (dict, None): Mid-circuit measurement dictionary mutated to record the sampled value
        rng (Optional[numpy.random._generator.Generator]): A NumPy random number generator.
        prng_key (Optional[jax.random.PRNGKey]): An optional ``jax.random.PRNGKey``. This is
            the key to the JAX pseudo random number generator. Only for simulation using JAX.
            If None, a ``numpy.random.default_rng`` will be for sampling.

    Returns:
        ndarray: output state
    """
    mid_measurements = execution_kwargs.get("mid_measurements", None)
    rng = execution_kwargs.get("rng", None)
    prng_key = execution_kwargs.get("prng_key", None)
    if is_state_batched:
        raise ValueError("MidMeasureMP cannot be applied to batched states.")
    wire = op.wires
    axis = wire.toarray()[0]
    slices = [slice(None)] * qml.math.ndim(state)
    slices[axis] = 0
<<<<<<< HEAD
    prob0 = qml.math.cast(qml.math.norm(state[tuple(slices)]) ** 2, float)
=======
    prob0 = qml.math.norm(state[tuple(slices)]) ** 2
>>>>>>> be35a7b1
    interface = qml.math.get_deep_interface(state)
    if prng_key is not None:
        # pylint: disable=import-outside-toplevel
        from jax.random import binomial

        def binomial_fn(n, p):
            return binomial(prng_key, n, p).astype(int)

    else:
        binomial_fn = np.random.binomial if rng is None else rng.binomial
    sample = binomial_fn(1, 1 - prob0)
    mid_measurements[op] = sample

    # Using apply_operation(qml.QubitUnitary,...) instead of apply_operation(qml.Projector([sample], wire),...)
    # to select the sample branch enables jax.jit and prevents it from using Python callbacks
    matrix = qml.math.array([[(sample + 1) % 2, 0.0], [0.0, (sample) % 2]], like=interface)
    state = apply_operation(
        qml.QubitUnitary(matrix, wire),
        state,
        is_state_batched=is_state_batched,
        debugger=debugger,
    )
    state = state / qml.math.norm(state)

    # Using apply_operation(qml.QubitUnitary,...) instead of apply_operation(qml.X(wire), ...)
    # to reset enables jax.jit and prevents it from using Python callbacks
    element = op.reset and sample == 1
<<<<<<< HEAD
    matrix = qml.math.cast(
        qml.math.array(
            [[(element + 1) % 2, (element) % 2], [(element) % 2, (element + 1) % 2]], like=interface
        ),
        float,
    )
=======
    matrix = qml.math.array(
        [[(element + 1) % 2, (element) % 2], [(element) % 2, (element + 1) % 2]], like=interface
    ).astype(float)
>>>>>>> be35a7b1
    state = apply_operation(
        qml.QubitUnitary(matrix, wire), state, is_state_batched=is_state_batched, debugger=debugger
    )

    return state


@apply_operation.register
def apply_identity(op: qml.Identity, state, is_state_batched: bool = False, debugger=None, **_):
    """Applies a :class:`~.Identity` operation by just returning the input state."""
    return state


@apply_operation.register
def apply_global_phase(
    op: qml.GlobalPhase, state, is_state_batched: bool = False, debugger=None, **_
):
    """Applies a :class:`~.GlobalPhase` operation by multiplying the state by ``exp(1j * op.data[0])``"""
    return qml.math.exp(-1j * qml.math.cast(op.data[0], complex)) * state


@apply_operation.register
def apply_paulix(op: qml.X, state, is_state_batched: bool = False, debugger=None, **_):
    """Apply :class:`pennylane.PauliX` operator to the quantum state"""
    axis = op.wires[0] + is_state_batched
    return math.roll(state, 1, axis)


@apply_operation.register
def apply_pauliz(op: qml.Z, state, is_state_batched: bool = False, debugger=None, **_):
    """Apply pauliz to state."""

    axis = op.wires[0] + is_state_batched
    n_dim = math.ndim(state)

    if n_dim >= 9 and math.get_interface(state) == "tensorflow":
        return apply_operation_tensordot(op, state, is_state_batched=is_state_batched)

    sl_0 = _get_slice(0, axis, n_dim)
    sl_1 = _get_slice(1, axis, n_dim)

    # must be first state and then -1 because it breaks otherwise
    state1 = math.multiply(state[sl_1], -1)
    return math.stack([state[sl_0], state1], axis=axis)


@apply_operation.register
def apply_cnot(op: qml.CNOT, state, is_state_batched: bool = False, debugger=None, **_):
    """Apply cnot gate to state."""
    target_axes = (op.wires[1] - 1 if op.wires[1] > op.wires[0] else op.wires[1]) + is_state_batched
    control_axes = op.wires[0] + is_state_batched
    n_dim = math.ndim(state)

    if n_dim >= 9 and math.get_interface(state) == "tensorflow":
        return apply_operation_tensordot(op, state, is_state_batched=is_state_batched)

    sl_0 = _get_slice(0, control_axes, n_dim)
    sl_1 = _get_slice(1, control_axes, n_dim)

    state_x = math.roll(state[sl_1], 1, target_axes)
    return math.stack([state[sl_0], state_x], axis=control_axes)


@apply_operation.register
def apply_multicontrolledx(
    op: qml.MultiControlledX,
    state,
    is_state_batched: bool = False,
    debugger=None,
    **_,
):
    r"""Apply MultiControlledX to a state with the default einsum/tensordot choice
    for 8 operation wires or less. Otherwise, apply a custom kernel based on
    composing transpositions, rolling of control axes and the CNOT logic above."""
    if len(op.wires) < 9:
        return _apply_operation_default(op, state, is_state_batched, debugger)
    ctrl_wires = [w + is_state_batched for w in op.control_wires]
    # apply x on all control wires with control value 0
    roll_axes = [w for val, w in zip(op.control_values, ctrl_wires) if val is False]
    for ax in roll_axes:
        state = math.roll(state, 1, ax)

    orig_shape = math.shape(state)
    # Move the axes into the order [(batch), other, target, controls]
    transpose_axes = (
        np.array(
            [
                w - is_state_batched
                for w in range(len(orig_shape))
                if w - is_state_batched not in op.wires
            ]
            + [op.wires[-1]]
            + op.wires[:-1].tolist()
        )
        + is_state_batched
    )
    state = math.transpose(state, transpose_axes)

    # Reshape the state into 3-dimensional array with axes [batch+other, target, controls]
    state = math.reshape(state, (-1, 2, 2 ** (len(op.wires) - 1)))

    # The part of the state to which we want to apply PauliX is now in the last entry along the
    # third axis. Extract it, apply the PauliX along the target axis (1), and append a dummy axis
    state_x = math.roll(state[:, :, -1], 1, 1)[:, :, np.newaxis]

    # Stack the transformed part of the state with the unmodified rest of the state
    state = math.concatenate([state[:, :, :-1], state_x], axis=2)

    # Reshape into original shape and undo the transposition
    state = math.transpose(math.reshape(state, orig_shape), np.argsort(transpose_axes))

    # revert x on all "wrong" controls
    for ax in roll_axes:
        state = math.roll(state, 1, ax)
    return state


@apply_operation.register
def apply_grover(
    op: qml.GroverOperator,
    state,
    is_state_batched: bool = False,
    debugger=None,
    **_,
):
    """Apply GroverOperator either via a custom matrix-free method (more than 8 operation
    wires) or via standard matrix based methods (else)."""
    if len(op.wires) < 9:
        return _apply_operation_default(op, state, is_state_batched, debugger)
    return _apply_grover_without_matrix(state, op.wires, is_state_batched)


def _apply_grover_without_matrix(state, op_wires, is_state_batched):
    r"""Apply GroverOperator to state. This method uses that this operator
    is :math:`2*P-\mathbb{I}`, where :math:`P` is the projector onto the
    all-plus state. This allows us to compute the new state by replacing summing
    over all axes on which the operation acts, and "filling in" the all-plus state
    in the resulting lower-dimensional state via a Kronecker product.
    """
    num_wires = len(op_wires)
    # 2 * Squared normalization of the all-plus state on the op wires
    # (squared, because we skipped the normalization when summing, 2* because of the def of Grover)
    prefactor = 2 ** (1 - num_wires)

    # The axes to sum over in order to obtain <+|\psi>, where <+| only acts on the op wires.
    sum_axes = [w + is_state_batched for w in op_wires]
    collapsed = math.sum(state, axis=tuple(sum_axes))

    if num_wires == (len(qml.math.shape(state)) - is_state_batched):
        # If the operation acts on all wires, we can skip the tensor product with all-ones state
        new_shape = (-1,) + (1,) * num_wires if is_state_batched else (1,) * num_wires
        return prefactor * math.reshape(collapsed, new_shape) - state
        # [todo]: Once Tensorflow support expand_dims with multiple axes in the second argument,
        # use the following line instead of the two above.
        # return prefactor * math.expand_dims(collapsed, sum_axes) - state

    all_plus = math.cast_like(math.full([2] * num_wires, prefactor), state)
    # After the Kronecker product (realized with tensordot with axes=0), we need to move
    # the new axes to the summed-away axes' positions. Finally, subtract the original state.
    source = list(range(math.ndim(collapsed), math.ndim(state)))
    # Probably it will be better to use math.full or math.tile to create the outer product
    # here computed with math.tensordot. However, Tensorflow and Torch do not have full support
    return math.moveaxis(math.tensordot(collapsed, all_plus, axes=0), source, sum_axes) - state


@apply_operation.register
def apply_snapshot(op: qml.Snapshot, state, is_state_batched: bool = False, debugger=None, **_):
    """Take a snapshot of the state"""
    if debugger is not None and debugger.active:
        measurement = op.hyperparameters["measurement"]
        if measurement:
            snapshot = qml.devices.qubit.measure(measurement, state)
        else:
            flat_shape = (math.shape(state)[0], -1) if is_state_batched else (-1,)
            snapshot = math.cast(math.reshape(state, flat_shape), complex)
        if op.tag:
            debugger.snapshots[op.tag] = snapshot
        else:
            debugger.snapshots[len(debugger.snapshots)] = snapshot
    return state


# pylint:disable = no-value-for-parameter, import-outside-toplevel
@apply_operation.register
def apply_parametrized_evolution(
    op: qml.pulse.ParametrizedEvolution,
    state,
    is_state_batched: bool = False,
    debugger=None,
    **_,
):
    """Apply ParametrizedEvolution by evolving the state rather than the operator matrix
    if we are operating on more than half of the subsystem"""

    # shape(state) is static (not a tracer), we can use an if statement
    num_wires = len(qml.math.shape(state)) - is_state_batched
    state = qml.math.cast(state, complex)
    if (
        2 * len(op.wires) <= num_wires
        or op.hyperparameters["complementary"]
        or (is_state_batched and op.hyperparameters["return_intermediate"])
    ):
        # the subsystem operated on is half as big as the total system, or less
        # or we want complementary time evolution
        # or both the state and the operation have a batch dimension
        # --> evolve matrix
        return _apply_operation_default(op, state, is_state_batched, debugger)
    # otherwise --> evolve state
    return _evolve_state_vector_under_parametrized_evolution(op, state, num_wires, is_state_batched)


def _evolve_state_vector_under_parametrized_evolution(
    operation: qml.pulse.ParametrizedEvolution, state, num_wires, is_state_batched
):
    """Uses an odeint solver to compute the evolution of the input ``state`` under the given
    ``ParametrizedEvolution`` operation.

    Args:
        state (array[complex]): input state
        operation (ParametrizedEvolution): operation to apply on the state

    Raises:
        ValueError: If the parameters and time windows of the ``ParametrizedEvolution`` are
            not defined.

    Returns:
        TensorLike[complex]: output state
    """

    try:
        import jax
        from jax.experimental.ode import odeint

        from pennylane.pulse.parametrized_hamiltonian_pytree import ParametrizedHamiltonianPytree

    except ImportError as e:  # pragma: no cover
        raise ImportError(
            "Module jax is required for the ``ParametrizedEvolution`` class. "
            "You can install jax via: pip install jax"
        ) from e

    if operation.data is None or operation.t is None:
        raise ValueError(
            "The parameters and the time window are required to execute a ParametrizedEvolution "
            "You can update these values by calling the ParametrizedEvolution class: EV(params, t)."
        )

    if is_state_batched:
        batch_dim = state.shape[0]
        state = qml.math.moveaxis(state.reshape((batch_dim, 2**num_wires)), 1, 0)
        out_shape = [2] * num_wires + [batch_dim]  # this shape is before moving the batch_dim back
    else:
        state = state.flatten()
        out_shape = [2] * num_wires

    with jax.ensure_compile_time_eval():
        H_jax = ParametrizedHamiltonianPytree.from_hamiltonian(  # pragma: no cover
            operation.H,
            dense=operation.dense,
            wire_order=list(np.arange(num_wires)),
        )

    def fun(y, t):
        """dy/dt = -i H(t) y"""
        return (-1j * H_jax(operation.data, t=t)) @ y

    result = odeint(fun, state, operation.t, **operation.odeint_kwargs)
    if operation.hyperparameters["return_intermediate"]:
        return qml.math.reshape(result, [-1] + out_shape)
    result = qml.math.reshape(result[-1], out_shape)
    if is_state_batched:
        return qml.math.moveaxis(result, -1, 0)
    return result<|MERGE_RESOLUTION|>--- conflicted
+++ resolved
@@ -301,11 +301,7 @@
     axis = wire.toarray()[0]
     slices = [slice(None)] * qml.math.ndim(state)
     slices[axis] = 0
-<<<<<<< HEAD
-    prob0 = qml.math.cast(qml.math.norm(state[tuple(slices)]) ** 2, float)
-=======
     prob0 = qml.math.norm(state[tuple(slices)]) ** 2
->>>>>>> be35a7b1
     interface = qml.math.get_deep_interface(state)
     if prng_key is not None:
         # pylint: disable=import-outside-toplevel
@@ -333,18 +329,12 @@
     # Using apply_operation(qml.QubitUnitary,...) instead of apply_operation(qml.X(wire), ...)
     # to reset enables jax.jit and prevents it from using Python callbacks
     element = op.reset and sample == 1
-<<<<<<< HEAD
     matrix = qml.math.cast(
         qml.math.array(
             [[(element + 1) % 2, (element) % 2], [(element) % 2, (element + 1) % 2]], like=interface
         ),
         float,
     )
-=======
-    matrix = qml.math.array(
-        [[(element + 1) % 2, (element) % 2], [(element) % 2, (element + 1) % 2]], like=interface
-    ).astype(float)
->>>>>>> be35a7b1
     state = apply_operation(
         qml.QubitUnitary(matrix, wire), state, is_state_batched=is_state_batched, debugger=debugger
     )
