--- conflicted
+++ resolved
@@ -266,11 +266,7 @@
 def preprocess(
     circuits: Tuple[qml.tape.QuantumScript],
     execution_config: ExecutionConfig = DefaultExecutionConfig,
-<<<<<<< HEAD
-) -> Tuple[Tuple[qml.tape.QuantumScript], PostprocessingFn]:
-=======
-) -> Tuple[Tuple[qml.tape.QuantumScript], Callable, ExecutionConfig]:
->>>>>>> 98572a3e
+) -> Tuple[Tuple[qml.tape.QuantumScript], PostprocessingFn, ExecutionConfig]:
     """Preprocess a batch of :class:`~.QuantumTape` objects to make them ready for execution.
 
     This function validates a batch of :class:`~.QuantumTape` objects by transforming and expanding
