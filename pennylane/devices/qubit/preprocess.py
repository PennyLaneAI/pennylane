# Copyright 2018-2023 Xanadu Quantum Technologies Inc.

# Licensed under the Apache License, Version 2.0 (the "License");
# you may not use this file except in compliance with the License.
# You may obtain a copy of the License at

#     http://www.apache.org/licenses/LICENSE-2.0

# Unless required by applicable law or agreed to in writing, software
# distributed under the License is distributed on an "AS IS" BASIS,
# WITHOUT WARRANTIES OR CONDITIONS OF ANY KIND, either express or implied.
# See the License for the specific language governing permissions and
# limitations under the License.

"""This module contains functions for preprocessing `QuantumTape` objects to ensure
that they are supported for execution by a device."""
# pylint: disable=protected-access
from dataclasses import replace
from typing import Generator, Callable, Tuple, Union
import warnings

import pennylane as qml

from pennylane.operation import Tensor
from pennylane.measurements import MidMeasureMP, StateMeasurement, SampleMeasurement, ExpectationMP
from pennylane import DeviceError

from ..experimental import ExecutionConfig, DefaultExecutionConfig

# Update observable list. Current list is same as supported observables for
# default.qubit.
_observables = {
    "PauliX",
    "PauliY",
    "PauliZ",
    "Hadamard",
    "Hermitian",
    "Identity",
    "Projector",
    "SparseHamiltonian",
    "Hamiltonian",
    "Sum",
    "SProd",
    "Prod",
    "Exp",
    "Evolution",
}

### UTILITY FUNCTIONS FOR EXPANDING UNSUPPORTED OPERATIONS ###


def _accepted_operator(op: qml.operation.Operator) -> bool:
    """Specify whether or not an Operator object is supported by the device."""
    if op.name == "QFT" and len(op.wires) >= 6:
        return False
    if op.name == "GroverOperator" and len(op.wires) >= 13:
        return False
    return op.has_matrix


def _operator_decomposition_gen(
    op: qml.operation.Operator,
) -> Generator[qml.operation.Operator, None, None]:
    """A generator that yields the next operation that is accepted by DefaultQubit2."""
    if _accepted_operator(op):
        yield op
    else:
        try:
            decomp = op.decomposition()
        except qml.operation.DecompositionUndefinedError as e:
            raise DeviceError(
                f"Operator {op} not supported on DefaultQubit2. Must provide either a matrix or a decomposition."
            ) from e

        for sub_op in decomp:
            yield from _operator_decomposition_gen(sub_op)


#######################


def validate_and_expand_adjoint(
    circuit: qml.tape.QuantumTape,
) -> Union[qml.tape.QuantumTape, DeviceError]:  # pylint: disable=protected-access
    """Function for validating that the operations and observables present in the input circuit
    are valid for adjoint differentiation.

    Args:
        circuit(.QuantumTape): the tape to validate

    Returns:
        Union[.QuantumTape, .DeviceError]: The expanded tape, such that it is supported by adjoint differentiation.
        If the circuit is invalid for adjoint differentiation, a DeviceError with an explanation is returned instead.
    """
    # Check validity of measurements
    measurements = []
    for m in circuit.measurements:
        if not isinstance(m, ExpectationMP):
            return DeviceError(
                "Adjoint differentiation method does not support "
                f"measurement {m.__class__.__name__}."
            )

        if not m.obs.has_matrix:
            return DeviceError(
                f"Adjoint differentiation method does not support observable {m.obs.name}."
            )

        measurements.append(m)

    expanded_ops = []
    for op in circuit._ops:
        if op.num_params > 1:
            if not isinstance(op, qml.Rot):
                return DeviceError(
                    f"The {op} operation is not supported using "
                    'the "adjoint" differentiation method.'
                )
            ops = op.decomposition()
            expanded_ops.extend(ops)
        elif not isinstance(op, qml.operation.StatePrep):
            expanded_ops.append(op)

    prep = circuit._prep[:1]

    trainable_params = []
    for k in circuit.trainable_params:
        if hasattr(circuit._par_info[k]["op"], "return_type"):
            warnings.warn(
                "Differentiating with respect to the input parameters of "
                f"{circuit._par_info[k]['op'].name} is not supported with the "
                "adjoint differentiation method. Gradients are computed "
                "only with regards to the trainable parameters of the circuit.\n\n Mark "
                "the parameters of the measured observables as non-trainable "
                "to silence this warning.",
                UserWarning,
            )
        else:
            trainable_params.append(k)

    expanded_tape = qml.tape.QuantumScript(expanded_ops, measurements, prep, circuit.shots)
    expanded_tape.trainable_params = trainable_params

    return expanded_tape


<<<<<<< HEAD
def validate_measurements(circuit: qml.tape.QuantumTape):
=======
def validate_measurements(
    circuit: qml.tape.QuantumTape, execution_config: ExecutionConfig = DefaultExecutionConfig
):
>>>>>>> 00a1972e
    """Check that the circuit contains a valid set of measurements. A valid
    set of measurements is defined as:

    1. If circuit.shots is None (i.e., the execution is analytic), then
       the circuit must only contain ``StateMeasurements``.
    2. If circuit.shots is not None, then the circuit must only contain
       ``SampleMeasurements``.

    If the circuit has an invalid set of measurements, then an error is raised.
<<<<<<< HEAD
=======

    Args:
        circuit (.QuantumTape): the circuit to validate
        execution_config (.ExecutionConfig): execution configuration with configurable
            options for the execution.
>>>>>>> 00a1972e
    """
    if circuit.shots.total_shots is None:
        for m in circuit.measurements:
            if not isinstance(m, StateMeasurement):
                raise DeviceError(f"Analytic circuits must only contain StateMeasurements; got {m}")
    else:
<<<<<<< HEAD
=======
        # check if an analytic diff method is used with finite shots
        if execution_config.gradient_method in ["adjoint", "backprop"]:
            raise DeviceError(
                f"Circuits with finite shots must be executed with non-analytic "
                f"gradient methods; got {execution_config.gradient_method}"
            )

>>>>>>> 00a1972e
        for m in circuit.measurements:
            if not isinstance(m, SampleMeasurement):
                raise DeviceError(
                    f"Circuits with finite shots must only contain SampleMeasurements; got {m}"
                )


def expand_fn(circuit: qml.tape.QuantumScript) -> qml.tape.QuantumScript:
    """Method for expanding or decomposing an input circuit.

    This method expands the tape if:

    - mid-circuit measurements are present,
    - any operations are not supported on the device.

    Args:
        circuit (.QuantumTape): the circuit to expand.

    Returns:
        .QuantumTape: The expanded/decomposed circuit, such that the device
        will natively support all operations.
    """

    if any(isinstance(o, MidMeasureMP) for o in circuit.operations):
        circuit = qml.defer_measurements(circuit)

    if len(circuit._prep) > 1:
        raise DeviceError("DefaultQubit2 accepts at most one state prep operation.")

    if not all(_accepted_operator(op) for op in circuit._ops):
        try:
            new_ops = [
                final_op for op in circuit._ops for final_op in _operator_decomposition_gen(op)
            ]
        except RecursionError as e:
            raise DeviceError(
                "Reached recursion limit trying to decompose operations. "
                "Operator decomposition may have entered an infinite loop."
            ) from e
        circuit = qml.tape.QuantumScript(
            new_ops, circuit.measurements, circuit._prep, shots=circuit.shots
        )

    for observable in circuit.observables:
        if isinstance(observable, Tensor):
            if any(o.name not in _observables for o in observable.obs):
                raise DeviceError(f"Observable {observable} not supported on DefaultQubit2")
        elif observable.name not in _observables:
            raise DeviceError(f"Observable {observable} not supported on DefaultQubit2")

    return circuit


def batch_transform(
    circuit: qml.tape.QuantumScript,
) -> Tuple[Tuple[qml.tape.QuantumScript], Callable]:
    """Apply a differentiable batch transform for preprocessing a circuit
    prior to execution.

    By default, this method contains logic for generating multiple
    circuits, one per term, of a circuit that terminates in ``expval(Sum)``.

    .. warning::

        This method will be tracked by autodifferentiation libraries,
        such as Autograd, JAX, TensorFlow, and Torch. Please make sure
        to use ``qml.math`` for autodiff-agnostic tensor processing
        if required.

    Args:
        circuit (.QuantumTape): the circuit to preprocess

    Returns:
        tuple[Sequence[.QuantumTape], callable]: Returns a tuple containing
        the sequence of circuits to be executed, and a post-processing function
        to be applied to the list of evaluated circuit results.
    """
    # Check whether the circuit was broadcasted
    if circuit.batch_size is None:
        # If the circuit wasn't broadcasted, no action required
        circuits = [circuit]

        def batch_fn(res):
            """A post-processing function to convert the results of a batch of
            executions into the result of a single executiion."""
            return res[0]

        return circuits, batch_fn

    # Expand each of the broadcasted circuits
    tapes, batch_fn = qml.transforms.broadcast_expand(circuit)

    return tapes, batch_fn


def _update_config(config: ExecutionConfig) -> ExecutionConfig:
    """Choose the "best" options for the configuration if they are left unspecified.

    Args:
        config (ExecutionConfig): the initial execution config

    Returns:
        ExecutionConfig: a new config with the best choices selected.
    """
    updated_values = {}
    if config.gradient_method == "best":
        updated_values["gradient_method"] = "backprop"
    if config.use_device_gradient is None:
        updated_values["use_device_gradient"] = config.gradient_method in {
            "best",
            "adjoint",
            "backprop",
        }
    if config.grad_on_execution is None:
        updated_values["grad_on_execution"] = config.gradient_method == "adjoint"
    return replace(config, **updated_values)


def preprocess(
    circuits: Tuple[qml.tape.QuantumScript],
    execution_config: ExecutionConfig = DefaultExecutionConfig,
) -> Tuple[Tuple[qml.tape.QuantumScript], Callable, ExecutionConfig]:
    """Preprocess a batch of :class:`~.QuantumTape` objects to make them ready for execution.

    This function validates a batch of :class:`~.QuantumTape` objects by transforming and expanding
    them to ensure all operators and measurements are supported by the execution device.

    Args:
        circuits (Sequence[QuantumTape]): Batch of tapes to be processed.
        execution_config (.ExecutionConfig): execution configuration with configurable
            options for the execution.

    Returns:
        Tuple[QuantumTape], Callable, ExecutionConfig: QuantumTapes that the device can natively execute,
        a postprocessing function to be called after execution, and a configuration with originally unset specifications filled in.
    """
    for c in circuits:
<<<<<<< HEAD
        validate_measurements(c)
=======
        validate_measurements(c, execution_config)
>>>>>>> 00a1972e

    circuits = tuple(expand_fn(c) for c in circuits)
    if execution_config.gradient_method == "adjoint":
        circuits = tuple(validate_and_expand_adjoint(c) for c in circuits)
        for circuit_or_error in circuits:
            if isinstance(circuit_or_error, DeviceError):
                raise circuit_or_error  # it's an error

    circuits, batch_fn = qml.transforms.map_batch_transform(batch_transform, circuits)

    return circuits, batch_fn, _update_config(execution_config)<|MERGE_RESOLUTION|>--- conflicted
+++ resolved
@@ -144,13 +144,9 @@
     return expanded_tape
 
 
-<<<<<<< HEAD
-def validate_measurements(circuit: qml.tape.QuantumTape):
-=======
 def validate_measurements(
     circuit: qml.tape.QuantumTape, execution_config: ExecutionConfig = DefaultExecutionConfig
 ):
->>>>>>> 00a1972e
     """Check that the circuit contains a valid set of measurements. A valid
     set of measurements is defined as:
 
@@ -160,22 +156,17 @@
        ``SampleMeasurements``.
 
     If the circuit has an invalid set of measurements, then an error is raised.
-<<<<<<< HEAD
-=======
 
     Args:
         circuit (.QuantumTape): the circuit to validate
         execution_config (.ExecutionConfig): execution configuration with configurable
             options for the execution.
->>>>>>> 00a1972e
     """
     if circuit.shots.total_shots is None:
         for m in circuit.measurements:
             if not isinstance(m, StateMeasurement):
                 raise DeviceError(f"Analytic circuits must only contain StateMeasurements; got {m}")
     else:
-<<<<<<< HEAD
-=======
         # check if an analytic diff method is used with finite shots
         if execution_config.gradient_method in ["adjoint", "backprop"]:
             raise DeviceError(
@@ -183,7 +174,6 @@
                 f"gradient methods; got {execution_config.gradient_method}"
             )
 
->>>>>>> 00a1972e
         for m in circuit.measurements:
             if not isinstance(m, SampleMeasurement):
                 raise DeviceError(
@@ -321,11 +311,7 @@
         a postprocessing function to be called after execution, and a configuration with originally unset specifications filled in.
     """
     for c in circuits:
-<<<<<<< HEAD
-        validate_measurements(c)
-=======
         validate_measurements(c, execution_config)
->>>>>>> 00a1972e
 
     circuits = tuple(expand_fn(c) for c in circuits)
     if execution_config.gradient_method == "adjoint":
