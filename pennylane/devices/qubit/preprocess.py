# Copyright 2018-2023 Xanadu Quantum Technologies Inc.

# Licensed under the Apache License, Version 2.0 (the "License");
# you may not use this file except in compliance with the License.
# You may obtain a copy of the License at

#     http://www.apache.org/licenses/LICENSE-2.0

# Unless required by applicable law or agreed to in writing, software
# distributed under the License is distributed on an "AS IS" BASIS,
# WITHOUT WARRANTIES OR CONDITIONS OF ANY KIND, either express or implied.
# See the License for the specific language governing permissions and
# limitations under the License.

"""This module contains functions for preprocessing `QuantumTape` objects to ensure
that they are supported for execution by a device."""
# pylint: disable=protected-access
from typing import Generator, Callable, Tuple

import pennylane as qml

from pennylane.operation import Tensor
from pennylane.measurements import MidMeasureMP, StateMeasurement
from pennylane import DeviceError

from ..experimental import ExecutionConfig, DefaultExecutionConfig

# Update observable list. Current list is same as supported observables for
# default.qubit.
_observables = {
    "PauliX",
    "PauliY",
    "PauliZ",
    "Hadamard",
    "Hermitian",
    "Identity",
    "Projector",
    "SparseHamiltonian",
    "Hamiltonian",
    "Sum",
    "SProd",
    "Prod",
    "Exp",
    "Evolution",
}

### UTILITY FUNCTIONS FOR EXPANDING UNSUPPORTED OPERATIONS ###


def _accepted_operator(op: qml.operation.Operator) -> bool:
    """Specify whether or not an Operator object is supported by the device."""
    if op.name == "QFT" and len(op.wires) >= 6:
        return False
    if op.name == "GroverOperator" and len(op.wires) >= 13:
        return False
    return op.has_matrix


def _operator_decomposition_gen(
    op: qml.operation.Operator,
) -> Generator[qml.operation.Operator, None, None]:
    """A generator that yields the next operation that is accepted by DefaultQubit2."""
    if _accepted_operator(op):
        yield op
    else:
        try:
            decomp = op.decomposition()
        except qml.operation.DecompositionUndefinedError as e:
            raise DeviceError(
                f"Operator {op} not supported on DefaultQubit2. Must provide either a matrix or a decomposition."
            ) from e
<<<<<<< HEAD

        for sub_op in decomp:
            yield from _operator_decomposition_gen(sub_op)


#######################
=======

        for sub_op in decomp:
            yield from _operator_decomposition_gen(sub_op)

>>>>>>> 295d2c93

#######################

<<<<<<< HEAD
=======

>>>>>>> 295d2c93
def expand_fn(circuit: qml.tape.QuantumScript) -> qml.tape.QuantumScript:
    """Method for expanding or decomposing an input circuit.

    This method expands the tape if:

    - mid-circuit measurements are present,
    - any operations are not supported on the device.

    Args:
        circuit (.QuantumTape): the circuit to expand.

    Returns:
        .QuantumTape: The expanded/decomposed circuit, such that the device
        will natively support all operations.
    """

    if any(isinstance(o, MidMeasureMP) for o in circuit.operations):
        circuit = qml.defer_measurements(circuit)

    if len(circuit._prep) > 1:
        raise DeviceError("DefaultQubit2 accepts at most one state prep operation.")

    if not all(_accepted_operator(op) for op in circuit._ops):
<<<<<<< HEAD
        new_ops = [final_op for op in circuit._ops for final_op in _operator_decomposition_gen(op)]
=======
        try:
            new_ops = [
                final_op for op in circuit._ops for final_op in _operator_decomposition_gen(op)
            ]
        except RecursionError as e:
            raise DeviceError(
                "Reached recursion limit trying to decompose operations. "
                "Operator decomposition may have entered an infinite loop."
            ) from e
>>>>>>> 295d2c93
        circuit = qml.tape.QuantumScript(new_ops, circuit.measurements, circuit._prep)

    for observable in circuit.observables:
        if isinstance(observable, Tensor) and any(
            o.name not in _observables for o in observable.obs
        ):
            raise DeviceError(f"Observable {observable} not supported on DefaultQubit2")
        if observable.name not in _observables:
            raise DeviceError(f"Observable {observable} not supported on DefaultQubit2")

    # change this once shots are supported
    for m in circuit.measurements:
        if not isinstance(m, StateMeasurement):
            raise DeviceError(f"Measurement process {m} is only useable with finite shots.")

    return circuit


def batch_transform(circuit: qml.tape.QuantumScript) -> (Tuple[qml.tape.QuantumScript], Callable):
    """Apply a differentiable batch transform for preprocessing a circuit
    prior to execution.

    By default, this method contains logic for generating multiple
    circuits, one per term, of a circuit that terminates in ``expval(Sum)``.

    .. warning::

        This method will be tracked by autodifferentiation libraries,
        such as Autograd, JAX, TensorFlow, and Torch. Please make sure
        to use ``qml.math`` for autodiff-agnostic tensor processing
        if required.

    Args:
        circuit (.QuantumTape): the circuit to preprocess

    Returns:
        tuple[Sequence[.QuantumTape], callable]: Returns a tuple containing
        the sequence of circuits to be executed, and a post-processing function
        to be applied to the list of evaluated circuit results.
    """
    # Check whether the circuit was broadcasted
    if circuit.batch_size is None:
        # If the circuit wasn't broadcasted, no action required
        circuits = [circuit]

        def batch_fn(res):
            """A post-processing function to convert the results of a batch of
            executions into the result of a single executiion."""
            return res[0]

        return circuits, batch_fn

    # Expand each of the broadcasted circuits
    tapes, batch_fn = qml.transforms.broadcast_expand(circuit)

    return tapes, batch_fn


def preprocess(
    circuits: Tuple[qml.tape.QuantumScript],
    execution_config: ExecutionConfig = DefaultExecutionConfig,
) -> (Tuple[qml.tape.QuantumScript], Callable):
    """Preprocess a batch of :class:`~.QuantumTape` objects to make them ready for execution.

    This function validates a batch of :class:`~.QuantumTape` objects by transforming and expanding
    them to ensure all operators and measurements are supported by the execution device.

    Args:
        circuits (Sequence[QuantumTape]): Batch of tapes to be processed.
        execution_config (.ExecutionConfig): execution configuration with configurable
            options for the execution.

    Returns:
        Tuple[Sequence[.QuantumTape], callable]: Returns a tuple containing
        the sequence of circuits to be executed, and a post-processing function
        to be applied to the list of evaluated circuit results.
    """
    if execution_config.shots is not None:
        # Finite shot support will be added later
        raise DeviceError("The Python Device does not support finite shots.")

    circuits = tuple(expand_fn(c) for c in circuits)

    circuits, batch_fn = qml.transforms.map_batch_transform(batch_transform, circuits)

    return circuits, batch_fn<|MERGE_RESOLUTION|>--- conflicted
+++ resolved
@@ -69,26 +69,12 @@
             raise DeviceError(
                 f"Operator {op} not supported on DefaultQubit2. Must provide either a matrix or a decomposition."
             ) from e
-<<<<<<< HEAD
 
         for sub_op in decomp:
             yield from _operator_decomposition_gen(sub_op)
 
-
-#######################
-=======
-
-        for sub_op in decomp:
-            yield from _operator_decomposition_gen(sub_op)
-
->>>>>>> 295d2c93
-
 #######################
 
-<<<<<<< HEAD
-=======
-
->>>>>>> 295d2c93
 def expand_fn(circuit: qml.tape.QuantumScript) -> qml.tape.QuantumScript:
     """Method for expanding or decomposing an input circuit.
 
@@ -112,9 +98,6 @@
         raise DeviceError("DefaultQubit2 accepts at most one state prep operation.")
 
     if not all(_accepted_operator(op) for op in circuit._ops):
-<<<<<<< HEAD
-        new_ops = [final_op for op in circuit._ops for final_op in _operator_decomposition_gen(op)]
-=======
         try:
             new_ops = [
                 final_op for op in circuit._ops for final_op in _operator_decomposition_gen(op)
@@ -124,7 +107,6 @@
                 "Reached recursion limit trying to decompose operations. "
                 "Operator decomposition may have entered an infinite loop."
             ) from e
->>>>>>> 295d2c93
         circuit = qml.tape.QuantumScript(new_ops, circuit.measurements, circuit._prep)
 
     for observable in circuit.observables:
