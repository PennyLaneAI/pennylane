--- conflicted
+++ resolved
@@ -67,16 +67,12 @@
         return False
     if op.name == "GroverOperator" and len(op.wires) >= 13:
         return False
-<<<<<<< HEAD
     if op.name == "Snapshot":
         return True
     if op.__class__.__name__ == "Pow" and qml.operation.is_trainable(op):
         return False
 
     return op.has_matrix
-=======
-    return op.name == "Snapshot" or op.has_matrix
->>>>>>> 6e8b491c
 
 
 def _accepted_adjoint_operator(op: qml.operation.Operator) -> bool:
