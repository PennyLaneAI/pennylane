--- conflicted
+++ resolved
@@ -43,24 +43,6 @@
     """
     # if the measurement process involves a Sum or a Hamiltonian, measure each
     # of the terms separately and sum
-<<<<<<< HEAD
-    if isinstance(mp, ExpectationMP) and isinstance(mp.obs, Hamiltonian):
-        return sum(
-            c
-            * measure_with_samples(
-                ExpectationMP(t), state, shots, is_state_batched=is_state_batched, rng=rng
-            )
-            for c, t in zip(*mp.obs.terms())
-        )
-
-    if isinstance(mp, ExpectationMP) and isinstance(mp.obs, Sum):
-        return sum(
-            measure_with_samples(
-                ExpectationMP(t), state, shots, is_state_batched=is_state_batched, rng=rng
-            )
-            for t in mp.obs
-        )
-=======
     if isinstance(mp, ExpectationMP):
         if isinstance(mp.obs, Hamiltonian):
 
@@ -88,7 +70,6 @@
 
             unsqueezed_results = tuple(_sum_for_single_shot(Shots(s)) for s in shots)
             return unsqueezed_results if shots.has_partitioned_shots else unsqueezed_results[0]
->>>>>>> dc3078a1
 
     # measure with the usual method (rotate into the measurement basis)
     return _measure_with_samples_diagonalizing_gates(
