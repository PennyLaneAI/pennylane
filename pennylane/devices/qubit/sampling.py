# Copyright 2018-2023 Xanadu Quantum Technologies Inc.

# Licensed under the Apache License, Version 2.0 (the "License");
# you may not use this file except in compliance with the License.
# You may obtain a copy of the License at

#     http://www.apache.org/licenses/LICENSE-2.0

# Unless required by applicable law or agreed to in writing, software
# distributed under the License is distributed on an "AS IS" BASIS,
# WITHOUT WARRANTIES OR CONDITIONS OF ANY KIND, either express or implied.
# See the License for the specific language governing permissions and
# limitations under the License.
"""Functions to sample a state."""
from typing import Union

import numpy as np

import pennylane as qml
from pennylane.measurements import (
    ClassicalShadowMP,
    CountsMP,
    ExpectationMP,
    SampleMeasurement,
    ShadowExpvalMP,
    Shots,
)
from pennylane.ops import Hamiltonian, LinearCombination, Prod, SProd, Sum
from pennylane.typing import TensorLike

from .apply_operation import apply_operation
from .measure import flatten_state

try:
    import jax
    import jax.numpy as jnp

    JAX_AVAILABLE = True
except ImportError:
    JAX_AVAILABLE = False


def jax_random_split(prng_key, num: int = 2):
    """Get a new key with ``jax.random.split``."""
    if prng_key is None:
        return (None,) * num
    # pylint: disable=import-outside-toplevel
    from jax.random import split

    return split(prng_key, num=num)


def _group_measurements(mps: list[Union[SampleMeasurement, ClassicalShadowMP, ShadowExpvalMP]]):
    """
    Group the measurements such that:
      - measurements with pauli observables pairwise-commute in each group
      - measurements with observables that are not pauli words are all in different groups
      - measurements without observables are all in the same group
      - classical shadow measurements are all in different groups
    """
    if len(mps) == 1:
        return [mps], [[0]]

    # measurements with pauli-word observables
    mp_pauli_obs = []

    # measurements with non pauli-word observables
    mp_other_obs = []
    mp_other_obs_indices = []

    # measurements with no observables
    mp_no_obs = []
    mp_no_obs_indices = []
    for i, mp in enumerate(mps):
        if isinstance(mp.obs, (Sum, SProd, Prod)):
            mps[i].obs = qml.simplify(mp.obs)
        if isinstance(mp, (ClassicalShadowMP, ShadowExpvalMP)):
            mp_other_obs.append([mp])
            mp_other_obs_indices.append([i])
        elif mp.obs is None:
            mp_no_obs.append(mp)
            mp_no_obs_indices.append(i)
        elif qml.pauli.is_pauli_word(mp.obs):
            mp_pauli_obs.append((i, mp))
        else:
            mp_other_obs.append([mp])
            mp_other_obs_indices.append([i])
    if mp_pauli_obs:
        i_to_pauli_mp = dict(mp_pauli_obs)
        _, group_indices = qml.pauli.group_observables(
            [mp.obs for mp in i_to_pauli_mp.values()], list(i_to_pauli_mp.keys())
        )
        mp_pauli_groups = []
        for indices in group_indices:
            mp_group = [i_to_pauli_mp[i] for i in indices]
            mp_pauli_groups.append(mp_group)
    else:
        mp_pauli_groups, group_indices = [], []

    mp_no_obs_indices = [mp_no_obs_indices] if mp_no_obs else []
    mp_no_obs = [mp_no_obs] if mp_no_obs else []
    all_mp_groups = mp_pauli_groups + mp_no_obs + mp_other_obs
    all_indices = group_indices + mp_no_obs_indices + mp_other_obs_indices

    return all_mp_groups, all_indices


def _get_num_executions_for_expval_H(obs):
    indices = obs.grouping_indices
    if indices:
        return len(indices)
    return _get_num_wire_groups_for_expval_H(obs)


def _get_num_wire_groups_for_expval_H(obs):
    _, obs_list = obs.terms()
    wires_list = []
    added_obs = []
    num_groups = 0
    for o in obs_list:
        if o in added_obs:
            continue
        if isinstance(o, qml.Identity):
            continue
        added = False
        for wires in wires_list:
            if len(qml.wires.Wires.shared_wires([wires, o.wires])) == 0:
                added_obs.append(o)
                added = True
                break
        if not added:
            added_obs.append(o)
            wires_list.append(o.wires)
            num_groups += 1
    return num_groups


def _get_num_executions_for_sum(obs):

    if obs.grouping_indices:
        return len(obs.grouping_indices)

    if not obs.pauli_rep:
        return sum(int(not isinstance(o, qml.Identity)) for o in obs.terms()[1])

    _, ops = obs.terms()
    with qml.QueuingManager.stop_recording():
        op_groups = qml.pauli.group_observables(ops)
    return len(op_groups)


# pylint: disable=no-member
def get_num_shots_and_executions(tape: qml.tape.QuantumScript) -> tuple[int, int]:
    """Get the total number of qpu executions and shots.

    Args:
        tape (qml.tape.QuantumTape): the tape we want to get the number of executions and shots for

    Returns:
        int, int: the total number of QPU executions and the total number of shots

    """
    groups, _ = _group_measurements(tape.measurements)

    num_executions = 0
    num_shots = 0
    for group in groups:
        if isinstance(group[0], ExpectationMP) and isinstance(
            group[0].obs, (qml.ops.Hamiltonian, qml.ops.LinearCombination)
        ):
            H_executions = _get_num_executions_for_expval_H(group[0].obs)
            num_executions += H_executions
            if tape.shots:
                num_shots += tape.shots.total_shots * H_executions
        elif isinstance(group[0], ExpectationMP) and isinstance(group[0].obs, qml.ops.Sum):
            sum_executions = _get_num_executions_for_sum(group[0].obs)
            num_executions += sum_executions
            if tape.shots:
                num_shots += tape.shots.total_shots * sum_executions
        elif isinstance(group[0], (ClassicalShadowMP, ShadowExpvalMP)):
            num_executions += tape.shots.total_shots
            if tape.shots:
                num_shots += tape.shots.total_shots
        else:
            num_executions += 1
            if tape.shots:
                num_shots += tape.shots.total_shots

    if tape.batch_size:
        num_executions *= tape.batch_size
        if tape.shots:
            num_shots *= tape.batch_size
    return num_executions, num_shots


def _apply_diagonalizing_gates(
    mps: list[SampleMeasurement], state: np.ndarray, is_state_batched: bool = False
):
    if len(mps) == 1:
        diagonalizing_gates = mps[0].diagonalizing_gates()
    elif all(mp.obs for mp in mps):
        diagonalizing_gates = qml.pauli.diagonalize_qwc_pauli_words([mp.obs for mp in mps])[0]
    else:
        diagonalizing_gates = []

    for op in diagonalizing_gates:
        state = apply_operation(op, state, is_state_batched=is_state_batched)

    return state


# pylint:disable = too-many-arguments
def measure_with_samples(
    measurements: list[Union[SampleMeasurement, ClassicalShadowMP, ShadowExpvalMP]],
    state: np.ndarray,
    shots: Shots,
    is_state_batched: bool = False,
    rng=None,
    prng_key=None,
    mid_measurements: dict = None,
) -> list[TensorLike]:
    """
    Returns the samples of the measurement process performed on the given state.
    This function assumes that the user-defined wire labels in the measurement process
    have already been mapped to integer wires used in the device.

    Args:
        measurements (List[Union[SampleMeasurement, ClassicalShadowMP, ShadowExpvalMP]]):
            The sample measurements to perform
        state (np.ndarray[complex]): The state vector to sample from
        shots (Shots): The number of samples to take
        is_state_batched (bool): whether the state is batched or not
        rng (Union[None, int, array_like[int], SeedSequence, BitGenerator, Generator]): A
            seed-like parameter matching that of ``seed`` for ``numpy.random.default_rng``.
            If no value is provided, a default RNG will be used.
        prng_key (Optional[jax.random.PRNGKey]): An optional ``jax.random.PRNGKey``. This is
            the key to the JAX pseudo random number generator. Only for simulation using JAX.
        mid_measurements (None, dict): Dictionary of mid-circuit measurements

    Returns:
        List[TensorLike[Any]]: Sample measurement results
    """
    # last N measurements are sampling MCMs in ``dynamic_one_shot`` execution mode
    mps = measurements[0 : -len(mid_measurements)] if mid_measurements else measurements

    groups, indices = _group_measurements(mps)
    all_res = []
    for group in groups:
        if isinstance(group[0], ExpectationMP) and isinstance(
            group[0].obs, (Hamiltonian, LinearCombination)
        ):
            measure_fn = _measure_hamiltonian_with_samples
        elif isinstance(group[0], ExpectationMP) and isinstance(group[0].obs, Sum):
            measure_fn = _measure_sum_with_samples
        elif isinstance(group[0], (ClassicalShadowMP, ShadowExpvalMP)):
            measure_fn = _measure_classical_shadow
        else:
            # measure with the usual method (rotate into the measurement basis)
            measure_fn = _measure_with_samples_diagonalizing_gates

        prng_key, key = jax_random_split(prng_key)
        all_res.extend(
            measure_fn(
                group, state, shots, is_state_batched=is_state_batched, rng=rng, prng_key=key
            )
        )

    flat_indices = [_i for i in indices for _i in i]

    # reorder results
    sorted_res = tuple(
        res for _, res in sorted(list(enumerate(all_res)), key=lambda r: flat_indices[r[0]])
    )

    # append MCM samples
    if mid_measurements:
        sorted_res += tuple(mid_measurements.values())

    # put the shot vector axis before the measurement axis
    if shots.has_partitioned_shots:
        sorted_res = tuple(zip(*sorted_res))

    return sorted_res


def _measure_with_samples_diagonalizing_gates(
    mps: list[SampleMeasurement],
    state: np.ndarray,
    shots: Shots,
    is_state_batched: bool = False,
    rng=None,
    prng_key=None,
) -> TensorLike:
    """
    Returns the samples of the measurement process performed on the given state,
    by rotating the state into the measurement basis using the diagonalizing gates
    given by the measurement process.

    Args:
        mp (~.measurements.SampleMeasurement): The sample measurement to perform
        state (np.ndarray[complex]): The state vector to sample from
        shots (~.measurements.Shots): The number of samples to take
        is_state_batched (bool): whether the state is batched or not
        rng (Union[None, int, array_like[int], SeedSequence, BitGenerator, Generator]): A
            seed-like parameter matching that of ``seed`` for ``numpy.random.default_rng``.
            If no value is provided, a default RNG will be used.
        prng_key (Optional[jax.random.PRNGKey]): An optional ``jax.random.PRNGKey``. This is
            the key to the JAX pseudo random number generator. Only for simulation using JAX.

    Returns:
        TensorLike[Any]: Sample measurement results
    """
    # apply diagonalizing gates
    state = _apply_diagonalizing_gates(mps, state, is_state_batched)

    total_indices = len(state.shape) - is_state_batched
    wires = qml.wires.Wires(range(total_indices))

    def _process_single_shot(samples):
        processed = []
        for mp in mps:
            res = mp.process_samples(samples, wires)
            if not isinstance(mp, CountsMP):
                res = qml.math.squeeze(res)

            processed.append(res)

        return tuple(processed)

    try:
        prng_key, _ = jax_random_split(prng_key)
        samples = sample_state(
            state,
            shots=shots.total_shots,
            is_state_batched=is_state_batched,
            wires=wires,
            rng=rng,
            prng_key=prng_key,
        )
    except ValueError as e:
        if str(e) != "probabilities contain NaN":
            raise e
        samples = qml.math.full((shots.total_shots, len(wires)), 0)

    processed_samples = []
    for lower, upper in shots.bins():
        shot = _process_single_shot(samples[..., lower:upper, :])
        processed_samples.append(shot)

    if shots.has_partitioned_shots:
        return tuple(zip(*processed_samples))

    return processed_samples[0]


def _measure_classical_shadow(
    mp: list[Union[ClassicalShadowMP, ShadowExpvalMP]],
    state: np.ndarray,
    shots: Shots,
    is_state_batched: bool = False,
    rng=None,
    prng_key=None,
):
    """
    Returns the result of a classical shadow measurement on the given state.

    A classical shadow measurement doesn't fit neatly into the current measurement API
    since different diagonalizing gates are used for each shot. Here it's treated as a
    state measurement with shots instead of a sample measurement.

    Args:
        mp (~.measurements.SampleMeasurement): The sample measurement to perform
        state (np.ndarray[complex]): The state vector to sample from
        shots (~.measurements.Shots): The number of samples to take
        rng (Union[None, int, array_like[int], SeedSequence, BitGenerator, Generator]): A
            seed-like parameter matching that of ``seed`` for ``numpy.random.default_rng``.
            If no value is provided, a default RNG will be used.

    Returns:
        TensorLike[Any]: Sample measurement results
    """
    # pylint: disable=unused-argument

    # the list contains only one element based on how we group measurements
    mp = mp[0]

    wires = qml.wires.Wires(range(len(state.shape)))

    if shots.has_partitioned_shots:
        return [tuple(mp.process_state_with_shots(state, wires, s, rng=rng) for s in shots)]

    return [mp.process_state_with_shots(state, wires, shots.total_shots, rng=rng)]


def _measure_hamiltonian_with_samples(
    mp: list[SampleMeasurement],
    state: np.ndarray,
    shots: Shots,
    is_state_batched: bool = False,
    rng=None,
    prng_key=None,
):
    # the list contains only one element based on how we group measurements
    mp = mp[0]

    # if the measurement process involves a Hamiltonian, measure each
    # of the terms separately and sum
    def _sum_for_single_shot(s, prng_key=None):
        results = measure_with_samples(
            [ExpectationMP(t) for t in mp.obs.terms()[1]],
            state,
            s,
            is_state_batched=is_state_batched,
            rng=rng,
            prng_key=prng_key,
        )
        return sum(c * res for c, res in zip(mp.obs.terms()[0], results))

    keys = jax_random_split(prng_key, num=shots.num_copies)
    unsqueezed_results = tuple(
        _sum_for_single_shot(type(shots)(s), key) for s, key in zip(shots, keys)
    )
    return [unsqueezed_results] if shots.has_partitioned_shots else [unsqueezed_results[0]]


def _measure_sum_with_samples(
    mp: list[SampleMeasurement],
    state: np.ndarray,
    shots: Shots,
    is_state_batched: bool = False,
    rng=None,
    prng_key=None,
):
    # the list contains only one element based on how we group measurements
    mp = mp[0]

    # if the measurement process involves a Sum, measure each
    # of the terms separately and sum
    def _sum_for_single_shot(s, prng_key=None):
        results = measure_with_samples(
            [ExpectationMP(t) for t in mp.obs],
            state,
            s,
            is_state_batched=is_state_batched,
            rng=rng,
            prng_key=prng_key,
        )
        return sum(results)

    keys = jax_random_split(prng_key, num=shots.num_copies)
    unsqueezed_results = tuple(
        _sum_for_single_shot(type(shots)(s), key) for s, key in zip(shots, keys)
    )
    return [unsqueezed_results] if shots.has_partitioned_shots else [unsqueezed_results[0]]


def sample_state(
    state,
    shots: int,
    is_state_batched: bool = False,
    wires=None,
    rng=None,
    prng_key=None,
) -> np.ndarray:
    """
    Returns a series of samples of a state.
    """
<<<<<<< HEAD
=======
    # if prng_key is not None or qml.math.get_interface(state) == "jax":
    #     return _sample_state_jax(
    #         state, shots, prng_key, is_state_batched=is_state_batched, wires=wires, seed=rng
    #     )

>>>>>>> 25b346a5
    total_indices = len(state.shape) - is_state_batched
    state_wires = qml.wires.Wires(range(total_indices))

    wires_to_sample = wires or state_wires
    num_wires = len(wires_to_sample)

    flat_state = flatten_state(state, total_indices)
    with qml.queuing.QueuingManager.stop_recording():
        probs = qml.probs(wires=wires_to_sample).process_state(flat_state, state_wires)
        # Keep same interface (e.g. jax) as in the device

<<<<<<< HEAD
    return sample_probs(probs, shots, num_wires, is_state_batched, rng, prng_key)


def sample_probs(probs, shots, num_wires, is_state_batched, rng, prng_key=None):
=======
    # Here we are supposed to get the probs, and then we do everything separately
    return sample_probs(probs, shots, num_wires, is_state_batched, rng, prng_key, len(state))


def sample_probs(probs, shots, num_wires, is_state_batched, rng, prng_key=None, state_len=None):
>>>>>>> 25b346a5
    """
    Sample from given probabilities, dispatching between JAX and NumPy implementations.
    """
    is_probs_jax = isinstance(probs, jnp.ndarray)
    if JAX_AVAILABLE and (is_probs_jax or prng_key is not None):
        return _sample_probs_jax(probs, shots, num_wires, is_state_batched, prng_key, rng)
    else:
        return _sample_probs_numpy(probs, shots, num_wires, is_state_batched, rng)


def _sample_probs_numpy(probs, shots, num_wires, is_state_batched, rng):
    """
    Sample from given probabilities using NumPy's random number generator.
    """
    rng = np.random.default_rng(rng)
    norm = qml.math.sum(probs, axis=-1)
    norm_err = qml.math.abs(norm - 1.0)
    cutoff = 1e-07

    norm_err = norm_err[..., np.newaxis] if not is_state_batched else norm_err
    if qml.math.any(norm_err > cutoff):
        raise ValueError("probabilities do not sum to 1")

    # Based on the interface of probs, if jax we just call the jax version
    prob_interface = qml.math.get_interface(probs)
    if prob_interface == "jax":
        return _sample_probs_jax(probs, shots, num_wires, is_state_batched, prng_key, state_len)
    basis_states = np.arange(2**num_wires)
    if is_state_batched:
        probs = probs / norm[:, np.newaxis] if norm.shape else probs / norm
        samples = np.stack([rng.choice(basis_states, shots, p=p) for p in probs])
    else:
        probs = probs / norm
        samples = rng.choice(basis_states, shots, p=probs)

    powers_of_two = 1 << np.arange(num_wires, dtype=np.int64)[::-1]
    states_sampled_base_ten = samples[..., None] & powers_of_two
    return (states_sampled_base_ten > 0).astype(np.int64)


def _sample_probs_jax(probs, shots, num_wires, is_state_batched, prng_key=None, seed=None):
    """
    Sample from given probabilities using JAX's random number generator.
    """
    import jax.numpy as jnp

    if prng_key is None:
        prng_key = jax.random.PRNGKey(np.random.default_rng(seed).integers(100000))

    basis_states = jnp.arange(2**num_wires)

    if is_state_batched:
        keys = jax.random.split(prng_key, num=probs.shape[0])
        samples = jnp.array(
            [
                jax.random.choice(_key, basis_states, shape=(shots,), p=prob)
                for _key, prob in zip(keys, probs)
            ]
        )
    else:
        samples = jax.random.choice(prng_key, basis_states, shape=(shots,), p=probs)

    powers_of_two = 1 << jnp.arange(num_wires, dtype=jnp.int64)[::-1]
    states_sampled_base_ten = samples[..., None] & powers_of_two
    return (states_sampled_base_ten > 0).astype(jnp.int64)


# pylint:disable = unused-argument
<<<<<<< HEAD
def _sample_state_jax(
    state,
    shots: int,
    prng_key,
    is_state_batched: bool = False,
    wires=None,
    seed=None,
) -> np.ndarray:
    """
    Returns a series of samples of a state for the JAX interface based on the PRNG.

    Args:
        state (array[complex]): A state vector to be sampled
        shots (int): The number of samples to take
        prng_key (jax.random.PRNGKey): A``jax.random.PRNGKey``. This is
            the key to the JAX pseudo random number generator.
        is_state_batched (bool): whether the state is batched or not
        wires (Sequence[int]): The wires to sample
        seed (numpy.random.Generator): seed to use to generate a key if a ``prng_key`` is not present. ``None`` by default.

    Returns:
        ndarray[int]: Sample values of the shape (shots, num_wires)
    """
=======
# def _sample_state_jax(
#     state,
#     shots: int,
#     prng_key,
#     is_state_batched: bool = False,
#     wires=None,
#     seed=None,
# ) -> np.ndarray:
#     """
#     Returns a series of samples of a state for the JAX interface based on the PRNG.

#     Args:
#         state (array[complex]): A state vector to be sampled
#         shots (int): The number of samples to take
#         prng_key (jax.random.PRNGKey): A``jax.random.PRNGKey``. This is
#             the key to the JAX pseudo random number generator.
#         is_state_batched (bool): whether the state is batched or not
#         wires (Sequence[int]): The wires to sample
#         seed (numpy.random.Generator): seed to use to generate a key if a ``prng_key`` is not present. ``None`` by default.

#     Returns:
#         ndarray[int]: Sample values of the shape (shots, num_wires)
#     """
#     # pylint: disable=import-outside-toplevel
#     import jax

#     if prng_key is None:
#         prng_key = jax.random.PRNGKey(np.random.default_rng(seed).integers(100000))

#     total_indices = len(state.shape) - is_state_batched
#     state_wires = qml.wires.Wires(range(total_indices))

#     wires_to_sample = wires or state_wires
#     num_wires = len(wires_to_sample)

#     flat_state = flatten_state(state, total_indices)
#     with qml.queuing.QueuingManager.stop_recording():
#         probs = qml.probs(wires=wires_to_sample).process_state(flat_state, state_wires)

#     state_len = len(state)
#     return _sample_probs_jax(probs, shots, num_wires, is_state_batched, prng_key, state_len)


def _sample_probs_jax(probs, shots, num_wires, is_state_batched, prng_key, state_len):
    """
    Sample from given probabilities using JAX's random number generator.

    Args:
        probs (array): Probability distribution to sample from.
        basis_states (array): Possible basis states to sample.
        shots (int): Number of samples to take.
        num_wires (int): Number of qubits (wires) in the system.
        is_state_batched (bool): Whether the state is batched.
        prng_key (jax.random.PRNGKey): Key for JAX's pseudo-random number generator.
        state_len (int): Length of the state vector (used for batched states).

    Returns:
        ndarray[int]: Sample values of shape (shots, num_wires) or (batch_size, shots, num_wires) if batched.

    Note:
        This function uses JAX's random number generation for sampling, which differs from the numpy version.
    """
    # when using the torch interface with float32 as default dtype,
    # probabilities must be renormalized as they may not sum to one
    # see
>>>>>>> 25b346a5
    # pylint: disable=import-outside-toplevel
    import jax
    import jax.numpy as jnp

<<<<<<< HEAD
    if prng_key is None:
        prng_key = jax.random.PRNGKey(np.random.default_rng(seed).integers(100000))

    total_indices = len(state.shape) - is_state_batched
    state_wires = qml.wires.Wires(range(total_indices))

    wires_to_sample = wires or state_wires
    num_wires = len(wires_to_sample)
    basis_states = np.arange(2**num_wires)

    flat_state = flatten_state(state, total_indices)
    with qml.queuing.QueuingManager.stop_recording():
        probs = qml.probs(wires=wires_to_sample).process_state(flat_state, state_wires)

=======
    basis_states = np.arange(2**num_wires)

>>>>>>> 25b346a5
    if is_state_batched:
        keys = jax_random_split(prng_key, num=len(state))
        samples = jnp.array(
            [
                jax.random.choice(_key, basis_states, shape=(shots,), p=prob)
                for _key, prob in zip(keys, probs)
            ]
        )
    else:
        _, key = jax_random_split(prng_key)
        samples = jax.random.choice(key, basis_states, shape=(shots,), p=probs)

    powers_of_two = 1 << np.arange(num_wires, dtype=int)[::-1]
    states_sampled_base_ten = samples[..., None] & powers_of_two
    return (states_sampled_base_ten > 0).astype(int)<|MERGE_RESOLUTION|>--- conflicted
+++ resolved
@@ -17,14 +17,8 @@
 import numpy as np
 
 import pennylane as qml
-from pennylane.measurements import (
-    ClassicalShadowMP,
-    CountsMP,
-    ExpectationMP,
-    SampleMeasurement,
-    ShadowExpvalMP,
-    Shots,
-)
+from pennylane.measurements import (ClassicalShadowMP, CountsMP, ExpectationMP,
+                                    SampleMeasurement, ShadowExpvalMP, Shots)
 from pennylane.ops import Hamiltonian, LinearCombination, Prod, SProd, Sum
 from pennylane.typing import TensorLike
 
@@ -464,15 +458,22 @@
 ) -> np.ndarray:
     """
     Returns a series of samples of a state.
-    """
-<<<<<<< HEAD
-=======
-    # if prng_key is not None or qml.math.get_interface(state) == "jax":
-    #     return _sample_state_jax(
-    #         state, shots, prng_key, is_state_batched=is_state_batched, wires=wires, seed=rng
-    #     )
-
->>>>>>> 25b346a5
+
+    Args:
+        state (array[complex]): A state vector to be sampled
+        shots (int): The number of samples to take
+        is_state_batched (bool): whether the state is batched or not
+        wires (Sequence[int]): The wires to sample
+        rng (Union[None, int, array_like[int], SeedSequence, BitGenerator, Generator]):
+            A seed-like parameter matching that of ``seed`` for ``numpy.random.default_rng``.
+            If no value is provided, a default RNG will be used
+        prng_key (Optional[jax.random.PRNGKey]): An optional ``jax.random.PRNGKey``. This is
+            the key to the JAX pseudo random number generator. Only for simulation using JAX.
+
+    Returns:
+        ndarray[int]: Sample values of the shape (shots, num_wires)
+    """
+
     total_indices = len(state.shape) - is_state_batched
     state_wires = qml.wires.Wires(range(total_indices))
 
@@ -484,18 +485,10 @@
         probs = qml.probs(wires=wires_to_sample).process_state(flat_state, state_wires)
         # Keep same interface (e.g. jax) as in the device
 
-<<<<<<< HEAD
     return sample_probs(probs, shots, num_wires, is_state_batched, rng, prng_key)
 
 
 def sample_probs(probs, shots, num_wires, is_state_batched, rng, prng_key=None):
-=======
-    # Here we are supposed to get the probs, and then we do everything separately
-    return sample_probs(probs, shots, num_wires, is_state_batched, rng, prng_key, len(state))
-
-
-def sample_probs(probs, shots, num_wires, is_state_batched, rng, prng_key=None, state_len=None):
->>>>>>> 25b346a5
     """
     Sample from given probabilities, dispatching between JAX and NumPy implementations.
     """
@@ -538,158 +531,34 @@
 
 def _sample_probs_jax(probs, shots, num_wires, is_state_batched, prng_key=None, seed=None):
     """
-    Sample from given probabilities using JAX's random number generator.
-    """
+        Returns a series of samples of a state for the JAX interface based on the PRNG.
+
+        Args:
+            state (array[complex]): A state vector to be sampled
+            shots (int): The number of samples to take
+            prng_key (jax.random.PRNGKey): A``jax.random.PRNGKey``. This is
+                the key to the JAX pseudo random number generator.
+            is_state_batched (bool): whether the state is batched or not
+            wires (Sequence[int]): The wires to sample
+            seed (numpy.random.Generator): seed to use to generate a key if a ``prng_key`` is not present. ``None`` by default.
+
+    #     Returns:
+    #         ndarray[int]: Sample values of the shape (shots, num_wires)
+    #"""
+
     import jax.numpy as jnp
-
-    if prng_key is None:
-        prng_key = jax.random.PRNGKey(np.random.default_rng(seed).integers(100000))
 
     basis_states = jnp.arange(2**num_wires)
 
     if is_state_batched:
         keys = jax.random.split(prng_key, num=probs.shape[0])
-        samples = jnp.array(
-            [
-                jax.random.choice(_key, basis_states, shape=(shots,), p=prob)
-                for _key, prob in zip(keys, probs)
-            ]
-        )
+        samples = jnp.array([
+            jax.random.choice(_key, basis_states, shape=(shots,), p=prob)
+            for _key, prob in zip(keys, probs)
+        ])
     else:
         samples = jax.random.choice(prng_key, basis_states, shape=(shots,), p=probs)
 
-    powers_of_two = 1 << jnp.arange(num_wires, dtype=jnp.int64)[::-1]
-    states_sampled_base_ten = samples[..., None] & powers_of_two
-    return (states_sampled_base_ten > 0).astype(jnp.int64)
-
-
-# pylint:disable = unused-argument
-<<<<<<< HEAD
-def _sample_state_jax(
-    state,
-    shots: int,
-    prng_key,
-    is_state_batched: bool = False,
-    wires=None,
-    seed=None,
-) -> np.ndarray:
-    """
-    Returns a series of samples of a state for the JAX interface based on the PRNG.
-
-    Args:
-        state (array[complex]): A state vector to be sampled
-        shots (int): The number of samples to take
-        prng_key (jax.random.PRNGKey): A``jax.random.PRNGKey``. This is
-            the key to the JAX pseudo random number generator.
-        is_state_batched (bool): whether the state is batched or not
-        wires (Sequence[int]): The wires to sample
-        seed (numpy.random.Generator): seed to use to generate a key if a ``prng_key`` is not present. ``None`` by default.
-
-    Returns:
-        ndarray[int]: Sample values of the shape (shots, num_wires)
-    """
-=======
-# def _sample_state_jax(
-#     state,
-#     shots: int,
-#     prng_key,
-#     is_state_batched: bool = False,
-#     wires=None,
-#     seed=None,
-# ) -> np.ndarray:
-#     """
-#     Returns a series of samples of a state for the JAX interface based on the PRNG.
-
-#     Args:
-#         state (array[complex]): A state vector to be sampled
-#         shots (int): The number of samples to take
-#         prng_key (jax.random.PRNGKey): A``jax.random.PRNGKey``. This is
-#             the key to the JAX pseudo random number generator.
-#         is_state_batched (bool): whether the state is batched or not
-#         wires (Sequence[int]): The wires to sample
-#         seed (numpy.random.Generator): seed to use to generate a key if a ``prng_key`` is not present. ``None`` by default.
-
-#     Returns:
-#         ndarray[int]: Sample values of the shape (shots, num_wires)
-#     """
-#     # pylint: disable=import-outside-toplevel
-#     import jax
-
-#     if prng_key is None:
-#         prng_key = jax.random.PRNGKey(np.random.default_rng(seed).integers(100000))
-
-#     total_indices = len(state.shape) - is_state_batched
-#     state_wires = qml.wires.Wires(range(total_indices))
-
-#     wires_to_sample = wires or state_wires
-#     num_wires = len(wires_to_sample)
-
-#     flat_state = flatten_state(state, total_indices)
-#     with qml.queuing.QueuingManager.stop_recording():
-#         probs = qml.probs(wires=wires_to_sample).process_state(flat_state, state_wires)
-
-#     state_len = len(state)
-#     return _sample_probs_jax(probs, shots, num_wires, is_state_batched, prng_key, state_len)
-
-
-def _sample_probs_jax(probs, shots, num_wires, is_state_batched, prng_key, state_len):
-    """
-    Sample from given probabilities using JAX's random number generator.
-
-    Args:
-        probs (array): Probability distribution to sample from.
-        basis_states (array): Possible basis states to sample.
-        shots (int): Number of samples to take.
-        num_wires (int): Number of qubits (wires) in the system.
-        is_state_batched (bool): Whether the state is batched.
-        prng_key (jax.random.PRNGKey): Key for JAX's pseudo-random number generator.
-        state_len (int): Length of the state vector (used for batched states).
-
-    Returns:
-        ndarray[int]: Sample values of shape (shots, num_wires) or (batch_size, shots, num_wires) if batched.
-
-    Note:
-        This function uses JAX's random number generation for sampling, which differs from the numpy version.
-    """
-    # when using the torch interface with float32 as default dtype,
-    # probabilities must be renormalized as they may not sum to one
-    # see
->>>>>>> 25b346a5
-    # pylint: disable=import-outside-toplevel
-    import jax
-    import jax.numpy as jnp
-
-<<<<<<< HEAD
-    if prng_key is None:
-        prng_key = jax.random.PRNGKey(np.random.default_rng(seed).integers(100000))
-
-    total_indices = len(state.shape) - is_state_batched
-    state_wires = qml.wires.Wires(range(total_indices))
-
-    wires_to_sample = wires or state_wires
-    num_wires = len(wires_to_sample)
-    basis_states = np.arange(2**num_wires)
-
-    flat_state = flatten_state(state, total_indices)
-    with qml.queuing.QueuingManager.stop_recording():
-        probs = qml.probs(wires=wires_to_sample).process_state(flat_state, state_wires)
-
-=======
-    basis_states = np.arange(2**num_wires)
-
->>>>>>> 25b346a5
-    if is_state_batched:
-        keys = jax_random_split(prng_key, num=len(state))
-        samples = jnp.array(
-            [
-                jax.random.choice(_key, basis_states, shape=(shots,), p=prob)
-                for _key, prob in zip(keys, probs)
-            ]
-        )
-    else:
-        _, key = jax_random_split(prng_key)
-        samples = jax.random.choice(key, basis_states, shape=(shots,), p=probs)
-
-    powers_of_two = 1 << np.arange(num_wires, dtype=int)[::-1]
+    powers_of_two = 1 << jnp.arange(num_wires, dtype=int)[::-1]
     states_sampled_base_ten = samples[..., None] & powers_of_two
     return (states_sampled_base_ten > 0).astype(int)