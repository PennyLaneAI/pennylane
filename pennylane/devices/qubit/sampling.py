# Copyright 2018-2023 Xanadu Quantum Technologies Inc.

# Licensed under the Apache License, Version 2.0 (the "License");
# you may not use this file except in compliance with the License.
# You may obtain a copy of the License at

#     http://www.apache.org/licenses/LICENSE-2.0

# Unless required by applicable law or agreed to in writing, software
# distributed under the License is distributed on an "AS IS" BASIS,
# WITHOUT WARRANTIES OR CONDITIONS OF ANY KIND, either express or implied.
# See the License for the specific language governing permissions and
# limitations under the License.
"""Functions to sample a state."""
from typing import List, Union, Tuple

import numpy as np
import pennylane as qml
from pennylane.ops import Sum, Hamiltonian, SProd, Prod, LinearCombination
from pennylane.measurements import (
    SampleMeasurement,
    Shots,
    ExpectationMP,
    ClassicalShadowMP,
    ShadowExpvalMP,
    CountsMP,
)
from pennylane.typing import TensorLike
from .apply_operation import apply_operation
from .measure import flatten_state


def jax_random_split(prng_key, num: int = 2):
    """Get a new key with ``jax.random.split``."""
    if prng_key is None:
        return [None] * num
    # pylint: disable=import-outside-toplevel
    from jax.random import split

    return split(prng_key, num=num)


def _group_measurements(mps: List[Union[SampleMeasurement, ClassicalShadowMP, ShadowExpvalMP]]):
    """
    Group the measurements such that:
      - measurements with pauli observables pairwise-commute in each group
      - measurements with observables that are not pauli words are all in different groups
      - measurements without observables are all in the same group
      - classical shadow measurements are all in different groups
    """
    if len(mps) == 1:
        return [mps], [[0]]

    # measurements with pauli-word observables
    mp_pauli_obs = []

    # measurements with non pauli-word observables
    mp_other_obs = []
    mp_other_obs_indices = []

    # measurements with no observables
    mp_no_obs = []
    mp_no_obs_indices = []

    for i, mp in enumerate(mps):
        if isinstance(mp, (ClassicalShadowMP, ShadowExpvalMP)):
            mp_other_obs.append([mp])
            mp_other_obs_indices.append([i])
        elif mp.obs is None:
            mp_no_obs.append(mp)
            mp_no_obs_indices.append(i)
        elif isinstance(mp.obs, (Hamiltonian, Sum, SProd, Prod)):
            # Sum, Hamiltonian, SProd, and Prod are treated as valid Pauli words, but
            # aren't accepted in qml.pauli.group_observables
            mp_other_obs.append([mp])
            mp_other_obs_indices.append([i])
        elif qml.pauli.is_pauli_word(mp.obs):
            mp_pauli_obs.append((i, mp))
        else:
            mp_other_obs.append([mp])
            mp_other_obs_indices.append([i])

    if mp_pauli_obs:
        i_to_pauli_mp = dict(mp_pauli_obs)
        ob_groups, group_indices = qml.pauli.group_observables(
            [mp.obs for mp in i_to_pauli_mp.values()], list(i_to_pauli_mp.keys())
        )

        mp_pauli_groups = []
        for group, indices in zip(ob_groups, group_indices):
            mp_group = [i_to_pauli_mp[i].__class__(obs=ob) for ob, i in zip(group, indices)]
            mp_pauli_groups.append(mp_group)
    else:
        mp_pauli_groups, group_indices = [], []

    mp_no_obs_indices = [mp_no_obs_indices] if mp_no_obs else []
    mp_no_obs = [mp_no_obs] if mp_no_obs else []

    all_mp_groups = mp_pauli_groups + mp_no_obs + mp_other_obs
    all_indices = group_indices + mp_no_obs_indices + mp_other_obs_indices

    return all_mp_groups, all_indices


def _get_num_shots_for_expval_H(obs):
    indices = obs.grouping_indices
    if indices:
        return len(indices)
    return sum(int(not isinstance(o, qml.Identity)) for o in obs.terms()[1])


# pylint: disable=no-member
def get_num_shots_and_executions(tape: qml.tape.QuantumTape) -> Tuple[int, int]:
    """Get the total number of qpu executions and shots.

    Args:
        tape (qml.tape.QuantumTape): the tape we want to get the number of executions and shots for

    Returns:
        int, int: the total number of QPU executions and the total number of shots

    """
    groups, _ = _group_measurements(tape.measurements)

    num_executions = 0
    num_shots = 0
    for group in groups:
        if isinstance(group[0], ExpectationMP) and isinstance(
            group[0].obs, (qml.ops.Hamiltonian, qml.ops.LinearCombination)
        ):
            H_executions = _get_num_shots_for_expval_H(group[0].obs)
            num_executions += H_executions
            if tape.shots:
                num_shots += tape.shots.total_shots * H_executions
        elif isinstance(group[0], ExpectationMP) and isinstance(group[0].obs, qml.ops.Sum):
            num_executions += len(group[0].obs)
            if tape.shots:
                num_shots += tape.shots.total_shots * len(group[0].obs)
        elif isinstance(group[0], (ClassicalShadowMP, ShadowExpvalMP)):
            num_executions += tape.shots.total_shots
            if tape.shots:
                num_shots += tape.shots.total_shots
        else:
            num_executions += 1
            if tape.shots:
                num_shots += tape.shots.total_shots

    if tape.batch_size:
        num_executions *= tape.batch_size
        if tape.shots:
            num_shots *= tape.batch_size
    return num_executions, num_shots


def _apply_diagonalizing_gates(
    mps: List[SampleMeasurement], state: np.ndarray, is_state_batched: bool = False
):
    if len(mps) == 1:
        diagonalizing_gates = mps[0].diagonalizing_gates()
    elif all(mp.obs for mp in mps):
        diagonalizing_gates = qml.pauli.diagonalize_qwc_pauli_words([mp.obs for mp in mps])[0]
    else:
        diagonalizing_gates = []

    for op in diagonalizing_gates:
        state = apply_operation(op, state, is_state_batched=is_state_batched)

    return state


# pylint:disable = too-many-arguments
def measure_with_samples(
    mps: List[Union[SampleMeasurement, ClassicalShadowMP, ShadowExpvalMP]],
    state: np.ndarray,
    shots: Shots,
    is_state_batched: bool = False,
    rng=None,
    prng_key=None,
) -> List[TensorLike]:
    """
    Returns the samples of the measurement process performed on the given state.
    This function assumes that the user-defined wire labels in the measurement process
    have already been mapped to integer wires used in the device.

    Args:
        mp (List[Union[SampleMeasurement, ClassicalShadowMP, ShadowExpvalMP]]):
            The sample measurements to perform
        state (np.ndarray[complex]): The state vector to sample from
        shots (Shots): The number of samples to take
        is_state_batched (bool): whether the state is batched or not
        rng (Union[None, int, array_like[int], SeedSequence, BitGenerator, Generator]): A
            seed-like parameter matching that of ``seed`` for ``numpy.random.default_rng``.
            If no value is provided, a default RNG will be used.
        prng_key (Optional[jax.random.PRNGKey]): An optional ``jax.random.PRNGKey``. This is
            the key to the JAX pseudo random number generator. Only for simulation using JAX.

    Returns:
        List[TensorLike[Any]]: Sample measurement results
    """

    groups, indices = _group_measurements(mps)

    all_res = []
    for group in groups:
        if isinstance(group[0], ExpectationMP) and isinstance(
            group[0].obs, (Hamiltonian, LinearCombination)
        ):
            measure_fn = _measure_hamiltonian_with_samples
        elif isinstance(group[0], ExpectationMP) and isinstance(group[0].obs, Sum):
            measure_fn = _measure_sum_with_samples
        elif isinstance(group[0], (ClassicalShadowMP, ShadowExpvalMP)):
            measure_fn = _measure_classical_shadow
        else:
            # measure with the usual method (rotate into the measurement basis)
            measure_fn = _measure_with_samples_diagonalizing_gates

        prng_key, key = jax_random_split(prng_key)
        all_res.extend(
            measure_fn(
                group, state, shots, is_state_batched=is_state_batched, rng=rng, prng_key=key
            )
        )

    flat_indices = [_i for i in indices for _i in i]

    # reorder results
    sorted_res = tuple(
        res for _, res in sorted(list(enumerate(all_res)), key=lambda r: flat_indices[r[0]])
    )

    # put the shot vector axis before the measurement axis
    if shots.has_partitioned_shots:
        sorted_res = tuple(zip(*sorted_res))

    return sorted_res


def _measure_with_samples_diagonalizing_gates(
    mps: List[SampleMeasurement],
    state: np.ndarray,
    shots: Shots,
    is_state_batched: bool = False,
    rng=None,
    prng_key=None,
) -> TensorLike:
    """
    Returns the samples of the measurement process performed on the given state,
    by rotating the state into the measurement basis using the diagonalizing gates
    given by the measurement process.

    Args:
        mp (~.measurements.SampleMeasurement): The sample measurement to perform
        state (np.ndarray[complex]): The state vector to sample from
        shots (~.measurements.Shots): The number of samples to take
        is_state_batched (bool): whether the state is batched or not
        rng (Union[None, int, array_like[int], SeedSequence, BitGenerator, Generator]): A
            seed-like parameter matching that of ``seed`` for ``numpy.random.default_rng``.
            If no value is provided, a default RNG will be used.
        prng_key (Optional[jax.random.PRNGKey]): An optional ``jax.random.PRNGKey``. This is
            the key to the JAX pseudo random number generator. Only for simulation using JAX.

    Returns:
        TensorLike[Any]: Sample measurement results
    """
    # apply diagonalizing gates
    state = _apply_diagonalizing_gates(mps, state, is_state_batched)

    total_indices = len(state.shape) - is_state_batched
    wires = qml.wires.Wires(range(total_indices))

    def _process_single_shot(samples):
        processed = []
        for mp in mps:
            res = mp.process_samples(samples, wires)
            if not isinstance(mp, CountsMP):
                res = qml.math.squeeze(res)

            processed.append(res)

        return tuple(processed)

<<<<<<< HEAD
    # if there is a shot vector, build a list containing results for each shot entry
    if shots.has_partitioned_shots:
        processed_samples = []
        for s in shots:
            # currently we call sample_state for each shot entry, but it may be
            # better to call sample_state just once with total_shots, then use
            # the shot_range keyword argument
            try:
                prng_key, key = jax_random_split(prng_key)
                samples = sample_state(
                    state,
                    shots=s,
                    is_state_batched=is_state_batched,
                    wires=wires,
                    rng=rng,
                    prng_key=key,
                )
            except ValueError as e:
                if str(e) != "probabilities contain NaN":
                    raise e
                samples = qml.math.full((s, len(wires)), 0)

            processed_samples.append(_process_single_shot(samples))

        return tuple(zip(*processed_samples))

=======
>>>>>>> 016d2cc7
    try:
        prng_key, key = jax_random_split(prng_key)
        samples = sample_state(
            state,
            shots=shots.total_shots,
            is_state_batched=is_state_batched,
            wires=wires,
            rng=rng,
            prng_key=prng_key,
        )
    except ValueError as e:
        if str(e) != "probabilities contain NaN":
            raise e
        samples = qml.math.full((shots.total_shots, len(wires)), 0)

    processed_samples = []
    for lower, upper in shots.bins():
        shot = _process_single_shot(samples[..., lower:upper, :])
        processed_samples.append(shot)

    if shots.has_partitioned_shots:
        return tuple(zip(*processed_samples))

    return processed_samples[0]


def _measure_classical_shadow(
    mp: List[Union[ClassicalShadowMP, ShadowExpvalMP]],
    state: np.ndarray,
    shots: Shots,
    is_state_batched: bool = False,
    rng=None,
    prng_key=None,
):
    """
    Returns the result of a classical shadow measurement on the given state.

    A classical shadow measurement doesn't fit neatly into the current measurement API
    since different diagonalizing gates are used for each shot. Here it's treated as a
    state measurement with shots instead of a sample measurement.

    Args:
        mp (~.measurements.SampleMeasurement): The sample measurement to perform
        state (np.ndarray[complex]): The state vector to sample from
        shots (~.measurements.Shots): The number of samples to take
        rng (Union[None, int, array_like[int], SeedSequence, BitGenerator, Generator]): A
            seed-like parameter matching that of ``seed`` for ``numpy.random.default_rng``.
            If no value is provided, a default RNG will be used.

    Returns:
        TensorLike[Any]: Sample measurement results
    """
    # pylint: disable=unused-argument

    # the list contains only one element based on how we group measurements
    mp = mp[0]

    wires = qml.wires.Wires(range(len(state.shape)))

    if shots.has_partitioned_shots:
        return [tuple(mp.process_state_with_shots(state, wires, s, rng=rng) for s in shots)]

    return [mp.process_state_with_shots(state, wires, shots.total_shots, rng=rng)]


def _measure_hamiltonian_with_samples(
    mp: List[SampleMeasurement],
    state: np.ndarray,
    shots: Shots,
    is_state_batched: bool = False,
    rng=None,
    prng_key=None,
):
    # the list contains only one element based on how we group measurements
    mp = mp[0]

    # if the measurement process involves a Hamiltonian, measure each
    # of the terms separately and sum
    def _sum_for_single_shot(s, prng_key=None):
        results = measure_with_samples(
            [ExpectationMP(t) for t in mp.obs.terms()[1]],
            state,
            s,
            is_state_batched=is_state_batched,
            rng=rng,
            prng_key=prng_key,
        )
        return sum(c * res for c, res in zip(mp.obs.terms()[0], results))

    keys = jax_random_split(prng_key, num=shots.num_copies)
    unsqueezed_results = tuple(
        _sum_for_single_shot(type(shots)(s), key) for s, key in zip(shots, keys)
    )
    return [unsqueezed_results] if shots.has_partitioned_shots else [unsqueezed_results[0]]


def _measure_sum_with_samples(
    mp: List[SampleMeasurement],
    state: np.ndarray,
    shots: Shots,
    is_state_batched: bool = False,
    rng=None,
    prng_key=None,
):
    # the list contains only one element based on how we group measurements
    mp = mp[0]

    # if the measurement process involves a Sum, measure each
    # of the terms separately and sum
    def _sum_for_single_shot(s, prng_key=None):
        results = measure_with_samples(
            [ExpectationMP(t) for t in mp.obs],
            state,
            s,
            is_state_batched=is_state_batched,
            rng=rng,
            prng_key=prng_key,
        )
        return sum(results)

    keys = jax_random_split(prng_key, num=shots.num_copies)
    unsqueezed_results = tuple(
        _sum_for_single_shot(type(shots)(s), key) for s, key in zip(shots, keys)
    )
    return [unsqueezed_results] if shots.has_partitioned_shots else [unsqueezed_results[0]]


def sample_state(
    state,
    shots: int,
    is_state_batched: bool = False,
    wires=None,
    rng=None,
    prng_key=None,
) -> np.ndarray:
    """
    Returns a series of samples of a state.

    Args:
        state (array[complex]): A state vector to be sampled
        shots (int): The number of samples to take
        is_state_batched (bool): whether the state is batched or not
        wires (Sequence[int]): The wires to sample
        rng (Union[None, int, array_like[int], SeedSequence, BitGenerator, Generator]):
            A seed-like parameter matching that of ``seed`` for ``numpy.random.default_rng``.
            If no value is provided, a default RNG will be used
        prng_key (Optional[jax.random.PRNGKey]): An optional ``jax.random.PRNGKey``. This is
            the key to the JAX pseudo random number generator. Only for simulation using JAX.

    Returns:
        ndarray[int]: Sample values of the shape (shots, num_wires)
    """
    if prng_key is not None:
        return _sample_state_jax(
            state, shots, prng_key, is_state_batched=is_state_batched, wires=wires
        )

    rng = np.random.default_rng(rng)

    total_indices = len(state.shape) - is_state_batched
    state_wires = qml.wires.Wires(range(total_indices))

    wires_to_sample = wires or state_wires
    num_wires = len(wires_to_sample)
    basis_states = np.arange(2**num_wires)

    flat_state = flatten_state(state, total_indices)
    with qml.queuing.QueuingManager.stop_recording():
        probs = qml.probs(wires=wires_to_sample).process_state(flat_state, state_wires)

    # when using the torch interface with float32 as default dtype,
    # probabilities must be renormalized as they may not sum to one
    # see https://github.com/PennyLaneAI/pennylane/issues/5444
    norm = qml.math.sum(probs, axis=-1)
    abs_diff = np.abs(norm - 1.0)
    cutoff = 1e-07

    if is_state_batched:

        normalize_condition = False

        for s in abs_diff:
            if s != 0:
                normalize_condition = True
            if s > cutoff:
                normalize_condition = False
                break

        if normalize_condition:
            probs = probs / norm[:, np.newaxis] if norm.shape else probs / norm

        # rng.choice doesn't support broadcasting
        samples = np.stack([rng.choice(basis_states, shots, p=p) for p in probs])
    else:

        if 0 < abs_diff < cutoff:
            probs /= norm

        samples = rng.choice(basis_states, shots, p=probs)

    powers_of_two = 1 << np.arange(num_wires, dtype=np.int64)[::-1]
    states_sampled_base_ten = samples[..., None] & powers_of_two
    return (states_sampled_base_ten > 0).astype(np.int64)


# pylint:disable = unused-argument
def _sample_state_jax(
    state,
    shots: int,
    prng_key,
    is_state_batched: bool = False,
    wires=None,
) -> np.ndarray:
    """
    Returns a series of samples of a state for the JAX interface based on the PRNG.

    Args:
        state (array[complex]): A state vector to be sampled
        shots (int): The number of samples to take
        prng_key (jax.random.PRNGKey): A``jax.random.PRNGKey``. This is
            the key to the JAX pseudo random number generator.
        is_state_batched (bool): whether the state is batched or not
        wires (Sequence[int]): The wires to sample

    Returns:
        ndarray[int]: Sample values of the shape (shots, num_wires)
    """
    # pylint: disable=import-outside-toplevel
    import jax
    import jax.numpy as jnp

    key = prng_key

    total_indices = len(state.shape) - is_state_batched
    state_wires = qml.wires.Wires(range(total_indices))

    wires_to_sample = wires or state_wires
    num_wires = len(wires_to_sample)
    basis_states = np.arange(2**num_wires)

    flat_state = flatten_state(state, total_indices)
    with qml.queuing.QueuingManager.stop_recording():
        probs = qml.probs(wires=wires_to_sample).process_state(flat_state, state_wires)

    if is_state_batched:
        keys = jax_random_split(prng_key, num=len(state))
        samples = jnp.array(
            [
                jax.random.choice(_key, basis_states, shape=(shots,), p=prob)
                for _key, prob in zip(keys, probs)
            ]
        )
    else:
        _, key = jax_random_split(prng_key)
        samples = jax.random.choice(key, basis_states, shape=(shots,), p=probs)

    powers_of_two = 1 << np.arange(num_wires, dtype=np.int64)[::-1]
    states_sampled_base_ten = samples[..., None] & powers_of_two
    return (states_sampled_base_ten > 0).astype(np.int64)<|MERGE_RESOLUTION|>--- conflicted
+++ resolved
@@ -279,7 +279,6 @@
 
         return tuple(processed)
 
-<<<<<<< HEAD
     # if there is a shot vector, build a list containing results for each shot entry
     if shots.has_partitioned_shots:
         processed_samples = []
@@ -306,8 +305,6 @@
 
         return tuple(zip(*processed_samples))
 
-=======
->>>>>>> 016d2cc7
     try:
         prng_key, key = jax_random_split(prng_key)
         samples = sample_state(
