--- conflicted
+++ resolved
@@ -29,14 +29,11 @@
 
 
 def measure_with_samples(
-<<<<<<< HEAD
     mp: Union[SampleMeasurement, ClassicalShadowMP, ShadowExpvalMP],
     state: np.ndarray,
     shots: Shots,
+    is_state_batched: bool = False,
     rng=None,
-=======
-    mp: SampleMeasurement, state: np.ndarray, shots: Shots, is_state_batched: bool = False, rng=None
->>>>>>> f42fb928
 ) -> TensorLike:
     """
     Returns the samples of the measurement process performed on the given state.
@@ -157,7 +154,6 @@
     return processed
 
 
-<<<<<<< HEAD
 def _measure_classical_shadow(
     mp: Union[ClassicalShadowMP, ShadowExpvalMP], state: np.ndarray, shots: Shots, rng=None
 ):
@@ -187,12 +183,9 @@
     return mp.process_state_with_shots(state, wires, shots.total_shots, rng=rng)
 
 
-def sample_state(state, shots: int, wires=None, rng=None) -> np.ndarray:
-=======
 def sample_state(
     state, shots: int, is_state_batched: bool = False, wires=None, rng=None
 ) -> np.ndarray:
->>>>>>> f42fb928
     """
     Returns a series of samples of a state.
 
