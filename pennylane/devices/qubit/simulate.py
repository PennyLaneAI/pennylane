--- conflicted
+++ resolved
@@ -15,20 +15,14 @@
 import copy
 
 # pylint: disable=protected-access
-<<<<<<< HEAD
 from collections import Counter
-from functools import singledispatch
+from functools import partial, singledispatch
 from typing import Optional, Sequence
-=======
-from functools import partial
-from typing import Optional
->>>>>>> 4ee09b88
 
 import numpy as np
 from numpy.random import default_rng
 
 import pennylane as qml
-<<<<<<< HEAD
 from pennylane.measurements import (
     CountsMP,
     ExpectationMP,
@@ -37,20 +31,13 @@
     SampleMP,
     VarianceMP,
 )
-from pennylane.transforms.dynamic_one_shot import gather_mcm
-=======
-from pennylane.measurements import MidMeasureMP
->>>>>>> 4ee09b88
+from pennylane.transforms.dynamic_one_shot import gather_mcm as dyn_gather_mcm
 from pennylane.typing import Result
 
 from .apply_operation import apply_operation
 from .initialize_state import create_initial_state
 from .measure import measure
-<<<<<<< HEAD
-from .sampling import measure_with_samples
-=======
 from .sampling import jax_random_split, measure_with_samples
->>>>>>> 4ee09b88
 
 INTERFACE_TO_LIKE = {
     # map interfaces known by autoray to themselves
@@ -131,13 +118,7 @@
     return state, shots
 
 
-<<<<<<< HEAD
-def get_final_state(
-    circuit, debugger=None, interface=None, initial_state=None, mid_measurements=None
-):
-=======
 def get_final_state(circuit, debugger=None, **execution_kwargs):
->>>>>>> 4ee09b88
     """
     Get the final state that results from executing the given quantum script.
 
@@ -159,16 +140,14 @@
             whether the state has a batch dimension.
 
     """
-<<<<<<< HEAD
-    if initial_state is None:
-        circuit = circuit.map_to_standard_wires()
-=======
     rng = execution_kwargs.get("rng", None)
     prng_key = execution_kwargs.get("prng_key", None)
     interface = execution_kwargs.get("interface", None)
     mid_measurements = execution_kwargs.get("mid_measurements", None)
-    circuit = circuit.map_to_standard_wires()
->>>>>>> 4ee09b88
+    initial_state = execution_kwargs.get("initial_state", None)
+
+    if initial_state is None:
+        circuit = circuit.map_to_standard_wires()
 
     prep = None
     if len(circuit) > 0 and isinstance(circuit[0], qml.operation.StatePrepBase):
@@ -217,13 +196,7 @@
 
 
 # pylint: disable=too-many-arguments
-<<<<<<< HEAD
-def measure_final_state(
-    circuit, state, is_state_batched, rng=None, prng_key=None, initial_state=None
-) -> Result:
-=======
 def measure_final_state(circuit, state, is_state_batched, **execution_kwargs) -> Result:
->>>>>>> 4ee09b88
     """
     Perform the measurements required by the circuit on the provided state.
 
@@ -240,25 +213,20 @@
             the key to the JAX pseudo random number generator. Only for simulation using JAX.
             If None, the default ``sample_state`` function and a ``numpy.random.default_rng``
             will be for sampling.
-<<<<<<< HEAD
+        mid_measurements (None, dict): Dictionary of mid-circuit measurements
         initial_state (TensorLike): Initial statevector
-=======
-        mid_measurements (None, dict): Dictionary of mid-circuit measurements
->>>>>>> 4ee09b88
 
     Returns:
         Tuple[TensorLike]: The measurement results
     """
-<<<<<<< HEAD
+
+    rng = execution_kwargs.get("rng", None)
+    prng_key = execution_kwargs.get("prng_key", None)
+    initial_state = execution_kwargs.get("initial_state", None)
+    mid_measurements = execution_kwargs.get("mid_measurements", None)
+
     if initial_state is None:
         circuit = circuit.map_to_standard_wires()
-=======
-    rng = execution_kwargs.get("rng", None)
-    prng_key = execution_kwargs.get("prng_key", None)
-    mid_measurements = execution_kwargs.get("mid_measurements", None)
-
-    circuit = circuit.map_to_standard_wires()
->>>>>>> 4ee09b88
 
     # analytic case
 
@@ -330,21 +298,15 @@
     tensor([0.68117888, 0.        , 0.31882112, 0.        ], requires_grad=True))
 
     """
-<<<<<<< HEAD
-    if circuit.shots and has_mid_circuit_measurements(circuit):
-        if circuit.shots.total_shots == 1:
-            return simulate_one_shot_native_mcm(circuit, rng, prng_key, debugger, interface)
-        return simulate_tree_mcm(
-            circuit, rng=rng, prng_key=prng_key, debugger=debugger, interface=interface
-        )
-    state, is_state_batched = get_final_state(circuit, debugger=debugger, interface=interface)
-=======
     rng = execution_kwargs.get("rng", None)
     prng_key = execution_kwargs.get("prng_key", None)
     interface = execution_kwargs.get("interface", None)
 
     has_mcm = any(isinstance(op, MidMeasureMP) for op in circuit.operations)
     if circuit.shots and has_mcm:
+        if circuit.shots.total_shots != circuit.shots.num_copies:
+            return simulate_tree_mcm(circuit, **execution_kwargs)
+
         results = []
         aux_circ = qml.tape.QuantumScript(
             circuit.operations,
@@ -377,7 +339,6 @@
     state, is_state_batched = get_final_state(
         circuit, debugger=debugger, rng=rng, prng_key=ops_key, interface=interface
     )
->>>>>>> 4ee09b88
     if state_cache is not None:
         state_cache[circuit.hash] = state
     return measure_final_state(circuit, state, is_state_batched, rng=rng, prng_key=meas_key)
@@ -524,13 +485,13 @@
                 mcm_samples=mcm_samples,
             )
         )
-    measurements = dict(
+    dict_measurements = dict(
         (
             (branch, (count, value))
             for branch, count, value in zip(counts.keys(), counts.values(), measurements)
         )
     )
-    return combine_measurements(circuit, measurements, mcm_samples)
+    return combine_measurements(circuit, dict_measurements, mcm_samples)
 
 
 def samples_to_counts(samples):
@@ -645,6 +606,58 @@
         if isinstance(measurement, ProbabilityMP)
         else np.nan
     )
+
+
+def gather_mcm(measurement, samples):
+    """Combines, gathers and normalizes several measurements with non-trivial measurement values.
+
+    Args:
+        measurement (MeasurementProcess): measurement
+        samples (List[dict]): Mid-circuit measurement samples
+
+    Returns:
+        TensorLike: The combined measurement outcome
+    """
+    mv = measurement.mv
+    if isinstance(measurement, (CountsMP, ProbabilityMP, SampleMP)) and isinstance(mv, Sequence):
+        wires = qml.wires.Wires(range(len(mv)))
+        if isinstance(samples, Sequence):
+            mcm_samples = list(
+                np.array([m.concretize(dct) for dct in samples]).reshape((-1, 1)) for m in mv
+            )
+        else:
+            mcm_samples = list(m.concretize(samples).reshape((-1, 1)) for m in mv)
+        mcm_samples = np.concatenate(mcm_samples, axis=1)
+        meas_tmp = measurement.__class__(wires=wires)
+        return meas_tmp.process_samples(mcm_samples, wire_order=wires)
+    if isinstance(measurement, ProbabilityMP):
+        if isinstance(samples, Sequence):
+            mcm_samples = np.array([mv.concretize(dct) for dct in samples]).reshape((-1, 1))
+        else:
+            mcm_samples = mv.concretize(samples).reshape((-1, 1))
+        use_as_is = True
+    else:
+        if isinstance(samples, Sequence):
+            mcm_samples = np.array([mv.concretize(dct) for dct in samples]).reshape((-1, 1))
+        else:
+            mcm_samples = mv.concretize(samples).reshape((-1, 1))
+        use_as_is = mv.branches == {(0,): 0, (1,): 1}
+    use_as_is = mv.branches == {(0,): 0, (1,): 1}
+    if use_as_is:
+        wires, meas_tmp = mv.wires, measurement
+    else:
+        # For composite measurements, `mcm_samples` has one column but
+        # `mv.wires` usually includes several wires. We therefore need to create a
+        # single-wire measurement for `process_samples` to handle the conversion
+        # correctly.
+        if isinstance(measurement, (ExpectationMP, VarianceMP)):
+            mcm_samples = mcm_samples.ravel()
+        wires = qml.wires.Wires(0)
+        meas_tmp = measurement.__class__(wires=wires)
+    new_measurement = meas_tmp.process_samples(mcm_samples, wire_order=wires)
+    # if isinstance(measurement, CountsMP) and not use_as_is:
+    #     new_measurement = dict(sorted((int(x), y) for x, y in new_measurement.items()))
+    return new_measurement
 
 
 def combine_measurements(circuit, measurements, mcm_samples):
@@ -669,7 +682,10 @@
         if circ_meas.mv and empty_mcm_samples:
             comb_meas = measurement_with_no_shots(circ_meas)
         elif circ_meas.mv:
-            comb_meas = gather_mcm(circ_meas, mcm_samples)
+            mcm_samples = dict((k, v.reshape((-1, 1))) for k, v in mcm_samples.items())
+            is_valid = qml.math.ones(list(mcm_samples.values())[0].shape[0], dtype=bool)
+            comb_meas = dyn_gather_mcm(circ_meas, mcm_samples, is_valid)
+            # comb_meas = gather_mcm(circ_meas, mcm_samples)
         elif not new_measurements or not new_measurements[0]:
             if len(new_measurements) > 0:
                 _ = new_measurements.pop(0)
@@ -700,7 +716,7 @@
     new_counts = Counter()
     for k in keys:
         new_counts.update(measures[k][1])
-    return dict(new_counts)
+    return dict(sorted(new_counts.items()))
 
 
 @combine_measurements_core.register
@@ -767,28 +783,6 @@
         rng=rng,
         prng_key=ops_key,
     )
-<<<<<<< HEAD
-    if not np.allclose(np.linalg.norm(state), 1.0):
-        return None, mcm_dict
-    return (
-        measure_final_state(circuit, state, is_state_batched, rng=rng, prng_key=prng_key),
-        mcm_dict,
-    )
-
-
-def has_mid_circuit_measurements(
-    circuit: qml.tape.QuantumScript,
-):
-    """Returns True if the circuit contains a MidMeasureMP object and False otherwise.
-
-    Args:
-        circuit (QuantumTape): A QuantumScript
-
-    Returns:
-        bool: Whether the circuit contains a MidMeasureMP object
-    """
-    return any(isinstance(op, MidMeasureMP) for op in circuit.operations)
-=======
     return measure_final_state(
         circuit,
         state,
@@ -797,4 +791,17 @@
         prng_key=meas_key,
         mid_measurements=mid_measurements,
     )
->>>>>>> 4ee09b88
+
+
+def has_mid_circuit_measurements(
+    circuit: qml.tape.QuantumScript,
+):
+    """Returns True if the circuit contains a MidMeasureMP object and False otherwise.
+
+    Args:
+        circuit (QuantumTape): A QuantumScript
+
+    Returns:
+        bool: Whether the circuit contains a MidMeasureMP object
+    """
+    return any(isinstance(op, MidMeasureMP) for op in circuit.operations)