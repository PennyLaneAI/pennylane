--- conflicted
+++ resolved
@@ -12,11 +12,8 @@
 # See the License for the specific language governing permissions and
 # limitations under the License.
 """Simulate a quantum script."""
-<<<<<<< HEAD
+import logging
 import sys
-=======
-import logging
->>>>>>> 8adf29a7
 
 # pylint: disable=protected-access
 from collections import Counter
@@ -27,7 +24,7 @@
 from numpy.random import default_rng
 
 import pennylane as qml
-<<<<<<< HEAD
+from pennylane.logging import debug_logger
 from pennylane.measurements import (
     CountsMP,
     ExpectationMP,
@@ -37,10 +34,6 @@
     VarianceMP,
 )
 from pennylane.transforms.dynamic_one_shot import gather_mcm as dyn_gather_mcm
-=======
-from pennylane.logging import debug_logger
-from pennylane.measurements import MidMeasureMP
->>>>>>> 8adf29a7
 from pennylane.typing import Result
 
 from .apply_operation import apply_operation
@@ -208,14 +201,10 @@
 
 
 # pylint: disable=too-many-arguments
-<<<<<<< HEAD
+@debug_logger
 def measure_final_state(
     circuit, state, is_state_batched, initial_state=None, **execution_kwargs
 ) -> Result:
-=======
-@debug_logger
-def measure_final_state(circuit, state, is_state_batched, **execution_kwargs) -> Result:
->>>>>>> 8adf29a7
     """
     Perform the measurements required by the circuit on the provided state.
 
@@ -366,7 +355,6 @@
     return measure_final_state(circuit, state, is_state_batched, rng=rng, prng_key=meas_key)
 
 
-<<<<<<< HEAD
 # pylint: disable=too-many-arguments, dangerous-default-value
 def simulate_tree_mcm(
     circuit: qml.tape.QuantumScript,
@@ -695,9 +683,7 @@
     return np.squeeze(np.concatenate(new_sample))
 
 
-=======
 @debug_logger
->>>>>>> 8adf29a7
 def simulate_one_shot_native_mcm(
     circuit: qml.tape.QuantumScript, debugger=None, **execution_kwargs
 ) -> Result:
