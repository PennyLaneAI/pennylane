# Copyright 2018-2023 Xanadu Quantum Technologies Inc.

# Licensed under the Apache License, Version 2.0 (the "License");
# you may not use this file except in compliance with the License.
# You may obtain a copy of the License at

#     http://www.apache.org/licenses/LICENSE-2.0

# Unless required by applicable law or agreed to in writing, software
# distributed under the License is distributed on an "AS IS" BASIS,
# WITHOUT WARRANTIES OR CONDITIONS OF ANY KIND, either express or implied.
# See the License for the specific language governing permissions and
# limitations under the License.
"""Simulate a quantum script."""
# pylint: disable=protected-access
from typing import Optional

import numpy as np
from numpy.random import default_rng

import pennylane as qml
from pennylane.measurements import MidMeasureMP
from pennylane.typing import Result

from .apply_operation import apply_operation
from .initialize_state import create_initial_state
from .measure import measure
from .sampling import jax_random_split, measure_with_samples

INTERFACE_TO_LIKE = {
    # map interfaces known by autoray to themselves
    None: None,
    "numpy": "numpy",
    "autograd": "autograd",
    "jax": "jax",
    "torch": "torch",
    "tensorflow": "tensorflow",
    # map non-standard interfaces to those known by autoray
    "auto": None,
    "scipy": "numpy",
    "jax-jit": "jax",
    "jax-python": "jax",
    "JAX": "jax",
    "pytorch": "torch",
    "tf": "tensorflow",
    "tensorflow-autograph": "tensorflow",
    "tf-autograph": "tensorflow",
}


class _FlexShots(qml.measurements.Shots):
    """Shots class that allows zero shots."""

    # pylint: disable=super-init-not-called
    def __init__(self, shots=None):
        if isinstance(shots, int):
            self.total_shots = shots
            self.shot_vector = (qml.measurements.ShotCopies(shots, 1),)
        else:
            self.__all_tuple_init__([s if isinstance(s, tuple) else (s, 1) for s in shots])

        self._frozen = True


def _postselection_postprocess(state, is_state_batched, shots, rng=None):
    """Update state after projector is applied."""
    if is_state_batched:
        raise ValueError(
            "Cannot postselect on circuits with broadcasting. Use the "
            "qml.transforms.broadcast_expand transform to split a broadcasted "
            "tape into multiple non-broadcasted tapes before executing if "
            "postselection is used."
        )

    # The floor function is being used here so that a norm very close to zero becomes exactly
    # equal to zero so that the state can become invalid. This way, execution can continue, and
    # bad postselection gives results that are invalid rather than results that look valid but
    # are incorrect.
    norm = qml.math.norm(state)

    if not qml.math.is_abstract(state) and qml.math.allclose(norm, 0.0):
        norm = 0.0

    if shots:
        # Clip the number of shots using a binomial distribution using the probability of
        # measuring the postselected state.
        binomial_fn = np.random.binomial if rng is None else rng.binomial
        postselected_shots = (
            [binomial_fn(s, float(norm**2)) for s in shots]
            if not qml.math.is_abstract(norm)
            else shots
        )

        # _FlexShots is used here since the binomial distribution could result in zero
        # valid samples
        shots = _FlexShots(postselected_shots)

    state = state / norm
    return state, shots


def get_final_state(
    circuit, debugger=None, interface=None, mid_measurements=None, rng=None, prng_key=None
):
    """
    Get the final state that results from executing the given quantum script.

    This is an internal function that will be called by the successor to ``default.qubit``.

    Args:
        circuit (.QuantumScript): The single circuit to simulate
        debugger (._Debugger): The debugger to use
        interface (str): The machine learning interface to create the initial state with
        mid_measurements (None, dict): Dictionary of mid-circuit measurements
        rng (Optional[numpy.random._generator.Generator]): A NumPy random number generator.
        prng_key (Optional[jax.random.PRNGKey]): An optional ``jax.random.PRNGKey``. This is
            the key to the JAX pseudo random number generator. Only for simulation using JAX.
            If None, the default ``sample_state`` function and a ``numpy.random.default_rng``
            will be for sampling.

    Returns:
        Tuple[TensorLike, bool]: A tuple containing the final state of the quantum script and
            whether the state has a batch dimension.

    """
    if prng_key is not None:
        import jax
    circuit = circuit.map_to_standard_wires()

    prep = None
    if len(circuit) > 0 and isinstance(circuit[0], qml.operation.StatePrepBase):
        prep = circuit[0]

    state = create_initial_state(sorted(circuit.op_wires), prep, like=INTERFACE_TO_LIKE[interface])

    # initial state is batched only if the state preparation (if it exists) is batched
    is_state_batched = bool(prep and prep.batch_size is not None)
    for op in circuit.operations[bool(prep) :]:
        if prng_key is not None:
            prng_key, subkey = jax.random.split(prng_key)
        state = apply_operation(
            op,
            state,
            is_state_batched=is_state_batched,
            debugger=debugger,
            mid_measurements=mid_measurements,
            rng=rng,
            prng_key=prng_key,
        )
        # Handle postselection on mid-circuit measurements
        if isinstance(op, qml.Projector):
            state, circuit._shots = _postselection_postprocess(
                state, is_state_batched, circuit.shots, rng=rng
            )

        # new state is batched if i) the old state is batched, or ii) the new op adds a batch dim
        is_state_batched = is_state_batched or (op.batch_size is not None)

    for _ in range(len(circuit.wires) - len(circuit.op_wires)):
        # if any measured wires are not operated on, we pad the state with zeros.
        # We know they belong at the end because the circuit is in standard wire-order
        state = qml.math.stack([state, qml.math.zeros_like(state)], axis=-1)

    return state, is_state_batched


# pylint: disable=too-many-arguments
def measure_final_state(
    circuit, state, is_state_batched, rng=None, prng_key=None, mid_measurements: dict = None
) -> Result:
    """
    Perform the measurements required by the circuit on the provided state.

    This is an internal function that will be called by the successor to ``default.qubit``.

    Args:
        circuit (.QuantumScript): The single circuit to simulate
        state (TensorLike): The state to perform measurement on
        is_state_batched (bool): Whether the state has a batch dimension or not.
        rng (Union[None, int, array_like[int], SeedSequence, BitGenerator, Generator]): A
            seed-like parameter matching that of ``seed`` for ``numpy.random.default_rng``.
            If no value is provided, a default RNG will be used.
        prng_key (Optional[jax.random.PRNGKey]): An optional ``jax.random.PRNGKey``. This is
            the key to the JAX pseudo random number generator. Only for simulation using JAX.
            If None, the default ``sample_state`` function and a ``numpy.random.default_rng``
            will be for sampling.
        mid_measurements (None, dict): Dictionary of mid-circuit measurements

    Returns:
        Tuple[TensorLike]: The measurement results
    """

    circuit = circuit.map_to_standard_wires()

    # analytic case

    if not circuit.shots:
        if mid_measurements is not None:
            raise TypeError("Native mid-circuit measurements are only supported with finite shots.")

        if len(circuit.measurements) == 1:
            return measure(circuit.measurements[0], state, is_state_batched=is_state_batched)

        return tuple(
            measure(mp, state, is_state_batched=is_state_batched) for mp in circuit.measurements
        )

    # finite-shot case

    rng = default_rng(rng)
    results = measure_with_samples(
        circuit.measurements,
        state,
        shots=circuit.shots,
        is_state_batched=is_state_batched,
        rng=rng,
        prng_key=prng_key,
        mid_measurements=mid_measurements,
    )

    if len(circuit.measurements) == 1:
        if circuit.shots.has_partitioned_shots:
            return tuple(res[0] for res in results)

        return results[0]

    return results


def simulate(
    circuit: qml.tape.QuantumScript,
    debugger=None,
    state_cache: Optional[dict] = None,
    **execution_kwargs,
) -> Result:
    """Simulate a single quantum script.

    This is an internal function that is used by``default.qubit``.

    Args:
        circuit (QuantumTape): The single circuit to simulate
        debugger (_Debugger): The debugger to use
        state_cache=None (Optional[dict]): A dictionary mapping the hash of a circuit to
            the pre-rotated state. Used to pass the state between forward passes and vjp
            calculations.
        rng (Optional[numpy.random._generator.Generator]): A NumPy random number generator.
        prng_key (Optional[jax.random.PRNGKey]): An optional ``jax.random.PRNGKey``. This is
            the key to the JAX pseudo random number generator. If None, a random key will be
            generated. Only for simulation using JAX.
        interface (str): The machine learning interface to create the initial state with

    Returns:
        tuple(TensorLike): The results of the simulation

    Note that this function can return measurements for non-commuting observables simultaneously.

    This function assumes that all operations provide matrices.

    >>> qs = qml.tape.QuantumScript([qml.RX(1.2, wires=0)], [qml.expval(qml.Z(0)), qml.probs(wires=(0,1))])
    >>> simulate(qs)
    (0.36235775447667357,
    tensor([0.68117888, 0.        , 0.31882112, 0.        ], requires_grad=True))

    """
    rng = execution_kwargs.get("rng", None)
    prng_key = execution_kwargs.get("prng_key", None)
    interface = execution_kwargs.get("interface", None)

    has_mcm = any(isinstance(op, MidMeasureMP) for op in circuit.operations)
    if circuit.shots and has_mcm:
        return simulate_one_shot_native_mcm(
<<<<<<< HEAD
            circuit, rng=rng, prng_key=prng_key, debugger=debugger, interface=interface
        )

    state, is_state_batched = get_final_state(
        circuit, debugger=debugger, interface=interface, rng=rng
    )
=======
            circuit, rng, prng_key=prng_key, debugger=debugger, interface=interface
        )
    _, key = jax_random_split(prng_key)
    state, is_state_batched = get_final_state(circuit, debugger=debugger, interface=interface)
>>>>>>> 7125646a
    if state_cache is not None:
        state_cache[circuit.hash] = state
    return measure_final_state(circuit, state, is_state_batched, rng=rng, prng_key=key)


def simulate_one_shot_native_mcm(
    circuit: qml.tape.QuantumScript, debugger=None, **execution_kwargs
) -> Result:
    """Simulate a single shot of a single quantum script with native mid-circuit measurements.

    Args:
        circuit (QuantumTape): The single circuit to simulate
        debugger (_Debugger): The debugger to use
        rng (Optional[numpy.random._generator.Generator]): A NumPy random number generator.
        prng_key (Optional[jax.random.PRNGKey]): An optional ``jax.random.PRNGKey``. This is
            the key to the JAX pseudo random number generator. If None, a random key will be
            generated. Only for simulation using JAX.
        interface (str): The machine learning interface to create the initial state with

    Returns:
        tuple(TensorLike): The results of the simulation
        dict: The mid-circuit measurement results of the simulation
    """
<<<<<<< HEAD
    rng = execution_kwargs.get("rng", None)
    prng_key = execution_kwargs.get("prng_key", None)
    interface = execution_kwargs.get("interface", None)
    subkey = None
    if prng_key is not None:
        import jax

        prng_key, subkey = jax.random.split(prng_key)
=======
    _, key = jax_random_split(prng_key)
>>>>>>> 7125646a
    mid_measurements = {}
    state, is_state_batched = get_final_state(
        circuit,
        debugger=debugger,
        interface=interface,
        rng=rng,
        prng_key=prng_key,
        mid_measurements=mid_measurements,
    )
    return measure_final_state(
        circuit,
        state,
        is_state_batched,
        rng=rng,
<<<<<<< HEAD
        prng_key=subkey,
=======
        prng_key=key,
>>>>>>> 7125646a
        mid_measurements=mid_measurements,
    )<|MERGE_RESOLUTION|>--- conflicted
+++ resolved
@@ -99,6 +99,7 @@
     return state, shots
 
 
+# pylint: disable=too-many-arguments
 def get_final_state(
     circuit, debugger=None, interface=None, mid_measurements=None, rng=None, prng_key=None
 ):
@@ -123,8 +124,6 @@
             whether the state has a batch dimension.
 
     """
-    if prng_key is not None:
-        import jax
     circuit = circuit.map_to_standard_wires()
 
     prep = None
@@ -136,8 +135,7 @@
     # initial state is batched only if the state preparation (if it exists) is batched
     is_state_batched = bool(prep and prep.batch_size is not None)
     for op in circuit.operations[bool(prep) :]:
-        if prng_key is not None:
-            prng_key, subkey = jax.random.split(prng_key)
+        prng_key, subkey = jax_random_split(prng_key)
         state = apply_operation(
             op,
             state,
@@ -145,7 +143,7 @@
             debugger=debugger,
             mid_measurements=mid_measurements,
             rng=rng,
-            prng_key=prng_key,
+            prng_key=subkey,
         )
         # Handle postselection on mid-circuit measurements
         if isinstance(op, qml.Projector):
@@ -269,22 +267,15 @@
     has_mcm = any(isinstance(op, MidMeasureMP) for op in circuit.operations)
     if circuit.shots and has_mcm:
         return simulate_one_shot_native_mcm(
-<<<<<<< HEAD
             circuit, rng=rng, prng_key=prng_key, debugger=debugger, interface=interface
         )
-
+    _, key_state, key_measure = jax_random_split(prng_key, num=3)
     state, is_state_batched = get_final_state(
-        circuit, debugger=debugger, interface=interface, rng=rng
+        circuit, debugger=debugger, interface=interface, rng=rng, prng_key=key_state
     )
-=======
-            circuit, rng, prng_key=prng_key, debugger=debugger, interface=interface
-        )
-    _, key = jax_random_split(prng_key)
-    state, is_state_batched = get_final_state(circuit, debugger=debugger, interface=interface)
->>>>>>> 7125646a
     if state_cache is not None:
         state_cache[circuit.hash] = state
-    return measure_final_state(circuit, state, is_state_batched, rng=rng, prng_key=key)
+    return measure_final_state(circuit, state, is_state_batched, rng=rng, prng_key=key_measure)
 
 
 def simulate_one_shot_native_mcm(
@@ -305,25 +296,18 @@
         tuple(TensorLike): The results of the simulation
         dict: The mid-circuit measurement results of the simulation
     """
-<<<<<<< HEAD
     rng = execution_kwargs.get("rng", None)
     prng_key = execution_kwargs.get("prng_key", None)
     interface = execution_kwargs.get("interface", None)
-    subkey = None
-    if prng_key is not None:
-        import jax
-
-        prng_key, subkey = jax.random.split(prng_key)
-=======
-    _, key = jax_random_split(prng_key)
->>>>>>> 7125646a
+
+    _, key_state, key_measure = jax_random_split(prng_key, num=3)
     mid_measurements = {}
     state, is_state_batched = get_final_state(
         circuit,
         debugger=debugger,
         interface=interface,
         rng=rng,
-        prng_key=prng_key,
+        prng_key=key_state,
         mid_measurements=mid_measurements,
     )
     return measure_final_state(
@@ -331,10 +315,6 @@
         state,
         is_state_batched,
         rng=rng,
-<<<<<<< HEAD
-        prng_key=subkey,
-=======
-        prng_key=key,
->>>>>>> 7125646a
+        prng_key=key_measure,
         mid_measurements=mid_measurements,
     )