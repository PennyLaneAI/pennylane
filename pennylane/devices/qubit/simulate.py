# Copyright 2018-2023 Xanadu Quantum Technologies Inc.

# Licensed under the Apache License, Version 2.0 (the "License");
# you may not use this file except in compliance with the License.
# You may obtain a copy of the License at

#     http://www.apache.org/licenses/LICENSE-2.0

# Unless required by applicable law or agreed to in writing, software
# distributed under the License is distributed on an "AS IS" BASIS,
# WITHOUT WARRANTIES OR CONDITIONS OF ANY KIND, either express or implied.
# See the License for the specific language governing permissions and
# limitations under the License.
"""Simulate a quantum script."""
# pylint: disable=protected-access
<<<<<<< HEAD
from collections import Counter
from functools import singledispatch
from typing import Optional, Sequence
import copy
import warnings
=======
from typing import Optional
>>>>>>> 68f47625

from numpy.random import default_rng
import numpy as np

import pennylane as qml
from pennylane.measurements import (
    MidMeasureMP,
)
from pennylane.typing import Result

from .initialize_state import create_initial_state
from .apply_operation import apply_operation
from .measure import measure
from .sampling import measure_with_samples


INTERFACE_TO_LIKE = {
    # map interfaces known by autoray to themselves
    None: None,
    "numpy": "numpy",
    "autograd": "autograd",
    "jax": "jax",
    "torch": "torch",
    "tensorflow": "tensorflow",
    # map non-standard interfaces to those known by autoray
    "auto": None,
    "scipy": "numpy",
    "jax-jit": "jax",
    "jax-python": "jax",
    "JAX": "jax",
    "pytorch": "torch",
    "tf": "tensorflow",
    "tensorflow-autograph": "tensorflow",
    "tf-autograph": "tensorflow",
}


class _FlexShots(qml.measurements.Shots):
    """Shots class that allows zero shots."""

    # pylint: disable=super-init-not-called
    def __init__(self, shots=None):
        if isinstance(shots, int):
            self.total_shots = shots
            self.shot_vector = (qml.measurements.ShotCopies(shots, 1),)
        else:
            self.__all_tuple_init__([s if isinstance(s, tuple) else (s, 1) for s in shots])

        self._frozen = True


def _postselection_postprocess(state, is_state_batched, shots):
    """Update state after projector is applied."""
    if is_state_batched:
        raise ValueError(
            "Cannot postselect on circuits with broadcasting. Use the "
            "qml.transforms.broadcast_expand transform to split a broadcasted "
            "tape into multiple non-broadcasted tapes before executing if "
            "postselection is used."
        )

    # The floor function is being used here so that a norm very close to zero becomes exactly
    # equal to zero so that the state can become invalid. This way, execution can continue, and
    # bad postselection gives results that are invalid rather than results that look valid but
    # are incorrect.
    norm = qml.math.norm(state)

    if not qml.math.is_abstract(state) and qml.math.allclose(norm, 0.0):
        norm = 0.0

    if shots:
        # Clip the number of shots using a binomial distribution using the probability of
        # measuring the postselected state.
        postselected_shots = (
            [np.random.binomial(s, float(norm**2)) for s in shots]
            if not qml.math.is_abstract(norm)
            else shots
        )

        # _FlexShots is used here since the binomial distribution could result in zero
        # valid samples
        shots = _FlexShots(postselected_shots)

    state = state / norm
    return state, shots


def get_final_state(
    circuit, debugger=None, interface=None, initial_state=None, mid_measurements=None
):
    """
    Get the final state that results from executing the given quantum script.

    This is an internal function that will be called by the successor to ``default.qubit``.

    Args:
        circuit (.QuantumScript): The single circuit to simulate
        debugger (._Debugger): The debugger to use
        interface (str): The machine learning interface to create the initial state with
        initial_state (TensorLike): Initial statevector
        mid_measurements (None, dict): Dictionary of mid-circuit measurements

    Returns:
        Tuple[TensorLike, bool]: A tuple containing the final state of the quantum script and
            whether the state has a batch dimension.

    """
    if initial_state is None:
        circuit = circuit.map_to_standard_wires()

    prep = None
    if len(circuit) > 0 and isinstance(circuit[0], qml.operation.StatePrepBase):
        prep = circuit[0]

    if initial_state is None:
        state = create_initial_state(
            sorted(circuit.op_wires), prep, like=INTERFACE_TO_LIKE[interface]
        )
    else:
        state = initial_state

    # initial state is batched only if the state preparation (if it exists) is batched
    is_state_batched = bool(prep and prep.batch_size is not None)
    for op in circuit.operations[bool(prep) :]:
        state = apply_operation(
            op,
            state,
            is_state_batched=is_state_batched,
            debugger=debugger,
            mid_measurements=mid_measurements,
        )
        # Handle postselection on mid-circuit measurements
        if isinstance(op, qml.Projector):
            state, circuit._shots = _postselection_postprocess(
                state, is_state_batched, circuit.shots
            )

        # new state is batched if i) the old state is batched, or ii) the new op adds a batch dim
        is_state_batched = is_state_batched or (op.batch_size is not None)

    if initial_state is None:
        for _ in range(len(circuit.wires) - len(circuit.op_wires)):
            # if any measured wires are not operated on, we pad the state with zeros.
            # We know they belong at the end because the circuit is in standard wire-order
            state = qml.math.stack([state, qml.math.zeros_like(state)], axis=-1)

    return state, is_state_batched


# pylint: disable=too-many-arguments
def measure_final_state(
    circuit, state, is_state_batched, rng=None, prng_key=None, initial_state=None
) -> Result:
    """
    Perform the measurements required by the circuit on the provided state.

    This is an internal function that will be called by the successor to ``default.qubit``.

    Args:
        circuit (.QuantumScript): The single circuit to simulate
        state (TensorLike): The state to perform measurement on
        is_state_batched (bool): Whether the state has a batch dimension or not.
        rng (Union[None, int, array_like[int], SeedSequence, BitGenerator, Generator]): A
            seed-like parameter matching that of ``seed`` for ``numpy.random.default_rng``.
            If no value is provided, a default RNG will be used.
        prng_key (Optional[jax.random.PRNGKey]): An optional ``jax.random.PRNGKey``. This is
            the key to the JAX pseudo random number generator. Only for simulation using JAX.
            If None, the default ``sample_state`` function and a ``numpy.random.default_rng``
            will be for sampling.
        initial_state (TensorLike): Initial statevector

    Returns:
        Tuple[TensorLike]: The measurement results
    """
    if initial_state is None:
        circuit = circuit.map_to_standard_wires()

    if not circuit.shots:
        # analytic case

        if len(circuit.measurements) == 1:
            return measure(circuit.measurements[0], state, is_state_batched=is_state_batched)

        return tuple(
            measure(mp, state, is_state_batched=is_state_batched) for mp in circuit.measurements
        )

    # finite-shot case

    rng = default_rng(rng)
    results = measure_with_samples(
        circuit.measurements,
        state,
        shots=circuit.shots,
        is_state_batched=is_state_batched,
        rng=rng,
        prng_key=prng_key,
    )

    if len(circuit.measurements) == 1:
        if circuit.shots.has_partitioned_shots:
            return tuple(res[0] for res in results)

        return results[0]

    return results


# pylint: disable=too-many-arguments
def simulate(
    circuit: qml.tape.QuantumScript,
    rng=None,
    prng_key=None,
    debugger=None,
    interface=None,
    state_cache: Optional[dict] = None,
) -> Result:
    """Simulate a single quantum script.

    This is an internal function that will be called by the successor to ``default.qubit``.

    Args:
        circuit (QuantumTape): The single circuit to simulate
        rng (Union[None, int, array_like[int], SeedSequence, BitGenerator, Generator]): A
            seed-like parameter matching that of ``seed`` for ``numpy.random.default_rng``.
            If no value is provided, a default RNG will be used.
        prng_key (Optional[jax.random.PRNGKey]): An optional ``jax.random.PRNGKey``. This is
            the key to the JAX pseudo random number generator. If None, a random key will be
            generated. Only for simulation using JAX.
        debugger (_Debugger): The debugger to use
        interface (str): The machine learning interface to create the initial state with
        state_cache=None (Optional[dict]): A dictionary mapping the hash of a circuit to the pre-rotated state. Used to pass the state between forward passes and vjp calculations.

    Returns:
        tuple(TensorLike): The results of the simulation

    Note that this function can return measurements for non-commuting observables simultaneously.

    This function assumes that all operations provide matrices.

    >>> qs = qml.tape.QuantumScript([qml.RX(1.2, wires=0)], [qml.expval(qml.Z(0)), qml.probs(wires=(0,1))])
    >>> simulate(qs)
    (0.36235775447667357,
    tensor([0.68117888, 0.        , 0.31882112, 0.        ], requires_grad=True))

    """
<<<<<<< HEAD
    if circuit.shots and has_mid_circuit_measurements(circuit):
        # return simulate_native_mcm(
        #     circuit, rng=rng, prng_key=prng_key, debugger=debugger, interface=interface
        # )
        return simulate_tree_mcm(
            circuit, rng=rng, prng_key=prng_key, debugger=debugger, interface=interface
        )
=======
    has_mcm = any(isinstance(op, MidMeasureMP) for op in circuit.operations)
    if circuit.shots and has_mcm:
        return simulate_one_shot_native_mcm(circuit, rng, prng_key, debugger, interface)
>>>>>>> 68f47625
    state, is_state_batched = get_final_state(circuit, debugger=debugger, interface=interface)
    if state_cache is not None:
        state_cache[circuit.hash] = state
    return measure_final_state(circuit, state, is_state_batched, rng=rng, prng_key=prng_key)


<<<<<<< HEAD
# pylint: disable=too-many-arguments, dangerous-default-value
def simulate_tree_mcm(
    circuit: qml.tape.QuantumScript,
    rng=None,
    prng_key=None,
    debugger=None,
    interface=None,
    initial_state=None,
    mcm_active=None,
    mcm_samples=None,
) -> Result:
    """Simulate a single quantum script with native mid-circuit measurements.

    Args:
        circuit (QuantumTape): The single circuit to simulate
        rng (Union[None, int, array_like[int], SeedSequence, BitGenerator, Generator]): A
            seed-like parameter matching that of ``seed`` for ``numpy.random.default_rng``.
            If no value is provided, a default RNG will be used.
        prng_key (Optional[jax.random.PRNGKey]): An optional ``jax.random.PRNGKey``. This is
            the key to the JAX pseudo random number generator. If None, a random key will be
            generated. Only for simulation using JAX.
        debugger (_Debugger): The debugger to use
        interface (str): The machine learning interface to create the initial state with
        initial_state (TensorLike): Initial statevector
        mcm_active (dict): Mid-circuit measurement values or all parent circuits of ``circuit``
        mcm_samples (dict): Mid-circuit measurement samples or all parent circuits of ``circuit``

    Returns:
        tuple(TensorLike): The results of the simulation
    """

    #########################
    # shot vector treatment #
    #########################
    if circuit.shots.has_partitioned_shots:
        results = []
        for s in circuit.shots:
            aux_circuit = circuit.copy()
            aux_circuit._shots = qml.measurements.Shots(s)
            results.append(
                simulate_tree_mcm(
                    aux_circuit,
                    rng,
                    prng_key,
                    debugger,
                    interface,
                )
            )
        return tuple(results)

    #######################
    # main implementation #
    #######################

    def init_dict(d):
        return {} if d is None else d

    mcm_active = init_dict(mcm_active)
    mcm_samples = init_dict(mcm_samples)

    circuit_base, circuit_next, op = circuit_up_to_first_mcm(circuit)
    # we need to make sure the state is the all-wire state
    initial_state = prep_initial_state(circuit_base, interface, initial_state)
    state, is_state_batched = get_final_state(
        circuit_base,
        debugger=debugger,
        interface=interface,
        initial_state=initial_state,
        mid_measurements=mcm_active,
    )
    measurements = measure_final_state(
        circuit_base,
        state,
        is_state_batched,
        rng=rng,
        prng_key=prng_key,
        initial_state=initial_state,
    )

    # Simply return measurements when ``circuit_base`` does not have an MCM
    if circuit_next is None:
        return measurements

    # For 1-shot measurements as 1-D arrays
    samples = measurements.reshape((-1)) if measurements.ndim == 0 else measurements
    update_mcm_samples(op, samples, mcm_active, mcm_samples)

    # Define ``branch_measurement`` here to capture ``op``, ``rng``, ``prng_key``, ``debugger``, ``interface``
    def branch_measurement(
        circuit_base, circuit_next, counts, state, branch, mcm_active, mcm_samples
    ):
        """Returns the measurements of the specified branch by executing ``circuit_next``."""

        def branch_state(state, wire, branch):
            axis = wire.toarray()[0]
            slices = [slice(None)] * state.ndim
            slices[axis] = int(not branch)
            state = copy.deepcopy(state)
            state[tuple(slices)] = 0.0
            state_norm = np.linalg.norm(state)
            # we can throw here because vanished states should
            # be handled right outside ``branch_measurement``
            if state_norm < 1.0e-15:  # pragma: no cover
                raise ValueError(f"Cannot normalize state with state_norm {state_norm}")
            state = state / state_norm
            if op.reset and branch == 1:
                state = apply_operation(qml.PauliX(wire), state)
            return state

        wire = circuit_base._measurements[0].wires
        new_state = branch_state(state, wire, branch)
        circuit_next._shots = qml.measurements.Shots(counts[branch])
        return simulate_tree_mcm(
            circuit_next,
            rng=rng,
            prng_key=prng_key,
            debugger=debugger,
            interface=interface,
            initial_state=new_state,
            mcm_active=mcm_active,
            mcm_samples=mcm_samples,
        )

    counts = samples_to_counts(samples)
    measurements = []
    for branch in counts.keys():
        if op.postselect is not None and branch != op.postselect:
            prune_mcm_samples(op, branch, mcm_active, mcm_samples)
            continue
        mcm_active[op] = branch
        measurements.append(
            branch_measurement(
                circuit_base,
                circuit_next,
                counts,
                state,
                branch,
                mcm_active=mcm_active,
                mcm_samples=mcm_samples,
            )
        )
    measurements = dict(
        (
            (branch, (count, value))
            for branch, count, value in zip(counts.keys(), counts.values(), measurements)
        )
    )
    return combine_measurements(circuit, measurements, mcm_samples)


def samples_to_counts(samples):
    """Converts samples to counts.

    This function forces integer keys and values which are required by ``simulate_tree_mcm``.
    """
    counts = qml.math.unique(samples, return_counts=True)
    return dict((int(x), int(y)) for x, y in zip(*counts))


def prep_initial_state(circuit_base, interface, initial_state):
    """Returns an initial state which will act on all wires.

    ``get_final_state`` executes a circuit on a subset of wires found in operations
    or measurements, unless an initial_state is passed as an optional argument.
    This function makes sure that an initial state with the correct size is passed
    on the first invocation of ``simulate_tree_mcm``."""
    if initial_state is not None:
        return initial_state
    prep = None
    if len(circuit_base) > 0 and isinstance(circuit_base[0], qml.operation.StatePrepBase):
        prep = circuit_base[0]
    return create_initial_state(sorted(circuit_base.wires), prep, like=INTERFACE_TO_LIKE[interface])


def prune_mcm_samples(op, branch, mcm_active, mcm_samples):
    """Removes samples from mid-measurement sample dictionary given a MidMeasureMP and branch.

    Post-selection on a given mid-circuit measurement leads to ignoring certain branches
    of the tree and samples. The corresponding samples in all other mid-circuit measurement
    must be deleted accordingly. We need to find which samples are
    corresponding to the current branch by looking at all parent nodes.
    """
    mask = mcm_samples[op] == branch
    for k, v in mcm_active.items():
        if k == op:
            break
        mask = np.logical_and(mask, mcm_samples[k] == v)
    for k in mcm_samples.keys():
        mcm_samples[k] = mcm_samples[k][np.logical_not(mask)]


def update_mcm_samples(op, samples, mcm_active, mcm_samples):
    """Updates the mid-measurement sample dictionary given a MidMeasureMP and samples.

    If the ``mcm_active`` dictionary is empty, we are at the root and ``mcm_samples`
    is simply updated with ``samples``.

    If the ``mcm_active`` dictionary is not empty, we need to find which samples are
    corresponding to the current branch by looking at all parent nodes. ``mcm_samples`
    is then updated with samples at indices corresponding to parent nodes.
    """
    if mcm_active:
        shape = next(iter(mcm_samples.values())).shape
        mask = np.ones(shape, dtype=bool)
        for k, v in mcm_active.items():
            if k == op:
                break
            mask = np.logical_and(mask, mcm_samples[k] == v)
        if op not in mcm_samples:
            mcm_samples[op] = np.empty(shape, dtype=samples.dtype)
        mcm_samples[op][mask] = samples
    else:
        mcm_samples[op] = samples


def circuit_up_to_first_mcm(circuit):
    """Returns two circuits; one that runs up-to the next mid-circuit measurement and one that runs beyond it."""
    if not has_mid_circuit_measurements(circuit):
        return circuit, None, None

    # find next MidMeasureMP
    def find_next_mcm(circuit):
        for i, op in enumerate(circuit.operations):
            if isinstance(op, MidMeasureMP):
                return i, op
        return len(circuit.operations) + 1, None

    i, op = find_next_mcm(circuit)
    # run circuit until next MidMeasureMP and sample
    circuit_base = qml.tape.QuantumScript(
        circuit.operations,
        [qml.sample(wires=op.wires) if op.obs is None else qml.sample(op=op.obs)],
        shots=circuit.shots,
        trainable_params=circuit.trainable_params,
    )
    circuit_base._ops = circuit_base._ops[0:i]
    # circuit beyond next MidMeasureMP with VarianceMP <==> SampleMP
    new_measurements = []
    for m in circuit.measurements:
        if not m.mv:
            if isinstance(m, VarianceMP):
                new_measurements.append(SampleMP(obs=m.obs))
            else:
                new_measurements.append(m)
    circuit_next = qml.tape.QuantumScript(
        circuit.operations,
        new_measurements,
        shots=circuit.shots,
        trainable_params=circuit.trainable_params,
    )
    circuit_next._ops = circuit_next._ops[i + 1 :]

    return circuit_base, circuit_next, op


def measurement_with_no_shots(measurement):
    """Returns a NaN scalar or array of the correct size when executing an all-invalid-shot circuit."""
    return (
        np.nan * np.ones_like(measurement.eigvals())
        if isinstance(measurement, ProbabilityMP)
        else np.nan
    )


def combine_measurements(circuit, measurements, mcm_samples):
    """Returns combined measurement values of various types."""

    keys = list(measurements.keys())
    # convert dict-of-lists to list-of-dicts
    if keys and isinstance(measurements[keys[0]][1], Sequence):
        ds = [
            [(measurements[keys[i]][0], m) for m in measurements[keys[i]][1]]
            for i in range(len(measurements))
        ]
        new_measurements = [{keys[0]: m0, keys[1]: m1} for m0, m1 in zip(*ds)]
    else:
        new_measurements = [measurements]
    empty_mcm_samples = len(next(iter(mcm_samples.values()))) == 0
    if empty_mcm_samples and any(len(m) != 0 for m in mcm_samples.values()):
        raise ValueError("mcm_samples have inconsistent shapes.")
    # loop over measurements
    final_measurements = []
    for circ_meas in circuit.measurements:
        if circ_meas.mv and empty_mcm_samples:
            comb_meas = measurement_with_no_shots(circ_meas)
        elif circ_meas.mv:
            comb_meas = gather_mcm(circ_meas, mcm_samples)
        elif not new_measurements or not new_measurements[0]:
            if len(new_measurements) > 0:
                _ = new_measurements.pop(0)
            comb_meas = measurement_with_no_shots(circ_meas)
        else:
            comb_meas = combine_measurements_core(circ_meas, new_measurements.pop(0))
        if isinstance(circ_meas, SampleMP):
            comb_meas = qml.math.squeeze(comb_meas)
        final_measurements.append(comb_meas)
    # special treatment of var
    for i, (c, m) in enumerate(zip(circuit.measurements, final_measurements)):
        if not c.mv and isinstance(circuit.measurements[i], VarianceMP):
            final_measurements[i] = qml.math.var(m)
    return final_measurements[0] if len(final_measurements) == 1 else tuple(final_measurements)


@singledispatch
def combine_measurements_core(original_measurement, measures):  # pylint: disable=unused-argument
    """Returns the combined measurement value of a given type."""
    raise TypeError(f"Unsupported measurement of {type(original_measurement).__name__}")


@combine_measurements_core.register
def _(original_measurement: CountsMP, measures):  # pylint: disable=unused-argument
    keys = list(measures.keys())
    new_counts = Counter()
    for k in keys:
        new_counts.update(measures[k][1])
    return dict(new_counts)


@combine_measurements_core.register
def _(original_measurement: ExpectationMP, measures):  # pylint: disable=unused-argument
    cum_value = 0
    total_counts = 0
    for v in measures.values():
        cum_value += v[0] * v[1]
        total_counts += v[0]
    return cum_value / total_counts


@combine_measurements_core.register
def _(original_measurement: ProbabilityMP, measures):  # pylint: disable=unused-argument
    cum_value = 0
    total_counts = 0
    for v in measures.values():
        cum_value += v[0] * v[1]
        total_counts += v[0]
    return cum_value / total_counts


@combine_measurements_core.register
def _(original_measurement: SampleMP, measures):  # pylint: disable=unused-argument
    new_sample = tuple(m[1] for m in measures.values())
    return np.squeeze(np.concatenate(new_sample))


@combine_measurements_core.register
def _(original_measurement: VarianceMP, measures):  # pylint: disable=unused-argument
    new_sample = tuple(m[1] for m in measures.values())
    return np.squeeze(np.concatenate(new_sample))


# pylint: disable=too-many-arguments
def simulate_native_mcm(
    circuit: qml.tape.QuantumScript,
    rng=None,
    prng_key=None,
    debugger=None,
    interface=None,
) -> Result:
    """Simulate a single quantum script with native mid-circuit measurements.

    Args:
        circuit (QuantumTape): The single circuit to simulate
        rng (Union[None, int, array_like[int], SeedSequence, BitGenerator, Generator]): A
            seed-like parameter matching that of ``seed`` for ``numpy.random.default_rng``.
            If no value is provided, a default RNG will be used.
        prng_key (Optional[jax.random.PRNGKey]): An optional ``jax.random.PRNGKey``. This is
            the key to the JAX pseudo random number generator. If None, a random key will be
            generated. Only for simulation using JAX.
        debugger (_Debugger): The debugger to use
        interface (str): The machine learning interface to create the initial state with
        state_cache=None (Optional[dict]): A dictionary mapping the hash of a circuit to the pre-rotated state. Used to pass the state between forward passes and vjp calculations.

    Returns:
        tuple(TensorLike): The results of the simulation
    """
    if circuit.shots.has_partitioned_shots:
        results = []
        for s in circuit.shots:
            aux_circuit = qml.tape.QuantumScript(
                circuit.operations,
                circuit.measurements,
                shots=s,
                trainable_params=circuit.trainable_params,
            )
            results.append(simulate_native_mcm(aux_circuit, rng, prng_key, debugger, interface))
        return tuple(results)
    aux_circuit = init_auxiliary_circuit(circuit)
    all_shot_meas, list_mcm_values_dict, valid_shots = None, [], 0
    for _ in range(circuit.shots.total_shots):
        one_shot_meas, mcm_values_dict = simulate_one_shot_native_mcm(
            aux_circuit, rng, prng_key, debugger, interface
        )
        if one_shot_meas is None:
            continue
        valid_shots += 1
        all_shot_meas = accumulate_native_mcm(aux_circuit, all_shot_meas, one_shot_meas)
        list_mcm_values_dict.append(mcm_values_dict)
    if not valid_shots:
        warnings.warn(
            "All shots were thrown away as invalid. This can happen for example when post-selecting the 1-branch of a 0-state. Make sure your circuit has some probability of producing a valid shot.",
            UserWarning,
        )
    return parse_native_mid_circuit_measurements(circuit, all_shot_meas, list_mcm_values_dict)


def init_auxiliary_circuit(circuit: qml.tape.QuantumScript):
    """Creates an auxiliary circuit to perform one-shot mid-circuit measurement calculations.

    Measurements are replaced by SampleMP measurements on wires and observables found in the
    original measurements.

    Args:
        circuit (QuantumTape): The original QuantumScript

    Returns:
        QuantumScript: A copy of the circuit with modified measurements
    """
    new_measurements = []
    for m in circuit.measurements:
        if not m.mv:
            if isinstance(m, VarianceMP):
                new_measurements.append(SampleMP(obs=m.obs))
            else:
                new_measurements.append(m)
    return qml.tape.QuantumScript(
        circuit.operations, new_measurements, shots=1, trainable_params=circuit.trainable_params
    )


=======
>>>>>>> 68f47625
def simulate_one_shot_native_mcm(
    circuit: qml.tape.QuantumScript,
    rng=None,
    prng_key=None,
    debugger=None,
    interface=None,
) -> Result:
    """Simulate a single shot of a single quantum script with native mid-circuit measurements.

    Args:
        circuit (QuantumTape): The single circuit to simulate
        rng (Union[None, int, array_like[int], SeedSequence, BitGenerator, Generator]): A
            seed-like parameter matching that of ``seed`` for ``numpy.random.default_rng``.
            If no value is provided, a default RNG will be used.
        prng_key (Optional[jax.random.PRNGKey]): An optional ``jax.random.PRNGKey``. This is
            the key to the JAX pseudo random number generator. If None, a random key will be
            generated. Only for simulation using JAX.
        debugger (_Debugger): The debugger to use
        interface (str): The machine learning interface to create the initial state with

    Returns:
        tuple(TensorLike): The results of the simulation
        dict: The mid-circuit measurement results of the simulation
    """
    mcm_dict = {}
    state, is_state_batched = get_final_state(
        circuit, debugger=debugger, interface=interface, mid_measurements=mcm_dict
    )
    if not np.allclose(np.linalg.norm(state), 1.0):
        return None, mcm_dict
    return (
        measure_final_state(circuit, state, is_state_batched, rng=rng, prng_key=prng_key),
        mcm_dict,
<<<<<<< HEAD
    )


def accumulate_native_mcm(circuit: qml.tape.QuantumScript, all_shot_meas, one_shot_meas):
    """Incorporates new measurements in current measurement sequence.

    Args:
        circuit (QuantumTape): A one-shot (auxiliary) QuantumScript
        all_shot_meas (Sequence[Any]): List of accumulated measurement results
        one_shot_meas (Sequence[Any]): List of measurement results

    Returns:
        tuple(TensorLike): The results of the simulation
    """
    if len(circuit.measurements) == 1:
        one_shot_meas = [one_shot_meas]
    if all_shot_meas is None:
        new_shot_meas = list(one_shot_meas)
        for i, (m, s) in enumerate(zip(circuit.measurements, new_shot_meas)):
            if isinstance(m, SampleMP) and isinstance(s, np.ndarray):
                new_shot_meas[i] = [s]
        return new_shot_meas
    new_shot_meas = all_shot_meas
    for i, m in enumerate(circuit.measurements):
        if isinstance(m, CountsMP):
            tmp = Counter(all_shot_meas[i])
            tmp.update(Counter(one_shot_meas[i]))
            new_shot_meas[i] = tmp
        elif isinstance(m, (ExpectationMP, ProbabilityMP)):
            new_shot_meas[i] = all_shot_meas[i] + one_shot_meas[i]
        elif isinstance(m, SampleMP):
            new_shot_meas[i].append(one_shot_meas[i])
        else:
            raise TypeError(f"Unsupported measurement of {type(m).__name__}.")
    return new_shot_meas


def has_mid_circuit_measurements(
    circuit: qml.tape.QuantumScript,
):
    """Returns True if the circuit contains a MidMeasureMP object and False otherwise.

    Args:
        circuit (QuantumTape): A QuantumScript

    Returns:
        bool: Whether the circuit contains a MidMeasureMP object
    """
    return any(isinstance(op, MidMeasureMP) for op in circuit.operations)


def parse_native_mid_circuit_measurements(
    circuit: qml.tape.QuantumScript, all_shot_meas, mcm_shot_meas
):
    """Combines, gathers and normalizes the results of native mid-circuit measurement runs.

    Args:
        circuit (QuantumTape): A one-shot (auxiliary) QuantumScript
        all_shot_meas (Sequence[Any]): List of accumulated measurement results
        mcm_shot_meas (Sequence[dict]): List of dictionaries containing the mid-circuit measurement results of each shot

    Returns:
        tuple(TensorLike): The results of the simulation
    """

    normalized_meas = []
    for i, m in enumerate(circuit.measurements):
        if not isinstance(m, (CountsMP, ExpectationMP, ProbabilityMP, SampleMP, VarianceMP)):
            raise ValueError(
                f"Native mid-circuit measurement mode does not support {type(m).__name__} measurements."
            )
        if m.mv and not mcm_shot_meas:
            meas = measurement_with_no_shots(m)
        elif m.mv:
            meas = gather_mcm(m, mcm_shot_meas)
        elif not all_shot_meas:
            meas = measurement_with_no_shots(m)
        else:
            meas = gather_non_mcm(m, all_shot_meas[i], mcm_shot_meas)
        if isinstance(m, SampleMP):
            meas = qml.math.squeeze(meas)
        normalized_meas.append(meas)

    return tuple(normalized_meas) if len(normalized_meas) > 1 else normalized_meas[0]


def gather_non_mcm(circuit_measurement, measurement, samples):
    """Combines, gathers and normalizes several measurements with trivial measurement values.

    Args:
        circuit_measurement (MeasurementProcess): measurement
        measurement (TensorLike): measurement results
        samples (List[dict]): Mid-circuit measurement samples

    Returns:
        TensorLike: The combined measurement outcome
    """
    if isinstance(circuit_measurement, CountsMP):
        return dict(sorted(measurement.items()))
    if isinstance(circuit_measurement, (ExpectationMP, ProbabilityMP)):
        return measurement / len(samples)
    if isinstance(circuit_measurement, SampleMP):
        return np.squeeze(np.concatenate(tuple(s.reshape(1, -1) for s in measurement)))
    # VarianceMP
    return qml.math.var(np.concatenate(tuple(s.ravel() for s in measurement)))


def gather_mcm(measurement, samples):
    """Combines, gathers and normalizes several measurements with non-trivial measurement values.

    Args:
        measurement (MeasurementProcess): measurement
        samples (List[dict]): Mid-circuit measurement samples

    Returns:
        TensorLike: The combined measurement outcome
    """
    mv = measurement.mv
    if isinstance(measurement, (CountsMP, ProbabilityMP, SampleMP)) and isinstance(mv, Sequence):
        wires = qml.wires.Wires(range(len(mv)))
        if isinstance(samples, Sequence):
            mcm_samples = list(
                np.array([m.concretize(dct) for dct in samples]).reshape((-1, 1)) for m in mv
            )
        else:
            mcm_samples = list(m.concretize(samples).reshape((-1, 1)) for m in mv)
        mcm_samples = np.concatenate(mcm_samples, axis=1)
        meas_tmp = measurement.__class__(wires=wires)
        return meas_tmp.process_samples(mcm_samples, wire_order=wires)
    if isinstance(samples, Sequence):
        mcm_samples = np.array([mv.concretize(dct) for dct in samples]).reshape((-1, 1))
    else:
        mcm_samples = mv.concretize(samples).reshape((-1, 1))
    use_as_is = len(mv.measurements) == 1
    if use_as_is:
        wires, meas_tmp = mv.wires, measurement
    else:
        # For composite measurements, `mcm_samples` has one column but
        # `mv.wires` usually includes several wires. We therefore need to create a
        # single-wire measurement for `process_samples` to handle the conversion
        # correctly.
        if isinstance(measurement, (ExpectationMP, VarianceMP)):
            mcm_samples = mcm_samples.ravel()
        wires = qml.wires.Wires(0)
        meas_tmp = measurement.__class__(wires=wires)
    new_measurement = meas_tmp.process_samples(mcm_samples, wire_order=wires)
    if isinstance(measurement, CountsMP) and not use_as_is:
        new_measurement = dict(sorted((int(x, 2), y) for x, y in new_measurement.items()))
    return new_measurement
=======
    )
>>>>>>> 68f47625
<|MERGE_RESOLUTION|>--- conflicted
+++ resolved
@@ -12,31 +12,31 @@
 # See the License for the specific language governing permissions and
 # limitations under the License.
 """Simulate a quantum script."""
+import copy
+
 # pylint: disable=protected-access
-<<<<<<< HEAD
 from collections import Counter
 from functools import singledispatch
 from typing import Optional, Sequence
-import copy
-import warnings
-=======
-from typing import Optional
->>>>>>> 68f47625
-
+
+import numpy as np
 from numpy.random import default_rng
-import numpy as np
 
 import pennylane as qml
 from pennylane.measurements import (
+    CountsMP,
+    ExpectationMP,
     MidMeasureMP,
+    ProbabilityMP,
+    SampleMP,
+    VarianceMP,
 )
 from pennylane.typing import Result
 
+from .apply_operation import apply_operation
 from .initialize_state import create_initial_state
-from .apply_operation import apply_operation
 from .measure import measure
 from .sampling import measure_with_samples
-
 
 INTERFACE_TO_LIKE = {
     # map interfaces known by autoray to themselves
@@ -268,26 +268,18 @@
     tensor([0.68117888, 0.        , 0.31882112, 0.        ], requires_grad=True))
 
     """
-<<<<<<< HEAD
-    if circuit.shots and has_mid_circuit_measurements(circuit):
-        # return simulate_native_mcm(
-        #     circuit, rng=rng, prng_key=prng_key, debugger=debugger, interface=interface
-        # )
+    has_mcm = any(isinstance(op, MidMeasureMP) for op in circuit.operations)
+    if circuit.shots and has_mcm:
         return simulate_tree_mcm(
             circuit, rng=rng, prng_key=prng_key, debugger=debugger, interface=interface
         )
-=======
-    has_mcm = any(isinstance(op, MidMeasureMP) for op in circuit.operations)
-    if circuit.shots and has_mcm:
-        return simulate_one_shot_native_mcm(circuit, rng, prng_key, debugger, interface)
->>>>>>> 68f47625
+        # return simulate_one_shot_native_mcm(circuit, rng, prng_key, debugger, interface)
     state, is_state_batched = get_final_state(circuit, debugger=debugger, interface=interface)
     if state_cache is not None:
         state_cache[circuit.hash] = state
     return measure_final_state(circuit, state, is_state_batched, rng=rng, prng_key=prng_key)
 
 
-<<<<<<< HEAD
 # pylint: disable=too-many-arguments, dangerous-default-value
 def simulate_tree_mcm(
     circuit: qml.tape.QuantumScript,
@@ -594,7 +586,9 @@
 @singledispatch
 def combine_measurements_core(original_measurement, measures):  # pylint: disable=unused-argument
     """Returns the combined measurement value of a given type."""
-    raise TypeError(f"Unsupported measurement of {type(original_measurement).__name__}")
+    raise TypeError(
+        f"Native mid-circuit measurement mode does not support {type(original_measurement).__name__}"
+    )
 
 
 @combine_measurements_core.register
@@ -638,15 +632,14 @@
     return np.squeeze(np.concatenate(new_sample))
 
 
-# pylint: disable=too-many-arguments
-def simulate_native_mcm(
+def simulate_one_shot_native_mcm(
     circuit: qml.tape.QuantumScript,
     rng=None,
     prng_key=None,
     debugger=None,
     interface=None,
 ) -> Result:
-    """Simulate a single quantum script with native mid-circuit measurements.
+    """Simulate a single shot of a single quantum script with native mid-circuit measurements.
 
     Args:
         circuit (QuantumTape): The single circuit to simulate
@@ -658,86 +651,6 @@
             generated. Only for simulation using JAX.
         debugger (_Debugger): The debugger to use
         interface (str): The machine learning interface to create the initial state with
-        state_cache=None (Optional[dict]): A dictionary mapping the hash of a circuit to the pre-rotated state. Used to pass the state between forward passes and vjp calculations.
-
-    Returns:
-        tuple(TensorLike): The results of the simulation
-    """
-    if circuit.shots.has_partitioned_shots:
-        results = []
-        for s in circuit.shots:
-            aux_circuit = qml.tape.QuantumScript(
-                circuit.operations,
-                circuit.measurements,
-                shots=s,
-                trainable_params=circuit.trainable_params,
-            )
-            results.append(simulate_native_mcm(aux_circuit, rng, prng_key, debugger, interface))
-        return tuple(results)
-    aux_circuit = init_auxiliary_circuit(circuit)
-    all_shot_meas, list_mcm_values_dict, valid_shots = None, [], 0
-    for _ in range(circuit.shots.total_shots):
-        one_shot_meas, mcm_values_dict = simulate_one_shot_native_mcm(
-            aux_circuit, rng, prng_key, debugger, interface
-        )
-        if one_shot_meas is None:
-            continue
-        valid_shots += 1
-        all_shot_meas = accumulate_native_mcm(aux_circuit, all_shot_meas, one_shot_meas)
-        list_mcm_values_dict.append(mcm_values_dict)
-    if not valid_shots:
-        warnings.warn(
-            "All shots were thrown away as invalid. This can happen for example when post-selecting the 1-branch of a 0-state. Make sure your circuit has some probability of producing a valid shot.",
-            UserWarning,
-        )
-    return parse_native_mid_circuit_measurements(circuit, all_shot_meas, list_mcm_values_dict)
-
-
-def init_auxiliary_circuit(circuit: qml.tape.QuantumScript):
-    """Creates an auxiliary circuit to perform one-shot mid-circuit measurement calculations.
-
-    Measurements are replaced by SampleMP measurements on wires and observables found in the
-    original measurements.
-
-    Args:
-        circuit (QuantumTape): The original QuantumScript
-
-    Returns:
-        QuantumScript: A copy of the circuit with modified measurements
-    """
-    new_measurements = []
-    for m in circuit.measurements:
-        if not m.mv:
-            if isinstance(m, VarianceMP):
-                new_measurements.append(SampleMP(obs=m.obs))
-            else:
-                new_measurements.append(m)
-    return qml.tape.QuantumScript(
-        circuit.operations, new_measurements, shots=1, trainable_params=circuit.trainable_params
-    )
-
-
-=======
->>>>>>> 68f47625
-def simulate_one_shot_native_mcm(
-    circuit: qml.tape.QuantumScript,
-    rng=None,
-    prng_key=None,
-    debugger=None,
-    interface=None,
-) -> Result:
-    """Simulate a single shot of a single quantum script with native mid-circuit measurements.
-
-    Args:
-        circuit (QuantumTape): The single circuit to simulate
-        rng (Union[None, int, array_like[int], SeedSequence, BitGenerator, Generator]): A
-            seed-like parameter matching that of ``seed`` for ``numpy.random.default_rng``.
-            If no value is provided, a default RNG will be used.
-        prng_key (Optional[jax.random.PRNGKey]): An optional ``jax.random.PRNGKey``. This is
-            the key to the JAX pseudo random number generator. If None, a random key will be
-            generated. Only for simulation using JAX.
-        debugger (_Debugger): The debugger to use
-        interface (str): The machine learning interface to create the initial state with
 
     Returns:
         tuple(TensorLike): The results of the simulation
@@ -752,42 +665,7 @@
     return (
         measure_final_state(circuit, state, is_state_batched, rng=rng, prng_key=prng_key),
         mcm_dict,
-<<<<<<< HEAD
-    )
-
-
-def accumulate_native_mcm(circuit: qml.tape.QuantumScript, all_shot_meas, one_shot_meas):
-    """Incorporates new measurements in current measurement sequence.
-
-    Args:
-        circuit (QuantumTape): A one-shot (auxiliary) QuantumScript
-        all_shot_meas (Sequence[Any]): List of accumulated measurement results
-        one_shot_meas (Sequence[Any]): List of measurement results
-
-    Returns:
-        tuple(TensorLike): The results of the simulation
-    """
-    if len(circuit.measurements) == 1:
-        one_shot_meas = [one_shot_meas]
-    if all_shot_meas is None:
-        new_shot_meas = list(one_shot_meas)
-        for i, (m, s) in enumerate(zip(circuit.measurements, new_shot_meas)):
-            if isinstance(m, SampleMP) and isinstance(s, np.ndarray):
-                new_shot_meas[i] = [s]
-        return new_shot_meas
-    new_shot_meas = all_shot_meas
-    for i, m in enumerate(circuit.measurements):
-        if isinstance(m, CountsMP):
-            tmp = Counter(all_shot_meas[i])
-            tmp.update(Counter(one_shot_meas[i]))
-            new_shot_meas[i] = tmp
-        elif isinstance(m, (ExpectationMP, ProbabilityMP)):
-            new_shot_meas[i] = all_shot_meas[i] + one_shot_meas[i]
-        elif isinstance(m, SampleMP):
-            new_shot_meas[i].append(one_shot_meas[i])
-        else:
-            raise TypeError(f"Unsupported measurement of {type(m).__name__}.")
-    return new_shot_meas
+    )
 
 
 def has_mid_circuit_measurements(
@@ -802,62 +680,6 @@
         bool: Whether the circuit contains a MidMeasureMP object
     """
     return any(isinstance(op, MidMeasureMP) for op in circuit.operations)
-
-
-def parse_native_mid_circuit_measurements(
-    circuit: qml.tape.QuantumScript, all_shot_meas, mcm_shot_meas
-):
-    """Combines, gathers and normalizes the results of native mid-circuit measurement runs.
-
-    Args:
-        circuit (QuantumTape): A one-shot (auxiliary) QuantumScript
-        all_shot_meas (Sequence[Any]): List of accumulated measurement results
-        mcm_shot_meas (Sequence[dict]): List of dictionaries containing the mid-circuit measurement results of each shot
-
-    Returns:
-        tuple(TensorLike): The results of the simulation
-    """
-
-    normalized_meas = []
-    for i, m in enumerate(circuit.measurements):
-        if not isinstance(m, (CountsMP, ExpectationMP, ProbabilityMP, SampleMP, VarianceMP)):
-            raise ValueError(
-                f"Native mid-circuit measurement mode does not support {type(m).__name__} measurements."
-            )
-        if m.mv and not mcm_shot_meas:
-            meas = measurement_with_no_shots(m)
-        elif m.mv:
-            meas = gather_mcm(m, mcm_shot_meas)
-        elif not all_shot_meas:
-            meas = measurement_with_no_shots(m)
-        else:
-            meas = gather_non_mcm(m, all_shot_meas[i], mcm_shot_meas)
-        if isinstance(m, SampleMP):
-            meas = qml.math.squeeze(meas)
-        normalized_meas.append(meas)
-
-    return tuple(normalized_meas) if len(normalized_meas) > 1 else normalized_meas[0]
-
-
-def gather_non_mcm(circuit_measurement, measurement, samples):
-    """Combines, gathers and normalizes several measurements with trivial measurement values.
-
-    Args:
-        circuit_measurement (MeasurementProcess): measurement
-        measurement (TensorLike): measurement results
-        samples (List[dict]): Mid-circuit measurement samples
-
-    Returns:
-        TensorLike: The combined measurement outcome
-    """
-    if isinstance(circuit_measurement, CountsMP):
-        return dict(sorted(measurement.items()))
-    if isinstance(circuit_measurement, (ExpectationMP, ProbabilityMP)):
-        return measurement / len(samples)
-    if isinstance(circuit_measurement, SampleMP):
-        return np.squeeze(np.concatenate(tuple(s.reshape(1, -1) for s in measurement)))
-    # VarianceMP
-    return qml.math.var(np.concatenate(tuple(s.ravel() for s in measurement)))
 
 
 def gather_mcm(measurement, samples):
@@ -901,7 +723,4 @@
     new_measurement = meas_tmp.process_samples(mcm_samples, wire_order=wires)
     if isinstance(measurement, CountsMP) and not use_as_is:
         new_measurement = dict(sorted((int(x, 2), y) for x, y in new_measurement.items()))
-    return new_measurement
-=======
-    )
->>>>>>> 68f47625
+    return new_measurement