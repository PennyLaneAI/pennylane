--- conflicted
+++ resolved
@@ -14,8 +14,7 @@
 """Simulate a quantum script."""
 # pylint: disable=protected-access
 from collections import Counter
-from functools import singledispatch
-from typing import Optional
+from typing import Optional, Sequence
 
 from numpy.random import default_rng
 import numpy as np
@@ -305,11 +304,8 @@
         one_shot_meas, mcm_values_dict = simulate_one_shot_native_mcm(
             aux_circuit, rng, prng_key, debugger, interface
         )
-<<<<<<< HEAD
         if one_shot_meas is None:
             continue
-=======
->>>>>>> e9f7a06d
         all_shot_meas = accumulate_native_mcm(aux_circuit, all_shot_meas, one_shot_meas)
         list_mcm_values_dict.append(mcm_values_dict)
     return parse_native_mid_circuit_measurements(circuit, all_shot_meas, list_mcm_values_dict)
@@ -318,14 +314,8 @@
 def init_auxiliary_circuit(circuit: qml.tape.QuantumScript):
     """Creates an auxiliary circuit to perform one-shot mid-circuit measurement calculations.
 
-<<<<<<< HEAD
     Measurements are replaced by SampleMP measurements on wires and observables found in the
     original measurements.
-=======
-    Measurements with non-trivial measurement values are removed from the script. VarianceMP
-    measurements are also replaced by SampleMP measurements, which are necessary to evaluate
-    the variance.
->>>>>>> e9f7a06d
 
     Args:
         circuit (QuantumTape): The original QuantumScript
@@ -373,11 +363,8 @@
     state, is_state_batched = get_final_state(
         circuit, debugger=debugger, interface=interface, mid_measurements=mcm_dict
     )
-<<<<<<< HEAD
     if not np.allclose(np.linalg.norm(state), 1.0):
         return None, mcm_dict
-=======
->>>>>>> e9f7a06d
     return (
         measure_final_state(circuit, state, is_state_batched, rng=rng, prng_key=prng_key),
         mcm_dict,
@@ -409,19 +396,12 @@
             tmp = Counter(all_shot_meas[i])
             tmp.update(Counter(one_shot_meas[i]))
             new_shot_meas[i] = tmp
-<<<<<<< HEAD
         elif isinstance(m, (ExpectationMP, ProbabilityMP)):
             new_shot_meas[i] = all_shot_meas[i] + one_shot_meas[i]
         elif isinstance(m, SampleMP):
             new_shot_meas[i].append(one_shot_meas[i])
         else:
             raise TypeError(f"Unsupported measurement of {type(m)}.")
-=======
-        elif isinstance(m, SampleMP):
-            new_shot_meas[i].append(one_shot_meas[i])
-        else:
-            new_shot_meas[i] = all_shot_meas[i] + one_shot_meas[i]
->>>>>>> e9f7a06d
     return new_shot_meas
 
 
@@ -453,23 +433,6 @@
     return [i for i, m in enumerate(circuit.measurements) if m.mv]
 
 
-<<<<<<< HEAD
-=======
-def find_not_measurement_values(
-    circuit: qml.tape.QuantumScript,
-):
-    """Returns the indices of measurements with a trivial measurement value.
-
-    Args:
-        circuit (QuantumTape): A QuantumScript
-
-    Returns:
-        List[int]: Indices of measurements with a trivial measurement value.
-    """
-    return [i for i, m in enumerate(circuit.measurements) if not m.mv]
-
-
->>>>>>> e9f7a06d
 def parse_native_mid_circuit_measurements(
     circuit: qml.tape.QuantumScript, all_shot_meas, mcm_shot_meas
 ):
@@ -483,7 +446,6 @@
     Returns:
         tuple(TensorLike): The results of the simulation
     """
-<<<<<<< HEAD
     idx_sample = find_measurement_values(circuit)
     normalized_meas = [None] * len(circuit.measurements)
     for i, m in enumerate(circuit.measurements):
@@ -497,22 +459,6 @@
             normalized_meas[i] = gather_non_mcm(m, all_shot_meas[i], mcm_shot_meas)
         if isinstance(m, SampleMP):
             normalized_meas[i] = qml.math.squeeze(normalized_meas[i])
-=======
-    idx_one_shot = find_not_measurement_values(circuit)
-    normalized_meas = [None] * len(circuit.measurements)
-    for i, m in zip(idx_one_shot, all_shot_meas):
-        normalized_meas[i] = gather_non_mcm(circuit.measurements[i], m, mcm_shot_meas)
-
-    idx_sample = find_measurement_values(circuit)
-    counter = Counter()
-    if any(isinstance(m, (CountsMP, ProbabilityMP)) for m in circuit.measurements):
-        for d in mcm_shot_meas:
-            counter.update(d)
-    for i in idx_sample:
-        normalized_meas[i] = gather_mcm(
-            circuit.measurements[i], circuit.measurements[i].mv, mcm_shot_meas, counter
-        )
->>>>>>> e9f7a06d
     return tuple(normalized_meas) if len(normalized_meas) > 1 else normalized_meas[0]
 
 
@@ -527,56 +473,31 @@
     Returns:
         TensorLike: The combined measurement outcome
     """
-<<<<<<< HEAD
     if isinstance(circuit_measurement, CountsMP):
         new_meas = dict(sorted(measurement.items()))
     elif isinstance(circuit_measurement, (ExpectationMP, ProbabilityMP)):
         new_meas = measurement / len(samples)
     elif isinstance(circuit_measurement, SampleMP):
         new_meas = np.squeeze(np.concatenate(tuple(s.reshape(1, -1) for s in measurement)))
-=======
-    if isinstance(circuit_measurement, (ExpectationMP, ProbabilityMP)):
-        new_meas = measurement / len(samples)
-    elif isinstance(circuit_measurement, SampleMP):
-        new_meas = np.concatenate(tuple(s.ravel() for s in measurement))
-    elif isinstance(circuit_measurement, CountsMP):
-        new_meas = dict(sorted(measurement.items()))
->>>>>>> e9f7a06d
     elif isinstance(circuit_measurement, VarianceMP):
         new_meas = qml.math.var(np.concatenate(tuple(s.ravel() for s in measurement)))
     else:
         raise ValueError(
-<<<<<<< HEAD
             f"Native mid-circuit measurement mode does not support {type(circuit_measurement)} measurements."
-=======
-            f"Native mid-circuit measurement mode does not support {circuit_measurement.__class__.__name__} measurements."
->>>>>>> e9f7a06d
         )
     return new_meas
 
 
-<<<<<<< HEAD
 def gather_mcm(measurement, samples):
-=======
-@singledispatch
-def gather_mcm(measurement, mv, samples, counter):  # pylint: disable=unused-argument
->>>>>>> e9f7a06d
     """Combines, gathers and normalizes several measurements with non-trivial measurement values.
 
     Args:
         measurement (MeasurementProcess): measurement
-<<<<<<< HEAD
         samples (List[dict]): Mid-circuit measurement samples
-=======
-        mv (MeasurementValue): measurement value
-        samples (List[dict]): Mid-circuit measurement samples
-        counter (Counter): Measurement value counts
->>>>>>> e9f7a06d
 
     Returns:
         TensorLike: The combined measurement outcome
     """
-<<<<<<< HEAD
     mv = measurement.mv
     if isinstance(measurement, (CountsMP, ProbabilityMP, SampleMP)) and isinstance(mv, Sequence):
         wires = qml.wires.Wires(range(len(mv)))
@@ -598,40 +519,4 @@
     new_measurement = meas_tmp.process_samples(mcm_samples, wire_order=wires)
     if isinstance(measurement, CountsMP) and not use_as_is:
         new_measurement = dict((int(x), y) for x, y in new_measurement.items())
-    return new_measurement
-=======
-    raise ValueError(
-        f"Native mid-circuit measurement mode does not support {measurement.__class__.__name__} measurements."
-    )
-
-
-@gather_mcm.register
-def _(measurement: CountsMP, mv, samples, counter):  # pylint: disable=unused-argument
-    new_samples = {}
-    if len(samples) - counter[mv.measurements[0]] > 0:
-        new_samples[0] = len(samples) - counter[mv.measurements[0]]
-    if counter[mv.measurements[0]] > 0:
-        new_samples[1] = counter[mv.measurements[0]]
-    return new_samples
-
-
-@gather_mcm.register
-def _(measurement: ExpectationMP, mv, samples, counter):  # pylint: disable=unused-argument
-    return np.mean(np.array([dct[mv.measurements[0]] for dct in samples]))
-
-
-@gather_mcm.register
-def _(measurement: ProbabilityMP, mv, samples, counter):  # pylint: disable=unused-argument
-    p1 = counter[mv.measurements[0]] / float(len(samples))
-    return np.array([1 - p1, p1])
-
-
-@gather_mcm.register
-def _(measurement: SampleMP, mv, samples, counter):  # pylint: disable=unused-argument
-    return np.array([dct[mv.measurements[0]] for dct in samples])
-
-
-@gather_mcm.register
-def _(measurement: VarianceMP, mv, samples, counter):  # pylint: disable=unused-argument
-    return qml.math.var(np.array([dct[mv.measurements[0]] for dct in samples]))
->>>>>>> e9f7a06d
+    return new_measurement