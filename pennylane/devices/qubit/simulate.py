# Copyright 2018-2023 Xanadu Quantum Technologies Inc.

# Licensed under the Apache License, Version 2.0 (the "License");
# you may not use this file except in compliance with the License.
# You may obtain a copy of the License at

#     http://www.apache.org/licenses/LICENSE-2.0

# Unless required by applicable law or agreed to in writing, software
# distributed under the License is distributed on an "AS IS" BASIS,
# WITHOUT WARRANTIES OR CONDITIONS OF ANY KIND, either express or implied.
# See the License for the specific language governing permissions and
# limitations under the License.
"""Simulate a quantum script."""
# pylint: disable=protected-access
import pennylane as qml
<<<<<<< HEAD
from pennylane.typing import Result
=======
import pennylane.numpy as np
from pennylane.typing import TensorLike
>>>>>>> 98572a3e

from .initialize_state import create_initial_state
from .apply_operation import apply_operation
from .measure import measure
from .sampling import measure_with_samples


<<<<<<< HEAD
def simulate(circuit: qml.tape.QuantumScript) -> Result:
=======
def simulate(circuit: qml.tape.QuantumScript, rng=None) -> Union[tuple, TensorLike]:
>>>>>>> 98572a3e
    """Simulate a single quantum script.

    This is an internal function that will be called by the successor to ``default.qubit``.

    Args:
        circuit (.QuantumScript): The single circuit to simulate
        rng (Union[None, int, array_like[int], SeedSequence, BitGenerator, Generator]): A
            seed-like parameter matching that of ``seed`` for ``numpy.random.default_rng``.
            If no value is provided, a default RNG will be used.

    Returns:
        tuple(TensorLike): The results of the simulation

    Note that this function can return measurements for non-commuting observables simultaneously.

    It does currently not support sampling or observables without diagonalizing gates.

    This function assumes that all operations provide matrices.

    >>> qs = qml.tape.QuantumScript([qml.RX(1.2, wires=0)], [qml.expval(qml.PauliZ(0)), qml.probs(wires=(0,1))])
    >>> simulate(qs)
    (0.36235775447667357,
    tensor([0.68117888, 0.        , 0.31882112, 0.        ], requires_grad=True))

    """
    if set(circuit.wires) != set(range(circuit.num_wires)):
        wire_map = {w: i for i, w in enumerate(circuit.wires)}
        circuit = qml.map_wires(circuit, wire_map)

    state = create_initial_state(circuit.wires, circuit._prep[0] if circuit._prep else None)

    for op in circuit._ops:
        state = apply_operation(op, state)

    if circuit.shots.total_shots is None:
        # analytic case

        if len(circuit.measurements) == 1:
            return measure(circuit.measurements[0], state)

        return tuple(measure(mp, state) for mp in circuit.measurements)

    # finite-shot case

    if len(circuit.measurements) == 1:
        return measure_with_samples(circuit.measurements[0], state, shots=circuit.shots, rng=rng)

    rng = np.random.default_rng(rng)
    results = tuple(
        measure_with_samples(mp, state, shots=circuit.shots, rng=rng) for mp in circuit.measurements
    )

    # no shot vector
    if not circuit.shots.has_partitioned_shots:
        return results

    # shot vector case: move the shot vector axis before the measurement axis
    return tuple(zip(*results))<|MERGE_RESOLUTION|>--- conflicted
+++ resolved
@@ -14,12 +14,9 @@
 """Simulate a quantum script."""
 # pylint: disable=protected-access
 import pennylane as qml
-<<<<<<< HEAD
-from pennylane.typing import Result
-=======
+
 import pennylane.numpy as np
-from pennylane.typing import TensorLike
->>>>>>> 98572a3e
+from pennylane.typing import TensorLike, Result
 
 from .initialize_state import create_initial_state
 from .apply_operation import apply_operation
@@ -27,11 +24,7 @@
 from .sampling import measure_with_samples
 
 
-<<<<<<< HEAD
-def simulate(circuit: qml.tape.QuantumScript) -> Result:
-=======
-def simulate(circuit: qml.tape.QuantumScript, rng=None) -> Union[tuple, TensorLike]:
->>>>>>> 98572a3e
+def simulate(circuit: qml.tape.QuantumScript, rng=None) -> Result:
     """Simulate a single quantum script.
 
     This is an internal function that will be called by the successor to ``default.qubit``.
