--- conflicted
+++ resolved
@@ -440,11 +440,7 @@
     # `mcm_samples` is a register of MCMs. It is necessary to correctly keep track of
     # correlated MCM values which may be requested by terminal measurements.
     mcm_samples = {
-<<<<<<< HEAD
-        k + 1: math.empty((circuit.shots.total_shots,), dtype=bool) if finite_shots else None
-=======
-        k + 1: qml.math.empty((circuit.shots.total_shots,), dtype=int) if finite_shots else None
->>>>>>> a5b00f1b
+        k + 1: math.empty((circuit.shots.total_shots,), dtype=int) if finite_shots else None
         for k in measured_mcms_indices
     }
 
