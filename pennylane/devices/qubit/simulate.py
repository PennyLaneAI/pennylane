--- conflicted
+++ resolved
@@ -507,7 +507,6 @@
     # The first element is None because there is no parent MCM at depth 0
     # NOTE: The identification of channels by their `id` might break if the same
     # channel is queued repeatedly.
-<<<<<<< HEAD
     tree_nodes = [(None, None)] + [
         ((op if (is_mcm := isinstance(op, MidMeasureMP)) else id(op)), is_mcm)
         for op in circuit.operations
@@ -515,19 +514,6 @@
     ]
     nodes, node_is_mcm = zip(*tree_nodes)
     n_edges = len(nodes)
-=======
-    nodes, node_is_mcm = zip(
-        *(
-            [(None, None)]
-            + [
-                ((op if (is_mcm := isinstance(op, MidMeasureMP)) else id(op)), is_mcm)
-                for op in circuit.operations
-                if isinstance(op, (MidMeasureMP, Channel))
-            ]
-        )
-    )
-    n_nodes = len(nodes) - 1
->>>>>>> 721bea5b
     # We obtain `measured_mcms_indices`, the list of MCMs which require post-processing:
     # either as requested by terminal measurements or post-selection
     measured_mcms = find_post_processed_mcms(circuit)
@@ -551,18 +537,8 @@
     # at depth `d=3`.
     # Split circuit into segments
     circuits = split_circuit_at_nodes(circuit)
-<<<<<<< HEAD
     circuits[0] = prepend_state_prep(circuits[0], None, interface, circuit.wires)
     terminal_measurements = circuits[-1].measurements if finite_shots else circuit.measurements
-=======
-    # for c in circuits:
-    #     print(c.operations)
-    #     print(c.measurements)
-    #     print()
-    circuits[0] = prepend_state_prep(circuits[0], None, interface, circuit.wires)
-    terminal_measurements = circuits[-1].measurements if finite_shots else circuit.measurements
-    # print(f"{terminal_measurements=}")
->>>>>>> 721bea5b
     # Initialize stacks
     # The goal is to obtain the measurements of the zero-branch and one-branch
     # and to combine them into the final result. Exit the loop once the
@@ -578,71 +554,17 @@
 
         # Combine two leaves once measurements are available
         if stack.is_full(depth):
-<<<<<<< HEAD
-=======
-            # print(f"{depth=}, {stack.is_full(depth)=}")
->>>>>>> 721bea5b
             # Call `combine_measurements` to count-average measurements
             stack = finalize_subtree(stack, depth, terminal_measurements, mcm_samples)
             depth -= 1
-<<<<<<< HEAD
-=======
-            if branch_current[depth] == 1:
-                stack.results_1[depth] = measurements
-                branch_current[depth] = 0
-            else:
-                # if np.any(np.isnan(measurements)):
-                #     print(f"Found nan measurements at {depth=}.")
-                #     print(f"{measurement_dicts=}")
-                stack.results_0[depth] = measurements
-                branch_current[depth] = 1
-            # Update MCM values
-            branch_values.update(
-                (k, v) for k, v in zip(nodes[depth:], branch_current[depth:].tolist())
-            )
->>>>>>> 721bea5b
             continue
 
         ################################################
         # Determine whether to execute the active edge #
         ################################################
 
-<<<<<<< HEAD
         skip_subtree, invalid_postselect, shots = parse_shots(
             stack, depth, finite_shots, circuits, PROBS_TOL
-=======
-        # Parse shots for the current branch
-        if finite_shots:
-            if stack.counts[depth]:
-                shots = stack.counts[depth][branch_current[depth]]
-            else:
-                shots = circuits[depth].shots.total_shots
-            skip_subtree = not bool(shots)
-        else:
-            shots = None
-            if node_is_mcm[depth]:
-                skip_subtree = (
-                    stack.probs[depth] is not None
-                    and (x := float(stack.probs[depth][branch_current[depth]])) <= PROBS_TOL
-                )
-                # if stack.probs[depth] is not None:
-                #     print(x, skip_subtree)
-            else:
-                skip_subtree = False
-        # print(depth)
-        # print(f"{nodes[depth]=}")
-        # print(f"{node_is_mcm[depth]=}")
-        # print(f"{stack.probs=}")
-        # print(f"{stack.results_0=}")
-        # print(f"{stack.results_1=}")
-        # print(branch_current)
-        # Update active branch dict
-        invalid_postselect = (
-            depth > 0
-            and node_is_mcm[depth]
-            and nodes[depth].postselect is not None
-            and branch_current[depth] != nodes[depth].postselect
->>>>>>> 721bea5b
         )
 
         ###########################################
@@ -651,45 +573,15 @@
 
         # If num_shots is zero or postselecting on the wrong branch, update measurements with an empty tuple
         if skip_subtree or invalid_postselect:
-<<<<<<< HEAD
             measurements = empty_shots_update(stack, depth, invalid_postselect, finite_shots)
-=======
-            # print(f"skipping subtree {branch_current}")
-            # Adjust counts if `invalid_postselect`
-            if invalid_postselect:
-                if finite_shots:
-                    # Bump downstream cumulative counts before zeroing-out counts
-                    for d in range(depth + 1, n_nodes + 1):
-                        cumcounts[d] += stack.counts[depth][branch_current[depth]]
-                    stack.counts[depth][branch_current[depth]] = 0
-                else:
-                    stack.probs[depth][branch_current[depth]] = 0
-            measurements = tuple()
->>>>>>> 721bea5b
         else:
             measurements, state = non_empty_shots_update(
                 stack, depth, circuits, circuit, shots, interface, execution_kwargs
             )
-<<<<<<< HEAD
-=======
-            if depth == n_nodes or node_is_mcm[depth + 1]:
-                measurements = measure_final_state(
-                    circtmp, state, is_state_batched, **execution_kwargs
-                )
-                # print('measurements created by `measure_final_state')
-            else:
-                measurements = fake_measurements(circtmp, is_state_batched, **execution_kwargs)
-                # print('measurements created by `fake_measurements')
->>>>>>> 721bea5b
 
         #####################################
         # Update stack & step down the tree #
         #####################################
-<<<<<<< HEAD
-=======
-        # print(f"{measurements=}")
->>>>>>> 721bea5b
-
         if not stack.at_leaf(depth) and (not skip_subtree and not invalid_postselect):
             depth += 1
             samples = stack.update_at_edge(
@@ -705,13 +597,7 @@
         ################################################
 
         if not skip_subtree and not invalid_postselect:
-<<<<<<< HEAD
             measurements = insert_mcms(circuit, measurements, stack.branch_values)
-=======
-            # print(f"before insertion: {measurements}")
-            measurements = insert_mcms(circuit, measurements, branch_values)
-            # print(f"after insertion: {measurements}")
->>>>>>> 721bea5b
 
         stack.update_at_leaf(measurements, depth)
 
