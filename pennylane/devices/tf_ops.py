# Copyright 2018-2020 Xanadu Quantum Technologies Inc.

# Licensed under the Apache License, Version 2.0 (the "License");
# you may not use this file except in compliance with the License.
# You may obtain a copy of the License at

#     http://www.apache.org/licenses/LICENSE-2.0

# Unless required by applicable law or agreed to in writing, software
# distributed under the License is distributed on an "AS IS" BASIS,
# WITHOUT WARRANTIES OR CONDITIONS OF ANY KIND, either express or implied.
# See the License for the specific language governing permissions and
# limitations under the License.
r"""
Utility functions and numerical implementations of quantum operations TensorFlow devices.
"""
import tensorflow as tf
from numpy import kron
from pennylane.utils import pauli_eigs

C_DTYPE = tf.complex128
R_DTYPE = tf.float64

I = tf.constant([[1, 0], [0, 1]], dtype=C_DTYPE)
X = tf.constant([[0, 1], [1, 0]], dtype=C_DTYPE)
Y = tf.constant([[0j, -1j], [1j, 0j]], dtype=C_DTYPE)
Z = tf.constant([[1, 0], [0, -1]], dtype=C_DTYPE)

II = tf.eye(4, dtype=C_DTYPE)
ZZ = tf.constant(kron(Z, Z), dtype=C_DTYPE)

IX = tf.constant(kron(I, X), dtype=C_DTYPE)
IY = tf.constant(kron(I, Y), dtype=C_DTYPE)
IZ = tf.constant(kron(I, Z), dtype=C_DTYPE)

ZI = tf.constant(kron(Z, I), dtype=C_DTYPE)
ZX = tf.constant(kron(Z, X), dtype=C_DTYPE)
ZY = tf.constant(kron(Z, Y), dtype=C_DTYPE)


def PhaseShift(phi):
    r"""One-qubit phase shift.

    Args:
        phi (float): phase shift angle

    Returns:
        tf.Tensor[complex]: diagonal part of the phase shift matrix
    """
    phi = tf.cast(phi, dtype=C_DTYPE)
    return tf.convert_to_tensor([1.0, tf.exp(1j * phi)])


def ControlledPhaseShift(phi):
    r"""Two-qubit controlled phase shift.

    Args:
        phi (float): phase shift angle

    Returns:
        tf.Tensor[complex]: diagonal part of the controlled phase shift matrix
    """
    phi = tf.cast(phi, dtype=C_DTYPE)
    return tf.convert_to_tensor([1.0, 1.0, 1.0, tf.exp(1j * phi)])


def RX(theta):
    r"""One-qubit rotation about the x axis.

    Args:
        theta (float): rotation angle

    Returns:
        tf.Tensor[complex]: unitary 2x2 rotation matrix :math:`e^{-i \sigma_x \theta/2}`
    """
    theta = tf.cast(theta, dtype=C_DTYPE)
    return tf.cos(theta / 2) * I + 1j * tf.sin(-theta / 2) * X


def RY(theta):
    r"""One-qubit rotation about the y axis.

    Args:
        theta (float): rotation angle

    Returns:
        tf.Tensor[complex]: unitary 2x2 rotation matrix :math:`e^{-i \sigma_y \theta/2}`
    """
    theta = tf.cast(theta, dtype=C_DTYPE)
    return tf.cos(theta / 2) * I + 1j * tf.sin(-theta / 2) * Y


def RZ(theta):
    r"""One-qubit rotation about the z axis.

    Args:
        theta (float): rotation angle

    Returns:
        tf.Tensor[complex]: the diagonal part of the rotation matrix :math:`e^{-i \sigma_z \theta/2}`
    """
    theta = tf.cast(theta, dtype=C_DTYPE)
    p = tf.exp(-0.5j * theta)
    return tf.convert_to_tensor([p, tf.math.conj(p)])


def Rot(a, b, c):
    r"""Arbitrary one-qubit rotation using three Euler angles.

    Args:
        a,b,c (float): rotation angles

    Returns:
        tf.Tensor[complex]: unitary 2x2 rotation matrix ``rz(c) @ ry(b) @ rz(a)``
    """
    return tf.linalg.diag(RZ(c)) @ RY(b) @ tf.linalg.diag(RZ(a))


def MultiRZ(theta, n):
    r"""Arbitrary multi Z rotation.

    Args:
        theta (float): rotation angle
        n (int): number of wires the rotation acts on

    Returns:
        tf.Tensor[complex]: diagonal part of the MultiRZ matrix
    """
    theta = tf.cast(theta, dtype=C_DTYPE)
    multi_Z_rot_eigs = tf.exp(-1j * theta / 2 * pauli_eigs(n))
    return tf.convert_to_tensor(multi_Z_rot_eigs)


def CRX(theta):
    r"""Two-qubit controlled rotation about the x axis.

    Args:
        theta (float): rotation angle

    Returns:
        tf.Tensor[complex]: unitary 4x4 rotation matrix
        :math:`|0\rangle\langle 0|\otimes \mathbb{I}+|1\rangle\langle 1|\otimes R_x(\theta)`
    """
    theta = tf.cast(theta, dtype=C_DTYPE)
    return (
        tf.cos(theta / 4) ** 2 * II
        - 1j * tf.sin(theta / 2) / 2 * IX
        + tf.sin(theta / 4) ** 2 * ZI
        + 1j * tf.sin(theta / 2) / 2 * ZX
    )


def CRY(theta):
    r"""Two-qubit controlled rotation about the y axis.

    Args:
        theta (float): rotation angle
    Returns:
        tf.Tensor[complex]: unitary 4x4 rotation matrix :math:`|0\rangle\langle 0|\otimes \mathbb{I}+|1\rangle\langle 1|\otimes R_y(\theta)`
    """
    theta = tf.cast(theta, dtype=C_DTYPE)
    return (
        tf.cos(theta / 4) ** 2 * II
        - 1j * tf.sin(theta / 2) / 2 * IY
        + tf.sin(theta / 4) ** 2 * ZI
        + 1j * tf.sin(theta / 2) / 2 * ZY
    )


def CRZ(theta):
    r"""Two-qubit controlled rotation about the z axis.

    Args:
        theta (float): rotation angle
    Returns:
        tf.Tensor[complex]: diagonal part of the 4x4 rotation matrix
        :math:`|0\rangle\langle 0|\otimes \mathbb{I}+|1\rangle\langle 1|\otimes R_z(\theta)`
    """
    theta = tf.cast(theta, dtype=C_DTYPE)
    p = tf.exp(-0.5j * theta)
    return tf.convert_to_tensor([1.0, 1.0, p, tf.math.conj(p)])


def CRot(a, b, c):
    r"""Arbitrary two-qubit controlled rotation using three Euler angles.

    Args:
        a,b,c (float): rotation angles
    Returns:
        tf.Tensor[complex]: unitary 4x4 rotation matrix
        :math:`|0\rangle\langle 0|\otimes \mathbb{I}+|1\rangle\langle 1|\otimes R(a,b,c)`
    """
    return tf.linalg.diag(CRZ(c)) @ (CRY(b) @ tf.linalg.diag(CRZ(a)))


<<<<<<< HEAD
def DoubleExcitation(phi):
    r"""Double excitation rotation.

    Args:
        phi (float): rotation angle
    Returns:
        tf.Tensor[complex]: Double excitation rotation matrix
=======
def SingleExcitation(phi):
    r"""Single excitation rotation.

    Args:
        phi (float): rotation angle

    Returns:
        tf.Tensor[complex]: Single excitation rotation matrix
>>>>>>> 8803e1f7

    """
    phi = tf.cast(phi, dtype=C_DTYPE)
    c = tf.cos(phi / 2)
    s = tf.sin(phi / 2)
<<<<<<< HEAD

    U = [
        [1, 0, 0, 0, 0, 0, 0, 0, 0, 0, 0, 0, 0, 0, 0, 0],
        [0, 1, 0, 0, 0, 0, 0, 0, 0, 0, 0, 0, 0, 0, 0, 0],
        [0, 0, 1, 0, 0, 0, 0, 0, 0, 0, 0, 0, 0, 0, 0, 0],
        [0, 0, 0, c, 0, 0, 0, 0, 0, 0, 0, 0, -s, 0, 0, 0],
        [0, 0, 0, 0, 1, 0, 0, 0, 0, 0, 0, 0, 0, 0, 0, 0],
        [0, 0, 0, 0, 0, 1, 0, 0, 0, 0, 0, 0, 0, 0, 0, 0],
        [0, 0, 0, 0, 0, 0, 1, 0, 0, 0, 0, 0, 0, 0, 0, 0],
        [0, 0, 0, 0, 0, 0, 0, 1, 0, 0, 0, 0, 0, 0, 0, 0],
        [0, 0, 0, 0, 0, 0, 0, 0, 1, 0, 0, 0, 0, 0, 0, 0],
        [0, 0, 0, 0, 0, 0, 0, 0, 0, 1, 0, 0, 0, 0, 0, 0],
        [0, 0, 0, 0, 0, 0, 0, 0, 0, 0, 1, 0, 0, 0, 0, 0],
        [0, 0, 0, 0, 0, 0, 0, 0, 0, 0, 0, 1, 0, 0, 0, 0],
        [0, 0, 0, s, 0, 0, 0, 0, 0, 0, 0, 0, c, 0, 0, 0],
        [0, 0, 0, 0, 0, 0, 0, 0, 0, 0, 0, 0, 0, 1, 0, 0],
        [0, 0, 0, 0, 0, 0, 0, 0, 0, 0, 0, 0, 0, 0, 1, 0],
        [0, 0, 0, 0, 0, 0, 0, 0, 0, 0, 0, 0, 0, 0, 0, 1],
    ]

    return tf.convert_to_tensor(U)


def DoubleExcitationPlus(phi):
    r"""Double excitation rotation with positive phase-shift.

    Args:
        phi (float): rotation angle
    Returns:
        tf.Tensor[complex]: rotation matrix
=======
    return tf.convert_to_tensor([[1, 0, 0, 0], [0, c, -s, 0], [0, s, c, 0], [0, 0, 0, 1]])


def SingleExcitationPlus(phi):
    r"""Single excitation rotation with positive phase-shift outside the rotation subspace.

    Args:
        phi (float): rotation angle

    Returns:
        tf.Tensor[complex]: Single excitation rotation matrix with positive phase-shift
>>>>>>> 8803e1f7
    """
    phi = tf.cast(phi, dtype=C_DTYPE)
    c = tf.cos(phi / 2)
    s = tf.sin(phi / 2)
    e = tf.exp(1j * phi / 2)
<<<<<<< HEAD

    U = [
        [e, 0, 0, 0, 0, 0, 0, 0, 0, 0, 0, 0, 0, 0, 0, 0],
        [0, e, 0, 0, 0, 0, 0, 0, 0, 0, 0, 0, 0, 0, 0, 0],
        [0, 0, e, 0, 0, 0, 0, 0, 0, 0, 0, 0, 0, 0, 0, 0],
        [0, 0, 0, c, 0, 0, 0, 0, 0, 0, 0, 0, -s, 0, 0, 0],
        [0, 0, 0, 0, e, 0, 0, 0, 0, 0, 0, 0, 0, 0, 0, 0],
        [0, 0, 0, 0, 0, e, 0, 0, 0, 0, 0, 0, 0, 0, 0, 0],
        [0, 0, 0, 0, 0, 0, e, 0, 0, 0, 0, 0, 0, 0, 0, 0],
        [0, 0, 0, 0, 0, 0, 0, e, 0, 0, 0, 0, 0, 0, 0, 0],
        [0, 0, 0, 0, 0, 0, 0, 0, e, 0, 0, 0, 0, 0, 0, 0],
        [0, 0, 0, 0, 0, 0, 0, 0, 0, e, 0, 0, 0, 0, 0, 0],
        [0, 0, 0, 0, 0, 0, 0, 0, 0, 0, e, 0, 0, 0, 0, 0],
        [0, 0, 0, 0, 0, 0, 0, 0, 0, 0, 0, e, 0, 0, 0, 0],
        [0, 0, 0, s, 0, 0, 0, 0, 0, 0, 0, 0, c, 0, 0, 0],
        [0, 0, 0, 0, 0, 0, 0, 0, 0, 0, 0, 0, 0, e, 0, 0],
        [0, 0, 0, 0, 0, 0, 0, 0, 0, 0, 0, 0, 0, 0, e, 0],
        [0, 0, 0, 0, 0, 0, 0, 0, 0, 0, 0, 0, 0, 0, 0, e],
    ]

    return tf.convert_to_tensor(U)


def DoubleExcitationMinus(phi):
    r"""Double excitation rotation with negative phase-shift.

    Args:
        phi (float): rotation angle
    Returns:
        tf.Tensor[complex]: rotation matrix
=======
    return tf.convert_to_tensor([[e, 0, 0, 0], [0, c, -s, 0], [0, s, c, 0], [0, 0, 0, e]])


def SingleExcitationMinus(phi):
    r"""Single excitation rotation with negative phase-shift outside the rotation subspace.

    Args:
        phi (float): rotation angle

    Returns:
        tf.Tensor[complex]: Single excitation rotation matrix with negative phase-shift
>>>>>>> 8803e1f7
    """
    phi = tf.cast(phi, dtype=C_DTYPE)
    c = tf.cos(phi / 2)
    s = tf.sin(phi / 2)
    e = tf.exp(-1j * phi / 2)
<<<<<<< HEAD

    U = [
        [e, 0, 0, 0, 0, 0, 0, 0, 0, 0, 0, 0, 0, 0, 0, 0],
        [0, e, 0, 0, 0, 0, 0, 0, 0, 0, 0, 0, 0, 0, 0, 0],
        [0, 0, e, 0, 0, 0, 0, 0, 0, 0, 0, 0, 0, 0, 0, 0],
        [0, 0, 0, c, 0, 0, 0, 0, 0, 0, 0, 0, -s, 0, 0, 0],
        [0, 0, 0, 0, e, 0, 0, 0, 0, 0, 0, 0, 0, 0, 0, 0],
        [0, 0, 0, 0, 0, e, 0, 0, 0, 0, 0, 0, 0, 0, 0, 0],
        [0, 0, 0, 0, 0, 0, e, 0, 0, 0, 0, 0, 0, 0, 0, 0],
        [0, 0, 0, 0, 0, 0, 0, e, 0, 0, 0, 0, 0, 0, 0, 0],
        [0, 0, 0, 0, 0, 0, 0, 0, e, 0, 0, 0, 0, 0, 0, 0],
        [0, 0, 0, 0, 0, 0, 0, 0, 0, e, 0, 0, 0, 0, 0, 0],
        [0, 0, 0, 0, 0, 0, 0, 0, 0, 0, e, 0, 0, 0, 0, 0],
        [0, 0, 0, 0, 0, 0, 0, 0, 0, 0, 0, e, 0, 0, 0, 0],
        [0, 0, 0, s, 0, 0, 0, 0, 0, 0, 0, 0, c, 0, 0, 0],
        [0, 0, 0, 0, 0, 0, 0, 0, 0, 0, 0, 0, 0, e, 0, 0],
        [0, 0, 0, 0, 0, 0, 0, 0, 0, 0, 0, 0, 0, 0, e, 0],
        [0, 0, 0, 0, 0, 0, 0, 0, 0, 0, 0, 0, 0, 0, 0, e],
    ]

    return tf.convert_to_tensor(U)

=======
    return tf.convert_to_tensor([[e, 0, 0, 0], [0, c, -s, 0], [0, s, c, 0], [0, 0, 0, e]])

>>>>>>> 8803e1f7
<|MERGE_RESOLUTION|>--- conflicted
+++ resolved
@@ -191,9 +191,56 @@
         :math:`|0\rangle\langle 0|\otimes \mathbb{I}+|1\rangle\langle 1|\otimes R(a,b,c)`
     """
     return tf.linalg.diag(CRZ(c)) @ (CRY(b) @ tf.linalg.diag(CRZ(a)))
-
-
-<<<<<<< HEAD
+  
+  
+def SingleExcitation(phi):
+    r"""Single excitation rotation.
+
+    Args:
+        phi (float): rotation angle
+
+    Returns:
+        tf.Tensor[complex]: Single excitation rotation matrix
+    """
+    phi = tf.cast(phi, dtype=C_DTYPE)
+    c = tf.cos(phi / 2)
+    s = tf.sin(phi / 2)
+  
+    return tf.convert_to_tensor([[1, 0, 0, 0], [0, c, -s, 0], [0, s, c, 0], [0, 0, 0, 1]])
+
+
+def SingleExcitationPlus(phi):
+    r"""Single excitation rotation with positive phase-shift outside the rotation subspace.
+
+    Args:
+        phi (float): rotation angle
+
+    Returns:
+        tf.Tensor[complex]: Single excitation rotation matrix with positive phase-shift
+    """        
+    phi = tf.cast(phi, dtype=C_DTYPE)
+    c = tf.cos(phi / 2)
+    s = tf.sin(phi / 2)
+    e = tf.exp(1j * phi / 2)
+    return tf.convert_to_tensor([[e, 0, 0, 0], [0, c, -s, 0], [0, s, c, 0], [0, 0, 0, e]])
+
+
+def SingleExcitationMinus(phi):
+    r"""Single excitation rotation with negative phase-shift outside the rotation subspace.
+
+    Args:
+        phi (float): rotation angle
+
+    Returns:
+        tf.Tensor[complex]: Single excitation rotation matrix with negative phase-shift
+    """
+    phi = tf.cast(phi, dtype=C_DTYPE)
+    c = tf.cos(phi / 2)
+    s = tf.sin(phi / 2)
+    e = tf.exp(-1j * phi / 2)
+    return tf.convert_to_tensor([[e, 0, 0, 0], [0, c, -s, 0], [0, s, c, 0], [0, 0, 0, e]])
+
+
 def DoubleExcitation(phi):
     r"""Double excitation rotation.
 
@@ -201,22 +248,11 @@
         phi (float): rotation angle
     Returns:
         tf.Tensor[complex]: Double excitation rotation matrix
-=======
-def SingleExcitation(phi):
-    r"""Single excitation rotation.
-
-    Args:
-        phi (float): rotation angle
-
-    Returns:
-        tf.Tensor[complex]: Single excitation rotation matrix
->>>>>>> 8803e1f7
-
-    """
-    phi = tf.cast(phi, dtype=C_DTYPE)
-    c = tf.cos(phi / 2)
-    s = tf.sin(phi / 2)
-<<<<<<< HEAD
+    """
+    
+    phi = tf.cast(phi, dtype=C_DTYPE)
+    c = tf.cos(phi / 2)
+    s = tf.sin(phi / 2)
 
     U = [
         [1, 0, 0, 0, 0, 0, 0, 0, 0, 0, 0, 0, 0, 0, 0, 0],
@@ -247,25 +283,11 @@
         phi (float): rotation angle
     Returns:
         tf.Tensor[complex]: rotation matrix
-=======
-    return tf.convert_to_tensor([[1, 0, 0, 0], [0, c, -s, 0], [0, s, c, 0], [0, 0, 0, 1]])
-
-
-def SingleExcitationPlus(phi):
-    r"""Single excitation rotation with positive phase-shift outside the rotation subspace.
-
-    Args:
-        phi (float): rotation angle
-
-    Returns:
-        tf.Tensor[complex]: Single excitation rotation matrix with positive phase-shift
->>>>>>> 8803e1f7
     """
     phi = tf.cast(phi, dtype=C_DTYPE)
     c = tf.cos(phi / 2)
     s = tf.sin(phi / 2)
     e = tf.exp(1j * phi / 2)
-<<<<<<< HEAD
 
     U = [
         [e, 0, 0, 0, 0, 0, 0, 0, 0, 0, 0, 0, 0, 0, 0, 0],
@@ -296,25 +318,11 @@
         phi (float): rotation angle
     Returns:
         tf.Tensor[complex]: rotation matrix
-=======
-    return tf.convert_to_tensor([[e, 0, 0, 0], [0, c, -s, 0], [0, s, c, 0], [0, 0, 0, e]])
-
-
-def SingleExcitationMinus(phi):
-    r"""Single excitation rotation with negative phase-shift outside the rotation subspace.
-
-    Args:
-        phi (float): rotation angle
-
-    Returns:
-        tf.Tensor[complex]: Single excitation rotation matrix with negative phase-shift
->>>>>>> 8803e1f7
     """
     phi = tf.cast(phi, dtype=C_DTYPE)
     c = tf.cos(phi / 2)
     s = tf.sin(phi / 2)
     e = tf.exp(-1j * phi / 2)
-<<<<<<< HEAD
 
     U = [
         [e, 0, 0, 0, 0, 0, 0, 0, 0, 0, 0, 0, 0, 0, 0, 0],
@@ -336,8 +344,4 @@
     ]
 
     return tf.convert_to_tensor(U)
-
-=======
-    return tf.convert_to_tensor([[e, 0, 0, 0], [0, c, -s, 0], [0, s, c, 0], [0, 0, 0, e]])
-
->>>>>>> 8803e1f7
+  