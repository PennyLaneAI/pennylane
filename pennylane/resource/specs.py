# Copyright 2018-2021 Xanadu Quantum Technologies Inc.

# Licensed under the Apache License, Version 2.0 (the "License");
# you may not use this file except in compliance with the License.
# You may obtain a copy of the License at

#     http://www.apache.org/licenses/LICENSE-2.0

# Unless required by applicable law or agreed to in writing, software
# distributed under the License is distributed on an "AS IS" BASIS,
# WITHOUT WARRANTIES OR CONDITIONS OF ANY KIND, either express or implied.
# See the License for the specific language governing permissions and
# limitations under the License.
"""Code for resource estimation"""
import inspect

import pennylane as qml


def _get_absolute_import_path(fn):
    return f"{inspect.getmodule(fn).__name__}.{fn.__name__}"


def specs(qnode, max_expansion=None, expansion_strategy=None):
    """Resource information about a quantum circuit.

    This transform converts a QNode into a callable that provides resource information
    about the circuit.

    Args:
        qnode (.QNode): the QNode to calculate the specifications for

    Keyword Args:
        max_expansion (int): The number of times the internal circuit should be expanded when
            calculating the specification. Defaults to ``qnode.max_expansion``.
        expansion_strategy (str): The strategy to use when circuit expansions or decompositions
            are required.

            - ``gradient``: The QNode will attempt to decompose
              the internal circuit such that all circuit operations are supported by the gradient
              method.

            - ``device``: The QNode will attempt to decompose the internal circuit
              such that all circuit operations are natively supported by the device.

    Returns:
        A function that has the same argument signature as ``qnode``. This function
        returns a dictionary of information about qnode structure.

    **Example**

    .. code-block:: python3

        x = np.array([0.1, 0.2])
        hamiltonian = qml.dot([1.0, 0.5], [qml.X(0), qml.Y(0)])

        dev = qml.device('default.qubit', wires=2)
        @qml.qnode(dev, diff_method="parameter-shift", shifts=np.pi / 4)
        def circuit(x, add_ry=True):
            qml.RX(x[0], wires=0)
            qml.CNOT(wires=(0,1))
            qml.TrotterProduct(hamiltonian, time=1.0, n=4, order=2)
            if add_ry:
                qml.RY(x[1], wires=1)
            qml.TrotterProduct(hamiltonian, time=1.0, n=4, order=4)
            return qml.probs(wires=(0,1))

    >>> qml.specs(circuit)(x, add_ry=False)
<<<<<<< HEAD
    {'resources': Resources(num_wires=2, num_gates=2, gate_types=defaultdict(<class 'int'>, {'RX': 1, 'CNOT': 1, 'TrotterPro
    duct': 2}}), gate_sizes=defaultdict(<class 'int'>, {1: 1, 2: 1}), depth=2, shots=Shots(total_shots=None, shot_vector=())),
=======
    {'resources': Resources(num_wires=2, num_gates=4, gate_types=defaultdict(<class 'int'>, {'RX': 1, 'CNOT': 1, 'TrotterPro
    duct': 2}}), gate_sizes=defaultdict(<class 'int'>, {1: 3, 2: 1}), depth=4, shots=Shots(total_shots=None, shot_vector=())),
>>>>>>> d5e3b609
    'errors': {'SpectralNormError': SpectralNormError(0.42998560822421455)},
    'num_observables': 1,
    'num_diagonalizing_gates': 0,
    'num_trainable_params': 1,
    'num_device_wires': 2,
    'device_name': 'default.qubit',
    'expansion_strategy': 'gradient',
    'gradient_options': {'shifts': 0.7853981633974483},
    'interface': 'auto',
    'diff_method': 'parameter-shift',
    'gradient_fn': 'pennylane.gradients.parameter_shift.param_shift',
    'num_gradient_executions': 2}

    """

    def specs_qnode(*args, **kwargs):
        """Returns information on the structure and makeup of provided QNode.

        Dictionary keys:
            * ``"num_operations"`` number of operations in the qnode
            * ``"num_observables"`` number of observables in the qnode
            * ``"num_diagonalizing_gates"`` number of diagonalizing gates required for execution of the qnode
            * ``"resources"``: a :class:`~.resource.Resources` object containing resource quantities used by the qnode
            * ``"errors"``: combined algorithmic errors from the quantum operations executed by the qnode
            * ``"num_used_wires"``: number of wires used by the circuit
            * ``"num_device_wires"``: number of wires in device
            * ``"depth"``: longest path in directed acyclic graph representation
            * ``"device_name"``: name of QNode device
            * ``"expansion_strategy"``: string specifying method for decomposing operations in the circuit
            * ``"gradient_options"``: additional configurations for gradient computations
            * ``"interface"``: autodiff framework to dispatch to for the qnode execution
            * ``"diff_method"``: a string specifying the differntiation method
            * ``"gradient_fn"``: executable to compute the gradient of the qnode

        Potential Additional Information:
            * ``"num_trainable_params"``: number of individual scalars that are trainable
            * ``"num_gradient_executions"``: number of times circuit will execute when
                    calculating the derivative

        Returns:
            dict[str, Union[defaultdict,int]]: dictionaries that contain QNode specifications
        """
        initial_max_expansion = qnode.max_expansion
        initial_expansion_strategy = getattr(qnode, "expansion_strategy", None)

        try:
            qnode.max_expansion = initial_max_expansion if max_expansion is None else max_expansion
            qnode.expansion_strategy = expansion_strategy or initial_expansion_strategy
            qnode.construct(args, kwargs)
        finally:
            qnode.max_expansion = initial_max_expansion
            qnode.expansion_strategy = initial_expansion_strategy

        info = qnode.qtape.specs.copy()

        info["num_device_wires"] = (
            len(qnode.tape.wires)
            if isinstance(qnode.device, qml.devices.Device)
            else len(qnode.device.wires)
        )
        info["device_name"] = getattr(qnode.device, "short_name", qnode.device.name)
        info["expansion_strategy"] = qnode.expansion_strategy
        info["gradient_options"] = qnode.gradient_kwargs
        info["interface"] = qnode.interface
        info["diff_method"] = (
            _get_absolute_import_path(qnode.diff_method)
            if callable(qnode.diff_method)
            else qnode.diff_method
        )

        if isinstance(qnode.gradient_fn, qml.transforms.core.TransformDispatcher):
            info["gradient_fn"] = _get_absolute_import_path(qnode.gradient_fn)

            try:
                info["num_gradient_executions"] = len(qnode.gradient_fn(qnode.qtape)[0])
            except Exception as e:  # pylint: disable=broad-except
                # In the case of a broad exception, we don't want the `qml.specs` transform
                # to fail. Instead, we simply indicate that the number of gradient executions
                # is not supported for the reason specified.
                info["num_gradient_executions"] = f"NotSupported: {str(e)}"
        else:
            info["gradient_fn"] = qnode.gradient_fn

        return info

    return specs_qnode<|MERGE_RESOLUTION|>--- conflicted
+++ resolved
@@ -66,13 +66,8 @@
             return qml.probs(wires=(0,1))
 
     >>> qml.specs(circuit)(x, add_ry=False)
-<<<<<<< HEAD
-    {'resources': Resources(num_wires=2, num_gates=2, gate_types=defaultdict(<class 'int'>, {'RX': 1, 'CNOT': 1, 'TrotterPro
-    duct': 2}}), gate_sizes=defaultdict(<class 'int'>, {1: 1, 2: 1}), depth=2, shots=Shots(total_shots=None, shot_vector=())),
-=======
     {'resources': Resources(num_wires=2, num_gates=4, gate_types=defaultdict(<class 'int'>, {'RX': 1, 'CNOT': 1, 'TrotterPro
     duct': 2}}), gate_sizes=defaultdict(<class 'int'>, {1: 3, 2: 1}), depth=4, shots=Shots(total_shots=None, shot_vector=())),
->>>>>>> d5e3b609
     'errors': {'SpectralNormError': SpectralNormError(0.42998560822421455)},
     'num_observables': 1,
     'num_diagonalizing_gates': 0,
