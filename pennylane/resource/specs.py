--- conflicted
+++ resolved
@@ -36,13 +36,9 @@
         CircuitSpecs: result object that contains QNode specifications
     """
 
-<<<<<<< HEAD
     if compute_depth is None:
         compute_depth = True
 
-    resources = {}
-=======
->>>>>>> 1b31c148
     batch, _ = qml.workflow.construct_batch(qnode, level=level)(*args, **kwargs)
 
     results = [
@@ -327,13 +323,8 @@
 def specs(
     qnode,
     level: str | int | slice = "gradient",
-<<<<<<< HEAD
     compute_depth: bool | None = None,
-) -> Callable[..., CircuitSpecs]:
-=======
-    compute_depth: bool = True,
 ) -> Callable[..., CircuitSpecs | list[CircuitSpecs]]:
->>>>>>> 1b31c148
     r"""Resource information about a quantum circuit.
 
     This transform converts a QNode into a callable that provides resource information
