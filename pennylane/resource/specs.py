# Copyright 2018-2025 Xanadu Quantum Technologies Inc.

# Licensed under the Apache License, Version 2.0 (the "License");
# you may not use this file except in compliance with the License.
# You may obtain a copy of the License at

#     http://www.apache.org/licenses/LICENSE-2.0

# Unless required by applicable law or agreed to in writing, software
# distributed under the License is distributed on an "AS IS" BASIS,
# WITHOUT WARRANTIES OR CONDITIONS OF ANY KIND, either express or implied.
# See the License for the specific language governing permissions and
# limitations under the License.
"""Code for resource estimation"""

import copy
import json
import os
import warnings
from collections import defaultdict
from collections.abc import Callable
from functools import partial

import pennylane as qml

from .resource import CircuitSpecs, SpecsResources, resources_from_tape

# Used for device-level qjit resource tracking
_RESOURCE_TRACKING_FILEPATH = "__qml_specs_qjit_resources.json"


def _specs_qnode(qnode, level, compute_depth, *args, **kwargs) -> CircuitSpecs:
    """Returns information on the structure and makeup of provided QNode.

    Returns:
        CircuitSpecs: result object that contains QNode specifications
    """

    if compute_depth is None:
        compute_depth = True

    batch, _ = qml.workflow.construct_batch(qnode, level=level)(*args, **kwargs)

    resources = [resources_from_tape(tape, compute_depth) for tape in batch]

    if len(resources) == 1:
        resources = resources[0]

    return CircuitSpecs(
        resources=resources,
        num_device_wires=len(qnode.device.wires) if qnode.device.wires is not None else None,
        device_name=qnode.device.name,
        level=level,
        shots=qnode.shots,
    )


def _specs_qjit_device_level_tracking(
    qjit, original_qnode, pass_pipeline_wrapped, compute_depth, *args, **kwargs
) -> CircuitSpecs:  # pragma: no cover
    # pylint: disable=import-outside-toplevel
    # Have to import locally to prevent circular imports as well as accounting for Catalyst not being installed
    import catalyst
    from catalyst import QJIT

    from ..devices import NullQubit

    if compute_depth is None:
        compute_depth = True

    # When running at the device level, execute on null.qubit directly with resource tracking,
    # which will give resource usage information for after all compiler passes have completed
    # TODO: Find a way to inherit all devices args from input
    original_device = original_qnode.device
    spoofed_dev = NullQubit(
        target_device=original_device,
        wires=original_device.wires,
        track_resources=True,
        resources_filename=_RESOURCE_TRACKING_FILEPATH,
        compute_depth=compute_depth,
    )

    with warnings.catch_warnings():
        warnings.filterwarnings(
            "ignore", category=UserWarning, message="The device's shots value does not match "
        )
        if pass_pipeline_wrapped:
            new_qnode = original_qnode.update(device=spoofed_dev)

            def recursively_add_passes(pass_pipeline):
                if isinstance(pass_pipeline, catalyst.passes.pass_api.PassPipelineWrapper):
                    inner_fxn = recursively_add_passes(pass_pipeline.qnode)
                    new_pass_pipeline = catalyst.passes.pass_api.PassPipelineWrapper(
                        inner_fxn,
                        pass_pipeline.pass_name_or_pipeline,
                        *pass_pipeline.flags,
                        **pass_pipeline.valued_options,
                    )
                    return new_pass_pipeline
                return new_qnode

            pass_pipeline = recursively_add_passes(qjit.original_function)
            new_qjit = QJIT(pass_pipeline, copy.copy(qjit.compile_options))
        else:
            new_qnode = qjit.original_function.update(device=spoofed_dev)
            new_qjit = QJIT(new_qnode, copy.copy(qjit.compile_options))

    if os.path.exists(_RESOURCE_TRACKING_FILEPATH):
        # TODO: Warn that something has gone wrong here
        os.remove(_RESOURCE_TRACKING_FILEPATH)

    try:
        # Execute on null.qubit with resource tracking
        new_qjit(*args, **kwargs)

        with open(_RESOURCE_TRACKING_FILEPATH, encoding="utf-8") as f:
            resource_data = json.load(f)

        # TODO: Once measurements are tracked for runtime specs, include that data here
        warnings.warn(
            "Measurement resource tracking is not yet supported for qjit'd QNodes. "
            "The returned SpecsResources will have an empty measurements field.",
            UserWarning,
        )
        return SpecsResources(
            gate_types=resource_data["gate_types"],
            gate_sizes={int(k): v for (k, v) in resource_data["gate_sizes"].items()},
            measurements={},  # Not tracked at the moment
            num_allocs=resource_data["num_wires"],
            depth=resource_data["depth"],
        )
    finally:
        # Ensure we clean up the resource tracking file
        if os.path.exists(_RESOURCE_TRACKING_FILEPATH):
            os.remove(_RESOURCE_TRACKING_FILEPATH)


def _specs_qjit_intermediate_passes(
    qjit, original_qnode, level, *args, **kwargs
) -> SpecsResources | dict[str, SpecsResources]:  # pragma: no cover
    # pylint: disable=import-outside-toplevel
    from catalyst.python_interface.inspection import mlir_specs

    # Note that this only gets transforms manually applied by the user
    trans_prog = original_qnode.transform_program

    single_level = isinstance(level, (int, str)) and not level in ("all", "all-mlir")

    # Levels where qml.marker transforms are applied, needed since markers may be applied before or
    # after the first MLIR transform, and ones after need to be incremented by 1 to account for the
    # extra lowering pass
    marker_to_level = {
        trans.kwargs["level"]: i + 1
        for i, trans in enumerate(trans_prog)
        if trans.transform == qml.marker.transform
    }
    level_to_marker = {v: k for k, v in marker_to_level.items()}

    # Easier to assume level is always a sorted list of int levels (if not "all" or "all-mlir")
    if level not in ("all", "all-mlir"):
        if single_level:
            level = [level]
        else:
            level = list(level)

        # Convert marker names to the associated level number
        for i, lvl in enumerate(level):
            if isinstance(lvl, str):
                if lvl not in marker_to_level:
                    raise ValueError(f"Transform name '{lvl}' not found in the transform program.")
                level[i] = marker_to_level[lvl]

        level_sorted = sorted(level)
        if level != level_sorted:
            warnings.warn(
                "The 'level' argument to qml.specs for QJIT'd QNodes has been sorted to be in ascending order.",
                UserWarning,
            )
            level = level_sorted

    resources = {}

    if level != "all-mlir":
        if qml.capture.enabled():
            # If capture is enabled, find the seam where PLxPR transforms end and MLIR passes begin
            num_trans_levels = 0

            # If the pass name is None, it indicates a PLxPR transform which is not recognized by Catalyst
            for i, trans in reversed(list(enumerate(trans_prog))):
                if trans.pass_name is None:
                    num_trans_levels = i + 1
                    break

        else:
            # If capture is NOT enabled, all transforms are tape transforms
            num_trans_levels = len(trans_prog)

        num_trans_levels += 1  # Have to include the "before transforms" level

        if level != "all":
            # Account for off-by-one error
            # TODO: This is actually currently unused, since markers are tape transforms only
            level = [
                lvl + 1 if lvl in level_to_marker and lvl >= num_trans_levels else lvl
                for lvl in level
            ]

        # Handle tape transforms
        trans_levels = (
            list(range(num_trans_levels))
            if level == "all"
            else [lvl for lvl in level if lvl < num_trans_levels]
        )

        # Handle tape transforms
        for trans_level in trans_levels:
            # User transforms always come first, so level and trans_level align correctly
            tape = qml.workflow.construct_tape(original_qnode, level=trans_level)(*args, **kwargs)
            res = resources_from_tape(tape, False)

            if trans_level == 0:
                trans_name = "Before transforms"
            elif trans_level in level_to_marker:
                trans_name = level_to_marker[trans_level]
            else:
                trans_name = trans_prog[trans_level - 1].transform.__name__

            # If the same transform appears multiple times, append a suffix
            if trans_name in resources:
                rep = 2
                while f"{trans_name}-{rep}" in resources:
                    rep += 1
                trans_name += f"-{rep}"
            resources[trans_name] = res

    # Handle MLIR levels
    mlir_levels = (
        [lvl - num_trans_levels for lvl in level if lvl >= num_trans_levels]
        if level not in ("all", "all-mlir")
        else "all"
    )
    if mlir_levels == "all" or len(mlir_levels) > 0:
        results = mlir_specs(qjit, mlir_levels, *args, **kwargs)

        for level_name, res in results.items():
            gate_sizes = defaultdict(int)
            for _, sizes in res.operations.items():
                for size, count in sizes.items():
                    gate_sizes[size] += count

            res_resources = SpecsResources(
                gate_types={r: sum(sizes.values()) for r, sizes in res.operations.items()},
                gate_sizes=dict(gate_sizes),
                measurements=dict(res.measurements),
                num_allocs=res.num_allocs,
                depth=None,  # Can't get depth for intermediate stages
            )
            resources[level_name] = res_resources

    # Unpack dictionary to single item if only 1 level was given as input
    if single_level:
        resources = next(iter(resources.values()))
        level = level[0]

    return resources


# NOTE: Some information is missing from specs_qjit compared to specs_qnode
def _specs_qjit(qjit, level, compute_depth, *args, **kwargs) -> CircuitSpecs:  # pragma: no cover
    # pylint: disable=import-outside-toplevel
    # Have to import locally to prevent circular imports as well as accounting for Catalyst not being installed
    # Integration tests for this function are within the Catalyst frontend tests, it is not covered by unit tests
    from catalyst.passes.pass_api import PassPipelineWrapper

    # Unwrap the original QNode if any passes have been applied
    pass_pipeline_wrapped = False
    if isinstance(qjit.original_function, PassPipelineWrapper):
        pass_pipeline_wrapped = True
        original_qnode = qjit.original_qnode
    elif isinstance(qjit.original_function, qml.QNode):
        original_qnode = qjit.original_function
    else:
        raise ValueError(
            "qml.specs can only be applied to a QNode or qjit'd QNode, instead got:",
            qjit.original_function,
        )

    device = original_qnode.device

    if level == "device":
        resources = _specs_qjit_device_level_tracking(
            qjit, original_qnode, pass_pipeline_wrapped, compute_depth, *args, **kwargs
        )

    elif isinstance(level, (int, tuple, list, range, str)):
        if compute_depth:
            warnings.warn(
                "Cannot calculate circuit depth for intermediate transformations or compilation passes."
                " To compute the depth, please use level='device'.",
                UserWarning,
            )
        resources = _specs_qjit_intermediate_passes(qjit, original_qnode, level, *args, **kwargs)

    else:
        raise NotImplementedError(f"Unsupported level argument '{level}' for QJIT'd code.")

    if isinstance(resources, dict):
        level = list(resources.keys())

    return CircuitSpecs(
        resources=resources,
        shots=original_qnode.shots,
        device_name=device.name,
        num_device_wires=(
            len(original_qnode.device.wires) if original_qnode.device.wires is not None else None
        ),
        level=level,
    )


def specs(
    qnode,
    level: str | int | slice = "gradient",
<<<<<<< HEAD
    compute_depth: bool | None = None,
) -> Callable[..., CircuitSpecs | list[CircuitSpecs]]:
=======
    compute_depth: bool = True,
) -> Callable[..., CircuitSpecs]:
>>>>>>> bc1ff641
    r"""Resource information about a quantum circuit.

    This transform converts a QNode into a callable that provides resource information
    about the circuit after applying the specified amount of transforms/expansions first.

    Args:
        qnode (.QNode | .QJIT): the QNode to calculate the specifications for.

    Keyword Args:
        level (str | int | slice | iter[int]): An indication of what transforms to apply before
        computing the resource information.
        compute_depth (bool): Whether to compute the depth of the circuit. If ``False``, the depth
        will not be included in the returned information. Default: True where available.

    Returns:
        A function that has the same argument signature as ``qnode``. This function
        returns a :class:`~.resource.CircuitSpecs` object containing the ``qnode`` specifications.

    **Example**

    .. code-block:: python

        from pennylane import numpy as pnp

        dev = qml.device("default.qubit", wires=2)
        x = pnp.array([0.1, 0.2])
        Hamiltonian = qml.dot([1.0, 0.5], [qml.X(0), qml.Y(0)])
        gradient_kwargs = {"shifts": pnp.pi / 4}

        @qml.qnode(dev, diff_method="parameter-shift", gradient_kwargs=gradient_kwargs)
        def circuit(x, add_ry=True):
            qml.RX(x[0], wires=0)
            qml.CNOT(wires=(0,1))
            qml.TrotterProduct(Hamiltonian, time=1.0, n=4, order=2)
            if add_ry:
                qml.RY(x[1], wires=1)
            qml.TrotterProduct(Hamiltonian, time=1.0, n=4, order=4)
            return qml.probs(wires=(0,1))

    >>> from pprint import pprint
    >>> pprint(qml.specs(circuit)(x, add_ry=False))
    CircuitSpecs(device_name='default.qubit',
                 num_device_wires=2,
                 shots=Shots(total_shots=None, shot_vector=()),
                 level='gradient',
                 resources=SpecsResources(gate_types={'CNOT': 1,
                                                     'Evolution': 96,
                                                     'RX': 1},
                                          gate_sizes={1: 97, 2: 1},
                                          measurements={'probs(all wires)': 1},
                                          num_allocs=2,
                                          depth=98))

    .. details::
        :title: Usage Details

        Here you can see how the number of gates and their types change as we apply different amounts of transforms
        through the ``level`` argument:

        .. code-block:: python

            dev = qml.device("default.qubit")
            gradient_kwargs = {"shifts": pnp.pi / 4}

            @qml.transforms.merge_rotations
            @qml.transforms.undo_swaps
            @qml.transforms.cancel_inverses
            @qml.qnode(dev, diff_method="parameter-shift", gradient_kwargs=gradient_kwargs)
            def circuit(x):
                qml.RandomLayers(pnp.array([[1.0, 2.0]]), wires=(0, 1))
                qml.RX(x, wires=0)
                qml.RX(-x, wires=0)
                qml.SWAP((0, 1))
                qml.X(0)
                qml.X(0)
                return qml.expval(qml.X(0) + qml.Y(1))

        First, we can check the resource information of the QNode without any modifications. Note that ``level=top`` would
        return the same results:

        >>> print(qml.specs(circuit, level=0)(0.1)["resources"])
        Total qubit allocations: 2
        Total gates: 6
        Circuit depth: 6
        <BLANKLINE>
        Gate types:
          RandomLayers: 1
          RX: 2
          SWAP: 1
          PauliX: 2
        <BLANKLINE>
        Measurements:
          expval(PauliX + PauliY): 1

        We then check the resources after applying all transforms:

        >>> print(qml.specs(circuit, level="device")(0.1)["resources"])
        Total qubit allocations: 2
        Total gates: 2
        Circuit depth: 1
        <BLANKLINE>
        Gate types:
          RY: 1
          RX: 1
        <BLANKLINE>
        Measurements:
          expval(PauliX + PauliY): 1

        We can also notice that ``SWAP`` and ``PauliX`` are not present in the circuit if we set ``level=2``:

        >>> print(qml.specs(circuit, level=2)(0.1)["resources"])
        Total qubit allocations: 2
        Total gates: 3
        Circuit depth: 3
        <BLANKLINE>
        Gate types:
          RandomLayers: 1
          RX: 2
        <BLANKLINE>
        Measurements:
          expval(PauliX + PauliY): 1

        If a QNode with a tape-splitting transform is supplied to the function, with the transform included in the
        desired transforms, the specs output's resources field is instead returned as a list with a
        :class:`~.resource.CircuitSpecs` for each resulting tape:

        .. code-block:: python

            dev = qml.device("default.qubit")
            H = qml.Hamiltonian([0.2, -0.543], [qml.X(0) @ qml.Z(1), qml.Z(0) @ qml.Y(2)])
            gradient_kwargs = {"shifts": pnp.pi / 4}

            @qml.transforms.split_non_commuting
            @qml.qnode(dev, diff_method="parameter-shift", gradient_kwargs=gradient_kwargs)
            def circuit():
                qml.RandomLayers(qml.numpy.array([[1.0, 2.0]]), wires=(0, 1))
                return qml.expval(H)

        >>> from pprint import pprint
        >>> pprint(qml.specs(circuit, level="user")())
        CircuitSpecs(device_name='default.qubit',
                     num_device_wires=None,
                     shots=Shots(total_shots=None, shot_vector=()),
                     level='user',
                     resources=[SpecsResources(gate_types={'RandomLayers': 1},
                                               gate_sizes={2: 1},
                                               measurements={'expval(PauliX @ PauliZ)': 1},
                                               num_allocs=2,
                                               depth=1)),
                                SpecsResources(gate_types={'RandomLayers': 1},
                                               gate_sizes={2: 1},
                                               measurements={'expval(PauliZ @ PauliY)': 1},
                                               num_allocs=3,
                                               depth=1))]
    """
    # pylint: disable=import-outside-toplevel
    # Have to import locally to prevent circular imports as well as accounting for Catalyst not being installed

    if isinstance(qnode, qml.QNode):
        return partial(_specs_qnode, qnode, level, compute_depth)

    try:
        from ..qnn.torch import TorchLayer

        if isinstance(qnode, TorchLayer) and isinstance(qnode.qnode, qml.QNode):
            return partial(_specs_qnode, qnode, level, compute_depth)
    except ImportError:  # pragma: no cover
        pass

    try:  # pragma: no cover
        # This is tested by integration tests within the Catalyst frontend
        import catalyst

        if isinstance(qnode, catalyst.jit.QJIT):
            return partial(_specs_qjit, qnode, level, compute_depth)
    except ImportError:  # pragma: no cover
        pass

    raise ValueError("qml.specs can only be applied to a QNode or qjit'd QNode")<|MERGE_RESOLUTION|>--- conflicted
+++ resolved
@@ -57,7 +57,7 @@
 
 def _specs_qjit_device_level_tracking(
     qjit, original_qnode, pass_pipeline_wrapped, compute_depth, *args, **kwargs
-) -> CircuitSpecs:  # pragma: no cover
+) -> SpecsResources:  # pragma: no cover
     # pylint: disable=import-outside-toplevel
     # Have to import locally to prevent circular imports as well as accounting for Catalyst not being installed
     import catalyst
@@ -137,7 +137,7 @@
 
 def _specs_qjit_intermediate_passes(
     qjit, original_qnode, level, *args, **kwargs
-) -> SpecsResources | dict[str, SpecsResources]:  # pragma: no cover
+) -> SpecsResources | list[SpecsResources] | dict[str, SpecsResources | list[SpecsResources]]:  # pragma: no cover
     # pylint: disable=import-outside-toplevel
     from catalyst.python_interface.inspection import mlir_specs
 
@@ -215,8 +215,14 @@
         # Handle tape transforms
         for trans_level in trans_levels:
             # User transforms always come first, so level and trans_level align correctly
-            tape = qml.workflow.construct_tape(original_qnode, level=trans_level)(*args, **kwargs)
-            res = resources_from_tape(tape, False)
+            batch, _ = qml.workflow.construct_batch(original_qnode, level=trans_level)(*args, **kwargs)
+            res = [
+                resources_from_tape(tape, False)
+                for tape in batch
+            ]
+
+            if len(res) == 1:
+                res = res[0]
 
             if trans_level == 0:
                 trans_name = "Before transforms"
@@ -321,13 +327,8 @@
 def specs(
     qnode,
     level: str | int | slice = "gradient",
-<<<<<<< HEAD
     compute_depth: bool | None = None,
-) -> Callable[..., CircuitSpecs | list[CircuitSpecs]]:
-=======
-    compute_depth: bool = True,
 ) -> Callable[..., CircuitSpecs]:
->>>>>>> bc1ff641
     r"""Resource information about a quantum circuit.
 
     This transform converts a QNode into a callable that provides resource information
