# Copyright 2018-2022 Xanadu Quantum Technologies Inc.

# Licensed under the Apache License, Version 2.0 (the "License");
# you may not use this file except in compliance with the License.
# You may obtain a copy of the License at

#     http://www.apache.org/licenses/LICENSE-2.0

# Unless required by applicable law or agreed to in writing, software
# distributed under the License is distributed on an "AS IS" BASIS,
# WITHOUT WARRANTIES OR CONDITIONS OF ANY KIND, either express or implied.
# See the License for the specific language governing permissions and
# limitations under the License.
r"""
The ``resource`` module provides classes and functionality to estimate the quantum resources
(number of qubits, circuit depth, etc.) required to implement advanced quantum algorithms.


Expectation Value Functions
---------------------------

.. currentmodule:: pennylane.resource

.. autosummary::
    :toctree: api

    ~estimate_error
    ~estimate_shots

Circuit specifications
----------------------

.. currentmodule:: pennylane

.. autosummary::
    :toctree: api

    ~specs


Quantum Phase Estimation Resources
----------------------------------

.. currentmodule:: pennylane.resource

.. autosummary::
    :toctree: api

    ~FirstQuantization
    ~DoubleFactorization

Error Tracking
--------------

.. currentmodule:: pennylane.resource

.. autosummary::
    :toctree: api

    ~AlgorithmicError
    ~SpectralNormError
    ~ErrorOperation

Resource Classes
----------------

.. currentmodule:: pennylane.resource

.. autosummary::
    :toctree: api

    ~Resources
    ~ResourcesOperation

Resource Functions
~~~~~~~~~~~~~~~~~~

.. currentmodule:: pennylane.resource

.. autosummary::
    :toctree: api

    ~add_in_series
    ~add_in_parallel
    ~mul_in_series
    ~mul_in_parallel

Tracking Resources for Custom Operations
----------------------------------------

We can use the :code:`null.qubit` device with the :code:`qml.Tracker` to track the resources
used in a quantum circuit with custom operations without execution.

.. code-block:: python3

    class MyCustomAlgorithm(ResourcesOperation):
        num_wires = 2

        def resources(self):
            return Resources(
                num_wires=self.num_wires,
                num_gates=5,
                gate_types={"Hadamard": 2, "CNOT": 1, "PauliZ": 2},
                gate_sizes={1: 4, 2: 1},
                depth=3,
            )

    dev = qml.device("null.qubit", wires=[0, 1, 2], shots=100)

    @qml.qnode(dev)
    def circuit(theta):
        qml.RZ(theta, wires=0)
        qml.CNOT(wires=[0,1])
        MyCustomAlgorithm(wires=[1, 2])
        return qml.expval(qml.Z(1))

    x = np.array(1.23, requires_grad=True)

    with qml.Tracker(dev) as tracker:
        circuit(x)

We can examine the resources by accessing the :code:`resources` key:

>>> resources_lst = tracker.history['resources']
>>> print(resources_lst[0])
wires: 3
gates: 7
depth: 5
shots: Shots(None)
gate_types:
{"RZ": 1, "CNOT": 2, "Hadamard": 2, "PauliZ": 2}
gate_sizes:
{1: 5, 2: 2}
"""
from .error import AlgorithmicError, ErrorOperation, SpectralNormError
from .first_quantization import FirstQuantization
from .measurement import estimate_error, estimate_shots
<<<<<<< HEAD
from .resource import Resources, ResourcesOperation, substitute
=======
from .resource import Resources, ResourcesOperation, add_in_series, add_in_parallel, mul_in_series, mul_in_parallel
>>>>>>> 9707c8a1
from .second_quantization import DoubleFactorization
from .specs import specs
<|MERGE_RESOLUTION|>--- conflicted
+++ resolved
@@ -1,144 +1,140 @@
-# Copyright 2018-2022 Xanadu Quantum Technologies Inc.
-
-# Licensed under the Apache License, Version 2.0 (the "License");
-# you may not use this file except in compliance with the License.
-# You may obtain a copy of the License at
-
-#     http://www.apache.org/licenses/LICENSE-2.0
-
-# Unless required by applicable law or agreed to in writing, software
-# distributed under the License is distributed on an "AS IS" BASIS,
-# WITHOUT WARRANTIES OR CONDITIONS OF ANY KIND, either express or implied.
-# See the License for the specific language governing permissions and
-# limitations under the License.
-r"""
-The ``resource`` module provides classes and functionality to estimate the quantum resources
-(number of qubits, circuit depth, etc.) required to implement advanced quantum algorithms.
-
-
-Expectation Value Functions
----------------------------
-
-.. currentmodule:: pennylane.resource
-
-.. autosummary::
-    :toctree: api
-
-    ~estimate_error
-    ~estimate_shots
-
-Circuit specifications
-----------------------
-
-.. currentmodule:: pennylane
-
-.. autosummary::
-    :toctree: api
-
-    ~specs
-
-
-Quantum Phase Estimation Resources
-----------------------------------
-
-.. currentmodule:: pennylane.resource
-
-.. autosummary::
-    :toctree: api
-
-    ~FirstQuantization
-    ~DoubleFactorization
-
-Error Tracking
---------------
-
-.. currentmodule:: pennylane.resource
-
-.. autosummary::
-    :toctree: api
-
-    ~AlgorithmicError
-    ~SpectralNormError
-    ~ErrorOperation
-
-Resource Classes
-----------------
-
-.. currentmodule:: pennylane.resource
-
-.. autosummary::
-    :toctree: api
-
-    ~Resources
-    ~ResourcesOperation
-
-Resource Functions
-~~~~~~~~~~~~~~~~~~
-
-.. currentmodule:: pennylane.resource
-
-.. autosummary::
-    :toctree: api
-
-    ~add_in_series
-    ~add_in_parallel
-    ~mul_in_series
-    ~mul_in_parallel
-
-Tracking Resources for Custom Operations
-----------------------------------------
-
-We can use the :code:`null.qubit` device with the :code:`qml.Tracker` to track the resources
-used in a quantum circuit with custom operations without execution.
-
-.. code-block:: python3
-
-    class MyCustomAlgorithm(ResourcesOperation):
-        num_wires = 2
-
-        def resources(self):
-            return Resources(
-                num_wires=self.num_wires,
-                num_gates=5,
-                gate_types={"Hadamard": 2, "CNOT": 1, "PauliZ": 2},
-                gate_sizes={1: 4, 2: 1},
-                depth=3,
-            )
-
-    dev = qml.device("null.qubit", wires=[0, 1, 2], shots=100)
-
-    @qml.qnode(dev)
-    def circuit(theta):
-        qml.RZ(theta, wires=0)
-        qml.CNOT(wires=[0,1])
-        MyCustomAlgorithm(wires=[1, 2])
-        return qml.expval(qml.Z(1))
-
-    x = np.array(1.23, requires_grad=True)
-
-    with qml.Tracker(dev) as tracker:
-        circuit(x)
-
-We can examine the resources by accessing the :code:`resources` key:
-
->>> resources_lst = tracker.history['resources']
->>> print(resources_lst[0])
-wires: 3
-gates: 7
-depth: 5
-shots: Shots(None)
-gate_types:
-{"RZ": 1, "CNOT": 2, "Hadamard": 2, "PauliZ": 2}
-gate_sizes:
-{1: 5, 2: 2}
-"""
-from .error import AlgorithmicError, ErrorOperation, SpectralNormError
-from .first_quantization import FirstQuantization
-from .measurement import estimate_error, estimate_shots
-<<<<<<< HEAD
-from .resource import Resources, ResourcesOperation, substitute
-=======
-from .resource import Resources, ResourcesOperation, add_in_series, add_in_parallel, mul_in_series, mul_in_parallel
->>>>>>> 9707c8a1
-from .second_quantization import DoubleFactorization
-from .specs import specs
+# Copyright 2018-2022 Xanadu Quantum Technologies Inc.
+
+# Licensed under the Apache License, Version 2.0 (the "License");
+# you may not use this file except in compliance with the License.
+# You may obtain a copy of the License at
+
+#     http://www.apache.org/licenses/LICENSE-2.0
+
+# Unless required by applicable law or agreed to in writing, software
+# distributed under the License is distributed on an "AS IS" BASIS,
+# WITHOUT WARRANTIES OR CONDITIONS OF ANY KIND, either express or implied.
+# See the License for the specific language governing permissions and
+# limitations under the License.
+r"""
+The ``resource`` module provides classes and functionality to estimate the quantum resources
+(number of qubits, circuit depth, etc.) required to implement advanced quantum algorithms.
+
+
+Expectation Value Functions
+---------------------------
+
+.. currentmodule:: pennylane.resource
+
+.. autosummary::
+    :toctree: api
+
+    ~estimate_error
+    ~estimate_shots
+
+Circuit specifications
+----------------------
+
+.. currentmodule:: pennylane
+
+.. autosummary::
+    :toctree: api
+
+    ~specs
+
+
+Quantum Phase Estimation Resources
+----------------------------------
+
+.. currentmodule:: pennylane.resource
+
+.. autosummary::
+    :toctree: api
+
+    ~FirstQuantization
+    ~DoubleFactorization
+
+Error Tracking
+--------------
+
+.. currentmodule:: pennylane.resource
+
+.. autosummary::
+    :toctree: api
+
+    ~AlgorithmicError
+    ~SpectralNormError
+    ~ErrorOperation
+
+Resource Classes
+----------------
+
+.. currentmodule:: pennylane.resource
+
+.. autosummary::
+    :toctree: api
+
+    ~Resources
+    ~ResourcesOperation
+
+Resource Functions
+~~~~~~~~~~~~~~~~~~
+
+.. currentmodule:: pennylane.resource
+
+.. autosummary::
+    :toctree: api
+
+    ~add_in_series
+    ~add_in_parallel
+    ~mul_in_series
+    ~mul_in_parallel
+
+Tracking Resources for Custom Operations
+----------------------------------------
+
+We can use the :code:`null.qubit` device with the :code:`qml.Tracker` to track the resources
+used in a quantum circuit with custom operations without execution.
+
+.. code-block:: python3
+
+    class MyCustomAlgorithm(ResourcesOperation):
+        num_wires = 2
+
+        def resources(self):
+            return Resources(
+                num_wires=self.num_wires,
+                num_gates=5,
+                gate_types={"Hadamard": 2, "CNOT": 1, "PauliZ": 2},
+                gate_sizes={1: 4, 2: 1},
+                depth=3,
+            )
+
+    dev = qml.device("null.qubit", wires=[0, 1, 2], shots=100)
+
+    @qml.qnode(dev)
+    def circuit(theta):
+        qml.RZ(theta, wires=0)
+        qml.CNOT(wires=[0,1])
+        MyCustomAlgorithm(wires=[1, 2])
+        return qml.expval(qml.Z(1))
+
+    x = np.array(1.23, requires_grad=True)
+
+    with qml.Tracker(dev) as tracker:
+        circuit(x)
+
+We can examine the resources by accessing the :code:`resources` key:
+
+>>> resources_lst = tracker.history['resources']
+>>> print(resources_lst[0])
+wires: 3
+gates: 7
+depth: 5
+shots: Shots(None)
+gate_types:
+{"RZ": 1, "CNOT": 2, "Hadamard": 2, "PauliZ": 2}
+gate_sizes:
+{1: 5, 2: 2}
+"""
+from .error import AlgorithmicError, ErrorOperation, SpectralNormError
+from .first_quantization import FirstQuantization
+from .measurement import estimate_error, estimate_shots
+from .resource import Resources, ResourcesOperation, add_in_series, add_in_parallel, mul_in_series, mul_in_parallel, substitute
+from .second_quantization import DoubleFactorization
+from .specs import specs