# Copyright 2018-2023 Xanadu Quantum Technologies Inc.

# Licensed under the Apache License, Version 2.0 (the "License");
# you may not use this file except in compliance with the License.
# You may obtain a copy of the License at

#     http://www.apache.org/licenses/LICENSE-2.0

# Unless required by applicable law or agreed to in writing, software
# distributed under the License is distributed on an "AS IS" BASIS,
# WITHOUT WARRANTIES OR CONDITIONS OF ANY KIND, either express or implied.
# See the License for the specific language governing permissions and
# limitations under the License.
"""
Stores classes and logic to aggregate all the resource information from a quantum workflow.
"""
from abc import abstractmethod
from collections import defaultdict
from dataclasses import dataclass, field

from pennylane.operation import Operation


@dataclass(frozen=True)
class Resources:
    r"""Contains attributes which store key resources such as number of gates, number of wires, shots,
    depth and gate types.

    Args:
        num_wires (int): number of qubits
        num_gates (int): number of gates
        gate_types (dict): dictionary storing operation names (str) as keys
            and the number of times they are used in the circuit (int) as values
        gate_sizes (dict): dictionary storing the number of :math:`n` qubit gates in the circuit
            as a key-value pair where :math:`n` is the key and the number of occurances is the value
        depth (int): the depth of the circuit defined as the maximum number of non-parallel operations
        shots (int): number of samples to generate

    .. details::

        The resources being tracked can be accessed as class attributes.
        Additionally, the :code:`Resources` instance can be nicely displayed in the console.

        **Example**

        >>> r = Resources(num_wires=2, num_gates=2, gate_types={'Hadamard': 1, 'CNOT':1}, depth=2)
        >>> print(r)
        wires: 2
        gates: 2
        depth: 2
        shots: 0
        gate_types:
        {'Hadamard': 1, 'CNOT': 1}
<<<<<<< HEAD
=======
        gate_sizes:
        {1: 1, 2: 1}
>>>>>>> c9ff1ed6
    """
    num_wires: int = 0
    num_gates: int = 0
    gate_types: dict = field(default_factory=dict)
    gate_sizes: dict = field(default_factory=dict)
    depth: int = 0
    shots: int = 0

    def __str__(self):
        keys = ["wires", "gates", "depth", "shots"]
        vals = [self.num_wires, self.num_gates, self.depth, self.shots]
        items = "\n".join([str(i) for i in zip(keys, vals)])
        items = items.replace("('", "")
        items = items.replace("',", ":")
        items = items.replace(")", "")

        gate_type_str = ", ".join(
            [f"'{gate_name}': {count}" for gate_name, count in self.gate_types.items()]
        )
        items += "\ngate_types:\n{" + gate_type_str + "}"

        gate_size_str = ", ".join(
            [f"{n_gate}: {count}" for n_gate, count in self.gate_sizes.items()]
        )
        items += "\ngate_sizes:\n{" + gate_size_str + "}"
        return items

    def _ipython_display_(self):
        """Displays __str__ in ipython instead of __repr__"""
        print(str(self))


class ResourcesOperation(Operation):
    r"""Base class that represents quantum gates or channels applied to quantum
    states and stores the resource requirements of the quantum gate.

    .. note::
        Child classes must implement the :func:`~.ResourcesOperation.resources` method which computes
        the resource requirements of the operation.
    """

    @abstractmethod
    def resources(self) -> Resources:
        r"""Compute the resources required for this operation.

        Returns:
            Resources: The resources required by this operation.

        **Examples**

        >>> class CustomOp(ResourcesOperation):
        ...     num_wires = 2
        ...     def resources(self):
        ...         return Resources(num_wires=self.num_wires, num_gates=3, depth=2)
        ...
        >>> op = CustomOp()
        >>> print(op.resources())
        wires: 2
        gates: 3
        depth: 2
        shots: 0
        gate_types:
        {}
<<<<<<< HEAD
=======
        gate_sizes:
        {}
>>>>>>> c9ff1ed6
        """


def _count_resources(tape, shots: int) -> Resources:
    """Given a quantum circuit (tape) and number of samples, this function
     counts the resources used by standard PennyLane operations.

    Args:
        tape (.QuantumTape): The quantum circuit for which we count resources
        shots (int): The number of samples or shots to execute

    Returns:
        (.Resources): The total resources used in the workflow
    """
    num_wires = len(tape.wires)
    depth = tape.graph.get_depth()

    num_gates = 0
    gate_types = defaultdict(int)
    gate_sizes = defaultdict(int)
    for op in tape.operations:
        if isinstance(op, ResourcesOperation):
            op_resource = op.resources()

            if op_resource.depth > 1:
                depth = None  # Cannot be determined with custom depth operations

            for d in op_resource.gate_types:
                gate_types[d] += op_resource.gate_types[d]
<<<<<<< HEAD
=======

            for n in op_resource.gate_sizes:
                gate_sizes[n] += op_resource.gate_sizes[n]

>>>>>>> c9ff1ed6
            num_gates += sum(op_resource.gate_types.values())

        else:
            gate_types[op.name] += 1
<<<<<<< HEAD
=======
            gate_sizes[len(op.wires)] += 1
>>>>>>> c9ff1ed6
            num_gates += 1

    return Resources(num_wires, num_gates, gate_types, gate_sizes, depth, shots)<|MERGE_RESOLUTION|>--- conflicted
+++ resolved
@@ -51,11 +51,6 @@
         shots: 0
         gate_types:
         {'Hadamard': 1, 'CNOT': 1}
-<<<<<<< HEAD
-=======
-        gate_sizes:
-        {1: 1, 2: 1}
->>>>>>> c9ff1ed6
     """
     num_wires: int = 0
     num_gates: int = 0
@@ -119,11 +114,6 @@
         shots: 0
         gate_types:
         {}
-<<<<<<< HEAD
-=======
-        gate_sizes:
-        {}
->>>>>>> c9ff1ed6
         """
 
 
@@ -153,21 +143,10 @@
 
             for d in op_resource.gate_types:
                 gate_types[d] += op_resource.gate_types[d]
-<<<<<<< HEAD
-=======
-
-            for n in op_resource.gate_sizes:
-                gate_sizes[n] += op_resource.gate_sizes[n]
-
->>>>>>> c9ff1ed6
             num_gates += sum(op_resource.gate_types.values())
 
         else:
             gate_types[op.name] += 1
-<<<<<<< HEAD
-=======
-            gate_sizes[len(op.wires)] += 1
->>>>>>> c9ff1ed6
             num_gates += 1
 
     return Resources(num_wires, num_gates, gate_types, gate_sizes, depth, shots)