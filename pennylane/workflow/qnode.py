--- conflicted
+++ resolved
@@ -847,13 +847,9 @@
         else:
             shots = kwargs.pop("shots", self.device.shots)
 
-<<<<<<< HEAD
-        shots = self._shots if self._shots_override_device else shots
-=======
         # QNode._shots precedency: 
         if self._shots_override_device:
             shots = self._shots
->>>>>>> a60a5ea0
 
         # Before constructing the tape, we pass the device to the
         # debugger to ensure they are compatible if there are any
