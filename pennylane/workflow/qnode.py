--- conflicted
+++ resolved
@@ -718,21 +718,13 @@
             if old_shots != kwargs["device"].shots:
                 warnings.warn(
                     "The device's shots value does not match the QNode's shots value. "
-<<<<<<< HEAD
-                    "This may lead to unexpected behavior. Use `update_shots` to update the QNode's shots.",
-=======
                     "This may lead to unexpected behavior. Use `set_shots` to update the QNode's shots.",
->>>>>>> 3d80d526
                     UserWarning,
                 )
 
         original_init_args.update(kwargs)
         updated_qn = QNode(**original_init_args)
-<<<<<<< HEAD
-        updated_qn = updated_qn.update_shots(old_shots)
-=======
         updated_qn._set_shots(old_shots)  # pylint: disable=protected-access
->>>>>>> 3d80d526
 
         # pylint: disable=protected-access
         updated_qn._transform_program = qml.transforms.core.TransformProgram(self.transform_program)
@@ -765,11 +757,7 @@
         """
 
         self._shots = Shots(shots)
-<<<<<<< HEAD
-        self._shots_override_device = bool(self._shots != self.device.shots)
-=======
         self._shots_override_device = True
->>>>>>> 3d80d526
 
     # pylint: disable=too-many-return-statements, unused-argument
     @staticmethod
@@ -920,18 +908,7 @@
 
         return _to_qfunc_output_type(res, self._qfunc_output, tape.shots.has_partitioned_shots)
 
-<<<<<<< HEAD
-    def __call__(self, *args, **kwargs) -> qml.typing.Result:
-        if "shots" in kwargs and self._shots_override_device:
-            warnings.warn(
-                "Both 'shots=' parameter and 'set_shots' transform are specified. "
-                "The transform will take precedence over 'shots='",
-                UserWarning,
-                stacklevel=2,
-            )
-=======
     def __call__(self, *args, **kwargs) -> Result:
->>>>>>> 3d80d526
         if qml.capture.enabled():
             from ._capture_qnode import capture_qnode  # pylint: disable=import-outside-toplevel
 
