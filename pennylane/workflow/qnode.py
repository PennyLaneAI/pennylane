# Copyright 2018-2024 Xanadu Quantum Technologies Inc.

# Licensed under the Apache License, Version 2.0 (the "License");
# you may not use this file except in compliance with the License.
# You may obtain a copy of the License at

#     http://www.apache.org/licenses/LICENSE-2.0

# Unless required by applicable law or agreed to in writing, software
# distributed under the License is distributed on an "AS IS" BASIS,
# WITHOUT WARRANTIES OR CONDITIONS OF ANY KIND, either express or implied.
# See the License for the specific language governing permissions and
# limitations under the License.
"""
This module contains the QNode class and qnode decorator.
"""
from __future__ import annotations

import copy
import functools
import inspect
import logging
import warnings
from collections.abc import Callable, Iterable, Sequence
from typing import TYPE_CHECKING, Literal, get_args

from cachetools import Cache, LRUCache

import pennylane as qml
from pennylane import math, pytrees
from pennylane.exceptions import PennyLaneDeprecationWarning, QuantumFunctionError
from pennylane.logging import debug_logger
from pennylane.math import Interface, get_canonical_interface_name
from pennylane.measurements import MidMeasureMP, Shots
from pennylane.queuing import AnnotatedQueue
from pennylane.tape import QuantumScript
from pennylane.transforms.core import TransformDispatcher, TransformProgram
from pennylane.typing import TensorLike

from .execution import execute
from .resolution import SupportedDiffMethods, _validate_jax_version

logger = logging.getLogger(__name__)
logger.addHandler(logging.NullHandler())

if TYPE_CHECKING:
    from pennylane.concurrency.executors import ExecBackends
    from pennylane.devices import Device, LegacyDevice
    from pennylane.math import SupportedInterfaceUserInput
    from pennylane.transforms.core import TransformContainer
    from pennylane.typing import Result
    from pennylane.workflow.resolution import SupportedDiffMethods

    SupportedDeviceAPIs = LegacyDevice | Device


def _convert_to_interface(result, interface: Interface):
    """
    Recursively convert a result to the given interface.
    """

    if interface == Interface.NUMPY:
        return result

    if isinstance(result, (list, tuple)):
        return type(result)(_convert_to_interface(r, interface) for r in result)

    if isinstance(result, dict):
        return {k: _convert_to_interface(v, interface) for k, v in result.items()}

    return math.asarray(result, like=interface.get_like())


def _make_execution_config(
    circuit: QNode | None, diff_method=None, mcm_config=None
) -> qml.devices.ExecutionConfig:
    circuit_interface = getattr(circuit, "interface", Interface.NUMPY.value)
    execute_kwargs = getattr(circuit, "execute_kwargs", {})
    gradient_kwargs = getattr(circuit, "gradient_kwargs", {})
    grad_on_execution = execute_kwargs.get("grad_on_execution")
    if circuit_interface in {Interface.JAX.value, Interface.JAX_JIT.value}:
        grad_on_execution = False
    elif grad_on_execution == "best":
        grad_on_execution = None

    return qml.devices.ExecutionConfig(
        interface=circuit_interface,
        gradient_keyword_arguments=gradient_kwargs,
        gradient_method=diff_method,
        grad_on_execution=grad_on_execution,
        use_device_jacobian_product=execute_kwargs.get("device_vjp", False),
        mcm_config=mcm_config or qml.devices.MCMConfig(),
    )


def _to_qfunc_output_type(results: Result, qfunc_output, has_partitioned_shots) -> Result:

    if has_partitioned_shots:
        return tuple(_to_qfunc_output_type(r, qfunc_output, False) for r in results)

    qfunc_output_leaves, qfunc_output_structure = pytrees.flatten(
        qfunc_output, is_leaf=lambda obj: isinstance(obj, (qml.measurements.MeasurementProcess))
    )

    # counts results are treated as a leaf
    results_leaves = pytrees.flatten(results, is_leaf=lambda obj: isinstance(obj, dict))[0]

    # patch for transforms that change the number of results like metric_tensor
    if len(results_leaves) != len(qfunc_output_leaves):
        if isinstance(qfunc_output, (Sequence, qml.measurements.MeasurementProcess)):
            return results
        return type(qfunc_output)(results)

    # result spec squeezes out dim for single measurement value
    # we need to add it back in
    if len(qfunc_output_leaves) == 1:
        results = (results,)

    return pytrees.unflatten(results, qfunc_output_structure)


def _validate_mcm_config(postselect_mode: str, mcm_method: str) -> None:
    qml.devices.MCMConfig(postselect_mode=postselect_mode, mcm_method=mcm_method)


def _validate_qfunc_output(qfunc_output, measurements) -> None:
    measurement_processes = pytrees.flatten(
        qfunc_output,
        is_leaf=lambda obj: isinstance(obj, qml.measurements.MeasurementProcess),
    )[0]

    # user provides no measurements or non-measurements
    if len(measurement_processes) == 0:
        measurement_processes = None
    else:
        # patch for tensor measurement objects, e.g., qml.math.hstack <-> [tensor([tensor(...), tensor(...)])]
        if isinstance(measurement_processes[0], Iterable) and any(
            isinstance(m, TensorLike) for m in measurement_processes[0]
        ):
            measurement_processes = [
                m.base.item()
                for m in measurement_processes[0]
                if isinstance(m.base.item(), qml.measurements.MeasurementProcess)
            ]

    if not measurement_processes or not all(
        isinstance(m, qml.measurements.MeasurementProcess) for m in measurement_processes
    ):
        raise QuantumFunctionError(
            "A quantum function must return either a single measurement, "
            "or a nonempty sequence of measurements."
        )

    terminal_measurements = [m for m in measurements if not isinstance(m, MidMeasureMP)]

    if any(ret is not m for ret, m in zip(measurement_processes, terminal_measurements)):
        raise QuantumFunctionError(
            "All measurements must be returned in the order they are measured."
        )


def _validate_diff_method(
    device: SupportedDeviceAPIs, diff_method: str | TransformDispatcher
) -> None:
    if diff_method is None:
        return

    # performs type validation
    config = _make_execution_config(None, diff_method)

    if device.supports_derivatives(config):
        return
    if diff_method in {"backprop", "adjoint", "device"}:  # device-only derivatives
        raise QuantumFunctionError(
            f"Device {device} does not support {diff_method} with requested circuit."
        )
    if isinstance(diff_method, str) and diff_method in tuple(get_args(SupportedDiffMethods)):
        return
    if isinstance(diff_method, TransformDispatcher):
        return

    raise QuantumFunctionError(
        f"Differentiation method {diff_method} not recognized. Allowed "
        f"options are {tuple(get_args(SupportedDiffMethods))}."
    )


# pylint: disable=too-many-instance-attributes
class QNode:
    r"""Represents a quantum node in the hybrid computational graph.

    A *quantum node* contains a :ref:`quantum function <intro_vcirc_qfunc>` (corresponding to
    a `variational circuit <https://pennylane.ai/qml/glossary/variational_circuit>`__)
    and the computational device it is executed on.

    The QNode calls the quantum function to construct a :class:`~.QuantumTape` instance representing
    the quantum circuit.

    Args:
        func (callable): a quantum function
        device (~.Device): a PennyLane-compatible device
        interface (str): The interface that will be used for classical backpropagation.
            This affects the types of objects that can be passed to/returned from the QNode. See
            ``qml.math.SUPPORTED_INTERFACE_USER_INPUT`` for a list of all accepted strings.

            * ``"autograd"``: Allows autograd to backpropagate
              through the QNode. The QNode accepts default Python types
              (floats, ints, lists, tuples, dicts) as well as NumPy array arguments,
              and returns NumPy arrays.

            * ``"torch"``: Allows PyTorch to backpropagate
              through the QNode. The QNode accepts and returns Torch tensors.

            * ``"tf"``: Allows TensorFlow in eager mode to backpropagate
              through the QNode. The QNode accepts and returns
              TensorFlow ``tf.Variable`` and ``tf.tensor`` objects.

            * ``"jax"``: Allows JAX to backpropagate
              through the QNode. The QNode accepts and returns
              JAX ``Array`` objects.

            * ``None``: The QNode accepts default Python types
              (floats, ints, lists, tuples, dicts) as well as NumPy array arguments,
              and returns NumPy arrays. It does not connect to any
              machine learning library automatically for backpropagation.

            * ``"auto"``: The QNode automatically detects the interface from the input values of
              the quantum function.

        diff_method (str or .TransformDispatcher): The method of differentiation to use in
            the created QNode. Can either be a :class:`~.TransformDispatcher`, which includes all
            quantum gradient transforms in the :mod:`qml.gradients <.gradients>` module, or a string. The following
            strings are allowed:

            * ``"best"``: Best available method. Uses classical backpropagation or the
              device directly to compute the gradient if supported, otherwise will use
              the analytic parameter-shift rule where possible with finite-difference as a fallback.

            * ``"device"``: Queries the device directly for the gradient.
              Only allowed on devices that provide their own gradient computation.

            * ``"backprop"``: Use classical backpropagation. Only allowed on
              simulator devices that are classically end-to-end differentiable,
              for example :class:`default.qubit <~.DefaultQubit>`. Note that
              the returned QNode can only be used with the machine-learning
              framework supported by the device.

            * ``"adjoint"``: Uses an `adjoint method <https://arxiv.org/abs/2009.02823>`__ that
              reverses through the circuit after a forward pass by iteratively applying the inverse
              (adjoint) gate. Only allowed on supported simulator devices such as
              :class:`default.qubit <~.DefaultQubit>`.

            * ``"parameter-shift"``: Use the analytic parameter-shift
              rule for all supported quantum operation arguments, with finite-difference
              as a fallback.

            * ``"hadamard"``: Use the standard analytic hadamard gradient test rule for
              all supported quantum operation arguments. More info is in the documentation
              for :func:`qml.gradients.hadamard_grad <.gradients.hadamard_grad>`. Reversed,
              direct, and reversed-direct modes can be selected via a ``"mode"`` in ``gradient_kwargs``.

            * ``"finite-diff"``: Uses numerical finite-differences for all quantum operation
              arguments.

            * ``"spsa"``: Uses a simultaneous perturbation of all operation arguments to approximate
              the derivative.

            * ``None``: QNode cannot be differentiated. Works the same as ``interface=None``.

        grad_on_execution (bool, str): Whether the gradients should be computed on the execution or not.
            Only applies if the device is queried for the gradient; gradient transform
            functions available in ``qml.gradients`` are only supported on the backward
            pass. The 'best' option chooses automatically between the two options and is default.
        cache="auto" (str or bool or dict or Cache): Whether to cache evalulations.
            ``"auto"`` indicates to cache only when ``max_diff > 1``. This can result in
            a reduction in quantum evaluations during higher order gradient computations.
            If ``True``, a cache with corresponding ``cachesize`` is created for each batch
            execution. If ``False``, no caching is used. You may also pass your own cache
            to be used; this can be any object that implements the special methods
            ``__getitem__()``, ``__setitem__()``, and ``__delitem__()``, such as a dictionary.
        cachesize (int): The size of any auto-created caches. Only applies when ``cache=True``.
        max_diff (int): If ``diff_method`` is a gradient transform, this option specifies
            the maximum number of derivatives to support. Increasing this value allows
            for higher order derivatives to be extracted, at the cost of additional
            (classical) computational overhead during the backwards pass.
        device_vjp (bool): Whether or not to use the device-provided Vector Jacobian Product (VJP).
            A value of ``None`` indicates to use it if the device provides it, but use the full jacobian otherwise.
        postselect_mode (str): Configuration for handling shots with mid-circuit measurement postselection. If
            ``"hw-like"``, invalid shots will be discarded and only results for valid shots will be returned.
            If ``"fill-shots"``, results corresponding to the original number of shots will be returned. The
            default is ``None``, in which case the device will automatically choose the best configuration. For
            usage details, please refer to the :doc:`dynamic quantum circuits page </introduction/dynamic_quantum_circuits>`.
        mcm_method (str): Strategy to use when executing circuits with mid-circuit measurements. Use ``"deferred"``
            to apply the deferred measurements principle (using the :func:`~pennylane.defer_measurements` transform),
            or ``"one-shot"`` if using finite shots to execute the circuit for each shot separately.
            ``default.qubit`` also supports ``"tree-traversal"`` which visits the tree of possible MCM sequences
            as the name suggests. If not provided,
            the device will determine the best choice automatically. For usage details, please refer to the
            :doc:`dynamic quantum circuits page </introduction/dynamic_quantum_circuits>`.
        gradient_kwargs (dict): A dictionary of keyword arguments that are passed to the differentiation
            method. Please refer to the :mod:`qml.gradients <.gradients>` module for details
            on supported options for your chosen gradient transform.
        static_argnums (int | Sequence[int]): *Only applicable when the experimental capture mode is enabled.*
            An ``int`` or collection of ``int``\ s that specify which positional arguments to treat as static.
        autograph (bool): *Only applicable when the experimental capture mode is enabled.* Whether to use AutoGraph to
            convert Python control flow to native PennyLane control flow. For more information, refer to
            :doc:`Autograph </development/autograph>`. Defaults to ``True``.
        executor_backend (ExecBackends | str): The backend executor for concurrent function execution. This argument
            allows for selective control of how to run data-parallel/task-based parallel functions via a defined execution
            environment. All supported options can be queried using
            :func:`~qml.concurrency.executors.get_supported_backends.
            The default value is :class:`qml.concurrency.executors.native.MP_PoolExec`.

    **Example**

    QNodes can be created by decorating a quantum function:

    >>> dev = qml.device("default.qubit", wires=1)
    >>> @qml.qnode(dev)
    ... def circuit(x):
    ...     qml.RX(x, wires=0)
    ...     return qml.expval(qml.Z(0))

    or by instantiating the class directly:

    >>> def circuit(x):
    ...     qml.RX(x, wires=0)
    ...     return qml.expval(qml.Z(0))
    >>> dev = qml.device("default.qubit", wires=1)
    >>> qnode = qml.QNode(circuit, dev)

    .. details::
        :title: Parameter broadcasting
        :href: parameter-broadcasting

        QNodes can be executed simultaneously for multiple parameter settings, which is called
        *parameter broadcasting* or *parameter batching*.
        We start with a simple example and briefly look at the scenarios in which broadcasting is
        possible and useful. Finally we give rules and conventions regarding the usage of
        broadcasting, together with some more complex examples.
        Also see the :class:`~.pennylane.operation.Operator` documentation for implementation
        details.

        **Example**

        Again consider the following ``circuit``:

        >>> dev = qml.device("default.qubit", wires=1)
        >>> @qml.qnode(dev)
        ... def circuit(x):
        ...     qml.RX(x, wires=0)
        ...     return qml.expval(qml.Z(0))

        If we want to execute it at multiple values ``x``,
        we may pass those as a one-dimensional array to the QNode:

        >>> x = np.array([np.pi / 6, np.pi * 3 / 4, np.pi * 7 / 6])
        >>> circuit(x)
        tensor([ 0.8660254 , -0.70710678, -0.8660254 ], requires_grad=True)

        The resulting array contains the QNode evaluations at the single values:

        >>> [circuit(x_val) for x_val in x]
        [tensor(0.8660254, requires_grad=True),
         tensor(-0.70710678, requires_grad=True),
         tensor(-0.8660254, requires_grad=True)]

        In addition to the results being stacked into one ``tensor`` already, the broadcasted
        execution actually is performed in one simulation of the quantum circuit, instead of
        three sequential simulations.

        **Benefits & Supported QNodes**

        Parameter broadcasting can be useful to simplify the execution syntax with QNodes. More
        importantly though, the simultaneous execution via broadcasting can be significantly
        faster than iterating over parameters manually. If we compare the execution time for the
        above QNode ``circuit`` between broadcasting and manual iteration for an input size of
        ``100``, we find a speedup factor of about :math:`30`.
        This speedup is a feature of classical simulators, but broadcasting may reduce
        the communication overhead for quantum hardware devices as well.

        A QNode supports broadcasting if all operators that receive broadcasted parameters do so.
        (Operators that are used in the circuit but do not receive broadcasted inputs do not need
        to support it.) A list of supporting operators is available in
        :obj:`~.pennylane.ops.qubit.attributes.supports_broadcasting`.
        Whether or not broadcasting delivers an increased performance will depend on whether the
        used device is a classical simulator and natively supports this.

        If a device does not natively support broadcasting, it will execute broadcasted QNode calls
        by expanding the input arguments into separate executions. That is, every device can
        execute QNodes with broadcasting, but only supporting devices will benefit from it.

        **Usage**

        The first example above is rather simple. Broadcasting is possible in more complex
        scenarios as well, for which it is useful to understand the concept in more detail.
        The following rules and conventions apply:

        *There is at most one broadcasting axis*

        The broadcasted input has (exactly) one more axis than the operator(s) which receive(s)
        it would usually expect. For example, most operators expect a single scalar input and the
        *broadcasted* input correspondingly is a 1D array:

        >>> x = np.array([1., 2., 3.])
        >>> op = qml.RX(x, wires=0) # Additional axis of size 3.

        An operator ``op`` that supports broadcasting indicates the expected number of
        axes--or dimensions--in its attribute ``op.ndim_params``. This attribute is a tuple with
        one integer per argument of ``op``. The batch size of a broadcasted operator is stored
        in ``op.batch_size``:

        >>> op.ndim_params # RX takes one scalar input.
        (0,)
        >>> op.batch_size # The broadcasting axis has size 3.
        3

        The broadcasting axis is always the leading axis of an argument passed to an operator:

        >>> from scipy.stats import unitary_group
        >>> U = np.stack([unitary_group.rvs(4) for _ in range(3)])
        >>> U.shape # U stores three two-qubit unitaries, each of shape 4x4
        (3, 4, 4)
        >>> op = qml.QubitUnitary(U, wires=[0, 1])
        >>> op.batch_size
        3

        Stacking multiple broadcasting axes is *not* supported.

        *Multiple operators are broadcasted simultaneously*

        It is possible to broadcast multiple parameters simultaneously. In this case, the batch
        size of the broadcasting axes must match, and the parameters are combined like in Python's
        ``zip`` function. Non-broadcasted parameters do not need
        to be augmented manually but can simply be used as one would in individual QNode
        executions:

        .. code-block:: python

            dev = qml.device("default.qubit", wires=4)
            @qml.qnode(dev)
            def circuit(x, y, U):
                qml.QubitUnitary(U, wires=[0, 1, 2, 3])
                qml.RX(x, wires=0)
                qml.RY(y, wires=1)
                qml.RX(x, wires=2)
                qml.RY(y, wires=3)
                return qml.expval(qml.Z(0) @ qml.X(1) @ qml.Z(2) @ qml.Z(3))


            x = np.array([0.4, 2.1, -1.3])
            y = 2.71
            U = np.stack([unitary_group.rvs(16) for _ in range(3)])

        This circuit takes three arguments, and the first two are used twice each. ``x`` and
        ``U`` will lead to a batch size of ``3`` for the ``RX`` rotations and the multi-qubit
        unitary, respectively. The input ``y`` is a ``float`` value and will be used together with
        all three values in ``x`` and ``U``. We obtain three output values:

        >>> circuit(x, y, U)
        tensor([-0.06939911,  0.26051235, -0.20361048], requires_grad=True)

        This is equivalent to iterating over all broadcasted arguments using ``zip``:

        >>> [circuit(x_val, y, U_val) for x_val, U_val in zip(x, U)]
        [tensor(-0.06939911, requires_grad=True),
         tensor(0.26051235, requires_grad=True),
         tensor(-0.20361048, requires_grad=True)]

        In the same way it is possible to broadcast multiple arguments of a single operator,
        for example:

        >>> qml.Rot.ndim_params # Rot takes three scalar arguments
        (0, 0, 0)
        >>> x = np.array([0.4, 2.3, -0.1]) # Broadcast the first argument with size 3
        >>> y = 1.6 # Do not broadcast the second argument
        >>> z = np.array([1.2, -0.5, 2.5]) # Broadcast the third argument with size 3
        >>> op = qml.Rot(x, y, z, wires=0)
        >>> op.batch_size
        3

        *Broadcasting does not modify classical processing*

        Note that classical processing in QNodes will happen *before* broadcasting is taken into
        account. This means, that while *operators* always interpret the first axis as the
        broadcasting axis, QNodes do not necessarily do so:

        .. code-block:: python

            @qml.qnode(dev)
            def circuit_unpacking(x):
                qml.RX(x[0], wires=0)
                qml.RY(x[1], wires=1)
                qml.RZ(x[2], wires=1)
                return qml.expval(qml.Z(0) @ qml.X(1))

            x = np.array([[1, 2], [3, 4], [5, 6]])

        The prepared parameter ``x`` has shape ``(3, 2)``, corresponding to the three operations
        and a batch size of ``2``:

        >>> circuit_unpacking(x)
        tensor([0.02162852, 0.30239696], requires_grad=True)

        If we were to iterate manually over the parameter settings, we probably would put the
        batching axis in ``x`` first. This is not the behaviour with parameter broadcasting
        because it does not modify the unpacking step within the QNode, so that ``x`` is
        unpacked *first* and the unpacked elements are expected to contain the
        broadcasted parameters for each operator individually;
        if we attempted to put the broadcasting axis of size ``2`` first, the
        indexing of ``x`` would fail in the ``RZ`` rotation within the QNode.
    """

    # pylint: disable=too-many-arguments
    def __init__(
        self,
        func: Callable,
        device: SupportedDeviceAPIs,
        interface: SupportedInterfaceUserInput = Interface.AUTO,
        diff_method: TransformDispatcher | SupportedDiffMethods = "best",
        *,
        grad_on_execution: bool | Literal["best"] = "best",
        cache: Cache | dict | Literal["auto"] | bool = "auto",
        cachesize: int = 10000,
        max_diff: int = 1,
        device_vjp: bool | None = False,
        postselect_mode: Literal["hw-like", "fill-shots"] | None = None,
        mcm_method: Literal["deferred", "one-shot", "tree-traversal"] | None = None,
        gradient_kwargs: dict | None = None,
        static_argnums: int | Iterable[int] = (),
        autograph: bool = True,
        executor_backend: ExecBackends | str | None = None,
    ):
        self._init_args = locals()
        del self._init_args["self"]

        if logger.isEnabledFor(logging.DEBUG):
            logger.debug(
                """Creating QNode(func=%s, device=%s, interface=%s, diff_method=%s, grad_on_execution=%s, cache=%s, cachesize=%s, max_diff=%s, gradient_kwargs=%s""",
                (
                    func
                    if not (logger.isEnabledFor(qml.logging.TRACE) and inspect.isfunction(func))
                    else "\n" + inspect.getsource(func)
                ),
                repr(device),
                interface,
                diff_method,
                grad_on_execution,
                cache,
                cachesize,
                max_diff,
                gradient_kwargs,
            )

        if not isinstance(device, (qml.devices.LegacyDevice, qml.devices.Device)):
            raise QuantumFunctionError("Invalid device. Device must be a valid PennyLane device.")

        if not isinstance(device, qml.devices.Device):
            device = qml.devices.LegacyDeviceFacade(device)

        gradient_kwargs = gradient_kwargs or {}

        if "shots" in inspect.signature(func).parameters:
            warnings.warn(
                "Detected 'shots' as an argument to the given quantum function. "
                "The 'shots' argument name is reserved for overriding the number of shots "
                "taken by the device. Its use outside of this context should be avoided.",
                UserWarning,
            )
            self._qfunc_uses_shots_arg = True
        else:
            self._qfunc_uses_shots_arg = False

        # input arguments
        self._autograph = autograph
        self.func = func
        self.device = device
        self._interface = get_canonical_interface_name(interface)
        if self._interface in (Interface.JAX, Interface.JAX_JIT):
            _validate_jax_version()
        self.diff_method = diff_method
        _validate_diff_method(self.device, self.diff_method)

        self.capture_cache = LRUCache(maxsize=1000)
        if isinstance(static_argnums, int):
            static_argnums = (static_argnums,)
        self.static_argnums = sorted(static_argnums)

        # execution keyword arguments
        _validate_mcm_config(postselect_mode, mcm_method)
        self.execute_kwargs = {
            "grad_on_execution": grad_on_execution,
            "cache": cache,
            "cachesize": cachesize,
            "max_diff": max_diff,
            "device_vjp": device_vjp,
            "postselect_mode": postselect_mode,
            "mcm_method": mcm_method,
            "executor_backend": executor_backend,
        }

        # internal data attributes
        self._tape = None
        self._qfunc_output = None
        self._gradient_fn = None
        self.gradient_kwargs = gradient_kwargs

        self._shots: Shots = device.shots
        self._shots_override_device: bool = False
        self._transform_program = TransformProgram()
        functools.update_wrapper(self, func)

    def __copy__(self) -> QNode:
        copied_qnode = QNode.__new__(QNode)
        for attr, value in vars(self).items():
            if attr not in {"execute_kwargs", "_transform_program", "gradient_kwargs"}:
                setattr(copied_qnode, attr, value)

        copied_qnode.execute_kwargs = dict(self.execute_kwargs)
        copied_qnode._transform_program = qml.transforms.core.TransformProgram(
            self.transform_program
        )
        copied_qnode.gradient_kwargs = dict(self.gradient_kwargs)
        return copied_qnode

    def __repr__(self) -> str:
        """String representation."""
        if not isinstance(self.device, qml.devices.LegacyDeviceFacade):
            return f"<QNode: device='{self.device}', interface='{self.interface}', diff_method='{self.diff_method}'>"

        detail = "<QNode: wires={}, device='{}', interface='{}', diff_method='{}'>"
        return detail.format(
            self.device.num_wires,
            self.device.short_name,
            self.interface,
            self.diff_method,
        )

    @property
    def interface(self) -> str:
        """The interface used by the QNode"""
        return "jax" if qml.capture.enabled() else self._interface.value

    @interface.setter
    def interface(self, value: SupportedInterfaceUserInput):
        self._interface = get_canonical_interface_name(value)

    @property
    def transform_program(self) -> TransformProgram:
        """The transform program used by the QNode."""
        return self._transform_program

    @debug_logger
    def add_transform(self, transform_container: TransformContainer):
        """Add a transform (container) to the transform program.

        .. warning::

            This method is deprecated and will be removed in v0.43. Instead, please use :meth:`~.TransformProgram.push_back` on
            the ``QNode.transform_program`` property to add transforms to the transform program.

        .. warning:: This is a developer facing feature and is called when a transform is applied on a QNode.
        """
        warnings.warn(
            "The `qml.QNode.add_transform` method is deprecated and will be removed in v0.43. "
            "Instead, please use `QNode.transform_program.push_back(transform_container=transform_container)`.",
            PennyLaneDeprecationWarning,
        )
        self._transform_program.push_back(transform_container=transform_container)

    def update(self, **kwargs) -> QNode:
        """Returns a new QNode instance but with updated settings (e.g., a different `diff_method`). Any settings not specified will retain their original value.

        .. note::
            The QNode`s transform program cannot be updated using this method.

        Keyword Args:
            **kwargs: The provided keyword arguments must match that of :meth:`QNode.__init__`.
                The list of supported gradient keyword arguments can be found at ``qml.gradients.SUPPORTED_GRADIENT_KWARGS``.

        Returns:
            qnode (QNode): new QNode with updated settings


        Raises:
            ValueError: if provided keyword arguments are invalid

        **Example**

        Let's begin by defining a ``QNode`` object,

        .. code-block:: python

            dev = qml.device("default.qubit")

            @qml.qnode(dev, diff_method="parameter-shift")
            def circuit(x):
                qml.RZ(x, wires=0)
                qml.CNOT(wires=[0, 1])
                qml.RY(x, wires=1)
                return qml.expval(qml.PauliZ(1))

        If we wish to try out a new configuration without having to repeat the
        boilerplate above, we can use the ``QNode.update`` method. For example,
        we can update the differentiation method and execution arguments,

        >>> new_circuit = circuit.update(diff_method="adjoint", device_vjp=True)
        >>> print(new_circuit.diff_method)
        adjoint
        >>> print(new_circuit.execute_kwargs["device_vjp"])
        True

        Similarly, if we wish to re-configure the interface used for execution,

        >>> new_circuit= circuit.update(interface="torch")
        >>> new_circuit(1)
        tensor(0.5403, dtype=torch.float64)
        """
        if not kwargs:
            valid_params = set(self._init_args.copy()) | qml.gradients.SUPPORTED_GRADIENT_KWARGS
            raise ValueError(
                f"Must specify at least one configuration property to update. Valid properties are: {valid_params}."
            )

        original_init_args = self._init_args.copy()
        # gradient_kwargs defaults to None
        original_init_args["gradient_kwargs"] = original_init_args["gradient_kwargs"] or {}
        # nested dictionary update
        new_gradient_kwargs = kwargs.pop("gradient_kwargs", {})
        old_gradient_kwargs = original_init_args.get("gradient_kwargs").copy()
        old_gradient_kwargs.update(new_gradient_kwargs)
        kwargs["gradient_kwargs"] = old_gradient_kwargs

        # pylint: disable=protected-access
        old_shots = self._shots
        # set shots issue
        if "device" in kwargs:
            if old_shots != kwargs["device"].shots:
                warnings.warn(
                    "The device's shots value does not match the QNode's shots value. "
                    "This may lead to unexpected behavior. Use `set_shots` to update the QNode's shots.",
                    UserWarning,
                )

        original_init_args.update(kwargs)
        updated_qn = QNode(**original_init_args)
        # pylint: disable=protected-access
        if updated_qn._shots != old_shots:
            updated_qn._set_shots(old_shots)
        if self._shots_override_device:
            updated_qn._shots_override_device = True

        # pylint: disable=protected-access
        updated_qn._transform_program = qml.transforms.core.TransformProgram(self.transform_program)
        return updated_qn

    def update_shots(self, shots: int | Shots) -> QNode:
        """Update the number of shots used by the QNode.

        Args:
            shots (int or Shots): The new number of shots to use.

        Returns:
            qnode (QNode): new QNode with updated shots
        """

        # Create a copy of the current QNode
        updated_qn = copy.copy(self)

        # Update the shots attribute directly
        # pylint: disable=protected-access
        updated_qn._set_shots(shots)

        return updated_qn

    def _set_shots(self, shots: int | Shots) -> None:
        """Set the number of shots used by the QNode.

        Args:
            shots (int or Shots): The new number of shots to use.
        """

        self._shots = Shots(shots)
        self._shots_override_device = True

<<<<<<< HEAD
    # pylint: disable=too-many-return-statements, unused-argument
    @staticmethod
    @debug_logger
    def get_gradient_fn(
        device: SupportedDeviceAPIs,
        interface: str,
        diff_method: TransformDispatcher | SupportedDiffMethods = "best",
        tape: qml.tape.QuantumTape | None = None,
    ):
        """Determine the best differentiation method, interface, and device
        for a requested device, interface, and diff method.

        .. warning::

            This function is deprecated and will be removed in v0.43. Instead, use
            :func:`~.workflow.get_best_diff_method` to determine the best differentiation method.


        Args:
            device (.device.Device): PennyLane device
            interface (str): name of the requested interface
            diff_method (str or .TransformDispatcher): The requested method of differentiation.
                If a string, allowed options are ``"best"``, ``"backprop"``, ``"adjoint"``,
                ``"device"``, ``"parameter-shift"``, ``"hadamard"``, ``"finite-diff"``, or ``"spsa"``.
                A gradient transform may also be passed here.
            tape (Optional[.QuantumTape]): the circuit that will be differentiated. Should include shots information.

        Returns:
            tuple[str or .TransformDispatcher, dict, .device.Device: Tuple containing the ``gradient_fn``,
            ``gradient_kwargs``, and the device to use when calling the execute function.
        """
        warnings.warn(
            "The `qml.QNode.get_gradient_fn` method is deprecated and will be removed in a future release."
            "Instead, use `qml.workflow.get_best_diff_method` to determine the best differentiation method.",
            PennyLaneDeprecationWarning,
        )
        if diff_method is None:
            return None, {}, device

        config = _make_execution_config(None, diff_method)

        if device.supports_derivatives(config, circuit=tape):
            new_config = device.setup_execution_config(config)
            return new_config.gradient_method, {}, device

        if diff_method in {"backprop", "adjoint", "device"}:  # device-only derivatives
            raise QuantumFunctionError(
                f"Device {device} does not support {diff_method} with requested circuit."
            )

        if diff_method == "best":
            if tape and any(isinstance(o, qml.operation.CV) for o in tape):
                return qml.gradients.param_shift_cv, {"dev": device}, device

            return qml.gradients.param_shift, {}, device

        if diff_method == "parameter-shift":
            if tape and any(isinstance(o, qml.operation.CV) and o.name != "Identity" for o in tape):
                return qml.gradients.param_shift_cv, {"dev": device}, device
            return qml.gradients.param_shift, {}, device

        if diff_method == "finite-diff":
            return qml.gradients.finite_diff, {}, device

        if diff_method == "spsa":
            return qml.gradients.spsa_grad, {}, device

        if diff_method == "hadamard":
            return qml.gradients.hadamard_grad, {}, device

        if isinstance(diff_method, qml.transforms.core.TransformDispatcher):
            return diff_method, {}, device

        raise QuantumFunctionError(
            f"Differentiation method {diff_method} not recognized. Allowed "
            f"options are {tuple(get_args(SupportedDiffMethods))}."
        )

=======
>>>>>>> e92e18d1
    @debug_logger
    def construct(self, args, kwargs) -> qml.tape.QuantumScript:
        """Call the quantum function with a tape context, ensuring the operations get queued."""
        kwargs = copy.copy(kwargs)
        if "shots" in kwargs and self._shots_override_device:
            _kwargs_shots = kwargs.pop("shots")
            warnings.warn(
                "Both 'shots=' parameter and 'set_shots' transform are specified. "
                f"The transform will take precedence over 'shots={_kwargs_shots}.'",
                UserWarning,
                stacklevel=2,
            )

        if self._qfunc_uses_shots_arg or self._shots_override_device:  # QNode._shots precedency:
            shots = self._shots
        else:
            shots = kwargs.pop("shots", self._shots)

        # Before constructing the tape, we pass the device to the
        # debugger to ensure they are compatible if there are any
        # breakpoints in the circuit
        # pylint: disable=import-outside-toplevel
        from pennylane.debugging import pldb_device_manager

        with pldb_device_manager(self.device):
            with AnnotatedQueue() as q:
                self._qfunc_output = self.func(*args, **kwargs)

        tape = QuantumScript.from_queue(q, shots)

        params = tape.get_parameters(trainable_only=False)
        tape.trainable_params = math.get_trainable_indices(params)

        _validate_qfunc_output(self._qfunc_output, tape.measurements)
        self._tape = tape
        return tape

    def _impl_call(self, *args, **kwargs) -> Result:

        # construct the tape
        tape = self.construct(args, kwargs)

        # Calculate the classical jacobians if necessary
        self._transform_program.set_classical_component(self, args, kwargs)

        res = execute(
            (tape,),
            device=self.device,
            diff_method=self.diff_method,
            interface=self.interface,
            transform_program=self._transform_program,
            gradient_kwargs=self.gradient_kwargs,
            **self.execute_kwargs,
        )
        res = res[0]

        # convert result to the interface in case the qfunc has no parameters

        if (
            len(tape.get_parameters(trainable_only=False)) == 0
            and not self._transform_program.is_informative
            and self.interface != "auto"
        ):
            res = _convert_to_interface(res, math.get_canonical_interface_name(self.interface))

        return _to_qfunc_output_type(res, self._qfunc_output, tape.shots.has_partitioned_shots)

    def __call__(self, *args, **kwargs) -> Result:
        if qml.capture.enabled():
            from ._capture_qnode import capture_qnode  # pylint: disable=import-outside-toplevel

            return capture_qnode(self, *args, **kwargs)
        return self._impl_call(*args, **kwargs)


def qnode(device, **kwargs):
    """Docstring will be updated below."""
    return functools.partial(QNode, device=device, **kwargs)


qnode.__doc__ = QNode.__doc__
qnode.__signature__ = inspect.signature(QNode)<|MERGE_RESOLUTION|>--- conflicted
+++ resolved
@@ -783,87 +783,6 @@
         self._shots = Shots(shots)
         self._shots_override_device = True
 
-<<<<<<< HEAD
-    # pylint: disable=too-many-return-statements, unused-argument
-    @staticmethod
-    @debug_logger
-    def get_gradient_fn(
-        device: SupportedDeviceAPIs,
-        interface: str,
-        diff_method: TransformDispatcher | SupportedDiffMethods = "best",
-        tape: qml.tape.QuantumTape | None = None,
-    ):
-        """Determine the best differentiation method, interface, and device
-        for a requested device, interface, and diff method.
-
-        .. warning::
-
-            This function is deprecated and will be removed in v0.43. Instead, use
-            :func:`~.workflow.get_best_diff_method` to determine the best differentiation method.
-
-
-        Args:
-            device (.device.Device): PennyLane device
-            interface (str): name of the requested interface
-            diff_method (str or .TransformDispatcher): The requested method of differentiation.
-                If a string, allowed options are ``"best"``, ``"backprop"``, ``"adjoint"``,
-                ``"device"``, ``"parameter-shift"``, ``"hadamard"``, ``"finite-diff"``, or ``"spsa"``.
-                A gradient transform may also be passed here.
-            tape (Optional[.QuantumTape]): the circuit that will be differentiated. Should include shots information.
-
-        Returns:
-            tuple[str or .TransformDispatcher, dict, .device.Device: Tuple containing the ``gradient_fn``,
-            ``gradient_kwargs``, and the device to use when calling the execute function.
-        """
-        warnings.warn(
-            "The `qml.QNode.get_gradient_fn` method is deprecated and will be removed in a future release."
-            "Instead, use `qml.workflow.get_best_diff_method` to determine the best differentiation method.",
-            PennyLaneDeprecationWarning,
-        )
-        if diff_method is None:
-            return None, {}, device
-
-        config = _make_execution_config(None, diff_method)
-
-        if device.supports_derivatives(config, circuit=tape):
-            new_config = device.setup_execution_config(config)
-            return new_config.gradient_method, {}, device
-
-        if diff_method in {"backprop", "adjoint", "device"}:  # device-only derivatives
-            raise QuantumFunctionError(
-                f"Device {device} does not support {diff_method} with requested circuit."
-            )
-
-        if diff_method == "best":
-            if tape and any(isinstance(o, qml.operation.CV) for o in tape):
-                return qml.gradients.param_shift_cv, {"dev": device}, device
-
-            return qml.gradients.param_shift, {}, device
-
-        if diff_method == "parameter-shift":
-            if tape and any(isinstance(o, qml.operation.CV) and o.name != "Identity" for o in tape):
-                return qml.gradients.param_shift_cv, {"dev": device}, device
-            return qml.gradients.param_shift, {}, device
-
-        if diff_method == "finite-diff":
-            return qml.gradients.finite_diff, {}, device
-
-        if diff_method == "spsa":
-            return qml.gradients.spsa_grad, {}, device
-
-        if diff_method == "hadamard":
-            return qml.gradients.hadamard_grad, {}, device
-
-        if isinstance(diff_method, qml.transforms.core.TransformDispatcher):
-            return diff_method, {}, device
-
-        raise QuantumFunctionError(
-            f"Differentiation method {diff_method} not recognized. Allowed "
-            f"options are {tuple(get_args(SupportedDiffMethods))}."
-        )
-
-=======
->>>>>>> e92e18d1
     @debug_logger
     def construct(self, args, kwargs) -> qml.tape.QuantumScript:
         """Call the quantum function with a tape context, ensuring the operations get queued."""
