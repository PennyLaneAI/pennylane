--- conflicted
+++ resolved
@@ -35,7 +35,6 @@
 from pennylane.queuing import AnnotatedQueue
 from pennylane.tape import QuantumScript
 from pennylane.transforms.core import TransformDispatcher, TransformProgram
-from pennylane.transforms.core.transform_dispatcher import apply_to_callable
 from pennylane.typing import TensorLike
 
 from .execution import execute
@@ -914,9 +913,4 @@
         return transform._custom_qnode_transform(transform, obj, targs, tkwargs)
     new_qnode = copy.copy(obj)
     new_qnode._transform_program = transform(new_qnode.transform_program, *targs, **tkwargs)
-<<<<<<< HEAD
-    if qml.capture.enabled():
-        return apply_to_callable(new_qnode, transform, *targs, **tkwargs)
-=======
->>>>>>> a6153e37
     return new_qnode