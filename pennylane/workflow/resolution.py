# Copyright 2018-2024 Xanadu Quantum Technologies Inc.

# Licensed under the Apache License, Version 2.0 (the "License");
# you may not use this file except in compliance with the License.
# You may obtain a copy of the License at

#     http://www.apache.org/licenses/LICENSE-2.0

# Unless required by applicable law or agreed to in writing, software
# distributed under the License is distributed on an "AS IS" BASIS,
# WITHOUT WARRANTIES OR CONDITIONS OF ANY KIND, either express or implied.
# See the License for the specific language governing permissions and
# limitations under the License.
"""This module contains the necessary helper functions for setting up the workflow for execution."""
from collections.abc import Callable
from dataclasses import replace
from importlib.metadata import version
from importlib.util import find_spec
from typing import Literal, Optional, Union, get_args
from warnings import warn

from packaging.version import Version

import pennylane as qml
from pennylane.logging import debug_logger
from pennylane.math import Interface, get_canonical_interface_name, get_interface
from pennylane.tape import QuantumScriptBatch
from pennylane.transforms.core import TransformDispatcher, TransformProgram

SupportedDiffMethods = Literal[
    None,
    "best",
    "device",
    "backprop",
    "adjoint",
    "parameter-shift",
    "hadamard",
    "finite-diff",
    "spsa",
]


def _get_jax_interface_name() -> Interface:
    """Check if we are in a jitting context by creating a dummy array and seeing if it's
    abstract.
    """
    x = qml.math.asarray([0], like="jax")
    return Interface.JAX_JIT if qml.math.is_abstract(x) else Interface.JAX


# pylint: disable=import-outside-toplevel
def _use_tensorflow_autograph():
    """Checks if TensorFlow is in graph mode, allowing Autograph for optimized execution"""
    try:  # pragma: no cover
        import tensorflow as tf
    except ImportError as e:  # pragma: no cover
        raise qml.QuantumFunctionError(  # pragma: no cover
            "tensorflow not found. Please install the latest "  # pragma: no cover
            "version of tensorflow supported by Pennylane "  # pragma: no cover
            "to enable the 'tensorflow' interface."  # pragma: no cover
        ) from e  # pragma: no cover

    return not tf.executing_eagerly()


def _validate_jax_version():
    """Checks if the installed version of JAX is supported. If an unsupported version of
    JAX is installed, a ``RuntimeWarning`` is raised."""
    if not find_spec("jax"):
        return

    jax_version = version("jax")
    if Version(jax_version) > Version("0.4.28"):  # pragma: no cover
        warn(
            "PennyLane is currently not compatible with versions of JAX > 0.4.28. "
            f"You have version {jax_version} installed.",
            RuntimeWarning,
        )


def _resolve_interface(interface: Union[str, Interface], tapes: QuantumScriptBatch) -> Interface:
    """Helper function to resolve an interface based on a set of tapes.

    Args:
        interface (str, Interface): Original interface to use as reference.
        tapes (list[.QuantumScript]): Quantum tapes

    Returns:
        Interface: resolved interface
    """
    interface = get_canonical_interface_name(interface)
    if interface in (Interface.JAX, Interface.JAX_JIT):
        _validate_jax_version()

    if interface == Interface.AUTO:
        params = []
        for tape in tapes:
            params.extend(tape.get_parameters(trainable_only=False))
        interface = get_interface(*params)
<<<<<<< HEAD
        if interface != Interface.NUMPY:
            try:
                interface = get_canonical_interface_name(interface)
                if interface in (Interface.JAX, Interface.JAX_JIT):
                    _validate_jax_version()
            except ValueError:
                interface = Interface.NUMPY
=======
        try:
            interface = get_canonical_interface_name(interface)
        except ValueError:
            # If the interface is not recognized, default to numpy, like networkx
            interface = Interface.NUMPY
>>>>>>> a5a963f5
    if interface == Interface.TF and _use_tensorflow_autograph():
        interface = Interface.TF_AUTOGRAPH
    if interface == Interface.JAX:
        # pylint: disable=unused-import
        try:  # pragma: no cover
            import jax
        except ImportError as e:  # pragma: no cover
            raise qml.QuantumFunctionError(  # pragma: no cover
                "jax not found. Please install the latest "  # pragma: no cover
                "version of jax to enable the 'jax' interface."  # pragma: no cover
            ) from e  # pragma: no cover

        interface = _get_jax_interface_name()

    return interface


def _resolve_mcm_config(
    mcm_config: "qml.devices.MCMConfig", interface: Interface, finite_shots: bool
) -> "qml.devices.MCMConfig":
    """Helper function to resolve the mid-circuit measurements configuration based on
    execution parameters"""
    updated_values = {}

    if not finite_shots:
        updated_values["postselect_mode"] = None
        if mcm_config.mcm_method == "one-shot":
            raise ValueError(
                "Cannot use the 'one-shot' method for mid-circuit measurements with analytic mode."
            )

    if mcm_config.mcm_method == "single-branch-statistics":
        raise ValueError("Cannot use mcm_method='single-branch-statistics' without qml.qjit.")

    if interface == Interface.JAX_JIT and mcm_config.mcm_method == "deferred":
        # This is a current limitation of defer_measurements. "hw-like" behaviour is
        # not yet accessible.
        if mcm_config.postselect_mode == "hw-like":
            raise ValueError(
                "Using postselect_mode='hw-like' is not supported with jax-jit when using "
                "mcm_method='deferred'."
            )
        updated_values["postselect_mode"] = "fill-shots"

    if (
        finite_shots
        and interface in {Interface.JAX, Interface.JAX_JIT}
        and mcm_config.mcm_method in (None, "one-shot")
        and mcm_config.postselect_mode in (None, "hw-like")
    ):
        updated_values["postselect_mode"] = "pad-invalid-samples"

    return replace(mcm_config, **updated_values)


@debug_logger
def _resolve_diff_method(
    initial_config: "qml.devices.ExecutionConfig",
    device: "qml.devices.Device",
    tape: "qml.tape.QuantumTape" = None,
) -> "qml.devices.ExecutionConfig":
    """
    Resolves the differentiation method and updates the initial execution configuration accordingly.

    Args:
        initial_config (qml.devices.ExecutionConfig): The initial execution configuration.
        device (qml.devices.Device): A PennyLane device.
        tape (Optional[qml.tape.QuantumTape]): The circuit that will be differentiated. Should include shots information.

    Returns:
        qml.devices.ExecutionConfig: Updated execution configuration with the resolved differentiation method.
    """
    diff_method = initial_config.gradient_method
    updated_values = {"gradient_method": diff_method}

    if diff_method is None:
        return initial_config

    if device.supports_derivatives(initial_config, circuit=tape):
        new_config = device.setup_execution_config(initial_config)
        return new_config

    if diff_method in {"backprop", "adjoint", "device"}:
        raise qml.QuantumFunctionError(
            f"Device {device} does not support {diff_method} with requested circuit."
        )

    if diff_method in {"best", "parameter-shift"}:
        if tape and any(isinstance(op, qml.operation.CV) and op.name != "Identity" for op in tape):
            updated_values["gradient_method"] = qml.gradients.param_shift_cv
        else:
            updated_values["gradient_method"] = qml.gradients.param_shift

    else:
        gradient_transform_map = {
            "finite-diff": qml.gradients.finite_diff,
            "spsa": qml.gradients.spsa_grad,
            "hadamard": qml.gradients.hadamard_grad,
        }

        if diff_method in gradient_transform_map:
            updated_values["gradient_method"] = gradient_transform_map[diff_method]
        elif isinstance(diff_method, TransformDispatcher):
            updated_values["gradient_method"] = diff_method
        else:
            raise qml.QuantumFunctionError(
                f"Differentiation method {diff_method} not recognized. Allowed "
                f"options are {tuple(get_args(SupportedDiffMethods))}."
            )

    return replace(initial_config, **updated_values)


def _resolve_execution_config(
    execution_config: "qml.devices.ExecutionConfig",
    device: "qml.devices.Device",
    tapes: QuantumScriptBatch,
    transform_program: Optional[TransformProgram] = None,
) -> "qml.devices.ExecutionConfig":
    """Resolves the execution configuration for non-device specific properties.

    Args:
        execution_config (qml.devices.ExecutionConfig): an execution config to be executed on the device
        device (qml.devices.Device): a Pennylane device
        tapes (QuantumScriptBatch): a batch of tapes
        transform_program (TransformProgram): a program of transformations to be applied to the tapes

    Returns:
        qml.devices.ExecutionConfig: resolved execution configuration
    """
    updated_values = {}
    updated_values["gradient_keyword_arguments"] = dict(execution_config.gradient_keyword_arguments)

    if execution_config.interface in {Interface.JAX, Interface.JAX_JIT} and not isinstance(
        execution_config.gradient_method, Callable
    ):
        updated_values["grad_on_execution"] = False

    if (
        "lightning" in device.name
        and transform_program
        and qml.metric_tensor in transform_program
        and execution_config.gradient_method == "best"
    ):
        execution_config = replace(execution_config, gradient_method=qml.gradients.param_shift)
    execution_config = _resolve_diff_method(execution_config, device, tape=tapes[0])

    if execution_config.use_device_jacobian_product and not device.supports_vjp(
        execution_config, tapes[0]
    ):
        raise qml.QuantumFunctionError(
            f"device_vjp=True is not supported for device {device},"
            f" diff_method {execution_config.gradient_method},"
            " and the provided circuit."
        )

    if execution_config.gradient_method is qml.gradients.param_shift_cv:
        updated_values["gradient_keyword_arguments"]["dev"] = device

    # Mid-circuit measurement configuration validation
    # If the user specifies `interface=None`, regular execution considers it numpy, but the mcm
    # workflow still needs to know if jax-jit is used
    interface = _resolve_interface(execution_config.interface, tapes)
    finite_shots = any(tape.shots for tape in tapes)
    mcm_interface = (
        _resolve_interface(Interface.AUTO, tapes)
        if execution_config.interface == Interface.NUMPY
        else interface
    )
    mcm_config = _resolve_mcm_config(execution_config.mcm_config, mcm_interface, finite_shots)

    updated_values["interface"] = interface
    updated_values["mcm_config"] = mcm_config

    execution_config = replace(execution_config, **updated_values)
    execution_config = device.setup_execution_config(execution_config)

    return execution_config<|MERGE_RESOLUTION|>--- conflicted
+++ resolved
@@ -97,21 +97,13 @@
         for tape in tapes:
             params.extend(tape.get_parameters(trainable_only=False))
         interface = get_interface(*params)
-<<<<<<< HEAD
-        if interface != Interface.NUMPY:
-            try:
-                interface = get_canonical_interface_name(interface)
-                if interface in (Interface.JAX, Interface.JAX_JIT):
-                    _validate_jax_version()
-            except ValueError:
-                interface = Interface.NUMPY
-=======
         try:
             interface = get_canonical_interface_name(interface)
+            if interface in (Interface.JAX, Interface.JAX_JIT):
+                _validate_jax_version()
         except ValueError:
             # If the interface is not recognized, default to numpy, like networkx
             interface = Interface.NUMPY
->>>>>>> a5a963f5
     if interface == Interface.TF and _use_tensorflow_autograph():
         interface = Interface.TF_AUTOGRAPH
     if interface == Interface.JAX:
