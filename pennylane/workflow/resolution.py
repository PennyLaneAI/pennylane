--- conflicted
+++ resolved
@@ -20,11 +20,7 @@
 
 import pennylane as qml
 from pennylane.logging import debug_logger
-<<<<<<< HEAD
-from pennylane.math import Interface, _resolve_interface
-=======
-from pennylane.math import INTERFACE_MAP, _get_canonical_interface_name, get_interface
->>>>>>> 3cefd066
+from pennylane.math import INTERFACE_MAP, Interface, _get_canonical_interface_name, get_interface
 from pennylane.tape import QuantumScriptBatch
 from pennylane.transforms.core import TransformDispatcher, TransformProgram
 
@@ -70,9 +66,9 @@
             if op is not None:
                 # Some MeasurementProcess objects have op.obs=None
                 if any(qml.math.is_abstract(param) for param in op.data):
-                    return "jax-jit"
-
-    return "jax"
+                    return Interface.JAX_JIT
+
+    return Interface.JAX
 
 
 # pylint: disable=import-outside-toplevel
@@ -102,16 +98,17 @@
 
     interface = _get_canonical_interface_name(interface)
 
-    if interface == "auto":
+    if interface == Interface.AUTO:
         params = []
         for tape in tapes:
             params.extend(tape.get_parameters(trainable_only=False))
         interface = get_interface(*params)
         if interface != "numpy":
             interface = INTERFACE_MAP.get(interface, None)
-    if interface == "tf" and _use_tensorflow_autograph():
-        interface = "tf-autograph"
-    if interface == "jax":
+        interface = _get_canonical_interface_name(interface)
+    if interface == Interface.TF and _use_tensorflow_autograph():
+        interface = Interface.TF_AUTOGRAPH
+    if interface == Interface.JAX:
         # pylint: disable=unused-import
         try:  # pragma: no cover
             import jax
