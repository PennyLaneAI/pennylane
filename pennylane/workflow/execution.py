# Copyright 2018-2021 Xanadu Quantum Technologies Inc.

# Licensed under the Apache License, Version 2.0 (the "License");
# you may not use this file except in compliance with the License.
# You may obtain a copy of the License at

#     http://www.apache.org/licenses/LICENSE-2.0

# Unless required by applicable law or agreed to in writing, software
# distributed under the License is distributed on an "AS IS" BASIS,
# WITHOUT WARRANTIES OR CONDITIONS OF ANY KIND, either express or implied.
# See the License for the specific language governing permissions and
# limitations under the License.
"""
Contains the general execute function, for executing tapes on devices with auto-
differentiation support.
"""

import inspect
import logging
from collections.abc import Callable
from dataclasses import replace
from typing import Optional, Union
from warnings import warn

from cachetools import Cache

import pennylane as qml
from pennylane.math import Interface
from pennylane.tape import QuantumScriptBatch
from pennylane.typing import ResultBatch

from ._setup_transform_program import _setup_transform_program
from .resolution import _resolve_interface
from .run import run

logger = logging.getLogger(__name__)
logger.addHandler(logging.NullHandler())


# pylint: disable=too-many-arguments
def execute(
    tapes: QuantumScriptBatch,
    device: Union["qml.devices.LegacyDevice", "qml.devices.Device"],
    diff_method: Optional[Union[Callable, str, qml.transforms.core.TransformDispatcher]] = None,
    interface: Optional[Union[str, Interface]] = Interface.AUTO,
    transform_program=None,
    inner_transform=None,
    config=None,
    grad_on_execution="best",
    gradient_kwargs=None,
    cache: Union[None, bool, dict, Cache] = True,
    cachesize=10000,
    max_diff=1,
    device_vjp=False,
    mcm_config=None,
    gradient_fn="unset",
) -> ResultBatch:
    """A function for executing a batch of tapes on a device with compatibility for auto-differentiation.

    Args:
        tapes (Sequence[.QuantumTape]): batch of tapes to execute
        device (pennylane.devices.LegacyDevice): Device to use to execute the batch of tapes.
            If the device does not provide a ``batch_execute`` method,
            by default the tapes will be executed in serial.
        diff_method (None, str, TransformDispatcher): The gradient transform function to use
            for backward passes. If "device", the device will be queried directly
            for the gradient (if supported).
        interface (str, Interface): The interface that will be used for classical auto-differentiation.
            This affects the types of parameters that can exist on the input tapes.
            Available options include ``autograd``, ``torch``, ``tf``, ``jax`` and ``auto``.
        transform_program(.TransformProgram): A transform program to be applied to the initial tape.
        inner_transform (.TransformProgram): A transform program to be applied to the tapes in
            inner execution, inside the ml interface.
        config (qml.devices.ExecutionConfig): A data structure describing the parameters
            needed to fully describe the execution.
        grad_on_execution (bool, str): Whether the gradients should be computed
            on the execution or not. Only applies
            if the device is queried for the gradient; gradient transform
            functions available in ``qml.gradients`` are only supported on the backward
            pass. The 'best' option chooses automatically between the two options and is default.
        gradient_kwargs (dict): dictionary of keyword arguments to pass when
            determining the gradients of tapes
        cache (None, bool, dict, Cache): Whether to cache evaluations. This can result in
            a significant reduction in quantum evaluations during gradient computations.
        cachesize (int): the size of the cache
        max_diff (int): If ``gradient_fn`` is a gradient transform, this option specifies
            the maximum number of derivatives to support. Increasing this value allows
            for higher order derivatives to be extracted, at the cost of additional
            (classical) computational overhead during the backwards pass.
        device_vjp=False (Optional[bool]): whether or not to use the device provided jacobian
            product if it is available.
        mcm_config (dict): Dictionary containing configuration options for handling
            mid-circuit measurements.
        gradient_fn="unset": **DEPRECATED**.  This keyword argument has been renamed
            ``diff_method`` and will be removed in v0.41.

    Returns:
        list[tensor_like[float]]: A nested list of tape results. Each element in
        the returned list corresponds in order to the provided tapes.

    **Example**

    Consider the following cost function:

    .. code-block:: python

        dev = qml.device("lightning.qubit", wires=2)

        def cost_fn(params, x):
            ops1 = [qml.RX(params[0], wires=0), qml.RY(params[1], wires=0)]
            measurements1 = [qml.expval(qml.Z(0))]
            tape1 = qml.tape.QuantumTape(ops1, measurements1)

            ops2 = [
                qml.RX(params[2], wires=0),
                qml.RY(x[0], wires=1),
                qml.CNOT(wires=(0,1))
            ]
            measurements2 = [qml.probs(wires=0)]
            tape2 = qml.tape.QuantumTape(ops2, measurements2)

            tapes = [tape1, tape2]

            # execute both tapes in a batch on the given device
            res = qml.execute(tapes, dev, diff_method=qml.gradients.param_shift, max_diff=2)

            return res[0] + res[1][0] - res[1][1]

    In this cost function, two **independent** quantum tapes are being
    constructed; one returning an expectation value, the other probabilities.
    We then batch execute the two tapes, and reduce the results to obtain
    a scalar.

    Let's execute this cost function while tracking the gradient:

    >>> params = np.array([0.1, 0.2, 0.3], requires_grad=True)
    >>> x = np.array([0.5], requires_grad=True)
    >>> cost_fn(params, x)
    1.93050682

    Since the ``execute`` function is differentiable, we can
    also compute the gradient:

    >>> qml.grad(cost_fn)(params, x)
    (array([-0.0978434 , -0.19767681, -0.29552021]), array([5.37764278e-17]))

    Finally, we can also compute any nth-order derivative. Let's compute the Jacobian
    of the gradient (that is, the Hessian):

    >>> x.requires_grad = False
    >>> qml.jacobian(qml.grad(cost_fn))(params, x)
    array([[-0.97517033,  0.01983384,  0.        ],
           [ 0.01983384, -0.97517033,  0.        ],
           [ 0.        ,  0.        , -0.95533649]])
    """
    if not isinstance(device, qml.devices.Device):
        device = qml.devices.LegacyDeviceFacade(device)

    if gradient_fn != "unset":
        warn(
            "gradient_fn has been renamed to diff_method in qml.execute",
            qml.PennyLaneDeprecationWarning,
        )
        diff_method = gradient_fn

    if logger.isEnabledFor(logging.DEBUG):
        logger.debug(
            (
                """Entry with args=(tapes=%s, device=%s, diff_method=%s, interface=%s, """
                """grad_on_execution=%s, gradient_kwargs=%s, cache=%s, cachesize=%s,"""
                """ max_diff=%s) called by=%s"""
            ),
            tapes,
            repr(device),
            (
                diff_method
                if not (logger.isEnabledFor(qml.logging.TRACE) and inspect.isfunction(diff_method))
                else "\n" + inspect.getsource(diff_method) + "\n"
            ),
            interface,
            grad_on_execution,
            gradient_kwargs,
            cache,
            cachesize,
            max_diff,
            "::L".join(str(i) for i in inspect.getouterframes(inspect.currentframe(), 2)[1][1:3]),
        )

    ### Specifying and preprocessing variables ####

    interface = _resolve_interface(interface, tapes)
    # Only need to calculate derivatives with jax when we know it will be executed later.
    if interface in {Interface.JAX, Interface.JAX_JIT}:
        grad_on_execution = grad_on_execution if isinstance(diff_method, Callable) else False

    if (
        device_vjp
        and isinstance(device, qml.devices.LegacyDeviceFacade)
        and "lightning" not in getattr(device, "short_name", "").lower()
    ):
        raise qml.QuantumFunctionError(
            "device provided jacobian products are not compatible with the old device interface."
        )

    gradient_kwargs = gradient_kwargs or {}
    mcm_config = mcm_config or {}
<<<<<<< HEAD
    config = config or _get_execution_config(
        diff_method, grad_on_execution, interface, device, device_vjp, mcm_config, gradient_kwargs
    )

    # Mid-circuit measurement configuration validation
    # If the user specifies `interface=None`, regular execution considers it numpy, but the mcm
    # workflow still needs to know if jax-jit is used
    mcm_interface = (
        _get_interface_name(tapes, "auto") if _interface_user_input is None else interface
    )
    finite_shots = any(tape.shots for tape in tapes)
    _update_mcm_config(config.mcm_config, mcm_interface, finite_shots)

    transform_program, inner_transform = _make_transform_programs(
        device, config, inner_transform, transform_program, gradient_fn
    )

    # If caching is desired but an explicit cache is not provided, use an ``LRUCache``.
    if cache is True:
        cache = LRUCache(maxsize=cachesize)
        setattr(cache, "_persistent_cache", False)

    # Ensure that ``cache`` is not a Boolean to simplify downstream code.
    elif cache is False:
        cache = None

    # changing this set of conditions causes a bunch of tests to break.
    no_interface_boundary_required = interface == "numpy" or config.gradient_method in {
        None,
        "backprop",
    }
    device_supports_interface_data = no_interface_boundary_required and (
        interface == "numpy"
        or config.gradient_method == "backprop"
        or getattr(device, "short_name", "") == "default.mixed"
    )
=======
    if not config:
        config = qml.devices.ExecutionConfig(
            interface=interface,
            gradient_method=diff_method,
            grad_on_execution=None if grad_on_execution == "best" else grad_on_execution,
            use_device_jacobian_product=device_vjp,
            mcm_config=mcm_config,
            gradient_keyword_arguments=gradient_kwargs,
            derivative_order=max_diff,
        )
        config = device.setup_execution_config(config)
>>>>>>> 37abd582

    config = replace(
        config,
        interface=interface,
        derivative_order=max_diff,
    )

    if transform_program is None or inner_transform is None:
        transform_program, inner_transform = _setup_transform_program(
            transform_program, device, config, cache, cachesize
        )

    #### Executing the configured setup #####
    tapes, post_processing = transform_program(tapes)

    if transform_program.is_informative:
        return post_processing(tapes)

<<<<<<< HEAD
    # Exiting early if we do not need to deal with an interface boundary
    if no_interface_boundary_required:
        results = inner_execute(tapes)
        return post_processing(results)

    if config.use_device_jacobian_product and interface in jpc_interfaces:
        jpc = DeviceJacobianProducts(device, config)

    elif config.use_device_gradient:
        jpc = DeviceDerivatives(device, config)

        if interface in jpc_interfaces:
            execute_fn = (
                jpc.execute_and_cache_jacobian if config.grad_on_execution else inner_execute
            )

        elif config.grad_on_execution:

            def execute_fn(internal_tapes):
                """A partial function that wraps the execute_and_compute_derivatives method of the device.

                Closure Variables:
                    device: The device to execute on
                    config: the ExecutionConfig that specifies how to perform the simulations.
                """
                numpy_tapes, _ = qml.transforms.convert_to_numpy_parameters(internal_tapes)

                return device.execute_and_compute_derivatives(numpy_tapes, config)

            diff_method = None

        else:

            def execute_fn(internal_tapes) -> tuple[ResultBatch, tuple]:
                """A wrapper around device.execute that adds an empty tuple instead of derivatives.

                Closure Variables:
                    device: the device to execute on
                    config: the ExecutionConfig that specifies how to perform the simulations.
                """
                numpy_tapes, _ = qml.transforms.convert_to_numpy_parameters(internal_tapes)
                return device.execute(numpy_tapes, config), tuple()

            def diff_method(internal_tapes):
                """A partial function that wraps compute_derivatives method of the device.

                Closure Variables:
                    device: the device to execute on
                    config: the ExecutionConfig that specifies how to take the derivative.
                """
                numpy_tapes, _ = qml.transforms.convert_to_numpy_parameters(internal_tapes)
                return device.compute_derivatives(numpy_tapes, config)

    elif grad_on_execution is True:
        # In "forward" mode, gradients are automatically handled
        # within execute_and_gradients, so providing a diff_method
        # in this case would have ambiguous behaviour.
        raise ValueError("Gradient transforms cannot be used with grad_on_execution=True")
    elif interface in jpc_interfaces:
        # See autograd.py submodule docstring for explanation for ``cache_full_jacobian``
        cache_full_jacobian = (interface == "autograd") and not cache

        # we can have higher order derivatives when the `inner_execute` used to take
        # transform gradients is itself differentiable
        # To make the inner execute itself differentiable, we make it an interface boundary with
        # its own jacobian product class
        # this mechanism unpacks the currently existing recursion
        jpc = TransformJacobianProducts(
            execute_fn, diff_method, gradient_kwargs, cache_full_jacobian
        )
        for i in range(1, max_diff):
            differentiable = i > 1
            ml_boundary_execute = _get_ml_boundary_execute(
                interface, config.grad_on_execution, differentiable=differentiable
            )
            execute_fn = partial(
                ml_boundary_execute,
                execute_fn=execute_fn,
                jpc=jpc,
                device=device,
            )
            jpc = TransformJacobianProducts(execute_fn, diff_method, gradient_kwargs)

            if interface == "jax-jit":
                # no need to use pure callbacks around execute_fn or the jpc when taking
                # higher order derivatives
                interface = "jax"

    # trainable parameters can only be set on the first pass for jax
    # not higher order passes for higher order derivatives
    if "jax" in interface:
        for tape in tapes:
            params = tape.get_parameters(trainable_only=False)
            tape.trainable_params = qml.math.get_trainable_indices(params)

    ml_boundary_execute = _get_ml_boundary_execute(
        interface,
        config.grad_on_execution,
        config.use_device_jacobian_product,
        differentiable=max_diff > 1,
    )

    if interface in jpc_interfaces:
        results = ml_boundary_execute(tapes, execute_fn, jpc, device=device)
    else:
        results = ml_boundary_execute(
            tapes, device, execute_fn, diff_method, gradient_kwargs, _n=1, max_diff=max_diff
        )

    return post_processing(results)


def _make_transform_programs(device, config, inner_transform, transform_program, diff_method):
    """helper function to make the transform programs."""

    # If diff_method is a gradient transform, device preprocessing should happen in
    # inner execute (inside the ml boundary).
    if isinstance(diff_method, qml.transforms.core.TransformDispatcher):
        if inner_transform is None:
            inner_transform = device.preprocess(config)[0]
        if transform_program is None:
            transform_program = qml.transforms.core.TransformProgram()
            transform_program.add_transform(
                qml.transform(diff_method.expand_transform), **config.gradient_keyword_arguments
            )
    else:
        if inner_transform is None:
            inner_transform = qml.transforms.core.TransformProgram()
        if transform_program is None:
            transform_program = device.preprocess(config)[0]

    return transform_program, inner_transform


def _get_execution_config(
    diff_method, grad_on_execution, interface, device, device_vjp, mcm_config, gradient_kwargs
):
    """Helper function to get the execution config."""
    if diff_method is None:
        _gradient_method = None
    elif isinstance(diff_method, str):
        _gradient_method = diff_method
    else:
        _gradient_method = "gradient-transform"
    config = qml.devices.ExecutionConfig(
        interface=interface,
        gradient_method=_gradient_method,
        grad_on_execution=None if grad_on_execution == "best" else grad_on_execution,
        use_device_jacobian_product=device_vjp,
        mcm_config=mcm_config,
        gradient_keyword_arguments=gradient_kwargs,
    )

    return device.preprocess(config)[1]

=======
    results = run(tapes, device, config, inner_transform)
    return post_processing(results)

>>>>>>> 37abd582
<|MERGE_RESOLUTION|>--- conflicted
+++ resolved
@@ -1,436 +1,239 @@
-# Copyright 2018-2021 Xanadu Quantum Technologies Inc.
-
-# Licensed under the Apache License, Version 2.0 (the "License");
-# you may not use this file except in compliance with the License.
-# You may obtain a copy of the License at
-
-#     http://www.apache.org/licenses/LICENSE-2.0
-
-# Unless required by applicable law or agreed to in writing, software
-# distributed under the License is distributed on an "AS IS" BASIS,
-# WITHOUT WARRANTIES OR CONDITIONS OF ANY KIND, either express or implied.
-# See the License for the specific language governing permissions and
-# limitations under the License.
-"""
-Contains the general execute function, for executing tapes on devices with auto-
-differentiation support.
-"""
-
-import inspect
-import logging
-from collections.abc import Callable
-from dataclasses import replace
-from typing import Optional, Union
-from warnings import warn
-
-from cachetools import Cache
-
-import pennylane as qml
-from pennylane.math import Interface
-from pennylane.tape import QuantumScriptBatch
-from pennylane.typing import ResultBatch
-
-from ._setup_transform_program import _setup_transform_program
-from .resolution import _resolve_interface
-from .run import run
-
-logger = logging.getLogger(__name__)
-logger.addHandler(logging.NullHandler())
-
-
-# pylint: disable=too-many-arguments
-def execute(
-    tapes: QuantumScriptBatch,
-    device: Union["qml.devices.LegacyDevice", "qml.devices.Device"],
-    diff_method: Optional[Union[Callable, str, qml.transforms.core.TransformDispatcher]] = None,
-    interface: Optional[Union[str, Interface]] = Interface.AUTO,
-    transform_program=None,
-    inner_transform=None,
-    config=None,
-    grad_on_execution="best",
-    gradient_kwargs=None,
-    cache: Union[None, bool, dict, Cache] = True,
-    cachesize=10000,
-    max_diff=1,
-    device_vjp=False,
-    mcm_config=None,
-    gradient_fn="unset",
-) -> ResultBatch:
-    """A function for executing a batch of tapes on a device with compatibility for auto-differentiation.
-
-    Args:
-        tapes (Sequence[.QuantumTape]): batch of tapes to execute
-        device (pennylane.devices.LegacyDevice): Device to use to execute the batch of tapes.
-            If the device does not provide a ``batch_execute`` method,
-            by default the tapes will be executed in serial.
-        diff_method (None, str, TransformDispatcher): The gradient transform function to use
-            for backward passes. If "device", the device will be queried directly
-            for the gradient (if supported).
-        interface (str, Interface): The interface that will be used for classical auto-differentiation.
-            This affects the types of parameters that can exist on the input tapes.
-            Available options include ``autograd``, ``torch``, ``tf``, ``jax`` and ``auto``.
-        transform_program(.TransformProgram): A transform program to be applied to the initial tape.
-        inner_transform (.TransformProgram): A transform program to be applied to the tapes in
-            inner execution, inside the ml interface.
-        config (qml.devices.ExecutionConfig): A data structure describing the parameters
-            needed to fully describe the execution.
-        grad_on_execution (bool, str): Whether the gradients should be computed
-            on the execution or not. Only applies
-            if the device is queried for the gradient; gradient transform
-            functions available in ``qml.gradients`` are only supported on the backward
-            pass. The 'best' option chooses automatically between the two options and is default.
-        gradient_kwargs (dict): dictionary of keyword arguments to pass when
-            determining the gradients of tapes
-        cache (None, bool, dict, Cache): Whether to cache evaluations. This can result in
-            a significant reduction in quantum evaluations during gradient computations.
-        cachesize (int): the size of the cache
-        max_diff (int): If ``gradient_fn`` is a gradient transform, this option specifies
-            the maximum number of derivatives to support. Increasing this value allows
-            for higher order derivatives to be extracted, at the cost of additional
-            (classical) computational overhead during the backwards pass.
-        device_vjp=False (Optional[bool]): whether or not to use the device provided jacobian
-            product if it is available.
-        mcm_config (dict): Dictionary containing configuration options for handling
-            mid-circuit measurements.
-        gradient_fn="unset": **DEPRECATED**.  This keyword argument has been renamed
-            ``diff_method`` and will be removed in v0.41.
-
-    Returns:
-        list[tensor_like[float]]: A nested list of tape results. Each element in
-        the returned list corresponds in order to the provided tapes.
-
-    **Example**
-
-    Consider the following cost function:
-
-    .. code-block:: python
-
-        dev = qml.device("lightning.qubit", wires=2)
-
-        def cost_fn(params, x):
-            ops1 = [qml.RX(params[0], wires=0), qml.RY(params[1], wires=0)]
-            measurements1 = [qml.expval(qml.Z(0))]
-            tape1 = qml.tape.QuantumTape(ops1, measurements1)
-
-            ops2 = [
-                qml.RX(params[2], wires=0),
-                qml.RY(x[0], wires=1),
-                qml.CNOT(wires=(0,1))
-            ]
-            measurements2 = [qml.probs(wires=0)]
-            tape2 = qml.tape.QuantumTape(ops2, measurements2)
-
-            tapes = [tape1, tape2]
-
-            # execute both tapes in a batch on the given device
-            res = qml.execute(tapes, dev, diff_method=qml.gradients.param_shift, max_diff=2)
-
-            return res[0] + res[1][0] - res[1][1]
-
-    In this cost function, two **independent** quantum tapes are being
-    constructed; one returning an expectation value, the other probabilities.
-    We then batch execute the two tapes, and reduce the results to obtain
-    a scalar.
-
-    Let's execute this cost function while tracking the gradient:
-
-    >>> params = np.array([0.1, 0.2, 0.3], requires_grad=True)
-    >>> x = np.array([0.5], requires_grad=True)
-    >>> cost_fn(params, x)
-    1.93050682
-
-    Since the ``execute`` function is differentiable, we can
-    also compute the gradient:
-
-    >>> qml.grad(cost_fn)(params, x)
-    (array([-0.0978434 , -0.19767681, -0.29552021]), array([5.37764278e-17]))
-
-    Finally, we can also compute any nth-order derivative. Let's compute the Jacobian
-    of the gradient (that is, the Hessian):
-
-    >>> x.requires_grad = False
-    >>> qml.jacobian(qml.grad(cost_fn))(params, x)
-    array([[-0.97517033,  0.01983384,  0.        ],
-           [ 0.01983384, -0.97517033,  0.        ],
-           [ 0.        ,  0.        , -0.95533649]])
-    """
-    if not isinstance(device, qml.devices.Device):
-        device = qml.devices.LegacyDeviceFacade(device)
-
-    if gradient_fn != "unset":
-        warn(
-            "gradient_fn has been renamed to diff_method in qml.execute",
-            qml.PennyLaneDeprecationWarning,
-        )
-        diff_method = gradient_fn
-
-    if logger.isEnabledFor(logging.DEBUG):
-        logger.debug(
-            (
-                """Entry with args=(tapes=%s, device=%s, diff_method=%s, interface=%s, """
-                """grad_on_execution=%s, gradient_kwargs=%s, cache=%s, cachesize=%s,"""
-                """ max_diff=%s) called by=%s"""
-            ),
-            tapes,
-            repr(device),
-            (
-                diff_method
-                if not (logger.isEnabledFor(qml.logging.TRACE) and inspect.isfunction(diff_method))
-                else "\n" + inspect.getsource(diff_method) + "\n"
-            ),
-            interface,
-            grad_on_execution,
-            gradient_kwargs,
-            cache,
-            cachesize,
-            max_diff,
-            "::L".join(str(i) for i in inspect.getouterframes(inspect.currentframe(), 2)[1][1:3]),
-        )
-
-    ### Specifying and preprocessing variables ####
-
-    interface = _resolve_interface(interface, tapes)
-    # Only need to calculate derivatives with jax when we know it will be executed later.
-    if interface in {Interface.JAX, Interface.JAX_JIT}:
-        grad_on_execution = grad_on_execution if isinstance(diff_method, Callable) else False
-
-    if (
-        device_vjp
-        and isinstance(device, qml.devices.LegacyDeviceFacade)
-        and "lightning" not in getattr(device, "short_name", "").lower()
-    ):
-        raise qml.QuantumFunctionError(
-            "device provided jacobian products are not compatible with the old device interface."
-        )
-
-    gradient_kwargs = gradient_kwargs or {}
-    mcm_config = mcm_config or {}
-<<<<<<< HEAD
-    config = config or _get_execution_config(
-        diff_method, grad_on_execution, interface, device, device_vjp, mcm_config, gradient_kwargs
-    )
-
-    # Mid-circuit measurement configuration validation
-    # If the user specifies `interface=None`, regular execution considers it numpy, but the mcm
-    # workflow still needs to know if jax-jit is used
-    mcm_interface = (
-        _get_interface_name(tapes, "auto") if _interface_user_input is None else interface
-    )
-    finite_shots = any(tape.shots for tape in tapes)
-    _update_mcm_config(config.mcm_config, mcm_interface, finite_shots)
-
-    transform_program, inner_transform = _make_transform_programs(
-        device, config, inner_transform, transform_program, gradient_fn
-    )
-
-    # If caching is desired but an explicit cache is not provided, use an ``LRUCache``.
-    if cache is True:
-        cache = LRUCache(maxsize=cachesize)
-        setattr(cache, "_persistent_cache", False)
-
-    # Ensure that ``cache`` is not a Boolean to simplify downstream code.
-    elif cache is False:
-        cache = None
-
-    # changing this set of conditions causes a bunch of tests to break.
-    no_interface_boundary_required = interface == "numpy" or config.gradient_method in {
-        None,
-        "backprop",
-    }
-    device_supports_interface_data = no_interface_boundary_required and (
-        interface == "numpy"
-        or config.gradient_method == "backprop"
-        or getattr(device, "short_name", "") == "default.mixed"
-    )
-=======
-    if not config:
-        config = qml.devices.ExecutionConfig(
-            interface=interface,
-            gradient_method=diff_method,
-            grad_on_execution=None if grad_on_execution == "best" else grad_on_execution,
-            use_device_jacobian_product=device_vjp,
-            mcm_config=mcm_config,
-            gradient_keyword_arguments=gradient_kwargs,
-            derivative_order=max_diff,
-        )
-        config = device.setup_execution_config(config)
->>>>>>> 37abd582
-
-    config = replace(
-        config,
-        interface=interface,
-        derivative_order=max_diff,
-    )
-
-    if transform_program is None or inner_transform is None:
-        transform_program, inner_transform = _setup_transform_program(
-            transform_program, device, config, cache, cachesize
-        )
-
-    #### Executing the configured setup #####
-    tapes, post_processing = transform_program(tapes)
-
-    if transform_program.is_informative:
-        return post_processing(tapes)
-
-<<<<<<< HEAD
-    # Exiting early if we do not need to deal with an interface boundary
-    if no_interface_boundary_required:
-        results = inner_execute(tapes)
-        return post_processing(results)
-
-    if config.use_device_jacobian_product and interface in jpc_interfaces:
-        jpc = DeviceJacobianProducts(device, config)
-
-    elif config.use_device_gradient:
-        jpc = DeviceDerivatives(device, config)
-
-        if interface in jpc_interfaces:
-            execute_fn = (
-                jpc.execute_and_cache_jacobian if config.grad_on_execution else inner_execute
-            )
-
-        elif config.grad_on_execution:
-
-            def execute_fn(internal_tapes):
-                """A partial function that wraps the execute_and_compute_derivatives method of the device.
-
-                Closure Variables:
-                    device: The device to execute on
-                    config: the ExecutionConfig that specifies how to perform the simulations.
-                """
-                numpy_tapes, _ = qml.transforms.convert_to_numpy_parameters(internal_tapes)
-
-                return device.execute_and_compute_derivatives(numpy_tapes, config)
-
-            diff_method = None
-
-        else:
-
-            def execute_fn(internal_tapes) -> tuple[ResultBatch, tuple]:
-                """A wrapper around device.execute that adds an empty tuple instead of derivatives.
-
-                Closure Variables:
-                    device: the device to execute on
-                    config: the ExecutionConfig that specifies how to perform the simulations.
-                """
-                numpy_tapes, _ = qml.transforms.convert_to_numpy_parameters(internal_tapes)
-                return device.execute(numpy_tapes, config), tuple()
-
-            def diff_method(internal_tapes):
-                """A partial function that wraps compute_derivatives method of the device.
-
-                Closure Variables:
-                    device: the device to execute on
-                    config: the ExecutionConfig that specifies how to take the derivative.
-                """
-                numpy_tapes, _ = qml.transforms.convert_to_numpy_parameters(internal_tapes)
-                return device.compute_derivatives(numpy_tapes, config)
-
-    elif grad_on_execution is True:
-        # In "forward" mode, gradients are automatically handled
-        # within execute_and_gradients, so providing a diff_method
-        # in this case would have ambiguous behaviour.
-        raise ValueError("Gradient transforms cannot be used with grad_on_execution=True")
-    elif interface in jpc_interfaces:
-        # See autograd.py submodule docstring for explanation for ``cache_full_jacobian``
-        cache_full_jacobian = (interface == "autograd") and not cache
-
-        # we can have higher order derivatives when the `inner_execute` used to take
-        # transform gradients is itself differentiable
-        # To make the inner execute itself differentiable, we make it an interface boundary with
-        # its own jacobian product class
-        # this mechanism unpacks the currently existing recursion
-        jpc = TransformJacobianProducts(
-            execute_fn, diff_method, gradient_kwargs, cache_full_jacobian
-        )
-        for i in range(1, max_diff):
-            differentiable = i > 1
-            ml_boundary_execute = _get_ml_boundary_execute(
-                interface, config.grad_on_execution, differentiable=differentiable
-            )
-            execute_fn = partial(
-                ml_boundary_execute,
-                execute_fn=execute_fn,
-                jpc=jpc,
-                device=device,
-            )
-            jpc = TransformJacobianProducts(execute_fn, diff_method, gradient_kwargs)
-
-            if interface == "jax-jit":
-                # no need to use pure callbacks around execute_fn or the jpc when taking
-                # higher order derivatives
-                interface = "jax"
-
-    # trainable parameters can only be set on the first pass for jax
-    # not higher order passes for higher order derivatives
-    if "jax" in interface:
-        for tape in tapes:
-            params = tape.get_parameters(trainable_only=False)
-            tape.trainable_params = qml.math.get_trainable_indices(params)
-
-    ml_boundary_execute = _get_ml_boundary_execute(
-        interface,
-        config.grad_on_execution,
-        config.use_device_jacobian_product,
-        differentiable=max_diff > 1,
-    )
-
-    if interface in jpc_interfaces:
-        results = ml_boundary_execute(tapes, execute_fn, jpc, device=device)
-    else:
-        results = ml_boundary_execute(
-            tapes, device, execute_fn, diff_method, gradient_kwargs, _n=1, max_diff=max_diff
-        )
-
-    return post_processing(results)
-
-
-def _make_transform_programs(device, config, inner_transform, transform_program, diff_method):
-    """helper function to make the transform programs."""
-
-    # If diff_method is a gradient transform, device preprocessing should happen in
-    # inner execute (inside the ml boundary).
-    if isinstance(diff_method, qml.transforms.core.TransformDispatcher):
-        if inner_transform is None:
-            inner_transform = device.preprocess(config)[0]
-        if transform_program is None:
-            transform_program = qml.transforms.core.TransformProgram()
-            transform_program.add_transform(
-                qml.transform(diff_method.expand_transform), **config.gradient_keyword_arguments
-            )
-    else:
-        if inner_transform is None:
-            inner_transform = qml.transforms.core.TransformProgram()
-        if transform_program is None:
-            transform_program = device.preprocess(config)[0]
-
-    return transform_program, inner_transform
-
-
-def _get_execution_config(
-    diff_method, grad_on_execution, interface, device, device_vjp, mcm_config, gradient_kwargs
-):
-    """Helper function to get the execution config."""
-    if diff_method is None:
-        _gradient_method = None
-    elif isinstance(diff_method, str):
-        _gradient_method = diff_method
-    else:
-        _gradient_method = "gradient-transform"
-    config = qml.devices.ExecutionConfig(
-        interface=interface,
-        gradient_method=_gradient_method,
-        grad_on_execution=None if grad_on_execution == "best" else grad_on_execution,
-        use_device_jacobian_product=device_vjp,
-        mcm_config=mcm_config,
-        gradient_keyword_arguments=gradient_kwargs,
-    )
-
-    return device.preprocess(config)[1]
-
-=======
-    results = run(tapes, device, config, inner_transform)
-    return post_processing(results)
-
->>>>>>> 37abd582
+# Copyright 2018-2021 Xanadu Quantum Technologies Inc.
+
+# Licensed under the Apache License, Version 2.0 (the "License");
+# you may not use this file except in compliance with the License.
+# You may obtain a copy of the License at
+
+#     http://www.apache.org/licenses/LICENSE-2.0
+
+# Unless required by applicable law or agreed to in writing, software
+# distributed under the License is distributed on an "AS IS" BASIS,
+# WITHOUT WARRANTIES OR CONDITIONS OF ANY KIND, either express or implied.
+# See the License for the specific language governing permissions and
+# limitations under the License.
+"""
+Contains the general execute function, for executing tapes on devices with auto-
+differentiation support.
+"""
+
+import inspect
+import logging
+from collections.abc import Callable
+from dataclasses import replace
+from typing import Optional, Union
+from warnings import warn
+
+from cachetools import Cache
+
+import pennylane as qml
+from pennylane.math import Interface
+from pennylane.tape import QuantumScriptBatch
+from pennylane.typing import ResultBatch
+
+from ._setup_transform_program import _setup_transform_program
+from .resolution import _resolve_interface
+from .run import run
+
+logger = logging.getLogger(__name__)
+logger.addHandler(logging.NullHandler())
+
+
+# pylint: disable=too-many-arguments
+def execute(
+    tapes: QuantumScriptBatch,
+    device: Union["qml.devices.LegacyDevice", "qml.devices.Device"],
+    diff_method: Optional[Union[Callable, str, qml.transforms.core.TransformDispatcher]] = None,
+    interface: Optional[Union[str, Interface]] = Interface.AUTO,
+    *,
+    transform_program=None,
+    inner_transform=None,
+    config=None,
+    grad_on_execution="best",
+    gradient_kwargs=None,
+    cache: Union[None, bool, dict, Cache] = True,
+    cachesize=10000,
+    max_diff=1,
+    device_vjp=False,
+    mcm_config=None,
+    gradient_fn="unset",
+) -> ResultBatch:
+    """A function for executing a batch of tapes on a device with compatibility for auto-differentiation.
+
+    Args:
+        tapes (Sequence[.QuantumTape]): batch of tapes to execute
+        device (pennylane.devices.LegacyDevice): Device to use to execute the batch of tapes.
+            If the device does not provide a ``batch_execute`` method,
+            by default the tapes will be executed in serial.
+        diff_method (None, str, TransformDispatcher): The gradient transform function to use
+            for backward passes. If "device", the device will be queried directly
+            for the gradient (if supported).
+        interface (str, Interface): The interface that will be used for classical auto-differentiation.
+            This affects the types of parameters that can exist on the input tapes.
+            Available options include ``autograd``, ``torch``, ``tf``, ``jax`` and ``auto``.
+        transform_program(.TransformProgram): A transform program to be applied to the initial tape.
+        inner_transform (.TransformProgram): A transform program to be applied to the tapes in
+            inner execution, inside the ml interface.
+        config (qml.devices.ExecutionConfig): A data structure describing the parameters
+            needed to fully describe the execution.
+        grad_on_execution (bool, str): Whether the gradients should be computed
+            on the execution or not. Only applies
+            if the device is queried for the gradient; gradient transform
+            functions available in ``qml.gradients`` are only supported on the backward
+            pass. The 'best' option chooses automatically between the two options and is default.
+        gradient_kwargs (dict): dictionary of keyword arguments to pass when
+            determining the gradients of tapes
+        cache (None, bool, dict, Cache): Whether to cache evaluations. This can result in
+            a significant reduction in quantum evaluations during gradient computations.
+        cachesize (int): the size of the cache
+        max_diff (int): If ``gradient_fn`` is a gradient transform, this option specifies
+            the maximum number of derivatives to support. Increasing this value allows
+            for higher order derivatives to be extracted, at the cost of additional
+            (classical) computational overhead during the backwards pass.
+        device_vjp=False (Optional[bool]): whether or not to use the device provided jacobian
+            product if it is available.
+        mcm_config (dict): Dictionary containing configuration options for handling
+            mid-circuit measurements.
+        gradient_fn="unset": **DEPRECATED**.  This keyword argument has been renamed
+            ``diff_method`` and will be removed in v0.41.
+
+    Returns:
+        list[tensor_like[float]]: A nested list of tape results. Each element in
+        the returned list corresponds in order to the provided tapes.
+
+    **Example**
+
+    Consider the following cost function:
+
+    .. code-block:: python
+
+        dev = qml.device("lightning.qubit", wires=2)
+
+        def cost_fn(params, x):
+            ops1 = [qml.RX(params[0], wires=0), qml.RY(params[1], wires=0)]
+            measurements1 = [qml.expval(qml.Z(0))]
+            tape1 = qml.tape.QuantumTape(ops1, measurements1)
+
+            ops2 = [
+                qml.RX(params[2], wires=0),
+                qml.RY(x[0], wires=1),
+                qml.CNOT(wires=(0,1))
+            ]
+            measurements2 = [qml.probs(wires=0)]
+            tape2 = qml.tape.QuantumTape(ops2, measurements2)
+
+            tapes = [tape1, tape2]
+
+            # execute both tapes in a batch on the given device
+            res = qml.execute(tapes, dev, diff_method=qml.gradients.param_shift, max_diff=2)
+
+            return res[0] + res[1][0] - res[1][1]
+
+    In this cost function, two **independent** quantum tapes are being
+    constructed; one returning an expectation value, the other probabilities.
+    We then batch execute the two tapes, and reduce the results to obtain
+    a scalar.
+
+    Let's execute this cost function while tracking the gradient:
+
+    >>> params = np.array([0.1, 0.2, 0.3], requires_grad=True)
+    >>> x = np.array([0.5], requires_grad=True)
+    >>> cost_fn(params, x)
+    1.93050682
+
+    Since the ``execute`` function is differentiable, we can
+    also compute the gradient:
+
+    >>> qml.grad(cost_fn)(params, x)
+    (array([-0.0978434 , -0.19767681, -0.29552021]), array([5.37764278e-17]))
+
+    Finally, we can also compute any nth-order derivative. Let's compute the Jacobian
+    of the gradient (that is, the Hessian):
+
+    >>> x.requires_grad = False
+    >>> qml.jacobian(qml.grad(cost_fn))(params, x)
+    array([[-0.97517033,  0.01983384,  0.        ],
+           [ 0.01983384, -0.97517033,  0.        ],
+           [ 0.        ,  0.        , -0.95533649]])
+    """
+    if not isinstance(device, qml.devices.Device):
+        device = qml.devices.LegacyDeviceFacade(device)
+
+    if gradient_fn != "unset":
+        warn(
+            "gradient_fn has been renamed to diff_method in qml.execute",
+            qml.PennyLaneDeprecationWarning,
+        )
+        diff_method = gradient_fn
+
+    if logger.isEnabledFor(logging.DEBUG):
+        logger.debug(
+            (
+                """Entry with args=(tapes=%s, device=%s, diff_method=%s, interface=%s, """
+                """grad_on_execution=%s, gradient_kwargs=%s, cache=%s, cachesize=%s,"""
+                """ max_diff=%s) called by=%s"""
+            ),
+            tapes,
+            repr(device),
+            (
+                diff_method
+                if not (logger.isEnabledFor(qml.logging.TRACE) and inspect.isfunction(diff_method))
+                else "\n" + inspect.getsource(diff_method) + "\n"
+            ),
+            interface,
+            grad_on_execution,
+            gradient_kwargs,
+            cache,
+            cachesize,
+            max_diff,
+            "::L".join(str(i) for i in inspect.getouterframes(inspect.currentframe(), 2)[1][1:3]),
+        )
+
+    ### Specifying and preprocessing variables ####
+
+    interface = _resolve_interface(interface, tapes)
+    # Only need to calculate derivatives with jax when we know it will be executed later.
+    if interface in {Interface.JAX, Interface.JAX_JIT}:
+        grad_on_execution = grad_on_execution if isinstance(diff_method, Callable) else False
+
+    if (
+        device_vjp
+        and isinstance(device, qml.devices.LegacyDeviceFacade)
+        and "lightning" not in getattr(device, "short_name", "").lower()
+    ):
+        raise qml.QuantumFunctionError(
+            "device provided jacobian products are not compatible with the old device interface."
+        )
+
+    gradient_kwargs = gradient_kwargs or {}
+    mcm_config = mcm_config or {}
+    if not config:
+        config = qml.devices.ExecutionConfig(
+            interface=interface,
+            gradient_method=diff_method,
+            grad_on_execution=None if grad_on_execution == "best" else grad_on_execution,
+            use_device_jacobian_product=device_vjp,
+            mcm_config=mcm_config,
+            gradient_keyword_arguments=gradient_kwargs,
+            derivative_order=max_diff,
+        )
+        config = device.setup_execution_config(config)
+
+    config = replace(
+        config,
+        interface=interface,
+        derivative_order=max_diff,
+    )
+
+    if transform_program is None or inner_transform is None:
+        transform_program, inner_transform = _setup_transform_program(
+            transform_program, device, config, cache, cachesize
+        )
+
+    #### Executing the configured setup #####
+    tapes, post_processing = transform_program(tapes)
+
+    if transform_program.is_informative:
+        return post_processing(tapes)
+
+    results = run(tapes, device, config, inner_transform)
+    return post_processing(results)