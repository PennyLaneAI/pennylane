# Copyright 2018-2021 Xanadu Quantum Technologies Inc.

# Licensed under the Apache License, Version 2.0 (the "License");
# you may not use this file except in compliance with the License.
# You may obtain a copy of the License at

#     http://www.apache.org/licenses/LICENSE-2.0

# Unless required by applicable law or agreed to in writing, software
# distributed under the License is distributed on an "AS IS" BASIS,
# WITHOUT WARRANTIES OR CONDITIONS OF ANY KIND, either express or implied.
# See the License for the specific language governing permissions and
# limitations under the License.
"""
Contains the general execute function, for executing tapes on devices with auto-
differentiation support.
"""

# pylint: disable=import-outside-toplevel,too-many-branches,not-callable,unexpected-keyword-arg
# pylint: disable=unused-argument,unnecessary-lambda-assignment,inconsistent-return-statements
# pylint: disable=invalid-unary-operand-type,isinstance-second-argument-not-valid-type
# pylint: disable=too-many-arguments,too-many-statements,function-redefined,too-many-function-args

import inspect
import logging
import warnings
from collections.abc import Callable, MutableMapping
from functools import partial
from typing import Literal, Optional, Union, get_args

from cachetools import Cache, LRUCache

import pennylane as qml
from pennylane.data.base.attribute import UNSET
from pennylane.tape import QuantumTape, QuantumTapeBatch
from pennylane.transforms import transform
from pennylane.typing import Result, ResultBatch

from .jacobian_products import (
    DeviceDerivatives,
    DeviceJacobianProducts,
    LightningVJPs,
    TransformJacobianProducts,
)

logger = logging.getLogger(__name__)
logger.addHandler(logging.NullHandler())

<<<<<<< HEAD
=======
SupportedDeviceAPIs = Union["qml.devices.LegacyDevice", "qml.devices.Device"]
>>>>>>> 17f15fb4

jpc_interfaces = {
    "autograd",
    "numpy",
    "torch",
    "pytorch",
    "jax",
    "jax-python",
    "jax-jit",
    "tf",
    "tensorflow",
}

SupportedInterfaceUserInput = Literal[
    None,
    "auto",
    "autograd",
    "numpy",
    "scipy",
    "jax",
    "jax-jit",
    "jax-python",
    "JAX",
    "torch",
    "pytorch",
    "tf",
    "tensorflow",
    "tensorflow-autograph",
    "tf-autograph",
]

_mapping_output = (
    "Numpy",
    "auto",
    "autograd",
    "autograd",
    "numpy",
    "jax",
    "jax",
    "jax",
    "jax",
    "torch",
    "torch",
    "tf",
    "tf",
    "tf",
    "tf",
)
INTERFACE_MAP = dict(zip(get_args(SupportedInterfaceUserInput), _mapping_output))
"""dict[str, str]: maps an allowed interface specification to its canonical name."""

#: list[str]: allowed interface strings
SUPPORTED_INTERFACES = list(INTERFACE_MAP)
"""list[str]: allowed interface strings"""


_CACHED_EXECUTION_WITH_FINITE_SHOTS_WARNINGS = (
    "Cached execution with finite shots detected!\n"
    "Note that samples as well as all noisy quantities computed via sampling "
    "will be identical across executions. This situation arises where tapes "
    "are executed with identical operations, measurements, and parameters.\n"
    "To avoid this behaviour, provide 'cache=False' to the QNode or execution "
    "function."
)
"""str: warning message to display when cached execution is used with finite shots"""


def _use_tensorflow_autograph():
    import tensorflow as tf

    return not tf.executing_eagerly()


def _get_ml_boundary_execute(
    interface: str, grad_on_execution: bool, device_vjp: bool = False, differentiable=False
) -> Callable:
    """Imports and returns the function that binds derivatives of the required ml framework.

    Args:
        interface (str): The designated ml framework.

        grad_on_execution (bool): whether or not the device derivatives are taken upon execution
    Returns:
        Callable

    Raises:
        pennylane.QuantumFunctionError if the required package is not installed.

    """
    mapped_interface = INTERFACE_MAP[interface]
    try:
        if mapped_interface == "autograd":
            from .interfaces.autograd import autograd_execute as ml_boundary

        elif mapped_interface == "tf":
            if "autograph" in interface:
                from .interfaces.tensorflow_autograph import execute as ml_boundary

                ml_boundary = partial(ml_boundary, grad_on_execution=grad_on_execution)

            else:
                from .interfaces.tensorflow import tf_execute as full_ml_boundary

                ml_boundary = partial(full_ml_boundary, differentiable=differentiable)

        elif mapped_interface == "torch":
            from .interfaces.torch import execute as ml_boundary

        elif interface == "jax-jit":
            if device_vjp:
                from .interfaces.jax_jit import jax_jit_vjp_execute as ml_boundary
            else:
                from .interfaces.jax_jit import jax_jit_jvp_execute as ml_boundary
        else:  # interface in {"jax", "jax-python", "JAX"}:
            if device_vjp:
                from .interfaces.jax_jit import jax_jit_vjp_execute as ml_boundary
            else:
                from .interfaces.jax import jax_jvp_execute as ml_boundary

    except ImportError as e:  # pragma: no-cover
        raise qml.QuantumFunctionError(
            f"{mapped_interface} not found. Please install the latest "
            f"version of {mapped_interface} to enable the '{mapped_interface}' interface."
        ) from e
    return ml_boundary


<<<<<<< HEAD
=======
def _batch_transform(
    tapes: QuantumTapeBatch,
    device: SupportedDeviceAPIs,
    config: "qml.devices.ExecutionConfig",
    override_shots: Union[bool, int, Sequence[int]] = False,
    device_batch_transform: bool = True,
) -> tuple[QuantumTapeBatch, PostprocessingFn, "qml.devices.ExecutionConfig"]:
    """Apply the device batch transform unless requested not to.

    Args:
        tapes (Tuple[.QuantumTape]): batch of tapes to preprocess
        device (Device, devices.Device): the device that defines the required batch transformation
        config (qml.devices.ExecutionConfig): the config that characterizes the requested computation
        override_shots (int): The number of shots to use for the execution. If ``False``, then the
            number of shots on the device is used.
        device_batch_transform (bool): Whether to apply any batch transforms defined by the device
            (within :meth:`Device.batch_transform`) to each tape to be executed. The default behaviour
            of the device batch transform is to expand out Hamiltonian measurements into
            constituent terms if not supported on the device.

    Returns:
        Sequence[QuantumTape], Callable: The new batch of quantum scripts and the post processing

    """
    # TODO: Remove once old device are removed
    if device_batch_transform:
        dev_batch_transform = qml.transform(
            set_shots(device, override_shots)(device.batch_transform)
        )
        return *dev_batch_transform(tapes), config

    def null_post_processing_fn(results):
        """A null post processing function used because the user requested not to use the device batch transform."""
        return results

    return tapes, null_post_processing_fn, config


def _preprocess_expand_fn(
    expand_fn: Union[str, Callable], device: SupportedDeviceAPIs, max_expansion: int
) -> Callable:
    """Preprocess the ``expand_fn`` configuration property.

    Args:
        expand_fn (str, Callable): If string, then it must be "device".  Otherwise, it should be a map
            from one tape to a new tape. The final tape must be natively executable by the device.
        device (Device, devices.Device): The device that we will be executing on.
        max_expansion (int): The number of times the internal circuit should be expanded when
            executed on a device. Expansion occurs when an operation or measurement is not
            supported, and results in a gate decomposition. If any operations in the decomposition
            remain unsupported by the device, another expansion occurs.

    Returns:
        Callable: a map from one quantum tape to a new one. The output should be compatible with the device.

    """
    if expand_fn != "device":
        return expand_fn
    if isinstance(device, qml.devices.Device):

        def blank_expansion_function(tape):  # pylint: disable=function-redefined
            """A blank expansion function since the new device handles expansion in preprocessing."""
            return tape

        return blank_expansion_function

    def device_expansion_function(tape):  # pylint: disable=function-redefined
        """A wrapper around the device ``expand_fn``."""
        return device.expand_fn(tape, max_expansion=max_expansion)

    return device_expansion_function


>>>>>>> 17f15fb4
def _make_inner_execute(
    device, cache, inner_transform, execution_config=None, numpy_only=True
) -> Callable:
    """Construct the function that will execute the tapes inside the ml framework registration
    for the 1st order derivatives.

    Steps in between the ml framework execution and the device are:
    - device expansion (old device) or device preprocessing (new device)
    - conversion to numpy
    - caching

    For higher order derivatives, the "inner execute" will be another ml framework execute.
    """

    def inner_execute(tapes: QuantumTapeBatch, **_) -> ResultBatch:
        """Execution that occurs within a machine learning framework boundary.

        Closure Variables:
            expand_fn (Callable[[QuantumTape], QuantumTape]): A device preprocessing step
            numpy_only (bool): whether to convert the data to numpy or leave as is
            device (qml.devices.Device)
            cache (None | MutableMapping): The cache to use. If ``None``, caching will not occur.
        """

        transform_program = qml.transforms.core.TransformProgram(inner_transform)

        if numpy_only:
            transform_program.add_transform(qml.transforms.convert_to_numpy_parameters)

        if cache is not None:
            transform_program.add_transform(_cache_transform, cache=cache)

        transformed_tapes, transform_post_processing = transform_program(tapes)

        if transformed_tapes:
            results = device.execute(transformed_tapes, execution_config=execution_config)
        else:
            results = ()

        return transform_post_processing(results)

    return inner_execute


@transform
def _cache_transform(tape: QuantumTape, cache: MutableMapping):
    """Caches the result of ``tape`` using the provided ``cache``.

    .. note::

        This function makes use of :attr:`.QuantumTape.hash` to identify unique tapes.
    """

    def cache_hit_postprocessing(_results: ResultBatch) -> Result:
        result = cache[tape.hash]
        if result is not None:
            if tape.shots and getattr(cache, "_persistent_cache", True):
                warnings.warn(_CACHED_EXECUTION_WITH_FINITE_SHOTS_WARNINGS, UserWarning)
            return result

        raise RuntimeError(
            "Result for tape is missing from the execution cache. "
            "This is likely the result of a race condition."
        )

    if tape.hash in cache:
        return [], cache_hit_postprocessing

    def cache_miss_postprocessing(results: ResultBatch) -> Result:
        result = results[0]
        cache[tape.hash] = result
        return result

    # Adding a ``None`` entry to the cache indicates that a result will eventually be available for
    # the tape. This assumes that post-processing functions are called in the same order in which
    # the transforms are invoked. Otherwise, ``cache_hit_postprocessing()`` may be called before the
    # result of the corresponding tape is placed in the cache by ``cache_miss_postprocessing()``.
    cache[tape.hash] = None
    return [tape], cache_miss_postprocessing


def _get_interface_name(tapes, interface):
    """Helper function to get the interface name of a list of tapes

    Args:
        tapes (list[.QuantumScript]): Quantum tapes
        interface (Optional[str]): Original interface to use as reference.

    Returns:
        str: Interface name"""
    if interface == "auto":
        params = []
        for tape in tapes:
            params.extend(tape.get_parameters(trainable_only=False))
        interface = qml.math.get_interface(*params)
    if INTERFACE_MAP.get(interface, "") == "tf" and _use_tensorflow_autograph():
        interface = "tf-autograph"
    if interface == "jax":
        try:  # pragma: no cover
            from .interfaces.jax import get_jax_interface_name
        except ImportError as e:  # pragma: no cover
            raise qml.QuantumFunctionError(  # pragma: no cover
                "jax not found. Please install the latest "  # pragma: no cover
                "version of jax to enable the 'jax' interface."  # pragma: no cover
            ) from e  # pragma: no cover

        interface = get_jax_interface_name(tapes)

    return interface


def _deprecated_arguments_warnings(
    tapes, override_shots, expand_fn, max_expansion, device_batch_transform
):
    """Helper function to raise exceptions and pass codefactor checks regarding the length of the function"""

    if device_batch_transform is not None:
        warnings.warn(
            "The device_batch_transform argument is deprecated and will be removed in version 0.39. "
            "Instead, please create a TransformProgram with the desired preprocessing and pass "
            "it to the transform_program argument of qml.execute.",
            qml.PennyLaneDeprecationWarning,
        )
    else:
        device_batch_transform = True

    if override_shots is not UNSET:
        warnings.warn(
            "The override_shots argument is deprecated and will be removed in version 0.39. "
            "Instead, please add the shots to the QuantumTape's to be executed.",
            qml.PennyLaneDeprecationWarning,
        )
        if override_shots is not False:
            tapes = tuple(
                qml.tape.QuantumScript(
                    t.operations,
                    t.measurements,
                    trainable_params=t.trainable_params,
                    shots=override_shots,
                )
                for t in tapes
            )
    else:
        override_shots = False

    if expand_fn is not UNSET:
        warnings.warn(
            "The expand_fn argument is deprecated and will be removed in version 0.39. "
            "Instead, please create a TransformProgram with the desired preprocessing and pass "
            "it to the transform_program argument of qml.execute.",
            qml.PennyLaneDeprecationWarning,
        )
    else:
        expand_fn = "device"

    if max_expansion is not None:
        warnings.warn(
            "The max_expansion argument is deprecated and will be removed in version 0.39. "
            "Instead, please use qml.devices.preprocess.decompose with the desired expansion level, "
            "add it to a TransformProgram and pass it to the transform_program argument of qml.execute.",
            qml.PennyLaneDeprecationWarning,
        )
    else:
        max_expansion = 10

    return tapes, override_shots, expand_fn, max_expansion, device_batch_transform


def _update_mcm_config(mcm_config: "qml.devices.MCMConfig", interface: str, finite_shots: bool):
    """Helper function to update the mid-circuit measurements configuration based on
    execution parameters"""
    if interface == "jax-jit" and mcm_config.mcm_method == "deferred":
        # This is a current limitation of defer_measurements. "hw-like" behaviour is
        # not yet accessible.
        if mcm_config.postselect_mode == "hw-like":
            raise ValueError(
                "Using postselect_mode='hw-like' is not supported with jax-jit when using "
                "mcm_method='deferred'."
            )
        mcm_config.postselect_mode = "fill-shots"

    if (
        finite_shots
        and "jax" in interface
        and mcm_config.mcm_method in (None, "one-shot")
        and mcm_config.postselect_mode in (None, "hw-like")
    ):
        mcm_config.postselect_mode = "pad-invalid-samples"


def execute(
    tapes: QuantumTapeBatch,
<<<<<<< HEAD
    device: "qml.devices.Device",
=======
    device: SupportedDeviceAPIs,
>>>>>>> 17f15fb4
    gradient_fn: Optional[Union[Callable, str]] = None,
    interface: Optional[str] = "auto",
    transform_program=None,
    inner_transform=None,
    config=None,
    grad_on_execution="best",
    gradient_kwargs=None,
    cache: Union[None, bool, dict, Cache] = True,
    cachesize=10000,
    max_diff=1,
    override_shots: int = UNSET,
    expand_fn=UNSET,  # type: ignore
    max_expansion=None,
    device_batch_transform=None,
    device_vjp=False,
    mcm_config=None,
) -> ResultBatch:
    """New function to execute a batch of tapes on a device in an autodifferentiable-compatible manner. More cases will be added,
    during the project. The current version is supporting forward execution for NumPy and does not support shot vectors.

    Args:
        tapes (Sequence[.QuantumTape]): batch of tapes to execute
        device (pennylane.Device): Device to use to execute the batch of tapes.
            If the device does not provide a ``batch_execute`` method,
            by default the tapes will be executed in serial.
        gradient_fn (None or callable): The gradient transform function to use
            for backward passes. If "device", the device will be queried directly
            for the gradient (if supported).
        interface (str): The interface that will be used for classical autodifferentiation.
            This affects the types of parameters that can exist on the input tapes.
            Available options include ``autograd``, ``torch``, ``tf``, ``jax`` and ``auto``.
        transform_program(.TransformProgram): A transform program to be applied to the initial tape.
        inner_transform (.TransformProgram): A transform program to be applied to the tapes in inner execution, inside the ml interface.
        config (qml.devices.ExecutionConfig): A datastructure describing the parameters needed to fully describe the execution.
        grad_on_execution (bool, str): Whether the gradients should be computed on the execution or not. Only applies
            if the device is queried for the gradient; gradient transform
            functions available in ``qml.gradients`` are only supported on the backward
            pass. The 'best' option chooses automatically between the two options and is default.
        gradient_kwargs (dict): dictionary of keyword arguments to pass when
            determining the gradients of tapes
        cache (None, bool, dict, Cache): Whether to cache evaluations. This can result in
            a significant reduction in quantum evaluations during gradient computations.
        cachesize (int): the size of the cache
        max_diff (int): If ``gradient_fn`` is a gradient transform, this option specifies
            the maximum number of derivatives to support. Increasing this value allows
            for higher order derivatives to be extracted, at the cost of additional
            (classical) computational overhead during the backwards pass.
        override_shots (int): The number of shots to use for the execution. If ``False``, then the
            number of shots on the device is used.
        expand_fn (str, function): Tape expansion function to be called prior to device execution.
            Must have signature of the form ``expand_fn(tape, max_expansion)``, and return a
            single :class:`~.QuantumTape`. If not provided, by default :meth:`Device.expand_fn`
            is called.
        max_expansion (int): The number of times the internal circuit should be expanded when
            executed on a device. Expansion occurs when an operation or measurement is not
            supported, and results in a gate decomposition. If any operations in the decomposition
            remain unsupported by the device, another expansion occurs.
        device_batch_transform (bool): Whether to apply any batch transforms defined by the device
            (within :meth:`Device.batch_transform`) to each tape to be executed. The default behaviour
            of the device batch transform is to expand out Hamiltonian measurements into
            constituent terms if not supported on the device.
        device_vjp=False (Optional[bool]): whether or not to use the device provided jacobian
            product if it is available.
        mcm_config (dict): Dictionary containing configuration options for handling mid-circuit measurements.

    Returns:
        list[tensor_like[float]]: A nested list of tape results. Each element in
        the returned list corresponds in order to the provided tapes.

    .. warning::

        The following arguments are deprecated and will be removed in version 0.39:
        ``expand_fn``, ``max_expansion``, and ``device_batch_transform``.
        Instead, please create a :class:`~.TransformProgram` with the desired preprocessing and
        pass it to the ``transform_program`` argument. For instance, we can create a program that uses
        the ``qml.devices.preprocess.decompose`` transform with the desired expansion level and pass it
        to the ``qml.execute`` function:

        .. code-block:: python

            from pennylane.devices.preprocess import decompose
            from pennylane.transforms.core import TransformProgram

            def stopping_condition(obj):
                return obj.name in {"CNOT", "RX", "RZ"}

            tape = qml.tape.QuantumScript([qml.IsingXX(1.2, wires=(0,1))], [qml.expval(qml.Z(0))])

            program = TransformProgram()
            program.add_transform(
                decompose,
                stopping_condition=stopping_condition,
                max_expansion=10,
            )

            dev = qml.device("default.qubit", wires=2)

        >>> qml.execute([tape], dev, transform_program=program)
        (0.36235775447667357,)

    .. warning::

        The ``override_shots`` argument is deprecated and will be removed in version 0.39.
        Instead, please add the shots to the ``QuantumTape``'s to be executed. For instance:

        .. code-block:: python

            dev = qml.device("default.qubit", wires=1)
            operations = [qml.PauliX(0)]
            measurements = [qml.expval(qml.PauliZ(0))]
            qs = qml.tape.QuantumTape(operations, measurements, shots=100)

        >>> qml.execute([qs], dev)
        (-1.0,)


    **Example**

    Consider the following cost function:

    .. code-block:: python

        dev = qml.device("lightning.qubit", wires=2)

        def cost_fn(params, x):
            ops1 = [qml.RX(params[0], wires=0), qml.RY(params[1], wires=0)]
            measurements1 = [qml.expval(qml.Z(0))]
            tape1 = qml.tape.QuantumTape(ops1, measurements1)

            ops2 = [
                qml.RX(params[2], wires=0),
                qml.RY(x[0], wires=1),
                qml.CNOT(wires=(0,1))
            ]
            measurements2 = [qml.probs(wires=0)]
            tape2 = qml.tape.QuantumTape(ops2, measurements2)

            tapes = [tape1, tape2]

            # execute both tapes in a batch on the given device
            res = qml.execute(tapes, dev, gradient_fn=qml.gradients.param_shift, max_diff=2)

            return res[0] + res[1][0] - res[1][1]

    In this cost function, two **independent** quantum tapes are being
    constructed; one returning an expectation value, the other probabilities.
    We then batch execute the two tapes, and reduce the results to obtain
    a scalar.

    Let's execute this cost function while tracking the gradient:

    >>> params = np.array([0.1, 0.2, 0.3], requires_grad=True)
    >>> x = np.array([0.5], requires_grad=True)
    >>> cost_fn(params, x)
    1.93050682

    Since the ``execute`` function is differentiable, we can
    also compute the gradient:

    >>> qml.grad(cost_fn)(params, x)
    (array([-0.0978434 , -0.19767681, -0.29552021]), array([5.37764278e-17]))

    Finally, we can also compute any nth-order derivative. Let's compute the Jacobian
    of the gradient (that is, the Hessian):

    >>> x.requires_grad = False
    >>> qml.jacobian(qml.grad(cost_fn))(params, x)
    array([[-0.97517033,  0.01983384,  0.        ],
           [ 0.01983384, -0.97517033,  0.        ],
           [ 0.        ,  0.        , -0.95533649]])
    """
    if not isinstance(device, qml.devices.Device):
        device = qml.devices.LegacyDeviceFacade(device)

    if logger.isEnabledFor(logging.DEBUG):
        logger.debug(
            """Entry with args=(tapes=%s, device=%s, gradient_fn=%s, interface=%s, grad_on_execution=%s, gradient_kwargs=%s, cache=%s, cachesize=%s, max_diff=%s, override_shots=%s, expand_fn=%s, max_expansion=%s, device_batch_transform=%s) called by=%s""",
            tapes,
            repr(device),
            (
                gradient_fn
                if not (logger.isEnabledFor(qml.logging.TRACE) and inspect.isfunction(gradient_fn))
                else "\n" + inspect.getsource(gradient_fn) + "\n"
            ),
            interface,
            grad_on_execution,
            gradient_kwargs,
            cache,
            cachesize,
            max_diff,
            override_shots,
            (
                expand_fn
                if not (logger.isEnabledFor(qml.logging.TRACE) and inspect.isfunction(expand_fn))
                else "\n" + inspect.getsource(expand_fn) + "\n"
            ),
            max_expansion,
            device_batch_transform,
            "::L".join(str(i) for i in inspect.getouterframes(inspect.currentframe(), 2)[1][1:3]),
        )

    tapes, override_shots, expand_fn, max_expansion, device_batch_transform = (
        _deprecated_arguments_warnings(
            tapes, override_shots, expand_fn, max_expansion, device_batch_transform
        )
    )

    ### Specifying and preprocessing variables ####

    interface = _get_interface_name(tapes, interface)
    # Only need to calculate derivatives with jax when we know it will be executed later.
    if interface in {"jax", "jax-jit"}:
        grad_on_execution = grad_on_execution if isinstance(gradient_fn, Callable) else False

    if (
        device_vjp
        and isinstance(device, qml.devices.LegacyDeviceFacade)
        and "lightning" not in getattr(device, "short_name", "").lower()
    ):
        raise qml.QuantumFunctionError(
            "device provided jacobian products are not compatible with the old device interface."
        )

    gradient_kwargs = gradient_kwargs or {}
    mcm_config = mcm_config or {}
    config = config or _get_execution_config(
        gradient_fn, grad_on_execution, interface, device, device_vjp, mcm_config, gradient_kwargs
    )

    # Mid-circuit measurement configuration validation
    mcm_interface = interface or _get_interface_name(tapes, "auto")
    finite_shots = any(tape.shots for tape in tapes)
    _update_mcm_config(config.mcm_config, mcm_interface, finite_shots)

    is_gradient_transform = isinstance(gradient_fn, qml.transforms.core.TransformDispatcher)
    transform_program, inner_transform = _make_transform_programs(
        device, config, inner_transform, transform_program, is_gradient_transform
    )

    # If caching is desired but an explicit cache is not provided, use an ``LRUCache``.
    if cache is True:
        cache = LRUCache(maxsize=cachesize)
        setattr(cache, "_persistent_cache", False)

    # Ensure that ``cache`` is not a Boolean to simplify downstream code.
    elif cache is False:
        cache = None

    # changing this set of conditions causes a bunch of tests to break.
    no_interface_boundary_required = interface is None or config.gradient_method in {
        None,
        "backprop",
    }
    device_supports_interface_data = no_interface_boundary_required and (
        interface is None
        or config.gradient_method == "backprop"
        or getattr(device, "short_name", "") == "default.mixed"
    )

    inner_execute = _make_inner_execute(
        device,
        cache,
        inner_transform,
        config,
        numpy_only=not device_supports_interface_data,
    )

    # moved to its own explicit step so it will be easier to remove
    def inner_execute_with_empty_jac(tapes, **_):
        return (inner_execute(tapes), [])

    if interface in jpc_interfaces:
        execute_fn = inner_execute
    else:
        execute_fn = inner_execute_with_empty_jac

    #### Executing the configured setup #####
    if not device_batch_transform:
        warnings.warn(
            "Device batch transforms cannot be turned off with the new device interface.",
            UserWarning,
        )

    tapes, post_processing = transform_program(tapes)

    if transform_program.is_informative:
        return post_processing(tapes)

    # Exiting early if we do not need to deal with an interface boundary
    if no_interface_boundary_required:
        results = inner_execute(tapes)
        return post_processing(results)

    if (
        device_vjp
        and getattr(device, "short_name", "") in ("lightning.gpu", "lightning.kokkos")
        and interface in jpc_interfaces
    ):  # pragma: no cover
        if INTERFACE_MAP[interface] == "jax" and "use_device_state" in gradient_kwargs:
            gradient_kwargs["use_device_state"] = False

        jpc = LightningVJPs(device, gradient_kwargs=gradient_kwargs)

    elif config.use_device_jacobian_product and interface in jpc_interfaces:
        jpc = DeviceJacobianProducts(device, config)

    elif config.use_device_gradient:
        jpc = DeviceDerivatives(device, config)

        if interface in jpc_interfaces:
            execute_fn = (
                jpc.execute_and_cache_jacobian if config.grad_on_execution else inner_execute
            )

        elif config.grad_on_execution:

            def execute_fn(internal_tapes):
                """A partial function that wraps the execute_and_compute_derivatives method of the device.

                Closure Variables:
                    device: The device to execute on
                    config: the ExecutionConfig that specifies how to perform the simulations.
                """
                numpy_tapes, _ = qml.transforms.convert_to_numpy_parameters(internal_tapes)

                return device.execute_and_compute_derivatives(numpy_tapes, config)

            gradient_fn = None

        else:

            def execute_fn(internal_tapes) -> tuple[ResultBatch, tuple]:
                """A wrapper around device.execute that adds an empty tuple instead of derivatives.

                Closure Variables:
                    device: the device to execute on
                    config: the ExecutionConfig that specifies how to perform the simulations.
                """
                numpy_tapes, _ = qml.transforms.convert_to_numpy_parameters(internal_tapes)
                return (device.execute(numpy_tapes, config), tuple())

            def gradient_fn(internal_tapes):
                """A partial function that wraps compute_derivatives method of the device.

                Closure Variables:
                    device: the device to execute on
                    config: the ExecutionConfig that specifies how to take the derivative.
                """
                numpy_tapes, _ = qml.transforms.convert_to_numpy_parameters(internal_tapes)
                return device.compute_derivatives(numpy_tapes, config)

    elif grad_on_execution is True:
        # In "forward" mode, gradients are automatically handled
        # within execute_and_gradients, so providing a gradient_fn
        # in this case would have ambiguous behaviour.
        raise ValueError("Gradient transforms cannot be used with grad_on_execution=True")
    elif interface in jpc_interfaces:
        # See autograd.py submodule docstring for explanation for ``cache_full_jacobian``
        cache_full_jacobian = (interface == "autograd") and not cache

        # we can have higher order derivatives when the `inner_execute` used to take
        # transform gradients is itself differentiable
        # To make the inner execute itself differentiable, we make it an interface boundary with
        # its own jacobian product class
        # this mechanism unpacks the currently existing recursion
        jpc = TransformJacobianProducts(
            execute_fn, gradient_fn, gradient_kwargs, cache_full_jacobian
        )
        for i in range(1, max_diff):
            differentiable = i > 1
            ml_boundary_execute = _get_ml_boundary_execute(
                interface, config.grad_on_execution, differentiable=differentiable
            )
            execute_fn = partial(
                ml_boundary_execute,
                execute_fn=execute_fn,
                jpc=jpc,
                device=device,
            )
            jpc = TransformJacobianProducts(execute_fn, gradient_fn, gradient_kwargs)

            if interface == "jax-jit":
                # no need to use pure callbacks around execute_fn or the jpc when taking
                # higher order derivatives
                interface = "jax"

    # trainable parameters can only be set on the first pass for jax
    # not higher order passes for higher order derivatives
    if interface in {"jax", "jax-python", "jax-jit"}:
        for tape in tapes:
            params = tape.get_parameters(trainable_only=False)
            tape.trainable_params = qml.math.get_trainable_indices(params)

    ml_boundary_execute = _get_ml_boundary_execute(
        interface,
        config.grad_on_execution,
        config.use_device_jacobian_product,
        differentiable=max_diff > 1,
    )

    if interface in jpc_interfaces:
        results = ml_boundary_execute(tapes, execute_fn, jpc, device=device)
    else:
        results = ml_boundary_execute(
            tapes, device, execute_fn, gradient_fn, gradient_kwargs, _n=1, max_diff=max_diff
        )

    return post_processing(results)


def _make_transform_programs(
    device, config, inner_transform, transform_program, is_gradient_transform
):
    """helper function to make the transform programs."""

    # If gradient_fn is a gradient transform, device preprocessing should happen in
    # inner execute (inside the ml boundary).
    if is_gradient_transform:
        if inner_transform is None:
            inner_transform = device.preprocess(config)[0]
        if transform_program is None:
            transform_program = qml.transforms.core.TransformProgram()
    else:
        if inner_transform is None:
            inner_transform = qml.transforms.core.TransformProgram()
        if transform_program is None:
            transform_program = device.preprocess(config)[0]

    return transform_program, inner_transform


def _get_execution_config(
    gradient_fn, grad_on_execution, interface, device, device_vjp, mcm_config, gradient_kwargs
):
    """Helper function to get the execution config."""
    if gradient_fn is None:
        _gradient_method = None
    elif isinstance(gradient_fn, str):
        _gradient_method = gradient_fn
    else:
        _gradient_method = "gradient-transform"
    config = qml.devices.ExecutionConfig(
        interface=interface,
        gradient_method=_gradient_method,
        grad_on_execution=None if grad_on_execution == "best" else grad_on_execution,
        use_device_jacobian_product=device_vjp,
        mcm_config=mcm_config,
        gradient_keyword_arguments=gradient_kwargs,
    )

    return device.preprocess(config)[1]
<|MERGE_RESOLUTION|>--- conflicted
+++ resolved
@@ -1,903 +1,820 @@
-# Copyright 2018-2021 Xanadu Quantum Technologies Inc.
-
-# Licensed under the Apache License, Version 2.0 (the "License");
-# you may not use this file except in compliance with the License.
-# You may obtain a copy of the License at
-
-#     http://www.apache.org/licenses/LICENSE-2.0
-
-# Unless required by applicable law or agreed to in writing, software
-# distributed under the License is distributed on an "AS IS" BASIS,
-# WITHOUT WARRANTIES OR CONDITIONS OF ANY KIND, either express or implied.
-# See the License for the specific language governing permissions and
-# limitations under the License.
-"""
-Contains the general execute function, for executing tapes on devices with auto-
-differentiation support.
-"""
-
-# pylint: disable=import-outside-toplevel,too-many-branches,not-callable,unexpected-keyword-arg
-# pylint: disable=unused-argument,unnecessary-lambda-assignment,inconsistent-return-statements
-# pylint: disable=invalid-unary-operand-type,isinstance-second-argument-not-valid-type
-# pylint: disable=too-many-arguments,too-many-statements,function-redefined,too-many-function-args
-
-import inspect
-import logging
-import warnings
-from collections.abc import Callable, MutableMapping
-from functools import partial
-from typing import Literal, Optional, Union, get_args
-
-from cachetools import Cache, LRUCache
-
-import pennylane as qml
-from pennylane.data.base.attribute import UNSET
-from pennylane.tape import QuantumTape, QuantumTapeBatch
-from pennylane.transforms import transform
-from pennylane.typing import Result, ResultBatch
-
-from .jacobian_products import (
-    DeviceDerivatives,
-    DeviceJacobianProducts,
-    LightningVJPs,
-    TransformJacobianProducts,
-)
-
-logger = logging.getLogger(__name__)
-logger.addHandler(logging.NullHandler())
-
-<<<<<<< HEAD
-=======
-SupportedDeviceAPIs = Union["qml.devices.LegacyDevice", "qml.devices.Device"]
->>>>>>> 17f15fb4
-
-jpc_interfaces = {
-    "autograd",
-    "numpy",
-    "torch",
-    "pytorch",
-    "jax",
-    "jax-python",
-    "jax-jit",
-    "tf",
-    "tensorflow",
-}
-
-SupportedInterfaceUserInput = Literal[
-    None,
-    "auto",
-    "autograd",
-    "numpy",
-    "scipy",
-    "jax",
-    "jax-jit",
-    "jax-python",
-    "JAX",
-    "torch",
-    "pytorch",
-    "tf",
-    "tensorflow",
-    "tensorflow-autograph",
-    "tf-autograph",
-]
-
-_mapping_output = (
-    "Numpy",
-    "auto",
-    "autograd",
-    "autograd",
-    "numpy",
-    "jax",
-    "jax",
-    "jax",
-    "jax",
-    "torch",
-    "torch",
-    "tf",
-    "tf",
-    "tf",
-    "tf",
-)
-INTERFACE_MAP = dict(zip(get_args(SupportedInterfaceUserInput), _mapping_output))
-"""dict[str, str]: maps an allowed interface specification to its canonical name."""
-
-#: list[str]: allowed interface strings
-SUPPORTED_INTERFACES = list(INTERFACE_MAP)
-"""list[str]: allowed interface strings"""
-
-
-_CACHED_EXECUTION_WITH_FINITE_SHOTS_WARNINGS = (
-    "Cached execution with finite shots detected!\n"
-    "Note that samples as well as all noisy quantities computed via sampling "
-    "will be identical across executions. This situation arises where tapes "
-    "are executed with identical operations, measurements, and parameters.\n"
-    "To avoid this behaviour, provide 'cache=False' to the QNode or execution "
-    "function."
-)
-"""str: warning message to display when cached execution is used with finite shots"""
-
-
-def _use_tensorflow_autograph():
-    import tensorflow as tf
-
-    return not tf.executing_eagerly()
-
-
-def _get_ml_boundary_execute(
-    interface: str, grad_on_execution: bool, device_vjp: bool = False, differentiable=False
-) -> Callable:
-    """Imports and returns the function that binds derivatives of the required ml framework.
-
-    Args:
-        interface (str): The designated ml framework.
-
-        grad_on_execution (bool): whether or not the device derivatives are taken upon execution
-    Returns:
-        Callable
-
-    Raises:
-        pennylane.QuantumFunctionError if the required package is not installed.
-
-    """
-    mapped_interface = INTERFACE_MAP[interface]
-    try:
-        if mapped_interface == "autograd":
-            from .interfaces.autograd import autograd_execute as ml_boundary
-
-        elif mapped_interface == "tf":
-            if "autograph" in interface:
-                from .interfaces.tensorflow_autograph import execute as ml_boundary
-
-                ml_boundary = partial(ml_boundary, grad_on_execution=grad_on_execution)
-
-            else:
-                from .interfaces.tensorflow import tf_execute as full_ml_boundary
-
-                ml_boundary = partial(full_ml_boundary, differentiable=differentiable)
-
-        elif mapped_interface == "torch":
-            from .interfaces.torch import execute as ml_boundary
-
-        elif interface == "jax-jit":
-            if device_vjp:
-                from .interfaces.jax_jit import jax_jit_vjp_execute as ml_boundary
-            else:
-                from .interfaces.jax_jit import jax_jit_jvp_execute as ml_boundary
-        else:  # interface in {"jax", "jax-python", "JAX"}:
-            if device_vjp:
-                from .interfaces.jax_jit import jax_jit_vjp_execute as ml_boundary
-            else:
-                from .interfaces.jax import jax_jvp_execute as ml_boundary
-
-    except ImportError as e:  # pragma: no-cover
-        raise qml.QuantumFunctionError(
-            f"{mapped_interface} not found. Please install the latest "
-            f"version of {mapped_interface} to enable the '{mapped_interface}' interface."
-        ) from e
-    return ml_boundary
-
-
-<<<<<<< HEAD
-=======
-def _batch_transform(
-    tapes: QuantumTapeBatch,
-    device: SupportedDeviceAPIs,
-    config: "qml.devices.ExecutionConfig",
-    override_shots: Union[bool, int, Sequence[int]] = False,
-    device_batch_transform: bool = True,
-) -> tuple[QuantumTapeBatch, PostprocessingFn, "qml.devices.ExecutionConfig"]:
-    """Apply the device batch transform unless requested not to.
-
-    Args:
-        tapes (Tuple[.QuantumTape]): batch of tapes to preprocess
-        device (Device, devices.Device): the device that defines the required batch transformation
-        config (qml.devices.ExecutionConfig): the config that characterizes the requested computation
-        override_shots (int): The number of shots to use for the execution. If ``False``, then the
-            number of shots on the device is used.
-        device_batch_transform (bool): Whether to apply any batch transforms defined by the device
-            (within :meth:`Device.batch_transform`) to each tape to be executed. The default behaviour
-            of the device batch transform is to expand out Hamiltonian measurements into
-            constituent terms if not supported on the device.
-
-    Returns:
-        Sequence[QuantumTape], Callable: The new batch of quantum scripts and the post processing
-
-    """
-    # TODO: Remove once old device are removed
-    if device_batch_transform:
-        dev_batch_transform = qml.transform(
-            set_shots(device, override_shots)(device.batch_transform)
-        )
-        return *dev_batch_transform(tapes), config
-
-    def null_post_processing_fn(results):
-        """A null post processing function used because the user requested not to use the device batch transform."""
-        return results
-
-    return tapes, null_post_processing_fn, config
-
-
-def _preprocess_expand_fn(
-    expand_fn: Union[str, Callable], device: SupportedDeviceAPIs, max_expansion: int
-) -> Callable:
-    """Preprocess the ``expand_fn`` configuration property.
-
-    Args:
-        expand_fn (str, Callable): If string, then it must be "device".  Otherwise, it should be a map
-            from one tape to a new tape. The final tape must be natively executable by the device.
-        device (Device, devices.Device): The device that we will be executing on.
-        max_expansion (int): The number of times the internal circuit should be expanded when
-            executed on a device. Expansion occurs when an operation or measurement is not
-            supported, and results in a gate decomposition. If any operations in the decomposition
-            remain unsupported by the device, another expansion occurs.
-
-    Returns:
-        Callable: a map from one quantum tape to a new one. The output should be compatible with the device.
-
-    """
-    if expand_fn != "device":
-        return expand_fn
-    if isinstance(device, qml.devices.Device):
-
-        def blank_expansion_function(tape):  # pylint: disable=function-redefined
-            """A blank expansion function since the new device handles expansion in preprocessing."""
-            return tape
-
-        return blank_expansion_function
-
-    def device_expansion_function(tape):  # pylint: disable=function-redefined
-        """A wrapper around the device ``expand_fn``."""
-        return device.expand_fn(tape, max_expansion=max_expansion)
-
-    return device_expansion_function
-
-
->>>>>>> 17f15fb4
-def _make_inner_execute(
-    device, cache, inner_transform, execution_config=None, numpy_only=True
-) -> Callable:
-    """Construct the function that will execute the tapes inside the ml framework registration
-    for the 1st order derivatives.
-
-    Steps in between the ml framework execution and the device are:
-    - device expansion (old device) or device preprocessing (new device)
-    - conversion to numpy
-    - caching
-
-    For higher order derivatives, the "inner execute" will be another ml framework execute.
-    """
-
-    def inner_execute(tapes: QuantumTapeBatch, **_) -> ResultBatch:
-        """Execution that occurs within a machine learning framework boundary.
-
-        Closure Variables:
-            expand_fn (Callable[[QuantumTape], QuantumTape]): A device preprocessing step
-            numpy_only (bool): whether to convert the data to numpy or leave as is
-            device (qml.devices.Device)
-            cache (None | MutableMapping): The cache to use. If ``None``, caching will not occur.
-        """
-
-        transform_program = qml.transforms.core.TransformProgram(inner_transform)
-
-        if numpy_only:
-            transform_program.add_transform(qml.transforms.convert_to_numpy_parameters)
-
-        if cache is not None:
-            transform_program.add_transform(_cache_transform, cache=cache)
-
-        transformed_tapes, transform_post_processing = transform_program(tapes)
-
-        if transformed_tapes:
-            results = device.execute(transformed_tapes, execution_config=execution_config)
-        else:
-            results = ()
-
-        return transform_post_processing(results)
-
-    return inner_execute
-
-
-@transform
-def _cache_transform(tape: QuantumTape, cache: MutableMapping):
-    """Caches the result of ``tape`` using the provided ``cache``.
-
-    .. note::
-
-        This function makes use of :attr:`.QuantumTape.hash` to identify unique tapes.
-    """
-
-    def cache_hit_postprocessing(_results: ResultBatch) -> Result:
-        result = cache[tape.hash]
-        if result is not None:
-            if tape.shots and getattr(cache, "_persistent_cache", True):
-                warnings.warn(_CACHED_EXECUTION_WITH_FINITE_SHOTS_WARNINGS, UserWarning)
-            return result
-
-        raise RuntimeError(
-            "Result for tape is missing from the execution cache. "
-            "This is likely the result of a race condition."
-        )
-
-    if tape.hash in cache:
-        return [], cache_hit_postprocessing
-
-    def cache_miss_postprocessing(results: ResultBatch) -> Result:
-        result = results[0]
-        cache[tape.hash] = result
-        return result
-
-    # Adding a ``None`` entry to the cache indicates that a result will eventually be available for
-    # the tape. This assumes that post-processing functions are called in the same order in which
-    # the transforms are invoked. Otherwise, ``cache_hit_postprocessing()`` may be called before the
-    # result of the corresponding tape is placed in the cache by ``cache_miss_postprocessing()``.
-    cache[tape.hash] = None
-    return [tape], cache_miss_postprocessing
-
-
-def _get_interface_name(tapes, interface):
-    """Helper function to get the interface name of a list of tapes
-
-    Args:
-        tapes (list[.QuantumScript]): Quantum tapes
-        interface (Optional[str]): Original interface to use as reference.
-
-    Returns:
-        str: Interface name"""
-    if interface == "auto":
-        params = []
-        for tape in tapes:
-            params.extend(tape.get_parameters(trainable_only=False))
-        interface = qml.math.get_interface(*params)
-    if INTERFACE_MAP.get(interface, "") == "tf" and _use_tensorflow_autograph():
-        interface = "tf-autograph"
-    if interface == "jax":
-        try:  # pragma: no cover
-            from .interfaces.jax import get_jax_interface_name
-        except ImportError as e:  # pragma: no cover
-            raise qml.QuantumFunctionError(  # pragma: no cover
-                "jax not found. Please install the latest "  # pragma: no cover
-                "version of jax to enable the 'jax' interface."  # pragma: no cover
-            ) from e  # pragma: no cover
-
-        interface = get_jax_interface_name(tapes)
-
-    return interface
-
-
-def _deprecated_arguments_warnings(
-    tapes, override_shots, expand_fn, max_expansion, device_batch_transform
-):
-    """Helper function to raise exceptions and pass codefactor checks regarding the length of the function"""
-
-    if device_batch_transform is not None:
-        warnings.warn(
-            "The device_batch_transform argument is deprecated and will be removed in version 0.39. "
-            "Instead, please create a TransformProgram with the desired preprocessing and pass "
-            "it to the transform_program argument of qml.execute.",
-            qml.PennyLaneDeprecationWarning,
-        )
-    else:
-        device_batch_transform = True
-
-    if override_shots is not UNSET:
-        warnings.warn(
-            "The override_shots argument is deprecated and will be removed in version 0.39. "
-            "Instead, please add the shots to the QuantumTape's to be executed.",
-            qml.PennyLaneDeprecationWarning,
-        )
-        if override_shots is not False:
-            tapes = tuple(
-                qml.tape.QuantumScript(
-                    t.operations,
-                    t.measurements,
-                    trainable_params=t.trainable_params,
-                    shots=override_shots,
-                )
-                for t in tapes
-            )
-    else:
-        override_shots = False
-
-    if expand_fn is not UNSET:
-        warnings.warn(
-            "The expand_fn argument is deprecated and will be removed in version 0.39. "
-            "Instead, please create a TransformProgram with the desired preprocessing and pass "
-            "it to the transform_program argument of qml.execute.",
-            qml.PennyLaneDeprecationWarning,
-        )
-    else:
-        expand_fn = "device"
-
-    if max_expansion is not None:
-        warnings.warn(
-            "The max_expansion argument is deprecated and will be removed in version 0.39. "
-            "Instead, please use qml.devices.preprocess.decompose with the desired expansion level, "
-            "add it to a TransformProgram and pass it to the transform_program argument of qml.execute.",
-            qml.PennyLaneDeprecationWarning,
-        )
-    else:
-        max_expansion = 10
-
-    return tapes, override_shots, expand_fn, max_expansion, device_batch_transform
-
-
-def _update_mcm_config(mcm_config: "qml.devices.MCMConfig", interface: str, finite_shots: bool):
-    """Helper function to update the mid-circuit measurements configuration based on
-    execution parameters"""
-    if interface == "jax-jit" and mcm_config.mcm_method == "deferred":
-        # This is a current limitation of defer_measurements. "hw-like" behaviour is
-        # not yet accessible.
-        if mcm_config.postselect_mode == "hw-like":
-            raise ValueError(
-                "Using postselect_mode='hw-like' is not supported with jax-jit when using "
-                "mcm_method='deferred'."
-            )
-        mcm_config.postselect_mode = "fill-shots"
-
-    if (
-        finite_shots
-        and "jax" in interface
-        and mcm_config.mcm_method in (None, "one-shot")
-        and mcm_config.postselect_mode in (None, "hw-like")
-    ):
-        mcm_config.postselect_mode = "pad-invalid-samples"
-
-
-def execute(
-    tapes: QuantumTapeBatch,
-<<<<<<< HEAD
-    device: "qml.devices.Device",
-=======
-    device: SupportedDeviceAPIs,
->>>>>>> 17f15fb4
-    gradient_fn: Optional[Union[Callable, str]] = None,
-    interface: Optional[str] = "auto",
-    transform_program=None,
-    inner_transform=None,
-    config=None,
-    grad_on_execution="best",
-    gradient_kwargs=None,
-    cache: Union[None, bool, dict, Cache] = True,
-    cachesize=10000,
-    max_diff=1,
-    override_shots: int = UNSET,
-    expand_fn=UNSET,  # type: ignore
-    max_expansion=None,
-    device_batch_transform=None,
-    device_vjp=False,
-    mcm_config=None,
-) -> ResultBatch:
-    """New function to execute a batch of tapes on a device in an autodifferentiable-compatible manner. More cases will be added,
-    during the project. The current version is supporting forward execution for NumPy and does not support shot vectors.
-
-    Args:
-        tapes (Sequence[.QuantumTape]): batch of tapes to execute
-        device (pennylane.Device): Device to use to execute the batch of tapes.
-            If the device does not provide a ``batch_execute`` method,
-            by default the tapes will be executed in serial.
-        gradient_fn (None or callable): The gradient transform function to use
-            for backward passes. If "device", the device will be queried directly
-            for the gradient (if supported).
-        interface (str): The interface that will be used for classical autodifferentiation.
-            This affects the types of parameters that can exist on the input tapes.
-            Available options include ``autograd``, ``torch``, ``tf``, ``jax`` and ``auto``.
-        transform_program(.TransformProgram): A transform program to be applied to the initial tape.
-        inner_transform (.TransformProgram): A transform program to be applied to the tapes in inner execution, inside the ml interface.
-        config (qml.devices.ExecutionConfig): A datastructure describing the parameters needed to fully describe the execution.
-        grad_on_execution (bool, str): Whether the gradients should be computed on the execution or not. Only applies
-            if the device is queried for the gradient; gradient transform
-            functions available in ``qml.gradients`` are only supported on the backward
-            pass. The 'best' option chooses automatically between the two options and is default.
-        gradient_kwargs (dict): dictionary of keyword arguments to pass when
-            determining the gradients of tapes
-        cache (None, bool, dict, Cache): Whether to cache evaluations. This can result in
-            a significant reduction in quantum evaluations during gradient computations.
-        cachesize (int): the size of the cache
-        max_diff (int): If ``gradient_fn`` is a gradient transform, this option specifies
-            the maximum number of derivatives to support. Increasing this value allows
-            for higher order derivatives to be extracted, at the cost of additional
-            (classical) computational overhead during the backwards pass.
-        override_shots (int): The number of shots to use for the execution. If ``False``, then the
-            number of shots on the device is used.
-        expand_fn (str, function): Tape expansion function to be called prior to device execution.
-            Must have signature of the form ``expand_fn(tape, max_expansion)``, and return a
-            single :class:`~.QuantumTape`. If not provided, by default :meth:`Device.expand_fn`
-            is called.
-        max_expansion (int): The number of times the internal circuit should be expanded when
-            executed on a device. Expansion occurs when an operation or measurement is not
-            supported, and results in a gate decomposition. If any operations in the decomposition
-            remain unsupported by the device, another expansion occurs.
-        device_batch_transform (bool): Whether to apply any batch transforms defined by the device
-            (within :meth:`Device.batch_transform`) to each tape to be executed. The default behaviour
-            of the device batch transform is to expand out Hamiltonian measurements into
-            constituent terms if not supported on the device.
-        device_vjp=False (Optional[bool]): whether or not to use the device provided jacobian
-            product if it is available.
-        mcm_config (dict): Dictionary containing configuration options for handling mid-circuit measurements.
-
-    Returns:
-        list[tensor_like[float]]: A nested list of tape results. Each element in
-        the returned list corresponds in order to the provided tapes.
-
-    .. warning::
-
-        The following arguments are deprecated and will be removed in version 0.39:
-        ``expand_fn``, ``max_expansion``, and ``device_batch_transform``.
-        Instead, please create a :class:`~.TransformProgram` with the desired preprocessing and
-        pass it to the ``transform_program`` argument. For instance, we can create a program that uses
-        the ``qml.devices.preprocess.decompose`` transform with the desired expansion level and pass it
-        to the ``qml.execute`` function:
-
-        .. code-block:: python
-
-            from pennylane.devices.preprocess import decompose
-            from pennylane.transforms.core import TransformProgram
-
-            def stopping_condition(obj):
-                return obj.name in {"CNOT", "RX", "RZ"}
-
-            tape = qml.tape.QuantumScript([qml.IsingXX(1.2, wires=(0,1))], [qml.expval(qml.Z(0))])
-
-            program = TransformProgram()
-            program.add_transform(
-                decompose,
-                stopping_condition=stopping_condition,
-                max_expansion=10,
-            )
-
-            dev = qml.device("default.qubit", wires=2)
-
-        >>> qml.execute([tape], dev, transform_program=program)
-        (0.36235775447667357,)
-
-    .. warning::
-
-        The ``override_shots`` argument is deprecated and will be removed in version 0.39.
-        Instead, please add the shots to the ``QuantumTape``'s to be executed. For instance:
-
-        .. code-block:: python
-
-            dev = qml.device("default.qubit", wires=1)
-            operations = [qml.PauliX(0)]
-            measurements = [qml.expval(qml.PauliZ(0))]
-            qs = qml.tape.QuantumTape(operations, measurements, shots=100)
-
-        >>> qml.execute([qs], dev)
-        (-1.0,)
-
-
-    **Example**
-
-    Consider the following cost function:
-
-    .. code-block:: python
-
-        dev = qml.device("lightning.qubit", wires=2)
-
-        def cost_fn(params, x):
-            ops1 = [qml.RX(params[0], wires=0), qml.RY(params[1], wires=0)]
-            measurements1 = [qml.expval(qml.Z(0))]
-            tape1 = qml.tape.QuantumTape(ops1, measurements1)
-
-            ops2 = [
-                qml.RX(params[2], wires=0),
-                qml.RY(x[0], wires=1),
-                qml.CNOT(wires=(0,1))
-            ]
-            measurements2 = [qml.probs(wires=0)]
-            tape2 = qml.tape.QuantumTape(ops2, measurements2)
-
-            tapes = [tape1, tape2]
-
-            # execute both tapes in a batch on the given device
-            res = qml.execute(tapes, dev, gradient_fn=qml.gradients.param_shift, max_diff=2)
-
-            return res[0] + res[1][0] - res[1][1]
-
-    In this cost function, two **independent** quantum tapes are being
-    constructed; one returning an expectation value, the other probabilities.
-    We then batch execute the two tapes, and reduce the results to obtain
-    a scalar.
-
-    Let's execute this cost function while tracking the gradient:
-
-    >>> params = np.array([0.1, 0.2, 0.3], requires_grad=True)
-    >>> x = np.array([0.5], requires_grad=True)
-    >>> cost_fn(params, x)
-    1.93050682
-
-    Since the ``execute`` function is differentiable, we can
-    also compute the gradient:
-
-    >>> qml.grad(cost_fn)(params, x)
-    (array([-0.0978434 , -0.19767681, -0.29552021]), array([5.37764278e-17]))
-
-    Finally, we can also compute any nth-order derivative. Let's compute the Jacobian
-    of the gradient (that is, the Hessian):
-
-    >>> x.requires_grad = False
-    >>> qml.jacobian(qml.grad(cost_fn))(params, x)
-    array([[-0.97517033,  0.01983384,  0.        ],
-           [ 0.01983384, -0.97517033,  0.        ],
-           [ 0.        ,  0.        , -0.95533649]])
-    """
-    if not isinstance(device, qml.devices.Device):
-        device = qml.devices.LegacyDeviceFacade(device)
-
-    if logger.isEnabledFor(logging.DEBUG):
-        logger.debug(
-            """Entry with args=(tapes=%s, device=%s, gradient_fn=%s, interface=%s, grad_on_execution=%s, gradient_kwargs=%s, cache=%s, cachesize=%s, max_diff=%s, override_shots=%s, expand_fn=%s, max_expansion=%s, device_batch_transform=%s) called by=%s""",
-            tapes,
-            repr(device),
-            (
-                gradient_fn
-                if not (logger.isEnabledFor(qml.logging.TRACE) and inspect.isfunction(gradient_fn))
-                else "\n" + inspect.getsource(gradient_fn) + "\n"
-            ),
-            interface,
-            grad_on_execution,
-            gradient_kwargs,
-            cache,
-            cachesize,
-            max_diff,
-            override_shots,
-            (
-                expand_fn
-                if not (logger.isEnabledFor(qml.logging.TRACE) and inspect.isfunction(expand_fn))
-                else "\n" + inspect.getsource(expand_fn) + "\n"
-            ),
-            max_expansion,
-            device_batch_transform,
-            "::L".join(str(i) for i in inspect.getouterframes(inspect.currentframe(), 2)[1][1:3]),
-        )
-
-    tapes, override_shots, expand_fn, max_expansion, device_batch_transform = (
-        _deprecated_arguments_warnings(
-            tapes, override_shots, expand_fn, max_expansion, device_batch_transform
-        )
-    )
-
-    ### Specifying and preprocessing variables ####
-
-    interface = _get_interface_name(tapes, interface)
-    # Only need to calculate derivatives with jax when we know it will be executed later.
-    if interface in {"jax", "jax-jit"}:
-        grad_on_execution = grad_on_execution if isinstance(gradient_fn, Callable) else False
-
-    if (
-        device_vjp
-        and isinstance(device, qml.devices.LegacyDeviceFacade)
-        and "lightning" not in getattr(device, "short_name", "").lower()
-    ):
-        raise qml.QuantumFunctionError(
-            "device provided jacobian products are not compatible with the old device interface."
-        )
-
-    gradient_kwargs = gradient_kwargs or {}
-    mcm_config = mcm_config or {}
-    config = config or _get_execution_config(
-        gradient_fn, grad_on_execution, interface, device, device_vjp, mcm_config, gradient_kwargs
-    )
-
-    # Mid-circuit measurement configuration validation
-    mcm_interface = interface or _get_interface_name(tapes, "auto")
-    finite_shots = any(tape.shots for tape in tapes)
-    _update_mcm_config(config.mcm_config, mcm_interface, finite_shots)
-
-    is_gradient_transform = isinstance(gradient_fn, qml.transforms.core.TransformDispatcher)
-    transform_program, inner_transform = _make_transform_programs(
-        device, config, inner_transform, transform_program, is_gradient_transform
-    )
-
-    # If caching is desired but an explicit cache is not provided, use an ``LRUCache``.
-    if cache is True:
-        cache = LRUCache(maxsize=cachesize)
-        setattr(cache, "_persistent_cache", False)
-
-    # Ensure that ``cache`` is not a Boolean to simplify downstream code.
-    elif cache is False:
-        cache = None
-
-    # changing this set of conditions causes a bunch of tests to break.
-    no_interface_boundary_required = interface is None or config.gradient_method in {
-        None,
-        "backprop",
-    }
-    device_supports_interface_data = no_interface_boundary_required and (
-        interface is None
-        or config.gradient_method == "backprop"
-        or getattr(device, "short_name", "") == "default.mixed"
-    )
-
-    inner_execute = _make_inner_execute(
-        device,
-        cache,
-        inner_transform,
-        config,
-        numpy_only=not device_supports_interface_data,
-    )
-
-    # moved to its own explicit step so it will be easier to remove
-    def inner_execute_with_empty_jac(tapes, **_):
-        return (inner_execute(tapes), [])
-
-    if interface in jpc_interfaces:
-        execute_fn = inner_execute
-    else:
-        execute_fn = inner_execute_with_empty_jac
-
-    #### Executing the configured setup #####
-    if not device_batch_transform:
-        warnings.warn(
-            "Device batch transforms cannot be turned off with the new device interface.",
-            UserWarning,
-        )
-
-    tapes, post_processing = transform_program(tapes)
-
-    if transform_program.is_informative:
-        return post_processing(tapes)
-
-    # Exiting early if we do not need to deal with an interface boundary
-    if no_interface_boundary_required:
-        results = inner_execute(tapes)
-        return post_processing(results)
-
-    if (
-        device_vjp
-        and getattr(device, "short_name", "") in ("lightning.gpu", "lightning.kokkos")
-        and interface in jpc_interfaces
-    ):  # pragma: no cover
-        if INTERFACE_MAP[interface] == "jax" and "use_device_state" in gradient_kwargs:
-            gradient_kwargs["use_device_state"] = False
-
-        jpc = LightningVJPs(device, gradient_kwargs=gradient_kwargs)
-
-    elif config.use_device_jacobian_product and interface in jpc_interfaces:
-        jpc = DeviceJacobianProducts(device, config)
-
-    elif config.use_device_gradient:
-        jpc = DeviceDerivatives(device, config)
-
-        if interface in jpc_interfaces:
-            execute_fn = (
-                jpc.execute_and_cache_jacobian if config.grad_on_execution else inner_execute
-            )
-
-        elif config.grad_on_execution:
-
-            def execute_fn(internal_tapes):
-                """A partial function that wraps the execute_and_compute_derivatives method of the device.
-
-                Closure Variables:
-                    device: The device to execute on
-                    config: the ExecutionConfig that specifies how to perform the simulations.
-                """
-                numpy_tapes, _ = qml.transforms.convert_to_numpy_parameters(internal_tapes)
-
-                return device.execute_and_compute_derivatives(numpy_tapes, config)
-
-            gradient_fn = None
-
-        else:
-
-            def execute_fn(internal_tapes) -> tuple[ResultBatch, tuple]:
-                """A wrapper around device.execute that adds an empty tuple instead of derivatives.
-
-                Closure Variables:
-                    device: the device to execute on
-                    config: the ExecutionConfig that specifies how to perform the simulations.
-                """
-                numpy_tapes, _ = qml.transforms.convert_to_numpy_parameters(internal_tapes)
-                return (device.execute(numpy_tapes, config), tuple())
-
-            def gradient_fn(internal_tapes):
-                """A partial function that wraps compute_derivatives method of the device.
-
-                Closure Variables:
-                    device: the device to execute on
-                    config: the ExecutionConfig that specifies how to take the derivative.
-                """
-                numpy_tapes, _ = qml.transforms.convert_to_numpy_parameters(internal_tapes)
-                return device.compute_derivatives(numpy_tapes, config)
-
-    elif grad_on_execution is True:
-        # In "forward" mode, gradients are automatically handled
-        # within execute_and_gradients, so providing a gradient_fn
-        # in this case would have ambiguous behaviour.
-        raise ValueError("Gradient transforms cannot be used with grad_on_execution=True")
-    elif interface in jpc_interfaces:
-        # See autograd.py submodule docstring for explanation for ``cache_full_jacobian``
-        cache_full_jacobian = (interface == "autograd") and not cache
-
-        # we can have higher order derivatives when the `inner_execute` used to take
-        # transform gradients is itself differentiable
-        # To make the inner execute itself differentiable, we make it an interface boundary with
-        # its own jacobian product class
-        # this mechanism unpacks the currently existing recursion
-        jpc = TransformJacobianProducts(
-            execute_fn, gradient_fn, gradient_kwargs, cache_full_jacobian
-        )
-        for i in range(1, max_diff):
-            differentiable = i > 1
-            ml_boundary_execute = _get_ml_boundary_execute(
-                interface, config.grad_on_execution, differentiable=differentiable
-            )
-            execute_fn = partial(
-                ml_boundary_execute,
-                execute_fn=execute_fn,
-                jpc=jpc,
-                device=device,
-            )
-            jpc = TransformJacobianProducts(execute_fn, gradient_fn, gradient_kwargs)
-
-            if interface == "jax-jit":
-                # no need to use pure callbacks around execute_fn or the jpc when taking
-                # higher order derivatives
-                interface = "jax"
-
-    # trainable parameters can only be set on the first pass for jax
-    # not higher order passes for higher order derivatives
-    if interface in {"jax", "jax-python", "jax-jit"}:
-        for tape in tapes:
-            params = tape.get_parameters(trainable_only=False)
-            tape.trainable_params = qml.math.get_trainable_indices(params)
-
-    ml_boundary_execute = _get_ml_boundary_execute(
-        interface,
-        config.grad_on_execution,
-        config.use_device_jacobian_product,
-        differentiable=max_diff > 1,
-    )
-
-    if interface in jpc_interfaces:
-        results = ml_boundary_execute(tapes, execute_fn, jpc, device=device)
-    else:
-        results = ml_boundary_execute(
-            tapes, device, execute_fn, gradient_fn, gradient_kwargs, _n=1, max_diff=max_diff
-        )
-
-    return post_processing(results)
-
-
-def _make_transform_programs(
-    device, config, inner_transform, transform_program, is_gradient_transform
-):
-    """helper function to make the transform programs."""
-
-    # If gradient_fn is a gradient transform, device preprocessing should happen in
-    # inner execute (inside the ml boundary).
-    if is_gradient_transform:
-        if inner_transform is None:
-            inner_transform = device.preprocess(config)[0]
-        if transform_program is None:
-            transform_program = qml.transforms.core.TransformProgram()
-    else:
-        if inner_transform is None:
-            inner_transform = qml.transforms.core.TransformProgram()
-        if transform_program is None:
-            transform_program = device.preprocess(config)[0]
-
-    return transform_program, inner_transform
-
-
-def _get_execution_config(
-    gradient_fn, grad_on_execution, interface, device, device_vjp, mcm_config, gradient_kwargs
-):
-    """Helper function to get the execution config."""
-    if gradient_fn is None:
-        _gradient_method = None
-    elif isinstance(gradient_fn, str):
-        _gradient_method = gradient_fn
-    else:
-        _gradient_method = "gradient-transform"
-    config = qml.devices.ExecutionConfig(
-        interface=interface,
-        gradient_method=_gradient_method,
-        grad_on_execution=None if grad_on_execution == "best" else grad_on_execution,
-        use_device_jacobian_product=device_vjp,
-        mcm_config=mcm_config,
-        gradient_keyword_arguments=gradient_kwargs,
-    )
-
-    return device.preprocess(config)[1]
+# Copyright 2018-2021 Xanadu Quantum Technologies Inc.
+
+# Licensed under the Apache License, Version 2.0 (the "License");
+# you may not use this file except in compliance with the License.
+# You may obtain a copy of the License at
+
+#     http://www.apache.org/licenses/LICENSE-2.0
+
+# Unless required by applicable law or agreed to in writing, software
+# distributed under the License is distributed on an "AS IS" BASIS,
+# WITHOUT WARRANTIES OR CONDITIONS OF ANY KIND, either express or implied.
+# See the License for the specific language governing permissions and
+# limitations under the License.
+"""
+Contains the general execute function, for executing tapes on devices with auto-
+differentiation support.
+"""
+
+# pylint: disable=import-outside-toplevel,too-many-branches,not-callable,unexpected-keyword-arg
+# pylint: disable=unused-argument,unnecessary-lambda-assignment,inconsistent-return-statements
+# pylint: disable=invalid-unary-operand-type,isinstance-second-argument-not-valid-type
+# pylint: disable=too-many-arguments,too-many-statements,function-redefined,too-many-function-args
+
+import inspect
+import logging
+import warnings
+from collections.abc import Callable, MutableMapping
+from functools import partial
+from typing import Literal, Optional, Union, get_args
+
+from cachetools import Cache, LRUCache
+
+import pennylane as qml
+from pennylane.data.base.attribute import UNSET
+from pennylane.tape import QuantumTape, QuantumTapeBatch
+from pennylane.transforms import transform
+from pennylane.typing import Result, ResultBatch
+
+from .jacobian_products import (
+    DeviceDerivatives,
+    DeviceJacobianProducts,
+    LightningVJPs,
+    TransformJacobianProducts,
+)
+
+logger = logging.getLogger(__name__)
+logger.addHandler(logging.NullHandler())
+
+SupportedDeviceAPIs = Union["qml.devices.LegacyDevice", "qml.devices.Device"]
+
+jpc_interfaces = {
+    "autograd",
+    "numpy",
+    "torch",
+    "pytorch",
+    "jax",
+    "jax-python",
+    "jax-jit",
+    "tf",
+    "tensorflow",
+}
+
+SupportedInterfaceUserInput = Literal[
+    None,
+    "auto",
+    "autograd",
+    "numpy",
+    "scipy",
+    "jax",
+    "jax-jit",
+    "jax-python",
+    "JAX",
+    "torch",
+    "pytorch",
+    "tf",
+    "tensorflow",
+    "tensorflow-autograph",
+    "tf-autograph",
+]
+
+_mapping_output = (
+    "Numpy",
+    "auto",
+    "autograd",
+    "autograd",
+    "numpy",
+    "jax",
+    "jax",
+    "jax",
+    "jax",
+    "torch",
+    "torch",
+    "tf",
+    "tf",
+    "tf",
+    "tf",
+)
+INTERFACE_MAP = dict(zip(get_args(SupportedInterfaceUserInput), _mapping_output))
+"""dict[str, str]: maps an allowed interface specification to its canonical name."""
+
+#: list[str]: allowed interface strings
+SUPPORTED_INTERFACES = list(INTERFACE_MAP)
+"""list[str]: allowed interface strings"""
+
+
+_CACHED_EXECUTION_WITH_FINITE_SHOTS_WARNINGS = (
+    "Cached execution with finite shots detected!\n"
+    "Note that samples as well as all noisy quantities computed via sampling "
+    "will be identical across executions. This situation arises where tapes "
+    "are executed with identical operations, measurements, and parameters.\n"
+    "To avoid this behaviour, provide 'cache=False' to the QNode or execution "
+    "function."
+)
+"""str: warning message to display when cached execution is used with finite shots"""
+
+
+def _use_tensorflow_autograph():
+    import tensorflow as tf
+
+    return not tf.executing_eagerly()
+
+
+def _get_ml_boundary_execute(
+    interface: str, grad_on_execution: bool, device_vjp: bool = False, differentiable=False
+) -> Callable:
+    """Imports and returns the function that binds derivatives of the required ml framework.
+
+    Args:
+        interface (str): The designated ml framework.
+
+        grad_on_execution (bool): whether or not the device derivatives are taken upon execution
+    Returns:
+        Callable
+
+    Raises:
+        pennylane.QuantumFunctionError if the required package is not installed.
+
+    """
+    mapped_interface = INTERFACE_MAP[interface]
+    try:
+        if mapped_interface == "autograd":
+            from .interfaces.autograd import autograd_execute as ml_boundary
+
+        elif mapped_interface == "tf":
+            if "autograph" in interface:
+                from .interfaces.tensorflow_autograph import execute as ml_boundary
+
+                ml_boundary = partial(ml_boundary, grad_on_execution=grad_on_execution)
+
+            else:
+                from .interfaces.tensorflow import tf_execute as full_ml_boundary
+
+                ml_boundary = partial(full_ml_boundary, differentiable=differentiable)
+
+        elif mapped_interface == "torch":
+            from .interfaces.torch import execute as ml_boundary
+
+        elif interface == "jax-jit":
+            if device_vjp:
+                from .interfaces.jax_jit import jax_jit_vjp_execute as ml_boundary
+            else:
+                from .interfaces.jax_jit import jax_jit_jvp_execute as ml_boundary
+        else:  # interface in {"jax", "jax-python", "JAX"}:
+            if device_vjp:
+                from .interfaces.jax_jit import jax_jit_vjp_execute as ml_boundary
+            else:
+                from .interfaces.jax import jax_jvp_execute as ml_boundary
+
+    except ImportError as e:  # pragma: no-cover
+        raise qml.QuantumFunctionError(
+            f"{mapped_interface} not found. Please install the latest "
+            f"version of {mapped_interface} to enable the '{mapped_interface}' interface."
+        ) from e
+    return ml_boundary
+
+
+def _make_inner_execute(
+    device, cache, inner_transform, execution_config=None, numpy_only=True
+) -> Callable:
+    """Construct the function that will execute the tapes inside the ml framework registration
+    for the 1st order derivatives.
+
+    Steps in between the ml framework execution and the device are:
+    - device expansion (old device) or device preprocessing (new device)
+    - conversion to numpy
+    - caching
+
+    For higher order derivatives, the "inner execute" will be another ml framework execute.
+    """
+
+    def inner_execute(tapes: QuantumTapeBatch, **_) -> ResultBatch:
+        """Execution that occurs within a machine learning framework boundary.
+
+        Closure Variables:
+            expand_fn (Callable[[QuantumTape], QuantumTape]): A device preprocessing step
+            numpy_only (bool): whether to convert the data to numpy or leave as is
+            device (qml.devices.Device)
+            cache (None | MutableMapping): The cache to use. If ``None``, caching will not occur.
+        """
+
+        transform_program = qml.transforms.core.TransformProgram(inner_transform)
+
+        if numpy_only:
+            transform_program.add_transform(qml.transforms.convert_to_numpy_parameters)
+
+        if cache is not None:
+            transform_program.add_transform(_cache_transform, cache=cache)
+
+        transformed_tapes, transform_post_processing = transform_program(tapes)
+
+        if transformed_tapes:
+            results = device.execute(transformed_tapes, execution_config=execution_config)
+        else:
+            results = ()
+
+        return transform_post_processing(results)
+
+    return inner_execute
+
+
+@transform
+def _cache_transform(tape: QuantumTape, cache: MutableMapping):
+    """Caches the result of ``tape`` using the provided ``cache``.
+
+    .. note::
+
+        This function makes use of :attr:`.QuantumTape.hash` to identify unique tapes.
+    """
+
+    def cache_hit_postprocessing(_results: ResultBatch) -> Result:
+        result = cache[tape.hash]
+        if result is not None:
+            if tape.shots and getattr(cache, "_persistent_cache", True):
+                warnings.warn(_CACHED_EXECUTION_WITH_FINITE_SHOTS_WARNINGS, UserWarning)
+            return result
+
+        raise RuntimeError(
+            "Result for tape is missing from the execution cache. "
+            "This is likely the result of a race condition."
+        )
+
+    if tape.hash in cache:
+        return [], cache_hit_postprocessing
+
+    def cache_miss_postprocessing(results: ResultBatch) -> Result:
+        result = results[0]
+        cache[tape.hash] = result
+        return result
+
+    # Adding a ``None`` entry to the cache indicates that a result will eventually be available for
+    # the tape. This assumes that post-processing functions are called in the same order in which
+    # the transforms are invoked. Otherwise, ``cache_hit_postprocessing()`` may be called before the
+    # result of the corresponding tape is placed in the cache by ``cache_miss_postprocessing()``.
+    cache[tape.hash] = None
+    return [tape], cache_miss_postprocessing
+
+
+def _get_interface_name(tapes, interface):
+    """Helper function to get the interface name of a list of tapes
+
+    Args:
+        tapes (list[.QuantumScript]): Quantum tapes
+        interface (Optional[str]): Original interface to use as reference.
+
+    Returns:
+        str: Interface name"""
+    if interface == "auto":
+        params = []
+        for tape in tapes:
+            params.extend(tape.get_parameters(trainable_only=False))
+        interface = qml.math.get_interface(*params)
+    if INTERFACE_MAP.get(interface, "") == "tf" and _use_tensorflow_autograph():
+        interface = "tf-autograph"
+    if interface == "jax":
+        try:  # pragma: no cover
+            from .interfaces.jax import get_jax_interface_name
+        except ImportError as e:  # pragma: no cover
+            raise qml.QuantumFunctionError(  # pragma: no cover
+                "jax not found. Please install the latest "  # pragma: no cover
+                "version of jax to enable the 'jax' interface."  # pragma: no cover
+            ) from e  # pragma: no cover
+
+        interface = get_jax_interface_name(tapes)
+
+    return interface
+
+
+def _deprecated_arguments_warnings(
+    tapes, override_shots, expand_fn, max_expansion, device_batch_transform
+):
+    """Helper function to raise exceptions and pass codefactor checks regarding the length of the function"""
+
+    if device_batch_transform is not None:
+        warnings.warn(
+            "The device_batch_transform argument is deprecated and will be removed in version 0.39. "
+            "Instead, please create a TransformProgram with the desired preprocessing and pass "
+            "it to the transform_program argument of qml.execute.",
+            qml.PennyLaneDeprecationWarning,
+        )
+    else:
+        device_batch_transform = True
+
+    if override_shots is not UNSET:
+        warnings.warn(
+            "The override_shots argument is deprecated and will be removed in version 0.39. "
+            "Instead, please add the shots to the QuantumTape's to be executed.",
+            qml.PennyLaneDeprecationWarning,
+        )
+        if override_shots is not False:
+            tapes = tuple(
+                qml.tape.QuantumScript(
+                    t.operations,
+                    t.measurements,
+                    trainable_params=t.trainable_params,
+                    shots=override_shots,
+                )
+                for t in tapes
+            )
+    else:
+        override_shots = False
+
+    if expand_fn is not UNSET:
+        warnings.warn(
+            "The expand_fn argument is deprecated and will be removed in version 0.39. "
+            "Instead, please create a TransformProgram with the desired preprocessing and pass "
+            "it to the transform_program argument of qml.execute.",
+            qml.PennyLaneDeprecationWarning,
+        )
+    else:
+        expand_fn = "device"
+
+    if max_expansion is not None:
+        warnings.warn(
+            "The max_expansion argument is deprecated and will be removed in version 0.39. "
+            "Instead, please use qml.devices.preprocess.decompose with the desired expansion level, "
+            "add it to a TransformProgram and pass it to the transform_program argument of qml.execute.",
+            qml.PennyLaneDeprecationWarning,
+        )
+    else:
+        max_expansion = 10
+
+    return tapes, override_shots, expand_fn, max_expansion, device_batch_transform
+
+
+def _update_mcm_config(mcm_config: "qml.devices.MCMConfig", interface: str, finite_shots: bool):
+    """Helper function to update the mid-circuit measurements configuration based on
+    execution parameters"""
+    if interface == "jax-jit" and mcm_config.mcm_method == "deferred":
+        # This is a current limitation of defer_measurements. "hw-like" behaviour is
+        # not yet accessible.
+        if mcm_config.postselect_mode == "hw-like":
+            raise ValueError(
+                "Using postselect_mode='hw-like' is not supported with jax-jit when using "
+                "mcm_method='deferred'."
+            )
+        mcm_config.postselect_mode = "fill-shots"
+
+    if (
+        finite_shots
+        and "jax" in interface
+        and mcm_config.mcm_method in (None, "one-shot")
+        and mcm_config.postselect_mode in (None, "hw-like")
+    ):
+        mcm_config.postselect_mode = "pad-invalid-samples"
+
+
+def execute(
+    tapes: QuantumTapeBatch,
+    device: SupportedDeviceAPIs,
+    gradient_fn: Optional[Union[Callable, str]] = None,
+    interface: Optional[str] = "auto",
+    transform_program=None,
+    inner_transform=None,
+    config=None,
+    grad_on_execution="best",
+    gradient_kwargs=None,
+    cache: Union[None, bool, dict, Cache] = True,
+    cachesize=10000,
+    max_diff=1,
+    override_shots: int = UNSET,
+    expand_fn=UNSET,  # type: ignore
+    max_expansion=None,
+    device_batch_transform=None,
+    device_vjp=False,
+    mcm_config=None,
+) -> ResultBatch:
+    """New function to execute a batch of tapes on a device in an autodifferentiable-compatible manner. More cases will be added,
+    during the project. The current version is supporting forward execution for NumPy and does not support shot vectors.
+
+    Args:
+        tapes (Sequence[.QuantumTape]): batch of tapes to execute
+        device (pennylane.Device): Device to use to execute the batch of tapes.
+            If the device does not provide a ``batch_execute`` method,
+            by default the tapes will be executed in serial.
+        gradient_fn (None or callable): The gradient transform function to use
+            for backward passes. If "device", the device will be queried directly
+            for the gradient (if supported).
+        interface (str): The interface that will be used for classical autodifferentiation.
+            This affects the types of parameters that can exist on the input tapes.
+            Available options include ``autograd``, ``torch``, ``tf``, ``jax`` and ``auto``.
+        transform_program(.TransformProgram): A transform program to be applied to the initial tape.
+        inner_transform (.TransformProgram): A transform program to be applied to the tapes in inner execution, inside the ml interface.
+        config (qml.devices.ExecutionConfig): A datastructure describing the parameters needed to fully describe the execution.
+        grad_on_execution (bool, str): Whether the gradients should be computed on the execution or not. Only applies
+            if the device is queried for the gradient; gradient transform
+            functions available in ``qml.gradients`` are only supported on the backward
+            pass. The 'best' option chooses automatically between the two options and is default.
+        gradient_kwargs (dict): dictionary of keyword arguments to pass when
+            determining the gradients of tapes
+        cache (None, bool, dict, Cache): Whether to cache evaluations. This can result in
+            a significant reduction in quantum evaluations during gradient computations.
+        cachesize (int): the size of the cache
+        max_diff (int): If ``gradient_fn`` is a gradient transform, this option specifies
+            the maximum number of derivatives to support. Increasing this value allows
+            for higher order derivatives to be extracted, at the cost of additional
+            (classical) computational overhead during the backwards pass.
+        override_shots (int): The number of shots to use for the execution. If ``False``, then the
+            number of shots on the device is used.
+        expand_fn (str, function): Tape expansion function to be called prior to device execution.
+            Must have signature of the form ``expand_fn(tape, max_expansion)``, and return a
+            single :class:`~.QuantumTape`. If not provided, by default :meth:`Device.expand_fn`
+            is called.
+        max_expansion (int): The number of times the internal circuit should be expanded when
+            executed on a device. Expansion occurs when an operation or measurement is not
+            supported, and results in a gate decomposition. If any operations in the decomposition
+            remain unsupported by the device, another expansion occurs.
+        device_batch_transform (bool): Whether to apply any batch transforms defined by the device
+            (within :meth:`Device.batch_transform`) to each tape to be executed. The default behaviour
+            of the device batch transform is to expand out Hamiltonian measurements into
+            constituent terms if not supported on the device.
+        device_vjp=False (Optional[bool]): whether or not to use the device provided jacobian
+            product if it is available.
+        mcm_config (dict): Dictionary containing configuration options for handling mid-circuit measurements.
+
+    Returns:
+        list[tensor_like[float]]: A nested list of tape results. Each element in
+        the returned list corresponds in order to the provided tapes.
+
+    .. warning::
+
+        The following arguments are deprecated and will be removed in version 0.39:
+        ``expand_fn``, ``max_expansion``, and ``device_batch_transform``.
+        Instead, please create a :class:`~.TransformProgram` with the desired preprocessing and
+        pass it to the ``transform_program`` argument. For instance, we can create a program that uses
+        the ``qml.devices.preprocess.decompose`` transform with the desired expansion level and pass it
+        to the ``qml.execute`` function:
+
+        .. code-block:: python
+
+            from pennylane.devices.preprocess import decompose
+            from pennylane.transforms.core import TransformProgram
+
+            def stopping_condition(obj):
+                return obj.name in {"CNOT", "RX", "RZ"}
+
+            tape = qml.tape.QuantumScript([qml.IsingXX(1.2, wires=(0,1))], [qml.expval(qml.Z(0))])
+
+            program = TransformProgram()
+            program.add_transform(
+                decompose,
+                stopping_condition=stopping_condition,
+                max_expansion=10,
+            )
+
+            dev = qml.device("default.qubit", wires=2)
+
+        >>> qml.execute([tape], dev, transform_program=program)
+        (0.36235775447667357,)
+
+    .. warning::
+
+        The ``override_shots`` argument is deprecated and will be removed in version 0.39.
+        Instead, please add the shots to the ``QuantumTape``'s to be executed. For instance:
+
+        .. code-block:: python
+
+            dev = qml.device("default.qubit", wires=1)
+            operations = [qml.PauliX(0)]
+            measurements = [qml.expval(qml.PauliZ(0))]
+            qs = qml.tape.QuantumTape(operations, measurements, shots=100)
+
+        >>> qml.execute([qs], dev)
+        (-1.0,)
+
+
+    **Example**
+
+    Consider the following cost function:
+
+    .. code-block:: python
+
+        dev = qml.device("lightning.qubit", wires=2)
+
+        def cost_fn(params, x):
+            ops1 = [qml.RX(params[0], wires=0), qml.RY(params[1], wires=0)]
+            measurements1 = [qml.expval(qml.Z(0))]
+            tape1 = qml.tape.QuantumTape(ops1, measurements1)
+
+            ops2 = [
+                qml.RX(params[2], wires=0),
+                qml.RY(x[0], wires=1),
+                qml.CNOT(wires=(0,1))
+            ]
+            measurements2 = [qml.probs(wires=0)]
+            tape2 = qml.tape.QuantumTape(ops2, measurements2)
+
+            tapes = [tape1, tape2]
+
+            # execute both tapes in a batch on the given device
+            res = qml.execute(tapes, dev, gradient_fn=qml.gradients.param_shift, max_diff=2)
+
+            return res[0] + res[1][0] - res[1][1]
+
+    In this cost function, two **independent** quantum tapes are being
+    constructed; one returning an expectation value, the other probabilities.
+    We then batch execute the two tapes, and reduce the results to obtain
+    a scalar.
+
+    Let's execute this cost function while tracking the gradient:
+
+    >>> params = np.array([0.1, 0.2, 0.3], requires_grad=True)
+    >>> x = np.array([0.5], requires_grad=True)
+    >>> cost_fn(params, x)
+    1.93050682
+
+    Since the ``execute`` function is differentiable, we can
+    also compute the gradient:
+
+    >>> qml.grad(cost_fn)(params, x)
+    (array([-0.0978434 , -0.19767681, -0.29552021]), array([5.37764278e-17]))
+
+    Finally, we can also compute any nth-order derivative. Let's compute the Jacobian
+    of the gradient (that is, the Hessian):
+
+    >>> x.requires_grad = False
+    >>> qml.jacobian(qml.grad(cost_fn))(params, x)
+    array([[-0.97517033,  0.01983384,  0.        ],
+           [ 0.01983384, -0.97517033,  0.        ],
+           [ 0.        ,  0.        , -0.95533649]])
+    """
+    if not isinstance(device, qml.devices.Device):
+        device = qml.devices.LegacyDeviceFacade(device)
+
+    if logger.isEnabledFor(logging.DEBUG):
+        logger.debug(
+            """Entry with args=(tapes=%s, device=%s, gradient_fn=%s, interface=%s, grad_on_execution=%s, gradient_kwargs=%s, cache=%s, cachesize=%s, max_diff=%s, override_shots=%s, expand_fn=%s, max_expansion=%s, device_batch_transform=%s) called by=%s""",
+            tapes,
+            repr(device),
+            (
+                gradient_fn
+                if not (logger.isEnabledFor(qml.logging.TRACE) and inspect.isfunction(gradient_fn))
+                else "\n" + inspect.getsource(gradient_fn) + "\n"
+            ),
+            interface,
+            grad_on_execution,
+            gradient_kwargs,
+            cache,
+            cachesize,
+            max_diff,
+            override_shots,
+            (
+                expand_fn
+                if not (logger.isEnabledFor(qml.logging.TRACE) and inspect.isfunction(expand_fn))
+                else "\n" + inspect.getsource(expand_fn) + "\n"
+            ),
+            max_expansion,
+            device_batch_transform,
+            "::L".join(str(i) for i in inspect.getouterframes(inspect.currentframe(), 2)[1][1:3]),
+        )
+
+    tapes, override_shots, expand_fn, max_expansion, device_batch_transform = (
+        _deprecated_arguments_warnings(
+            tapes, override_shots, expand_fn, max_expansion, device_batch_transform
+        )
+    )
+
+    ### Specifying and preprocessing variables ####
+
+    interface = _get_interface_name(tapes, interface)
+    # Only need to calculate derivatives with jax when we know it will be executed later.
+    if interface in {"jax", "jax-jit"}:
+        grad_on_execution = grad_on_execution if isinstance(gradient_fn, Callable) else False
+
+    if (
+        device_vjp
+        and isinstance(device, qml.devices.LegacyDeviceFacade)
+        and "lightning" not in getattr(device, "short_name", "").lower()
+    ):
+        raise qml.QuantumFunctionError(
+            "device provided jacobian products are not compatible with the old device interface."
+        )
+
+    gradient_kwargs = gradient_kwargs or {}
+    mcm_config = mcm_config or {}
+    config = config or _get_execution_config(
+        gradient_fn, grad_on_execution, interface, device, device_vjp, mcm_config, gradient_kwargs
+    )
+
+    # Mid-circuit measurement configuration validation
+    mcm_interface = interface or _get_interface_name(tapes, "auto")
+    finite_shots = any(tape.shots for tape in tapes)
+    _update_mcm_config(config.mcm_config, mcm_interface, finite_shots)
+
+    is_gradient_transform = isinstance(gradient_fn, qml.transforms.core.TransformDispatcher)
+    transform_program, inner_transform = _make_transform_programs(
+        device, config, inner_transform, transform_program, is_gradient_transform
+    )
+
+    # If caching is desired but an explicit cache is not provided, use an ``LRUCache``.
+    if cache is True:
+        cache = LRUCache(maxsize=cachesize)
+        setattr(cache, "_persistent_cache", False)
+
+    # Ensure that ``cache`` is not a Boolean to simplify downstream code.
+    elif cache is False:
+        cache = None
+
+    # changing this set of conditions causes a bunch of tests to break.
+    no_interface_boundary_required = interface is None or config.gradient_method in {
+        None,
+        "backprop",
+    }
+    device_supports_interface_data = no_interface_boundary_required and (
+        interface is None
+        or config.gradient_method == "backprop"
+        or getattr(device, "short_name", "") == "default.mixed"
+    )
+
+    inner_execute = _make_inner_execute(
+        device,
+        cache,
+        inner_transform,
+        config,
+        numpy_only=not device_supports_interface_data,
+    )
+
+    # moved to its own explicit step so it will be easier to remove
+    def inner_execute_with_empty_jac(tapes, **_):
+        return (inner_execute(tapes), [])
+
+    if interface in jpc_interfaces:
+        execute_fn = inner_execute
+    else:
+        execute_fn = inner_execute_with_empty_jac
+
+    #### Executing the configured setup #####
+    if not device_batch_transform:
+        warnings.warn(
+            "Device batch transforms cannot be turned off with the new device interface.",
+            UserWarning,
+        )
+
+    tapes, post_processing = transform_program(tapes)
+
+    if transform_program.is_informative:
+        return post_processing(tapes)
+
+    # Exiting early if we do not need to deal with an interface boundary
+    if no_interface_boundary_required:
+        results = inner_execute(tapes)
+        return post_processing(results)
+
+    if (
+        device_vjp
+        and getattr(device, "short_name", "") in ("lightning.gpu", "lightning.kokkos")
+        and interface in jpc_interfaces
+    ):  # pragma: no cover
+        if INTERFACE_MAP[interface] == "jax" and "use_device_state" in gradient_kwargs:
+            gradient_kwargs["use_device_state"] = False
+
+        jpc = LightningVJPs(device, gradient_kwargs=gradient_kwargs)
+
+    elif config.use_device_jacobian_product and interface in jpc_interfaces:
+        jpc = DeviceJacobianProducts(device, config)
+
+    elif config.use_device_gradient:
+        jpc = DeviceDerivatives(device, config)
+
+        if interface in jpc_interfaces:
+            execute_fn = (
+                jpc.execute_and_cache_jacobian if config.grad_on_execution else inner_execute
+            )
+
+        elif config.grad_on_execution:
+
+            def execute_fn(internal_tapes):
+                """A partial function that wraps the execute_and_compute_derivatives method of the device.
+
+                Closure Variables:
+                    device: The device to execute on
+                    config: the ExecutionConfig that specifies how to perform the simulations.
+                """
+                numpy_tapes, _ = qml.transforms.convert_to_numpy_parameters(internal_tapes)
+
+                return device.execute_and_compute_derivatives(numpy_tapes, config)
+
+            gradient_fn = None
+
+        else:
+
+            def execute_fn(internal_tapes) -> tuple[ResultBatch, tuple]:
+                """A wrapper around device.execute that adds an empty tuple instead of derivatives.
+
+                Closure Variables:
+                    device: the device to execute on
+                    config: the ExecutionConfig that specifies how to perform the simulations.
+                """
+                numpy_tapes, _ = qml.transforms.convert_to_numpy_parameters(internal_tapes)
+                return (device.execute(numpy_tapes, config), tuple())
+
+            def gradient_fn(internal_tapes):
+                """A partial function that wraps compute_derivatives method of the device.
+
+                Closure Variables:
+                    device: the device to execute on
+                    config: the ExecutionConfig that specifies how to take the derivative.
+                """
+                numpy_tapes, _ = qml.transforms.convert_to_numpy_parameters(internal_tapes)
+                return device.compute_derivatives(numpy_tapes, config)
+
+    elif grad_on_execution is True:
+        # In "forward" mode, gradients are automatically handled
+        # within execute_and_gradients, so providing a gradient_fn
+        # in this case would have ambiguous behaviour.
+        raise ValueError("Gradient transforms cannot be used with grad_on_execution=True")
+    elif interface in jpc_interfaces:
+        # See autograd.py submodule docstring for explanation for ``cache_full_jacobian``
+        cache_full_jacobian = (interface == "autograd") and not cache
+
+        # we can have higher order derivatives when the `inner_execute` used to take
+        # transform gradients is itself differentiable
+        # To make the inner execute itself differentiable, we make it an interface boundary with
+        # its own jacobian product class
+        # this mechanism unpacks the currently existing recursion
+        jpc = TransformJacobianProducts(
+            execute_fn, gradient_fn, gradient_kwargs, cache_full_jacobian
+        )
+        for i in range(1, max_diff):
+            differentiable = i > 1
+            ml_boundary_execute = _get_ml_boundary_execute(
+                interface, config.grad_on_execution, differentiable=differentiable
+            )
+            execute_fn = partial(
+                ml_boundary_execute,
+                execute_fn=execute_fn,
+                jpc=jpc,
+                device=device,
+            )
+            jpc = TransformJacobianProducts(execute_fn, gradient_fn, gradient_kwargs)
+
+            if interface == "jax-jit":
+                # no need to use pure callbacks around execute_fn or the jpc when taking
+                # higher order derivatives
+                interface = "jax"
+
+    # trainable parameters can only be set on the first pass for jax
+    # not higher order passes for higher order derivatives
+    if interface in {"jax", "jax-python", "jax-jit"}:
+        for tape in tapes:
+            params = tape.get_parameters(trainable_only=False)
+            tape.trainable_params = qml.math.get_trainable_indices(params)
+
+    ml_boundary_execute = _get_ml_boundary_execute(
+        interface,
+        config.grad_on_execution,
+        config.use_device_jacobian_product,
+        differentiable=max_diff > 1,
+    )
+
+    if interface in jpc_interfaces:
+        results = ml_boundary_execute(tapes, execute_fn, jpc, device=device)
+    else:
+        results = ml_boundary_execute(
+            tapes, device, execute_fn, gradient_fn, gradient_kwargs, _n=1, max_diff=max_diff
+        )
+
+    return post_processing(results)
+
+
+def _make_transform_programs(
+    device, config, inner_transform, transform_program, is_gradient_transform
+):
+    """helper function to make the transform programs."""
+
+    # If gradient_fn is a gradient transform, device preprocessing should happen in
+    # inner execute (inside the ml boundary).
+    if is_gradient_transform:
+        if inner_transform is None:
+            inner_transform = device.preprocess(config)[0]
+        if transform_program is None:
+            transform_program = qml.transforms.core.TransformProgram()
+    else:
+        if inner_transform is None:
+            inner_transform = qml.transforms.core.TransformProgram()
+        if transform_program is None:
+            transform_program = device.preprocess(config)[0]
+
+    return transform_program, inner_transform
+
+
+def _get_execution_config(
+    gradient_fn, grad_on_execution, interface, device, device_vjp, mcm_config, gradient_kwargs
+):
+    """Helper function to get the execution config."""
+    if gradient_fn is None:
+        _gradient_method = None
+    elif isinstance(gradient_fn, str):
+        _gradient_method = gradient_fn
+    else:
+        _gradient_method = "gradient-transform"
+    config = qml.devices.ExecutionConfig(
+        interface=interface,
+        gradient_method=_gradient_method,
+        grad_on_execution=None if grad_on_execution == "best" else grad_on_execution,
+        use_device_jacobian_product=device_vjp,
+        mcm_config=mcm_config,
+        gradient_keyword_arguments=gradient_kwargs,
+    )
+
+    return device.preprocess(config)[1]