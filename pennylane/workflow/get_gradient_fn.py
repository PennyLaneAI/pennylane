--- conflicted
+++ resolved
@@ -27,11 +27,7 @@
 )
 
 
-<<<<<<< HEAD
 # pylint: disable=too-many-return-statements, unsupported-binary-operation, inconsistent-return-statements
-=======
-# pylint: disable=too-many-return-statements, unsupported-binary-operation
->>>>>>> 9c2993a8
 @debug_logger
 def _get_gradient_fn(
     device: SupportedDeviceAPIs,
@@ -67,15 +63,6 @@
         )
 
     if diff_method == "best":
-<<<<<<< HEAD
-        config = _make_execution_config(None, "best")
-
-        if device.supports_derivatives(config, circuit=tape):
-            new_config = device.preprocess(config)[1]
-            return new_config.gradient_method
-
-=======
->>>>>>> 9c2993a8
         if tape and any(isinstance(o, qml.operation.CV) for o in tape):
             return qml.gradients.param_shift_cv
 
