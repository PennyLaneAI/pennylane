--- conflicted
+++ resolved
@@ -89,21 +89,8 @@
         cache = None
 
     # changing this set of conditions causes a bunch of tests to break.
-<<<<<<< HEAD
-    no_interface_boundary_required = (
+    interface_data_supported = (
         resolved_execution_config.interface is Interface.NUMPY
-        or resolved_execution_config.gradient_method
-        in {
-            None,
-            "backprop",
-        }
-    )
-    device_supports_interface_data = no_interface_boundary_required and (
-        resolved_execution_config.interface is Interface.NUMPY
-=======
-    interface_data_supported = (
-        resolved_execution_config.interface is None
->>>>>>> 63b244cd
         or resolved_execution_config.gradient_method == "backprop"
         or (
             getattr(device, "short_name", "") == "default.mixed"
