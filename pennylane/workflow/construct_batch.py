# Copyright 2018-2024 Xanadu Quantum Technologies Inc.

# Licensed under the Apache License, Version 2.0 (the "License");
# you may not use this file except in compliance with the License.
# You may obtain a copy of the License at

#     http://www.apache.org/licenses/LICENSE-2.0

# Unless required by applicable law or agreed to in writing, software
# distributed under the License is distributed on an "AS IS" BASIS,
# WITHOUT WARRANTIES OR CONDITIONS OF ANY KIND, either express or implied.
# See the License for the specific language governing permissions and
# limitations under the License.
"""Contains a function extracting the tapes at postprocessing at any stage of a transform program."""
import inspect
from collections.abc import Callable
from contextlib import nullcontext
from functools import wraps
from typing import Literal, Union

import pennylane as qml
from pennylane.tape import QuantumScriptBatch
from pennylane.typing import PostprocessingFn

from .qnode import QNode, _make_execution_config


def null_postprocessing(results):
    """A postprocessing function with null behaviour."""
    return results[0]


def expand_fn_transform(expand_fn: Callable) -> "qml.transforms.core.TransformDispatcher":
    """Construct a transform from a tape-to-tape function.

    Args:
        expand_fn (Callable): a function from a single tape to a single tape

    Returns:

        .TransformDispatcher: Returns a transform dispatcher object that that can transform any
        circuit-like object in PennyLane.

    >>> device = qml.device('default.mixed', wires=2)
    >>> my_transform = qml.transforms.core.expand_fn_transform(device.expand_fn)
    >>> my_transform
    <transform: expand_fn>
    """

    @wraps(expand_fn)
    def wrapped_expand_fn(tape, *args, **kwargs):
        return (expand_fn(tape, *args, **kwargs),), null_postprocessing

    return qml.transform(wrapped_expand_fn)


def _get_full_transform_program(
    qnode: QNode, gradient_fn
) -> "qml.transforms.core.TransformProgram":
    program = qml.transforms.core.TransformProgram(qnode.transform_program)

    if getattr(gradient_fn, "expand_transform", False):
        program.add_transform(
            qml.transform(gradient_fn.expand_transform),
            **qnode.gradient_kwargs,
        )

    mcm_config = qml.devices.MCMConfig(
        postselect_mode=qnode.execute_kwargs["postselect_mode"],
        mcm_method=qnode.execute_kwargs["mcm_method"],
    )
<<<<<<< HEAD
=======

>>>>>>> 71914c79
    config = _make_execution_config(qnode, gradient_fn, mcm_config)
    return program + qnode.device.preprocess_transforms(config)


def get_transform_program(
    qnode: "QNode", level=None, gradient_fn="unset"
) -> "qml.transforms.core.TransformProgram":
    """Extract a transform program at a designated level.

    Args:
        qnode (QNode): the qnode to get the transform program for.
        level (None, str, int, slice): An indication of what transforms to use from the full program.

            * ``None``: use the full transform program
            * ``str``: Acceptable keys are ``"user"``, ``"device"``, ``"top"`` and ``"gradient"``
            * ``int``: How many transforms to include, starting from the front of the program
            * ``slice``: a slice to select out components of the transform program.

        gradient_fn (None, str, TransformDispatcher): The processed gradient fn for the workflow.

    Returns:
        TransformProgram: the transform program corresponding to the requested level.

    .. details::
        :title: Usage Details

        The transforms are organized as:

        .. image:: ../../_static/transforms_order.png
            :align: center
            :width: 800px
            :target: javascript:void(0);

        where ``transform1`` is first applied to the ``QNode`` followed by ``transform2``.  First, user transforms are run on the tapes,
        followed by the gradient expansion, followed by the device expansion. "Final" transforms, like ``param_shift`` and ``metric_tensor``,
        always occur at the end of the program, despite being part of user transforms. Note that when requesting a level by name
        (e.g. "gradient" or "device"), the preceding levels would be applied as well.

        .. code-block:: python

            dev = qml.device('default.qubit')

            @qml.metric_tensor # final transform
            @qml.transforms.merge_rotations # transform 2
            @qml.transforms.cancel_inverses # transform 1
            @qml.qnode(dev, diff_method="parameter-shift", shifts=np.pi / 4)
            def circuit():
                return qml.expval(qml.Z(0))

        By default, we get the full transform program. This can be manually specified by ``level=None``.

        >>> qml.workflow.get_transform_program(circuit)
        TransformProgram(cancel_inverses, merge_rotations, _expand_metric_tensor,
        _expand_transform_param_shift, validate_device_wires, defer_measurements,
        decompose, validate_measurements, validate_observables, metric_tensor)

        The ``"user"`` transforms are the ones manually applied to the qnode, :func:`~.cancel_inverses`,
        :func:`~.merge_rotations` and :func:`~.metric_tensor`.

        >>> qml.workflow.get_transform_program(circuit, level="user")
        TransformProgram(cancel_inverses, merge_rotations, _expand_metric_tensor, metric_tensor)

        The ``_expand_transform_param_shift`` is the ``"gradient"`` transform.
        This expands all trainable operations to a state where the parameter shift transform can operate on them. For example,
        it will decompose any parametrized templates into operators that have generators. Note how ``metric_tensor`` is still
        present at the very end of resulting program.

        >>> qml.workflow.get_transform_program(circuit, level="gradient")
        TransformProgram(cancel_inverses, merge_rotations, _expand_metric_tensor, _expand_transform_param_shift, metric_tensor)

        ``"device"`` is equivalent to ``level=None`` and includes all transforms. Semantically, this usually
        corresponds to the circuits that will be sent to the device to execute.

        >>> qml.workflow.get_transform_program(circuit, level="device")
        TransformProgram(cancel_inverses, merge_rotations, _expand_transform_param_shift,
        validate_device_wires, defer_measurements, decompose, validate_measurements,
        validate_observables, metric_tensor)

        ``"top"`` and ``0`` both return empty transform programs.

        >>> qml.workflow.get_transform_program(circuit, level="top")
        TransformProgram()
        >>> qml.workflow.get_transform_program(circuit, level=0)
        TransformProgram()

        The ``level`` can also be any integer, corresponding to a number of transforms in the program.

        >>> qml.workflow.get_transform_program(circuit, level=2)
        TransformProgram(cancel_inverses, merge_rotations)

        ``level`` can also accept a ``slice`` object to select out any arbitrary subset of the
        transform program.  This allows you to select different starting transforms or strides.
        For example, you can skip the first transform or reverse the order:

        >>> qml.workflow.get_transform_program(circuit, level=slice(1,3))
        TransformProgram(merge_rotations, _expand_transform_param_shift)
        >>> qml.workflow.get_transform_program(circuit, level=slice(None, None, -1))
        TransformProgram(metric_tensor, validate_observables, validate_measurements,
        decompose, defer_measurements, validate_device_wires, _expand_transform_param_shift,
        _expand_metric_tensor, merge_rotations, cancel_inverses)

        You can get creative and pick a single category of transforms as follows, excluding
        any preceding transforms (and the final transform if it exists):

        >>> user_prog = qml.workflow.get_transform_program(circuit, level="user")
        >>> grad_prog = qml.workflow.get_transform_program(circuit, level="gradient")
        >>> dev_prog = qml.workflow.get_transform_program(circuit, level="device")
        >>> grad_prog[len(user_prog) - 1 : -1]
        TransformProgram(_expand_transform_param_shift)
        >>> dev_prog[len(grad_prog) - 1 : -1]
        TransformProgram(validate_device_wires, mid_circuit_measurements, decompose, validate_measurements, validate_observables)

    """
    if gradient_fn == "unset":
        config = qml.workflow.construct_execution_config(qnode, resolve=False)()
        # pylint: disable = protected-access
        config = qml.workflow.resolution._resolve_diff_method(
            config,
            qnode.device,
        )
        gradient_fn = config.gradient_method

    full_transform_program = _get_full_transform_program(qnode, gradient_fn)

    num_user = len(qnode.transform_program)
    if qnode.transform_program.has_final_transform:
        # final transform is placed after device transforms
        num_user -= 1

    readd_final_transform = False

    if level == "device":
        level = None
    elif level == "top":
        level = 0
    elif level == "user":
        readd_final_transform = True
        level = num_user
    elif level == "gradient":
        readd_final_transform = True

        level = num_user + 1 if getattr(gradient_fn, "expand_transform", False) else num_user
    elif isinstance(level, str):
        raise ValueError(
            f"level {level} not recognized. Acceptable strings are 'device', 'top', 'user', and 'gradient'."
        )

    if level is None or isinstance(level, int):
        level = slice(0, level)

    resolved_program = full_transform_program[level]

    if qnode.transform_program.has_final_transform and readd_final_transform:
        resolved_program += qnode.transform_program[-1:]

    return resolved_program


def construct_batch(
    qnode: Union[QNode, "qml.qnn.KerasLayer", "qml.qnn.TorchLayer"],
    level: Union[Literal["top", "user", "device", "gradient"], int, slice, None] = "user",
) -> Callable:
    """Construct the batch of tapes and post processing for a designated stage in the transform program.

    Args:
        qnode (QNode): the qnode we want to get the tapes and post-processing for.
        level (None, str, int, slice): And indication of what transforms to use from the full program.

            * ``None``: use the full transform program.
            * ``str``: Acceptable keys are ``"top"``, ``"user"``, ``"device"``, and ``"gradient"``.
            * ``int``: How many transforms to include, starting from the front of the program.
            * ``slice``: a slice to select out components of the transform program.

    Returns:
        Callable:  A function with the same call signature as the initial quantum function. This function returns
        a batch (tuple) of tapes and postprocessing function.

    .. seealso:: :func:`pennylane.workflow.get_transform_program` to inspect the contents of the transform program for a specified level.


    .. details::
        :title: Usage Details

        Suppose we have a QNode with several user transforms.

        .. code-block:: python

            from pennylane.workflow import construct_batch

            @qml.transforms.undo_swaps
            @qml.transforms.merge_rotations
            @qml.transforms.cancel_inverses
            @qml.qnode(qml.device('default.qubit'), diff_method="parameter-shift", shifts=np.pi / 4)
            def circuit(x):
                qml.RandomLayers(qml.numpy.array([[1.0, 2.0]]), wires=(0,1))
                qml.RX(x, wires=0)
                qml.RX(-x, wires=0)
                qml.SWAP((0,1))
                qml.X(0)
                qml.X(0)
                return qml.expval(qml.X(0) + qml.Y(0))

        We can inspect what the device will execute with:

        >>> batch, fn = construct_batch(circuit, level="device")(1.23)
        >>> batch[0].circuit
        [RY(tensor(1., requires_grad=True), wires=[1]),
         RX(tensor(2., requires_grad=True), wires=[0]),
         expval(X(0) + Y(0))]

        These tapes can be natively executed by the device. However, with non-backprop devices the parameters
        will need to be converted to NumPy with :func:`~.convert_to_numpy_parameters`.

        >>> fn(dev.execute(batch))
        (tensor(-0.90929743, requires_grad=True),)

        Or what the parameter shift gradient transform will be applied to:

        >>> batch, fn = construct_batch(circuit, level="gradient")(1.23)
        >>> batch[0].circuit
        [RY(tensor(1., requires_grad=True), wires=[1]),
         RX(tensor(2., requires_grad=True), wires=[0]),
         expval(X(0) + Y(0))]

        We can inspect what was directly captured from the qfunc with ``level=0``.

        >>> batch, fn = construct_batch(circuit, level=0)(1.23)
        >>> batch[0].circuit
        [RandomLayers(tensor([[1., 2.]], requires_grad=True), wires=[0, 1]),
         RX(1.23, wires=[0]),
         RX(-1.23, wires=[0]),
         SWAP(wires=[0, 1]),
         X(0),
         X(0),
         expval(X(0) + Y(0))]

        And iterate though stages in the transform program with different integers.
        If we request ``level=1``, the ``cancel_inverses`` transform has been applied.

        >>> batch, fn = construct_batch(circuit, level=1)(1.23)
        >>> batch[0].circuit
        [RandomLayers(tensor([[1., 2.]], requires_grad=True), wires=[0, 1]),
         RX(1.23, wires=[0]),
         RX(-1.23, wires=[0]),
         SWAP(wires=[0, 1]),
         expval(X(0) + Y(0))]

        We can also slice into a subset of the transform program.  ``slice(1, None)`` would skip the first user
        transform ``cancel_inverses``:

        >>> batch, fn = construct_batch(circuit, level=slice(1,None))(1.23)
        >>> batch[0].circuit
        [RY(tensor(1., requires_grad=True), wires=[1]),
         RX(tensor(2., requires_grad=True), wires=[0]),
         X(0),
         X(0),
         expval(X(0) + Y(0))]

    """

    # pylint: disable=protected-access
    def batch_constructor(*args, **kwargs) -> tuple[QuantumScriptBatch, PostprocessingFn]:
        """Create a batch of tapes and a post processing function."""
        if "shots" in inspect.signature(qnode.func).parameters:
            shots = qnode.device.shots
        else:
            shots = kwargs.pop("shots", qnode.device.shots)

        context_fn = nullcontext

        if type(qnode).__name__ == "KerasLayer":
            # note that calling qml.qnn.KerasLayer pulls in a tf import
            # pylint: disable=import-outside-toplevel
            import tensorflow as tf

            context_fn = tf.GradientTape

        elif type(qnode).__name__ == "TorchLayer":
            # avoid triggering import of torch if its not needed.
            x = args[0]
            kwargs = {
                **{arg: weight.to(x) for arg, weight in qnode.qnode_weights.items()},
            }

        with context_fn() as cntxt:
            # If TF tape, use the watch function
            if hasattr(cntxt, "watch"):
                cntxt.watch(list(qnode.qnode_weights.values()))

                kwargs = {
                    **{k: 1.0 * w for k, w in qnode.qnode_weights.items()},
                    **kwargs,
                }

            initial_tape = qml.tape.make_qscript(qnode.func, shots=shots)(*args, **kwargs)
            params = initial_tape.get_parameters(trainable_only=False)
            initial_tape.trainable_params = qml.math.get_trainable_indices(params)

        config = qml.workflow.construct_execution_config(qnode, resolve=False)(*args, **kwargs)
        # pylint: disable = protected-access
        config = qml.workflow.resolution._resolve_execution_config(
            config, qnode.device, tapes=(initial_tape,)
        )
        gradient_fn = config.gradient_method
        program = get_transform_program(qnode, level=level, gradient_fn=gradient_fn)

        return program((initial_tape,))

    return batch_constructor<|MERGE_RESOLUTION|>--- conflicted
+++ resolved
@@ -69,10 +69,7 @@
         postselect_mode=qnode.execute_kwargs["postselect_mode"],
         mcm_method=qnode.execute_kwargs["mcm_method"],
     )
-<<<<<<< HEAD
-=======
-
->>>>>>> 71914c79
+
     config = _make_execution_config(qnode, gradient_fn, mcm_config)
     return program + qnode.device.preprocess_transforms(config)
 
