--- conflicted
+++ resolved
@@ -192,11 +192,7 @@
 
 def get_transform_program(
     qnode: QNode,
-<<<<<<< HEAD
-    level: Literal["top", "user", "device", "gradient"] | int | slice | None = None,
-=======
-    level: Optional[Literal["top", "user", "device", "gradient"] | int | slice] = "device",
->>>>>>> 90c579a6
+    level: Literal["top", "user", "device", "gradient"] | int | slice | None = "device",
     gradient_fn="unset",
 ) -> qml.transforms.core.TransformProgram:
     """Extract a transform program at a designated level.
