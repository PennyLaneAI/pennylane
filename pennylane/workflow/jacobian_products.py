# Copyright 2018-2023 Xanadu Quantum Technologies Inc.

# Licensed under the Apache License, Version 2.0 (the "License");
# you may not use this file except in compliance with the License.
# You may obtain a copy of the License at

#     http://www.apache.org/licenses/LICENSE-2.0

# Unless required by applicable law or agreed to in writing, software
# distributed under the License is distributed on an "AS IS" BASIS,
# WITHOUT WARRANTIES OR CONDITIONS OF ANY KIND, either express or implied.
# See the License for the specific language governing permissions and
# limitations under the License.
"""
Defines classes that take the vjps, jvps, and jacobians of circuits.
"""
import abc
import inspect
import logging
from collections.abc import Callable, Sequence
from typing import Optional, Union

import numpy as np
from cachetools import LRUCache

import pennylane as qml
from pennylane.tape import QuantumScriptBatch
from pennylane.typing import ResultBatch, TensorLike

logger = logging.getLogger(__name__)
logger.addHandler(logging.NullHandler())


def _compute_vjps(jacs, dys, tapes):
    """Compute the vjps of multiple tapes, directly for a Jacobian and co-tangents dys."""
    f = {True: qml.gradients.compute_vjp_multi, False: qml.gradients.compute_vjp_single}

    vjps = []
    for jac, dy, t in zip(jacs, dys, tapes):
        multi = len(t.measurements) > 1
        if t.shots.has_partitioned_shots:
            shot_vjps = [f[multi](d, j) for d, j in zip(dy, jac)]
            vjps.append(qml.math.sum(qml.math.stack(shot_vjps), axis=0))
        else:
            vjps.append(f[multi](dy, jac))
    return tuple(vjps)


def _zero_jvp_single_shots(shots, tape):
    jvp = tuple(np.zeros(mp.shape(shots=shots), dtype=mp.numeric_type) for mp in tape.measurements)
    return jvp[0] if len(tape.measurements) == 1 else jvp


def _zero_jvp(tape):
    if tape.shots.has_partitioned_shots:
        return tuple(_zero_jvp_single_shots(s, tape) for s in tape.shots)
<<<<<<< HEAD
    return _zero_jvp_single_shots(tape.shots, tape)
=======
    return _zero_jvp_single_shots(tape.shots.total_shots, tape)
>>>>>>> c5296372


def _compute_jvps(jacs, tangents, tapes):
    """Compute the jvps of multiple tapes, directly for a Jacobian and tangents."""
    f = {True: qml.gradients.compute_jvp_multi, False: qml.gradients.compute_jvp_single}

    jvps = []
    for jac, dx, t in zip(jacs, tangents, tapes):
        multi = len(t.measurements) > 1
        if len(t.trainable_params) == 0:
            jvps.append(_zero_jvp(t))
        elif t.shots.has_partitioned_shots:
            jvps.append(tuple(f[multi](dx, j) for j in jac))
        else:
            jvps.append(f[multi](dx, jac))
    return tuple(jvps)


class JacobianProductCalculator(abc.ABC):
    """Provides methods for calculating the JVP/VJP between the Jacobians of tapes and tangents/cotangents."""

    @abc.abstractmethod
    def execute_and_compute_jvp(
        self, tapes: QuantumScriptBatch, tangents: Sequence[Sequence[TensorLike]]
    ) -> tuple[ResultBatch, tuple]:
        """Calculate both the results for a batch of tapes and the jvp.

        This method is required to compute JVPs in the JAX interface.

        Args:
            tapes (Sequence[.QuantumScript | .QuantumTape]): The batch of tapes to take the derivatives of
            tangents (Sequence[Sequence[TensorLike]]): the tangents for the parameters of the tape.
                The ``i`` th tangent corresponds to the ``i`` th tape, and the ``j`` th entry into a
                tangent entry corresponds to the ``j`` th trainable parameter of the tape.

        Returns:
            ResultBatch, TensorLike: the results of the execution and the jacobian vector product

        **Examples:**

        For an instance of :class:`~.JacobianProductCalculator` ``jpc``, we have:

        >>> tape0 = qml.tape.QuantumScript([qml.RX(0.1, wires=0)], [qml.expval(qml.Z(0))])
        >>> tape1 = qml.tape.QuantumScript([qml.RY(0.2, wires=0)], [qml.expval(qml.Z(0))])
        >>> batch = (tape0, tape1)
        >>> tangents0 = (1.5, )
        >>> tangents1 = (2.0, )
        >>> tangents = (tangents0, tangents1)
        >>> results, jvps = jpc.execute_and_compute_jvp(batch, tangents)
        >>> expected_results = (np.cos(0.1), np.cos(0.2))
        >>> qml.math.allclose(results, expected_results)
        True
        >>> jvps
        (array(-0.14975012), array(-0.39733866))
        >>> expected_jvps = 1.5 * -np.sin(0.1), 2.0 * -np.sin(0.2)
        >>> qml.math.allclose(jvps, expected_jvps)
        True

        While this method could support non-scalar parameters in theory, no implementation currently supports
        jacobians with non-scalar parameters.

        """

    @abc.abstractmethod
    def compute_vjp(self, tapes: QuantumScriptBatch, dy: Sequence[Sequence[TensorLike]]) -> tuple:
        """Compute the vjp for a given batch of tapes.

        This method is used by autograd, torch, and tensorflow to compute VJPs.

        Args:
            tapes (tuple[.QuantumScript]): the batch of tapes to take the derivatives of
            dy (tuple[tuple[TensorLike]]): the derivatives of the results of an execution.
                The ``i``th entry (cotangent) corresponds to the ``i`` th tape, and the ``j`` th entry of the ``i`` th
                cotangent corresponds to the ``j`` th return value of the ``i`` th tape.

        Returns:
            TensorLike: the vector jacobian product.

        **Examples:**

        For an instance of :class:`~.JacobianProductCalculator` ``jpc``, we have:

        >>> tape0 = qml.tape.QuantumScript([qml.RX(0.1, wires=0)], [qml.expval(qml.Z(0))])
        >>> tape1 = qml.tape.QuantumScript([qml.RY(0.2, wires=0)], [qml.expval(qml.Z(0)), qml.expval(qml.X(0))])
        >>> batch = (tape0, tape1)
        >>> dy0 = (0.5, )
        >>> dy1 = (2.0, 3.0)
        >>> dys = (dy0, dy1)
        >>> vjps = jpc.compute_vjp(batch, dys)
        >>> vjps
        (array([-0.04991671]), array([2.54286107]))
        >>> expected_vjp0 = 0.5 * -np.sin(0.1)
        >>> qml.math.allclose(vjps[0], expected_vjp0)
        True
        >>> expected_vjp1 = 2.0 * -np.sin(0.2) + 3.0 * np.cos(0.2)
        >>> qml.math.allclose(vjps[1], expected_vjp1)
        True

        While this method could support non-scalar parameters in theory, no implementation currently supports
        jacobians with non-scalar parameters.

        """

    @abc.abstractmethod
    def compute_jacobian(self, tapes: QuantumScriptBatch) -> tuple:
        """Compute the full Jacobian for a batch of tapes.

        This method is required to compute Jacobians in the ``tensorflow`` interface

        Args:
            tapes (tuple[.QuantumScript]): the batch of tapes to take the derivatives of

        **Examples:**

        For an instance of :class:`~.JacobianProductCalculator` ``jpc``, we have:

        >>> tape0 = qml.tape.QuantumScript([qml.RX(0.1, wires=0)], [qml.expval(qml.Z(0))])
        >>> tape1 = qml.tape.QuantumScript([qml.RY(0.2, wires=0)], [qml.expval(qml.Z(0)), qml.expval(qml.X(0))])
        >>> batch = (tape0, tape1)
        >>> jpc.compute_jacobian(batch)
        (array(-0.09983342), (array(-0.19866933), array(0.98006658)))

        While this method could support non-scalar parameters in theory, no implementation currently supports
        jacobians with non-scalar parameters.

        """

    @abc.abstractmethod
    def execute_and_compute_jacobian(self, tapes: QuantumScriptBatch) -> tuple[ResultBatch, tuple]:
        """Compute the results and the full Jacobian for a batch of tapes.

        This method is required to compute Jacobians in the ``jax-jit`` interface

        Args:
            tapes (tuple[.QuantumScript]): the batch of tapes to take the derivatives of

        **Examples:**

        For an instance of :class:`~.JacobianProductCalculator` ``jpc``, we have:

        >>> tape0 = qml.tape.QuantumScript([qml.RX(0.1, wires=0)], [qml.expval(qml.Z(0))])
        >>> tape1 = qml.tape.QuantumScript([qml.RY(0.2, wires=0)], [qml.expval(qml.Z(0)), qml.expval(qml.X(0))])
        >>> batch = (tape0, tape1)
        >>> results, jacs = jpc.execute_and_compute_jacobian(batch)
        >>> results
        (0.9950041652780258, (0.9800665778412417, 0.19866933079506116))
        >>> jacs
        (array(-0.09983342), (array(-0.19866933), array(0.98006658)))

        While this method could support non-scalar parameters in theory, no implementation currently supports
        jacobians with non-scalar parameters.

        """


class TransformJacobianProducts(JacobianProductCalculator):
    """Compute VJPs, JVPs and Jacobians via a gradient transform :class:`~.TransformDispatcher`.

    Args:
        inner_execute (Callable[[Tuple[QuantumTape]], ResultBatch]): a function that
            executes the batch of circuits and returns their results.
        gradient_transform (.TransformDispatcher): the gradient transform to use.
        gradient_kwargs (dict): Any keyword arguments for the gradient transform.

    Keyword Args:
        cache_full_jacobian=False (bool): Whether or not to compute the full jacobian and cache it,
            instead of treating each call as independent. This keyword argument is used to patch problematic
            autograd behaviour when caching is turned off. In this case, caching will be based on the identity
            of the batch, rather than the potentially expensive :attr:`~.QuantumScript.hash` that is used
            by the cache.

    >>> inner_execute = qml.device('default.qubit').execute
    >>> gradient_transform = qml.gradients.param_shift
    >>> kwargs = {"broadcast": True}
    >>> jpc = TransformJacobianProducts(inner_execute, gradient_transform, kwargs)

    """

    def __repr__(self):
        return (
            f"TransformJacobianProducts({self._inner_execute}, gradient_transform={self._gradient_transform}, "
            f"gradient_kwargs={self._gradient_kwargs}, cache_full_jacobian={self._cache_full_jacobian})"
        )

    def __init__(
        self,
        inner_execute: Callable,
        gradient_transform: "qml.transforms.core.TransformDispatcher",
        gradient_kwargs: Optional[dict] = None,
        cache_full_jacobian: bool = False,
    ):
        if logger.isEnabledFor(logging.DEBUG):  # pragma: no cover
            logger.debug(
                "TransformJacobianProduct being created with (%s, %s, %s, %s)",
                (
                    inspect.getsource(inner_execute)
                    if (
                        logger.isEnabledFor(qml.logging.TRACE) and inspect.isfunction(inner_execute)
                    )
                    else inner_execute
                ),
                gradient_transform,
                gradient_kwargs,
                cache_full_jacobian,
            )
        self._inner_execute = inner_execute
        self._gradient_transform = gradient_transform
        self._gradient_kwargs = gradient_kwargs or {}
        self._cache_full_jacobian = cache_full_jacobian
        self._cache = LRUCache(maxsize=10)

    def execute_and_compute_jvp(
        self, tapes: QuantumScriptBatch, tangents: Sequence[Sequence[TensorLike]]
    ):
        if logger.isEnabledFor(logging.DEBUG):  # pragma: no cover
            logger.debug("execute_and_compute_jvp called with (%s, %s)", tapes, tangents)

        num_result_tapes = len(tapes)

        if self._cache_full_jacobian:
            jacs = self.compute_jacobian(tapes)
            jvps = _compute_jvps(jacs, tangents, tapes)
            return self._inner_execute(tapes), jvps
        jvp_tapes, jvp_processing_fn = qml.gradients.batch_jvp(
            tapes, tangents, self._gradient_transform, gradient_kwargs=self._gradient_kwargs
        )

        full_batch = tapes + tuple(jvp_tapes)

        full_results = self._inner_execute(full_batch)

        results = full_results[:num_result_tapes]
        jvp_results = full_results[num_result_tapes:]
        jvps = jvp_processing_fn(jvp_results)
        return tuple(results), tuple(jvps)

    def compute_vjp(self, tapes: QuantumScriptBatch, dy: Sequence[Sequence[TensorLike]]):
        if logger.isEnabledFor(logging.DEBUG):  # pragma: no cover
            logger.debug("compute_vjp called with (%s, %s)", tapes, dy)

        if self._cache_full_jacobian:
            jacs = self.compute_jacobian(tapes)
            return _compute_vjps(jacs, dy, tapes)

        vjp_tapes, processing_fn = qml.gradients.batch_vjp(
            tapes, dy, self._gradient_transform, gradient_kwargs=self._gradient_kwargs
        )

        vjp_results = self._inner_execute(tuple(vjp_tapes))
        return tuple(processing_fn(vjp_results))

    def execute_and_compute_jacobian(self, tapes: QuantumScriptBatch):
        if logger.isEnabledFor(logging.DEBUG):  # pragma: no cover
            logger.debug("execute_and_compute_jacobian called with %s", tapes)

        num_result_tapes = len(tapes)

        jac_tapes, jac_postprocessing = self._gradient_transform(tapes, **self._gradient_kwargs)

        full_batch = tapes + tuple(jac_tapes)
        full_results = self._inner_execute(full_batch)
        results = full_results[:num_result_tapes]
        jac_results = full_results[num_result_tapes:]
        jacs = jac_postprocessing(jac_results)
        return tuple(results), tuple(jacs)

    def compute_jacobian(self, tapes: QuantumScriptBatch):
        if logger.isEnabledFor(logging.DEBUG):  # pragma: no cover
            logger.debug("compute_jacobian called with %s", tapes)
        if tapes in self._cache:
            return self._cache[tapes]
        jac_tapes, batch_post_processing = self._gradient_transform(tapes, **self._gradient_kwargs)
        results = self._inner_execute(jac_tapes)
        jacs = tuple(batch_post_processing(results))
        self._cache[tapes] = jacs
        return jacs


class DeviceDerivatives(JacobianProductCalculator):
    """Calculate jacobian products via a device provided jacobian.  This class relies on either ``qml.Device.gradients`` or
    ``qml.devices.Device.compute_derivatives``.

    Args:

        device (Union[pennylane.Device, pennylane.devices.Device]): the device for execution and derivatives.
            Must support first order gradients with the requested configuration.
        execution_config (pennylane.devices.ExecutionConfig): a datastructure containing the options needed to fully
           describe the execution. Only used with :class:`pennylane.devices.Device` from the new device interface.
        gradient_kwargs (dict): a dictionary of keyword arguments for the gradients. Only used with a :class:`~.pennylane.Device`
            from the old device interface.

    **Examples:**

    >>> device = qml.device('default.qubit')
    >>> config = qml.devices.ExecutionConfig(gradient_method="adjoint")
    >>> jpc = DeviceDerivatives(device, config, {})

    This same class can also be used with the old device interface.

    >>> device = qml.device('lightning.qubit', wires=5)
    >>> gradient_kwargs = {"method": "adjoint_jacobian"}
    >>> jpc_lightning = DeviceDerivatives(device, gradient_kwargs=gradient_kwargs)

    **Technical comments on caching and calculating the gradients on execution:**

    In order to store results and Jacobians for the backward pass during the forward pass,
    the ``_jacs_cache`` and ``_results_cache`` properties are ``LRUCache`` objects with a maximum size of 10.
    In the current execution pipeline, only one batch will be used per instance, but a size of 10 adds some extra
    flexibility for future uses.

    Note that batches of identically looking :class:`~.QuantumScript` s that are different instances will be cached separately.
    This is because the ``hash`` of  :class:`~.QuantumScript` is expensive, as it requires inspecting all its constituents,
    which is not worth the effort in this case.

    When a forward pass with :meth:`~.execute_and_cache_jacobian` is called, both the results and the jacobian for the object are stored.

    >>> tape = qml.tape.QuantumScript([qml.RX(1.0, wires=0)], [qml.expval(qml.Z(0))])
    >>> batch = (tape, )
    >>> with device.tracker:
    ...     results = jpc.execute_and_cache_jacobian(batch )
    >>> results
    (0.5403023058681398,)
    >>> device.tracker.totals
    {'execute_and_derivative_batches': 1, 'executions': 1, 'derivatives': 1}
    >>> jpc._jacs_cache
    LRUCache({5660934048: (array(-0.84147098),)}, maxsize=10, currsize=1)

    Then when the vjp, jvp, or jacobian is requested, that cached value is used instead of requesting from
    the device again.

    >>> with device.tracker:
    ...     vjp = jpc.compute_vjp(batch , (0.5, ) )
    >>> vjp
    (array([-0.42073549]),)
    >>> device.tracker.totals
    {}

    """

    def __repr__(self):
        return f"<DeviceDerivatives: {self._device.name}, {self._execution_config}>"

    def __init__(
        self,
        device: Union["qml.devices.Device", "qml.Device"],
        execution_config: Optional["qml.devices.ExecutionConfig"] = None,
    ):
        if execution_config is None:
            execution_config = qml.devices.DefaultExecutionConfig

        if logger.isEnabledFor(logging.DEBUG):  # pragma: no cover
            logger.debug(
                "DeviceDerivatives created with (%s, %s)",
                device,
                execution_config,
            )

        self._device = device
        self._execution_config = execution_config

        # only really need to keep most recent entry, but keeping 10 around just in case
        self._results_cache = LRUCache(maxsize=10)
        self._jacs_cache = LRUCache(maxsize=10)

    def _dev_execute_and_compute_derivatives(self, tapes: QuantumScriptBatch):
        """
        Converts tapes to numpy before computing the the results and derivatives on the device.

        Dispatches between the two different device interfaces.
        """
        numpy_tapes, _ = qml.transforms.convert_to_numpy_parameters(tapes)
        return self._device.execute_and_compute_derivatives(numpy_tapes, self._execution_config)

    def _dev_execute(self, tapes: QuantumScriptBatch):
        """
        Converts tapes to numpy before computing just the results on the device.

        Dispatches between the two different device interfaces.
        """
        numpy_tapes, _ = qml.transforms.convert_to_numpy_parameters(tapes)
        return self._device.execute(numpy_tapes, self._execution_config)

    def _dev_compute_derivatives(self, tapes: QuantumScriptBatch):
        """
        Converts tapes to numpy before computing the derivatives on the device.

        Dispatches between the two different device interfaces.
        """
        numpy_tapes, _ = qml.transforms.convert_to_numpy_parameters(tapes)
        return self._device.compute_derivatives(numpy_tapes, self._execution_config)

    def execute_and_cache_jacobian(self, tapes: QuantumScriptBatch):
        """Forward pass used to cache the results and jacobians.

        Args:
            tapes (tuple[`~.QuantumScript`]): the batch of tapes to execute and take derivatives of

        Returns:
            ResultBatch: the results of the execution.

        Side Effects:
            Caches both the results and jacobian into ``_results_cache`` and ``_jacs_cache``.

        """
        if logger.isEnabledFor(logging.DEBUG):  # pragma: no cover
            logger.debug("Forward pass called with %s", tapes)
        results, jac = self._dev_execute_and_compute_derivatives(tapes)
        self._results_cache[tapes] = results
        self._jacs_cache[tapes] = jac
        return results

    def execute_and_compute_jvp(self, tapes: QuantumScriptBatch, tangents):
        """Calculate both the results for a batch of tapes and the jvp.

        This method is required to compute JVPs in the JAX interface.

        Args:
            tapes (tuple[`~.QuantumScript`]): The batch of tapes to take the derivatives of
            tangents (Sequence[Sequence[TensorLike]]): the tangents for the parameters of the tape.
                The ``i`` th tangent corresponds to the ``i`` th tape, and the ``j`` th entry into a
                tangent entry corresponds to the ``j`` th trainable parameter of the tape.

        Returns:
            ResultBatch, TensorLike: the results of the execution and the jacobian vector product

        Side Effects:
            caches newly computed results or jacobians if they were not already cached.

        **Examples:**

        For an instance of :class:`~.DeviceDerivatives` ``jpc``, we have:

        >>> tape0 = qml.tape.QuantumScript([qml.RX(0.1, wires=0)], [qml.expval(qml.Z(0))])
        >>> tape1 = qml.tape.QuantumScript([qml.RY(0.2, wires=0)], [qml.expval(qml.Z(0))])
        >>> batch = (tape0, tape1)
        >>> tangents0 = (1.5, )
        >>> tangents1 = (2.0, )
        >>> tangents = (tangents0, tangents1)
        >>> results, jvps = jpc.execute_and_compute_jvp(batch, tangents)
        >>> expected_results = (np.cos(0.1), np.cos(0.2))
        >>> qml.math.allclose(results, expected_results)
        True
        >>> jvps
        (array(-0.14975012), array(-0.39733866))
        >>> expected_jvps = 1.5 * -np.sin(0.1), 2.0 * -np.sin(0.2)
        >>> qml.math.allclose(jvps, expected_jvps)
        True

        While this method could support non-scalar parameters in theory, no implementation currently supports
        jacobians with non-scalar parameters.

        """
        results, jacs = self.execute_and_compute_jacobian(tapes)
        jvps = _compute_jvps(jacs, tangents, tapes)
        return results, jvps

    def compute_vjp(self, tapes, dy):
        """Compute the vjp for a given batch of tapes.

        This method is used by autograd, torch, and tensorflow to compute VJPs.

        Args:
            tapes (tuple[`~.QuantumScript`]): the batch of tapes to take the derivatives of
            dy (tuple[tuple[TensorLike]]): the derivatives of the results of an execution.
                The ``i`` th entry (cotangent) corresponds to the ``i`` th tape, and the ``j`` th entry of the ``i`` th
                cotangent corresponds to the ``j`` th return value of the ``i`` th tape.

        Returns:
            TensorLike: the vector jacobian product.

        Side Effects:
            caches the newly computed jacobian if it wasn't already present in the cache.

        **Examples:**

        For an instance of :class:`~.DeviceDerivatives` ``jpc``, we have:

        >>> tape0 = qml.tape.QuantumScript([qml.RX(0.1, wires=0)], [qml.expval(qml.Z(0))])
        >>> tape1 = qml.tape.QuantumScript([qml.RY(0.2, wires=0)], [qml.expval(qml.Z(0)), qml.expval(qml.X(0))])
        >>> batch = (tape0, tape1)
        >>> dy0 = (0.5, )
        >>> dy1 = (2.0, 3.0)
        >>> dys = (dy0, dy1)
        >>> vjps = jpc.compute_vjp(batch, dys)
        >>> vjps
        (array([-0.04991671]), array([2.54286107]))
        >>> expected_vjp0 = 0.5 * -np.sin(0.1)
        >>> qml.math.allclose(vjps[0], expected_vjp0)
        True
        >>> expected_jvp1 = 2.0 * -np.sin(0.2) + 3.0 * np.cos(0.2)
        >>> qml.math.allclose(vjps[1], expected_vjp1)
        True

        While this method could support non-scalar parameters in theory, no implementation currently supports
        jacobians with non-scalar parameters.

        """
        if tapes in self._jacs_cache:
            if logger.isEnabledFor(logging.DEBUG):  # pragma: no cover
                logger.debug(" %s : Retrieving jacobian from cache.", self)
            jacs = self._jacs_cache[tapes]
        else:
            jacs = self._dev_compute_derivatives(tapes)
            self._jacs_cache[tapes] = jacs

        return _compute_vjps(jacs, dy, tapes)

    def compute_jacobian(self, tapes):
        """Compute the full Jacobian for a batch of tapes.

        This method is required to compute Jacobians in the ``jax-jit`` interface

        Args:
            tapes: the batch of tapes to take the Jacobian of

        Returns:
            TensorLike: the full jacobian

        Side Effects:
            caches the newly computed jacobian if it wasn't already present in the cache.

        **Examples:**

        For an instance of :class:`~.DeviceDerivatives` ``jpc``, we have:

        >>> tape0 = qml.tape.QuantumScript([qml.RX(0.1, wires=0)], [qml.expval(qml.Z(0))])
        >>> tape1 = qml.tape.QuantumScript([qml.RY(0.2, wires=0)], [qml.expval(qml.Z(0)), qml.expval(qml.X(0))])
        >>> batch = (tape0, tape1)
        >>> jpc.compute_jacobian(batch)
        (array(-0.09983342), (array(-0.19866933), array(0.98006658)))

        While this method could support non-scalar parameters in theory, no implementation currently supports
        jacobians with non-scalar parameters.

        """
        if tapes in self._jacs_cache:
            if logger.isEnabledFor(logging.DEBUG):  # pragma: no cover
                logger.debug("%s : Retrieving jacobian from cache.", self)
            return self._jacs_cache[tapes]

        jacs = self._dev_compute_derivatives(tapes)
        self._jacs_cache[tapes] = jacs
        return jacs

    def execute_and_compute_jacobian(self, tapes):
        if tapes not in self._results_cache and tapes not in self._jacs_cache:
            results, jacs = self._dev_execute_and_compute_derivatives(tapes)
            self._results_cache[tapes] = results
            self._jacs_cache[tapes] = jacs
            return results, jacs

        if tapes not in self._jacs_cache:
            # Here the jac was not cached but the results were. This can not happen because results are never
            # cached alone (note that in the else clause below computing only results, jac must already be present)
            raise NotImplementedError(
                "No path to cache results without caching jac. This branch should not occur."
            )
        if logger.isEnabledFor(logging.DEBUG):  # pragma: no cover
            logger.debug("%s : Retrieving jacobian from cache.", self)
        jacs = self._jacs_cache[tapes]

        if tapes in self._results_cache:
            if logger.isEnabledFor(logging.DEBUG):  # pragma: no cover
                logger.debug("%s : Retrieving results from cache.", self)
            results = self._results_cache[tapes]
        else:
            results = self._dev_execute(tapes)
            self._results_cache[tapes] = results

        return results, jacs


class DeviceJacobianProducts(JacobianProductCalculator):
    """Compute jacobian products using the native device methods.

    Args:
        device (pennylane.devices.Device): the device for execution and derivatives.
            Must define both the vjp and jvp.
        execution_config (pennylane.devices.ExecutionConfig): a datastructure containing the options needed to fully
           describe the execution.

    >>> dev = qml.device('default.qubit')
    >>> config = qml.devices.ExecutionConfig(gradient_method="adjoint")
    >>> jpc = DeviceJacobianProducts(dev, config)

    This class relies on :meth:`~.devices.Device.compute_vjp` and :meth:`~.devices.Device.execute_and_compute_jvp`,
    and works strictly for the newer device interface :class:`~.devices.Device`.  This contrasts :class:`~.DeviceDerivatives`
    which works for both device interfaces and requests the full jacobian from the device.

    """

    def __repr__(self):
        return f"<DeviceJacobianProducts: {self._device.name}, {self._execution_config}>"

    def __init__(
        self, device: "qml.devices.Device", execution_config: "qml.devices.ExecutionConfig"
    ):
        if logger.isEnabledFor(logging.DEBUG):  # pragma: no cover
            logger.debug("DeviceJacobianProducts created with (%s, %s)", device, execution_config)
        self._device = device
        self._execution_config = execution_config

    def execute_and_compute_jvp(
        self, tapes: QuantumScriptBatch, tangents: Sequence[Sequence[TensorLike]]
    ) -> tuple[ResultBatch, tuple]:
        if logger.isEnabledFor(logging.DEBUG):  # pragma: no cover
            logger.debug("execute_and_compute_jvp called with (%s, %s)", tapes, tangents)
        numpy_tapes, _ = qml.transforms.convert_to_numpy_parameters(tapes)
        tangents = qml.math.unwrap(tangents)
        return self._device.execute_and_compute_jvp(numpy_tapes, tangents, self._execution_config)

    def compute_vjp(self, tapes: QuantumScriptBatch, dy: Sequence[Sequence[TensorLike]]) -> tuple:
        if logger.isEnabledFor(logging.DEBUG):  # pragma: no cover
            logger.debug("compute_vjp called with (%s, %s)", tapes, dy)
        numpy_tapes, _ = qml.transforms.convert_to_numpy_parameters(tapes)
        dy = qml.math.unwrap(dy)
        vjps = self._device.compute_vjp(numpy_tapes, dy, self._execution_config)
        res = []
        for t, r in zip(tapes, vjps):
            if len(t.trainable_params) == 1 and qml.math.shape(r) == ():
                res.append((r,))
            else:
                res.append(r)
        return res

    def compute_jacobian(self, tapes: QuantumScriptBatch):
        if logger.isEnabledFor(logging.DEBUG):  # pragma: no cover
            logger.debug("compute_jacobian called with %s", tapes)
        numpy_tapes, _ = qml.transforms.convert_to_numpy_parameters(tapes)
        return self._device.compute_derivatives(numpy_tapes, self._execution_config)

    def execute_and_compute_jacobian(self, tapes: QuantumScriptBatch) -> tuple:
        if logger.isEnabledFor(logging.DEBUG):  # pragma: no cover
            logger.debug("execute_and_compute_jacobian called with %s", tapes)
        numpy_tapes, _ = qml.transforms.convert_to_numpy_parameters(tapes)
        return self._device.execute_and_compute_derivatives(numpy_tapes, self._execution_config)


class LightningVJPs(DeviceDerivatives):
    """Calculates VJPs natively using lightning.qubit.

    Args:
        device (LightningBase): Lightning ecosystem devices ``lightning.gpu`` or ``lightning.kokkos``.
        gradient_kwargs (Optional[dict]):  Any gradient options.

    >>> dev = qml.device('lightning.qubit', wires=5)
    >>> jpc = LightningVJPs(dev, gradient_kwargs={"use_device_state": True, "method": "adjoint_jacobian"})
    >>> tape = qml.tape.QuantumScript([qml.RX(1.2, wires=0)], [qml.expval(qml.Z(0))])
    >>> dev.batch_execute((tape,))
    [array(0.36235775)]
    >>> jpc.compute_vjp((tape,), (0.5,) )
    ((array(-0.46601954),),)
    >>> -0.5 * np.sin(1.2)
    -0.46601954298361314

    """

    def __repr__(self):
        long_to_short_name = {
            "LightningQubit": "lightning.qubit",
            "LightningKokkos": "lightning.kokkos",
            "LightningGPU": "lightning.gpu",
        }
        return f"<LightningVJPs: {long_to_short_name[type(self._device).__name__]}, {self._execution_config.gradient_keyword_arguments}>"

    def __init__(self, device, execution_config=None):
        super().__init__(device, execution_config=execution_config)
        self._processed_gradient_kwargs = {
            key: value
            for key, value in self._execution_config.gradient_keyword_arguments.items()
            if key != "method"
        }

    def compute_vjp(self, tapes, dy):  # pragma: no cover
        if not all(
            isinstance(m, qml.measurements.ExpectationMP) for t in tapes for m in t.measurements
        ):
            raise NotImplementedError("Lightning device VJPs only support expectation values.")
        results = []
        numpy_tapes, _ = qml.transforms.convert_to_numpy_parameters(tapes)
        for dyi, tape in zip(dy, numpy_tapes):
            if len(tape.measurements) == 1:
                dyi = (dyi,)
            dyi = np.array(qml.math.unwrap(dyi))
            if qml.math.ndim(dyi) > 1:
                raise NotImplementedError(
                    "Lightning device VJPs are not supported with jax jacobians."
                )
            vjp_f = self._device.vjp(tape.measurements, dyi, **self._processed_gradient_kwargs)
            out = vjp_f(tape)
            if len(tape.trainable_params) == 1:
                out = (out,)
            results.append(out)
        return tuple(results)<|MERGE_RESOLUTION|>--- conflicted
+++ resolved
@@ -54,11 +54,7 @@
 def _zero_jvp(tape):
     if tape.shots.has_partitioned_shots:
         return tuple(_zero_jvp_single_shots(s, tape) for s in tape.shots)
-<<<<<<< HEAD
-    return _zero_jvp_single_shots(tape.shots, tape)
-=======
     return _zero_jvp_single_shots(tape.shots.total_shots, tape)
->>>>>>> c5296372
 
 
 def _compute_jvps(jacs, tangents, tapes):
