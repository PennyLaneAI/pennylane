--- conflicted
+++ resolved
@@ -28,23 +28,6 @@
     ~workflow.construct_batch
     ~workflow.get_transform_program
     ~workflow.get_best_diff_method
-<<<<<<< HEAD
-    ~workflow.get_gradient_fn
-
-Supported interfaces
-~~~~~~~~~~~~~~~~~~~~
-
-.. autosummary::
-    :toctree: api
-
-    ~workflow.interfaces.autograd
-    ~workflow.interfaces.jax
-    ~workflow.interfaces.jax_jit
-    ~workflow.interfaces.tensorflow
-    ~workflow.interfaces.tensorflow_autograph
-    ~workflow.interfaces.torch
-=======
->>>>>>> c0cc3e3b
 
 Jacobian Product Calculation
 ~~~~~~~~~~~~~~~~~~~~~~~~~~~~
@@ -61,11 +44,7 @@
 
 """
 from .get_best_diff_method import get_best_diff_method
-<<<<<<< HEAD
-from .get_gradient_fn import get_gradient_fn
-=======
 from .get_gradient_fn import _get_gradient_fn
->>>>>>> c0cc3e3b
 from .construct_batch import construct_batch, get_transform_program
 from .construct_tape import construct_tape
 from .execution import INTERFACE_MAP, SUPPORTED_INTERFACE_NAMES, execute
