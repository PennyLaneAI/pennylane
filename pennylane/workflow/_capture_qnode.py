# Copyright 2024 Xanadu Quantum Technologies Inc.

# Licensed under the Apache License, Version 2.0 (the "License");
# you may not use this file except in compliance with the License.
# You may obtain a copy of the License at

#     http://www.apache.org/licenses/LICENSE-2.0

# Unless required by applicable law or agreed to in writing, software
# distributed under the License is distributed on an "AS IS" BASIS,
# WITHOUT WARRANTIES OR CONDITIONS OF ANY KIND, either express or implied.
# See the License for the specific language governing permissions and
# limitations under the License.
"""
This submodule defines a capture compatible call to QNodes.

Workflow Development Status
---------------------------

The non-exhaustive list of unsupported features are:

**Overridden shots:** Device execution currently pulls the shot information from the device. In order
to support dynamic shots, we need to develop an additional protocol for communicating the shot information
associated with a circuit. Dynamically mutating objects is not compatible with jaxpr and jitting.

**Shot vectors**.  Shot vectors are not yet supported. We need to figure out how to stack
and reshape the outputs from measurements on the device when multiple measurements are present.

**Gradients other than default qubit backprop**. We managed to get backprop of default qubit for
free, but no other gradient methods have support yet.

**MCM methods other than single branch statistics**. Mid-circuit measurements
are only handled via a "single branch statistics" algorithm, which will lead to unexpected
results. Even on analytic devices, one branch will be randomly chosen on each execution.
Returning measurements based on mid-circuit measurements, ``qml.sample(m0)``,
is also not yet supported on default qubit or lightning.

>>> @qml.qnode(qml.device('default.qubit', wires=1))
>>> def circuit(x):
...     qml.H(0)
...     m0 = qml.measure(0)
...     qml.cond(m0, qml.RX, qml.RZ)(x,0)
...     return qml.expval(qml.Z(0))
>>> circuit(0.5), circuit(0.5), circuit(0.5)
(Array(-0.87758256, dtype=float64),
Array(1., dtype=float64),
Array(-0.87758256, dtype=float64))
>>> qml.capture.disable()
>>> circuit(0.5)
np.float64(0.06120871905481362)
>>> qml.capture.enable()

**Device preprocessing and validation**. No device preprocessing and validation will occur. The captured
jaxpr is directly sent to the device, whether or not the device can handle it.

>>> @qml.qnode(qml.device('default.qubit', wires=3))
... def circuit():
...     qml.Permute(jax.numpy.array((0,1,2)), wires=(2,1,0))
...     return qml.state()
>>> circuit()
MatrixUndefinedError:

**Transforms are still under development**. No transforms will currently be applied as part of the workflow.

**Breaking ``vmap``/parameter broadcasting into a non-broadcasted state**. The current workflow assumes
that the device execution can natively handle broadcasted parameters. ``vmap`` and parameter broadcasting
will not work with devices other than default qubit.

>>> @qml.qnode(qml.device('lightning.qubit', wires=1))
... def circuit(x):
...     qml.RX(x, 0)
...     return qml.expval(qml.Z(0))
>>> jax.vmap(circuit)(jax.numpy.array([1.0, 2.0, 3.0]))
TypeError: RX(): incompatible function arguments. The following argument types are supported:
    1. (self: pennylane_lightning.lightning_qubit_ops.StateVectorC128, arg0: list[int], arg1: bool, arg2: list[float]) -> None
    2. (self: pennylane_lightning.lightning_qubit_ops.StateVectorC128, arg0: list[int], arg1: list[bool], arg2: list[int], arg3: bool, arg4: list[float]) -> None

**Grouping commuting measurements and/or splitting up non-commuting measurements.** Currently, each
measurement is fully independent and generated from different raw samples than every other measurement.
To generate multiple measurement from the same samples, we need a way of denoting which measurements
should be taken together. A "Combination measurement process" higher order primitive, or something like it.
We will also need to figure out how to implement splitting up a circuit with non-commuting measurements into
multiple circuits.

>>> @qml.qnode(qml.device('default.qubit', wires=1, shots=5))
... def circuit():
...     qml.H(0)
...     return qml.sample(wires=0), qml.sample(wires=0)
>>> circuit()
(Array([1, 0, 1, 0, 0], dtype=int64), Array([0, 0, 1, 0, 0], dtype=int64))

**Figuring out what types of data can be sent to the device.** Is the device always
responsible for converting jax arrays to numpy arrays? Is the device responsible for having a
pure-callback boundary if the execution is not jittable? We do have an opportunity here
to have GPU end-to-end simulation on ``lightning.gpu`` and ``lightning.kokkos``.

**Jitting workflows involving qnodes**. While the execution of jaxpr on ``default.qubit`` is
currently jittable, we will need to register a lowering for the qnode primitive.  We will also
need to figure out where to apply a ``jax.pure_callback`` for devices like ``lightning.qubit`` that are
not jittable.

**Result caching**. The new workflow is not capable of caching the results of executions, and we have
not even started thinking about how it might be possible to do so.

**Unknown other features**. The workflow currently has limited testing, so this list of unsupported
features is non-exhaustive.

"""
from copy import copy
from functools import partial
from numbers import Number
from warnings import warn

import jax
from jax.interpreters import ad, batching, mlir

import pennylane as qml
from pennylane.capture import FlatFn
from pennylane.capture.custom_primitives import QmlPrimitive
from pennylane.typing import TensorLike


def _is_scalar_tensor(arg) -> bool:
    """Check if an argument is a scalar tensor-like object or a numeric scalar."""

    if isinstance(arg, Number):
        return True

    if isinstance(arg, TensorLike):

        if arg.size == 0:
            raise ValueError("Empty tensors are not supported with jax.vmap.")

        if arg.shape == ():
            return True

    return False


def _get_batch_shape(non_const_args, non_const_batch_dims):
    """Calculate the batch shape for the given arguments and batch dimensions."""

    input_shapes = [
        (arg.shape[batch_dim],)
        for arg, batch_dim in zip(non_const_args, non_const_batch_dims)
        if batch_dim is not None
    ]

    return jax.lax.broadcast_shapes(*input_shapes)


def _get_shapes_for(*measurements, shots=None, num_device_wires=0, batch_shape=()):
    """Calculate the abstract output shapes for the given measurements."""

    if jax.config.jax_enable_x64:  # pylint: disable=no-member
        dtype_map = {
            float: jax.numpy.float64,
            int: jax.numpy.int64,
            complex: jax.numpy.complex128,
        }
    else:
        dtype_map = {
            float: jax.numpy.float32,
            int: jax.numpy.int32,
            complex: jax.numpy.complex64,
        }

    shapes = []
    if not shots:
        shots = [None]

    for s in shots:
        for m in measurements:
            shape, dtype = m.aval.abstract_eval(shots=s, num_device_wires=num_device_wires)
            shapes.append(jax.core.ShapedArray(batch_shape + shape, dtype_map.get(dtype, dtype)))

    return shapes


qnode_prim = QmlPrimitive("qnode")
qnode_prim.multiple_results = True
qnode_prim.prim_type = "higher_order"


# pylint: disable=too-many-arguments, unused-argument
@qnode_prim.def_impl
def _(*args, qnode, shots, device, qnode_kwargs, qfunc_jaxpr, n_consts, batch_dims=None):
    if shots != device.shots:
        raise NotImplementedError(
            "Overriding shots is not yet supported with the program capture execution."
        )

    consts = args[:n_consts]
    non_const_args = args[n_consts:]

    if batch_dims is None:
        return device.eval_jaxpr(qfunc_jaxpr, consts, *non_const_args)
    return jax.vmap(partial(device.eval_jaxpr, qfunc_jaxpr, consts), batch_dims[n_consts:])(
        *non_const_args
    )


# pylint: disable=unused-argument
@qnode_prim.def_abstract_eval
def _(*args, qnode, shots, device, qnode_kwargs, qfunc_jaxpr, n_consts, batch_dims=None):

    mps = qfunc_jaxpr.outvars

    batch_shape = (
        _get_batch_shape(args[n_consts:], batch_dims[n_consts:]) if batch_dims is not None else ()
    )

    return _get_shapes_for(
        *mps, shots=shots, num_device_wires=len(device.wires), batch_shape=batch_shape
    )


# pylint: disable=too-many-arguments
def _qnode_batching_rule(
    batched_args,
    batch_dims,
    *,
    qnode,
    shots,
    device,
    qnode_kwargs,
    qfunc_jaxpr,
    n_consts,
):
    """
    Batching rule for the ``qnode`` primitive.

    This rule exploits the parameter broadcasting feature of the QNode to vectorize the circuit execution.
    """

    for idx, (arg, batch_dim) in enumerate(zip(batched_args, batch_dims)):

        if _is_scalar_tensor(arg):
            continue

        # Regardless of their shape, jax.vmap automatically inserts `None` as the batch dimension for constants.
        # However, if the constant is not a standard JAX type, the batch dimension is not inserted at all.
        # How to handle this case is still an open question. For now, we raise a warning and give the user full flexibility.
        if idx < n_consts:
            warn(
                f"Constant argument at index {idx} is not scalar. "
                "This may lead to unintended behavior or wrong results if the argument is provided "
                "using parameter broadcasting to a quantum operation that supports batching.",
                UserWarning,
            )

        # To resolve this ambiguity, we might add more properties to the AbstractOperator
        # class to indicate which operators support batching and check them here.
        # As above, at this stage we raise a warning and give the user full flexibility.
        elif arg.size > 1 and batch_dim is None:
            warn(
                f"Argument at index {idx} has size > 1 but its batch dimension is None. "
                "This may lead to unintended behavior or wrong results if the argument is provided "
                "using parameter broadcasting to a quantum operation that supports batching.",
                UserWarning,
            )

    result = qnode_prim.bind(
        *batched_args,
        shots=shots,
        qnode=qnode,
        device=device,
        qnode_kwargs=qnode_kwargs,
        qfunc_jaxpr=qfunc_jaxpr,
        n_consts=n_consts,
        batch_dims=batch_dims,
    )

    # The batch dimension is at the front (axis 0) for all elements in the result.
    # JAX doesn't expose `out_axes` in the batching rule.
    return result, (0,) * len(result)


### JVP CALCULATION #########################################################
# This structure will change as we add more diff methods


def _make_zero(tan, arg):
    return jax.lax.zeros_like_array(arg) if isinstance(tan, ad.Zero) else tan


def _backprop(args, tangents, **impl_kwargs):
    tangents = tuple(map(_make_zero, tangents, args))
    return jax.jvp(partial(qnode_prim.impl, **impl_kwargs), args, tangents)


def _finite_diff(args, tangents, **impl_kwargs):
    f = partial(qnode_prim.bind, **impl_kwargs)
    return qml.gradients.finite_diff_jvp(
        f, args, tangents, **impl_kwargs["qnode_kwargs"]["gradient_kwargs"]
    )


diff_method_map = {"backprop": _backprop, "finite-diff": _finite_diff}


def _resolve_diff_method(diff_method: str, device) -> str:
    # check if best is backprop
    if diff_method == "best":
        config = qml.devices.ExecutionConfig(gradient_method=diff_method, interface="jax")
        diff_method = device.setup_execution_config(config).gradient_method

    if diff_method not in diff_method_map:
        raise NotImplementedError(f"diff_method {diff_method} not yet implemented.")

    return diff_method


def _qnode_jvp(args, tangents, *, qnode_kwargs, device, **impl_kwargs):
    diff_method = _resolve_diff_method(qnode_kwargs["diff_method"], device)
    return diff_method_map[diff_method](
        args, tangents, qnode_kwargs=qnode_kwargs, device=device, **impl_kwargs
    )


### END JVP CALCULATION #######################################################

ad.primitive_jvps[qnode_prim] = _qnode_jvp

batching.primitive_batchers[qnode_prim] = _qnode_batching_rule

mlir.register_lowering(qnode_prim, mlir.lower_fun(qnode_prim.impl, multiple_results=True))


def capture_qnode(qnode: "qml.QNode", *args, **kwargs) -> "qml.typing.Result":
    """A capture compatible call to a QNode. This function is internally used by ``QNode.__call__``.

    Args:
        qnode (QNode): a QNode
        args: the arguments the QNode is called with

    Keyword Args:
        kwargs (Any): Any keyword arguments accepted by the quantum function

    Returns:
        qml.typing.Result: the result of a qnode execution

    **Example:**

    .. code-block:: python

        qml.capture.enable()

        @qml.qnode(qml.device('lightning.qubit', wires=1))
        def circuit(x):
            qml.RX(x, wires=0)
            return qml.expval(qml.Z(0)), qml.probs()

        def f(x):
            expval_z, probs = circuit(np.pi * x, shots=50000)
            return 2 * expval_z + probs

        jaxpr = jax.make_jaxpr(f)(0.1)
        print("jaxpr:")
        print(jaxpr)

        res = jax.core.eval_jaxpr(jaxpr.jaxpr, jaxpr.consts, 0.7)
        print()
        print("result:")
        print(res)


    .. code-block:: none

        jaxpr:
        { lambda ; a:f32[]. let
            b:f32[] = mul 3.141592653589793 a
            c:f32[] d:f32[2] = qnode[
              device=<lightning.qubit device (wires=1) at 0x10557a070>
              qfunc_jaxpr={ lambda ; e:f32[]. let
                  _:AbstractOperator() = RX[n_wires=1] e 0
                  f:AbstractOperator() = PauliZ[n_wires=1] 0
                  g:AbstractMeasurement(n_wires=None) = expval_obs f
                  h:AbstractMeasurement(n_wires=0) = probs_wires
                in (g, h) }
              qnode=<QNode: device='<lightning.qubit device (wires=1) at 0x10557a070>', interface='auto', diff_method='best'>
              qnode_kwargs={'diff_method': 'best', 'grad_on_execution': 'best', 'cache': False, 'cachesize': 10000, 'max_diff': 1, 'device_vjp': False, 'mcm_method': None, 'postselect_mode': None}
              shots=Shots(total=50000)
            ] b
            i:f32[] = mul 2.0 c
            j:f32[2] = add i d
          in (j,) }

        result:
        [Array([-0.96939224, -0.38207346], dtype=float32)]


    """

    if "shots" in kwargs:
        shots = qml.measurements.Shots(kwargs.pop("shots"))
    else:
        shots = qnode.device.shots

    if shots.has_partitioned_shots:
        # Questions over the pytrees and the nested result object shape
        raise NotImplementedError("shot vectors are not yet supported with plxpr capture.")

    if not qnode.device.wires:
        raise NotImplementedError("devices must specify wires for integration with plxpr capture.")

    qfunc = partial(qnode.func, **kwargs) if kwargs else qnode.func
    flat_fn = FlatFn(qfunc)
    qfunc_jaxpr = jax.make_jaxpr(flat_fn)(*args)

    execute_kwargs = copy(qnode.execute_kwargs)
<<<<<<< HEAD
    mcm_config = asdict(execute_kwargs.pop("mcm_config"))
    qnode_kwargs = {
        "diff_method": qnode.diff_method,
        **execute_kwargs,
        "gradient_kwargs": qnode.gradient_kwargs,
        **mcm_config,
    }
=======
    qnode_kwargs = {"diff_method": qnode.diff_method, **execute_kwargs}
>>>>>>> afec9791

    flat_args = jax.tree_util.tree_leaves(args)

    res = qnode_prim.bind(
        *qfunc_jaxpr.consts,
        *flat_args,
        shots=shots,
        qnode=qnode,
        device=qnode.device,
        qnode_kwargs=qnode_kwargs,
        qfunc_jaxpr=qfunc_jaxpr.jaxpr,
        n_consts=len(qfunc_jaxpr.consts),
    )
    assert flat_fn.out_tree is not None, "out_tree should be set by call to flat_fn"
    return jax.tree_util.tree_unflatten(flat_fn.out_tree, res)<|MERGE_RESOLUTION|>--- conflicted
+++ resolved
@@ -409,17 +409,11 @@
     qfunc_jaxpr = jax.make_jaxpr(flat_fn)(*args)
 
     execute_kwargs = copy(qnode.execute_kwargs)
-<<<<<<< HEAD
-    mcm_config = asdict(execute_kwargs.pop("mcm_config"))
     qnode_kwargs = {
         "diff_method": qnode.diff_method,
         **execute_kwargs,
         "gradient_kwargs": qnode.gradient_kwargs,
-        **mcm_config,
     }
-=======
-    qnode_kwargs = {"diff_method": qnode.diff_method, **execute_kwargs}
->>>>>>> afec9791
 
     flat_args = jax.tree_util.tree_leaves(args)
 
