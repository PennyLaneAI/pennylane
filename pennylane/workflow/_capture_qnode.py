# Copyright 2024 Xanadu Quantum Technologies Inc.

# Licensed under the Apache License, Version 2.0 (the "License");
# you may not use this file except in compliance with the License.
# You may obtain a copy of the License at

#     http://www.apache.org/licenses/LICENSE-2.0

# Unless required by applicable law or agreed to in writing, software
# distributed under the License is distributed on an "AS IS" BASIS,
# WITHOUT WARRANTIES OR CONDITIONS OF ANY KIND, either express or implied.
# See the License for the specific language governing permissions and
# limitations under the License.
"""
This submodule defines a capture compatible call to QNodes.

Workflow Development Status
---------------------------

The non-exhaustive list of unsupported features are:

**Overridden shots:** Device execution currently pulls the shot information from the device. In order
to support dynamic shots, we need to develop an additional protocol for communicating the shot information
associated with a circuit. Dynamically mutating objects is not compatible with jaxpr and jitting.

**Shot vectors**.  Shot vectors are not yet supported. We need to figure out how to stack
and reshape the outputs from measurements on the device when multiple measurements are present.

**Gradients other than default qubit backprop**. We managed to get backprop of default qubit for
free, but no other gradient methods have support yet.

**MCM methods other than single branch statistics**. Mid-circuit measurements
are only handled via a "single branch statistics" algorithm, which will lead to unexpected
results. Even on analytic devices, one branch will be randomly chosen on each execution.
Returning measurements based on mid-circuit measurements, ``qml.sample(m0)``,
is also not yet supported on default qubit or lightning.

>>> @qml.qnode(qml.device('default.qubit', wires=1))
>>> def circuit(x):
...     qml.H(0)
...     m0 = qml.measure(0)
...     qml.cond(m0, qml.RX, qml.RZ)(x,0)
...     return qml.expval(qml.Z(0))
>>> circuit(0.5), circuit(0.5), circuit(0.5)
(Array(-0.87758256, dtype=float64),
Array(1., dtype=float64),
Array(-0.87758256, dtype=float64))
>>> qml.capture.disable()
>>> circuit(0.5)
np.float64(0.06120871905481362)
>>> qml.capture.enable()

**Device preprocessing and validation**. No device preprocessing and validation will occur. The captured
jaxpr is directly sent to the device, whether or not the device can handle it.

>>> @qml.qnode(qml.device('default.qubit', wires=3))
... def circuit():
...     qml.Permute(jax.numpy.array((0,1,2)), wires=(2,1,0))
...     return qml.state()
>>> circuit()
MatrixUndefinedError:

**Transforms are still under development**. No transforms will currently be applied as part of the workflow.

**Breaking ``vmap``/parameter broadcasting into a non-broadcasted state**. The current workflow assumes
that the device execution can natively handle broadcasted parameters. ``vmap`` and parameter broadcasting
will not work with devices other than default qubit.

>>> @qml.qnode(qml.device('lightning.qubit', wires=1))
... def circuit(x):
...     qml.RX(x, 0)
...     return qml.expval(qml.Z(0))
>>> jax.vmap(circuit)(jax.numpy.array([1.0, 2.0, 3.0]))
TypeError: RX(): incompatible function arguments. The following argument types are supported:
    1. (self: pennylane_lightning.lightning_qubit_ops.StateVectorC128, arg0: list[int], arg1: bool, arg2: list[float]) -> None
    2. (self: pennylane_lightning.lightning_qubit_ops.StateVectorC128, arg0: list[int], arg1: list[bool], arg2: list[int], arg3: bool, arg4: list[float]) -> None

**Grouping commuting measurements and/or splitting up non-commuting measurements.** Currently, each
measurement is fully independent and generated from different raw samples than every other measurement.
To generate multiple measurement from the same samples, we need a way of denoting which measurements
should be taken together. A "Combination measurement process" higher order primitive, or something like it.
We will also need to figure out how to implement splitting up a circuit with non-commuting measurements into
multiple circuits.

>>> @qml.qnode(qml.device('default.qubit', wires=1, shots=5))
... def circuit():
...     qml.H(0)
...     return qml.sample(wires=0), qml.sample(wires=0)
>>> circuit()
(Array([1, 0, 1, 0, 0], dtype=int64), Array([0, 0, 1, 0, 0], dtype=int64))

**Figuring out what types of data can be sent to the device.** Is the device always
responsible for converting jax arrays to numpy arrays? Is the device responsible for having a
pure-callback boundary if the execution is not jittable? We do have an opportunity here
to have GPU end-to-end simulation on ``lightning.gpu`` and ``lightning.kokkos``.

**Jitting workflows involving qnodes**. While the execution of jaxpr on ``default.qubit`` is
currently jittable, we will need to register a lowering for the qnode primitive.  We will also
need to figure out where to apply a ``jax.pure_callback`` for devices like ``lightning.qubit`` that are
not jittable.

**Result caching**. The new workflow is not capable of caching the results of executions, and we have
not even started thinking about how it might be possible to do so.

**Unknown other features**. The workflow currently has limited testing, so this list of unsupported
features is non-exhaustive.

"""
from copy import copy
from dataclasses import asdict
from functools import partial
from numbers import Number
from warnings import warn

import jax
from jax.interpreters import ad, batching, mlir

import pennylane as qml
<<<<<<< HEAD
from pennylane.capture import CaptureError, FlatFn
=======
from pennylane.capture import FlatFn
from pennylane.capture.custom_primitives import QmlPrimitive
>>>>>>> 3e1521bd
from pennylane.typing import TensorLike


def _is_scalar_tensor(arg) -> bool:
    """Check if an argument is a scalar tensor-like object or a numeric scalar."""

    if isinstance(arg, Number):
        return True

    if isinstance(arg, TensorLike):

        if arg.size == 0:
            raise ValueError("Empty tensors are not supported with jax.vmap.")

        if arg.shape == ():
            return True

    return False


def _get_batch_shape(non_const_args, non_const_batch_dims):
    """Calculate the batch shape for the given arguments and batch dimensions."""

    input_shapes = [
        (arg.shape[batch_dim],)
        for arg, batch_dim in zip(non_const_args, non_const_batch_dims)
        if batch_dim is not None
    ]

    return jax.lax.broadcast_shapes(*input_shapes)


def _get_shapes_for(*measurements, shots=None, num_device_wires=0, batch_shape=()):
    """Calculate the abstract output shapes for the given measurements."""

    if jax.config.jax_enable_x64:  # pylint: disable=no-member
        dtype_map = {
            float: jax.numpy.float64,
            int: jax.numpy.int64,
            complex: jax.numpy.complex128,
        }
    else:
        dtype_map = {
            float: jax.numpy.float32,
            int: jax.numpy.int32,
            complex: jax.numpy.complex64,
        }

    shapes = []
    if not shots:
        shots = [None]

    for s in shots:
        for m in measurements:
            shape, dtype = m.aval.abstract_eval(shots=s, num_device_wires=num_device_wires)
            shapes.append(jax.core.ShapedArray(batch_shape + shape, dtype_map.get(dtype, dtype)))

    return shapes


qnode_prim = QmlPrimitive("qnode")
qnode_prim.multiple_results = True
qnode_prim.prim_type = "higher_order"


# pylint: disable=too-many-arguments, unused-argument
@qnode_prim.def_impl
def _(*args, qnode, shots, device, qnode_kwargs, qfunc_jaxpr, n_consts, batch_dims=None):
    if shots != device.shots:
        raise NotImplementedError(
            "Overriding shots is not yet supported with the program capture execution."
        )
    if qnode_kwargs["diff_method"] not in {"backprop", "best"}:
        raise NotImplementedError("Only backpropagation derivatives are supported at this time.")

    consts = args[:n_consts]
    non_const_args = args[n_consts:]

    if batch_dims is None:
        return device.eval_jaxpr(qfunc_jaxpr, consts, *non_const_args)
    return jax.vmap(partial(device.eval_jaxpr, qfunc_jaxpr, consts), batch_dims[n_consts:])(
        *non_const_args
    )


# pylint: disable=unused-argument
@qnode_prim.def_abstract_eval
def _(*args, qnode, shots, device, qnode_kwargs, qfunc_jaxpr, n_consts, batch_dims=None):

    mps = qfunc_jaxpr.outvars

    batch_shape = (
        _get_batch_shape(args[n_consts:], batch_dims[n_consts:]) if batch_dims is not None else ()
    )

    return _get_shapes_for(
        *mps, shots=shots, num_device_wires=len(device.wires), batch_shape=batch_shape
    )


# pylint: disable=too-many-arguments
def _qnode_batching_rule(
    batched_args,
    batch_dims,
    *,
    qnode,
    shots,
    device,
    qnode_kwargs,
    qfunc_jaxpr,
    n_consts,
):
    """
    Batching rule for the ``qnode`` primitive.

    This rule exploits the parameter broadcasting feature of the QNode to vectorize the circuit execution.
    """

    for idx, (arg, batch_dim) in enumerate(zip(batched_args, batch_dims)):

        if _is_scalar_tensor(arg):
            continue

        # Regardless of their shape, jax.vmap automatically inserts `None` as the batch dimension for constants.
        # However, if the constant is not a standard JAX type, the batch dimension is not inserted at all.
        # How to handle this case is still an open question. For now, we raise a warning and give the user full flexibility.
        if idx < n_consts:
            warn(
                f"Constant argument at index {idx} is not scalar. "
                "This may lead to unintended behavior or wrong results if the argument is provided "
                "using parameter broadcasting to a quantum operation that supports batching.",
                UserWarning,
            )
        # To resolve this ambiguity, we might add more properties to the AbstractOperator
        # class to indicate which operators support batching and check them here.
        # As above, at this stage we raise a warning and give the user full flexibility.
        elif arg.size > 1 and batch_dim is None:
            warn(
                f"Argument at index {idx} has size > 1 but its batch dimension is None. "
                "This may lead to unintended behavior or wrong results if the argument is provided "
                "using parameter broadcasting to a quantum operation that supports batching.",
                UserWarning,
            )

    result = qnode_prim.bind(
        *batched_args,
        shots=shots,
        qnode=qnode,
        device=device,
        qnode_kwargs=qnode_kwargs,
        qfunc_jaxpr=qfunc_jaxpr,
        n_consts=n_consts,
        batch_dims=batch_dims,
    )

    # The batch dimension is at the front (axis 0) for all elements in the result.
    # JAX doesn't expose `out_axes` in the batching rule.
    return result, (0,) * len(result)


### JVP CALCULATION #########################################################
# This structure will change as we add more diff methods


def _make_zero(tan, arg):
    return jax.lax.zeros_like_array(arg) if isinstance(tan, ad.Zero) else tan


def _backprop(args, tangents, **impl_kwargs):
    tangents = tuple(map(_make_zero, tangents, args))
    return jax.jvp(partial(qnode_prim.impl, **impl_kwargs), args, tangents)


diff_method_map = {"backprop": _backprop}


def _resolve_diff_method(diff_method: str, device) -> str:
    # check if best is backprop
    if diff_method == "best":
        config = qml.devices.ExecutionConfig(gradient_method=diff_method, interface="jax")
        diff_method = device.setup_execution_config(config).gradient_method

    if diff_method not in diff_method_map:
        raise NotImplementedError(f"diff_method {diff_method} not yet implemented.")

    return diff_method


def _qnode_jvp(args, tangents, *, qnode_kwargs, device, **impl_kwargs):
    diff_method = _resolve_diff_method(qnode_kwargs["diff_method"], device)
    return diff_method_map[diff_method](
        args, tangents, qnode_kwargs=qnode_kwargs, device=device, **impl_kwargs
    )


### END JVP CALCULATION #######################################################

ad.primitive_jvps[qnode_prim] = _qnode_jvp

batching.primitive_batchers[qnode_prim] = _qnode_batching_rule

mlir.register_lowering(qnode_prim, mlir.lower_fun(qnode_prim.impl, multiple_results=True))


def capture_qnode(qnode: "qml.QNode", *args, **kwargs) -> "qml.typing.Result":
    """A capture compatible call to a QNode. This function is internally used by ``QNode.__call__``.

    Args:
        qnode (QNode): a QNode
        args: the arguments the QNode is called with

    Keyword Args:
        kwargs (Any): Any keyword arguments accepted by the quantum function

    Returns:
        qml.typing.Result: the result of a qnode execution

    **Example:**

    .. code-block:: python

        qml.capture.enable()

        @qml.qnode(qml.device('lightning.qubit', wires=1))
        def circuit(x):
            qml.RX(x, wires=0)
            return qml.expval(qml.Z(0)), qml.probs()

        def f(x):
            expval_z, probs = circuit(np.pi * x, shots=50000)
            return 2 * expval_z + probs

        jaxpr = jax.make_jaxpr(f)(0.1)
        print("jaxpr:")
        print(jaxpr)

        res = jax.core.eval_jaxpr(jaxpr.jaxpr, jaxpr.consts, 0.7)
        print()
        print("result:")
        print(res)


    .. code-block:: none

        jaxpr:
        { lambda ; a:f32[]. let
            b:f32[] = mul 3.141592653589793 a
            c:f32[] d:f32[2] = qnode[
              device=<lightning.qubit device (wires=1) at 0x10557a070>
              qfunc_jaxpr={ lambda ; e:f32[]. let
                  _:AbstractOperator() = RX[n_wires=1] e 0
                  f:AbstractOperator() = PauliZ[n_wires=1] 0
                  g:AbstractMeasurement(n_wires=None) = expval_obs f
                  h:AbstractMeasurement(n_wires=0) = probs_wires
                in (g, h) }
              qnode=<QNode: device='<lightning.qubit device (wires=1) at 0x10557a070>', interface='auto', diff_method='best'>
              qnode_kwargs={'diff_method': 'best', 'grad_on_execution': 'best', 'cache': False, 'cachesize': 10000, 'max_diff': 1, 'device_vjp': False, 'mcm_method': None, 'postselect_mode': None}
              shots=Shots(total=50000)
            ] b
            i:f32[] = mul 2.0 c
            j:f32[2] = add i d
          in (j,) }

        result:
        [Array([-0.96939224, -0.38207346], dtype=float32)]

    Can now be used with execution pipeline workflow,

    .. code-block:: python

        qml.capture.enable()
        dev = qml.device('lightning.qubit', wires=3)

        @qml.qnode(dev, autograph=True)
        def circuit(x):
            if x > 1.967:
                qml.Hadamard(2)
            else:
                qml.Y(1)

            return qml.state()

    >>> circuit(3)
    array([0.70710678+0.j, 0.70710678+0.j, 0.        +0.j, 0.        +0.j,
           0.        +0.j, 0.        +0.j, 0.        +0.j, 0.        +0.j])

    """

    if "shots" in kwargs:
        shots = qml.measurements.Shots(kwargs.pop("shots"))
    else:
        shots = qnode.device.shots

    if shots.has_partitioned_shots:
        # Questions over the pytrees and the nested result object shape
        raise NotImplementedError("shot vectors are not yet supported with plxpr capture.")

    if not qnode.device.wires:
        raise NotImplementedError("devices must specify wires for integration with plxpr capture.")

    qfunc = partial(qnode.func, **kwargs) if kwargs else qnode.func
    # pylint: disable=protected-access
    qfunc = qml.capture.run_autograph(qfunc) if qnode._autograph else qfunc
    flat_fn = FlatFn(qfunc)
    try:
        qfunc_jaxpr = qml.capture.make_plxpr(flat_fn, autograph=False)(*args)
    except (
        jax.errors.TracerArrayConversionError,
        jax.errors.TracerIntegerConversionError,
        jax.errors.TracerBoolConversionError,
    ) as exc:
        raise CaptureError(
            "Autograph must be used when Python control flow is dependent on a dynamic variable (a function input). "
            "Please ensure autograph=True or use native control flow functions like for_loop, while_loop, etc."
        ) from exc

    execute_kwargs = copy(qnode.execute_kwargs)
    mcm_config = asdict(execute_kwargs.pop("mcm_config"))
    qnode_kwargs = {"diff_method": qnode.diff_method, **execute_kwargs, **mcm_config}

    flat_args = jax.tree_util.tree_leaves(args)

    res = qnode_prim.bind(
        *qfunc_jaxpr.consts,
        *flat_args,
        shots=shots,
        qnode=qnode,
        device=qnode.device,
        qnode_kwargs=qnode_kwargs,
        qfunc_jaxpr=qfunc_jaxpr.jaxpr,
        n_consts=len(qfunc_jaxpr.consts),
    )
    assert flat_fn.out_tree is not None, "out_tree should be set by call to flat_fn"
    return jax.tree_util.tree_unflatten(flat_fn.out_tree, res)<|MERGE_RESOLUTION|>--- conflicted
+++ resolved
@@ -116,12 +116,8 @@
 from jax.interpreters import ad, batching, mlir
 
 import pennylane as qml
-<<<<<<< HEAD
 from pennylane.capture import CaptureError, FlatFn
-=======
-from pennylane.capture import FlatFn
 from pennylane.capture.custom_primitives import QmlPrimitive
->>>>>>> 3e1521bd
 from pennylane.typing import TensorLike
 
 
