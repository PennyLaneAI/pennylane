--- conflicted
+++ resolved
@@ -271,31 +271,8 @@
         num_device_wires=len(device.wires),
         batch_shape=batch_shape,
     )
-<<<<<<< HEAD
-
-    # Create output variables for the new equation
-    outvars = [jaxpr_trace.frame.newvar(o) for o in new_shapes]
-
-    # Create JaxprEqnContext and TracingEqn for JAX 0.7.0
-    ctx = JaxprEqnContext(
-        compute_on.current_compute_type(),
-        config.threefry_partitionable.value,
-        xla_metadata_lib.current_xla_metadata(),
-    )
-
-    # Create TracingEqn instead of JaxprEqn for JAX 0.7.0
-    eqn = TracingEqn(
-        tracers,  # in_tracers (not invars!)
-        outvars,
-        qnode_prim,
-        params,
-        jax.core.no_effects,
-        source_info,
-        ctx,
-=======
     eqn, out_tracers = jaxpr_trace.make_eqn(
         tracers, new_shapes, qnode_prim, params, jax.core.no_effects, source_info
->>>>>>> ebe34d63
     )
 
     jaxpr_trace.frame.add_eqn(eqn)
