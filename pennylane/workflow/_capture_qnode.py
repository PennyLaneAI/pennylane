--- conflicted
+++ resolved
@@ -308,17 +308,10 @@
 
 def _qnode_jvp(args, tangents, *, execution_config, device, **impl_kwargs):
     config = device.setup_execution_config(execution_config)
-<<<<<<< HEAD
 
     if config.gradient_method not in diff_method_map:
         raise NotImplementedError(f"diff_method {config.gradient_method} not yet implemented.")
 
-=======
-
-    if config.gradient_method not in diff_method_map:
-        raise NotImplementedError(f"diff_method {config.gradient_method} not yet implemented.")
-
->>>>>>> 6602aa3a
     return diff_method_map[config.gradient_method](
         args, tangents, execution_config=config, device=device, **impl_kwargs
     )
@@ -523,26 +516,9 @@
                 "flow functions like for_loop, while_loop, etc."
             ) from exc
 
-<<<<<<< HEAD
-    kwargs = qnode.execute_kwargs
-    mcm_config = qml.devices.MCMConfig(
-        mcm_method=kwargs["mcm_method"], postselect_mode=kwargs["postselect_mode"]
-    )
-    g_on_ex = kwargs["grad_on_execution"]
-    config = qml.devices.ExecutionConfig(
-        grad_on_execution=None if g_on_ex == "best" else g_on_ex,
-        use_device_jacobian_product=kwargs["device_vjp"],
-        derivative_order=kwargs["max_diff"],
-        gradient_method=qnode.diff_method,
-        gradient_keyword_arguments=qnode.gradient_kwargs,
-        interface=qml.math.Interface.JAX,
-        mcm_config=mcm_config,
-    )
-=======
     config = construct_execution_config(
         qnode, resolve=False
     )()  # no need for args and kwargs as not resolving
->>>>>>> 6602aa3a
 
     res = qnode_prim.bind(
         *qfunc_jaxpr.consts,
