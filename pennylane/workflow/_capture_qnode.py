# Copyright 2024 Xanadu Quantum Technologies Inc.

# Licensed under the Apache License, Version 2.0 (the "License");
# you may not use this file except in compliance with the License.
# You may obtain a copy of the License at

#     http://www.apache.org/licenses/LICENSE-2.0

# Unless required by applicable law or agreed to in writing, software
# distributed under the License is distributed on an "AS IS" BASIS,
# WITHOUT WARRANTIES OR CONDITIONS OF ANY KIND, either express or implied.
# See the License for the specific language governing permissions and
# limitations under the License.
"""
This submodule defines a capture compatible call to QNodes.

Workflow Development Status
---------------------------

The non-exhaustive list of unsupported features are:

**Overridden shots:** Device execution currently pulls the shot information from the device. In order
to support dynamic shots, we need to develop an additional protocol for communicating the shot information
associated with a circuit. Dynamically mutating objects is not compatible with jaxpr and jitting.

**Shot vectors**.  Shot vectors are not yet supported. We need to figure out how to stack
and reshape the outputs from measurements on the device when multiple measurements are present.

**Gradients other than default qubit backprop**. We managed to get backprop of default qubit for
free, but no other gradient methods have support yet.

**MCM methods other than single branch statistics**. Mid-circuit measurements
are only handled via a "single branch statistics" algorithm, which will lead to unexpected
results. Even on analytic devices, one branch will be randomly chosen on each execution.
Returning measurements based on mid-circuit measurements, ``qml.sample(m0)``,
is also not yet supported on default qubit or lightning.

>>> @qml.qnode(qml.device('default.qubit', wires=1))
>>> def circuit(x):
...     qml.H(0)
...     m0 = qml.measure(0)
...     qml.cond(m0, qml.RX, qml.RZ)(x,0)
...     return qml.expval(qml.Z(0))
>>> circuit(0.5), circuit(0.5), circuit(0.5)
(Array(-0.87758256, dtype=float64),
Array(1., dtype=float64),
Array(-0.87758256, dtype=float64))
>>> qml.capture.disable()
>>> circuit(0.5)
np.float64(0.06120871905481362)
>>> qml.capture.enable()

**Device preprocessing and validation**. No device preprocessing and validation will occur. The captured
jaxpr is directly sent to the device, whether or not the device can handle it.

>>> @qml.qnode(qml.device('default.qubit', wires=3))
... def circuit():
...     qml.Permute(jax.numpy.array((0,1,2)), wires=(2,1,0))
...     return qml.state()
>>> circuit()
MatrixUndefinedError:

**Transforms are still under development**. No transforms will currently be applied as part of the workflow.

**Breaking ``vmap``/parameter broadcasting into a non-broadcasted state**. The current workflow assumes
that the device execution can natively handle broadcasted parameters. ``vmap`` and parameter broadcasting
will not work with devices other than default qubit.

>>> @qml.qnode(qml.device('lightning.qubit', wires=1))
... def circuit(x):
...     qml.RX(x, 0)
...     return qml.expval(qml.Z(0))
>>> jax.vmap(circuit)(jax.numpy.array([1.0, 2.0, 3.0]))
TypeError: RX(): incompatible function arguments. The following argument types are supported:
    1. (self: pennylane_lightning.lightning_qubit_ops.StateVectorC128, arg0: list[int], arg1: bool, arg2: list[float]) -> None
    2. (self: pennylane_lightning.lightning_qubit_ops.StateVectorC128, arg0: list[int], arg1: list[bool], arg2: list[int], arg3: bool, arg4: list[float]) -> None

**Grouping commuting measurements and/or splitting up non-commuting measurements.** Currently, each
measurement is fully independent and generated from different raw samples than every other measurement.
To generate multiple measurement from the same samples, we need a way of denoting which measurements
should be taken together. A "Combination measurement process" higher order primitive, or something like it.
We will also need to figure out how to implement splitting up a circuit with non-commuting measurements into
multiple circuits.

>>> @qml.qnode(qml.device('default.qubit', wires=1, shots=5))
... def circuit():
...     qml.H(0)
...     return qml.sample(wires=0), qml.sample(wires=0)
>>> circuit()
(Array([1, 0, 1, 0, 0], dtype=int64), Array([0, 0, 1, 0, 0], dtype=int64))

**Figuring out what types of data can be sent to the device.** Is the device always
responsible for converting jax arrays to numpy arrays? Is the device responsible for having a
pure-callback boundary if the execution is not jittable? We do have an opportunity here
to have GPU end-to-end simulation on ``lightning.gpu`` and ``lightning.kokkos``.

**Jitting workflows involving qnodes**. While the execution of jaxpr on ``default.qubit`` is
currently jittable, we will need to register a lowering for the qnode primitive.  We will also
need to figure out where to apply a ``jax.pure_callback`` for devices like ``lightning.qubit`` that are
not jittable.

**Result caching**. The new workflow is not capable of caching the results of executions, and we have
not even started thinking about how it might be possible to do so.

**Unknown other features**. The workflow currently has limited testing, so this list of unsupported
features is non-exhaustive.

"""
from copy import copy
from dataclasses import asdict
from functools import partial
from numbers import Number
from warnings import warn

import jax
from jax.interpreters import ad, batching, mlir

import pennylane as qml
from pennylane.capture import FlatFn
from pennylane.typing import TensorLike


def _is_scalar_tensor(arg) -> bool:
    """Check if an argument is a scalar tensor-like object or a numeric scalar."""

    if isinstance(arg, Number):
        return True

    if isinstance(arg, TensorLike):

        if arg.size == 0:
            raise ValueError("Empty tensors are not supported with jax.vmap.")

        if arg.shape == ():
            return True

    return False


def _get_batch_shape(non_const_args, non_const_batch_dims):
    """Calculate the batch shape for the given arguments and batch dimensions."""

    input_shapes = [
        (arg.shape[batch_dim],)
        for arg, batch_dim in zip(non_const_args, non_const_batch_dims)
        if batch_dim is not None
    ]

    return jax.lax.broadcast_shapes(*input_shapes)


def _get_shapes_for(*measurements, shots=None, num_device_wires=0, batch_shape=()):
    """Calculate the abstract output shapes for the given measurements."""

    if jax.config.jax_enable_x64:  # pylint: disable=no-member
        dtype_map = {
            float: jax.numpy.float64,
            int: jax.numpy.int64,
            complex: jax.numpy.complex128,
        }
    else:
        dtype_map = {
            float: jax.numpy.float32,
            int: jax.numpy.int32,
            complex: jax.numpy.complex64,
        }

    shapes = []
    if not shots:
        shots = [None]

    for s in shots:
        for m in measurements:
            shape, dtype = m.aval.abstract_eval(shots=s, num_device_wires=num_device_wires)
            shapes.append(jax.core.ShapedArray(batch_shape + shape, dtype_map.get(dtype, dtype)))

    return shapes


<<<<<<< HEAD
@lru_cache()
def _get_qnode_prim():
    if not has_jax:
        return None

    # pylint: disable=import-outside-toplevel
    from pennylane.capture.custom_primitives import QmlPrimitive

    qnode_prim = QmlPrimitive("qnode")
    qnode_prim.multiple_results = True
    qnode_prim.prim_type = "higher_order"

    # pylint: disable=too-many-arguments, unused-argument
    @qnode_prim.def_impl
    def qnode_impl(
        *args, qnode, shots, device, qnode_kwargs, qfunc_jaxpr, n_consts, batch_dims=None
    ):
        if shots != device.shots:
            raise NotImplementedError(
                "Overriding shots is not yet supported with the program capture execution."
            )
        if qnode_kwargs["diff_method"] not in {"backprop", "best"}:
            raise NotImplementedError(
                "Only backpropagation derivatives are supported at this time."
            )
=======
qnode_prim = jax.core.Primitive("qnode")
qnode_prim.multiple_results = True
>>>>>>> 397273bb


# pylint: disable=too-many-arguments, unused-argument
@qnode_prim.def_impl
def _(*args, qnode, shots, device, qnode_kwargs, qfunc_jaxpr, n_consts, batch_dims=None):
    if shots != device.shots:
        raise NotImplementedError(
            "Overriding shots is not yet supported with the program capture execution."
        )
    if qnode_kwargs["diff_method"] not in {"backprop", "best"}:
        raise NotImplementedError("Only backpropagation derivatives are supported at this time.")

    consts = args[:n_consts]
    non_const_args = args[n_consts:]

    if batch_dims is None:
        return device.eval_jaxpr(qfunc_jaxpr, consts, *non_const_args)
    return jax.vmap(partial(device.eval_jaxpr, qfunc_jaxpr, consts), batch_dims[n_consts:])(
        *non_const_args
    )


# pylint: disable=unused-argument
@qnode_prim.def_abstract_eval
def _(*args, qnode, shots, device, qnode_kwargs, qfunc_jaxpr, n_consts, batch_dims=None):

    mps = qfunc_jaxpr.outvars

    batch_shape = (
        _get_batch_shape(args[n_consts:], batch_dims[n_consts:]) if batch_dims is not None else ()
    )

    return _get_shapes_for(
        *mps, shots=shots, num_device_wires=len(device.wires), batch_shape=batch_shape
    )


# pylint: disable=too-many-arguments
def _qnode_batching_rule(
    batched_args,
    batch_dims,
    *,
    qnode,
    shots,
    device,
    qnode_kwargs,
    qfunc_jaxpr,
    n_consts,
):
    """
    Batching rule for the ``qnode`` primitive.

    This rule exploits the parameter broadcasting feature of the QNode to vectorize the circuit execution.
    """

    for idx, (arg, batch_dim) in enumerate(zip(batched_args, batch_dims)):

        if _is_scalar_tensor(arg):
            continue

        # Regardless of their shape, jax.vmap automatically inserts `None` as the batch dimension for constants.
        # However, if the constant is not a standard JAX type, the batch dimension is not inserted at all.
        # How to handle this case is still an open question. For now, we raise a warning and give the user full flexibility.
        if idx < n_consts:
            warn(
                f"Constant argument at index {idx} is not scalar. "
                "This may lead to unintended behavior or wrong results if the argument is provided "
                "using parameter broadcasting to a quantum operation that supports batching.",
                UserWarning,
            )

        # To resolve this ambiguity, we might add more properties to the AbstractOperator
        # class to indicate which operators support batching and check them here.
        # As above, at this stage we raise a warning and give the user full flexibility.
        elif arg.size > 1 and batch_dim is None:
            warn(
                f"Argument at index {idx} has size > 1 but its batch dimension is None. "
                "This may lead to unintended behavior or wrong results if the argument is provided "
                "using parameter broadcasting to a quantum operation that supports batching.",
                UserWarning,
            )

    result = qnode_prim.bind(
        *batched_args,
        shots=shots,
        qnode=qnode,
        device=device,
        qnode_kwargs=qnode_kwargs,
        qfunc_jaxpr=qfunc_jaxpr,
        n_consts=n_consts,
        batch_dims=batch_dims,
    )

    # The batch dimension is at the front (axis 0) for all elements in the result.
    # JAX doesn't expose `out_axes` in the batching rule.
    return result, (0,) * len(result)


def _make_zero(tan, arg):
    return jax.lax.zeros_like_array(arg) if isinstance(tan, ad.Zero) else tan


def _qnode_jvp(args, tangents, **impl_kwargs):
    tangents = tuple(map(_make_zero, tangents, args))
    return jax.jvp(partial(qnode_prim.impl, **impl_kwargs), args, tangents)


ad.primitive_jvps[qnode_prim] = _qnode_jvp

batching.primitive_batchers[qnode_prim] = _qnode_batching_rule

mlir.register_lowering(qnode_prim, mlir.lower_fun(qnode_prim.impl, multiple_results=True))


def capture_qnode(qnode: "qml.QNode", *args, **kwargs) -> "qml.typing.Result":
    """A capture compatible call to a QNode. This function is internally used by ``QNode.__call__``.

    Args:
        qnode (QNode): a QNode
        args: the arguments the QNode is called with

    Keyword Args:
        kwargs (Any): Any keyword arguments accepted by the quantum function

    Returns:
        qml.typing.Result: the result of a qnode execution

    **Example:**

    .. code-block:: python

        qml.capture.enable()

        @qml.qnode(qml.device('lightning.qubit', wires=1))
        def circuit(x):
            qml.RX(x, wires=0)
            return qml.expval(qml.Z(0)), qml.probs()

        def f(x):
            expval_z, probs = circuit(np.pi * x, shots=50000)
            return 2 * expval_z + probs

        jaxpr = jax.make_jaxpr(f)(0.1)
        print("jaxpr:")
        print(jaxpr)

        res = jax.core.eval_jaxpr(jaxpr.jaxpr, jaxpr.consts, 0.7)
        print()
        print("result:")
        print(res)


    .. code-block:: none

        jaxpr:
        { lambda ; a:f32[]. let
            b:f32[] = mul 3.141592653589793 a
            c:f32[] d:f32[2] = qnode[
              device=<lightning.qubit device (wires=1) at 0x10557a070>
              qfunc_jaxpr={ lambda ; e:f32[]. let
                  _:AbstractOperator() = RX[n_wires=1] e 0
                  f:AbstractOperator() = PauliZ[n_wires=1] 0
                  g:AbstractMeasurement(n_wires=None) = expval_obs f
                  h:AbstractMeasurement(n_wires=0) = probs_wires
                in (g, h) }
              qnode=<QNode: device='<lightning.qubit device (wires=1) at 0x10557a070>', interface='auto', diff_method='best'>
              qnode_kwargs={'diff_method': 'best', 'grad_on_execution': 'best', 'cache': False, 'cachesize': 10000, 'max_diff': 1, 'device_vjp': False, 'mcm_method': None, 'postselect_mode': None}
              shots=Shots(total=50000)
            ] b
            i:f32[] = mul 2.0 c
            j:f32[2] = add i d
          in (j,) }

        result:
        [Array([-0.96939224, -0.38207346], dtype=float32)]


    """

    if "shots" in kwargs:
        shots = qml.measurements.Shots(kwargs.pop("shots"))
    else:
        shots = qnode.device.shots

    if shots.has_partitioned_shots:
        # Questions over the pytrees and the nested result object shape
        raise NotImplementedError("shot vectors are not yet supported with plxpr capture.")

    if not qnode.device.wires:
        raise NotImplementedError("devices must specify wires for integration with plxpr capture.")

    qfunc = partial(qnode.func, **kwargs) if kwargs else qnode.func
    flat_fn = FlatFn(qfunc)
    qfunc_jaxpr = jax.make_jaxpr(flat_fn)(*args)

    execute_kwargs = copy(qnode.execute_kwargs)
    mcm_config = asdict(execute_kwargs.pop("mcm_config"))
    qnode_kwargs = {"diff_method": qnode.diff_method, **execute_kwargs, **mcm_config}

    flat_args = jax.tree_util.tree_leaves(args)

    res = qnode_prim.bind(
        *qfunc_jaxpr.consts,
        *flat_args,
        shots=shots,
        qnode=qnode,
        device=qnode.device,
        qnode_kwargs=qnode_kwargs,
        qfunc_jaxpr=qfunc_jaxpr.jaxpr,
        n_consts=len(qfunc_jaxpr.consts),
    )
    assert flat_fn.out_tree is not None, "out_tree should be set by call to flat_fn"
    return jax.tree_util.tree_unflatten(flat_fn.out_tree, res)<|MERGE_RESOLUTION|>--- conflicted
+++ resolved
@@ -117,6 +117,7 @@
 
 import pennylane as qml
 from pennylane.capture import FlatFn
+from pennylane.capture.custom_primitives import QmlPrimitive
 from pennylane.typing import TensorLike
 
 
@@ -177,36 +178,9 @@
     return shapes
 
 
-<<<<<<< HEAD
-@lru_cache()
-def _get_qnode_prim():
-    if not has_jax:
-        return None
-
-    # pylint: disable=import-outside-toplevel
-    from pennylane.capture.custom_primitives import QmlPrimitive
-
-    qnode_prim = QmlPrimitive("qnode")
-    qnode_prim.multiple_results = True
-    qnode_prim.prim_type = "higher_order"
-
-    # pylint: disable=too-many-arguments, unused-argument
-    @qnode_prim.def_impl
-    def qnode_impl(
-        *args, qnode, shots, device, qnode_kwargs, qfunc_jaxpr, n_consts, batch_dims=None
-    ):
-        if shots != device.shots:
-            raise NotImplementedError(
-                "Overriding shots is not yet supported with the program capture execution."
-            )
-        if qnode_kwargs["diff_method"] not in {"backprop", "best"}:
-            raise NotImplementedError(
-                "Only backpropagation derivatives are supported at this time."
-            )
-=======
-qnode_prim = jax.core.Primitive("qnode")
+qnode_prim = QmlPrimitive("qnode")
 qnode_prim.multiple_results = True
->>>>>>> 397273bb
+qnode_prim.prim_type = "higher_order
 
 
 # pylint: disable=too-many-arguments, unused-argument
