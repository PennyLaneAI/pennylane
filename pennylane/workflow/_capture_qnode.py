# Copyright 2024 Xanadu Quantum Technologies Inc.

# Licensed under the Apache License, Version 2.0 (the "License");
# you may not use this file except in compliance with the License.
# You may obtain a copy of the License at

#     http://www.apache.org/licenses/LICENSE-2.0

# Unless required by applicable law or agreed to in writing, software
# distributed under the License is distributed on an "AS IS" BASIS,
# WITHOUT WARRANTIES OR CONDITIONS OF ANY KIND, either express or implied.
# See the License for the specific language governing permissions and
# limitations under the License.
"""
This submodule defines a capture compatible call to QNodes.

Workflow Development Status
---------------------------

The non-exhaustive list of unsupported features are:

**Overridden shots:** Device execution currently pulls the shot information from the device. In order
to support dynamic shots, we need to develop an additional protocol for communicating the shot information
associated with a circuit. Dynamically mutating objects is not compatible with jaxpr and jitting.

**Shot vectors**.  Shot vectors are not yet supported. We need to figure out how to stack
and reshape the outputs from measurements on the device when multiple measurements are present.

**Gradients other than default qubit backprop**. We managed to get backprop of default qubit for
free, but no other gradient methods have support yet.

**MCM methods other than single branch statistics**. Mid-circuit measurements
are only handled via a "single branch statistics" algorithm, which will lead to unexpected
results. Even on analytic devices, one branch will be randomly chosen on each execution.
Returning measurements based on mid-circuit measurements, ``qml.sample(m0)``,
is also not yet supported on default qubit or lightning.

>>> @qml.qnode(qml.device('default.qubit', wires=1))
>>> def circuit(x):
...     qml.H(0)
...     m0 = qml.measure(0)
...     qml.cond(m0, qml.RX, qml.RZ)(x,0)
...     return qml.expval(qml.Z(0))
>>> circuit(0.5), circuit(0.5), circuit(0.5)
(Array(-0.87758256, dtype=float64),
Array(1., dtype=float64),
Array(-0.87758256, dtype=float64))
>>> qml.capture.disable()
>>> circuit(0.5)
np.float64(0.06120871905481362)
>>> qml.capture.enable()

**Device preprocessing and validation**. No device preprocessing and validation will occur. The captured
jaxpr is directly sent to the device, whether or not the device can handle it.

>>> @qml.qnode(qml.device('default.qubit', wires=3))
... def circuit():
...     qml.Permute(jax.numpy.array((0,1,2)), wires=(2,1,0))
...     return qml.state()
>>> circuit()
MatrixUndefinedError:

**Transforms are still under development**. No transforms will currently be applied as part of the workflow.

**Breaking ``vmap``/parameter broadcasting into a non-broadcasted state**. The current workflow assumes
that the device execution can natively handle broadcasted parameters. ``vmap`` and parameter broadcasting
will not work with devices other than default qubit.

>>> @qml.qnode(qml.device('lightning.qubit', wires=1))
... def circuit(x):
...     qml.RX(x, 0)
...     return qml.expval(qml.Z(0))
>>> jax.vmap(circuit)(jax.numpy.array([1.0, 2.0, 3.0]))
TypeError: RX(): incompatible function arguments. The following argument types are supported:
    1. (self: pennylane_lightning.lightning_qubit_ops.StateVectorC128, arg0: list[int], arg1: bool, arg2: list[float]) -> None
    2. (self: pennylane_lightning.lightning_qubit_ops.StateVectorC128, arg0: list[int], arg1: list[bool], arg2: list[int], arg3: bool, arg4: list[float]) -> None

**Grouping commuting measurements and/or splitting up non-commuting measurements.** Currently, each
measurement is fully independent and generated from different raw samples than every other measurement.
To generate multiple measurement from the same samples, we need a way of denoting which measurements
should be taken together. A "Combination measurement process" higher order primitive, or something like it.
We will also need to figure out how to implement splitting up a circuit with non-commuting measurements into
multiple circuits.

>>> @partial(qml.set_shots, shots=5)
... @qml.qnode(qml.device('default.qubit', wires=1))
... def circuit():
...     qml.H(0)
...     return qml.sample(wires=0), qml.sample(wires=0)
>>> circuit()
(Array([1, 0, 1, 0, 0], dtype=int64), Array([0, 0, 1, 0, 0], dtype=int64))

**Figuring out what types of data can be sent to the device.** Is the device always
responsible for converting jax arrays to numpy arrays? Is the device responsible for having a
pure-callback boundary if the execution is not jittable? We do have an opportunity here
to have GPU end-to-end simulation on ``lightning.gpu`` and ``lightning.kokkos``.

**Jitting workflows involving qnodes**. While the execution of jaxpr on ``default.qubit`` is
currently jittable, we will need to register a lowering for the qnode primitive.  We will also
need to figure out where to apply a ``jax.pure_callback`` for devices like ``lightning.qubit`` that are
not jittable.

**Result caching**. The new workflow is not capable of caching the results of executions, and we have
not even started thinking about how it might be possible to do so.

**Unknown other features**. The workflow currently has limited testing, so this list of unsupported
features is non-exhaustive.

"""
import logging
from functools import partial
from numbers import Number
from warnings import warn

import jax
from jax.interpreters import ad, batching, mlir

import pennylane as qml
<<<<<<< HEAD
from pennylane.capture import CaptureError, FlatFn, promote_consts
from pennylane.capture.custom_primitives import QmlPrimitive
=======
from pennylane.capture import FlatFn, QmlPrimitive
from pennylane.exceptions import CaptureError
>>>>>>> 05b469d8
from pennylane.logging import debug_logger
from pennylane.typing import TensorLike

from .construct_execution_config import construct_execution_config

logger = logging.getLogger(__name__)
logger.addHandler(logging.NullHandler())


def _is_scalar_tensor(arg) -> bool:
    """Check if an argument is a scalar tensor-like object or a numeric scalar."""

    if isinstance(arg, Number):
        return True

    if isinstance(arg, TensorLike):

        if arg.size == 0:
            raise ValueError("Empty tensors are not supported with jax.vmap.")

        if arg.shape == ():
            return True

    return False


def _get_batch_shape(non_const_args, non_const_batch_dims):
    """Calculate the batch shape for the given arguments and batch dimensions."""

    input_shapes = [
        (arg.shape[batch_dim],)
        for arg, batch_dim in zip(non_const_args, non_const_batch_dims)
        if batch_dim is not None
    ]

    return jax.lax.broadcast_shapes(*input_shapes)


def _get_shapes_for(*measurements, shots=None, num_device_wires=0, batch_shape=()):
    """Calculate the abstract output shapes for the given measurements."""

    if jax.config.jax_enable_x64:
        dtype_map = {
            float: jax.numpy.float64,
            int: jax.numpy.int64,
            complex: jax.numpy.complex128,
        }
    else:
        dtype_map = {
            float: jax.numpy.float32,
            int: jax.numpy.int32,
            complex: jax.numpy.complex64,
        }

    shapes = []
    if not shots:
        shots = [None]

    for s in shots:
        for m in measurements:
            shape, dtype = m.aval.abstract_eval(shots=s, num_device_wires=num_device_wires)
            shapes.append(jax.core.ShapedArray(batch_shape + shape, dtype_map.get(dtype, dtype)))

    return shapes


qnode_prim = QmlPrimitive("qnode")
qnode_prim.multiple_results = True
qnode_prim.prim_type = "higher_order"


# pylint: disable=too-many-arguments
@debug_logger
@qnode_prim.def_impl
def _(*args, qnode, shots, device, execution_config, qfunc_jaxpr, batch_dims=None):
    if shots != device.shots:
        raise NotImplementedError(
            "Overriding shots is not yet supported with the program capture execution."
        )

    device_program = device.preprocess_transforms(execution_config)
    if batch_dims is not None:
        temp_all_args = []
        for a, d in zip(args, batch_dims, strict=True):
            if d is not None:
                slices = [slice(None)] * qml.math.ndim(a)
                slices[d] = 0
                temp_all_args.append(a[tuple(slices)])
            else:
                temp_all_args.append(a)
    else:
        temp_all_args = args

    # Expand user transforms applied to the qfunc
    accumulated_consts = ()
    if getattr(qfunc_jaxpr.eqns[0].primitive, "prim_type", "") == "transform":
        transformed_func = qml.capture.expand_plxpr_transforms(
            partial(qml.capture.eval_jaxpr, qfunc_jaxpr, [])
        )

        qfunc_jaxpr = jax.make_jaxpr(transformed_func)(*temp_all_args)
        qfunc_jaxpr, accumulated_consts = promote_consts(qfunc_jaxpr, accumulated_consts)

    # Expand user transforms applied to the qnode
    qfunc_jaxpr = qnode.transform_program(qfunc_jaxpr, [], *accumulated_consts, *temp_all_args)
    qfunc_jaxpr, accumulated_consts = promote_consts(qfunc_jaxpr, accumulated_consts)

    # Apply device preprocessing transforms
    graph_enabled = qml.decomposition.enabled_graph()
    try:
        qml.decomposition.disable_graph()
        qfunc_jaxpr = device_program(qfunc_jaxpr, [], *temp_all_args)
        qfunc_jaxpr, accumulated_consts = promote_consts(qfunc_jaxpr, accumulated_consts)
    finally:
        if graph_enabled:
            qml.decomposition.enable_graph()

    partial_eval = partial(device.eval_jaxpr, qfunc_jaxpr, [], execution_config=execution_config)
    if batch_dims is None:
        return partial_eval(*accumulated_consts, *args)

    return jax.vmap(partial_eval, batch_dims)(*accumulated_consts, *args)


# pylint: disable=unused-argument
@debug_logger
@qnode_prim.def_abstract_eval
def _(*args, qnode, shots, device, execution_config, qfunc_jaxpr, batch_dims=None):

    mps = qfunc_jaxpr.outvars

    batch_shape = _get_batch_shape(args, batch_dims) if batch_dims is not None else ()

    return _get_shapes_for(
        *mps, shots=shots, num_device_wires=len(device.wires), batch_shape=batch_shape
    )


# pylint: disable=too-many-arguments
def _qnode_batching_rule(
    batched_args,
    batch_dims,
    *,
    qnode,
    shots,
    device,
    execution_config,
    qfunc_jaxpr,
):
    """
    Batching rule for the ``qnode`` primitive.

    This rule exploits the parameter broadcasting feature of the QNode to vectorize the circuit execution.
    """

    for idx, (arg, batch_dim) in enumerate(zip(batched_args, batch_dims)):
        # To resolve this ambiguity, we might add more properties to the AbstractOperator
        # class to indicate which operators support batching and check them here.
        # As above, at this stage we raise a warning and give the user full flexibility.
        if not _is_scalar_tensor(arg) and arg.size > 1 and batch_dim is None:
            warn(
                f"Argument at index {idx} has size > 1 but its batch dimension is None. "
                "This may lead to unintended behavior or wrong results if the argument is provided "
                "using parameter broadcasting to a quantum operation that supports batching.",
                UserWarning,
            )

    result = qnode_prim.bind(
        *batched_args,
        shots=shots,
        qnode=qnode,
        device=device,
        execution_config=execution_config,
        qfunc_jaxpr=qfunc_jaxpr,
        batch_dims=batch_dims,
    )

    # The batch dimension is at the front (axis 0) for all elements in the result.
    # JAX doesn't expose `out_axes` in the batching rule.
    return result, (0,) * len(result)


### JVP CALCULATION #########################################################
# This structure will change as we add more diff methods


@debug_logger
def _finite_diff(args, tangents, **impl_kwargs):
    if not jax.config.jax_enable_x64:
        warn(
            "Detected 32 bits precision with finite differences. This can lead to incorrect results."
            " Recommend enabling jax.config.update('jax_enable_x64', True).",
            UserWarning,
        )
    f = partial(qnode_prim.bind, **impl_kwargs)
    return qml.gradients.finite_diff_jvp(
        f, args, tangents, **impl_kwargs["execution_config"].gradient_keyword_arguments
    )


diff_method_map = {"finite-diff": _finite_diff}


@debug_logger
def _qnode_jvp(args, tangents, *, execution_config, device, qfunc_jaxpr, **impl_kwargs):

    if execution_config.use_device_gradient:
        return device.jaxpr_jvp(qfunc_jaxpr, args, tangents, execution_config=execution_config)

    if execution_config.gradient_method not in diff_method_map:
        raise NotImplementedError(
            f"diff_method {execution_config.gradient_method} not yet implemented."
        )

    return diff_method_map[execution_config.gradient_method](
        args,
        tangents,
        execution_config=execution_config,
        device=device,
        qfunc_jaxpr=qfunc_jaxpr,
        **impl_kwargs,
    )


### END JVP CALCULATION #######################################################

ad.primitive_jvps[qnode_prim] = _qnode_jvp

batching.primitive_batchers[qnode_prim] = _qnode_batching_rule

mlir.register_lowering(qnode_prim, mlir.lower_fun(qnode_prim.impl, multiple_results=True))


def _split_static_args(args, static_argnums):
    """Helper function to split a ``QNode``'s positional arguments into sequences
    of dynamic and static arguments respectively.

    Args:
        args (tuple): positional arguments of ``QNode``
        static_argnums (tuple[int]): indices for static arguments of the ``QNode``

    Returns:
        tuple, tuple: tuples containing the dynamic and static arguments, respectively.
    """
    if len(static_argnums) == 0:
        return args, ()

    dynamic_args, static_args = [], []
    static_argnums_iter = iter(static_argnums)
    static_argnum = next(static_argnums_iter)
    i = 0

    for i, arg in enumerate(args):
        if i == static_argnum:
            static_args.append(arg)
            static_argnum = next(static_argnums_iter, None)
        else:
            dynamic_args.append(arg)

        if static_argnum is None:
            break

    if i < len(args) - 1:
        dynamic_args.extend(args[i + 1 :])

    return tuple(dynamic_args), tuple(static_args)


def _get_jaxpr_cache_key(dynamic_args, static_args, kwargs, abstracted_axes):
    """Create a hash using the arguments and keyword arguments of a QNode.

    The hash is dependent on the abstract evaluation of ``dynamic_args``. For any indices
    in ``static_args``, the concrete value of the argument will be used to create
    the hash. If any arguments have dynamic shapes, their abstract axes will be replaced
    by the respective letter provided in ``abstracted_axes``.

    For keyword arguments, the string representation of the keyword argument
    dictionary will be used to create the hash.

    Args:
        dynamic_args (tuple): dynamic positional arguments of the cached qfunc
        static_args (tuple): static positional arguments of the cached qfunc
        kwargs (dict): keyword arguments of the cached qfunc
        abstract_axes (Union[tuple[dict[int, str]], None]): corresponding abstract axes
            of positional arguments

    Returns:
        int: hash to be used as the jaxpr cache's key
    """
    serialized = "args="

    for i, arg in enumerate(dynamic_args):
        if abstracted_axes:
            serialized_shape = tuple(
                abstracted_axes[i].get(j, s) for j, s in enumerate(qml.math.shape(arg))
            )
        else:
            serialized_shape = qml.math.shape(arg)
        serialized += f"{serialized_shape},{qml.math.get_dtype_name(arg)};"

    for arg in static_args:
        serialized += f"{arg};"

    serialized += f";;{kwargs=}"
    return hash(serialized)


def _extract_qfunc_jaxpr(qnode, abstracted_axes, *args, **kwargs):
    """Process the quantum function of a QNode to create a Jaxpr."""

    qfunc = partial(qnode.func, **kwargs) if kwargs else qnode.func
    # pylint: disable=protected-access
    qfunc = qml.capture.run_autograph(qfunc) if qnode._autograph else qfunc
    flat_fn = FlatFn(qfunc)

    try:
        qfunc_jaxpr = jax.make_jaxpr(
            flat_fn, abstracted_axes=abstracted_axes, static_argnums=qnode.static_argnums
        )(*args)
    except (
        jax.errors.TracerArrayConversionError,
        jax.errors.TracerIntegerConversionError,
        jax.errors.TracerBoolConversionError,
    ) as exc:
        raise CaptureError(
            "Autograph must be used when Python control flow is dependent on a dynamic "
            "variable (a function input). Please ensure that autograph=True or use native control "
            "flow functions like for_loop, while_loop, etc."
        ) from exc

    qfunc_jaxpr, consts = promote_consts(qfunc_jaxpr, ())

    assert flat_fn.out_tree is not None, "out_tree should be set by call to flat_fn"
    return qfunc_jaxpr, flat_fn.out_tree, consts


def capture_qnode(qnode: "qml.QNode", *args, **kwargs) -> "qml.typing.Result":
    """A capture compatible call to a QNode. This function is internally used by ``QNode.__call__``.

    Args:
        qnode (QNode): a QNode
        args: the arguments the QNode is called with

    Keyword Args:
        kwargs (Any): Any keyword arguments accepted by the quantum function

    Returns:
        qml.typing.Result: the result of a qnode execution

    **Example:**

    .. code-block:: python

        qml.capture.enable()

        @qml.qnode(qml.device('lightning.qubit', wires=1))
        def circuit(x):
            qml.RX(x, wires=0)
            return qml.expval(qml.Z(0)), qml.probs()

        def f(x):
            expval_z, probs = circuit(np.pi * x, shots=50000)
            return 2 * expval_z + probs

        jaxpr = jax.make_jaxpr(f)(0.1)
        print("jaxpr:")
        print(jaxpr)

        res = jax.core.eval_jaxpr(jaxpr.jaxpr, jaxpr.consts, 0.7)
        print()
        print("result:")
        print(res)


    .. code-block:: none

        jaxpr:
        { lambda ; a:f32[]. let
            b:f32[] = mul 3.141592653589793 a
            c:f32[] d:f32[2] = qnode[
              device=<lightning.qubit device (wires=1) at 0x10557a070>
              qfunc_jaxpr={ lambda ; e:f32[]. let
                  _:AbstractOperator() = RX[n_wires=1] e 0
                  f:AbstractOperator() = PauliZ[n_wires=1] 0
                  g:AbstractMeasurement(n_wires=None) = expval_obs f
                  h:AbstractMeasurement(n_wires=0) = probs_wires
                in (g, h) }
              qnode=<QNode: device='<lightning.qubit device (wires=1) at 0x10557a070>', interface='auto', diff_method='best'>
              qnode_kwargs={'diff_method': 'best', 'grad_on_execution': 'best', 'cache': False, 'cachesize': 10000, 'max_diff': 1, 'device_vjp': False, 'mcm_method': None, 'postselect_mode': None}
              shots=Shots(total=50000)
            ] b
            i:f32[] = mul 2.0 c
            j:f32[2] = add i d
          in (j,) }

        result:
        [Array([-0.96939224, -0.38207346], dtype=float32)]


    """

    if "shots" in kwargs:
        shots = qml.measurements.Shots(kwargs.pop("shots"))
    else:
        shots = qnode.device.shots

    if shots.has_partitioned_shots:
        # Questions over the pytrees and the nested result object shape
        raise NotImplementedError("shot vectors are not yet supported in plxpr.")

    if not qnode.device.wires:
        raise NotImplementedError(
            "devices must specify wires for integration with program capture."
        )

    # We compute ``abstracted_axes`` using the flattened arguments because trying to flatten
    # pytree ``abstracted_axes`` causes the abstract axis dictionaries to get flattened, which
    # we don't want to correctly compute the ``cache_key``.
    dynamic_args, static_args = _split_static_args(args, qnode.static_argnums)
    flat_dynamic_args, dynamic_args_struct = jax.tree_util.tree_flatten(dynamic_args)
    flat_static_args = jax.tree_util.tree_leaves(static_args)
    abstracted_axes, abstract_shapes = qml.capture.determine_abstracted_axes(flat_dynamic_args)
    cache_key = _get_jaxpr_cache_key(flat_dynamic_args, flat_static_args, kwargs, abstracted_axes)

    if cached_value := qnode.capture_cache.get(cache_key, None):
        qfunc_jaxpr, config, out_tree, consts = cached_value
    else:
        config = construct_execution_config(
            qnode, resolve=False
        )()  # no need for args and kwargs as not resolving
        config = qnode.device.setup_execution_config(config)

        if abstracted_axes:
            # We unflatten the ``abstracted_axes`` here to be have the same pytree structure
            # as the original dynamic arguments
            abstracted_axes = jax.tree_util.tree_unflatten(dynamic_args_struct, abstracted_axes)

        qfunc_jaxpr, out_tree, consts = _extract_qfunc_jaxpr(
            qnode, abstracted_axes, *args, **kwargs
        )

        qnode.capture_cache[cache_key] = (qfunc_jaxpr, config, out_tree, consts)

    res = qnode_prim.bind(
        *abstract_shapes,
        *consts,
        *flat_dynamic_args,
        shots=shots,
        qnode=qnode,
        device=qnode.device,
        execution_config=config,
        qfunc_jaxpr=qfunc_jaxpr,
    )

    return jax.tree_util.tree_unflatten(out_tree, res)<|MERGE_RESOLUTION|>--- conflicted
+++ resolved
@@ -116,13 +116,8 @@
 from jax.interpreters import ad, batching, mlir
 
 import pennylane as qml
-<<<<<<< HEAD
-from pennylane.capture import CaptureError, FlatFn, promote_consts
-from pennylane.capture.custom_primitives import QmlPrimitive
-=======
-from pennylane.capture import FlatFn, QmlPrimitive
+from pennylane.capture import FlatFn, QmlPrimitive, promote_consts
 from pennylane.exceptions import CaptureError
->>>>>>> 05b469d8
 from pennylane.logging import debug_logger
 from pennylane.typing import TensorLike
 
