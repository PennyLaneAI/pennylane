# Copyright 2024 Xanadu Quantum Technologies Inc.

# Licensed under the Apache License, Version 2.0 (the "License");
# you may not use this file except in compliance with the License.
# You may obtain a copy of the License at

#     http://www.apache.org/licenses/LICENSE-2.0

# Unless required by applicable law or agreed to in writing, software
# distributed under the License is distributed on an "AS IS" BASIS,
# WITHOUT WARRANTIES OR CONDITIONS OF ANY KIND, either express or implied.
# See the License for the specific language governing permissions and
# limitations under the License.
"""
This submodule defines a capture compatible call to QNodes.

Workflow Development Status
---------------------------

The non-exhaustive list of unsupported features are:

**Overridden shots:** Device execution currently pulls the shot information from the device. In order
to support dynamic shots, we need to develop an additional protocol for communicating the shot information
associated with a circuit. Dynamically mutating objects is not compatible with jaxpr and jitting.

**Shot vectors**.  Shot vectors are not yet supported. We need to figure out how to stack
and reshape the outputs from measurements on the device when multiple measurements are present.

**Gradients other than default qubit backprop**. We managed to get backprop of default qubit for
free, but no other gradients methods have support yet.

**MCM methods other than single branch statistics**. Mid circuit measurements
are only handled via a "single branch statistics" algorithm, which will lead to unexpected
results. Even on analytic devices, one branch will be randomly chosen on each execution.
Returning measurements based on mid circuit measurements, ``qml.sample(m0)``,
is also not yet supported on default qubit or lightning.

>>> @qml.qnode(qml.device('default.qubit', wires=1))
>>> def circuit(x):
...     qml.H(0)
...     m0 = qml.measure(0)
...     qml.cond(m0, qml.RX, qml.RZ)(x,0)
...     return qml.expval(qml.Z(0))
>>> circuit(0.5), circuit(0.5), circuit(0.5)
(Array(-0.87758256, dtype=float64),
Array(1., dtype=float64),
Array(-0.87758256, dtype=float64))
>>> qml.capture.disable()
>>> circuit(0.5)
np.float64(0.06120871905481362)
>>> qml.capture.enable()

**Device preprocessing and validation**. No device preprocessing and validation will occur. The captured
jaxpr is directly sent to the device, whether or not the device can handle it.

>>> @qml.qnode(qml.device('default.qubit', wires=3))
... def circuit():
...     qml.Permute(jax.numpy.array((0,1,2)), wires=(2,1,0))
...     return qml.state()
>>> circuit()
MatrixUndefinedError:

**Transforms are still under development**. No transforms will currently be applied as part of the workflow.

**Breaking ``vmap``/parameter broadcasting into a non-broadcasted state**. The current workflow assumes
that the device execution can natively handle broadcasted parameters. ``vmap`` and parameter broadcasting
will not work with devices other than default qubit.

>>> @qml.qnode(qml.device('lightning.qubit', wires=1))
... def circuit(x):
...     qml.RX(x, 0)
...     return qml.expval(qml.Z(0))
>>> jax.vmap(circuit)(jax.numpy.array([1.0, 2.0, 3.0]))
TypeError: RX(): incompatible function arguments. The following argument types are supported:
    1. (self: pennylane_lightning.lightning_qubit_ops.StateVectorC128, arg0: list[int], arg1: bool, arg2: list[float]) -> None
    2. (self: pennylane_lightning.lightning_qubit_ops.StateVectorC128, arg0: list[int], arg1: list[bool], arg2: list[int], arg3: bool, arg4: list[float]) -> None

**Grouping commuting measurements and/or splitting up non-commuting measurements.** Currently, each
measurment is fully independent and generated from different raw samples than every other measurement.
To generate multiple measurments from the same samples, we need a way of denoting which measurements
should be taken together. A "Combination measurement process" higher order primitive, or something like it.
We will also need to figure out how to implement splitting up a circuit with non-commuting measurements into
multiple circuits.

>>> @qml.qnode(qml.device('default.qubit', wires=1, shots=5))
... def circuit():
...     qml.H(0)
...     return qml.sample(wires=0), qml.sample(wires=0)
>>> circuit()
(Array([1, 0, 1, 0, 0], dtype=int64), Array([0, 0, 1, 0, 0], dtype=int64))

**Figuring out what types of data can be sent to the device.** Is the device always
responsible for converting jax arrays to numpy arrays? Is the device responsible for having a
pure-callback boundary if the execution is not jittable? We do have an opportunity here
to have GPU end-to-end simulation on ``lightning.gpu`` and ``lightning.kokkos``.

**Jitting workflows involving qnodes**. While the execution of jaxpr on ``default.qubit`` is
currently jittable, we will need to register a lowering for the qnode primitive.  We will also
need to figure out where to apply a ``jax.pure_callback`` for devices like ``lightning.qubit`` that are
not jittable.

**Result caching**. The new workflow is not capable of caching the results of executions, and we have
not even started thinking about how it might be possible to do so.

**Unknown other features**. The workflow currently has limited testing, so this list of unsupported
features is non-exhaustive.

"""
from copy import copy
from dataclasses import asdict
from functools import lru_cache, partial
from numbers import Number
from warnings import warn

import pennylane as qml
from pennylane.capture import FlatFn
from pennylane.typing import TensorLike

has_jax = True
try:
    import jax
    from jax.interpreters import ad, batching
except ImportError:
    has_jax = False


def _is_scalar_tensor(arg) -> bool:
    """Check if an argument is a scalar tensor-like object or a numeric scalar."""

    if isinstance(arg, Number):
        return True

    if isinstance(arg, TensorLike):

        if arg.size == 0:
            raise ValueError("Empty tensors are not supported with jax.vmap.")

        if arg.shape == ():
            return True

    return False


def _get_batch_shape(non_const_args, non_const_batch_dims):
    """Calculate the batch shape for the given arguments and batch dimensions."""

    input_shapes = [
        (arg.shape[batch_dim],)
        for arg, batch_dim in zip(non_const_args, non_const_batch_dims)
        if batch_dim is not None
    ]

    return jax.lax.broadcast_shapes(*input_shapes)


def _get_shapes_for(*measurements, shots=None, num_device_wires=0, batch_shape=()):
    """Calculate the abstract output shapes for the given measurements."""

    if jax.config.jax_enable_x64:  # pylint: disable=no-member
        dtype_map = {
            float: jax.numpy.float64,
            int: jax.numpy.int64,
            complex: jax.numpy.complex128,
        }
    else:
        dtype_map = {
            float: jax.numpy.float32,
            int: jax.numpy.int32,
            complex: jax.numpy.complex64,
        }

    shapes = []
    if not shots:
        shots = [None]

    for s in shots:
        for m in measurements:
            shape, dtype = m.aval.abstract_eval(shots=s, num_device_wires=num_device_wires)
            shapes.append(jax.core.ShapedArray(batch_shape + shape, dtype_map.get(dtype, dtype)))

    return shapes


@lru_cache()
def _get_qnode_prim():
    if not has_jax:
        return None
    qnode_prim = jax.core.Primitive("qnode")
    qnode_prim.multiple_results = True

    # pylint: disable=too-many-arguments, unused-argument
    @qnode_prim.def_impl
    def _(*args, qnode, shots, device, qnode_kwargs, qfunc_jaxpr, n_consts, batch_dims=None):
        if shots != device.shots:
            raise NotImplementedError(
                "Overriding shots is not yet supported with the program capture execution."
            )
        if qnode_kwargs["diff_method"] not in {"backprop", "best"}:
            raise NotImplementedError(
                "Only backpropagation derivatives are supported at this time."
            )

        consts = args[:n_consts]
        non_const_args = args[n_consts:]

<<<<<<< HEAD
        if batch_dims is None:
            return device.eval_jaxpr(qfunc_jaxpr, consts, *non_const_args)
        return jax.vmap(partial(device.eval_jaxpr, qfunc_jaxpr, consts), batch_dims[n_consts:])(
            *jax.tree_util.tree_leaves(non_const_args)
        )
=======
        def qfunc(*inner_args):
            return jax.core.eval_jaxpr(qfunc_jaxpr, consts, *inner_args)

        qnode = qml.QNode(qfunc, device, **qnode_kwargs)

        if batch_dims is not None:

            # pylint: disable=protected-access
            return jax.vmap(partial(qnode._impl_call, shots=shots), batch_dims[n_consts:])(
                *non_const_args
            )

        # pylint: disable=protected-access
        return qnode._impl_call(*non_const_args, shots=shots)
>>>>>>> b89139b2

    # pylint: disable=unused-argument
    @qnode_prim.def_abstract_eval
    def _(*args, qnode, shots, device, qnode_kwargs, qfunc_jaxpr, n_consts, batch_dims=None):

        mps = qfunc_jaxpr.outvars

        batch_shape = (
            _get_batch_shape(args[n_consts:], batch_dims[n_consts:])
            if batch_dims is not None
            else ()
        )

        return _get_shapes_for(
            *mps, shots=shots, num_device_wires=len(device.wires), batch_shape=batch_shape
        )

    # pylint: disable=too-many-arguments
    def _qnode_batching_rule(
        batched_args,
        batch_dims,
        *,
        qnode,
        shots,
        device,
        qnode_kwargs,
        qfunc_jaxpr,
        n_consts,
    ):
        """
        Batching rule for the ``qnode`` primitive.

        This rule exploits the parameter broadcasting feature of the QNode to vectorize the circuit execution.
        """

        for idx, (arg, batch_dim) in enumerate(zip(batched_args, batch_dims)):

            if _is_scalar_tensor(arg):
                continue

            # Regardless of their shape, jax.vmap automatically inserts `None` as the batch dimension for constants.
            # However, if the constant is not a standard JAX type, the batch dimension is not inserted at all.
            # How to handle this case is still an open question. For now, we raise a warning and give the user full flexibility.
            if idx < n_consts:
                warn(
                    f"Constant argument at index {idx} is not scalar. "
                    "This may lead to unintended behavior or wrong results if the argument is provided "
                    "using parameter broadcasting to a quantum operation that supports batching.",
                    UserWarning,
                )

            else:

                # To resolve this ambiguity, we might add more properties to the AbstractOperator
                # class to indicate which operators support batching and check them here.
                # As above, at this stage we raise a warning and give the user full flexibility.
                if arg.size > 1 and batch_dim is None:
                    warn(
                        f"Argument at index {idx} has size > 1 but its batch dimension is None. "
                        "This may lead to unintended behavior or wrong results if the argument is provided "
                        "using parameter broadcasting to a quantum operation that supports batching.",
                        UserWarning,
                    )

        result = qnode_prim.bind(
            *batched_args,
            shots=shots,
            qnode=qnode,
            device=device,
            qnode_kwargs=qnode_kwargs,
            qfunc_jaxpr=qfunc_jaxpr,
            n_consts=n_consts,
            batch_dims=batch_dims,
        )

        # The batch dimension is at the front (axis 0) for all elements in the result.
        # JAX doesn't expose `out_axes` in the batching rule.
        return result, (0,) * len(result)

    def make_zero(tan, arg):
        return jax.lax.zeros_like_array(arg) if isinstance(tan, ad.Zero) else tan

    def _qnode_jvp(args, tangents, **impl_kwargs):
        tangents = tuple(map(make_zero, tangents, args))
        return jax.jvp(partial(qnode_prim.impl, **impl_kwargs), args, tangents)

    ad.primitive_jvps[qnode_prim] = _qnode_jvp

    batching.primitive_batchers[qnode_prim] = _qnode_batching_rule

    return qnode_prim


def capture_qnode(qnode: "qml.QNode", *args, **kwargs) -> "qml.typing.Result":
    """A capture compatible call to a QNode. This function is internally used by ``QNode.__call__``.

    Args:
        qnode (QNode): a QNode
        args: the arguments the QNode is called with

    Keyword Args:
        kwargs (Any): Any keyword arguments accepted by the quantum function

    Returns:
        qml.typing.Result: the result of a qnode execution

    **Example:**

    .. code-block:: python

        qml.capture.enable()

        @qml.qnode(qml.device('lightning.qubit', wires=1))
        def circuit(x):
            qml.RX(x, wires=0)
            return qml.expval(qml.Z(0)), qml.probs()

        def f(x):
            expval_z, probs = circuit(np.pi * x, shots=50000)
            return 2 * expval_z + probs

        jaxpr = jax.make_jaxpr(f)(0.1)
        print("jaxpr:")
        print(jaxpr)

        res = jax.core.eval_jaxpr(jaxpr.jaxpr, jaxpr.consts, 0.7)
        print()
        print("result:")
        print(res)


    .. code-block:: none

        jaxpr:
        { lambda ; a:f32[]. let
            b:f32[] = mul 3.141592653589793 a
            c:f32[] d:f32[2] = qnode[
              device=<lightning.qubit device (wires=1) at 0x10557a070>
              qfunc_jaxpr={ lambda ; e:f32[]. let
                  _:AbstractOperator() = RX[n_wires=1] e 0
                  f:AbstractOperator() = PauliZ[n_wires=1] 0
                  g:AbstractMeasurement(n_wires=None) = expval_obs f
                  h:AbstractMeasurement(n_wires=0) = probs_wires
                in (g, h) }
              qnode=<QNode: device='<lightning.qubit device (wires=1) at 0x10557a070>', interface='auto', diff_method='best'>
              qnode_kwargs={'diff_method': 'best', 'grad_on_execution': 'best', 'cache': False, 'cachesize': 10000, 'max_diff': 1, 'device_vjp': False, 'mcm_method': None, 'postselect_mode': None}
              shots=Shots(total=50000)
            ] b
            i:f32[] = mul 2.0 c
            j:f32[2] = add i d
          in (j,) }

        result:
        [Array([-0.96939224, -0.38207346], dtype=float32)]


    """

    if "shots" in kwargs:
        shots = qml.measurements.Shots(kwargs.pop("shots"))
    else:
        shots = qnode.device.shots

    if shots.has_partitioned_shots:
        # Questions over the pytrees and the nested result object shape
        raise NotImplementedError("shot vectors are not yet supported with plxpr capture.")

    if not qnode.device.wires:
        raise NotImplementedError("devices must specify wires for integration with plxpr capture.")

    qfunc = partial(qnode.func, **kwargs) if kwargs else qnode.func
    flat_fn = FlatFn(qfunc)
    qfunc_jaxpr = jax.make_jaxpr(flat_fn)(*args)

    execute_kwargs = copy(qnode.execute_kwargs)
    mcm_config = asdict(execute_kwargs.pop("mcm_config"))
    qnode_kwargs = {"diff_method": qnode.diff_method, **execute_kwargs, **mcm_config}
    qnode_prim = _get_qnode_prim()

    flat_args = jax.tree_util.tree_leaves(args)

    res = qnode_prim.bind(
        *qfunc_jaxpr.consts,
        *flat_args,
        shots=shots,
        qnode=qnode,
        device=qnode.device,
        qnode_kwargs=qnode_kwargs,
        qfunc_jaxpr=qfunc_jaxpr.jaxpr,
        n_consts=len(qfunc_jaxpr.consts),
    )
    assert flat_fn.out_tree is not None, "out_tree should be set by call to flat_fn"
    return jax.tree_util.tree_unflatten(flat_fn.out_tree, res)<|MERGE_RESOLUTION|>--- conflicted
+++ resolved
@@ -203,28 +203,11 @@
         consts = args[:n_consts]
         non_const_args = args[n_consts:]
 
-<<<<<<< HEAD
         if batch_dims is None:
             return device.eval_jaxpr(qfunc_jaxpr, consts, *non_const_args)
         return jax.vmap(partial(device.eval_jaxpr, qfunc_jaxpr, consts), batch_dims[n_consts:])(
-            *jax.tree_util.tree_leaves(non_const_args)
+            *non_const_args
         )
-=======
-        def qfunc(*inner_args):
-            return jax.core.eval_jaxpr(qfunc_jaxpr, consts, *inner_args)
-
-        qnode = qml.QNode(qfunc, device, **qnode_kwargs)
-
-        if batch_dims is not None:
-
-            # pylint: disable=protected-access
-            return jax.vmap(partial(qnode._impl_call, shots=shots), batch_dims[n_consts:])(
-                *non_const_args
-            )
-
-        # pylint: disable=protected-access
-        return qnode._impl_call(*non_const_args, shots=shots)
->>>>>>> b89139b2
 
     # pylint: disable=unused-argument
     @qnode_prim.def_abstract_eval
