# Copyright 2024 Xanadu Quantum Technologies Inc.

# Licensed under the Apache License, Version 2.0 (the "License");
# you may not use this file except in compliance with the License.
# You may obtain a copy of the License at

#     http://www.apache.org/licenses/LICENSE-2.0

# Unless required by applicable law or agreed to in writing, software
# distributed under the License is distributed on an "AS IS" BASIS,
# WITHOUT WARRANTIES OR CONDITIONS OF ANY KIND, either express or implied.
# See the License for the specific language governing permissions and
# limitations under the License.
"""
This submodule defines a capture compatible call to QNodes.

Workflow Development Status
---------------------------

The non-exhaustive list of unsupported features are:

**Breaking ``vmap``/parameter broadcasting into a non-broadcasted state**. The current workflow assumes
that the device execution can natively handle broadcasted parameters. ``vmap`` and parameter broadcasting
will not work with devices other than default qubit.

>>> @qml.qnode(qml.device('lightning.qubit', wires=1))
... def circuit(x):
...     qml.RX(x, 0)
...     return qml.expval(qml.Z(0))
>>> jax.vmap(circuit)(jax.numpy.array([1.0, 2.0, 3.0]))
Traceback (most recent call last):
    ...
ValueError: Converting a JAX array to a NumPy array not supported when using the JAX JIT.
--------------------
For simplicity, JAX has removed its internal frames from the traceback of the following exception. Set JAX_TRACEBACK_FILTERING=off to include these.

**Grouping commuting measurements and/or splitting up non-commuting measurements.** Currently, each
measurement is fully independent and generated from different raw samples than every other measurement.
To generate multiple measurement from the same samples, we need a way of denoting which measurements
should be taken together. A "Combination measurement process" higher order primitive, or something like it.
We will also need to figure out how to implement splitting up a circuit with non-commuting measurements into
multiple circuits.

>>> @partial(qml.set_shots, shots=5)
... @qml.qnode(qml.device('default.qubit', seed=42, wires=1))
... def circuit():
...     qml.H(0)
...     return qml.sample(wires=0), qml.sample(wires=0)
>>> circuit()
(array([[1],
        [0],
        [1],
        [1],
        [0]]), array([[1],
        [0],
        [1],
        [1],
        [0]]))

**Figuring out what types of data can be sent to the device.** Is the device always
responsible for converting jax arrays to numpy arrays? Is the device responsible for having a
pure-callback boundary if the execution is not jittable? We do have an opportunity here
to have GPU end-to-end simulation on ``lightning.gpu`` and ``lightning.kokkos``.

**Jitting workflows involving qnodes**. While the execution of jaxpr on ``default.qubit`` is
currently jittable, we will need to register a lowering for the qnode primitive.  We will also
need to figure out where to apply a ``jax.pure_callback`` for devices like ``lightning.qubit`` that are
not jittable.

**Result caching**. The new workflow is not capable of caching the results of executions, and we have
not even started thinking about how it might be possible to do so.

**Unknown other features**. The workflow currently has limited testing, so this list of unsupported
features is non-exhaustive.

"""
import logging
from collections.abc import Sequence
from functools import partial
from numbers import Number
from warnings import warn

import jax
from jax.interpreters import ad, batching, mlir
from jax.interpreters import partial_eval as pe

import pennylane as qml
from pennylane.capture import FlatFn, QmlPrimitive
from pennylane.exceptions import CaptureError
from pennylane.logging import debug_logger
from pennylane.measurements import Shots
from pennylane.typing import TensorLike

from .construct_execution_config import construct_execution_config

logger = logging.getLogger(__name__)
logger.addHandler(logging.NullHandler())


def _is_scalar_tensor(arg) -> bool:
    """Check if an argument is a scalar tensor-like object or a numeric scalar."""

    if isinstance(arg, Number):
        return True

    if isinstance(arg, TensorLike):

        if arg.size == 0:
            raise ValueError("Empty tensors are not supported with jax.vmap.")

        if arg.shape == ():
            return True

    return False


def _get_batch_shape(non_const_args, non_const_batch_dims):
    """Calculate the batch shape for the given arguments and batch dimensions."""

    input_shapes = [
        (arg.shape[batch_dim],)
        for arg, batch_dim in zip(non_const_args, non_const_batch_dims, strict=True)
        if batch_dim is not None
    ]

    return jax.lax.broadcast_shapes(*input_shapes)


def _get_shapes_for(*measurements, shots=None, num_device_wires=0, batch_shape=()):
    """Calculate the abstract output shapes for the given measurements."""

    if jax.config.jax_enable_x64:
        dtype_map = {
            float: jax.numpy.float64,
            int: jax.numpy.int64,
            complex: jax.numpy.complex128,
        }
    else:
        dtype_map = {
            float: jax.numpy.float32,
            int: jax.numpy.int32,
            complex: jax.numpy.complex64,
        }

    shapes = []
    if not shots:
        shots = [None]

    for s in shots:
        for m in measurements:
            s = s.val if isinstance(s, jax.extend.core.Literal) else s
            shape, dtype = m.aval.abstract_eval(shots=s, num_device_wires=num_device_wires)
            if all(isinstance(si, int) for si in shape):
                aval_type = jax.core.ShapedArray
            else:
                aval_type = jax.core.DShapedArray
                if not jax.config.jax_dynamic_shapes:
                    raise ValueError(
                        "Returning arrays with a dynamic shape requires setting jax.config.update('jax_dynamic_shapes', True)"
                    )
            dtype = jax.numpy.dtype(dtype_map.get(dtype, dtype))
            shapes.append(aval_type(batch_shape + shape, dtype))
    return shapes


qnode_prim = QmlPrimitive("qnode")
qnode_prim.multiple_results = True
qnode_prim.prim_type = "higher_order"


# pylint: disable=too-many-arguments
@debug_logger
@qnode_prim.def_impl
def _(*args, qnode, device, execution_config, qfunc_jaxpr, n_consts, shots_len, batch_dims=None):

    warn(
        "Executing PennyLane programs with capture enabled should be done inside ``qml.qjit``. Native execution of captured programs is an unmaintained experimental feature.",
        UserWarning,
    )

    execution_config = device.setup_execution_config(execution_config)

    if shots_len == 0:
        shots = None
        non_shots_args = args
    else:
        shots, non_shots_args = args[:shots_len], args[shots_len:]

    consts = non_shots_args[:n_consts]
    non_const_args = non_shots_args[n_consts:]

    device_program = device.preprocess_transforms(execution_config)
    if batch_dims is not None:
        temp_all_args = []
        for a, d in zip(args, batch_dims, strict=True):
            if d is not None:
                slices = [slice(None)] * qml.math.ndim(a)
                slices[d] = 0
                temp_all_args.append(a[tuple(slices)])
            else:
                temp_all_args.append(a)
        temp_consts = temp_all_args[shots_len : (n_consts + shots_len)]
        temp_args = temp_all_args[(n_consts + shots_len) :]
    else:
        temp_consts = consts
        temp_args = non_const_args

    # Expand user transforms applied to the qfunc
    if getattr(qfunc_jaxpr.eqns[0].primitive, "prim_type", "") == "transform":
        transformed_func = qml.capture.expand_plxpr_transforms(
            partial(qml.capture.eval_jaxpr, qfunc_jaxpr, temp_consts)
        )

        qfunc_jaxpr = jax.make_jaxpr(transformed_func)(*temp_args)
        temp_consts = qfunc_jaxpr.consts
        qfunc_jaxpr = qfunc_jaxpr.jaxpr

    # Expand user transforms applied to the qnode
    qfunc_jaxpr = qnode.transform_program(qfunc_jaxpr, temp_consts, *temp_args)
    temp_consts = qfunc_jaxpr.consts
    qfunc_jaxpr = qfunc_jaxpr.jaxpr

    # Apply device preprocessing transforms
    graph_enabled = qml.decomposition.enabled_graph()
    try:
        qml.decomposition.disable_graph()
        qfunc_jaxpr = device_program(qfunc_jaxpr, temp_consts, *temp_args)
    finally:
        if graph_enabled:
            qml.decomposition.enable_graph()
    consts = qfunc_jaxpr.consts
    qfunc_jaxpr = qfunc_jaxpr.jaxpr

    partial_eval = partial(
        device.eval_jaxpr,
        qfunc_jaxpr,
        consts,
        execution_config=execution_config,
        shots=Shots(shots),
    )
    if batch_dims is None:
        return partial_eval(*non_const_args)
    return jax.vmap(partial_eval, batch_dims[(n_consts + shots_len) :])(*non_const_args)


def custom_staging_rule(
    jaxpr_trace: pe.DynamicJaxprTrace, source_info, *tracers: pe.DynamicJaxprTracer, **params
) -> Sequence[pe.DynamicJaxprTracer] | pe.DynamicJaxprTracer:
    """
    Add new jaxpr equation to the jaxpr_trace and return new tracers.

    See capture/intro_to_dynamic_shapes.py for more context and capture.register_custom_staging_rule
    for the implementation used on other higher order primitives.
    """
    shots_len, jaxpr = params["shots_len"], params["qfunc_jaxpr"]
    device = params["device"]
    invars = [jaxpr_trace.getvar(x) for x in tracers]
    shots_vars = invars[:shots_len]

    batch_dims = params.get("batch_dims")
    split = params["n_consts"] + params["shots_len"]
    batch_shape = (
        _get_batch_shape(tracers[split:], batch_dims[split:]) if batch_dims is not None else ()
    )

    new_shapes = _get_shapes_for(
        *jaxpr.outvars,
        shots=shots_vars,
        num_device_wires=len(device.wires),
        batch_shape=batch_shape,
    )
    out_tracers = [pe.DynamicJaxprTracer(jaxpr_trace, o) for o in new_shapes]

    eqn = jax.core.new_jaxpr_eqn(
        invars,
        [jaxpr_trace.makevar(o) for o in out_tracers],
        qnode_prim,
        params,
        jax.core.no_effects,
        source_info=source_info,
    )

    jaxpr_trace.frame.add_eqn(eqn)
    return out_tracers


pe.custom_staging_rules[qnode_prim] = custom_staging_rule


# pylint: disable=too-many-arguments
def _qnode_batching_rule(
    batched_args,
    batch_dims,
    *,
    qnode,
    device,
    execution_config,
    qfunc_jaxpr,
    shots_len,
    n_consts,
):
    """
    Batching rule for the ``qnode`` primitive.

    This rule exploits the parameter broadcasting feature of the QNode to vectorize the circuit execution.
    """

    for idx, (arg, batch_dim) in enumerate(zip(batched_args, batch_dims, strict=True)):

        if _is_scalar_tensor(arg):
            continue

        # Regardless of their shape, jax.vmap automatically inserts `None` as the batch dimension for constants.
        # However, if the constant is not a standard JAX type, the batch dimension is not inserted at all.
        # How to handle this case is still an open question. For now, we raise a warning and give the user full flexibility.
        if idx < (n_consts + shots_len):
            warn(
                f"Constant argument at index {idx} is not scalar. "
                "This may lead to unintended behavior or wrong results if the argument is provided "
                "using parameter broadcasting to a quantum operation that supports batching.",
                UserWarning,
            )

        # To resolve this ambiguity, we might add more properties to the AbstractOperator
        # class to indicate which operators support batching and check them here.
        # As above, at this stage we raise a warning and give the user full flexibility.
        elif arg.size > 1 and batch_dim is None:
            warn(
                f"Argument at index {idx} has size > 1 but its batch dimension is None. "
                "This may lead to unintended behavior or wrong results if the argument is provided "
                "using parameter broadcasting to a quantum operation that supports batching.",
                UserWarning,
            )

    result = qnode_prim.bind(
        *batched_args,
        shots_len=shots_len,
        qnode=qnode,
        device=device,
        execution_config=execution_config,
        qfunc_jaxpr=qfunc_jaxpr,
        n_consts=n_consts,
        batch_dims=batch_dims,
    )

    # The batch dimension is at the front (axis 0) for all elements in the result.
    # JAX doesn't expose `out_axes` in the batching rule.
    return result, (0,) * len(result)


### JVP CALCULATION #########################################################
# This structure will change as we add more diff methods


@debug_logger
def _finite_diff(args, tangents, **impl_kwargs):
    if not jax.config.jax_enable_x64:
        warn(
            "Detected 32 bits precision with finite differences. This can lead to incorrect results."
            " Recommend enabling jax.config.update('jax_enable_x64', True).",
            UserWarning,
        )
    f = partial(qnode_prim.bind, **impl_kwargs)
    return qml.gradients.finite_diff_jvp(
        f, args, tangents, **impl_kwargs["execution_config"].gradient_keyword_arguments
    )


diff_method_map = {"finite-diff": _finite_diff}


@debug_logger
def _qnode_jvp(args, tangents, *, execution_config, device, qfunc_jaxpr, **impl_kwargs):
    execution_config = device.setup_execution_config(execution_config)
    if execution_config.use_device_gradient:
        return device.jaxpr_jvp(qfunc_jaxpr, args, tangents, execution_config=execution_config)

    if execution_config.gradient_method not in diff_method_map:
        raise NotImplementedError(
            f"diff_method {execution_config.gradient_method} not yet implemented."
        )

    return diff_method_map[execution_config.gradient_method](
        args,
        tangents,
        execution_config=execution_config,
        device=device,
        qfunc_jaxpr=qfunc_jaxpr,
        **impl_kwargs,
    )


### END JVP CALCULATION #######################################################

ad.primitive_jvps[qnode_prim] = _qnode_jvp

batching.primitive_batchers[qnode_prim] = _qnode_batching_rule

mlir.register_lowering(qnode_prim, mlir.lower_fun(qnode_prim.impl, multiple_results=True))


def _split_static_args(args, static_argnums):
    """Helper function to split a ``QNode``'s positional arguments into sequences
    of dynamic and static arguments respectively.

    Args:
        args (tuple): positional arguments of ``QNode``
        static_argnums (tuple[int]): indices for static arguments of the ``QNode``

    Returns:
        tuple, tuple: tuples containing the dynamic and static arguments, respectively.
    """
    if len(static_argnums) == 0:
        return args, ()

    dynamic_args, static_args = [], []
    static_argnums_iter = iter(static_argnums)
    static_argnum = next(static_argnums_iter)
    i = 0

    for i, arg in enumerate(args):
        if i == static_argnum:
            static_args.append(arg)
            static_argnum = next(static_argnums_iter, None)
        else:
            dynamic_args.append(arg)

        if static_argnum is None:
            break

    if i < len(args) - 1:
        dynamic_args.extend(args[i + 1 :])

    return tuple(dynamic_args), tuple(static_args)


def _extract_qfunc_jaxpr(qnode, abstracted_axes, *args, **kwargs):
    """Process the quantum function of a QNode to create a Jaxpr."""

    flat_fn = FlatFn(qnode.func)

    try:
        qfunc_jaxpr = jax.make_jaxpr(
            flat_fn, abstracted_axes=abstracted_axes, static_argnums=qnode.static_argnums
        )(*args, **kwargs)
    except (
        jax.errors.TracerArrayConversionError,
        jax.errors.TracerIntegerConversionError,
        jax.errors.TracerBoolConversionError,
    ) as exc:
        raise CaptureError(
            "Autograph must be used when Python control flow is dependent on a dynamic "
            "variable (a function input). Please ensure that autograph is being correctly enabled with "
            "`qml.capture.run_autograph` or disabled with `qml.capture.disable_autograph` or consider using PennyLane native control "
            "flow functions like `qml.for_loop`, `qml.while_loop`, or `qml.cond`."
        ) from exc

    assert flat_fn.out_tree is not None, "out_tree should be set by call to flat_fn"
    return qfunc_jaxpr, flat_fn.out_tree


def capture_qnode(qnode: "qml.QNode", *args, **kwargs) -> "qml.typing.Result":
    """A capture compatible call to a QNode. This function is internally used by ``QNode.__call__``.

    Args:
        qnode (QNode): a QNode
        args: the arguments the QNode is called with

    Keyword Args:
        kwargs (Any): Any keyword arguments accepted by the quantum function

    Returns:
        qml.typing.Result: the result of a qnode execution

    **Example:**

    .. code-block:: python

        qml.capture.enable()
        jax.config.update("jax_enable_x64", True)

        @qml.set_shots(50_000)
        @qml.qnode(qml.device('lightning.qubit', seed=42, wires=1))
        def circuit(x):
            qml.RX(x, wires=0)
            return qml.expval(qml.Z(0)), qml.probs()

        def f(x):
            expval_z, probs = circuit(np.pi * x)
            return 2 * expval_z + probs

        jaxpr = jax.make_jaxpr(f)(0.1)
        res = jax.core.eval_jaxpr(jaxpr.jaxpr, jaxpr.consts, 0.7)

    >>> print(jaxpr)
    { lambda ; a:f64[]. let
        b:f64[] = mul 3.141592653589793:f64[] a
        c:f64[] d:f64[2] = qnode[
          device=<lightning.qubit device (wires=1) at ...>
          execution_config=ExecutionConfig(grad_on_execution=False, use_device_gradient=None, use_device_jacobian_product=False, gradient_method='best', gradient_keyword_arguments={}, device_options={}, interface=<Interface.JAX: 'jax'>, derivative_order=1, mcm_config=MCMConfig(mcm_method=None, postselect_mode=None), convert_to_numpy=True, executor_backend=<class 'pennylane.concurrency.executors.native.multiproc.MPPoolExec'>)
          n_consts=0
          qfunc_jaxpr={ lambda ; e:f64[]. let
              _:AbstractOperator() = RX[n_wires=1] e 0:i64[]
              f:AbstractOperator() = PauliZ[n_wires=1] 0:i64[]
              g:AbstractMeasurement(n_wires=None) = expval_obs f
              h:AbstractMeasurement(n_wires=0) = probs_wires
            in (g, h) }
          qnode=<QNode: device='<lightning.qubit device (wires=1) at ...>', interface='jax', diff_method='best', shots='Shots(total=50000)'>
          shots_len=1
        ] 50000:i64[] b
        i:f64[] = mul 2.0:f64[] c
        j:f64[2] = add i d
      in (j,) }

    >>> print(res)
    [Array([-0.956..., -0.365...], dtype=float64)]


    """
    # apply transform to a callable so will be captured when called
    qnode_func = partial(_bind_qnode, qnode)
    for t in qnode.transform_program:
        qnode_func = t(qnode_func)

    return qnode_func(*args, **kwargs)


def _bind_qnode(qnode, *args, **kwargs):
    if qnode.device.wires is None:
        raise NotImplementedError(
            "devices must specify wires for integration with program capture."
        )

    # We compute ``abstracted_axes`` using the flattened arguments because trying to flatten
    # pytree ``abstracted_axes`` causes the abstract axis dictionaries to get flattened, which
    # we don't want to correctly compute the ``cache_key``.
<<<<<<< HEAD

    dynamic_args, _ = _split_static_args(args, qnode.static_argnums)
    flat_args = jax.tree_util.tree_leaves((dynamic_args, kwargs))

    abstracted_axes, abstract_shapes = qml.capture.determine_abstracted_axes(flat_args)

    config = construct_execution_config(
        qnode, resolve=False
    )()  # no need for args and kwargs as not resolving

    if abstracted_axes:
        if kwargs:
            raise NotImplementedError(
                "jax does not support dynamic shapes and keyword arguments together."
            )
        # We unflatten the ``abstracted_axes`` here to be have the same pytree structure
        # as the original dynamic arguments
        struct = jax.tree_util.tree_structure(args)
        abstracted_axes = jax.tree_util.tree_unflatten(struct, abstracted_axes)
=======
    dynamic_args = _split_static_args(args, qnode.static_argnums)[0]
    flat_dynamic_args, dynamic_args_struct = jax.tree_util.tree_flatten(dynamic_args)
    abstracted_axes, abstract_shapes = qml.capture.determine_abstracted_axes(flat_dynamic_args)

    config = construct_execution_config(qnode, resolve=False)()
    # no need for args and kwargs as not resolving

    if abstracted_axes:
        # We unflatten the ``abstracted_axes`` here to be have the same pytree structure
        # as the original dynamic arguments
        abstracted_axes = jax.tree_util.tree_unflatten(dynamic_args_struct, abstracted_axes)
>>>>>>> e3bb5e39

    qfunc_jaxpr, out_tree = _extract_qfunc_jaxpr(qnode, abstracted_axes, *args, **kwargs)

    flat_shots = tuple(qnode._shots) if qnode._shots else ()  # pylint: disable=protected-access

    res = qnode_prim.bind(
        *flat_shots,
        *qfunc_jaxpr.consts,
        *abstract_shapes,
        *flat_args,
        shots_len=len(flat_shots),
        qnode=qnode,
        device=qnode.device,
        execution_config=config,
        qfunc_jaxpr=qfunc_jaxpr.jaxpr,
        n_consts=len(qfunc_jaxpr.consts),
    )

    if len(flat_shots) > 1:
        shots_struct = jax.tree_util.tree_structure(flat_shots)
        out_tree = shots_struct.compose(out_tree)
    return jax.tree_util.tree_unflatten(out_tree, res)<|MERGE_RESOLUTION|>--- conflicted
+++ resolved
@@ -534,16 +534,13 @@
     # We compute ``abstracted_axes`` using the flattened arguments because trying to flatten
     # pytree ``abstracted_axes`` causes the abstract axis dictionaries to get flattened, which
     # we don't want to correctly compute the ``cache_key``.
-<<<<<<< HEAD
-
-    dynamic_args, _ = _split_static_args(args, qnode.static_argnums)
+    dynamic_args, _ = _split_static_args(args, qnode.static_argnums)[0]
     flat_args = jax.tree_util.tree_leaves((dynamic_args, kwargs))
 
     abstracted_axes, abstract_shapes = qml.capture.determine_abstracted_axes(flat_args)
 
-    config = construct_execution_config(
-        qnode, resolve=False
-    )()  # no need for args and kwargs as not resolving
+    # no need for args and kwargs as not resolving
+    config = construct_execution_config(qnode, resolve=False)()  
 
     if abstracted_axes:
         if kwargs:
@@ -554,19 +551,6 @@
         # as the original dynamic arguments
         struct = jax.tree_util.tree_structure(args)
         abstracted_axes = jax.tree_util.tree_unflatten(struct, abstracted_axes)
-=======
-    dynamic_args = _split_static_args(args, qnode.static_argnums)[0]
-    flat_dynamic_args, dynamic_args_struct = jax.tree_util.tree_flatten(dynamic_args)
-    abstracted_axes, abstract_shapes = qml.capture.determine_abstracted_axes(flat_dynamic_args)
-
-    config = construct_execution_config(qnode, resolve=False)()
-    # no need for args and kwargs as not resolving
-
-    if abstracted_axes:
-        # We unflatten the ``abstracted_axes`` here to be have the same pytree structure
-        # as the original dynamic arguments
-        abstracted_axes = jax.tree_util.tree_unflatten(dynamic_args_struct, abstracted_axes)
->>>>>>> e3bb5e39
 
     qfunc_jaxpr, out_tree = _extract_qfunc_jaxpr(qnode, abstracted_axes, *args, **kwargs)
 
