# Copyright 2024 Xanadu Quantum Technologies Inc.

# Licensed under the Apache License, Version 2.0 (the "License");
# you may not use this file except in compliance with the License.
# You may obtain a copy of the License at

#     http://www.apache.org/licenses/LICENSE-2.0

# Unless required by applicable law or agreed to in writing, software
# distributed under the License is distributed on an "AS IS" BASIS,
# WITHOUT WARRANTIES OR CONDITIONS OF ANY KIND, either express or implied.
# See the License for the specific language governing permissions and
# limitations under the License.
"""
This submodule defines a capture compatible call to QNodes.

Workflow Development Status
---------------------------

The non-exhaustive list of unsupported features are:

**Overridden shots:** Device execution currently pulls the shot information from the device. In order
to support dynamic shots, we need to develop an additional protocol for communicating the shot information
associated with a circuit. Dynamically mutating objects is not compatible with jaxpr and jitting.

**Shot vectors**.  Shot vectors are not yet supported. We need to figure out how to stack
and reshape the outputs from measurements on the device when multiple measurements are present.

**Gradients other than default qubit backprop**. We managed to get backprop of default qubit for
free, but no other gradient methods have support yet.

**MCM methods other than single branch statistics**. Mid-circuit measurements
are only handled via a "single branch statistics" algorithm, which will lead to unexpected
results. Even on analytic devices, one branch will be randomly chosen on each execution.
Returning measurements based on mid-circuit measurements, ``qml.sample(m0)``,
is also not yet supported on default qubit or lightning.

>>> @qml.qnode(qml.device('default.qubit', wires=1))
>>> def circuit(x):
...     qml.H(0)
...     m0 = qml.measure(0)
...     qml.cond(m0, qml.RX, qml.RZ)(x,0)
...     return qml.expval(qml.Z(0))
>>> circuit(0.5), circuit(0.5), circuit(0.5)
(Array(-0.87758256, dtype=float64),
Array(1., dtype=float64),
Array(-0.87758256, dtype=float64))
>>> qml.capture.disable()
>>> circuit(0.5)
np.float64(0.06120871905481362)
>>> qml.capture.enable()

**Device preprocessing and validation**. No device preprocessing and validation will occur. The captured
jaxpr is directly sent to the device, whether or not the device can handle it.

>>> @qml.qnode(qml.device('default.qubit', wires=3))
... def circuit():
...     qml.Permute(jax.numpy.array((0,1,2)), wires=(2,1,0))
...     return qml.state()
>>> circuit()
MatrixUndefinedError:

**Transforms are still under development**. No transforms will currently be applied as part of the workflow.

**Breaking ``vmap``/parameter broadcasting into a non-broadcasted state**. The current workflow assumes
that the device execution can natively handle broadcasted parameters. ``vmap`` and parameter broadcasting
will not work with devices other than default qubit.

>>> @qml.qnode(qml.device('lightning.qubit', wires=1))
... def circuit(x):
...     qml.RX(x, 0)
...     return qml.expval(qml.Z(0))
>>> jax.vmap(circuit)(jax.numpy.array([1.0, 2.0, 3.0]))
TypeError: RX(): incompatible function arguments. The following argument types are supported:
    1. (self: pennylane_lightning.lightning_qubit_ops.StateVectorC128, arg0: list[int], arg1: bool, arg2: list[float]) -> None
    2. (self: pennylane_lightning.lightning_qubit_ops.StateVectorC128, arg0: list[int], arg1: list[bool], arg2: list[int], arg3: bool, arg4: list[float]) -> None

**Grouping commuting measurements and/or splitting up non-commuting measurements.** Currently, each
measurement is fully independent and generated from different raw samples than every other measurement.
To generate multiple measurement from the same samples, we need a way of denoting which measurements
should be taken together. A "Combination measurement process" higher order primitive, or something like it.
We will also need to figure out how to implement splitting up a circuit with non-commuting measurements into
multiple circuits.

>>> @partial(qml.set_shots, shots=5)
... @qml.qnode(qml.device('default.qubit', wires=1))
... def circuit():
...     qml.H(0)
...     return qml.sample(wires=0), qml.sample(wires=0)
>>> circuit()
(Array([1, 0, 1, 0, 0], dtype=int64), Array([0, 0, 1, 0, 0], dtype=int64))

**Figuring out what types of data can be sent to the device.** Is the device always
responsible for converting jax arrays to numpy arrays? Is the device responsible for having a
pure-callback boundary if the execution is not jittable? We do have an opportunity here
to have GPU end-to-end simulation on ``lightning.gpu`` and ``lightning.kokkos``.

**Jitting workflows involving qnodes**. While the execution of jaxpr on ``default.qubit`` is
currently jittable, we will need to register a lowering for the qnode primitive.  We will also
need to figure out where to apply a ``jax.pure_callback`` for devices like ``lightning.qubit`` that are
not jittable.

**Result caching**. The new workflow is not capable of caching the results of executions, and we have
not even started thinking about how it might be possible to do so.

**Unknown other features**. The workflow currently has limited testing, so this list of unsupported
features is non-exhaustive.

"""
import logging
from functools import partial
from numbers import Number
from typing import Sequence, Union
from warnings import warn

import jax
from jax.interpreters import ad, batching, mlir
from jax.interpreters import partial_eval as pe

import pennylane as qml
from pennylane.capture import FlatFn, QmlPrimitive
from pennylane.exceptions import CaptureError
from pennylane.logging import debug_logger
from pennylane.typing import TensorLike

from .construct_execution_config import construct_execution_config

logger = logging.getLogger(__name__)
logger.addHandler(logging.NullHandler())


def _is_scalar_tensor(arg) -> bool:
    """Check if an argument is a scalar tensor-like object or a numeric scalar."""

    if isinstance(arg, Number):
        return True

    if isinstance(arg, TensorLike):

        if arg.size == 0:
            raise ValueError("Empty tensors are not supported with jax.vmap.")

        if arg.shape == ():
            return True

    return False


def _get_batch_shape(non_const_args, non_const_batch_dims):
    """Calculate the batch shape for the given arguments and batch dimensions."""

    input_shapes = [
        (arg.shape[batch_dim],)
        for arg, batch_dim in zip(non_const_args, non_const_batch_dims)
        if batch_dim is not None
    ]

    return jax.lax.broadcast_shapes(*input_shapes)


def _get_shapes_for(*measurements, shots=None, num_device_wires=0, batch_shape=()):
    """Calculate the abstract output shapes for the given measurements."""

    if jax.config.jax_enable_x64:
        dtype_map = {
            float: jax.numpy.float64,
            int: jax.numpy.int64,
            complex: jax.numpy.complex128,
        }
    else:
        dtype_map = {
            float: jax.numpy.float32,
            int: jax.numpy.int32,
            complex: jax.numpy.complex64,
        }

    shapes = []
    if not shots:
        shots = [None]

    for s in shots:
        for m in measurements:
            print(s)
            shape, dtype = m.aval.abstract_eval(shots=s, num_device_wires=num_device_wires)
            print(shape)
            if all(isinstance(si, int) for si in shape):
                aval_type = jax.core.ShapedArray
            else:
                aval_type = jax.core.DShapedArray
                if not jax.config.jax_dynamic_shapes:
                    raise ValueError(
                        "Returning arrays with a dynamic shape requires setting jax.config.update('jax_dynamic_shapes', True)"
                    )
            dtype = jax.numpy.dtype(dtype_map.get(dtype, dtype))
            shapes.append(aval_type(batch_shape + shape, dtype))
    return shapes


qnode_prim = QmlPrimitive("qnode")
qnode_prim.multiple_results = True
qnode_prim.prim_type = "higher_order"


# pylint: disable=too-many-arguments
@debug_logger
@qnode_prim.def_impl
def _(*args, qnode, device, execution_config, qfunc_jaxpr, n_consts, shots_len, batch_dims=None):

    if shots_len == 0:
        shots = None
    else:
        shots, args = args[:shots_len], args[shots_len:]
    if qml.measurements.Shots(shots) != device.shots:
        raise NotImplementedError(
            "Overriding shots is not yet supported with the program capture execution."
        )

    consts = args[:n_consts]
    non_const_args = args[n_consts:]

    device_program = device.preprocess_transforms(execution_config)
    if batch_dims is not None:
        temp_all_args = []
        for a, d in zip(args, batch_dims, strict=True):
            if d is not None:
                slices = [slice(None)] * qml.math.ndim(a)
                slices[d] = 0
                temp_all_args.append(a[tuple(slices)])
            else:
                temp_all_args.append(a)
        temp_consts = temp_all_args[:n_consts]
        temp_args = temp_all_args[n_consts:]
    else:
        temp_consts = consts
        temp_args = non_const_args

    # Expand user transforms applied to the qfunc
    if getattr(qfunc_jaxpr.eqns[0].primitive, "prim_type", "") == "transform":
        transformed_func = qml.capture.expand_plxpr_transforms(
            partial(qml.capture.eval_jaxpr, qfunc_jaxpr, temp_consts)
        )

        qfunc_jaxpr = jax.make_jaxpr(transformed_func)(*temp_args)
        temp_consts = qfunc_jaxpr.consts
        qfunc_jaxpr = qfunc_jaxpr.jaxpr

    # Expand user transforms applied to the qnode
    qfunc_jaxpr = qnode.transform_program(qfunc_jaxpr, temp_consts, *temp_args)
    temp_consts = qfunc_jaxpr.consts
    qfunc_jaxpr = qfunc_jaxpr.jaxpr

    # Apply device preprocessing transforms
    graph_enabled = qml.decomposition.enabled_graph()
    try:
        qml.decomposition.disable_graph()
        qfunc_jaxpr = device_program(qfunc_jaxpr, temp_consts, *temp_args)
    finally:
        if graph_enabled:
            qml.decomposition.enable_graph()
    consts = qfunc_jaxpr.consts
    qfunc_jaxpr = qfunc_jaxpr.jaxpr

    partial_eval = partial(
        device.eval_jaxpr, qfunc_jaxpr, consts, execution_config=execution_config
    )
    if batch_dims is None:
        return partial_eval(*non_const_args)
    return jax.vmap(partial_eval, batch_dims[n_consts:])(*non_const_args)


def custom_staging_rule(
    jaxpr_trace: pe.DynamicJaxprTrace, *tracers: pe.DynamicJaxprTracer, **params
) -> Union[Sequence[pe.DynamicJaxprTracer], pe.DynamicJaxprTracer]:
    """
    Add new jaxpr equation to the jaxpr_trace and return new tracers.
    """

    if not jax.config.jax_dynamic_shapes:
        # fallback to normal behavior
        print(tracers)
        return jaxpr_trace.default_process_primitive(qnode_prim, tracers, params)

    shots_len, jaxpr = params["shots_len"], params["qfunc_jaxpr"]
    device = params["device"]
    invars = [jaxpr_trace.getvar(x) for x in tracers]
    shots_vars = invars[:shots_len]

    new_shapes = _get_shapes_for(
        *jaxpr.outvars, shots=shots_vars, num_device_wires=len(device.wires)
    )
    out_tracers = [pe.DynamicJaxprTracer(jaxpr_trace, o) for o in new_shapes]

    eqn = jax.core.new_jaxpr_eqn(
        invars,
        [jaxpr_trace.makevar(o) for o in out_tracers],
        qnode_prim,
        params,
        jax.core.no_effects,
    )

    jaxpr_trace.frame.add_eqn(eqn)
    return out_tracers


pe.custom_staging_rules[qnode_prim] = custom_staging_rule


# pylint: disable=unused-argument
@debug_logger
@qnode_prim.def_abstract_eval
def _(*args, qnode, device, execution_config, qfunc_jaxpr, n_consts, shots_len, batch_dims=None):

    shots, args = args[:shots_len], args[shots_len:]

    mps = qfunc_jaxpr.outvars

    batch_shape = (
        _get_batch_shape(args[n_consts:], batch_dims[n_consts:]) if batch_dims is not None else ()
    )

    shapes = _get_shapes_for(
        *mps, shots=shots, num_device_wires=len(device.wires), batch_shape=batch_shape
    )
    return shapes


# pylint: disable=too-many-arguments
def _qnode_batching_rule(
    batched_args,
    batch_dims,
    *,
    qnode,
    device,
    execution_config,
    qfunc_jaxpr,
    shots_len,
    n_consts,
):
    """
    Batching rule for the ``qnode`` primitive.

    This rule exploits the parameter broadcasting feature of the QNode to vectorize the circuit execution.
    """

    for idx, (arg, batch_dim) in enumerate(zip(batched_args, batch_dims)):

        if _is_scalar_tensor(arg):
            continue

        # Regardless of their shape, jax.vmap automatically inserts `None` as the batch dimension for constants.
        # However, if the constant is not a standard JAX type, the batch dimension is not inserted at all.
        # How to handle this case is still an open question. For now, we raise a warning and give the user full flexibility.
        if idx < n_consts:
            warn(
                f"Constant argument at index {idx} is not scalar. "
                "This may lead to unintended behavior or wrong results if the argument is provided "
                "using parameter broadcasting to a quantum operation that supports batching.",
                UserWarning,
            )

        # To resolve this ambiguity, we might add more properties to the AbstractOperator
        # class to indicate which operators support batching and check them here.
        # As above, at this stage we raise a warning and give the user full flexibility.
        elif arg.size > 1 and batch_dim is None:
            warn(
                f"Argument at index {idx} has size > 1 but its batch dimension is None. "
                "This may lead to unintended behavior or wrong results if the argument is provided "
                "using parameter broadcasting to a quantum operation that supports batching.",
                UserWarning,
            )

    result = qnode_prim.bind(
        *batched_args,
        shots_len=shots_len,
        qnode=qnode,
        device=device,
        execution_config=execution_config,
        qfunc_jaxpr=qfunc_jaxpr,
        n_consts=n_consts,
        batch_dims=batch_dims,
    )

    # The batch dimension is at the front (axis 0) for all elements in the result.
    # JAX doesn't expose `out_axes` in the batching rule.
    return result, (0,) * len(result)


### JVP CALCULATION #########################################################
# This structure will change as we add more diff methods


@debug_logger
def _finite_diff(args, tangents, **impl_kwargs):
    if not jax.config.jax_enable_x64:
        warn(
            "Detected 32 bits precision with finite differences. This can lead to incorrect results."
            " Recommend enabling jax.config.update('jax_enable_x64', True).",
            UserWarning,
        )
    f = partial(qnode_prim.bind, **impl_kwargs)
    return qml.gradients.finite_diff_jvp(
        f, args, tangents, **impl_kwargs["execution_config"].gradient_keyword_arguments
    )


diff_method_map = {"finite-diff": _finite_diff}


@debug_logger
def _qnode_jvp(args, tangents, *, execution_config, device, qfunc_jaxpr, **impl_kwargs):

    if execution_config.use_device_gradient:
        return device.jaxpr_jvp(qfunc_jaxpr, args, tangents, execution_config=execution_config)

    if execution_config.gradient_method not in diff_method_map:
        raise NotImplementedError(
            f"diff_method {execution_config.gradient_method} not yet implemented."
        )

    return diff_method_map[execution_config.gradient_method](
        args,
        tangents,
        execution_config=execution_config,
        device=device,
        qfunc_jaxpr=qfunc_jaxpr,
        **impl_kwargs,
    )


### END JVP CALCULATION #######################################################

ad.primitive_jvps[qnode_prim] = _qnode_jvp

batching.primitive_batchers[qnode_prim] = _qnode_batching_rule

mlir.register_lowering(qnode_prim, mlir.lower_fun(qnode_prim.impl, multiple_results=True))


def _split_static_args(args, static_argnums):
    """Helper function to split a ``QNode``'s positional arguments into sequences
    of dynamic and static arguments respectively.

    Args:
        args (tuple): positional arguments of ``QNode``
        static_argnums (tuple[int]): indices for static arguments of the ``QNode``

    Returns:
        tuple, tuple: tuples containing the dynamic and static arguments, respectively.
    """
    if len(static_argnums) == 0:
        return args, ()

    dynamic_args, static_args = [], []
    static_argnums_iter = iter(static_argnums)
    static_argnum = next(static_argnums_iter)
    i = 0

    for i, arg in enumerate(args):
        if i == static_argnum:
            static_args.append(arg)
            static_argnum = next(static_argnums_iter, None)
        else:
            dynamic_args.append(arg)

        if static_argnum is None:
            break

    if i < len(args) - 1:
        dynamic_args.extend(args[i + 1 :])

    return tuple(dynamic_args), tuple(static_args)


def _get_jaxpr_cache_key(dynamic_args, static_args, kwargs, abstracted_axes):
    """Create a hash using the arguments and keyword arguments of a QNode.

    The hash is dependent on the abstract evaluation of ``dynamic_args``. For any indices
    in ``static_args``, the concrete value of the argument will be used to create
    the hash. If any arguments have dynamic shapes, their abstract axes will be replaced
    by the respective letter provided in ``abstracted_axes``.

    For keyword arguments, the string representation of the keyword argument
    dictionary will be used to create the hash.

    Args:
        dynamic_args (tuple): dynamic positional arguments of the cached qfunc
        static_args (tuple): static positional arguments of the cached qfunc
        kwargs (dict): keyword arguments of the cached qfunc
        abstract_axes (Optional[tuple[dict[int, str]]]): corresponding abstract axes
            of positional arguments

    Returns:
        int: hash to be used as the jaxpr cache's key
    """
    serialized = "args="

    for i, arg in enumerate(dynamic_args):
        if abstracted_axes:
            serialized_shape = tuple(
                abstracted_axes[i].get(j, s) for j, s in enumerate(qml.math.shape(arg))
            )
        else:
            serialized_shape = qml.math.shape(arg)
        serialized += f"{serialized_shape},{qml.math.get_dtype_name(arg)};"

    for arg in static_args:
        serialized += f"{arg};"

    serialized += f";;{kwargs=}"
    return hash(serialized)


def _extract_qfunc_jaxpr(qnode, abstracted_axes, *args, **kwargs):
    """Process the quantum function of a QNode to create a Jaxpr."""

    qfunc = partial(qnode.func, **kwargs) if kwargs else qnode.func
    # pylint: disable=protected-access
    qfunc = qml.capture.run_autograph(qfunc) if qnode._autograph else qfunc
    flat_fn = FlatFn(qfunc)

    try:
        qfunc_jaxpr = jax.make_jaxpr(
            flat_fn, abstracted_axes=abstracted_axes, static_argnums=qnode.static_argnums
        )(*args)
    except (
        jax.errors.TracerArrayConversionError,
        jax.errors.TracerIntegerConversionError,
        jax.errors.TracerBoolConversionError,
    ) as exc:
        raise CaptureError(
            "Autograph must be used when Python control flow is dependent on a dynamic "
            "variable (a function input). Please ensure that autograph=True or use native control "
            "flow functions like for_loop, while_loop, etc."
        ) from exc

    assert flat_fn.out_tree is not None, "out_tree should be set by call to flat_fn"
    return qfunc_jaxpr, flat_fn.out_tree


def capture_qnode(qnode: "qml.QNode", *args, **kwargs) -> "qml.typing.Result":
    """A capture compatible call to a QNode. This function is internally used by ``QNode.__call__``.

    Args:
        qnode (QNode): a QNode
        args: the arguments the QNode is called with

    Keyword Args:
        kwargs (Any): Any keyword arguments accepted by the quantum function

    Returns:
        qml.typing.Result: the result of a qnode execution

    **Example:**

    .. code-block:: python

        qml.capture.enable()

        @qml.qnode(qml.device('lightning.qubit', wires=1))
        def circuit(x):
            qml.RX(x, wires=0)
            return qml.expval(qml.Z(0)), qml.probs()

        def f(x):
            expval_z, probs = circuit(np.pi * x, shots=50000)
            return 2 * expval_z + probs

        jaxpr = jax.make_jaxpr(f)(0.1)
        print("jaxpr:")
        print(jaxpr)

        res = jax.core.eval_jaxpr(jaxpr.jaxpr, jaxpr.consts, 0.7)
        print()
        print("result:")
        print(res)


    .. code-block:: none

        jaxpr:
        { lambda ; a:f32[]. let
            b:f32[] = mul 3.141592653589793 a
            c:f32[] d:f32[2] = qnode[
              device=<lightning.qubit device (wires=1) at 0x10557a070>
              qfunc_jaxpr={ lambda ; e:f32[]. let
                  _:AbstractOperator() = RX[n_wires=1] e 0
                  f:AbstractOperator() = PauliZ[n_wires=1] 0
                  g:AbstractMeasurement(n_wires=None) = expval_obs f
                  h:AbstractMeasurement(n_wires=0) = probs_wires
                in (g, h) }
              qnode=<QNode: device='<lightning.qubit device (wires=1) at 0x10557a070>', interface='auto', diff_method='best'>
              qnode_kwargs={'diff_method': 'best', 'grad_on_execution': 'best', 'cache': False, 'cachesize': 10000, 'max_diff': 1, 'device_vjp': False, 'mcm_method': None, 'postselect_mode': None}
              shots=Shots(total=50000)
            ] b
            i:f32[] = mul 2.0 c
            j:f32[2] = add i d
          in (j,) }

        result:
        [Array([-0.96939224, -0.38207346], dtype=float32)]


    """

<<<<<<< HEAD
    if not qnode.device.wires:
=======
    if "shots" in kwargs:
        shots = qml.measurements.Shots(kwargs.pop("shots"))
    else:
        shots = qnode.device.shots

    if shots.has_partitioned_shots:
        # Questions over the pytrees and the nested result object shape
        raise NotImplementedError("shot vectors are not yet supported in plxpr.")

    if qnode.device.wires is None:
>>>>>>> 8f61dc14
        raise NotImplementedError(
            "devices must specify wires for integration with program capture."
        )

    # We compute ``abstracted_axes`` using the flattened arguments because trying to flatten
    # pytree ``abstracted_axes`` causes the abstract axis dictionaries to get flattened, which
    # we don't want to correctly compute the ``cache_key``.
    dynamic_args, static_args = _split_static_args(args, qnode.static_argnums)
    flat_dynamic_args, dynamic_args_struct = jax.tree_util.tree_flatten(dynamic_args)
    flat_static_args = jax.tree_util.tree_leaves(static_args)
    abstracted_axes, abstract_shapes = qml.capture.determine_abstracted_axes(flat_dynamic_args)
    cache_key = _get_jaxpr_cache_key(flat_dynamic_args, flat_static_args, kwargs, abstracted_axes)

    if cached_value := qnode.capture_cache.get(cache_key, None):
        qfunc_jaxpr, config, out_tree = cached_value
    else:
        config = construct_execution_config(
            qnode, resolve=False
        )()  # no need for args and kwargs as not resolving
        config = qnode.device.setup_execution_config(config)

        if abstracted_axes:
            # We unflatten the ``abstracted_axes`` here to be have the same pytree structure
            # as the original dynamic arguments
            abstracted_axes = jax.tree_util.tree_unflatten(dynamic_args_struct, abstracted_axes)

        qfunc_jaxpr, out_tree = _extract_qfunc_jaxpr(qnode, abstracted_axes, *args, **kwargs)

        qnode.capture_cache[cache_key] = (qfunc_jaxpr, config, out_tree)

    flat_shots = tuple(qnode._shots) if qnode._shots else ()  # pylint: disable=protected-access

    res = qnode_prim.bind(
        *flat_shots,
        *qfunc_jaxpr.consts,
        *abstract_shapes,
        *flat_dynamic_args,
        shots_len=len(flat_shots),
        qnode=qnode,
        device=qnode.device,
        execution_config=config,
        qfunc_jaxpr=qfunc_jaxpr.jaxpr,
        n_consts=len(qfunc_jaxpr.consts),
    )

    if len(flat_shots) > 1:
        shots_struct = jax.tree_util.tree_structure(flat_shots)
        out_tree = shots_struct.compose(out_tree)
    return jax.tree_util.tree_unflatten(out_tree, res)<|MERGE_RESOLUTION|>--- conflicted
+++ resolved
@@ -602,20 +602,7 @@
 
     """
 
-<<<<<<< HEAD
-    if not qnode.device.wires:
-=======
-    if "shots" in kwargs:
-        shots = qml.measurements.Shots(kwargs.pop("shots"))
-    else:
-        shots = qnode.device.shots
-
-    if shots.has_partitioned_shots:
-        # Questions over the pytrees and the nested result object shape
-        raise NotImplementedError("shot vectors are not yet supported in plxpr.")
-
     if qnode.device.wires is None:
->>>>>>> 8f61dc14
         raise NotImplementedError(
             "devices must specify wires for integration with program capture."
         )
