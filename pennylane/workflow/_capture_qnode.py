--- conflicted
+++ resolved
@@ -479,7 +479,6 @@
     if not qnode.device.wires:
         raise NotImplementedError("devices must specify wires for integration with plxpr capture.")
 
-<<<<<<< HEAD
     flat_args, args_structure, static_argnums = _flatten_args(args, qnode.static_argnums)
     cache_key = _args_hash(flat_args, kwargs, static_argnums)
     using_cached_plxpr = False
@@ -493,28 +492,23 @@
         print("MISS :(")
         abstracted_axes, abstract_shapes = qml.capture.determine_abstracted_axes(flat_args)
         qfunc = partial(qnode.func, **kwargs) if kwargs else qnode.func
+        # pylint: disable=protected-access
+        qfunc = qml.capture.run_autograph(qfunc) if qnode._autograph else qfunc
         flat_fn = FlatFn(qfunc, in_tree=args_structure)
-        qfunc_jaxpr = jax.make_jaxpr(
-            flat_fn, abstracted_axes=abstracted_axes, static_argnums=static_argnums
-        )(*flat_args)
-=======
-    abstracted_axes, abstract_shapes = qml.capture.determine_abstracted_axes(args)
-    qfunc = partial(qnode.func, **kwargs) if kwargs else qnode.func
-    # pylint: disable=protected-access
-    qfunc = qml.capture.run_autograph(qfunc) if qnode._autograph else qfunc
-    flat_fn = FlatFn(qfunc)
-    try:
-        qfunc_jaxpr = jax.make_jaxpr(flat_fn, abstracted_axes=abstracted_axes)(*args)
-    except (
-        jax.errors.TracerArrayConversionError,
-        jax.errors.TracerIntegerConversionError,
-        jax.errors.TracerBoolConversionError,
-    ) as exc:
-        raise CaptureError(
-            "Autograph must be used when Python control flow is dependent on a dynamic variable (a function input). "
-            "Please ensure autograph=True or use native control flow functions like for_loop, while_loop, etc."
-        ) from exc
->>>>>>> 53df3dc8
+
+        try:
+            qfunc_jaxpr = jax.make_jaxpr(
+                flat_fn, abstracted_axes=abstracted_axes, static_argnums=static_argnums
+            )(*flat_args)
+        except (
+            jax.errors.TracerArrayConversionError,
+            jax.errors.TracerIntegerConversionError,
+            jax.errors.TracerBoolConversionError,
+        ) as exc:
+            raise CaptureError(
+                "Autograph must be used when Python control flow is dependent on a dynamic variable (a function input). "
+                "Please ensure autograph=True or use native control flow functions like for_loop, while_loop, etc."
+            ) from exc 
 
     execute_kwargs = copy(qnode.execute_kwargs)
     qnode_kwargs = {
