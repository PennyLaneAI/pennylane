# Copyright 2025 Xanadu Quantum Technologies Inc.

# Licensed under the Apache License, Version 2.0 (the "License");
# you may not use this file except in compliance with the License.
# You may obtain a copy of the License at

#     http://www.apache.org/licenses/LICENSE-2.0

# Unless required by applicable law or agreed to in writing, software
# distributed under the License is distributed on an "AS IS" BASIS,
# WITHOUT WARRANTIES OR CONDITIONS OF ANY KIND, either express or implied.
# See the License for the specific language governing permissions and
# limitations under the License.
"""
This module contains the set_shots decorator.
"""
from __future__ import annotations

from collections.abc import Callable, Sequence
from typing import TYPE_CHECKING, Optional

from .qnode import QNode

# Sentinel value to distinguish decorator mode from direct calls
_DECORATOR_MODE = object()

if TYPE_CHECKING:
    from pennylane.measurements import Shots


def set_shots(
    qnode: QNode | object = _DECORATOR_MODE,
    shots: Optional[Shots | int | Sequence[int | tuple[int, int]]] = None,
) -> QNode | Callable[[QNode], QNode]:
    """Transform used to set or update a circuit's shots.

    Args:
<<<<<<< HEAD
        qnode (QNode): The QNode to transform.
=======
        qnode (QNode): The QNode to transform. If not provided, `set_shots` can be used as a decorator directly.
>>>>>>> d71b6e01
        shots (None or int or Sequence[int] or Sequence[tuple[int, int]] or pennylane.shots.Shots): The
            number of shots (or a shots vector) that the transformed circuit will execute.

    Returns:
<<<<<<< HEAD
        QNode: The transformed QNode with the specified shots.
=======
        QNode or callable: The transformed QNode with updated shots, or a wrapper function
        if qnode is not provided.
>>>>>>> d71b6e01

    There are three ways to specify shot values (see :func:`qml.measurements.Shots <pennylane.measurements.Shots>` for more details):

    * The value ``None``: analytic mode, no shots
    * A positive integer: a fixed number of shots
    * A sequence consisting of either positive integers or a tuple-pair of positive integers of the form ``(shots, copies)``

    **Examples**

    Set the number of shots as a decorator:

    .. code-block:: python

        @qml.set_shots(shots=2)
        @qml.qnode(qml.device("default.qubit", wires=1))
        def circuit():
            qml.RX(1.23, wires=0)
            return qml.sample(qml.Z(0))

    Run the circuit:

    >>> circuit()
    array([1., -1.])

    Update the shots in-line for an existing circuit:

    >>> new_circ = qml.set_shots(circuit, shots=(4, 10)) # shot vector
    >>> new_circ()
    (array([-1.,  1., -1.,  1.]), array([ 1.,  1.,  1., -1.,  1.,  1., -1., -1.,  1.,  1.]))

    """
    # When used as decorator with arguments: @set_shots(shots=...)
    # This happens when qnode parameter is not provided (decorator mode)
    if qnode is _DECORATOR_MODE:

        def decorator(qnode_func):
            return set_shots(qnode_func, shots)

        return decorator

    # When called directly with a QNode
    if isinstance(qnode, QNode):
        return qnode.update_shots(shots)

    # If qnode is not a QNode (including explicit None), raise error
    raise ValueError("set_shots can only be applied to QNodes")<|MERGE_RESOLUTION|>--- conflicted
+++ resolved
@@ -35,21 +35,13 @@
     """Transform used to set or update a circuit's shots.
 
     Args:
-<<<<<<< HEAD
-        qnode (QNode): The QNode to transform.
-=======
         qnode (QNode): The QNode to transform. If not provided, `set_shots` can be used as a decorator directly.
->>>>>>> d71b6e01
         shots (None or int or Sequence[int] or Sequence[tuple[int, int]] or pennylane.shots.Shots): The
             number of shots (or a shots vector) that the transformed circuit will execute.
 
     Returns:
-<<<<<<< HEAD
-        QNode: The transformed QNode with the specified shots.
-=======
         QNode or callable: The transformed QNode with updated shots, or a wrapper function
         if qnode is not provided.
->>>>>>> d71b6e01
 
     There are three ways to specify shot values (see :func:`qml.measurements.Shots <pennylane.measurements.Shots>` for more details):
 
