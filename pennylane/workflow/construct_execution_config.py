--- conflicted
+++ resolved
@@ -102,15 +102,12 @@
             mcm_config=mcm_config,
         )
         if resolve:
-<<<<<<< HEAD
-=======
             if type(qnode).__name__ == "TorchLayer":
                 # avoid triggering import of torch if its not needed.
                 x = args[0]
                 kwargs = {
                     **{arg: weight.to(x) for arg, weight in qnode.qnode_weights.items()},
                 }
->>>>>>> d798c924
             shots = kwargs.pop("shots", None)
             tape = qml.tape.make_qscript(qnode.func, shots=shots)(*args, **kwargs)
             batch, _ = qnode.transform_program((tape,))
