--- conflicted
+++ resolved
@@ -102,11 +102,6 @@
             mcm_config=mcm_config,
         )
         if resolve:
-<<<<<<< HEAD
-            tape = construct_tape(qnode, level=0)(*args, **kwargs)
-            # pylint:disable=protected-access
-            config = _resolve_execution_config(config, qnode.device, (tape,))
-=======
             if type(qnode).__name__ == "TorchLayer":
                 # avoid triggering import of torch if its not needed.
                 x = args[0]
@@ -117,7 +112,6 @@
             tape = qml.tape.make_qscript(qnode.func, shots=shots)(*args, **kwargs)
             batch, _ = qnode.transform_program((tape,))
             config = _resolve_execution_config(config, qnode.device, batch)
->>>>>>> ddcfa36e
 
         return config
 
