--- conflicted
+++ resolved
@@ -541,11 +541,7 @@
 @_normal_order_dispatch.register
 def _(bose_operator: BoseSentence):
 
-<<<<<<< HEAD
-    bose_sen_ordered = BoseSentence({})  # Empty PS as 0 operator to add Pws to
-=======
     ordered_dict = {}  # Empty PS as 0 operator to add Pws to
->>>>>>> 260007bb
 
     for bw, coeff in bose_operator.items():
         bose_word_ordered = normal_order(bw)
