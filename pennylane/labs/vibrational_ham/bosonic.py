--- conflicted
+++ resolved
@@ -527,13 +527,9 @@
 
     def normal_order(self):
         r"""Convert a BoseSentence to its normal-ordered form."""
-<<<<<<< HEAD
-        empty_bose_sentence = BoseSentence({})
-=======
 
         empty_bose_sentence = BoseSentence({}, christiansen_boson=self.christiansen_boson)
 
->>>>>>> 59459a93
         for bw, coeff in self.items():
             bose_word_ordered = bw.normal_order()
             for bw_ord, coeff_ord in bose_word_ordered.items():
