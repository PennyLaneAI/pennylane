from abc import ABC, abstractmethod
from typing import Callable, Dict

from .resource_container import CompressedResourceOp


class ResourceConstructor(ABC):
    r"""This is an abstract class that defines the methods a PennyLane Operator
    must implement in order to be used for resource estimation.

    .. details::

        **Example**

        A PennyLane Operator can be extended for resource estimation by creating a new class that inherits from both the Operator and Resource Constructor.
        Here is an example showing how to extend ``qml.QFT`` for resource estimation.

        .. code-block:: python

            import pennylane as qml
            from pennylane.labs.resource_estimation import CompressedResourceOp, ResourceConstructor

            class ResourceQFT(qml.QFT, ResourceConstructor):

                @staticmethod
                def _resource_decomp(num_wires) -> dict:
                    if not isinstance(num_wires, int):
                        raise TypeError("num_wires must be an int.")

                    if num_wires < 1:
                        raise ValueError("num_wires must be greater than 0.")

                    gate_types = {}

                    hadamard = CompressedResourceOp(qml.Hadamard, {})
                    swap = CompressedResourceOp(qml.SWAP, {})
                    ctrl_phase_shift = CompressedResourceOp(qml.ControlledPhaseShift, {})

                    gate_types[hadamard] = num_wires
                    gate_types[swap] = num_wires // 2
                    gate_types[ctrl_phase_shift] = num_wires*(num_wires - 1) // 2

                    return gate_types

                def resource_rep(self) -> CompressedResourceOp:
                    params = {"num_wires": len(self.wires)}
                    return CompressedResourceOp(qml.QFT, params)
    """

    @staticmethod
    @abstractmethod
    def _resource_decomp(*args, **kwargs) -> Dict[CompressedResourceOp, int]:
        """Returns the Resource object. This method is only to be used inside
        the methods of classes inheriting from ResourceConstructor."""

    @classmethod
    def resources(cls, *args, **kwargs):
        """Returns the Resource object. This method is intended to be user facing
        and overridable."""
        return cls._resource_decomp(*args, **kwargs)

    @classmethod
    def set_resources(cls, new_func: Callable) -> None:
        """Set a custom resource method."""
        cls.resources = new_func

    @abstractmethod
    def resource_params(self) -> dict:
        """Returns a dictionary containing the minimal information needed to
        compute a comparessed representation"""

    @staticmethod
    @abstractmethod
    def resource_rep(**kwargs) -> CompressedResourceOp:
        """Returns a compressed representation containing only the parameters of
        the Operator that are needed to compute a resource estimation."""

<<<<<<< HEAD
=======
    def resource_rep_from_op(self) -> CompressedResourceOp:
        """Returns a compressed representation directly from the operator"""
        params = self.resource_params()
        return self.__class__.resource_rep(**params)


>>>>>>> 0f04125a
class ResourcesNotDefined(Exception):
    """Exception to be raised when a ``ResourceConstructor`` does not implement _resource_decomp"""<|MERGE_RESOLUTION|>--- conflicted
+++ resolved
@@ -75,14 +75,11 @@
         """Returns a compressed representation containing only the parameters of
         the Operator that are needed to compute a resource estimation."""
 
-<<<<<<< HEAD
-=======
     def resource_rep_from_op(self) -> CompressedResourceOp:
         """Returns a compressed representation directly from the operator"""
         params = self.resource_params()
         return self.__class__.resource_rep(**params)
 
 
->>>>>>> 0f04125a
 class ResourcesNotDefined(Exception):
     """Exception to be raised when a ``ResourceConstructor`` does not implement _resource_decomp"""