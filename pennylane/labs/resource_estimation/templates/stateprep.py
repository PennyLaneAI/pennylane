# Copyright 2025 Xanadu Quantum Technologies Inc.

# Licensed under the Apache License, Version 2.0 (the "License");
# you may not use this file except in compliance with the License.
# You may obtain a copy of the License at

#     http://www.apache.org/licenses/LICENSE-2.0

# Unless required by applicable law or agreed to in writing, software
# distributed under the License is distributed on an "AS IS" BASIS,
# WITHOUT WARRANTIES OR CONDITIONS OF ANY KIND, either express or implied.
# See the License for the specific language governing permissions and
# limitations under the License.
r"""Resource operators for state preparation templates."""
import math
from typing import Dict

import pennylane.numpy as np
from pennylane.labs import resource_estimation as plre
from pennylane.labs.resource_estimation.qubit_manager import AllocWires, FreeWires
from pennylane.labs.resource_estimation.resource_operator import (
    CompressedResourceOp,
    GateCount,
    ResourceOperator,
    resource_rep,
)

# pylint: disable=arguments-differ, protected-access, non-parent-init-called, too-many-arguments, unused-argument


class ResourceUniformStatePrep(ResourceOperator):
    r"""Resource class for preparing a uniform superposition.

    This operation prepares a uniform superposition over a given number of
    basis states. The uniform superposition is defined as:

    .. math::

        \frac{1}{\sqrt{l}} \sum_{i=0}^{l} |i\rangle

    where :math:`l` is the number of states.

    This operation uses ``Hadamard`` gates to create the uniform superposition when
    the number of states is a power of two. If the number of states is not a power of two,
    amplitude amplification technique defined in
    `arXiv:1805.03662 <https://arxiv.org/pdf/1805.03662>`_ is used.

    Args:
        num_states (int): the number of states in the uniform superposition
        wires (Sequence[int], optional): the wires the operation acts on

    Resources:
        The resources are obtained from Figure 12 in `arXiv:1805.03662 <https://arxiv.org/pdf/1805.03662>`_.
        The circuit uses amplitude amplification to prepare a uniform superposition over :math:`l`
        basis states.

    **Example**

    The resources for this operation are computed using:

    >>> unif_state_prep = plre.ResourceUniformStatePrep(10)
    >>> print(plre.estimate_resources(unif_state_prep))
    --- Resources: ---
     Total qubits: 5
     Total gates : 124
     Qubit breakdown:
      clean qubits: 1, dirty qubits: 0, algorithmic qubits: 4
     Gate breakdown:
      {'Hadamard': 16, 'X': 12, 'CNOT': 4, 'Toffoli': 4, 'T': 88}
    """

    resource_keys = {"num_states"}

    def __init__(self, num_states, wires=None):
        self.num_states = num_states
        k = (num_states & -num_states).bit_length() - 1
        L = num_states // (2**k)
        if L == 1:
            self.num_wires = k
        else:
            self.num_wires = k + int(math.ceil(math.log2(L)))
        super().__init__(wires=wires)

    @property
    def resource_params(self):
        r"""Returns a dictionary containing the minimal information needed to compute the resources.

        Returns:
            dict: A dictionary containing the resource parameters:
                * num_states (int): the number of states over which the uniform superposition is being prepared
        """
        return {"num_states": self.num_states}

    @classmethod
    def resource_rep(cls, num_states: int) -> CompressedResourceOp:
        r"""Returns a compressed representation containing only the parameters of
        the Operator that are needed to compute the resources.

        Returns:
            CompressedResourceOp: the operator in a compressed representation
        """
        return CompressedResourceOp(cls, {"num_states": num_states})

    @classmethod
    def default_resource_decomp(cls, num_states, **kwargs):
        r"""Returns a list representing the resources of the operator. Each object in the list represents a gate and the
        number of times it occurs in the circuit.

        Args:
            num_states (int): the number of states over which the uniform superposition is being prepared

        Resources:
            The resources are obtained from Figure 12 in `arXiv:1805.03662 <https://arxiv.org/pdf/1805.03662>`_.
            The circuit uses amplitude amplification to prepare a uniform superposition over :math:`l` basis states.

        Returns:
            list[GateCount]: A list of GateCount objects, where each object
            represents a specific quantum gate and the number of times it appears
            in the decomposition.
        """

        gate_lst = []
        k = (num_states & -num_states).bit_length() - 1
        L = num_states // (2**k)
        if L == 1:
            gate_lst.append(GateCount(resource_rep(plre.ResourceHadamard), k))
            return gate_lst

        logl = int(math.ceil(math.log2(L)))
        gate_lst.append(GateCount(resource_rep(plre.ResourceHadamard), k + 3 * logl))
        gate_lst.append(
            GateCount(
                resource_rep(plre.ResourceIntegerComparator, {"value": L, "register_size": logl}), 1
            )
        )
        gate_lst.append(GateCount(resource_rep(plre.ResourceRZ), 2))
        gate_lst.append(
            GateCount(
                resource_rep(
                    plre.ResourceAdjoint,
                    {
                        "base_cmpr_op": resource_rep(
                            plre.ResourceIntegerComparator, {"value": L, "register_size": logl}
                        )
                    },
                ),
                1,
            )
        )

        return gate_lst


class ResourceAliasSampling(ResourceOperator):
    r"""Resource class for preparing a state using coherent alias sampling.

    Args:
        num_coeffs (int): the number of unique coefficients in the state
        precision (float): the precision with which the coefficients are loaded
        wires (Sequence[int], optional): the wires the operation acts on

    Resources:
        The resources are obtained from Section III D in `arXiv:1805.03662 <https://arxiv.org/pdf/1805.03662>`_.
        The circuit uses coherent alias sampling to prepare a state with the given coefficients.

    **Example**

    The resources for this operation are computed using:

    >>> alias_sampling = plre.ResourceAliasSampling(num_coeffs=100)
    >>> print(plre.estimate_resources(alias_sampling))
    --- Resources: ---
     Total qubits: 81
     Total gates : 6.157E+3
     Qubit breakdown:
      clean qubits: 6, dirty qubits: 68, algorithmic qubits: 7
     Gate breakdown:
      {'Hadamard': 730, 'X': 479, 'CNOT': 4.530E+3, 'Toffoli': 330, 'T': 88}
    """

    resource_keys = {"num_coeffs", "precision"}

    def __init__(self, num_coeffs, precision=None, wires=None):
        self.num_coeffs = num_coeffs
        self.precision = precision
        self.num_wires = int(math.ceil(math.log2(num_coeffs)))
        super().__init__(wires=wires)

    @property
    def resource_params(self):
        r"""Returns a dictionary containing the minimal information needed to compute the resources.

        Returns:
            dict: A dictionary containing the resource parameters:
                * num_coeffs (int): the number of unique coefficients in the state
                * precision (float): the precision with which the coefficients are loaded

        """
        return {"num_coeffs": self.num_coeffs, "precision": self.precision}

    @classmethod
    def resource_rep(cls, num_coeffs, precision=None) -> CompressedResourceOp:
        r"""Returns a compressed representation containing only the parameters of
        the Operator that are needed to compute the resources.

        Returns:
            CompressedResourceOp: the operator in a compressed representation
        """
        return CompressedResourceOp(cls, {"num_coeffs": num_coeffs, "precision": precision})

    @classmethod
    def default_resource_decomp(cls, num_coeffs, precision=None, **kwargs) -> list[GateCount]:
        r"""Returns a list representing the resources of the operator. Each object in the list represents a gate and the
        number of times it occurs in the circuit.

        Args:
            num_coeffs (int): the number of unique coefficients in the state
            precision (float): the precision with which the coefficients are loaded

        Resources:
            The resources are obtained from Section III D in `arXiv:1805.03662 <https://arxiv.org/pdf/1805.03662>`_.
            The circuit uses coherent alias sampling to prepare a state with the given coefficients.

        Returns:
            list[GateCount]: A list of GateCount objects, where each object
            represents a specific quantum gate and the number of times it appears
            in the decomposition.
        """

        gate_lst = []

        logl = int(math.ceil(math.log2(num_coeffs)))
        precision = precision or kwargs["config"]["precision_alias_sampling"]

        num_prec_wires = abs(math.floor(math.log2(precision)))

        gate_lst.append(AllocWires(logl + 2 * num_prec_wires + 1))

        gate_lst.append(
            GateCount(resource_rep(plre.ResourceUniformStatePrep, {"num_states": num_coeffs}), 1)
        )
        gate_lst.append(GateCount(resource_rep(plre.ResourceHadamard), num_prec_wires))
        gate_lst.append(
            GateCount(
                resource_rep(
                    plre.ResourceQROM,
                    {"num_bitstrings": num_coeffs, "size_bitstring": logl + num_prec_wires},
                ),
                1,
            )
        )
        gate_lst.append(
            GateCount(
                resource_rep(
                    plre.ResourceRegisterComparator,
                    {"first_register": num_prec_wires, "second_register": num_prec_wires},
                ),
                1,
            )
        )
        gate_lst.append(GateCount(resource_rep(plre.ResourceCSWAP), logl))

        return gate_lst


<<<<<<< HEAD
class ResourcePrepTHC(ResourceOperator):
    r"""Resource class for preparing the state for THC Hamiltonian.

    Args:
        compact_ham (~pennylane.labs.resource_estimation.CompactHamiltonian): a tensor hypercontracted
            Hamiltonian for which the state is being prepared
        coeff_precision_bits (int, optional): The number of bits used to represent the precision for loading
            the coefficients of Hamiltonian. If :code:`None` is provided the default value from the
            :code:`resource_config` is used.
        select_swap_depth (int, optional): A natural number that determines if data
            will be loaded in parallel by adding more rows following Figure 1.C of `Low et al. (2024) <https://arxiv.org/pdf/1812.00954>`_.
            Defaults to :code:`None`, which internally determines the optimal depth.
        wires (list[int] or optional): the wires on which the operator acts

    Resources:
        The resources are calculated based on Figures 3 and 4 in `arXiv:2011.03494 <https://arxiv.org/abs/2011.03494>`_
=======
class ResourceMPSPrep(ResourceOperator):
    r"""Resource class for the MPSPrep template.

    The resource operation for preparing an initial state from a matrix product state (MPS)
    representation.

    Args:
        num_mps_matrices (int): the number of matrices in the MPS representation
        max_bond_dim (int): the bond dimension of the MPS representation
        precision (Union[None, float], optional): the precision used when loading the MPS matricies
        wires (Sequence[int], optional): the wires the operation acts on

    Resources:
        The resources for MPSPrep are according to the decomposition, which uses the generic
        :class:`~.labs.resource_estimation.ResourceQubitUnitary`. The decomposition is based on
        the routine described in `arXiv:2310.18410 <https://arxiv.org/pdf/2310.18410>`_.

    .. seealso:: :class:`~.MPSPrep`
>>>>>>> 10c44b1a

    **Example**

    The resources for this operation are computed using:

<<<<<<< HEAD
    >>> compact_ham = plre.CompactHamiltonian.thc(num_orbitals=20, tensor_rank=40)
    >>> res = plre.estimate_resources(plre.ResourcePrepTHC(compact_ham))
    >>> print(res)
    --- Resources: ---
     Total qubits: 185
     Total gates : 1.485E+4
     Qubit breakdown:
      clean qubits: 28, dirty qubits: 145, algorithmic qubits: 12
     Gate breakdown:
      {'Hadamard': 797, 'Toffoli': 467, 'CNOT': 1.307E+4, 'X': 512}

    """

    def __init__(self, compact_ham, coeff_precision_bits=None, select_swap_depth=None, wires=None):

        if compact_ham.method_name != "thc":
            raise TypeError(
                f"Unsupported Hamiltonian representation for ResourcePrepTHC."
                f"This method works with thc Hamiltonian, {compact_ham.method_name} provided"
            )
        self.compact_ham = compact_ham
        self.coeff_precision_bits = coeff_precision_bits
        self.select_swap_depth = select_swap_depth
        tensor_rank = compact_ham.params["tensor_rank"]
        self.num_wires = 2 * int(math.ceil(math.log2(tensor_rank + 1)))
        super().__init__(wires=wires)

    @property
    def resource_params(self) -> dict:
=======
    >>> mps = plre.ResourceMPSPrep(num_mps_matrices=10, max_bond_dim=2**3)
    >>> print(plre.estimate_resources(mps, gate_set={"CNOT", "RZ", "RY"}))
    --- Resources: ---
     Total qubits: 13
     Total gates : 1.654E+3
     Qubit breakdown:
      clean qubits: 3, dirty qubits: 0, algorithmic qubits: 10
     Gate breakdown:
      {'RZ': 728, 'CNOT': 774, 'RY': 152}
    """

    resource_keys = {"num_mps_matrices", "max_bond_dim", "precision"}

    def __init__(self, num_mps_matrices, max_bond_dim, precision=None, wires=None):
        self.num_wires = num_mps_matrices
        self.precision = precision
        self.max_bond_dim = max_bond_dim
        self.num_mps_matrices = num_mps_matrices
        super().__init__(wires=wires)

    @property
    def resource_params(self) -> Dict:
>>>>>>> 10c44b1a
        r"""Returns a dictionary containing the minimal information needed to compute the resources.

        Returns:
            dict: A dictionary containing the resource parameters:
<<<<<<< HEAD
                * compact_ham (~pennylane.labs.resource_estimation.CompactHamiltonian): a tensor hypercontracted
                    Hamiltonian for which the state is being prepared
                * coeff_precision_bits (int, optional): The number of bits used to represent the precision for loading
                    the coefficients of Hamiltonian. If :code:`None` is provided the default value from the
                    :code:`resource_config` is used.
                * select_swap_depth (int, optional): A natural number that determines if data
                    will be loaded in parallel by adding more rows following Figure 1.C of `Low et al. (2024) <https://arxiv.org/pdf/1812.00954>`_.
                    Defaults to :code:`None`, which internally determines the optimal depth.
        """
        return {
            "compact_ham": self.compact_ham,
            "coeff_precision_bits": self.coeff_precision_bits,
            "select_swap_depth": self.select_swap_depth,
        }

    @classmethod
    def resource_rep(
        cls, compact_ham, coeff_precision_bits=None, select_swap_depth=None
    ) -> CompressedResourceOp:
        """Returns a compressed representation containing only the parameters of
        the Operator that are needed to compute a resource estimation.

        Args:
            compact_ham (~pennylane.labs.resource_estimation.CompactHamiltonian): a tensor hypercontracted
                Hamiltonian for which the state is being prepared
            coeff_precision_bits (int, optional): The number of bits used to represent the precision for loading
                the coefficients of Hamiltonian. If :code:`None` is provided the default value from the
                :code:`resource_config` is used.
            select_swap_depth (int, optional): A natural number that determines if data
                will be loaded in parallel by adding more rows following Figure 1.C of `Low et al. (2024) <https://arxiv.org/pdf/1812.00954>`_.
                Defaults to :code:`None`, which internally determines the optimal depth.
=======
                * num_mps_matrices (int): the number of matrices in the MPS representation
                * max_bond_dim (int): the bond dimension of the MPS representation
                * precision (Union[None, float], optional): the precision used when loading the
                  MPS matrices
        """
        return {
            "num_mps_matrices": self.num_mps_matrices,
            "max_bond_dim": self.max_bond_dim,
            "precision": self.precision,
        }

    @classmethod
    def resource_rep(cls, num_mps_matrices, max_bond_dim, precision=None) -> CompressedResourceOp:
        r"""Returns a compressed representation containing only the parameters of
        the Operator that are needed to compute the resources.

        Args:
            num_mps_matrices (int): the number of matrices in the MPS representation
            max_bond_dim (int): the bond dimension of the MPS representation
            precision (Union[None, float], optional): the precision used when loading the MPS matrices
>>>>>>> 10c44b1a

        Returns:
            CompressedResourceOp: the operator in a compressed representation
        """
        params = {
<<<<<<< HEAD
            "compact_ham": compact_ham,
            "coeff_precision_bits": coeff_precision_bits,
            "select_swap_depth": select_swap_depth,
=======
            "num_mps_matrices": num_mps_matrices,
            "max_bond_dim": max_bond_dim,
            "precision": precision,
>>>>>>> 10c44b1a
        }
        return CompressedResourceOp(cls, params)

    @classmethod
    def default_resource_decomp(
<<<<<<< HEAD
        cls, compact_ham, coeff_precision_bits=None, select_swap_depth=None, **kwargs
    ) -> list[GateCount]:
        r"""Returns a list representing the resources of the operator. Each object represents a quantum gate
        and the number of times it occurs in the decomposition.

        Args:
            compact_ham (~pennylane.labs.resource_estimation.CompactHamiltonian): a tensor hypercontracted
                Hamiltonian for which the walk operator is being created
            coeff_precision_bits (int, optional): The number of bits used to represent the precision for loading
                the coefficients of Hamiltonian. If :code:`None` is provided the default value from the
                :code:`resource_config` is used.
            select_swap_depth (int, optional): A natural number that determines if data
                will be loaded in parallel by adding more rows following Figure 1.C of
                `Low et al. (2024) <https://arxiv.org/pdf/1812.00954>`_.
                Defaults to :code:`None`, which internally determines the optimal depth.

        Resources:
            The resources are calculated based on Figures 3 and 4 in `arXiv:2011.03494 <https://arxiv.org/abs/2011.03494>`_
=======
        cls,
        num_mps_matrices,
        max_bond_dim,
        precision=None,
        **kwargs,
    ) -> list[GateCount]:
        r"""Returns a list representing the resources of the operator. Each object in the list
        represents a gate and the number of times it occurs in the circuit.

        Args:
            num_mps_matrices (int): the number of matrices in the MPS representation
            max_bond_dim (int): the bond dimension of the MPS representation
            precision (Union[None, float], optional): the precision used when loading
                the MPS matrices

        Resources:
            The resources for MPSPrep are estimated according to the decomposition, which uses the generic
            :class:`~.labs.resource_estimation.ResourceQubitUnitary`. The decomposition is based on
            the routine described in `arXiv:2310.18410 <https://arxiv.org/pdf/2310.18410>`_.
>>>>>>> 10c44b1a

        Returns:
            list[GateCount]: A list of GateCount objects, where each object
            represents a specific quantum gate and the number of times it appears
            in the decomposition.
<<<<<<< HEAD

        """
        num_orb = compact_ham.params["num_orbitals"]
        tensor_rank = compact_ham.params["tensor_rank"]

        coeff_precision_bits = coeff_precision_bits or kwargs["config"]["qubitization_coeff_bits"]

        num_coeff = num_orb + tensor_rank * (tensor_rank + 1) / 2
        coeff_register = int(math.ceil(math.log2(num_coeff)))
        m_register = int(math.ceil(math.log2(tensor_rank + 1)))

        gate_list = []

        # 6 ancillas account for 2 spin registers, 1 for rotation on ancilla, 1 flag for success of inequality,
        # 1 flag for one-body vs two-body and 1 to control swap of \mu and \nu registers.
        gate_list.append(AllocWires(coeff_register + 2 * m_register + 2 * coeff_precision_bits + 6))

        hadamard = resource_rep(plre.ResourceHadamard)
        gate_list.append(plre.GateCount(hadamard, 2 * m_register))

        # Figure - 3
        toffoli = resource_rep(plre.ResourceToffoli)
        gate_list.append(plre.GateCount(toffoli, 4 * m_register - 4))

        ccz = resource_rep(plre.ResourceCCZ)
        gate_list.append(
            plre.GateCount(
                resource_rep(
                    plre.ResourceControlled,
                    {"base_cmpr_op": ccz, "num_ctrl_wires": 1, "num_ctrl_values": 0},
                ),
                1,
            )
        )
        gate_list.append(plre.GateCount(toffoli, 2))

        gate_list.append(plre.GateCount(hadamard, 2 * m_register))

        gate_list.append(AllocWires(coeff_precision_bits))
        gate_list.append(plre.GateCount(toffoli, 2 * (coeff_precision_bits - 3)))
        gate_list.append(FreeWires(coeff_precision_bits))

        gate_list.append(plre.GateCount(ccz, 2 * m_register - 1))

        hadamard = resource_rep(plre.ResourceHadamard)
        gate_list.append(plre.GateCount(hadamard, 2 * m_register))

        gate_list.append(plre.GateCount(toffoli, 4 * m_register - 4))

        mcx = resource_rep(
            plre.ResourceMultiControlledX, {"num_ctrl_wires": 3, "num_ctrl_values": 0}
        )
        gate_list.append(plre.GateCount(mcx, 1))
        gate_list.append(plre.GateCount(toffoli, 2))

        x = resource_rep(plre.ResourceX)
        gate_list.append(plre.GateCount(x, 2))

        # Figure- 4(Subprepare Circuit)
        gate_list.append(plre.GateCount(hadamard, coeff_precision_bits + 1))

        # Contiguous register cost
        gate_list.append(plre.GateCount(toffoli, m_register**2 + m_register - 1))

        qrom_coeff = resource_rep(
            plre.ResourceQROM,
            {
                "num_bitstrings": num_coeff,
                "size_bitstring": 2 * m_register + 2 + coeff_precision_bits,
                "clean": False,
                "select_swap_depth": select_swap_depth,
            },
        )
        gate_list.append(plre.GateCount(qrom_coeff, 1))

        comparator = resource_rep(
            plre.ResourceRegisterComparator,
            {
                "first_register": coeff_precision_bits,
                "second_register": coeff_precision_bits,
                "geq": False,
            },
        )
        gate_list.append(plre.GateCount(comparator))

        cz = resource_rep(plre.ResourceCZ)
        gate_list.append(plre.GateCount(cz, 2))
        gate_list.append(plre.GateCount(x, 2))

        cswap = resource_rep(plre.ResourceCSWAP)
        gate_list.append(plre.GateCount(cswap, 2 * m_register))

        gate_list.append(plre.GateCount(cswap, m_register))
        gate_list.append(plre.GateCount(toffoli, 1))

        return gate_list

    @classmethod
    def default_adjoint_resource_decomp(
        cls, compact_ham, coeff_precision_bits=None, select_swap_depth=None, **kwargs
    ) -> list[GateCount]:
        r"""Returns a list representing the resources of the adjoint of the operator. Each object represents a quantum gate
        and the number of times it occurs in the decomposition.

        Args:
            compact_ham (~pennylane.labs.resource_estimation.CompactHamiltonian): a tensor hypercontracted
                Hamiltonian for which the walk operator is being created
            coeff_precision_bits (int, optional): The number of bits used to represent the precision for loading
                the coefficients of Hamiltonian. If :code:`None` is provided the default value from the
                :code:`resource_config` is used.
            select_swap_depth (int, optional): A natural number that determines if data
                will be loaded in parallel by adding more rows following Figure 1.C of
                `Low et al. (2024) <https://arxiv.org/pdf/1812.00954>`_.
                Defaults to :code:`None`, which internally determines the optimal depth.

        Resources:
            The resources are calculated based on Figures 3 and 4 in `arXiv:2011.03494 <https://arxiv.org/abs/2011.03494>`_
=======
        """
        precision = precision or kwargs["config"]["precision_mps_prep"]
        num_work_wires = min(
            math.ceil(math.log2(max_bond_dim)), math.ceil(num_mps_matrices / 2)  # truncate bond dim
        )

        gate_lst = [AllocWires(num_work_wires)]

        for index in range(1, num_mps_matrices + 1):
            qubit_unitary_wires = min(index + 1, num_work_wires + 1, (num_mps_matrices - index) + 2)
            qubit_unitary = plre.ResourceQubitUnitary.resource_rep(
                num_wires=qubit_unitary_wires, precision=precision
            )
            gate_lst.append(GateCount(qubit_unitary))

        gate_lst.append(FreeWires(num_work_wires))
        return gate_lst

    @classmethod
    def tracking_name(cls, num_mps_matrices, max_bond_dim, precision) -> str:
        return f"MPSPrep({num_mps_matrices}, {max_bond_dim}, {precision})"


class ResourceQROMStatePreparation(ResourceOperator):
    r"""Resource class for the QROMStatePreparation template.

    This operation implements the state preparation method described
    in `arXiv:0208112 <https://arxiv.org/abs/quant-ph/0208112>`_, using
    :class:`~.labs.resource_estimation.ResourceQROM` to dynamically load the rotation angles.

    .. note::

        This decomposition assumes an appropriately sized phase gradient state is available.
        Users should ensure the cost of constructing such a state has been accounted for.
        See also :class:`~.pennylane.labs.resource_estimation.ResourcePhaseGradient`.

    Args:
        num_state_qubits (int): number of qubits required to represent the state-vector
        precision (float): the precision threshold for loading in the binary representation
            of the rotation angles
        positive_and_real (bool): flag that the coefficients of the statevector are all real
            and positive
        select_swap_depths (Union[None, int, Iterable(int)], optional): a parameter of :code:`QROM`
            used to trade-off extra qubits for reduced circuit depth
        wires (Sequence[int], optional): the wires the operation acts on

    Resources:
        The resources for QROMStatePreparation are computed according to the decomposition described
        in `arXiv:0208112 <https://arxiv.org/abs/quant-ph/0208112>`_, using
        :class:`~.labs.resource_estimation.ResourceQROM` to dynamically load the rotation angles.
        These rotations gates are implemented using an in-place controlled-adder operation
        (see figure 4. of `arXiv:2409.07332 <https://arxiv.org/pdf/2409.07332>`_) to a phase gradient.

    .. seealso:: :class:`~.QROMStatePreparation`

    **Example**

    The resources for this operation are computed using:

    >>> qrom_prep = plre.ResourceQROMStatePreparation(num_state_qubits=5, precision=1e-3)
    >>> print(plre.estimate_resources(qrom_prep, gate_set=plre.StandardGateSet))
    --- Resources: ---
     Total qubits: 28
     Total gates : 2.744E+3
     Qubit breakdown:
      clean qubits: 23, dirty qubits: 0, algorithmic qubits: 5
     Gate breakdown:
      {'X': 230, 'Toffoli': 236, 'CNOT': 1.522E+3, 'Hadamard': 732, 'S': 12, 'Adjoint(S)': 12}

    .. details::
        :title: Usage Details

        This operation uses the :code:`QROM` subroutine to dynamically load the rotation angles.

        >>> gate_set = {"QROM", "Hadamard", "CNOT", "T", "Adjoint(QROM)"}
        >>> qrom_prep = plre.ResourceQROMStatePreparation(
        ...     num_state_qubits = 4,
        ...     precision = 1e-2,
        ...     select_swap_depths = 2,  # default value is 1
        ... )
        >>> res = plre.estimate_resources(qrom_prep, gate_set)
        >>> print(res)
        --- Resources: ---
         Total qubits: 21
         Total gates : 2.680E+3
         Qubit breakdown:
          clean qubits: 17, dirty qubits: 0, algorithmic qubits: 4
         Gate breakdown:
          {'QROM': 5, 'Adjoint(QROM)': 5, 'CNOT': 580, 'T': 1.832E+3, 'Hadamard': 258}

        The ``precision`` argument is used to allocate the target wires in the underlying QROM
        operations. It corresponds to the precision with which the rotation angles of the
        template are encoded. This means that the binary representation of the angle is truncated up to
        the :math:`m`-th digit, where :math:`m` is the number of precision wires allocated. See  Eq. 5
        in `arXiv:0208112 <https://arxiv.org/abs/quant-ph/0208112>`_ for more details.

        The ``select_swap_depths`` parameter allows a user to configure the ``select_swap_depth`` of
        each individual :class:`~.labs.resource_estimation.ResourceQROM` used. The
        ``select_swap_depths`` argument can be one of :code:`(int, None, Iterable(int, None))`.

        If an integer or :code:`None` is passed (the default value for this parameter is 1), then that
        is used as the ``select_swap_depth`` for all :code:`QROM` operations in the resource decomposition.

        >>> for op in res.gate_types:
        ...     if op.name == "QROM":
        ...         print(op.name, op.params)
        ...
        QROM {'num_bitstrings': 1, 'num_bit_flips': 4, 'size_bitstring': 9, 'select_swap_depth': 2, 'clean': False}
        QROM {'num_bitstrings': 2, 'num_bit_flips': 9, 'size_bitstring': 9, 'select_swap_depth': 2, 'clean': False}
        QROM {'num_bitstrings': 4, 'num_bit_flips': 18, 'size_bitstring': 9, 'select_swap_depth': 2, 'clean': False}
        QROM {'num_bitstrings': 8, 'num_bit_flips': 36, 'size_bitstring': 9, 'select_swap_depth': 2, 'clean': False}
        QROM {'num_bitstrings': 16, 'num_bit_flips': 72, 'size_bitstring': 9, 'select_swap_depth': 2, 'clean': False}

        Alternatively, we can configure each value independently by specifying a list. Note the size
        of this list should be :code:`num_state_qubits + 1` (:code:`num_state_qubits` if the state
        is positive and real).

        >>> qrom_prep = plre.ResourceQROMStatePreparation(
        ...     num_state_qubits = 4,
        ...     precision = 1e-2,
        ...     select_swap_depths = [1, None, 2, 2, None],
        ... )
        >>> res = plre.estimate_resources(qrom_prep, gate_set)
        >>> for op in res.gate_types:
        ...     if op.name == "QROM":
        ...         print(op.name, op.params)
        ...
        QROM {'num_bitstrings': 1, 'num_bit_flips': 4, 'size_bitstring': 9, 'select_swap_depth': 1, 'clean': False}
        QROM {'num_bitstrings': 2, 'num_bit_flips': 9, 'size_bitstring': 9, 'select_swap_depth': None, 'clean': False}
        QROM {'num_bitstrings': 4, 'num_bit_flips': 18, 'size_bitstring': 9, 'select_swap_depth': 2, 'clean': False}
        QROM {'num_bitstrings': 8, 'num_bit_flips': 36, 'size_bitstring': 9, 'select_swap_depth': 2, 'clean': False}
        QROM {'num_bitstrings': 16, 'num_bit_flips': 72, 'size_bitstring': 9, 'select_swap_depth': None, 'clean': False}
    """

    resource_keys = {"num_state_qubits", "precision", "positive_and_real", "selswap_depths"}

    def __init__(
        self,
        num_state_qubits,
        precision=None,
        positive_and_real=False,
        select_swap_depths=1,
        wires=None,
    ):
        # Overriding the default init method to allow for CompactState as an input.
        self.num_wires = num_state_qubits
        self.precision = precision
        self.positive_and_real = positive_and_real

        expected_size = num_state_qubits if positive_and_real else num_state_qubits + 1

        if isinstance(select_swap_depths, (list, tuple, np.ndarray)):
            if len(select_swap_depths) != expected_size:
                raise ValueError(
                    f"Expected the length of `select_swap_depths` to be {expected_size}, got {len(select_swap_depths)}"
                )
        elif not (isinstance(select_swap_depths, int) or select_swap_depths is None):
            raise TypeError("`select_swap_depths` must be an integer, None or iterable")

        self.selswap_depths = select_swap_depths
        super().__init__(wires=wires)

    @property
    def resource_params(self) -> dict:
        r"""Returns a dictionary containing the minimal information needed to compute the resources.

        Returns:
            dict: A dictionary containing the resource parameters:
                * num_state_qubits (int): number of qubits required to represent the state-vector
                * precision (float): the precision threshold for loading in the binary representation
                  of the rotation angles
                * positive_and_real (bool): flag that the coefficients of the statevector are all real
                  and positive
                * selswap_depths (Union[None, int, Iterable(int)], optional): a parameter of :code:`QROM`
                  used to trade-off extra qubits for reduced circuit depth
        """

        return {
            "num_state_qubits": self.num_wires,
            "precision": self.precision,
            "positive_and_real": self.positive_and_real,
            "selswap_depths": self.selswap_depths,
        }

    @classmethod
    def resource_rep(
        cls, num_state_qubits, precision=None, positive_and_real=False, selswap_depths=1
    ):
        r"""Returns a compressed representation containing only the parameters of
        the Operator that are needed to compute the resources.

        Args:
            num_state_qubits (int): number of qubits required to represent the state-vector
            precision (float): the precision threshold for loading in the binary representation
                of the rotation angles
            positive_and_real (bool): flag that the coefficients of the statevector are all real
                and positive
            selswap_depths (Union[None, int, Iterable(int)], optional): a parameter of :code:`QROM`
                used to trade-off extra qubits for reduced circuit depth

        Returns:
            CompressedResourceOp: the operator in a compressed representation
        """
        expected_size = num_state_qubits if positive_and_real else num_state_qubits + 1
        if isinstance(selswap_depths, (list, tuple, np.ndarray)):
            if len(selswap_depths) != expected_size:
                raise ValueError(
                    f"Expected the length of `selswap_depths` to be {expected_size}, got {len(selswap_depths)}"
                )
        elif not (isinstance(selswap_depths, int) or selswap_depths is None):
            raise TypeError("`selswap_depths` must be an integer, None or iterable")

        params = {
            "num_state_qubits": num_state_qubits,
            "precision": precision,
            "positive_and_real": positive_and_real,
            "selswap_depths": selswap_depths,
        }
        return CompressedResourceOp(cls, params)

    @classmethod
    def _decomp_selection_helper(
        cls,
        use_phase_grad_trick,
        num_state_qubits,
        positive_and_real,
        precision=None,
        selswap_depths=1,
        **kwargs,
    ):
        r"""A private function which implements two variants of the decomposition of QROMStatePrep,
        based on the value of the :code:`use_phase_grad_trick` argument.

        Returns a list representing the resources of the operator. Each object in the list
        represents a gate and the number of times it occurs in the circuit.

        Args:
            use_phase_grad_trick (bool): a flag which determines if the phase gradient trick is used
                instead of controlled-RY gates and phaseshifts.
            num_state_qubits (int): number of qubits required to represent the state-vector
            positive_and_real (bool): flag that the coefficients of the statevector are all real
                and positive
            precision (float): the precision threshold for loading in the binary representation
                of the rotation angles
            select_swap_depths (Union[None, int, Iterable(int)], optional): a parameter of :code:`QROM`
                used to trade-off extra qubits for reduced circuit depth

        Resources:
            The resources for QROMStatePreparation are according to the decomposition as described
            in `arXiv:0208112 <https://arxiv.org/abs/quant-ph/0208112>`_, using
            :class:`~.labs.resource_estimation.ResourceQROM` to dynamically load the rotation angles.

            Controlled-RY (and phase shifts) gates are used to apply all of the rotations coherently. If
            :code:`use_phase_grad_trick == True` then these rotations gates are implmented using an
            inplace controlled semi-adder operation (see figure 4. of
            `arXiv:2409.07332 <https://arxiv.org/pdf/2409.07332>`_).
>>>>>>> 10c44b1a

        Returns:
            list[GateCount]: A list of GateCount objects, where each object
            represents a specific quantum gate and the number of times it appears
            in the decomposition.
        """
<<<<<<< HEAD
        num_orb = compact_ham.params["num_orbitals"]
        tensor_rank = compact_ham.params["tensor_rank"]

        coeff_precision_bits = coeff_precision_bits or kwargs["config"]["qubitization_coeff_bits"]

        num_coeff = num_orb + tensor_rank * (tensor_rank + 1) / 2
        coeff_register = int(math.ceil(math.log2(num_coeff)))
        m_register = int(math.ceil(math.log2(tensor_rank + 1)))
        gate_list = []

        hadamard = resource_rep(plre.ResourceHadamard)
        gate_list.append(plre.GateCount(hadamard, 2 * m_register))

        # Figure - 3
        toffoli = resource_rep(plre.ResourceToffoli)
        gate_list.append(plre.GateCount(toffoli, 4 * m_register - 4))

        ccz = resource_rep(plre.ResourceCCZ)
        gate_list.append(
            plre.GateCount(
                resource_rep(
                    plre.ResourceControlled,
                    {"base_cmpr_op": ccz, "num_ctrl_wires": 1, "num_ctrl_values": 0},
                ),
                1,
            )
        )
        gate_list.append(plre.GateCount(toffoli, 2))

        gate_list.append(plre.GateCount(hadamard, 2 * m_register))

        gate_list.append(AllocWires(coeff_precision_bits))
        gate_list.append(plre.GateCount(toffoli, 2 * (coeff_precision_bits - 3)))
        gate_list.append(FreeWires(coeff_precision_bits))

        gate_list.append(plre.GateCount(ccz, 2 * m_register - 1))

        hadamard = resource_rep(plre.ResourceHadamard)
        gate_list.append(plre.GateCount(hadamard, 2 * m_register))

        gate_list.append(plre.GateCount(toffoli, 4 * m_register - 4))

        mcx = resource_rep(
            plre.ResourceMultiControlledX, {"num_ctrl_wires": 3, "num_ctrl_values": 0}
        )
        gate_list.append(plre.GateCount(mcx, 1))
        gate_list.append(plre.GateCount(toffoli, 2))

        x = resource_rep(plre.ResourceX)
        gate_list.append(plre.GateCount(x, 2))

        # Figure- 4 (Subprepare Circuit)
        gate_list.append(plre.GateCount(hadamard, coeff_precision_bits + 1))

        # Contiguous register cost
        gate_list.append(plre.GateCount(toffoli, m_register**2 + m_register - 1))

        qrom_adj = resource_rep(
            plre.ResourceAdjoint,
            {
                "base_cmpr_op": resource_rep(
                    plre.ResourceQROM,
                    {
                        "num_bitstrings": num_coeff,
                        "size_bitstring": 2 * m_register + 2 + coeff_precision_bits,
                        "clean": False,
                        "select_swap_depth": select_swap_depth,
                    },
                )
            },
        )
        gate_list.append(plre.GateCount(qrom_adj, 1))

        cz = resource_rep(plre.ResourceCZ)
        gate_list.append(plre.GateCount(cz, 2))
        gate_list.append(plre.GateCount(x, 2))

        cswap = resource_rep(plre.ResourceCSWAP)
        gate_list.append(plre.GateCount(cswap, 2 * m_register))

        gate_list.append(plre.GateCount(cswap, m_register))
        gate_list.append(plre.GateCount(toffoli, 1))

        # Free Prepare Wires
        gate_list.append(FreeWires(coeff_register + 2 * m_register + 2 * coeff_precision_bits + 6))
        return gate_list
=======
        gate_counts = []
        precision = precision or kwargs["config"]["precision_qrom_state_prep"]

        expected_size = num_state_qubits if positive_and_real else num_state_qubits + 1
        if isinstance(selswap_depths, int) or selswap_depths is None:
            selswap_depths = [selswap_depths] * expected_size

        num_precision_wires = math.ceil(math.log2(math.pi / precision))
        gate_counts.append(AllocWires(num_precision_wires))

        for j in range(num_state_qubits):
            num_bitstrings = 2**j
            num_bit_flips = num_bitstrings * num_precision_wires // 2

            gate_counts.append(
                GateCount(
                    plre.ResourceQROM.resource_rep(
                        num_bitstrings=num_bitstrings,
                        size_bitstring=num_precision_wires,
                        num_bit_flips=num_bit_flips,
                        clean=False,
                        select_swap_depth=selswap_depths[j],
                    )
                )
            )

            gate_counts.append(
                GateCount(
                    plre.ResourceAdjoint.resource_rep(
                        plre.resource_rep(
                            plre.ResourceQROM,
                            {
                                "num_bitstrings": num_bitstrings,
                                "num_bit_flips": num_bit_flips,
                                "size_bitstring": num_precision_wires,
                                "clean": False,
                                "select_swap_depth": selswap_depths[j],
                            },
                        ),
                    )
                )
            )

        if use_phase_grad_trick:
            semi_adder = plre.ResourceSemiAdder.resource_rep(max_register_size=num_precision_wires)
            h = plre.ResourceHadamard.resource_rep()
            s = plre.ResourceS.resource_rep()
            s_dagg = plre.ResourceAdjoint.resource_rep(base_cmpr_op=s)
            gate_counts.append(
                GateCount(
                    plre.ResourceControlled.resource_rep(
                        base_cmpr_op=semi_adder, num_ctrl_wires=1, num_ctrl_values=0
                    ),
                    count=num_state_qubits,
                )
            )
            gate_counts.append(GateCount(h, 2 * num_precision_wires))
            gate_counts.append(GateCount(s, num_precision_wires))
            gate_counts.append(
                GateCount(s_dagg, num_precision_wires)
            )  # map RY rotations to RZ for phase grad

        else:
            cry = plre.ResourceCRY.resource_rep()
            gate_counts.append(GateCount(cry, num_precision_wires * num_state_qubits))

        if not positive_and_real:
            gate_counts.append(
                GateCount(
                    plre.ResourceQROM.resource_rep(
                        num_bitstrings=2**num_state_qubits,
                        size_bitstring=num_precision_wires,
                        num_bit_flips=((2**num_state_qubits) * num_precision_wires // 2),
                        clean=False,
                        select_swap_depth=selswap_depths[-1],
                    )
                )
            )

            gate_counts.append(
                GateCount(
                    plre.ResourceAdjoint.resource_rep(
                        plre.resource_rep(
                            plre.ResourceQROM,
                            {
                                "num_bitstrings": 2**num_state_qubits,
                                "size_bitstring": num_precision_wires,
                                "num_bit_flips": ((2**num_state_qubits) * num_precision_wires // 2),
                                "clean": False,
                                "select_swap_depth": selswap_depths[-1],
                            },
                        ),
                    )
                )
            )

            if use_phase_grad_trick:
                semi_adder = plre.ResourceSemiAdder.resource_rep(
                    max_register_size=num_precision_wires
                )
                gate_counts.append(
                    GateCount(
                        plre.ResourceControlled.resource_rep(
                            base_cmpr_op=semi_adder, num_ctrl_wires=1, num_ctrl_values=0
                        ),
                    )
                )
            else:
                phase_shift = plre.ResourcePhaseShift.resource_rep()
                gate_counts.append(GateCount(phase_shift, num_precision_wires))

        gate_counts.append(FreeWires(num_precision_wires))
        return gate_counts

    @classmethod
    def controlled_ry_resource_decomp(
        cls,
        num_state_qubits,
        positive_and_real,
        precision=None,
        selswap_depths=1,
        **kwargs,
    ):
        r"""Returns a list representing the resources of the operator. Each object in the list
        represents a gate and the number of times it occurs in the circuit.

        Args:
            num_state_qubits (int): number of qubits required to represent the state-vector
            positive_and_real (bool): Flag that the coefficients of the statevector are all real
                and positive.
            precision (float): The precision threshold for loading in the binary representation
                of the rotation angles.
            select_swap_depths (Union[None, int, Iterable(int)], optional): A parameter of :code:`QROM`
                used to trade-off extra qubits for reduced circuit depth.

        Resources:
            The resources for QROMStatePreparation are according to the decomposition as described
            in `arXiv:0208112 <https://arxiv.org/abs/quant-ph/0208112>`_, using
            :class:`~.labs.resource_estimation.ResourceQROM` to dynamically load the rotation angles.
            Controlled-RY (and phase shifts) gates are used to apply all of the rotations coherently.

        Returns:
            list[GateCount]: A list of GateCount objects, where each object
            represents a specific quantum gate and the number of times it appears
            in the decomposition.
        """
        return cls._decomp_selection_helper(
            use_phase_grad_trick=False,
            num_state_qubits=num_state_qubits,
            positive_and_real=positive_and_real,
            precision=precision,
            selswap_depths=selswap_depths,
            **kwargs,
        )

    @classmethod
    def default_resource_decomp(
        cls, num_state_qubits, positive_and_real, precision=None, selswap_depths=1, **kwargs
    ):
        r"""Returns a list representing the resources of the operator. Each object in the list
        represents a gate and the number of times it occurs in the circuit.

        .. note::

            This decomposition assumes an appropriately sized phase gradient state is available.
            Users should ensure the cost of constructing such a state has been accounted for.
            See also :class:`~.pennylane.labs.resource_estimation.ResourcePhaseGradient`.

        Args:
            num_state_qubits (int): number of qubits required to represent the state-vector
            positive_and_real (bool): Flag that the coefficients of the statevector are all real
                and positive.
            precision (float): The precision threshold for loading in the binary representation
                of the rotation angles.
            select_swap_depths (Union[None, int, Iterable(int)], optional): A parameter of :code:`QROM`
                used to trade-off extra qubits for reduced circuit depth.

        Resources:
            The resources for QROMStatePreparation are according to the decomposition as described
            in `arXiv:0208112 <https://arxiv.org/abs/quant-ph/0208112>`_, using
            :class:`~.labs.resource_estimation.ResourceQROM` to dynamically load the rotation angles.
            These rotations gates are implmented using an inplace controlled-adder operation
            (see figure 4. of `arXiv:2409.07332 <https://arxiv.org/pdf/2409.07332>`_) to phase gradient.

        Returns:
            list[GateCount]: A list of GateCount objects, where each object
            represents a specific quantum gate and the number of times it appears
            in the decomposition.
        """
        return cls._decomp_selection_helper(
            use_phase_grad_trick=True,
            num_state_qubits=num_state_qubits,
            positive_and_real=positive_and_real,
            precision=precision,
            selswap_depths=selswap_depths,
            **kwargs,
        )
>>>>>>> 10c44b1a
<|MERGE_RESOLUTION|>--- conflicted
+++ resolved
@@ -17,7 +17,7 @@
 
 import pennylane.numpy as np
 from pennylane.labs import resource_estimation as plre
-from pennylane.labs.resource_estimation.qubit_manager import AllocWires, FreeWires
+from pennylane.labs.resource_estimation.qubit_manager import AllocWires, FreeWires, FreeWires
 from pennylane.labs.resource_estimation.resource_operator import (
     CompressedResourceOp,
     GateCount,
@@ -263,24 +263,6 @@
         return gate_lst
 
 
-<<<<<<< HEAD
-class ResourcePrepTHC(ResourceOperator):
-    r"""Resource class for preparing the state for THC Hamiltonian.
-
-    Args:
-        compact_ham (~pennylane.labs.resource_estimation.CompactHamiltonian): a tensor hypercontracted
-            Hamiltonian for which the state is being prepared
-        coeff_precision_bits (int, optional): The number of bits used to represent the precision for loading
-            the coefficients of Hamiltonian. If :code:`None` is provided the default value from the
-            :code:`resource_config` is used.
-        select_swap_depth (int, optional): A natural number that determines if data
-            will be loaded in parallel by adding more rows following Figure 1.C of `Low et al. (2024) <https://arxiv.org/pdf/1812.00954>`_.
-            Defaults to :code:`None`, which internally determines the optimal depth.
-        wires (list[int] or optional): the wires on which the operator acts
-
-    Resources:
-        The resources are calculated based on Figures 3 and 4 in `arXiv:2011.03494 <https://arxiv.org/abs/2011.03494>`_
-=======
 class ResourceMPSPrep(ResourceOperator):
     r"""Resource class for the MPSPrep template.
 
@@ -299,43 +281,11 @@
         the routine described in `arXiv:2310.18410 <https://arxiv.org/pdf/2310.18410>`_.
 
     .. seealso:: :class:`~.MPSPrep`
->>>>>>> 10c44b1a
 
     **Example**
 
     The resources for this operation are computed using:
 
-<<<<<<< HEAD
-    >>> compact_ham = plre.CompactHamiltonian.thc(num_orbitals=20, tensor_rank=40)
-    >>> res = plre.estimate_resources(plre.ResourcePrepTHC(compact_ham))
-    >>> print(res)
-    --- Resources: ---
-     Total qubits: 185
-     Total gates : 1.485E+4
-     Qubit breakdown:
-      clean qubits: 28, dirty qubits: 145, algorithmic qubits: 12
-     Gate breakdown:
-      {'Hadamard': 797, 'Toffoli': 467, 'CNOT': 1.307E+4, 'X': 512}
-
-    """
-
-    def __init__(self, compact_ham, coeff_precision_bits=None, select_swap_depth=None, wires=None):
-
-        if compact_ham.method_name != "thc":
-            raise TypeError(
-                f"Unsupported Hamiltonian representation for ResourcePrepTHC."
-                f"This method works with thc Hamiltonian, {compact_ham.method_name} provided"
-            )
-        self.compact_ham = compact_ham
-        self.coeff_precision_bits = coeff_precision_bits
-        self.select_swap_depth = select_swap_depth
-        tensor_rank = compact_ham.params["tensor_rank"]
-        self.num_wires = 2 * int(math.ceil(math.log2(tensor_rank + 1)))
-        super().__init__(wires=wires)
-
-    @property
-    def resource_params(self) -> dict:
-=======
     >>> mps = plre.ResourceMPSPrep(num_mps_matrices=10, max_bond_dim=2**3)
     >>> print(plre.estimate_resources(mps, gate_set={"CNOT", "RZ", "RY"}))
     --- Resources: ---
@@ -358,44 +308,10 @@
 
     @property
     def resource_params(self) -> Dict:
->>>>>>> 10c44b1a
         r"""Returns a dictionary containing the minimal information needed to compute the resources.
 
         Returns:
             dict: A dictionary containing the resource parameters:
-<<<<<<< HEAD
-                * compact_ham (~pennylane.labs.resource_estimation.CompactHamiltonian): a tensor hypercontracted
-                    Hamiltonian for which the state is being prepared
-                * coeff_precision_bits (int, optional): The number of bits used to represent the precision for loading
-                    the coefficients of Hamiltonian. If :code:`None` is provided the default value from the
-                    :code:`resource_config` is used.
-                * select_swap_depth (int, optional): A natural number that determines if data
-                    will be loaded in parallel by adding more rows following Figure 1.C of `Low et al. (2024) <https://arxiv.org/pdf/1812.00954>`_.
-                    Defaults to :code:`None`, which internally determines the optimal depth.
-        """
-        return {
-            "compact_ham": self.compact_ham,
-            "coeff_precision_bits": self.coeff_precision_bits,
-            "select_swap_depth": self.select_swap_depth,
-        }
-
-    @classmethod
-    def resource_rep(
-        cls, compact_ham, coeff_precision_bits=None, select_swap_depth=None
-    ) -> CompressedResourceOp:
-        """Returns a compressed representation containing only the parameters of
-        the Operator that are needed to compute a resource estimation.
-
-        Args:
-            compact_ham (~pennylane.labs.resource_estimation.CompactHamiltonian): a tensor hypercontracted
-                Hamiltonian for which the state is being prepared
-            coeff_precision_bits (int, optional): The number of bits used to represent the precision for loading
-                the coefficients of Hamiltonian. If :code:`None` is provided the default value from the
-                :code:`resource_config` is used.
-            select_swap_depth (int, optional): A natural number that determines if data
-                will be loaded in parallel by adding more rows following Figure 1.C of `Low et al. (2024) <https://arxiv.org/pdf/1812.00954>`_.
-                Defaults to :code:`None`, which internally determines the optimal depth.
-=======
                 * num_mps_matrices (int): the number of matrices in the MPS representation
                 * max_bond_dim (int): the bond dimension of the MPS representation
                 * precision (Union[None, float], optional): the precision used when loading the
@@ -416,46 +332,19 @@
             num_mps_matrices (int): the number of matrices in the MPS representation
             max_bond_dim (int): the bond dimension of the MPS representation
             precision (Union[None, float], optional): the precision used when loading the MPS matrices
->>>>>>> 10c44b1a
 
         Returns:
             CompressedResourceOp: the operator in a compressed representation
         """
         params = {
-<<<<<<< HEAD
-            "compact_ham": compact_ham,
-            "coeff_precision_bits": coeff_precision_bits,
-            "select_swap_depth": select_swap_depth,
-=======
             "num_mps_matrices": num_mps_matrices,
             "max_bond_dim": max_bond_dim,
             "precision": precision,
->>>>>>> 10c44b1a
         }
         return CompressedResourceOp(cls, params)
 
     @classmethod
     def default_resource_decomp(
-<<<<<<< HEAD
-        cls, compact_ham, coeff_precision_bits=None, select_swap_depth=None, **kwargs
-    ) -> list[GateCount]:
-        r"""Returns a list representing the resources of the operator. Each object represents a quantum gate
-        and the number of times it occurs in the decomposition.
-
-        Args:
-            compact_ham (~pennylane.labs.resource_estimation.CompactHamiltonian): a tensor hypercontracted
-                Hamiltonian for which the walk operator is being created
-            coeff_precision_bits (int, optional): The number of bits used to represent the precision for loading
-                the coefficients of Hamiltonian. If :code:`None` is provided the default value from the
-                :code:`resource_config` is used.
-            select_swap_depth (int, optional): A natural number that determines if data
-                will be loaded in parallel by adding more rows following Figure 1.C of
-                `Low et al. (2024) <https://arxiv.org/pdf/1812.00954>`_.
-                Defaults to :code:`None`, which internally determines the optimal depth.
-
-        Resources:
-            The resources are calculated based on Figures 3 and 4 in `arXiv:2011.03494 <https://arxiv.org/abs/2011.03494>`_
-=======
         cls,
         num_mps_matrices,
         max_bond_dim,
@@ -475,131 +364,11 @@
             The resources for MPSPrep are estimated according to the decomposition, which uses the generic
             :class:`~.labs.resource_estimation.ResourceQubitUnitary`. The decomposition is based on
             the routine described in `arXiv:2310.18410 <https://arxiv.org/pdf/2310.18410>`_.
->>>>>>> 10c44b1a
 
         Returns:
             list[GateCount]: A list of GateCount objects, where each object
             represents a specific quantum gate and the number of times it appears
             in the decomposition.
-<<<<<<< HEAD
-
-        """
-        num_orb = compact_ham.params["num_orbitals"]
-        tensor_rank = compact_ham.params["tensor_rank"]
-
-        coeff_precision_bits = coeff_precision_bits or kwargs["config"]["qubitization_coeff_bits"]
-
-        num_coeff = num_orb + tensor_rank * (tensor_rank + 1) / 2
-        coeff_register = int(math.ceil(math.log2(num_coeff)))
-        m_register = int(math.ceil(math.log2(tensor_rank + 1)))
-
-        gate_list = []
-
-        # 6 ancillas account for 2 spin registers, 1 for rotation on ancilla, 1 flag for success of inequality,
-        # 1 flag for one-body vs two-body and 1 to control swap of \mu and \nu registers.
-        gate_list.append(AllocWires(coeff_register + 2 * m_register + 2 * coeff_precision_bits + 6))
-
-        hadamard = resource_rep(plre.ResourceHadamard)
-        gate_list.append(plre.GateCount(hadamard, 2 * m_register))
-
-        # Figure - 3
-        toffoli = resource_rep(plre.ResourceToffoli)
-        gate_list.append(plre.GateCount(toffoli, 4 * m_register - 4))
-
-        ccz = resource_rep(plre.ResourceCCZ)
-        gate_list.append(
-            plre.GateCount(
-                resource_rep(
-                    plre.ResourceControlled,
-                    {"base_cmpr_op": ccz, "num_ctrl_wires": 1, "num_ctrl_values": 0},
-                ),
-                1,
-            )
-        )
-        gate_list.append(plre.GateCount(toffoli, 2))
-
-        gate_list.append(plre.GateCount(hadamard, 2 * m_register))
-
-        gate_list.append(AllocWires(coeff_precision_bits))
-        gate_list.append(plre.GateCount(toffoli, 2 * (coeff_precision_bits - 3)))
-        gate_list.append(FreeWires(coeff_precision_bits))
-
-        gate_list.append(plre.GateCount(ccz, 2 * m_register - 1))
-
-        hadamard = resource_rep(plre.ResourceHadamard)
-        gate_list.append(plre.GateCount(hadamard, 2 * m_register))
-
-        gate_list.append(plre.GateCount(toffoli, 4 * m_register - 4))
-
-        mcx = resource_rep(
-            plre.ResourceMultiControlledX, {"num_ctrl_wires": 3, "num_ctrl_values": 0}
-        )
-        gate_list.append(plre.GateCount(mcx, 1))
-        gate_list.append(plre.GateCount(toffoli, 2))
-
-        x = resource_rep(plre.ResourceX)
-        gate_list.append(plre.GateCount(x, 2))
-
-        # Figure- 4(Subprepare Circuit)
-        gate_list.append(plre.GateCount(hadamard, coeff_precision_bits + 1))
-
-        # Contiguous register cost
-        gate_list.append(plre.GateCount(toffoli, m_register**2 + m_register - 1))
-
-        qrom_coeff = resource_rep(
-            plre.ResourceQROM,
-            {
-                "num_bitstrings": num_coeff,
-                "size_bitstring": 2 * m_register + 2 + coeff_precision_bits,
-                "clean": False,
-                "select_swap_depth": select_swap_depth,
-            },
-        )
-        gate_list.append(plre.GateCount(qrom_coeff, 1))
-
-        comparator = resource_rep(
-            plre.ResourceRegisterComparator,
-            {
-                "first_register": coeff_precision_bits,
-                "second_register": coeff_precision_bits,
-                "geq": False,
-            },
-        )
-        gate_list.append(plre.GateCount(comparator))
-
-        cz = resource_rep(plre.ResourceCZ)
-        gate_list.append(plre.GateCount(cz, 2))
-        gate_list.append(plre.GateCount(x, 2))
-
-        cswap = resource_rep(plre.ResourceCSWAP)
-        gate_list.append(plre.GateCount(cswap, 2 * m_register))
-
-        gate_list.append(plre.GateCount(cswap, m_register))
-        gate_list.append(plre.GateCount(toffoli, 1))
-
-        return gate_list
-
-    @classmethod
-    def default_adjoint_resource_decomp(
-        cls, compact_ham, coeff_precision_bits=None, select_swap_depth=None, **kwargs
-    ) -> list[GateCount]:
-        r"""Returns a list representing the resources of the adjoint of the operator. Each object represents a quantum gate
-        and the number of times it occurs in the decomposition.
-
-        Args:
-            compact_ham (~pennylane.labs.resource_estimation.CompactHamiltonian): a tensor hypercontracted
-                Hamiltonian for which the walk operator is being created
-            coeff_precision_bits (int, optional): The number of bits used to represent the precision for loading
-                the coefficients of Hamiltonian. If :code:`None` is provided the default value from the
-                :code:`resource_config` is used.
-            select_swap_depth (int, optional): A natural number that determines if data
-                will be loaded in parallel by adding more rows following Figure 1.C of
-                `Low et al. (2024) <https://arxiv.org/pdf/1812.00954>`_.
-                Defaults to :code:`None`, which internally determines the optimal depth.
-
-        Resources:
-            The resources are calculated based on Figures 3 and 4 in `arXiv:2011.03494 <https://arxiv.org/abs/2011.03494>`_
-=======
         """
         precision = precision or kwargs["config"]["precision_mps_prep"]
         num_work_wires = min(
@@ -856,101 +625,12 @@
             :code:`use_phase_grad_trick == True` then these rotations gates are implmented using an
             inplace controlled semi-adder operation (see figure 4. of
             `arXiv:2409.07332 <https://arxiv.org/pdf/2409.07332>`_).
->>>>>>> 10c44b1a
 
         Returns:
             list[GateCount]: A list of GateCount objects, where each object
             represents a specific quantum gate and the number of times it appears
             in the decomposition.
         """
-<<<<<<< HEAD
-        num_orb = compact_ham.params["num_orbitals"]
-        tensor_rank = compact_ham.params["tensor_rank"]
-
-        coeff_precision_bits = coeff_precision_bits or kwargs["config"]["qubitization_coeff_bits"]
-
-        num_coeff = num_orb + tensor_rank * (tensor_rank + 1) / 2
-        coeff_register = int(math.ceil(math.log2(num_coeff)))
-        m_register = int(math.ceil(math.log2(tensor_rank + 1)))
-        gate_list = []
-
-        hadamard = resource_rep(plre.ResourceHadamard)
-        gate_list.append(plre.GateCount(hadamard, 2 * m_register))
-
-        # Figure - 3
-        toffoli = resource_rep(plre.ResourceToffoli)
-        gate_list.append(plre.GateCount(toffoli, 4 * m_register - 4))
-
-        ccz = resource_rep(plre.ResourceCCZ)
-        gate_list.append(
-            plre.GateCount(
-                resource_rep(
-                    plre.ResourceControlled,
-                    {"base_cmpr_op": ccz, "num_ctrl_wires": 1, "num_ctrl_values": 0},
-                ),
-                1,
-            )
-        )
-        gate_list.append(plre.GateCount(toffoli, 2))
-
-        gate_list.append(plre.GateCount(hadamard, 2 * m_register))
-
-        gate_list.append(AllocWires(coeff_precision_bits))
-        gate_list.append(plre.GateCount(toffoli, 2 * (coeff_precision_bits - 3)))
-        gate_list.append(FreeWires(coeff_precision_bits))
-
-        gate_list.append(plre.GateCount(ccz, 2 * m_register - 1))
-
-        hadamard = resource_rep(plre.ResourceHadamard)
-        gate_list.append(plre.GateCount(hadamard, 2 * m_register))
-
-        gate_list.append(plre.GateCount(toffoli, 4 * m_register - 4))
-
-        mcx = resource_rep(
-            plre.ResourceMultiControlledX, {"num_ctrl_wires": 3, "num_ctrl_values": 0}
-        )
-        gate_list.append(plre.GateCount(mcx, 1))
-        gate_list.append(plre.GateCount(toffoli, 2))
-
-        x = resource_rep(plre.ResourceX)
-        gate_list.append(plre.GateCount(x, 2))
-
-        # Figure- 4 (Subprepare Circuit)
-        gate_list.append(plre.GateCount(hadamard, coeff_precision_bits + 1))
-
-        # Contiguous register cost
-        gate_list.append(plre.GateCount(toffoli, m_register**2 + m_register - 1))
-
-        qrom_adj = resource_rep(
-            plre.ResourceAdjoint,
-            {
-                "base_cmpr_op": resource_rep(
-                    plre.ResourceQROM,
-                    {
-                        "num_bitstrings": num_coeff,
-                        "size_bitstring": 2 * m_register + 2 + coeff_precision_bits,
-                        "clean": False,
-                        "select_swap_depth": select_swap_depth,
-                    },
-                )
-            },
-        )
-        gate_list.append(plre.GateCount(qrom_adj, 1))
-
-        cz = resource_rep(plre.ResourceCZ)
-        gate_list.append(plre.GateCount(cz, 2))
-        gate_list.append(plre.GateCount(x, 2))
-
-        cswap = resource_rep(plre.ResourceCSWAP)
-        gate_list.append(plre.GateCount(cswap, 2 * m_register))
-
-        gate_list.append(plre.GateCount(cswap, m_register))
-        gate_list.append(plre.GateCount(toffoli, 1))
-
-        # Free Prepare Wires
-        gate_list.append(FreeWires(coeff_register + 2 * m_register + 2 * coeff_precision_bits + 6))
-        return gate_list
-=======
         gate_counts = []
         precision = precision or kwargs["config"]["precision_qrom_state_prep"]
 
@@ -1147,5 +827,4 @@
             precision=precision,
             selswap_depths=selswap_depths,
             **kwargs,
-        )
->>>>>>> 10c44b1a
+        )