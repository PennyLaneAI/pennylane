--- conflicted
+++ resolved
@@ -61,14 +61,6 @@
     For more details see `J. Math. Phys. 32, 400 (1991) <https://pubs.aip.org/aip/jmp/article-abstract/32/2/400/229229>`_.
 
     Args:
-<<<<<<< HEAD
-        n (int): an integer representing the number of Trotter steps to perform
-        order (int): an integer (:math:`m`) representing the order of the approximation (must be 1 or even)
-        first_order_expansion (list[CompressedResourceOp]): A list of compressed operations corresponding to the exponentiated terms of the hamiltonian (:math:`e^{i t O_{j}}`).
-
-    Resources:
-        The resources are defined according to the recurrsive formula presented above. Specifically, each
-=======
         hamiltonian (Union[.Hamiltonian, .Sum, .SProd]): The Hamiltonian written as a linear combination
             of operators with known matrix exponentials.
         time (float): The time of evolution, namely the parameter :math:`t` in :math:`e^{iHt}`
@@ -83,18 +75,12 @@
 
     Resources:
         The resources are defined according to the recursive formula presented above. Specifically, each
->>>>>>> c930fff4
         operator in the :code:`first_order_expansion` is called a number of times given by the formula:
 
         .. math:: C_{O_{j}} = 2n \cdot 5^{\frac{m}{2} - 1}
 
-<<<<<<< HEAD
-        Furthermore, the first and last terms of the hamiltonian appear in pairs due to the symmetric form
-        of the recurrsive formula. Those counts are further simplified by grouping like terms as:
-=======
         Furthermore, the first and last terms of the Hamiltonian appear in pairs due to the symmetric form
         of the recursive formula. Those counts are further simplified by grouping like terms as:
->>>>>>> c930fff4
 
         .. math::
 
@@ -200,21 +186,11 @@
     def resource_params(self) -> dict:
         r"""Returns a dictionary containing the minimal information needed to compute the resources.
 
-<<<<<<< HEAD
-        Resource parameters:
-            n (int): an integer representing the number of Trotter steps to perform
-            order (int): an integer (:math:`m`) representing the order of the approximation (must be 1 or even)
-            first_order_expansion (list[CompressedResourceOp]): A list of compressed operations corresponding to the exponentiated terms of the hamiltonian (:math:`e^{i t O_{j}}`).
-
-        Returns:
-            dict: dictionary containing the resource parameters
-=======
         Returns:
             dict: A dictionary containing the resource parameters:
                 * n (int): an integer representing the number of Trotter steps to perform
                 * order (int): an integer (:math:`m`) representing the order of the approximation (must be 1 or even)
                 * first_order_expansion (list[CompressedResourceOp]): A list of compressed operations corresponding to the exponentiated terms of the hamiltonian (:math:`e^{i t O_{j}}`).
->>>>>>> c930fff4
         """
         n = self.hyperparameters["n"]
         base = self.hyperparameters["base"]
@@ -289,11 +265,6 @@
     For more details see `J. Math. Phys. 32, 400 (1991) <https://pubs.aip.org/aip/jmp/article-abstract/32/2/400/229229>`_.
 
     Args:
-<<<<<<< HEAD
-        n (int): an integer representing the number of Trotter steps to perform
-        order (int): an integer (:math:`m`) representing the order of the approximation (must be 1 or even)
-        qfunc_compressed_reps (list[CompressedResourceOp]): A list of compressed operations corresponding to the exponentiated terms of the hamiltonian (:math:`e^{i t O_{j}}`).
-=======
         time (float): the time of evolution, namely the parameter :math:`t` in :math:`e^{iHt}`
         *trainable_args (tuple): the trainable arguments of the first-order expansion function
         qfunc (Callable): the first-order expansion given as a callable function which queues operations
@@ -307,7 +278,6 @@
         * n (int): an integer representing the number of Trotter steps to perform
         * order (int): an integer (:math:`m`) representing the order of the approximation (must be 1 or even)
         * qfunc_compressed_reps (list[CompressedResourceOp]): A list of compressed operations corresponding to the exponentiated terms of the hamiltonian (:math:`e^{i t O_{j}}`).
->>>>>>> c930fff4
 
     Resources:
         The resources are defined according to the recurrsive formula presented above. Specifically, each
@@ -394,21 +364,11 @@
     def resource_params(self) -> dict:
         r"""Returns a dictionary containing the minimal information needed to compute the resources.
 
-<<<<<<< HEAD
-        Resource parameters:
-            n (int): an integer representing the number of Trotter steps to perform
-            order (int): an integer (:math:`m`) representing the order of the approximation (must be 1 or even)
-            qfunc_compressed_reps (list[CompressedResourceOp]): A list of compressed operations corresponding to the exponentiated terms of the hamiltonian (:math:`e^{i t O_{j}}`).
-
-        Returns:
-            dict: dictionary containing the resource parameters
-=======
         Returns:
             dict: dictionary containing the resource parameters
                 * n (int): an integer representing the number of Trotter steps to perform
                 * order (int): an integer (:math:`m`) representing the order of the approximation (must be 1 or even)
                 * qfunc_compressed_reps (list[CompressedResourceOp]): A list of compressed operations corresponding to the exponentiated terms of the hamiltonian (:math:`e^{i t O_{j}}`).
->>>>>>> c930fff4
         """
         with qml.QueuingManager.stop_recording():
             with qml.queuing.AnnotatedQueue() as q:
