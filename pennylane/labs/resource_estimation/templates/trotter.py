# Copyright 2025 Xanadu Quantum Technologies Inc.

# Licensed under the Apache License, Version 2.0 (the "License");
# you may not use this file except in compliance with the License.
# You may obtain a copy of the License at

#     http://www.apache.org/licenses/LICENSE-2.0

# Unless required by applicable law or agreed to in writing, software
# distributed under the License is distributed on an "AS IS" BASIS,
# WITHOUT WARRANTIES OR CONDITIONS OF ANY KIND, either express or implied.
# See the License for the specific language governing permissions and
# limitations under the License.
"""
Contains templates for Suzuki-Trotter approximation based subroutines.
"""
from typing import Dict

import numpy as np

from pennylane.labs import resource_estimation as plre
from pennylane.labs.resource_estimation.qubit_manager import AllocWires, FreeWires
from pennylane.labs.resource_estimation.resource_operator import (
    CompressedResourceOp,
    GateCount,
    ResourceOperator,
    resource_rep,
)
from pennylane.queuing import QueuingManager
from pennylane.wires import Wires

# pylint: disable=arguments-differ, too-many-arguments


class ResourceTrotterProduct(ResourceOperator):  # pylint: disable=too-many-ancestors
    r"""An operation representing the Suzuki-Trotter product approximation for the complex matrix
    exponential of a given Hamiltonian.

    The Suzuki-Trotter product formula provides a method to approximate the matrix exponential of
    Hamiltonian expressed as a linear combination of terms which in general do not commute. Consider
    the Hamiltonian :math:`H = \Sigma^{N}_{j=0} O_{j}`, the product formula is constructed using
    symmetrized products of the terms in the Hamiltonian. The symmetrized products of order
    :math:`m \in [1, 2, 4, ..., 2k]` with :math:`k \in \mathbb{N}` are given by:

    .. math::

        \begin{align}
            S_{1}(t) &= \Pi_{j=0}^{N} \ e^{i t O_{j}} \\
            S_{2}(t) &= \Pi_{j=0}^{N} \ e^{i \frac{t}{2} O_{j}} \cdot \Pi_{j=N}^{0} \ e^{i \frac{t}{2} O_{j}} \\
            &\vdots \\
            S_{m}(t) &= S_{m-2}(p_{m}t)^{2} \cdot S_{m-2}((1-4p_{m})t) \cdot S_{m-2}(p_{m}t)^{2},
        \end{align}

    where the coefficient is :math:`p_{m} = 1 / (4 - \sqrt[m - 1]{4})`. The :math:`m`th order,
    :math:`n`-step Suzuki-Trotter approximation is then defined as:

    .. math:: e^{iHt} \approx \left [S_{m}(t / n)  \right ]^{n}.

    For more details see `J. Math. Phys. 32, 400 (1991) <https://pubs.aip.org/aip/jmp/article-abstract/32/2/400/229229>`_.

    Args:
        hamiltonian (Union[.Hamiltonian, .Sum, .SProd]): The Hamiltonian written as a linear combination
            of operators with known matrix exponentials.
        time (float): The time of evolution, namely the parameter :math:`t` in :math:`e^{iHt}`
        n (int): An integer representing the number of Trotter steps to perform
        order (int): An integer (:math:`m`) representing the order of the approximation (must be 1 or even)
        check_hermitian (bool): A flag to enable the validation check to ensure this is a valid unitary operator

    Resource Parameters:
        * n (int): an integer representing the number of Trotter steps to perform
        * order (int): an integer (:math:`m`) representing the order of the approximation (must be 1 or even)
        * first_order_expansion (list[CompressedResourceOp]): A list of compressed operations corresponding to the exponentiated terms of the hamiltonian (:math:`e^{i t O_{j}}`).

    Resources:
        The resources are defined according to the recursive formula presented above. Specifically, each
        operator in the :code:`first_order_expansion` is called a number of times given by the formula:

        .. math:: C_{O_{j}} = 2n \cdot 5^{\frac{m}{2} - 1}

        Furthermore, the first and last terms of the Hamiltonian appear in pairs due to the symmetric form
        of the recursive formula. Those counts are further simplified by grouping like terms as:

        .. math::

            \begin{align}
                C_{O_{0}} &= n \cdot 5^{\frac{m}{2} - 1} + 1,  \\
                C_{O_{N}} &= n \cdot 5^{\frac{m}{2} - 1}.
            \end{align}

    .. seealso:: :class:`~.TrotterProduct`

    **Example**

    The arguments can be provided directly to the :code:`resources()` function to extract the cost:

    >>> n, order = (1, 2)
    >>> first_order_expansion = [re.ResourceRX.resource_rep(), re.ResourceRZ.resource_rep()]
    >>> re.ResourceTrotterProduct.resources(n, order, first_order_expansion)
    defaultdict(<class 'int'>, {RX: 2, RZ: 1})

    """

    resource_keys = {"cmpr_fragments", "num_steps", "order"}

    def __init__(self, fragments, num_steps, order, wires=None):
        self.queue(fragments)

        self.num_steps = num_steps
        self.order = order
        self.cmpr_fragments = tuple(op.resource_rep_from_op() for op in fragments)

        if wires is not None:
            self.wires = Wires(wires)
            self.num_wires = len(self.wires)
        else:
            ops_wires = [op.wires for op in fragments if op.wires is not None]
            if len(ops_wires) == 0:
                self.wires = None
                self.num_wires = max((op.num_wires for op in fragments))
            else:
                self.wires = Wires.all_wires(ops_wires)
                self.num_wires = len(self.wires)

    def queue(self, remove_fragments=None, context: QueuingManager = QueuingManager):
        """Append the operator to the Operator queue."""
        if remove_fragments:
            for op in remove_fragments:
                context.remove(op)
        context.append(self)
        return self

    @property
    def resource_params(self) -> dict:
        r"""Returns a dictionary containing the minimal information needed to compute the resources.

        Returns:
            dict: A dictionary containing the resource parameters:
                * n (int): an integer representing the number of Trotter steps to perform
                * order (int): an integer (:math:`m`) representing the order of the approximation (must be 1 or even)
                * first_order_expansion (list[CompressedResourceOp]): A list of compressed operations corresponding to the exponentiated terms of the hamiltonian (:math:`e^{i t O_{j}}`).
        """
        return {
            "num_steps": self.num_steps,
            "order": self.order,
            "cmpr_fragments": self.cmpr_fragments,
        }

    @classmethod
    def resource_rep(cls, num_steps, order, cmpr_fragments) -> CompressedResourceOp:
        """Returns a compressed representation containing only the parameters of
        the Operator that are needed to compute a resource estimation.

        Args:
            n (int): an integer representing the number of Trotter steps to perform
            order (int): an integer (:math:`m`) representing the order of the approximation (must be 1 or even)
            first_order_expansion (list[CompressedResourceOp]): A list of compressed operations corresponding to the exponentiated terms of the hamiltonian (:math:`e^{i t O_{j}}`).

        Returns:
            CompressedResourceOp: the operator in a compressed representation
        """
        params = {
            "num_steps": num_steps,
            "order": order,
            "cmpr_fragments": cmpr_fragments,
        }
        return CompressedResourceOp(cls, params)

    @classmethod
    def default_resource_decomp(
        cls, num_steps, order, cmpr_fragments, **kwargs
    ) -> Dict[CompressedResourceOp, int]:
        r"""Returns a dictionary representing the resources of the operator. The
        keys are the operators and the associated values are the counts.

        The Suzuki-Trotter product formula provides a method to approximate the matrix exponential of
        Hamiltonian expressed as a linear combination of terms which in general do not commute. Consider
        the Hamiltonian :math:`H = \Sigma^{N}_{j=0} O_{j}`, the product formula is constructed using
        symmetrized products of the terms in the Hamiltonian. The symmetrized products of order
        :math:`m \in [1, 2, 4, ..., 2k]` with :math:`k \in \mathbb{N}` are given by:

        .. math::

            \begin{align}
                S_{1}(t) &= \Pi_{j=0}^{N} \ e^{i t O_{j}} \\
                S_{2}(t) &= \Pi_{j=0}^{N} \ e^{i \frac{t}{2} O_{j}} \cdot \Pi_{j=N}^{0} \ e^{i \frac{t}{2} O_{j}} \\
                &\vdots \\
                S_{m}(t) &= S_{m-2}(p_{m}t)^{2} \cdot S_{m-2}((1-4p_{m})t) \cdot S_{m-2}(p_{m}t)^{2},
            \end{align}

        where the coefficient is :math:`p_{m} = 1 / (4 - \sqrt[m - 1]{4})`. The :math:`m`th order,
        :math:`n`-step Suzuki-Trotter approximation is then defined as:

        .. math:: e^{iHt} \approx \left [S_{m}(t / n)  \right ]^{n}.

        For more details see `J. Math. Phys. 32, 400 (1991) <https://pubs.aip.org/aip/jmp/article-abstract/32/2/400/229229>`_.

        Args:
            n (int): an integer representing the number of Trotter steps to perform
            order (int): an integer (:math:`m`) representing the order of the approximation (must be 1 or even)
            first_order_expansion (list[CompressedResourceOp]): A list of compressed operations corresponding to the exponentiated terms of the hamiltonian (:math:`e^{i t O_{j}}`).

        Resources:
            The resources are defined according to the recurrsive formula presented above. Specifically, each
            operator in the :code:`first_order_expansion` is called a number of times given by the formula:

            .. math:: C_{O_{j}} = 2n \cdot 5^{\frac{m}{2} - 1}

            Furthermore, the first and last terms of the hamiltonian appear in pairs due to the symmetric form
            of the recurrsive formula. Those counts are further simplified by grouping like terms as:

            .. math::

                \begin{align}
                    C_{O_{0}} &= n \cdot 5^{\frac{m}{2} - 1} + 1,  \\
                    C_{O_{N}} &= n \cdot 5^{\frac{m}{2} - 1}.
                \end{align}

        **Example**

        The arguments can be provided directly to the :code:`resources()` function to extract the cost:

        >>> n, order = (1, 2)
        >>> first_order_expansion = [re.ResourceRX.resource_rep(), re.ResourceRZ.resource_rep()]
        >>> re.ResourceTrotterProduct.resources(n, order, first_order_expansion)
        defaultdict(<class 'int'>, {RX: 2, RZ: 1})

        """
        k = order // 2
        gate_list = []

        if order == 1:
            for cp_rep in cmpr_fragments:
                gate_list.append(GateCount(cp_rep, num_steps))
            return gate_list

        cp_rep_first = cmpr_fragments[0]
        cp_rep_last = cmpr_fragments[-1]
        cp_rep_rest = cmpr_fragments[1:-1]

        for cp_rep in cp_rep_rest:
            gate_list.append(GateCount(cp_rep, 2 * num_steps * (5 ** (k - 1))))

        gate_list.append(GateCount(cp_rep_first, num_steps * (5 ** (k - 1)) + 1))
        gate_list.append(GateCount(cp_rep_last, num_steps * (5 ** (k - 1))))

        return gate_list


# class ResourceTrotterizedQfunc(TrotterizedQfunc, ResourceOperator):
#     r"""Generates higher order Suzuki-Trotter product formulas from a set of
#     operations defined in a function.

#     The Suzuki-Trotter product formula provides a method to approximate the matrix exponential of
#     Hamiltonian expressed as a linear combination of terms which in general do not commute. Consider
#     the Hamiltonian :math:`H = \Sigma^{N}_{j=0} O_{j}`, the product formula is constructed using
#     symmetrized products of the terms in the Hamiltonian. The symmetrized products of order
#     :math:`m \in [1, 2, 4, ..., 2k]` with :math:`k \in \mathbb{N}` are given by:

#     .. math::

#         \begin{align}
#             S_{1}(t) &= \Pi_{j=0}^{N} \ e^{i t O_{j}} \\
#             S_{2}(t) &= \Pi_{j=0}^{N} \ e^{i \frac{t}{2} O_{j}} \cdot \Pi_{j=N}^{0} \ e^{i \frac{t}{2} O_{j}} \\
#             &\vdots \\
#             S_{m}(t) &= S_{m-2}(p_{m}t)^{2} \cdot S_{m-2}((1-4p_{m})t) \cdot S_{m-2}(p_{m}t)^{2},
#         \end{align}

#     where the coefficient is :math:`p_{m} = 1 / (4 - \sqrt[m - 1]{4})`. The :math:`m`th order,
#     :math:`n`-step Suzuki-Trotter approximation is then defined as:

#     .. math:: e^{iHt} \approx \left [S_{m}(t / n)  \right ]^{n}.

#     For more details see `J. Math. Phys. 32, 400 (1991) <https://pubs.aip.org/aip/jmp/article-abstract/32/2/400/229229>`_.

#     Args:
#         time (float): the time of evolution, namely the parameter :math:`t` in :math:`e^{iHt}`
#         *trainable_args (tuple): the trainable arguments of the first-order expansion function
#         qfunc (Callable): the first-order expansion given as a callable function which queues operations
#         wires (Iterable): the set of wires the operation will act upon (should be identical to qfunc wires)
#         n (int): an integer representing the number of Trotter steps to perform
#         order (int): an integer (:math:`m`) representing the order of the approximation (must be 1 or even)
#         reverse (bool): if true, reverse the order of the operations queued by :code:`qfunc`
#         **non_trainable_kwargs (dict): non-trainable keyword arguments of the first-order expansion function

#     Resource Parameters:
#         * n (int): an integer representing the number of Trotter steps to perform
#         * order (int): an integer (:math:`m`) representing the order of the approximation (must be 1 or even)
#         * qfunc_compressed_reps (list[CompressedResourceOp]): A list of compressed operations corresponding to the exponentiated terms of the hamiltonian (:math:`e^{i t O_{j}}`).

#     Resources:
#         The resources are defined according to the recurrsive formula presented above. Specifically, each
#         operator in the :code:`first_order_expansion` is called a number of times given by the formula:

#         .. math:: C_{O_{j}} = 2n \cdot 5^{\frac{m}{2} - 1}

#     .. seealso:: :class:`~.TrotterizedQfunc`

#     **Example**

#     The arguments can be provided directly to the :code:`resources()` function to extract the cost:

#         >>> n, order = (1, 2)
#         >>> first_order_expansion = [re.ResourceRX.resource_rep(), re.ResourceRZ.resource_rep()]
#         >>> re.ResourceTrotterizedQfunc.resources(n, order, first_order_expansion)
#         defaultdict(<class 'int'>, {RX: 2, RZ: 2})

#     """

#     @staticmethod
#     def _resource_decomp(
#         n, order, qfunc_compressed_reps, **kwargs
#     ) -> Dict[CompressedResourceOp, int]:
#         r"""Returns a dictionary representing the resources of the operator. The
#         keys are the operators and the associated values are the counts.

#         The Suzuki-Trotter product formula provides a method to approximate the matrix exponential of
#         Hamiltonian expressed as a linear combination of terms which in general do not commute. Consider
#         the Hamiltonian :math:`H = \Sigma^{N}_{j=0} O_{j}`, the product formula is constructed using
#         symmetrized products of the terms in the Hamiltonian. The symmetrized products of order
#         :math:`m \in [1, 2, 4, ..., 2k]` with :math:`k \in \mathbb{N}` are given by:

#         .. math::

#             \begin{align}
#                 S_{1}(t) &= \Pi_{j=0}^{N} \ e^{i t O_{j}} \\
#                 S_{2}(t) &= \Pi_{j=0}^{N} \ e^{i \frac{t}{2} O_{j}} \cdot \Pi_{j=N}^{0} \ e^{i \frac{t}{2} O_{j}} \\
#                 &\vdots \\
#                 S_{m}(t) &= S_{m-2}(p_{m}t)^{2} \cdot S_{m-2}((1-4p_{m})t) \cdot S_{m-2}(p_{m}t)^{2},
#             \end{align}

#         where the coefficient is :math:`p_{m} = 1 / (4 - \sqrt[m - 1]{4})`. The :math:`m`th order,
#         :math:`n`-step Suzuki-Trotter approximation is then defined as:

#         .. math:: e^{iHt} \approx \left [S_{m}(t / n)  \right ]^{n}.

#         For more details see `J. Math. Phys. 32, 400 (1991) <https://pubs.aip.org/aip/jmp/article-abstract/32/2/400/229229>`_.

#         Args:
#             n (int): an integer representing the number of Trotter steps to perform
#             order (int): an integer (:math:`m`) representing the order of the approximation (must be 1 or even)
#             qfunc_compressed_reps (list[CompressedResourceOp]): A list of compressed operations corresponding to the exponentiated terms of the hamiltonian (:math:`e^{i t O_{j}}`).

#         Resources:
#             The resources are defined according to the recurrsive formula presented above. Specifically, each
#             operator in the :code:`first_order_expansion` is called a number of times given by the formula:

#             .. math:: C_{O_{j}} = 2n \cdot 5^{\frac{m}{2} - 1}

#         **Example**

#         The arguments can be provided directly to the :code:`resources()` function to extract the cost:

#             >>> n, order = (1, 2)
#             >>> first_order_expansion = [re.ResourceRX.resource_rep(), re.ResourceRZ.resource_rep()]
#             >>> re.ResourceTrotterizedQfunc.resources(n, order, first_order_expansion)
#             defaultdict(<class 'int'>, {RX: 2, RZ: 2})

#         """
#         k = order // 2
#         gate_types = defaultdict(int, {})

#         if order == 1:
#             for cp_rep in qfunc_compressed_reps:
#                 gate_types[cp_rep] += n
#             return gate_types

#         for cp_rep in qfunc_compressed_reps:
#             gate_types[cp_rep] += 2 * n * (5 ** (k - 1))
#         return gate_types

#     @property
#     def resource_params(self) -> dict:
#         r"""Returns a dictionary containing the minimal information needed to compute the resources.

#         Returns:
#             dict: dictionary containing the resource parameters
#                 * n (int): an integer representing the number of Trotter steps to perform
#                 * order (int): an integer (:math:`m`) representing the order of the approximation (must be 1 or even)
#                 * qfunc_compressed_reps (list[CompressedResourceOp]): A list of compressed operations corresponding to the exponentiated terms of the hamiltonian (:math:`e^{i t O_{j}}`).
#         """
#         with qml.QueuingManager.stop_recording():
#             with qml.queuing.AnnotatedQueue() as q:
#                 base_hyper_params = ("n", "order", "qfunc", "reverse")

#                 qfunc_args = self.parameters
#                 qfunc_kwargs = {
#                     k: v for k, v in self.hyperparameters.items() if not k in base_hyper_params
#                 }

#                 qfunc = self.hyperparameters["qfunc"]
#                 qfunc(*qfunc_args, wires=self.wires, **qfunc_kwargs)

#         try:
#             qfunc_compressed_reps = tuple(op.resource_rep_from_op() for op in q.queue)

#         except AttributeError as error:
#             raise ResourcesNotDefined(
#                 "Every operation in the TrotterizedQfunc should be a ResourceOperator"
#             ) from error

#         return {
#             "n": self.hyperparameters["n"],
#             "order": self.hyperparameters["order"],
#             "qfunc_compressed_reps": qfunc_compressed_reps,
#         }

#     @classmethod
#     def resource_rep(cls, n, order, qfunc_compressed_reps, name=None) -> CompressedResourceOp:
#         """Returns a compressed representation containing only the parameters of
#         the Operator that are needed to compute a resource estimation.

#         Args:
#             n (int): an integer representing the number of Trotter steps to perform
#             order (int): an integer (:math:`m`) representing the order of the approximation (must be 1 or even)
#             qfunc_compressed_reps (list[CompressedResourceOp]): A list of compressed operations corresponding to the exponentiated terms of the hamiltonian (:math:`e^{i t O_{j}}`).

#         Returns:
#             CompressedResourceOp: the operator in a compressed representation
#         """
#         params = {
#             "n": n,
#             "order": order,
#             "qfunc_compressed_reps": qfunc_compressed_reps,
#         }
#         return CompressedResourceOp(cls, params, name=name)

#     def resource_rep_from_op(self) -> CompressedResourceOp:
#         r"""Returns a compressed representation directly from the operator"""
#         return self.__class__.resource_rep(**self.resource_params, name=self._name)


# def resource_trotterize(qfunc, n=1, order=2, reverse=False):
#     r"""Generates higher order Suzuki-Trotter product formulas from a set of
#     operations defined in a function.

#     The Suzuki-Trotter product formula provides a method to approximate the matrix exponential of
#     Hamiltonian expressed as a linear combination of terms which in general do not commute. Consider
#     the Hamiltonian :math:`H = \Sigma^{N}_{j=0} O_{j}`, the product formula is constructed using
#     symmetrized products of the terms in the Hamiltonian. The symmetrized products of order
#     :math:`m \in [1, 2, 4, ..., 2k]` with :math:`k \in \mathbb{N}` are given by:

#     .. math::

#         \begin{align}
#             S_{1}(t) &= \Pi_{j=0}^{N} \ e^{i t O_{j}} \\
#             S_{2}(t) &= \Pi_{j=0}^{N} \ e^{i \frac{t}{2} O_{j}} \cdot \Pi_{j=N}^{0} \ e^{i \frac{t}{2} O_{j}} \\
#             &\vdots \\
#             S_{m}(t) &= S_{m-2}(p_{m}t)^{2} \cdot S_{m-2}((1-4p_{m})t) \cdot S_{m-2}(p_{m}t)^{2},
#         \end{align}

#     where the coefficient is :math:`p_{m} = 1 / (4 - \sqrt[m - 1]{4})`. The :math:`m`th order,
#     :math:`n`-step Suzuki-Trotter approximation is then defined as:

#     .. math:: e^{iHt} \approx \left [S_{m}(t / n)  \right ]^{n}.

#     For more details see `J. Math. Phys. 32, 400 (1991) <https://pubs.aip.org/aip/jmp/article-abstract/32/2/400/229229>`_.

#     Args:
#         qfunc (Callable): A function which queues the operations corresponding to the exponentiated
#             terms of the hamiltonian (:math:`e^{i t O_{j}}`). The operations should be queued according
#             to the first order expression.
#         n (int): an integer representing the number of Trotter steps to perform
#         order (int): an integer (:math:`m`) representing the order of the approximation (must be 1 or even)

#     Resources:
#         The resources are defined according to the recurrsive formula presented above. Specifically, each
#         operator in the :code:`first_order_expansion` is called a number of times given by the formula:

#         .. math:: C_{O_{j}} = 2n \cdot 5^{\frac{m}{2} - 1}

#     .. seealso:: :class:`~.trotterize`

#     **Example**

#     First we define a function which queues the first-order expansion:

#     .. code-block:: python3

#         def first_order_expansion(time, theta, phi, wires):
#             "This is the first order expansion (U_1)."
#             re.ResourceRX(time*theta, wires[0])
#             re.ResourceRY(time*phi, wires[1])

#     The arguments can be provided directly to the :code:`resources()` function to extract the cost:

#         >>> n, order = (1, 2)
#         >>> time, theta, phi = (0.1, 0.2, 0.3)
#         >>> resource_op = re.resource_trotterize(first_order_expansion, n, order)(time, theta, phi, wires=['a', 'b'])
#         >>> resource_op.resources(**resource_op.resource_params)
#         defaultdict(<class 'int'>, {RX: 2, RY: 2})

#     """

#     @wraps(qfunc)
#     def wrapper(*args, **kwargs):
#         time = args[0]
#         other_args = args[1:]
#         return ResourceTrotterizedQfunc(
#             time, *other_args, qfunc=qfunc, n=n, order=order, reverse=reverse, **kwargs
#         )

#     return wrapper


class ResourceTrotterCDF(ResourceOperator):  # pylint: disable=too-many-ancestors
    r"""An operation representing the Suzuki-Trotter product approximation for the complex matrix
    exponential of compressed double factorized Hamiltonian.

    Args:
        compact_ham (~pennylane.resource_estimation.CompactHamiltonian): The compressed double factorized
            Hamiltonian we will be approximately exponentiating.
        n (int): An integer representing the number of Trotter steps to perform
        order (int): An integer (:math:`m`) representing the order of the approximation (must be 1 or even)


    Resources:
        The resources are defined according to the recursive formula presented above. Specifically, each
        operator in the :code:`first_order_expansion` is called a number of times given by the formula:

        .. math:: C_{O_{j}} = 2n \cdot 5^{\frac{m}{2} - 1}

        Furthermore, the first and last terms of the Hamiltonian appear in pairs due to the symmetric form
        of the recursive formula. Those counts are further simplified by grouping like terms as:

        .. math::

            \begin{align}
                C_{O_{0}} &= n \cdot 5^{\frac{m}{2} - 1} + 1,  \\
                C_{O_{N}} &= n \cdot 5^{\frac{m}{2} - 1}.
            \end{align}

    .. seealso:: :class:`~.TrotterProduct`

    The resources can be computed as:

    **Example**
    >>> n, order = (1, 2)
    >>> compact_ham = plre.CompactHamiltonian.from_cdf(num_orbitals = 4, num_fragments = 4)
    >>> res = plre.estimate_resources(plre.ResourceTrotterCDF(compact_ham, n, order))
    >>> print(res)
    --- Resources: ---
     Total qubits: 4
     Total gates : 1.120E+4
     Qubit breakdown:
      clean qubits: 0, dirty qubits: 0, algorithmic qubits: 4
     Gate breakdown:
      {'T': 9.912E+3, 'Adjoint(T)': 168.0, 'Hadamard': 336.0, 'S': 168.0, 'Adjoint(S)': 168.0, 'CNOT': 448.0}

    """

    resource_keys = {"compact_ham", "num_steps", "order"}

    def __init__(self, compact_ham, num_steps, order, wires=None):

        if compact_ham.method_name != "cdf":
            raise TypeError(
                f"Unsupported Hamiltonian representation for ResourceTrotterCDF."
                f"This method works with cdf Hamiltonian, {compact_ham.method_name} provided"
            )
        self.num_steps = num_steps
        self.order = order
        self.compact_ham = compact_ham

        if wires is not None:
            self.wires = Wires(wires)
            self.num_wires = len(self.wires)
        else:
            self.wires = None
            self.num_wires = 2 * compact_ham.params["num_orbitals"]
        super().__init__(wires=wires)

    @property
    def resource_params(self) -> dict:
        r"""Returns a dictionary containing the minimal information needed to compute the resources.

        Returns:
            dict: A dictionary containing the resource parameters:
                * compact_ham (~pennylane.resource_estimation.CompactHamiltonian): The compressed double factorized
                      Hamiltonian we will be approximately exponentiating.
                * n (int): an integer representing the number of Trotter steps to perform
                * order (int): an integer (:math:`m`) representing the order of the approximation (must be 1 or even)
        """
        return {
            "compact_ham": self.compact_ham,
            "num_steps": self.num_steps,
            "order": self.order,
        }

    @classmethod
    def resource_rep(cls, compact_ham, num_steps, order) -> CompressedResourceOp:
        """Returns a compressed representation containing only the parameters of
        the Operator that are needed to compute a resource estimation.

        Args:
            compact_ham (~pennylane.resource_estimation.CompactHamiltonian): The compressed double factorized
                Hamiltonian we will be approximately exponentiating.
            n (int): the number of Trotter steps to perform
            order (int): the order of the approximation (must be 1 or even)

        Returns:
            CompressedResourceOp: the operator in a compressed representation
        """
        params = {
            "compact_ham": compact_ham,
            "num_steps": num_steps,
            "order": order,
        }
        return CompressedResourceOp(cls, params)

    @classmethod
    def default_resource_decomp(cls, compact_ham, num_steps, order, **kwargs) -> list[GateCount]:
        r"""Returns a dictionary representing the resources of the operator. The
        keys are the operators and the associated values are the counts.

        The Suzuki-Trotter product formula provides a method to approximate the matrix exponential of
        Hamiltonian expressed as a linear combination of terms which in general do not commute. Consider
        the Hamiltonian :math:`H = \Sigma^{N}_{j=0} O_{j}`, the product formula is constructed using
        symmetrized products of the terms in the Hamiltonian. The symmetrized products of order
        :math:`m \in [1, 2, 4, ..., 2k]` with :math:`k \in \mathbb{N}` are given by:

        .. math::

            \begin{align}
                S_{1}(t) &= \Pi_{j=0}^{N} \ e^{i t O_{j}} \\
                S_{2}(t) &= \Pi_{j=0}^{N} \ e^{i \frac{t}{2} O_{j}} \cdot \Pi_{j=N}^{0} \ e^{i \frac{t}{2} O_{j}} \\
                &\vdots \\
                S_{m}(t) &= S_{m-2}(p_{m}t)^{2} \cdot S_{m-2}((1-4p_{m})t) \cdot S_{m-2}(p_{m}t)^{2},
            \end{align}

        where the coefficient is :math:`p_{m} = 1 / (4 - \sqrt[m - 1]{4})`. The :math:`m`th order,
        :math:`n`-step Suzuki-Trotter approximation is then defined as:

        .. math:: e^{iHt} \approx \left [S_{m}(t / n)  \right ]^{n}.

        For more details see `J. Math. Phys. 32, 400 (1991) <https://pubs.aip.org/aip/jmp/article-abstract/32/2/400/229229>`_.

        Args:
            compact_ham (~pennylane.resource_estimation.CompactHamiltonian): The compressed double factorized
                Hamiltonian we will be approximately exponentiating.
            n (int): an integer representing the number of Trotter steps to perform
            order (int): an integer (:math:`m`) representing the order of the approximation (must be 1 or even)

        """
        k = order // 2
        gate_list = []
        num_orb = compact_ham.params["num_orbitals"]
        num_frags = compact_ham.params["num_fragments"]

        op_onebody = resource_rep(
            plre.ResourceProd,
            {"cmpr_factors": tuple(plre.ResourceRZ.resource_rep() for i in range(2 * num_orb))},
        )

        op_twobody = resource_rep(
            plre.ResourceProd,
            {
                "cmpr_factors": tuple(
                    plre.ResourceMultiRZ.resource_rep(num_wires=2)
                    for i in range((2 * num_orb - 1) * num_orb)
                )
            },
        )

        basis_rot = resource_rep(plre.ResourceBasisRotation, {"dim_N": num_orb})

        if order == 1:
            gate_list.append(plre.GateCount(basis_rot, 2 * num_frags * num_steps))

            gate_list.append(plre.GateCount(op_onebody, num_steps))
            gate_list.append(plre.GateCount(op_twobody, (num_frags - 1) * num_steps))
            return gate_list

        # For first and last fragment
        gate_list.append(plre.GateCount(basis_rot, 4 * num_steps * (5 ** (k - 1)) + 2))
        gate_list.append(plre.GateCount(op_onebody, num_steps * (5 ** (k - 1)) + 1))
        gate_list.append(plre.GateCount(op_twobody, num_steps * (5 ** (k - 1))))

        # For rest of the fragments
        gate_list.append(
            plre.GateCount(basis_rot, 4 * num_steps * (num_frags - 2) * (5 ** (k - 1)))
        )
        gate_list.append(
            plre.GateCount(op_twobody, 2 * num_steps * (num_frags - 2) * (5 ** (k - 1)))
        )

        return gate_list

    @classmethod
    def default_controlled_resource_decomp(
        cls, compact_ham, num_steps, order, ctrl_num_ctrl_wires, ctrl_num_ctrl_values, **kwargs
    ):
        """Returns the controlled resource decomposition.

        Args:
            compact_ham (~pennylane.resource_estimation.CompactHamiltonian): The compressed double factorized
                Hamiltonian we will be approximately exponentiating.
            num_steps (int): an integer representing the number of Trotter steps to perform
            order (int): an integer (:math:`m`) representing the order of the approximation (must be 1 or even)
            ctrl_num_ctrl_wires (int): the number of control wires for the controlled operations
            ctrl_num_ctrl_values (int): the number of control values for the controlled operations

        Returns:
            list[GateCount]: a list of GateCount objects representing the controlled resource decomposition

        Resources:
            The original resources are controlled only on the Z rotation gates.

        """
        k = order // 2
        gate_list = []
        num_orb = compact_ham.params["num_orbitals"]
        num_frags = compact_ham.params["num_fragments"]

        op_onebody = resource_rep(
            plre.ResourceProd,
            {
                "cmpr_factors": tuple(
                    resource_rep(
                        plre.ResourceControlled,
                        {
                            "base_cmpr_op": plre.ResourceRZ.resource_rep(),
                            "num_ctrl_wires": ctrl_num_ctrl_wires,
                            "num_ctrl_values": ctrl_num_ctrl_values,
                        },
                    )
                    for i in range(2 * num_orb)
                )
            },
        )

        op_twobody = resource_rep(
            plre.ResourceProd,
            {
                "cmpr_factors": tuple(
                    resource_rep(
                        plre.ResourceControlled,
                        {
                            "base_cmpr_op": plre.ResourceMultiRZ.resource_rep(num_wires=2),
                            "num_ctrl_wires": ctrl_num_ctrl_wires,
                            "num_ctrl_values": ctrl_num_ctrl_values,
                        },
                    )
                    for i in range((2 * num_orb - 1) * num_orb)
                )
            },
        )

        basis_rot = resource_rep(plre.ResourceBasisRotation, {"dim_N": num_orb})

        if order == 1:
            print("Basis rot: ", num_frags * num_steps)
            gate_list.append(plre.GateCount(basis_rot, 2 * num_frags * num_steps))

            gate_list.append(plre.GateCount(op_onebody, num_steps))
            gate_list.append(plre.GateCount(op_twobody, (num_frags - 1) * num_steps))
            return gate_list

        # For first and last fragment
        gate_list.append(plre.GateCount(basis_rot, 4 * num_steps * (5 ** (k - 1)) + 2))
        gate_list.append(plre.GateCount(op_onebody, num_steps * (5 ** (k - 1)) + 1))
        gate_list.append(plre.GateCount(op_twobody, num_steps * (5 ** (k - 1))))

        # For rest of the fragments
        gate_list.append(
            plre.GateCount(basis_rot, 4 * num_steps * (num_frags - 2) * (5 ** (k - 1)))
        )
        gate_list.append(
            plre.GateCount(op_twobody, 2 * num_steps * (num_frags - 2) * (5 ** (k - 1)))
        )

        return gate_list


class ResourceTrotterTHC(ResourceOperator):  # pylint: disable=too-many-ancestors
    r"""An operation representing the Suzuki-Trotter product approximation for the complex matrix
    exponential of tensor hypercontracted Hamiltonian.

    Args:
        compact_ham (~pennylane.resource_estimation.CompactHamiltonian): The tensor hypercontracted
                Hamiltonian we will be approximately exponentiating.
        n (int): An integer representing the number of Trotter steps to perform
        order (int): An integer (:math:`m`) representing the order of the approximation (must be 1 or even)

    Resources:
        The resources are defined according to the recursive formula presented above. Specifically, each
        operator in the :code:`first_order_expansion` is called a number of times given by the formula:

        .. math:: C_{O_{j}} = 2n \cdot 5^{\frac{m}{2} - 1}

        Furthermore, the first and last terms of the Hamiltonian appear in pairs due to the symmetric form
        of the recursive formula. Those counts are further simplified by grouping like terms as:

        .. math::

            \begin{align}
                C_{O_{0}} &= n \cdot 5^{\frac{m}{2} - 1} + 1,  \\
                C_{O_{N}} &= n \cdot 5^{\frac{m}{2} - 1}.
            \end{align}

    .. seealso:: :class:`~.TrotterProduct`

<<<<<<< HEAD
        **Example**

        The resources can be computed as:

        >>> n, order = (1, 2)
        >>> compact_ham = plre.CompactHamiltonian.from_thc(num_orbitals = 4, tensor_rank = 4)
        >>> plre.estimate_resources(plre.ResourceTrotterTHC(compact_ham, n, order)
=======
    The resources can be computed as:

    **Example**
    >>> n, order = (1, 2)
    >>> compact_ham = plre.CompactHamiltonian.thc(tensor_rank=4, num_fragments=4)
    >>> res = plre.estimate_resources(plre.ResourceTrotterTHC(compact_ham, n, order))
    >>> print(res)
    --- Resources: ---
     Total qubits: 8
     Total gates : 4.256E+3
     Qubit breakdown:
      clean qubits: 0, dirty qubits: 0, algorithmic qubits: 8
     Gate breakdown:
      {'T': 3.768E+3, 'Adjoint(T)': 72.0, 'Hadamard': 144.0, 'S': 72.0, 'Adjoint(S)': 72.0, 'CNOT': 128.0}
>>>>>>> 1cb661b0

    """

    resource_keys = {"compact_ham", "num_steps", "order"}

    def __init__(self, compact_ham, num_steps, order, wires=None):

        if compact_ham.method_name != "thc":
            raise TypeError(
                f"Unsupported Hamiltonian representation for ResourceTrotterTHC."
                f"This method works with thc Hamiltonian, {compact_ham.method_name} provided"
            )
        self.num_steps = num_steps
        self.order = order
        self.compact_ham = compact_ham

        if wires is not None:
            self.wires = Wires(wires)
            self.num_wires = len(self.wires)
        else:
            self.wires = None
            self.num_wires = compact_ham.params["tensor_rank"] * 2
        super().__init__(wires=wires)

    @property
    def resource_params(self) -> dict:
        r"""Returns a dictionary containing the minimal information needed to compute the resources.

        Returns:
            dict: A dictionary containing the resource parameters:
                * compact_ham (~pennylane.resource_estimation.CompactHamiltonian): The tensor hypercontracted
                  Hamiltonian we will be approximately exponentiating.
                * n (int): an integer representing the number of Trotter steps to perform
                * order (int): an integer (:math:`m`) representing the order of the approximation (must be 1 or even)
        """
        return {
            "compact_ham": self.compact_ham,
            "num_steps": self.num_steps,
            "order": self.order,
        }

    @classmethod
    def resource_rep(cls, compact_ham, num_steps, order) -> CompressedResourceOp:
        """Returns a compressed representation containing only the parameters of
        the Operator that are needed to compute a resource estimation.

        Args:
            compact_ham (~pennylane.resource_estimation.CompactHamiltonian): The tensor hypercontracted
                Hamiltonian we will be approximately exponentiating.
            n (int): an integer representing the number of Trotter steps to perform
            order (int): an integer (:math:`m`) representing the order of the approximation (must be 1 or even)

        Returns:
            CompressedResourceOp: the operator in a compressed representation
        """
        params = {
            "compact_ham": compact_ham,
            "num_steps": num_steps,
            "order": order,
        }
        return CompressedResourceOp(cls, params)

    @classmethod
    def default_resource_decomp(cls, compact_ham, num_steps, order, **kwargs) -> list[GateCount]:
        r"""Returns a dictionary representing the resources of the operator. The
        keys are the operators and the associated values are the counts.

        The Suzuki-Trotter product formula provides a method to approximate the matrix exponential of
        Hamiltonian expressed as a linear combination of terms which in general do not commute. Consider
        the Hamiltonian :math:`H = \Sigma^{N}_{j=0} O_{j}`, the product formula is constructed using
        symmetrized products of the terms in the Hamiltonian. The symmetrized products of order
        :math:`m \in [1, 2, 4, ..., 2k]` with :math:`k \in \mathbb{N}` are given by:

        .. math::

            \begin{align}
                S_{1}(t) &= \Pi_{j=0}^{N} \ e^{i t O_{j}} \\
                S_{2}(t) &= \Pi_{j=0}^{N} \ e^{i \frac{t}{2} O_{j}} \cdot \Pi_{j=N}^{0} \ e^{i \frac{t}{2} O_{j}} \\
                &\vdots \\
                S_{m}(t) &= S_{m-2}(p_{m}t)^{2} \cdot S_{m-2}((1-4p_{m})t) \cdot S_{m-2}(p_{m}t)^{2},
            \end{align}

        where the coefficient is :math:`p_{m} = 1 / (4 - \sqrt[m - 1]{4})`. The :math:`m`th order,
        :math:`n`-step Suzuki-Trotter approximation is then defined as:

        .. math:: e^{iHt} \approx \left [S_{m}(t / n)  \right ]^{n}.

        For more details see `J. Math. Phys. 32, 400 (1991) <https://pubs.aip.org/aip/jmp/article-abstract/32/2/400/229229>`_.

        Args:
            compact_ham (~pennylane.resource_estimation.CompactHamiltonian): The tensor hypercontracted
                Hamiltonian we will be approximately exponentiating.
            n (int): an integer representing the number of Trotter steps to perform
            order (int): an integer (:math:`m`) representing the order of the approximation (must be 1 or even)

        """
        k = order // 2
        gate_list = []
        num_orb = compact_ham.params["num_orbitals"]
        tensor_rank = compact_ham.params["tensor_rank"]

        op_onebody = resource_rep(
            plre.ResourceProd,
            {"cmpr_factors": tuple(plre.ResourceRZ.resource_rep() for i in range(2 * num_orb))},
        )

        op_twobody = resource_rep(
            plre.ResourceProd,
            {
                "cmpr_factors": tuple(
                    plre.ResourceMultiRZ.resource_rep(num_wires=2)
                    for i in range((2 * tensor_rank - 1) * tensor_rank)
                )
            },
        )

        basis_rot_onebody = resource_rep(plre.ResourceBasisRotation, {"dim_N": num_orb})
        basis_rot_twobody = resource_rep(plre.ResourceBasisRotation, {"dim_N": tensor_rank})

        if order == 1:
            gate_list.append(plre.GateCount(basis_rot_onebody, 2 * num_steps))
            gate_list.append(plre.GateCount(basis_rot_twobody, 2 * num_steps))
            gate_list.append(plre.GateCount(op_onebody, num_steps))
            gate_list.append(plre.GateCount(op_twobody, num_steps))
            return gate_list

        # For one-body tensor
        gate_list.append(plre.GateCount(basis_rot_onebody, 2 * num_steps * (5 ** (k - 1)) + 2))
        gate_list.append(plre.GateCount(op_onebody, num_steps * (5 ** (k - 1)) + 1))

        # For two-body tensor
        gate_list.append(plre.GateCount(basis_rot_twobody, 2 * num_steps * (5 ** (k - 1))))
        gate_list.append(plre.GateCount(op_twobody, num_steps * (5 ** (k - 1))))

        return gate_list

    @classmethod
    def default_controlled_resource_decomp(
        cls, compact_ham, num_steps, order, ctrl_num_ctrl_wires, ctrl_num_ctrl_values, **kwargs
    ):
        """Returns the controlled resource decomposition.

        Args:
            compact_ham (~pennylane.resource_estimation.CompactHamiltonian): The tensor hypercontracted
                Hamiltonian we will be approximately exponentiating.
            num_steps (int): an integer representing the number of Trotter steps to perform
            order (int): an integer (:math:`m`) representing the order of the approximation (must be 1 or even)
            ctrl_num_ctrl_wires (int): the number of control wires for the controlled operations
            ctrl_num_ctrl_values (int): the number of control values for the controlled operations

        Returns:
            list[GateCount]: a list of GateCount objects representing the controlled resource decomposition

        Resources:
            The original resources are controlled only on the Z rotation gates.

        """
        k = order // 2
        gate_list = []
        num_orb = compact_ham.params["num_orbitals"]
        tensor_rank = compact_ham.params["tensor_rank"]

        op_onebody = resource_rep(
            plre.ResourceProd,
            {
                "cmpr_factors": tuple(
                    resource_rep(
                        plre.ResourceControlled,
                        {
                            "base_cmpr_op": plre.ResourceRZ.resource_rep(),
                            "num_ctrl_wires": ctrl_num_ctrl_wires,
                            "num_ctrl_values": ctrl_num_ctrl_values,
                        },
                    )
                    for i in range(2 * num_orb)
                )
            },
        )

        op_twobody = resource_rep(
            plre.ResourceProd,
            {
                "cmpr_factors": tuple(
                    resource_rep(
                        plre.ResourceControlled,
                        {
                            "base_cmpr_op": plre.ResourceMultiRZ.resource_rep(num_wires=2),
                            "num_ctrl_wires": ctrl_num_ctrl_wires,
                            "num_ctrl_values": ctrl_num_ctrl_values,
                        },
                    )
                    for i in range((2 * tensor_rank - 1) * tensor_rank)
                )
            },
        )

        basis_rot_onebody = resource_rep(plre.ResourceBasisRotation, {"dim_N": num_orb})
        basis_rot_twobody = resource_rep(plre.ResourceBasisRotation, {"dim_N": tensor_rank})

        if order == 1:
            gate_list.append(plre.GateCount(basis_rot_onebody, 2 * num_steps))
            gate_list.append(plre.GateCount(basis_rot_twobody, 2 * num_steps))
            gate_list.append(plre.GateCount(op_onebody, num_steps))
            gate_list.append(plre.GateCount(op_twobody, num_steps))
            return gate_list

        # For one-body tensor
        gate_list.append(plre.GateCount(basis_rot_onebody, 2 * num_steps * (5 ** (k - 1)) + 2))
        gate_list.append(plre.GateCount(op_onebody, num_steps * (5 ** (k - 1)) + 1))

        # For two-body tensor
        gate_list.append(plre.GateCount(basis_rot_twobody, 2 * num_steps * (5 ** (k - 1))))
        gate_list.append(plre.GateCount(op_twobody, num_steps * (5 ** (k - 1))))

        return gate_list


class ResourceTrotterVibrational(ResourceOperator):
    """Resource operator for Trotterizing Vibrational Hamiltonians.

    Args:
        compact_ham (~pennylane.resource_estimation.CompactHamiltonian): The real space vibrational
            Hamiltonian we will be approximately exponentiating.
        num_steps (int): number of Trotter steps to perform
        order (int): order of the approximation (must be 1 or even)
        phase_grad_precision (float): precision for the phase gradient calculation
        coeff_precision (float): precision for the loading of coefficients
        wires (list[int] or optional): the wires on which the operator acts

    Resources:
        The resources are defined according to Trotter-Suzuki product formula.
        Each operator in the single step Trotter circuit is defined based on
        `arXiv:2504.10602 <https://arxiv.org/pdf/2504.10602>`_

    The resources can be computed as:

    **Example**
    >>> compact_ham = plre.CompactHamiltonian.vibrational(num_modes=2, grid_size=4, taylor_degree=2)
    >>> num_steps = 10
    >>> order = 2
    >>> res = plre.estimate_resources(plre.ResourceTrotterVibrational(compact_ham, num_steps, order))
    >>> print(res)
    --- Resources: ---
     Total qubits: 83.0
     Total gates : 1.235E+5
     Qubit breakdown:
      clean qubits: 75.0, dirty qubits: 0.0, algorithmic qubits: 8
     Gate breakdown:
      {'Z': 1, 'S': 1, 'T': 358.0, 'X': 1.216E+3, 'Toffoli': 2.248E+4, 'CNOT': 3.520E+4, 'Hadamard': 6.420E+4}
    """

    resource_keys = {"compact_ham", "num_steps", "order", "phase_grad_precision", "coeff_precision"}

    def __init__(
        self,
        compact_ham,
        num_steps,
        order,
        phase_grad_precision=1e-6,
        coeff_precision=1e-3,
        wires=None,
    ):

        if compact_ham.method_name != "vibrational":
            raise TypeError(
                f"Unsupported Hamiltonian representation for ResourceTrotterVibrational."
                f"This method works with vibrational Hamiltonian, {compact_ham.method_name} provided"
            )

        self.num_steps = num_steps
        self.order = order
        self.compact_ham = compact_ham
        self.phase_grad_precision = phase_grad_precision
        self.coeff_precision = coeff_precision

        if wires is not None:
            self.wires = Wires(wires)
            self.num_wires = len(self.wires)
        else:
            self.num_wires = compact_ham.params["num_modes"] * compact_ham.params["grid_size"]
            self.wires = None

        super().__init__(wires=wires)

    @property
    def resource_params(self) -> dict:
        r"""Returns a dictionary containing the minimal information needed to compute the resources.

        Returns:
            dict: A dictionary containing the resource parameters:
                * compact_ham (~pennylane.resource_estimation.CompactHamiltonian): The real space vibrational
                  Hamiltonian we will be approximately exponentiating.
                * n (int): an integer representing the number of Trotter steps to perform
                * order (int): an integer (:math:`m`) representing the order of the approximation (must be 1 or even)
        """
        return {
            "compact_ham": self.compact_ham,
            "num_steps": self.num_steps,
            "order": self.order,
            "phase_grad_precision": self.phase_grad_precision,
            "coeff_precision": self.coeff_precision,
        }

    @classmethod
    def resource_rep(
        cls, compact_ham, num_steps, order, phase_grad_precision=1e-6, coeff_precision=1e-3
    ) -> CompressedResourceOp:
        """Returns a compressed representation containing only the parameters of
        the Operator that are needed to compute a resource estimation.

        Args:
            compact_ham (~pennylane.resource_estimation.CompactHamiltonian): The real space vibrational
                Hamiltonian we will be approximately exponentiating.
            n (int): an integer representing the number of Trotter steps to perform
            order (int): an integer (:math:`m`) representing the order of the approximation (must be 1 or even)

        Returns:
            CompressedResourceOp: the operator in a compressed representation
        """
        params = {
            "compact_ham": compact_ham,
            "num_steps": num_steps,
            "order": order,
            "phase_grad_precision": phase_grad_precision,
            "coeff_precision": coeff_precision,
        }
        return CompressedResourceOp(cls, params)

    @staticmethod
    def _cached_terms(grid_size, taylor_degree, coeff_precision, cached_tree, path, index):
        r"""Recursive function to compute the resources for the trotterization of vibrational Hamiltonian
        while caching the coefficients."""

        cur_path, len_path = tuple(path), len(path)
        coeff_wires = abs(np.floor(np.log2(coeff_precision)))
        gate_cache = []

        x = plre.ResourceX.resource_rep()
        if 1 < len_path <= taylor_degree and cur_path not in cached_tree[len_path]:

            if len(cached_tree[len_path]):
                prev_state = cached_tree[len_path][-1]

                if len_path == 2 and prev_state[0] == prev_state[1]:
                    out_square = plre.ResourceOutOfPlaceSquare.resource_rep(register_size=grid_size)
                    gate_cache.append(plre.GateCount(out_square, 1))
                elif len_path == 4 and len(set(prev_state)) == 1:
                    out_square = plre.ResourceOutOfPlaceSquare.resource_rep(
                        register_size=grid_size * 2
                    )
                    gate_cache.append(plre.GateCount(out_square, 1))
                else:
                    multiplier = plre.ResourceOutMultiplier.resource_rep(
                        grid_size, grid_size * (len_path - 1)
                    )
                    gate_cache.append(plre.GateCount(multiplier, 1))

            # Add the Square / Multiplier for current state
            if len_path == 2 and cur_path[-1] == cur_path[-2]:
                out_square = plre.ResourceOutOfPlaceSquare.resource_rep(register_size=grid_size)
                gate_cache.append(plre.GateCount(out_square, 1))
            elif len_path == 4 and len(set(cur_path)) == 1:
                out_square = plre.ResourceOutOfPlaceSquare.resource_rep(register_size=grid_size * 2)
                gate_cache.append(plre.GateCount(out_square, 1))
            else:
                multiplier = plre.ResourceOutMultiplier.resource_rep(
                    grid_size, grid_size * (len_path - 1)
                )
                gate_cache.append(plre.GateCount(multiplier, 1))

            # Add the coefficient Initializer for current state
            # assuming that half the bits in the coefficient are 1
            gate_cache.append(plre.GateCount(x, coeff_wires / 2))

            # Add the Multiplier for current coefficient
            multiplier = plre.ResourceOutMultiplier.resource_rep(grid_size * len_path, coeff_wires)
            gate_cache.append(plre.GateCount(multiplier, 1))

            # Add the Adder for Resource state
            adder = plre.ResourceSemiAdder.resource_rep(
                max_register_size=2 * max(coeff_wires, 2 * grid_size)
            )
            gate_cache.append(plre.GateCount(adder, 1))

            # Adjoint the Multiplier for current coefficient
            multiplier = plre.ResourceOutMultiplier.resource_rep(grid_size * len_path, coeff_wires)
            gate_cache.append(plre.GateCount(multiplier, 1))

            # Adjoint the coefficient Initializer for current state
            # assuming that half the bits in the coefficient are 1
            gate_cache.append(plre.GateCount(x, coeff_wires / 2))

            cached_tree[len_path].append(cur_path)

        if len_path < taylor_degree and index + 1:
            gate_cache_curr, cached_tree = ResourceTrotterVibrational._cached_terms(
                grid_size, taylor_degree, coeff_precision, cached_tree, path + [index], index
            )  # DFS with current element
            gate_cache += gate_cache_curr
            gate_cache_next, cached_tree = ResourceTrotterVibrational._cached_terms(
                grid_size, taylor_degree, coeff_precision, cached_tree, path, index - 1
            )  # DFS with next element
            gate_cache += gate_cache_next

        return gate_cache, cached_tree

    @staticmethod
    def _rep_circuit(compact_ham, coeff_precision, num_rep):
        r"""Returns the expansion of the circuit with given number of repetitions."""

        num_modes = compact_ham.params["num_modes"]
        grid_size = compact_ham.params["grid_size"]
        taylor_degree = compact_ham.params["taylor_degree"]

        gate_lst = []
        # Shifted QFT for kinetic part

        t = plre.ResourceT.resource_rep()
        gate_lst.append(plre.GateCount(t, num_rep * (num_modes * np.ceil(np.log2(num_modes) - 1))))

        kinetic_deg = 2
        cached_tree = {index: [] for index in range(1, kinetic_deg + 1)}
        gate_cache, cached_tree = ResourceTrotterVibrational._cached_terms(
            grid_size, kinetic_deg, coeff_precision, cached_tree, path=[], index=num_modes - 1
        )
        gate_lst += gate_cache * num_rep

        cached_tree = {index: [] for index in range(1, taylor_degree + 1)}
        gate_cache, cached_tree = ResourceTrotterVibrational._cached_terms(
            grid_size, taylor_degree, coeff_precision, cached_tree, path=[], index=num_modes - 1
        )
        gate_lst += gate_cache * num_rep

        # Adjoints for the last Squares / Multipliers
        for idx in range(2, taylor_degree):
            last_state = cached_tree[idx][-1]
            if idx == 2 and last_state[-1] == last_state[-2]:
                gate_lst.append(
                    plre.GateCount(
                        plre.ResourceOutOfPlaceSquare.resource_rep(register_size=grid_size), num_rep
                    )
                )
            elif idx == 4 and len(set(last_state)) == 1:
                gate_lst.append(
                    plre.GateCount(
                        plre.ResourceOutOfPlaceSquare.resource_rep(register_size=grid_size * 2),
                        num_rep,
                    )
                )
            else:
                gate_lst.append(
                    plre.GateCount(
                        plre.ResourceOutMultiplier.resource_rep(grid_size, grid_size * (idx - 1)),
                        num_rep,
                    )
                )

        # Shifted QFT Adjoint
        gate_lst.append(plre.GateCount(t, num_rep * (num_modes * np.ceil(np.log2(num_modes) - 1))))

        return gate_lst

    @classmethod
    def default_resource_decomp(
        cls, compact_ham, num_steps, order, phase_grad_precision, coeff_precision, **kwargs
    ) -> list[GateCount]:
        r"""Returns a list representing the resources of the operator. Each object represents a quantum gate
        and the number of times it occurs in the decomposition."""

        k = order // 2
        gate_list = []
        num_modes = compact_ham.params["num_modes"]
        grid_size = compact_ham.params["grid_size"]
        taylor_degree = compact_ham.params["taylor_degree"]

        phase_grad_wires = abs(np.floor(np.log2(phase_grad_precision)))
        coeff_wires = abs(np.floor(np.log2(coeff_precision)))
        print("coeff_wires:", coeff_wires, "phase_grad_wires:", phase_grad_wires)
        x = plre.ResourceX.resource_rep()

        phase_grad = plre.ResourcePhaseGradient.resource_rep(phase_grad_wires)

        # Allocate the phase gradient registers
        gate_list.append(AllocWires(phase_grad_wires * (taylor_degree - 1)))
        # Resource Registers
        gate_list.append(GateCount(phase_grad, taylor_degree - 1))

        # Allocate auxiliary registers for the coefficients
        gate_list.append(AllocWires(4 * grid_size + 2 * coeff_wires))

        # Basis state prep per mode, implemented only for the first step
        gate_list.append(plre.GateCount(x, num_modes * grid_size))

        if order == 1:
            gate_list += ResourceTrotterVibrational._rep_circuit(
                compact_ham, coeff_precision, num_steps
            )
        else:
            gate_list += ResourceTrotterVibrational._rep_circuit(
                compact_ham, coeff_precision, 2 * num_steps * (5 ** (k - 1))
            )

        # Adjoint of Basis state prep, implemented only for the last step
        gate_list.append(plre.GateCount(x, num_modes * grid_size))

        # Free auxiliary registers for the coefficients
        gate_list.append(FreeWires(4 * grid_size + 2 * coeff_wires))

        # Deallocate the phase gradient registers
        gate_list.append(FreeWires(phase_grad_wires * (taylor_degree - 1)))

        return gate_list


class ResourceTrotterVibronic(ResourceOperator):
    """Resource operator for Trotterizing Vibrational Hamiltonians.
    Args:
        compact_ham (~pennylane.resource_estimation.CompactHamiltonian): The real-space vibronic
            Hamiltonian we will be approximately exponentiating.
        num_steps (int): number of Trotter steps to perform
        order (int): order of the approximation (must be 1 or even)
        phase_grad_precision (float): precision for the phase gradient calculation
        coeff_precision (float): precision for the loading of coefficients
        wires (list[int] or optional): the wires on which the operator acts.

    Resources:
        The resources are defined according to Trotter-Suzuki product formula.
        Each operator in the single step Trotter circuit is defined based on
        `arXiv:2411.13669 <https://arxiv.org/pdf/2411.13669>`_

    The resources can be computed as:

    **Example**
    >>> compact_ham = plre.CompactHamiltonian.vibronic(num_modes=2, num_states=4, grid_size=4, taylor_degree=2)
    >>> num_steps = 10
    >>> order = 2
    >>> res = plre.estimate_resources(plre.ResourceTrotterVibronic(compact_ham, num_steps, order))
    >>> print(res)
    --- Resources: ---
     Total qubits: 85.0
     Total gates : 1.328E+5
     Qubit breakdown:
      clean qubits: 75.0, dirty qubits: 0.0, algorithmic qubits: 10
     Gate breakdown:
      {'Z': 1, 'S': 1, 'T': 358.0, 'X': 1.456E+3, 'Hadamard': 6.636E+4, 'Toffoli': 2.320E+4, 'CNOT': 4.144E+4}
    """

    resource_keys = {"compact_ham", "num_steps", "order", "phase_grad_precision", "coeff_precision"}

    def __init__(
        self,
        compact_ham,
        num_steps,
        order,
        phase_grad_precision=1e-6,
        coeff_precision=1e-3,
        wires=None,
    ):

        if compact_ham.method_name != "vibronic":
            raise TypeError(
                f"Unsupported Hamiltonian representation for ResourceTrotterVibronic."
                f"This method works with vibronic Hamiltonian, {compact_ham.method_name} provided"
            )

        self.num_steps = num_steps
        self.order = order
        self.compact_ham = compact_ham
        self.phase_grad_precision = phase_grad_precision
        self.coeff_precision = coeff_precision

        if wires is not None:
            self.wires = Wires(wires)
            self.num_wires = len(self.wires)
        else:
            self.num_wires = (
                int(np.ceil(np.log2(compact_ham.params["num_states"])))
                + compact_ham.params["num_modes"] * compact_ham.params["grid_size"]
            )
            self.wires = Wires(range(self.num_wires))
        super().__init__(wires=wires)

    @property
    def resource_params(self) -> dict:
        r"""Returns a dictionary containing the minimal information needed to compute the resources.

        Returns:
            dict: A dictionary containing the resource parameters:
                * compact_ham (~pennylane.resource_estimation.CompactHamiltonian): The real-space vibronic
            Hamiltonian we will be approximately exponentiating.
                * n (int): an integer representing the number of Trotter steps to perform
                * order (int): an integer (:math:`m`) representing the order of the approximation (must be 1 or even)
        """
        return {
            "compact_ham": self.compact_ham,
            "num_steps": self.num_steps,
            "order": self.order,
            "phase_grad_precision": self.phase_grad_precision,
            "coeff_precision": self.coeff_precision,
        }

    @classmethod
    def resource_rep(
        cls, compact_ham, num_steps, order, phase_grad_precision=1e-6, coeff_precision=1e-3
    ) -> CompressedResourceOp:
        """Returns a compressed representation containing only the parameters of
        the Operator that are needed to compute a resource estimation.

        Args:
            compact_ham (~pennylane.resource_estimation.CompactHamiltonian): The compressed double factorized
                Hamiltonian we will be approximately exponentiating.
            n (int): an integer representing the number of Trotter steps to perform
            order (int): an integer (:math:`m`) representing the order of the approximation (must be 1 or even)

        Returns:
            CompressedResourceOp: the operator in a compressed representation
        """
        params = {
            "compact_ham": compact_ham,
            "num_steps": num_steps,
            "order": order,
            "phase_grad_precision": phase_grad_precision,
            "coeff_precision": coeff_precision,
        }
        return CompressedResourceOp(cls, params)

    @staticmethod
    def _cached_terms(
        num_states, grid_size, taylor_degree, coeff_precision, cached_tree, path, index
    ):
        r"""Recursive function to compute the resources for the trotterization of vibronic Hamiltonian
        while caching the coefficients."""

        cur_path, len_path = tuple(path), len(path)
        coeff_wires = abs(int(np.floor(np.log2(coeff_precision))))
        gate_cache = []

        if 1 < len_path <= taylor_degree and cur_path not in cached_tree[len_path]:

            if len(cached_tree[len_path]):
                prev_state = cached_tree[len_path][-1]

                if len_path == 2 and prev_state[0] == prev_state[1]:
                    out_square = plre.ResourceOutOfPlaceSquare.resource_rep(register_size=grid_size)
                    gate_cache.append(plre.GateCount(out_square, 1))
                elif len_path == 4 and len(set(prev_state)) == 1:
                    out_square = plre.ResourceOutOfPlaceSquare.resource_rep(
                        register_size=grid_size * 2
                    )
                    gate_cache.append(plre.GateCount(out_square, 1))
                else:
                    multiplier = plre.ResourceOutMultiplier.resource_rep(
                        grid_size, grid_size * (len_path - 1)
                    )
                    gate_cache.append(plre.GateCount(multiplier, 1))

            # Add the Square / Multiplier for current state
            if len_path == 2 and cur_path[-1] == cur_path[-2]:
                out_square = plre.ResourceOutOfPlaceSquare.resource_rep(register_size=grid_size)
                gate_cache.append(plre.GateCount(out_square, 1))
            elif len_path == 4 and len(set(cur_path)) == 1:
                out_square = plre.ResourceOutOfPlaceSquare.resource_rep(register_size=grid_size * 2)
                gate_cache.append(plre.GateCount(out_square, 1))
            else:
                multiplier = plre.ResourceOutMultiplier.resource_rep(
                    grid_size, grid_size * (len_path - 1)
                )
                gate_cache.append(plre.GateCount(multiplier, 1))

            # Add the coefficient Initializer for current state
            # assuming that half the bits in the coefficient are 1
            coeff_unitaries = (
                resource_rep(
                    plre.ResourceProd,
                    {
                        "cmpr_factors": tuple(
                            plre.ResourceX.resource_rep() for i in range(int(coeff_wires / 2))
                        )
                    },
                ),
            ) * num_states

            select_op = resource_rep(plre.ResourceSelect, {"cmpr_ops": coeff_unitaries})
            gate_cache.append(plre.GateCount(select_op, 1))

            # Add the Multiplier for current coefficient
            multiplier = plre.ResourceOutMultiplier.resource_rep(grid_size * len_path, coeff_wires)
            gate_cache.append(plre.GateCount(multiplier, 1))

            # Add the Adder for Resource state
            adder = plre.ResourceSemiAdder.resource_rep(
                max_register_size=2 * max(coeff_wires, 2 * grid_size)
            )
            gate_cache.append(plre.GateCount(adder, 1))

            # Adjoint the Multiplier for current coefficient
            multiplier = plre.ResourceOutMultiplier.resource_rep(grid_size * len_path, coeff_wires)
            gate_cache.append(plre.GateCount(multiplier, 1))

            # Adjoint the coefficient Initializer for current state
            # assuming that half the bits in the coefficient are 1
            gate_cache.append(plre.GateCount(select_op, 1))

            cached_tree[len_path].append(cur_path)

        if len_path < taylor_degree and index + 1:
            gate_cache_curr, cached_tree = ResourceTrotterVibronic._cached_terms(
                num_states,
                grid_size,
                taylor_degree,
                coeff_precision,
                cached_tree,
                path + [index],
                index,
            )  # DFS with current element
            gate_cache += gate_cache_curr
            gate_cache_next, cached_tree = ResourceTrotterVibronic._cached_terms(
                num_states, grid_size, taylor_degree, coeff_precision, cached_tree, path, index - 1
            )  # DFS with next element
            gate_cache += gate_cache_next

        return gate_cache, cached_tree

    @staticmethod
    def _rep_circuit(compact_ham, coeff_precision, num_rep):
        r"""Returns the expansion of the circuit with given number of repetitions."""

        num_modes = compact_ham.params["num_modes"]
        num_states = compact_ham.params["num_states"]
        grid_size = compact_ham.params["grid_size"]
        taylor_degree = compact_ham.params["taylor_degree"]

        gate_lst = []
        # Shifted QFT for kinetic part
        t = plre.ResourceT.resource_rep()
        gate_lst.append(plre.GateCount(t, num_rep * (num_modes * np.ceil(np.log2(num_modes) - 1))))

        kinetic_deg = 2
        cached_tree = {index: [] for index in range(1, kinetic_deg + 1)}
        gate_cache, cached_tree = ResourceTrotterVibronic._cached_terms(
            num_states,
            grid_size,
            kinetic_deg,
            coeff_precision,
            cached_tree,
            path=[],
            index=num_modes - 1,
        )
        gate_lst += gate_cache * num_rep

        cached_tree = {index: [] for index in range(1, taylor_degree + 1)}
        gate_cache, cached_tree = ResourceTrotterVibronic._cached_terms(
            num_states,
            grid_size,
            taylor_degree,
            coeff_precision,
            cached_tree,
            path=[],
            index=num_modes - 1,
        )
        gate_lst += gate_cache * num_rep

        # Adjoints for the last Squares / Multipliers
        for idx in range(2, taylor_degree):
            last_state = cached_tree[idx][-1]
            if idx == 2 and last_state[-1] == last_state[-2]:
                gate_lst.append(
                    plre.GateCount(
                        plre.ResourceOutOfPlaceSquare.resource_rep(register_size=grid_size), num_rep
                    )
                )
            elif idx == 4 and len(set(last_state)) == 1:
                gate_lst.append(
                    plre.GateCount(
                        plre.ResourceOutOfPlaceSquare.resource_rep(register_size=grid_size * 2),
                        num_rep,
                    )
                )
            else:
                gate_lst.append(
                    plre.GateCount(
                        plre.ResourceOutMultiplier.resource_rep(grid_size, grid_size * (idx - 1)),
                        num_rep,
                    )
                )

        # Shifted QFT Adjoint
        gate_lst.append(plre.GateCount(t, num_rep * (num_modes * np.ceil(np.log2(num_modes) - 1))))

        return gate_lst

    @classmethod
    def default_resource_decomp(
        cls, compact_ham, num_steps, order, phase_grad_precision, coeff_precision, **kwargs
    ) -> list[GateCount]:
        r"""Returns a list representing the resources of the operator. Each object represents a quantum gate
        and the number of times it occurs in the decomposition."""

        k = order // 2
        gate_list = []
        num_modes = compact_ham.params["num_modes"]
        num_states = compact_ham.params["num_states"]
        grid_size = compact_ham.params["grid_size"]
        taylor_degree = compact_ham.params["taylor_degree"]

        phase_grad_wires = abs(np.floor(np.log2(phase_grad_precision)))
        coeff_wires = abs(np.floor(np.log2(coeff_precision)))
        print("coeff_wires:", coeff_wires, "phase_grad_wires:", phase_grad_wires)

        x = plre.ResourceX.resource_rep()

        phase_grad = plre.ResourcePhaseGradient.resource_rep(phase_grad_wires)

        # Allocate the phase gradient registers
        gate_list.append(AllocWires(phase_grad_wires * (taylor_degree - 1)))
        # Resource Registers
        gate_list.append(GateCount(phase_grad, taylor_degree - 1))

        # Allocate auxiliary registers for the coefficients
        gate_list.append(AllocWires(4 * grid_size + 2 * coeff_wires))

        # Basis state prep per mode, implemented only for the first step
        gate_list.append(plre.GateCount(x, num_modes * grid_size))

        # electronic state
        gate_list.append(
            plre.GateCount(resource_rep(plre.ResourceHadamard), int(np.ceil(np.log2(num_states))))
        )

        if order == 1:
            gate_list += ResourceTrotterVibronic._rep_circuit(
                compact_ham, coeff_precision, num_steps
            )
        else:
            gate_list += ResourceTrotterVibronic._rep_circuit(
                compact_ham, coeff_precision, 2 * num_steps * (5 ** (k - 1))
            )

        # Adjoint for electronic state
        gate_list.append(
            plre.GateCount(resource_rep(plre.ResourceHadamard), int(np.ceil(np.log2(num_states))))
        )

        # Adjoint of Basis state prep, implemented only for the first step
        gate_list.append(plre.GateCount(x, num_modes * grid_size))

        # Free auxiliary registers for the coefficients
        gate_list.append(FreeWires(4 * grid_size + 2 * coeff_wires))

        # Deallocate the phase gradient registers
        gate_list.append(FreeWires(phase_grad_wires * (taylor_degree - 1)))

        return gate_list<|MERGE_RESOLUTION|>--- conflicted
+++ resolved
@@ -799,15 +799,6 @@
 
     .. seealso:: :class:`~.TrotterProduct`
 
-<<<<<<< HEAD
-        **Example**
-
-        The resources can be computed as:
-
-        >>> n, order = (1, 2)
-        >>> compact_ham = plre.CompactHamiltonian.from_thc(num_orbitals = 4, tensor_rank = 4)
-        >>> plre.estimate_resources(plre.ResourceTrotterTHC(compact_ham, n, order)
-=======
     The resources can be computed as:
 
     **Example**
@@ -822,7 +813,6 @@
       clean qubits: 0, dirty qubits: 0, algorithmic qubits: 8
      Gate breakdown:
       {'T': 3.768E+3, 'Adjoint(T)': 72.0, 'Hadamard': 144.0, 'S': 72.0, 'Adjoint(S)': 72.0, 'CNOT': 128.0}
->>>>>>> 1cb661b0
 
     """
 
