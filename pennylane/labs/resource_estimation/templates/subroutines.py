--- conflicted
+++ resolved
@@ -93,10 +93,6 @@
             CompressedResourceOp: the operator in a compressed representation
         """
         return CompressedResourceOp(cls, {"register_size": register_size})
-<<<<<<< HEAD
-=======
-
->>>>>>> bc93d8b7
 
     @classmethod
     def default_resource_decomp(cls, register_size, **kwargs):
@@ -1470,12 +1466,8 @@
         l = math.ceil(math.log2(L))
 
         gate_lst = []
-
-<<<<<<< HEAD
-        gate_lst.append(AllocWires(1))
-=======
         gate_lst.append(AllocWires(1+k))
->>>>>>> bc93d8b7
+
         hadamard = resource_rep(plre.ResourceHadamard)
 
         gate_lst.append(plre.GateCount(hadamard, 2**k + 3*l))
@@ -1485,11 +1477,8 @@
 
         rz = resource_rep(plre.ResourceRZ)
         gate_lst.append(plre.GateCount(rz, 2))
-<<<<<<< HEAD
-        gate_lst.append(FreeWires(1))
-=======
+
         gate_lst.append(FreeWires(1+k))
->>>>>>> bc93d8b7
 
         return gate_lst
 
