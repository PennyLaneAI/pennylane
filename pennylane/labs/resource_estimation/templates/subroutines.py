# Copyright 2024 Xanadu Quantum Technologies Inc.

# Licensed under the Apache License, Version 2.0 (the "License");
# you may not use this file except in compliance with the License.
# You may obtain a copy of the License at

#     http://www.apache.org/licenses/LICENSE-2.0

# Unless required by applicable law or agreed to in writing, software
# distributed under the License is distributed on an "AS IS" BASIS,
# WITHOUT WARRANTIES OR CONDITIONS OF ANY KIND, either express or implied.
# See the License for the specific language governing permissions and
# limitations under the License.
r"""Resource operators for PennyLane subroutine templates."""

import pennylane as qml
import pennylane.labs.resource_estimation as re

# pylint: disable=arguments-differ, protected-access


class ResourceQFT(qml.QFT, re.ResourceOperator):
    """Resource class for the QFT template.

    Resources:
        The resources are obtained from the standard decomposition of QFT as presented
        in (chapter 5) `Nielsen, M.A. and Chuang, I.L. (2011) Quantum Computation and Quantum Information
        <https://www.cambridge.org/highereducation/books/quantum-computation-and-quantum-information/01E10196D0A682A6AEFFEA52D53BE9AE#overview>`_.
    """

    @staticmethod
    def _resource_decomp(num_wires, **kwargs):
        gate_types = {}

        hadamard = re.ResourceHadamard.resource_rep()
        swap = re.ResourceSWAP.resource_rep()
        ctrl_phase_shift = re.ResourceControlledPhaseShift.resource_rep()

        gate_types[hadamard] = num_wires
        gate_types[swap] = num_wires // 2
        gate_types[ctrl_phase_shift] = num_wires * (num_wires - 1) // 2

        return gate_types

    def resource_params(self) -> dict:
        return {"num_wires": len(self.wires)}

    @classmethod
    def resource_rep(cls, num_wires):
        params = {"num_wires": num_wires}
<<<<<<< HEAD
        return re.CompressedResourceOp(cls, params)


class ResourceControlledSequence(qml.ControlledSequence, re.ResourceOperator):
    """Resource class for the ControlledSequence template."""

    @staticmethod
    def _resource_decomp(base_class, base_params, num_ctrl_wires):
        controlled = re.ResourceControlled.resource_rep(base_class, base_params, 1, 0)
        return {controlled: 2**num_ctrl_wires - 1}

    def resource_params(self):
        return {
            "base_class": type(self.base),
            "base_params": self.base.resource_params(),
            "num_ctrl_wires": len(self.control_wires),
        }

    @classmethod
    def resource_rep(cls, base_class, base_params, num_ctrl_wires):
        return re.CompressedResourceOp(
            cls,
            {
                "base_class": base_class,
                "base_params": base_params,
                "num_ctrl_wires": num_ctrl_wires,
            },
        )


class ResourcePhaseAdder(qml.PhaseAdder, re.ResourceOperator):
    """Resource class for the PhaseAdder template."""

    @staticmethod
    def _resource_decomp(mod, num_x_wires):
        if mod == 2**num_x_wires:
            return {re.ResourcePhaseShift.resource_rep(): num_x_wires}

        qft = ResourceQFT.resource_rep(num_x_wires)
        qft_dag = re.ResourceAdjoint.resource_rep(
            ResourceQFT,
            {"num_wires": num_x_wires},
        )

        phase_shift = re.ResourcePhaseShift.resource_rep()
        phase_shift_dag = re.ResourceAdjoint.resource_rep(
            re.ResourcePhaseShift,
            {},
        )
        ctrl_phase_shift = re.ResourceControlled.resource_rep(
            re.ResourcePhaseShift,
            {},
            1,
            0,
        )

        cnot = re.ResourceCNOT.resource_rep()
        multix = re.ResourceMultiControlledX.resource_rep(1, 0, 1)

        gate_types = {}
        gate_types[qft] = 2
        gate_types[qft_dag] = 2
        gate_types[phase_shift] = 2 * num_x_wires
        gate_types[phase_shift_dag] = 2 * num_x_wires
        gate_types[ctrl_phase_shift] = num_x_wires
        gate_types[cnot] = 1
        gate_types[multix] = 1

        return gate_types

    def resource_params(self):
        return {
            "mod": self.hyperparameters["mod"],
            "num_x_wires": len(self.hyperparameters["x_wires"]),
        }

    @classmethod
    def resource_rep(cls, mod, num_x_wires):
        return re.CompressedResourceOp(cls, {"mod": mod, "num_x_wires": num_x_wires})


class ResourceMultiplier(qml.Multiplier, re.ResourceOperator):
    """Resource class for the Multiplier template."""

    @staticmethod
    def _resource_decomp(mod, num_work_wires, num_x_wires):
        if mod == 2**num_x_wires:
            num_aux_wires = num_x_wires
            num_aux_swap = num_x_wires
        else:
            num_aux_wires = num_work_wires - 1
            num_aux_swap = num_aux_wires - 1

        qft = ResourceQFT.resource_rep(num_aux_wires)
        qft_dag = re.ResourceAdjoint.resource_rep(
            ResourceQFT,
            {"num_wires": num_aux_wires},
        )

        sequence = ResourceControlledSequence.resource_rep(
            ResourcePhaseAdder,
            {},
            num_x_wires,
        )

        sequence_dag = re.ResourceAdjoint.resource_rep(
            ResourceControlledSequence,
            {
                "base_class": ResourcePhaseAdder,
                "base_params": {},
                "num_ctrl_wires": num_x_wires,
            },
        )

        cnot = re.ResourceCNOT.resource_rep()

        gate_types = {}
        gate_types[qft] = 2
        gate_types[qft_dag] = 2
        gate_types[sequence] = 1
        gate_types[sequence_dag] = 1
        gate_types[cnot] = min(num_x_wires, num_aux_swap)

        return gate_types

    def resource_params(self):
        return {
            "mod": self.hyperparameters["mod"],
            "num_work_wires": len(self.hyperparameters["work_wires"]),
            "num_x_wires": len(self.hyperparameters["x_wires"]),
        }

    @classmethod
    def resource_rep(cls, mod, num_work_wires, num_x_wires):
        return re.CompressedResourceOp(
            cls, {"mod": mod, "num_work_wires": num_work_wires, "num_x_wires": num_x_wires}
        )


class ResourceModExp(qml.ModExp, re.ResourceOperator):
    """Resource class for the ModExp template."""

    @staticmethod
    def _resource_decomp(mod, num_output_wires, num_work_wires, num_x_wires, **kwargs):
        mult_resources = ResourceMultiplier._resource_decomp(mod, num_work_wires, num_output_wires)
        gate_types = {}

        for comp_rep in mult_resources.items():
            new_rep = re.ResourceControlled.resource_rep(comp_rep.op_type, comp_rep.params, 1, 0)

            # cancel out QFTs from consecutive Multipliers
            if comp_rep._name in ("QFT", "Adjoint(QFT)"):
                gate_types[new_rep] = 1
            else:
                gate_types[new_rep] = mult_resources[comp_rep] * ((2**num_x_wires) - 1)

        return gate_types

    def resource_params(self):
        return {
            "mod": self.hyperparameters["mod"],
            "num_output_wires": len(self.hyperparameters["output_wires"]),
            "num_work_wires": len(self.hyperparameters["work_wires"]),
            "num_x_wires": len(self.hyperparameters["x_wires"]),
        }

    @classmethod
    def resource_rep(cls, mod, num_output_wires, num_work_wires, num_x_wires):
        return re.CompressedResourceOp(
            cls,
            {
                "mod": mod,
                "num_output_wires": num_output_wires,
                "num_work_wires": num_work_wires,
                "num_x_wires": num_x_wires,
            },
        )
=======
        return CompressedResourceOp(cls, params)

    @staticmethod
    def tracking_name(num_wires) -> str:
        return f"QFT({num_wires})"
>>>>>>> d35d0639
<|MERGE_RESOLUTION|>--- conflicted
+++ resolved
@@ -48,8 +48,11 @@
     @classmethod
     def resource_rep(cls, num_wires):
         params = {"num_wires": num_wires}
-<<<<<<< HEAD
-        return re.CompressedResourceOp(cls, params)
+        return CompressedResourceOp(cls, params)
+
+    @staticmethod
+    def tracking_name(num_wires) -> str:
+        return f"QFT({num_wires})"
 
 
 class ResourceControlledSequence(qml.ControlledSequence, re.ResourceOperator):
@@ -197,7 +200,7 @@
         gate_types = {}
 
         for comp_rep in mult_resources.items():
-            new_rep = re.ResourceControlled.resource_rep(comp_rep.op_type, comp_rep.params, 1, 0)
+            new_rep = re.ResourceControlled.resource_rep(comp_rep.op_type, comp_rep.params, 1, 0, 0)
 
             # cancel out QFTs from consecutive Multipliers
             if comp_rep._name in ("QFT", "Adjoint(QFT)"):
@@ -225,11 +228,4 @@
                 "num_work_wires": num_work_wires,
                 "num_x_wires": num_x_wires,
             },
-        )
-=======
-        return CompressedResourceOp(cls, params)
-
-    @staticmethod
-    def tracking_name(num_wires) -> str:
-        return f"QFT({num_wires})"
->>>>>>> d35d0639
+        )