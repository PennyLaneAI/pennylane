--- conflicted
+++ resolved
@@ -12,18 +12,12 @@
 # See the License for the specific language governing permissions and
 # limitations under the License.
 r"""Resource operators for PennyLane subroutine templates."""
-<<<<<<< HEAD
 import math
-=======
->>>>>>> 8f4fe9a6
 from collections import defaultdict
 from typing import Dict
 
 import pennylane as qml
-<<<<<<< HEAD
-=======
 from pennylane import numpy as qnp
->>>>>>> 8f4fe9a6
 from pennylane.labs import resource_estimation as re
 from pennylane.labs.resource_estimation import CompressedResourceOp, ResourceOperator
 
@@ -67,7 +61,6 @@
         return f"QFT({num_wires})"
 
 
-<<<<<<< HEAD
 class ResourceControlledSequence(qml.ControlledSequence, re.ResourceOperator):
     """Resource class for the ControlledSequence template."""
 
@@ -80,6 +73,7 @@
             - 1
         }
 
+    @property
     def resource_params(self) -> dict:
         return {
             "base_class": type(self.base),
@@ -145,6 +139,7 @@
 
         return gate_types
 
+    @property
     def resource_params(self) -> dict:
         return {
             "mod": self.hyperparameters["mod"],
@@ -202,6 +197,7 @@
 
         return gate_types
 
+    @property
     def resource_params(self) -> dict:
         return {
             "mod": self.hyperparameters["mod"],
@@ -237,6 +233,7 @@
 
         return gate_types
 
+    @property
     def resource_params(self) -> dict:
         return {
             "mod": self.hyperparameters["mod"],
@@ -263,13 +260,6 @@
 class ResourceQuantumPhaseEstimation(qml.QuantumPhaseEstimation, ResourceOperator):
     """Resource class for QPE"""
 
-    # TODO: Add a secondary resource decomp which falls back to op.pow_resource_decomp
-
-=======
-class ResourceQuantumPhaseEstimation(qml.QuantumPhaseEstimation, ResourceOperator):
-    """Resource class for QPE"""
-
->>>>>>> 8f4fe9a6
     @staticmethod
     def _resource_decomp(
         base_class, base_params, num_estimation_wires, **kwargs
@@ -283,36 +273,23 @@
         gate_types[hadamard] = num_estimation_wires
         gate_types[adj_qft] = 1
         gate_types[ctrl_op] = (2**num_estimation_wires) - 1
-<<<<<<< HEAD
-        return gate_types
-
-=======
-
-        return gate_types
-
-    @property
->>>>>>> 8f4fe9a6
+
+        return gate_types
+
+    @property
     def resource_params(self) -> dict:
         op = self.hyperparameters["unitary"]
         num_estimation_wires = len(self.hyperparameters["estimation_wires"])
 
         if not isinstance(op, re.ResourceOperator):
             raise TypeError(
-<<<<<<< HEAD
-                f"Can't obtain QPE resources when the base unitary {op} is an instance"
-=======
                 f"Can't obtain QPE resources when the base unitary {op} isn't an instance"
->>>>>>> 8f4fe9a6
                 " of ResourceOperator"
             )
 
         return {
             "base_class": type(op),
-<<<<<<< HEAD
-            "base_params": op.resource_params(),
-=======
             "base_params": op.resource_params,
->>>>>>> 8f4fe9a6
             "num_estimation_wires": num_estimation_wires,
         }
 
@@ -339,51 +316,6 @@
 ResourceQPE = ResourceQuantumPhaseEstimation  # Alias for ease of typing
 
 
-<<<<<<< HEAD
-=======
-class ResourceStatePrep(qml.StatePrep, ResourceOperator):
-    r"""Resource class for StatePrep.
-
-    Resources:
-        The resources are obtained using the method described in
-        `Transformation of quantum states using uniformly controlled rotations
-        <https://arxiv.org/pdf/quant-ph/0407010>`_.
-
-        Specifically, the resource cost of this subroutine is given as :math:`2^{n + 2} - 4n + 4`
-        CNOT gates and :math:`2^{n+2} - 5` single qubit rotation gates.
-    """
-
-    @staticmethod
-    def _resource_decomp(num_wires, **kwargs) -> Dict[CompressedResourceOp, int]:
-        gate_types = {}
-        rz = re.ResourceRZ.resource_rep()
-        cnot = re.ResourceCNOT.resource_rep()
-
-        r_count = 2 ** (num_wires + 2) - 5
-        cnot_count = 2 ** (num_wires + 2) - 4 * num_wires - 4
-
-        if r_count:
-            gate_types[rz] = r_count
-
-        if cnot_count:
-            gate_types[cnot] = cnot_count
-        return gate_types
-
-    @property
-    def resource_params(self) -> dict:
-        return {"num_wires": len(self.wires)}
-
-    @classmethod
-    def resource_rep(cls, num_wires) -> CompressedResourceOp:
-        params = {"num_wires": num_wires}
-        return CompressedResourceOp(cls, params)
-
-    @classmethod
-    def tracking_name(cls, num_wires) -> str:
-        return f"StatePrep({num_wires})"
-
-
->>>>>>> 8f4fe9a6
 class ResourceBasisRotation(qml.BasisRotation, ResourceOperator):
     """Resource class for BasisRotations."""
 
@@ -400,10 +332,7 @@
         gate_types[single_excitation] = se_count
         return gate_types
 
-<<<<<<< HEAD
-=======
-    @property
->>>>>>> 8f4fe9a6
+    @property
     def resource_params(self) -> dict:
         unitary_matrix = self.parameters[0]
         return {"dim_N": qml.math.shape(unitary_matrix)[0]}
@@ -423,28 +352,18 @@
 
     @staticmethod
     def _resource_decomp(cmpr_ops, **kwargs) -> Dict[CompressedResourceOp, int]:
-<<<<<<< HEAD
         """The resources defined here are for the PL implementation of the Select
         subroutine. Here we directly apply multi-qubit controlled variants of the
         unitaries being selected upon.
         """
-=======
->>>>>>> 8f4fe9a6
         gate_types = defaultdict(int)
         x = re.ResourceX.resource_rep()
 
         num_ops = len(cmpr_ops)
-<<<<<<< HEAD
-        num_ctrl_wires = int(math.ceil(math.log2(num_ops)))
-        num_total_ctrl_possibilities = 2**num_ctrl_wires  # 2^n
-
-        num_zero_controls = (num_total_ctrl_possibilities * num_ctrl_wires) // 2
-=======
         num_ctrl_wires = int(qnp.ceil(qnp.log2(num_ops)))
         num_total_ctrl_possibilities = 2**num_ctrl_wires  # 2^n
 
         num_zero_controls = num_total_ctrl_possibilities // 2
->>>>>>> 8f4fe9a6
         gate_types[x] = num_zero_controls * 2  # conjugate 0 controls
 
         for cmp_rep in cmpr_ops:
@@ -455,7 +374,6 @@
 
         return gate_types
 
-<<<<<<< HEAD
     @staticmethod
     def resources_for_ui(cmpr_ops, **kwargs):
         r"""The resources for a select implementation taking advantage of the unary iterator trick.
@@ -483,9 +401,7 @@
 
         return gate_types
 
-=======
-    @property
->>>>>>> 8f4fe9a6
+    @property
     def resource_params(self) -> dict:
         ops = self.hyperparameters["ops"]
         cmpr_ops = tuple(op.resource_rep_from_op() for op in ops)
@@ -505,29 +421,18 @@
         gate_types = {}
 
         num_ops = len(cmpr_ops)
-<<<<<<< HEAD
         num_wires = int(math.ceil(math.log2(num_ops)))
 
         prep = re.ResourceStatePrep.resource_rep(num_wires)
         sel = ResourceSelect.resource_rep(cmpr_ops)
         prep_dag = re.ResourceAdjoint.resource_rep(re.ResourceStatePrep, {"num_wires": num_wires})
-=======
-        num_wires = int(qnp.ceil(qnp.log2(num_ops)))
-
-        prep = ResourceStatePrep.resource_rep(num_wires)
-        sel = ResourceSelect.resource_rep(cmpr_ops)
-        prep_dag = re.ResourceAdjoint.resource_rep(ResourceStatePrep, {"num_wires": num_wires})
->>>>>>> 8f4fe9a6
 
         gate_types[prep] = 1
         gate_types[sel] = 1
         gate_types[prep_dag] = 1
         return gate_types
 
-<<<<<<< HEAD
-=======
-    @property
->>>>>>> 8f4fe9a6
+    @property
     def resource_params(self) -> dict:
         ops = self.hyperparameters["ops"]
         cmpr_ops = tuple(op.resource_rep_from_op() for op in ops)
@@ -543,19 +448,11 @@
         gate_types = {}
 
         num_ops = len(cmpr_ops)
-<<<<<<< HEAD
         num_wires = int(math.ceil(math.log2(num_ops)))
 
         prep = re.ResourceStatePrep.resource_rep(num_wires)
         pow_sel = re.ResourcePow.resource_rep(ResourceSelect, {"cmpr_ops": cmpr_ops}, z)
         prep_dag = re.ResourceAdjoint.resource_rep(re.ResourceStatePrep, {"num_wires": num_wires})
-=======
-        num_wires = int(qnp.ceil(qnp.log2(num_ops)))
-
-        prep = ResourceStatePrep.resource_rep(num_wires)
-        pow_sel = re.ResourcePow.resource_rep(ResourceSelect, {"cmpr_ops": cmpr_ops}, z)
-        prep_dag = re.ResourceAdjoint.resource_rep(ResourceStatePrep, {"num_wires": num_wires})
->>>>>>> 8f4fe9a6
 
         gate_types[prep] = 1
         gate_types[pow_sel] = 1
@@ -592,10 +489,7 @@
 
         return gate_types
 
-<<<<<<< HEAD
-=======
-    @property
->>>>>>> 8f4fe9a6
+    @property
     def resource_params(self) -> dict:
         base_cmpr_rep = self.hyperparameters["base"].resource_rep_from_op()
         num_ref_wires = len(self.hyperparameters["reflection_wires"])
@@ -629,10 +523,7 @@
         gate_types[psp] = 1
         return gate_types
 
-<<<<<<< HEAD
-=======
-    @property
->>>>>>> 8f4fe9a6
+    @property
     def resource_params(self) -> dict:
         lcu = self.hyperparameters["hamiltonian"]
         _, ops = lcu.terms()
@@ -644,7 +535,6 @@
     @classmethod
     def resource_rep(cls, cmpr_ops, num_ctrl_wires) -> CompressedResourceOp:
         params = {"cmpr_ops": cmpr_ops, "num_ctrl_wires": num_ctrl_wires}
-<<<<<<< HEAD
         return CompressedResourceOp(cls, params)
 
 
@@ -711,6 +601,7 @@
 
         return gate_types
 
+    @property
     def resource_params(self) -> Dict:
         bitstrings = self.hyperparameters["bitstrings"]
         num_bitstrings = len(bitstrings)
@@ -745,6 +636,4 @@
             "size_bitstring": size_bitstring,
             "clean": clean,
         }
-=======
->>>>>>> 8f4fe9a6
         return CompressedResourceOp(cls, params)