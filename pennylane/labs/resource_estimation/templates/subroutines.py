# Copyright 2025 Xanadu Quantum Technologies Inc.

# Licensed under the Apache License, Version 2.0 (the "License");
# you may not use this file except in compliance with the License.
# You may obtain a copy of the License at

#     http://www.apache.org/licenses/LICENSE-2.0

# Unless required by applicable law or agreed to in writing, software
# distributed under the License is distributed on an "AS IS" BASIS,
# WITHOUT WARRANTIES OR CONDITIONS OF ANY KIND, either express or implied.
# See the License for the specific language governing permissions and
# limitations under the License.
r"""Resource operators for PennyLane subroutine templates."""
import math
from collections import defaultdict
from typing import Dict

import pennylane as qml
from pennylane import numpy as qnp
from pennylane.labs import resource_estimation as re
from pennylane.labs.resource_estimation import CompressedResourceOp, ResourceOperator

# pylint: disable=arguments-differ, protected-access


class ResourceQFT(qml.QFT, ResourceOperator):
    r"""Resource class for the QFT template.

    Args:
        num_wires (int): the number of qubits the operation acts upon

    Resources:
        The resources are obtained from the standard decomposition of QFT as presented
        in (chapter 5) `Nielsen, M.A. and Chuang, I.L. (2011) Quantum Computation and Quantum Information
        <https://www.cambridge.org/highereducation/books/quantum-computation-and-quantum-information/01E10196D0A682A6AEFFEA52D53BE9AE#overview>`_.

    .. seealso:: :class:`~.QFT`

    """

    @staticmethod
    def _resource_decomp(num_wires, **kwargs) -> Dict[CompressedResourceOp, int]:
        r"""Returns a dictionary representing the resources of the operator. The
        keys are the operators and the associated values are the counts.

        Args:
            num_wires (int): the number of qubits the operation acts upon

        Resources:
            The resources are obtained from the standard decomposition of QFT as presented
            in (chapter 5) `Nielsen, M.A. and Chuang, I.L. (2011) Quantum Computation and Quantum Information
            <https://www.cambridge.org/highereducation/books/quantum-computation-and-quantum-information/01E10196D0A682A6AEFFEA52D53BE9AE#overview>`_.

        """
        gate_types = {}

        hadamard = re.ResourceHadamard.resource_rep()
        swap = re.ResourceSWAP.resource_rep()
        ctrl_phase_shift = re.ResourceControlledPhaseShift.resource_rep()

        gate_types[hadamard] = num_wires
        gate_types[swap] = num_wires // 2
        gate_types[ctrl_phase_shift] = num_wires * (num_wires - 1) // 2

        return gate_types

    @property
    def resource_params(self) -> dict:
        r"""Returns a dictionary containing the minimal information needed to compute the resources.

        Resource parameters:
            num_wires (int): the number of qubits the operation acts upon

        Returns:
            dict: dictionary containing the resource parameters
        """
        return {"num_wires": len(self.wires)}

    @classmethod
    def resource_rep(cls, num_wires) -> CompressedResourceOp:
        r"""Returns a compressed representation containing only the parameters of
        the Operator that are needed to compute a resource estimation.

        Args:
            num_wires (int): the number of qubits the operation acts upon

        Returns:
            CompressedResourceOp: the operator in a compressed representation
        """
        params = {"num_wires": num_wires}
        return CompressedResourceOp(cls, params)

    @staticmethod
    def tracking_name(num_wires) -> str:
        r"""Returns the tracking name built with the operator's parameters."""
        return f"QFT({num_wires})"


class ResourceControlledSequence(qml.ControlledSequence, re.ResourceOperator):
    """Resource class for the ControlledSequence template."""

    @staticmethod
    def _resource_decomp(
        base_class, base_params, num_ctrl_wires, **kwargs
    ) -> Dict[re.CompressedResourceOp, int]:
        return {
            re.ResourceControlled.resource_rep(base_class, base_params, 1, 0, 0): 2**num_ctrl_wires
            - 1
        }

    @property
    def resource_params(self) -> dict:
        return {
            "base_class": type(self.base),
            "base_params": self.base.resource_params,
            "num_ctrl_wires": len(self.control_wires),
        }

    @classmethod
    def resource_rep(cls, base_class, base_params, num_ctrl_wires) -> re.CompressedResourceOp:
        return re.CompressedResourceOp(
            cls,
            {
                "base_class": base_class,
                "base_params": base_params,
                "num_ctrl_wires": num_ctrl_wires,
            },
        )

    @staticmethod
    def tracking_name(base_class, base_params, num_ctrl_wires) -> str:
        base_name = base_class.tracking_name(**base_params)
        return f"ControlledSequence({base_name}, {num_ctrl_wires})"


class ResourcePhaseAdder(qml.PhaseAdder, re.ResourceOperator):
    """Resource class for the PhaseAdder template."""

    @staticmethod
    def _resource_decomp(mod, num_x_wires, **kwargs) -> Dict[re.CompressedResourceOp, int]:
        if mod == 2**num_x_wires:
            return {re.ResourcePhaseShift.resource_rep(): num_x_wires}

        qft = ResourceQFT.resource_rep(num_x_wires)
        qft_dag = re.ResourceAdjoint.resource_rep(
            ResourceQFT,
            {"num_wires": num_x_wires},
        )

        phase_shift = re.ResourcePhaseShift.resource_rep()
        phase_shift_dag = re.ResourceAdjoint.resource_rep(
            re.ResourcePhaseShift,
            {},
        )
        ctrl_phase_shift = re.ResourceControlled.resource_rep(
            re.ResourcePhaseShift,
            {},
            1,
            0,
            0,
        )

        cnot = re.ResourceCNOT.resource_rep()
        multix = re.ResourceMultiControlledX.resource_rep(1, 0, 1)

        gate_types = {}
        gate_types[qft] = 2
        gate_types[qft_dag] = 2
        gate_types[phase_shift] = 2 * num_x_wires
        gate_types[phase_shift_dag] = 2 * num_x_wires
        gate_types[ctrl_phase_shift] = num_x_wires
        gate_types[cnot] = 1
        gate_types[multix] = 1

        return gate_types

    @property
    def resource_params(self) -> dict:
        return {
            "mod": self.hyperparameters["mod"],
            "num_x_wires": len(self.hyperparameters["x_wires"]),
        }

    @classmethod
    def resource_rep(cls, mod, num_x_wires) -> re.CompressedResourceOp:
        return re.CompressedResourceOp(cls, {"mod": mod, "num_x_wires": num_x_wires})


class ResourceMultiplier(qml.Multiplier, re.ResourceOperator):
    """Resource class for the Multiplier template."""

    @staticmethod
    def _resource_decomp(
        mod, num_work_wires, num_x_wires, **kwargs
    ) -> Dict[re.CompressedResourceOp, int]:
        if mod == 2**num_x_wires:
            num_aux_wires = num_x_wires
            num_aux_swap = num_x_wires
        else:
            num_aux_wires = num_work_wires - 1
            num_aux_swap = num_aux_wires - 1

        qft = ResourceQFT.resource_rep(num_aux_wires)
        qft_dag = re.ResourceAdjoint.resource_rep(
            ResourceQFT,
            {"num_wires": num_aux_wires},
        )

        sequence = ResourceControlledSequence.resource_rep(
            ResourcePhaseAdder,
            {},
            num_x_wires,
        )

        sequence_dag = re.ResourceAdjoint.resource_rep(
            ResourceControlledSequence,
            {
                "base_class": ResourcePhaseAdder,
                "base_params": {},
                "num_ctrl_wires": num_x_wires,
            },
        )

        cnot = re.ResourceCNOT.resource_rep()

        gate_types = {}
        gate_types[qft] = 2
        gate_types[qft_dag] = 2
        gate_types[sequence] = 1
        gate_types[sequence_dag] = 1
        gate_types[cnot] = min(num_x_wires, num_aux_swap)

        return gate_types

    @property
    def resource_params(self) -> dict:
        return {
            "mod": self.hyperparameters["mod"],
            "num_work_wires": len(self.hyperparameters["work_wires"]),
            "num_x_wires": len(self.hyperparameters["x_wires"]),
        }

    @classmethod
    def resource_rep(cls, mod, num_work_wires, num_x_wires) -> re.CompressedResourceOp:
        return re.CompressedResourceOp(
            cls, {"mod": mod, "num_work_wires": num_work_wires, "num_x_wires": num_x_wires}
        )


class ResourceModExp(qml.ModExp, re.ResourceOperator):
    """Resource class for the ModExp template."""

    @staticmethod
    def _resource_decomp(
        mod, num_output_wires, num_work_wires, num_x_wires, **kwargs
    ) -> Dict[re.CompressedResourceOp, int]:
        mult_resources = ResourceMultiplier._resource_decomp(mod, num_work_wires, num_output_wires)
        gate_types = {}

        for comp_rep, _ in mult_resources.items():
            new_rep = re.ResourceControlled.resource_rep(comp_rep.op_type, comp_rep.params, 1, 0, 0)

            # cancel out QFTs from consecutive Multipliers
            if comp_rep._name in ("QFT", "Adjoint(QFT)"):
                gate_types[new_rep] = 1
            else:
                gate_types[new_rep] = mult_resources[comp_rep] * ((2**num_x_wires) - 1)

        return gate_types

    @property
    def resource_params(self) -> dict:
        return {
            "mod": self.hyperparameters["mod"],
            "num_output_wires": len(self.hyperparameters["output_wires"]),
            "num_work_wires": len(self.hyperparameters["work_wires"]),
            "num_x_wires": len(self.hyperparameters["x_wires"]),
        }

    @classmethod
    def resource_rep(
        cls, mod, num_output_wires, num_work_wires, num_x_wires
    ) -> re.CompressedResourceOp:
        return re.CompressedResourceOp(
            cls,
            {
                "mod": mod,
                "num_output_wires": num_output_wires,
                "num_work_wires": num_work_wires,
                "num_x_wires": num_x_wires,
            },
        )


class ResourceQuantumPhaseEstimation(qml.QuantumPhaseEstimation, ResourceOperator):
    r"""Resource class for QuantumPhaseEstimation (QPE).

    Args:
        base_class (ResourceOperator): The type of the operation corresponding to the
            phase estimation unitary.
        base_params (dict): A dictionary of parameters required to obtain the resources for
            the phase estimation unitary.
        num_estimation_wires (int): the number of wires used for measuring out the phase

    Resources:
        The resources are obtained from the standard decomposition of QPE as presented
        in (section 5.2) `Nielsen, M.A. and Chuang, I.L. (2011) Quantum Computation and Quantum
        Information <https://www.cambridge.org/highereducation/books/quantum-computation-and-quantum-information/01E10196D0A682A6AEFFEA52D53BE9AE#overview>`_.

    .. seealso:: :class:`~.QuantumPhaseEstimation`

    """

    @staticmethod
    def _resource_decomp(
        base_class, base_params, num_estimation_wires, **kwargs
    ) -> Dict[CompressedResourceOp, int]:
        r"""Returns a dictionary representing the resources of the operator. The
        keys are the operators and the associated values are the counts.

        Args:
            base_class (Type(ResourceOperator)): The type of the operation corresponding to the
                phase estimation unitary.
            base_params (dict): A dictionary of parameters required to obtain the resources for
                the phase estimation unitary.
            num_estimation_wires (int): the number of wires used for measuring out the phase

        Resources:
            The resources are obtained from the standard decomposition of QPE as presented
            in (section 5.2) `Nielsen, M.A. and Chuang, I.L. (2011) Quantum Computation and Quantum
            Information <https://www.cambridge.org/highereducation/books/quantum-computation-and-quantum-information/01E10196D0A682A6AEFFEA52D53BE9AE#overview>`_.
        """
        gate_types = {}

        hadamard = re.ResourceHadamard.resource_rep()
        adj_qft = re.ResourceAdjoint.resource_rep(ResourceQFT, {"num_wires": num_estimation_wires})
        ctrl_op = re.ResourceControlled.resource_rep(base_class, base_params, 1, 0, 0)

        gate_types[hadamard] = num_estimation_wires
        gate_types[adj_qft] = 1
        gate_types[ctrl_op] = (2**num_estimation_wires) - 1

        return gate_types

    @property
    def resource_params(self) -> dict:
        r"""Returns a dictionary containing the minimal information needed to compute the resources.

        Resource parameters:
            base_class (Type(ResourceOperator)): The type of the operation corresponding to the
                phase estimation unitary.
            base_params (dict): A dictionary of parameters required to obtain the resources for
                the phase estimation unitary.
            num_estimation_wires (int): the number of wires used for measuring out the phase

        Returns:
            dict: dictionary containing the resource parameters
        """
        op = self.hyperparameters["unitary"]
        num_estimation_wires = len(self.hyperparameters["estimation_wires"])

        if not isinstance(op, re.ResourceOperator):
            raise TypeError(
                f"Can't obtain QPE resources when the base unitary {op} isn't an instance"
                " of ResourceOperator"
            )

        return {
            "base_class": type(op),
            "base_params": op.resource_params,
            "num_estimation_wires": num_estimation_wires,
        }

    @classmethod
    def resource_rep(
        cls,
        base_class,
        base_params,
        num_estimation_wires,
    ) -> CompressedResourceOp:
        r"""Returns a compressed representation containing only the parameters of
        the Operator that are needed to compute a resource estimation.

        Args:
            base_class (Type(ResourceOperator)): The type of the operation corresponding to the
                phase estimation unitary.
            base_params (dict): A dictionary of parameters required to obtain the resources for
                the phase estimation unitary.
            num_estimation_wires (int): the number of wires used for measuring out the phase

        Returns:
            CompressedResourceOp: the operator in a compressed representation
        """
        params = {
            "base_class": base_class,
            "base_params": base_params,
            "num_estimation_wires": num_estimation_wires,
        }
        return CompressedResourceOp(cls, params)

    @staticmethod
    def tracking_name(base_class, base_params, num_estimation_wires) -> str:
        r"""Returns the tracking name built with the operator's parameters."""
        base_name = base_class.tracking_name(**base_params)
        return f"QPE({base_name}, {num_estimation_wires})"


ResourceQPE = ResourceQuantumPhaseEstimation  # Alias for ease of typing


<<<<<<< HEAD
class ResourceStatePrep(qml.StatePrep, ResourceOperator):
    r"""Resource class for StatePrep.

    Resources:
        The resources are obtained using the method described in
        `Transformation of quantum states using uniformly controlled rotations
        <https://arxiv.org/pdf/quant-ph/0407010>`_.

        Specifically, the resource cost of this subroutine is given as :math:`2^{n + 2} - 4n + 4`
        CNOT gates and :math:`2^{n+2} - 5` single qubit rotation gates.
    """

    @staticmethod
    def _resource_decomp(num_wires, **kwargs) -> Dict[CompressedResourceOp, int]:
        gate_types = {}
        rz = re.ResourceRZ.resource_rep()
        cnot = re.ResourceCNOT.resource_rep()

        r_count = 2 ** (num_wires + 2) - 5
        cnot_count = 2 ** (num_wires + 2) - 4 * num_wires - 4

        if r_count:
            gate_types[rz] = r_count

        if cnot_count:
            gate_types[cnot] = cnot_count
        return gate_types

    @property
    def resource_params(self) -> dict:
        return {"num_wires": len(self.wires)}

    @classmethod
    def resource_rep(cls, num_wires) -> CompressedResourceOp:
        params = {"num_wires": num_wires}
        return CompressedResourceOp(cls, params)


class ResourceControlledSequence(qml.ControlledSequence, re.ResourceOperator):
    """Resource class for the ControlledSequence template."""

    @staticmethod
    def _resource_decomp(
        base_class, base_params, num_ctrl_wires, **kwargs
    ) -> Dict[re.CompressedResourceOp, int]:
        return {
            re.ResourceControlled.resource_rep(base_class, base_params, 1, 0, 0): 2**num_ctrl_wires
            - 1
        }

    def resource_params(self) -> dict:
        return {
            "base_class": type(self.base),
            "base_params": self.base.resource_params(),
            "num_ctrl_wires": len(self.control_wires),
        }

    @classmethod
    def resource_rep(cls, base_class, base_params, num_ctrl_wires) -> re.CompressedResourceOp:
        return re.CompressedResourceOp(
            cls,
            {
                "base_class": base_class,
                "base_params": base_params,
                "num_ctrl_wires": num_ctrl_wires,
            },
        )

    @staticmethod
    def tracking_name(base_class, base_params, num_ctrl_wires) -> str:
        base_name = base_class.tracking_name(**base_params)
        return f"ControlledSequence({base_name}, {num_ctrl_wires})"


class ResourcePhaseAdder(qml.PhaseAdder, re.ResourceOperator):
    """Resource class for the PhaseAdder template."""

    @staticmethod
    def _resource_decomp(mod, num_x_wires, **kwargs) -> Dict[re.CompressedResourceOp, int]:
        if mod == 2**num_x_wires:
            return {re.ResourcePhaseShift.resource_rep(): num_x_wires}

        qft = ResourceQFT.resource_rep(num_x_wires)
        qft_dag = re.ResourceAdjoint.resource_rep(
            ResourceQFT,
            {"num_wires": num_x_wires},
        )

        phase_shift = re.ResourcePhaseShift.resource_rep()
        phase_shift_dag = re.ResourceAdjoint.resource_rep(
            re.ResourcePhaseShift,
            {},
        )
        ctrl_phase_shift = re.ResourceControlled.resource_rep(
            re.ResourcePhaseShift,
            {},
            1,
            0,
            0,
        )

        cnot = re.ResourceCNOT.resource_rep()
        multix = re.ResourceMultiControlledX.resource_rep(1, 0, 1)

        gate_types = {}
        gate_types[qft] = 2
        gate_types[qft_dag] = 2
        gate_types[phase_shift] = 2 * num_x_wires
        gate_types[phase_shift_dag] = 2 * num_x_wires
        gate_types[ctrl_phase_shift] = num_x_wires
        gate_types[cnot] = 1
        gate_types[multix] = 1

        return gate_types

    def resource_params(self) -> dict:
        return {
            "mod": self.hyperparameters["mod"],
            "num_x_wires": len(self.hyperparameters["x_wires"]),
        }

    @classmethod
    def resource_rep(cls, mod, num_x_wires) -> re.CompressedResourceOp:
        return re.CompressedResourceOp(cls, {"mod": mod, "num_x_wires": num_x_wires})


class ResourceMultiplier(qml.Multiplier, re.ResourceOperator):
    """Resource class for the Multiplier template."""

    @staticmethod
    def _resource_decomp(
        mod, num_work_wires, num_x_wires, **kwargs
    ) -> Dict[re.CompressedResourceOp, int]:
        if mod == 2**num_x_wires:
            num_aux_wires = num_x_wires
            num_aux_swap = num_x_wires
        else:
            num_aux_wires = num_work_wires - 1
            num_aux_swap = num_aux_wires - 1

        qft = ResourceQFT.resource_rep(num_aux_wires)
        qft_dag = re.ResourceAdjoint.resource_rep(
            ResourceQFT,
            {"num_wires": num_aux_wires},
        )

        sequence = ResourceControlledSequence.resource_rep(
            ResourcePhaseAdder,
            {},
            num_x_wires,
        )

        sequence_dag = re.ResourceAdjoint.resource_rep(
            ResourceControlledSequence,
            {
                "base_class": ResourcePhaseAdder,
                "base_params": {},
                "num_ctrl_wires": num_x_wires,
            },
        )

        cnot = re.ResourceCNOT.resource_rep()

        gate_types = {}
        gate_types[qft] = 2
        gate_types[qft_dag] = 2
        gate_types[sequence] = 1
        gate_types[sequence_dag] = 1
        gate_types[cnot] = min(num_x_wires, num_aux_swap)

        return gate_types

    def resource_params(self) -> dict:
        return {
            "mod": self.hyperparameters["mod"],
            "num_work_wires": len(self.hyperparameters["work_wires"]),
            "num_x_wires": len(self.hyperparameters["x_wires"]),
        }

    @classmethod
    def resource_rep(cls, mod, num_work_wires, num_x_wires) -> re.CompressedResourceOp:
        return re.CompressedResourceOp(
            cls, {"mod": mod, "num_work_wires": num_work_wires, "num_x_wires": num_x_wires}
        )


class ResourceModExp(qml.ModExp, re.ResourceOperator):
    """Resource class for the ModExp template."""

    @staticmethod
    def _resource_decomp(
        mod, num_output_wires, num_work_wires, num_x_wires, **kwargs
    ) -> Dict[re.CompressedResourceOp, int]:
        mult_resources = ResourceMultiplier._resource_decomp(mod, num_work_wires, num_output_wires)
        gate_types = {}

        for comp_rep in mult_resources.items():
            new_rep = re.ResourceControlled.resource_rep(comp_rep.op_type, comp_rep.params, 1, 0, 0)

            # cancel out QFTs from consecutive Multipliers
            if comp_rep._name in ("QFT", "Adjoint(QFT)"):
                gate_types[new_rep] = 1
            else:
                gate_types[new_rep] = mult_resources[comp_rep] * ((2**num_x_wires) - 1)

        return gate_types

    def resource_params(self) -> dict:
        return {
            "mod": self.hyperparameters["mod"],
            "num_output_wires": len(self.hyperparameters["output_wires"]),
            "num_work_wires": len(self.hyperparameters["work_wires"]),
            "num_x_wires": len(self.hyperparameters["x_wires"]),
        }

    @classmethod
    def resource_rep(
        cls, mod, num_output_wires, num_work_wires, num_x_wires
    ) -> re.CompressedResourceOp:
        return re.CompressedResourceOp(
            cls,
            {
                "mod": mod,
                "num_output_wires": num_output_wires,
                "num_work_wires": num_work_wires,
                "num_x_wires": num_x_wires,
            },
        )


class ResourceQuantumPhaseEstimation(qml.QuantumPhaseEstimation, ResourceOperator):
    """Resource class for QPE"""

    # TODO: Add a secondary resource decomp which falls back to op.pow_resource_decomp

    @staticmethod
    def _resource_decomp(
        base_class, base_params, num_estimation_wires, **kwargs
    ) -> Dict[CompressedResourceOp, int]:
        gate_types = {}

        hadamard = re.ResourceHadamard.resource_rep()
        adj_qft = re.ResourceAdjoint.resource_rep(ResourceQFT, {"num_wires": num_estimation_wires})
        ctrl_op = re.ResourceControlled.resource_rep(base_class, base_params, 1, 0, 0)

        gate_types[hadamard] = num_estimation_wires
        gate_types[adj_qft] = 1
        gate_types[ctrl_op] = (2**num_estimation_wires) - 1
        return gate_types

    def resource_params(self) -> dict:
        op = self.hyperparameters["unitary"]
        num_estimation_wires = len(self.hyperparameters["estimation_wires"])

        if not isinstance(op, re.ResourceOperator):
            raise TypeError(
                f"Can't obtain QPE resources when the base unitary {op} is an instance"
                " of ResourceOperator"
            )

        return {
            "base_class": type(op),
            "base_params": op.resource_params(),
            "num_estimation_wires": num_estimation_wires,
        }

    @classmethod
    def resource_rep(
        cls,
        base_class,
        base_params,
        num_estimation_wires,
    ) -> CompressedResourceOp:
        params = {
            "base_class": base_class,
            "base_params": base_params,
            "num_estimation_wires": num_estimation_wires,
        }
        return CompressedResourceOp(cls, params)

    @staticmethod
    def tracking_name(base_class, base_params, num_estimation_wires) -> str:
        base_name = base_class.tracking_name(**base_params)
        return f"QPE({base_name}, {num_estimation_wires})"


ResourceQPE = ResourceQuantumPhaseEstimation  # Alias for ease of typing


=======
>>>>>>> 5e8c1370
class ResourceBasisRotation(qml.BasisRotation, ResourceOperator):
    r"""Resource class for the BasisRotation gate.

    Args:
        dim_N (int): The dimensions of the input :code:`unitary_matrix`. This is computed
            as the number of columns of the matrix.

    Resources:
        The resources are obtained from the construction scheme given in `Optica, 3, 1460 (2016)
        <https://opg.optica.org/optica/fulltext.cfm?uri=optica-3-12-1460&id=355743>`_. Specifically,
        the resources are given as :math:`dim_N * (dim_N - 1) / 2` instances of the
        :class:`~.ResourceSingleExcitation` gate, and :math:`dim_N * (1 + (dim_N - 1) / 2)` instances
        of the :class:`~.ResourcePhaseShift` gate.

    .. seealso:: :class:`~.BasisRotation`

    """

    @staticmethod
    def _resource_decomp(dim_N, **kwargs) -> Dict[CompressedResourceOp, int]:
        r"""Returns a dictionary representing the resources of the operator. The
        keys are the operators and the associated values are the counts.

        Args:
            dim_N (int): The dimensions of the input :code:`unitary_matrix`. This is computed
                as the number of columns of the matrix.

        Resources:
            The resources are obtained from the construction scheme given in `Optica, 3, 1460 (2016)
            <https://opg.optica.org/optica/fulltext.cfm?uri=optica-3-12-1460&id=355743>`_. Specifically,
            the resources are given as :math:`dim_N * (dim_N - 1) / 2` instances of the
            :class:`~.ResourceSingleExcitation` gate, and :math:`dim_N * (1 + (dim_N - 1) / 2)` instances
            of the :class:`~.ResourcePhaseShift` gate.
        """
        gate_types = {}
        phase_shift = re.ResourcePhaseShift.resource_rep()
        single_excitation = re.ResourceSingleExcitation.resource_rep()

        se_count = dim_N * (dim_N - 1) / 2
        ps_count = dim_N + se_count

        gate_types[phase_shift] = ps_count
        gate_types[single_excitation] = se_count
        return gate_types

    @property
    def resource_params(self) -> dict:
        r"""Returns a dictionary containing the minimal information needed to compute the resources.

        Resource parameters:
            dim_N (int): The dimensions of the input :code:`unitary_matrix`. This is computed
                as the number of columns of the matrix.

        Returns:
            dict: dictionary containing the resource parameters
        """
        unitary_matrix = self.parameters[0]
        return {"dim_N": qml.math.shape(unitary_matrix)[0]}

    @classmethod
    def resource_rep(cls, dim_N) -> CompressedResourceOp:
        r"""Returns a compressed representation containing only the parameters of
        the Operator that are needed to compute a resource estimation.

        Args:
            dim_N (int): The dimensions of the input :code:`unitary_matrix`. This is computed
                as the number of columns of the matrix.

        Returns:
            CompressedResourceOp: the operator in a compressed representation
        """
        params = {"dim_N": dim_N}
        return CompressedResourceOp(cls, params)

    @classmethod
    def tracking_name(cls, dim_N) -> str:
        r"""Returns the tracking name built with the operator's parameters."""
        return f"BasisRotation({dim_N})"


class ResourceSelect(qml.Select, ResourceOperator):
    r"""Resource class for the Select gate.

    Args:
        cmpr_ops (list[CompressedResourceOp]): The list of operators, in the compressed representation,
            to be applied according to the selected qubits.

    Resources:
        The resources correspond directly to the definition of the operation. Specifically,
        for each operator in :code:`cmpr_ops`, the cost is given as a controlled version of the operator
        controlled on the associated bitstring.

    .. seealso:: :class:`~.Select`

    """

    @staticmethod
    def _resource_decomp(cmpr_ops, **kwargs) -> Dict[CompressedResourceOp, int]:
        r"""Returns a dictionary representing the resources of the operator. The
        keys are the operators and the associated values are the counts.

        Args:
            cmpr_ops (list[CompressedResourceOp]): The list of operators, in the compressed
                representation, to be applied according to the selected qubits.

        Resources:
            The resources correspond directly to the definition of the operation. Specifically,
            for each operator in :code:`cmpr_ops`, the cost is given as a controlled version of the operator
            controlled on the associated bitstring.
        """
        gate_types = defaultdict(int)
        x = re.ResourceX.resource_rep()

        num_ops = len(cmpr_ops)
        num_ctrl_wires = int(math.ceil(math.log2(num_ops)))
        num_total_ctrl_possibilities = 2**num_ctrl_wires  # 2^n

        num_zero_controls = (num_total_ctrl_possibilities * num_ctrl_wires) // 2
        gate_types[x] = num_zero_controls * 2  # conjugate 0 controls

        for cmp_rep in cmpr_ops:
            ctrl_op = re.ResourceControlled.resource_rep(
                cmp_rep.op_type, cmp_rep.params, num_ctrl_wires, 0, 0
            )
            gate_types[ctrl_op] += 1

        return gate_types

    @staticmethod
<<<<<<< HEAD
    def resources_for_ui(cmpr_ops, **kwargs):
=======
    def resources_for_ui(cmpr_ops, **kwargs):  # pylint: disable=unused-argument
>>>>>>> 5e8c1370
        r"""The resources for a select implementation taking advantage of the unary iterator trick.
        The resources are based on the analysis in https://arxiv.org/pdf/1805.03662 section III.A, 'Unary Iteration and Indexed
        Operations'. See Figures 4, 6, and 7.

        Note: This implementation assumes we have access to :math:`S + 1` additional work qubits,
        where :math:`S = \ceil{log_{2}(N)}` and :math:`N` is the number of batches of unitaries
        to select.
        """
        gate_types = defaultdict(int)
        x = re.ResourceX.resource_rep()
        cnot = re.ResourceCNOT.resource_rep()
        toffoli = re.ResourceToffoli.resource_rep()

        num_ops = len(cmpr_ops)

        for cmp_rep in cmpr_ops:
            ctrl_op = re.ResourceControlled.resource_rep(cmp_rep.op_type, cmp_rep.params, 1, 0, 0)
            gate_types[ctrl_op] += 1

        gate_types[x] = 2 * (num_ops - 1)  # conjugate 0 controlled toffolis
        gate_types[cnot] = num_ops - 1
        gate_types[toffoli] = 2 * (num_ops - 1)

        return gate_types

    @property
    def resource_params(self) -> dict:
        r"""Returns a dictionary containing the minimal information needed to compute the resources.

        Resource parameters:
            cmpr_ops (list[CompressedResourceOp]): The list of operators, in the compressed
                representation, to be applied according to the selected qubits.

        Returns:
            dict: dictionary containing the resource parameters
        """
        ops = self.hyperparameters["ops"]
        cmpr_ops = tuple(op.resource_rep_from_op() for op in ops)
        return {"cmpr_ops": cmpr_ops}

    @classmethod
    def resource_rep(cls, cmpr_ops) -> CompressedResourceOp:
        r"""Returns a compressed representation containing only the parameters of
        the Operator that are needed to compute a resource estimation.

        Args:
            cmpr_ops (list[CompressedResourceOp]): The list of operators, in the compressed
                representation, to be applied according to the selected qubits.

        Returns:
            CompressedResourceOp: the operator in a compressed representation
        """
        params = {"cmpr_ops": cmpr_ops}
        return CompressedResourceOp(cls, params)


class ResourcePrepSelPrep(qml.PrepSelPrep, ResourceOperator):
    r"""Resource class for PrepSelPrep gate.

    Args:
        cmpr_ops (list[CompressedResourceOp]): The list of operators, in the compressed representation,
            which correspond to the unitaries in the LCU to be blockencoded.

    Resources:
        The resources correspond directly to the definition of the operation. Specifically,
        the resources are given as one instance of :class:`~.ResourceSelect`, which is conjugated by
        a pair of :class:`~.ResourceStatePrep` operations.

    .. seealso:: :class:`~.PrepSelPrep`

    """

    @staticmethod
    def _resource_decomp(cmpr_ops, **kwargs) -> Dict[CompressedResourceOp, int]:
        r"""Returns a dictionary representing the resources of the operator. The
        keys are the operators and the associated values are the counts.

        Args:
            cmpr_ops (list[CompressedResourceOp]): The list of operators, in the compressed
                representation, which correspond to the unitaries in the LCU to be blockencoded.

        Resources:
            The resources correspond directly to the definition of the operation. Specifically,
            the resources are given as one instance of :class:`~.ResourceSelect`, which is conjugated by
            a pair of :class:`~.ResourceStatePrep` operations.
        """
        gate_types = {}

        num_ops = len(cmpr_ops)
        num_wires = int(math.ceil(math.log2(num_ops)))

        prep = re.ResourceStatePrep.resource_rep(num_wires)
        sel = ResourceSelect.resource_rep(cmpr_ops)
        prep_dag = re.ResourceAdjoint.resource_rep(re.ResourceStatePrep, {"num_wires": num_wires})

        gate_types[prep] = 1
        gate_types[sel] = 1
        gate_types[prep_dag] = 1
        return gate_types

    @property
    def resource_params(self) -> dict:
        r"""Returns a dictionary containing the minimal information needed to compute the resources.

        Resource parameters:
            cmpr_ops (list[CompressedResourceOp]): The list of operators, in the compressed
                representation, which correspond to the unitaries in the LCU to be blockencoded.

        Returns:
            dict: dictionary containing the resource parameters
        """
        ops = self.hyperparameters["ops"]
        cmpr_ops = tuple(op.resource_rep_from_op() for op in ops)
        return {"cmpr_ops": cmpr_ops}

    @classmethod
    def resource_rep(cls, cmpr_ops) -> CompressedResourceOp:
        r"""Returns a compressed representation containing only the parameters of
        the Operator that are needed to compute a resource estimation.

        Args:
            cmpr_ops (list[CompressedResourceOp]): The list of operators, in the compressed
                representation, to be applied according to the selected qubits.

        Returns:
            CompressedResourceOp: the operator in a compressed representation
        """
        params = {"cmpr_ops": cmpr_ops}
        return CompressedResourceOp(cls, params)

    @classmethod
    def pow_resource_decomp(cls, z, cmpr_ops) -> Dict[CompressedResourceOp, int]:
        r"""Returns a dictionary representing the resources for an operator raised to a power.

        Args:
            z (int): the power that the operator is being raised to
            cmpr_ops (list[CompressedResourceOp]): The list of operators, in the compressed
                representation, to be applied according to the selected qubits.

        Resources:
            The resources are derived from the following identity. If an operation :math:`\hat{A}`
            can be expressed as :math:`\hat{A} \ = \ \hat{U} \cdot \hat{B} \cdot \hat{U}^{\dagger}`
            then the operation squared can be expressed as:

            .. math::

                \begin{align}
                    \hat{A}^{2} \ &= \ \hat{U} \cdot \hat{B} \cdot \hat{U}^{\dagger} \cdot \hat{U} \cdot \hat{B} \cdot \hat{U}^{\dagger} \\
                    \hat{A}^{2} \ &= \ \hat{U} \cdot \hat{B} \cdot \hat{B} \cdot \hat{U}^{\dagger} \\
                    \hat{A}^{2} \ &= \ \hat{U} \cdot \hat{B}^{2} \cdot \hat{U}^{\dagger},
                \end{align}

            this holds for any integer power :math:`z`. In general, the resources are given by :math:`z`
            instances of :class:`~.ResourceSelect` conjugated by a pair of :class:`~.ResourceStatePrep`
            operations.

        Returns:
            Dict[CompressedResourceOp, int]: The keys are the operators and the associated
                values are the counts.
        """
        gate_types = {}

        num_ops = len(cmpr_ops)
        num_wires = int(math.ceil(math.log2(num_ops)))

        prep = re.ResourceStatePrep.resource_rep(num_wires)
        pow_sel = re.ResourcePow.resource_rep(ResourceSelect, {"cmpr_ops": cmpr_ops}, z)
        prep_dag = re.ResourceAdjoint.resource_rep(re.ResourceStatePrep, {"num_wires": num_wires})

        gate_types[prep] = 1
        gate_types[pow_sel] = 1
        gate_types[prep_dag] = 1
        return gate_types


class ResourceReflection(qml.Reflection, ResourceOperator):
    r"""Resource class for the Reflection gate.

    Args:
        base_class (Type(ResourceOperator)): The type of the operation used to prepare the
            state we will be reflecting over.
        base_params (dict): A dictionary of parameters required to obtain the resources for
            the state preparation operator.
        num_ref_wires (int): The number of qubits for the subsystem on which the reflection is
            applied.

    Resources:
        The resources correspond directly to the definition of the operation. The operator is
        built as follows:

        .. math::

            \text{R}(U, \alpha) = -I + (1 - e^{i\alpha}) |\Psi\rangle \langle \Psi| = U(-I + (1 - e^{i\alpha}) |0\rangle \langle 0|)U^{\dagger}.

        The central block is obtained through a controlled :class:`~.ResourcePhaseShift` operator and
        a :class:`~.ResourceGlobalPhase` which are conjugated with a pair of :class:`~.ResourceX` gates.
        Finally, the block is conjugated with the state preparation unitary :math:`U`.

    .. seealso:: :class:`~.Reflection`

    """

    @staticmethod
    def _resource_decomp(
        base_class, base_params, num_ref_wires, **kwargs
    ) -> Dict[CompressedResourceOp, int]:
        r"""Returns a dictionary representing the resources of the operator. The
        keys are the operators and the associated values are the counts.

        Args:
            base_class (Type(ResourceOperator)): The type of the operation used to prepare the
                state we will be reflecting over.
            base_params (dict): A dictionary of parameters required to obtain the resources for
                the state preparation operator.
            num_ref_wires (int): The number of qubits for the subsystem on which the reflection is
                applied.

        Resources:
            The resources correspond directly to the definition of the operation. The operator is
            built as follows:

            .. math::

                \text{R}(U, \alpha) = -I + (1 - e^{i\alpha}) |\Psi\rangle \langle \Psi| = U(-I + (1 - e^{i\alpha}) |0\rangle \langle 0|)U^{\dagger}.

            The central block is obtained through a controlled :class:`~.ResourcePhaseShift` operator and
            a :class:`~.ResourceGlobalPhase` which are conjugated with a pair of :class:`~.ResourceX` gates.
            Finally, the block is conjugated with the state preparation unitary :math:`U`.
        """
        gate_types = {}
        base = base_class.resource_rep(**base_params)

        x = re.ResourceX.resource_rep()
        gp = re.ResourceGlobalPhase.resource_rep()
        adj_base = re.ResourceAdjoint.resource_rep(base_class, base_params)
        ps = (
            re.ResourceControlled.resource_rep(
                re.ResourcePhaseShift, {}, num_ref_wires - 1, num_ref_wires - 1, 0
            )
            if num_ref_wires > 1
            else re.ResourcePhaseShift.resource_rep()
        )

        gate_types[x] = 2
        gate_types[gp] = 1
        gate_types[base] = 1
        gate_types[adj_base] = 1
        gate_types[ps] = 1

        return gate_types

    @property
    def resource_params(self) -> dict:
        r"""Returns a dictionary containing the minimal information needed to compute the resources.

        Resource parameters:
            base_class (Type(ResourceOperator)): The type of the operation used to prepare the
                state we will be reflecting over.
            base_params (dict): A dictionary of parameters required to obtain the resources for
                the state preparation operator.
            num_ref_wires (int): The number of qubits for the subsystem on which the reflection is
                applied.

        Returns:
            dict: dictionary containing the resource parameters
        """
        base_cmpr_rep = self.hyperparameters["base"].resource_rep_from_op()
        num_ref_wires = len(self.hyperparameters["reflection_wires"])

        return {
            "base_class": base_cmpr_rep.op_type,
            "base_params": base_cmpr_rep.params,
            "num_ref_wires": num_ref_wires,
        }

    @classmethod
    def resource_rep(cls, base_class, base_params, num_ref_wires) -> CompressedResourceOp:
        r"""Returns a compressed representation containing only the parameters of
        the Operator that are needed to compute a resource estimation.

        Args:
            base_class (Type(ResourceOperator)): The type of the operation used to prepare the
                state we will be reflecting over.
            base_params (dict): A dictionary of parameters required to obtain the resources for
                the state preparation operator.
            num_ref_wires (int): The number of qubits for the subsystem on which the reflection is
                applied.

        Returns:
            CompressedResourceOp: the operator in a compressed representation
        """
        params = {
            "base_class": base_class,
            "base_params": base_params,
            "num_ref_wires": num_ref_wires,
        }
        return CompressedResourceOp(cls, params)


class ResourceQubitization(qml.Qubitization, ResourceOperator):
    r"""Resource class for the Qubitization gate.

    Args:
        cmpr_ops (list[CompressedResourceOp]): The list of operators, in the compressed representation, corresponding to the unitaries of the LCU representation of the hamiltonian being qubitized.
        num_ctrl_wires (int): The number of qubits used to prepare the coefficients vector of the LCU.

    Resources:
        The resources are obtained from the definition of the operation as described in (section III. C)
        `Simulating key properties of lithium-ion batteries with a fault-tolerant quantum computer
        <https://arxiv.org/abs/2204.11890>`_:

        .. math::

            Q =  \text{Prep}_{\mathcal{H}}^{\dagger} \text{Sel}_{\mathcal{H}} \text{Prep}_{\mathcal{H}}(2|0\rangle\langle 0| - I).

        Specifically, the resources are given by one :class:`~.ResourcePrepSelPrep` gate and one
        :class:`~.ResourceReflection` gate.

    .. seealso:: :class:`~.Qubitization`

    """

    @staticmethod
    def _resource_decomp(cmpr_ops, num_ctrl_wires, **kwargs) -> Dict[CompressedResourceOp, int]:
        r"""Returns a dictionary representing the resources of the operator. The
        keys are the operators and the associated values are the counts.

        Args:
            cmpr_ops (list[CompressedResourceOp]): The list of operators, in the compressed representation,
                corresponding to the unitaries of the LCU representation of the hamiltonian being qubitized.
            num_ctrl_wires (int): The number of qubits used to prepare the coefficients vector of the LCU.

        Resources:
            The resources are obtained from the definition of the operation as described in (section III. C)
            `Simulating key properties of lithium-ion batteries with a fault-tolerant quantum computer
            <https://arxiv.org/abs/2204.11890>`_:

            .. math::

                Q =  \text{Prep}_{\mathcal{H}}^{\dagger} \text{Sel}_{\mathcal{H}} \text{Prep}_{\mathcal{H}}(2|0\rangle\langle 0| - I).

            Specifically, the resources are given by one :class:`~.ResourcePrepSelPrep` gate and one
            :class:`~.ResourceReflection` gate.
        """
        gate_types = {}
        ref = ResourceReflection.resource_rep(re.ResourceIdentity, {}, num_ctrl_wires)
        psp = ResourcePrepSelPrep.resource_rep(cmpr_ops)

        gate_types[ref] = 1
        gate_types[psp] = 1
        return gate_types

    @property
    def resource_params(self) -> dict:
        r"""Returns a dictionary containing the minimal information needed to compute the resources.

        Resource parameters:
            cmpr_ops (list[CompressedResourceOp]): The list of operators, in the compressed representation, corresponding to the unitaries of the LCU representation of the hamiltonian being qubitized.
            num_ctrl_wires (int): The number of qubits used to prepare the coefficients vector of the LCU.

        Returns:
            dict: dictionary containing the resource parameters
        """
        lcu = self.hyperparameters["hamiltonian"]
        _, ops = lcu.terms()

        cmpr_ops = tuple(op.resource_rep_from_op() for op in ops)
        num_ctrl_wires = len(self.hyperparameters["control"])
        return {"cmpr_ops": cmpr_ops, "num_ctrl_wires": num_ctrl_wires}

    @classmethod
    def resource_rep(cls, cmpr_ops, num_ctrl_wires) -> CompressedResourceOp:
        r"""Returns a compressed representation containing only the parameters of
        the Operator that are needed to compute a resource estimation.

        Args:
            cmpr_ops (list[CompressedResourceOp]): The list of operators, in the compressed representation, corresponding to the unitaries of the LCU representation of the hamiltonian being qubitized.
            num_ctrl_wires (int): The number of qubits used to prepare the coefficients vector of the LCU.

        Returns:
            CompressedResourceOp: the operator in a compressed representation
        """
        params = {"cmpr_ops": cmpr_ops, "num_ctrl_wires": num_ctrl_wires}
        return CompressedResourceOp(cls, params)


class ResourceQROM(qml.QROM, ResourceOperator):
<<<<<<< HEAD
    """Resource class for the QROM template."""

=======
    """Resource class for the QROM template.

    Args:
        num_bitstrings (int): the number of bitstrings that are to be encoded
        num_bit_flips (int): the number of bit flips needed for the list of bitstrings
        num_control_wires (int): the number of control wires where in the indexes are specified
        num_work_wires (int): the number of auxiliary wires used for QROM computation
        size_bitstring (int): the length of each bitstring
        clean (bool): if True, the work wires are not altered by the QROM operator

    Resources:
        The resources for QROM are taken from the following two papers:
            (https://arxiv.org/pdf/1812.00954, figure 1.c) and
            (https://arxiv.org/pdf/1902.02134, figure 4).

        We use the one-auxillary qubit version of select, instead of the built-in select
        resources.
    """

    # pylint: disable=too-many-arguments
>>>>>>> 5e8c1370
    @staticmethod
    def _resource_decomp(
        num_bitstrings,
        num_bit_flips,
        num_control_wires,
        num_work_wires,
        size_bitstring,
        clean,
        **kwargs,
    ) -> Dict[CompressedResourceOp, int]:
<<<<<<< HEAD
        r"""The resources for QROM are taken from the following two papers:
        (https://arxiv.org/pdf/1812.00954, figure 1.c) and
        (https://arxiv.org/pdf/1902.02134, figure 4).

        We use the one-auxillary qubit version of select, instead of the built-in select
        resources.
=======
        r"""Returns a dictionary representing the resources of the operator. The
        keys are the operators and the associated values are the counts.

        Args:
            num_bitstrings (int): the number of bitstrings that are to be encoded
            num_bit_flips (int): the number of bit flips needed for the list of bitstrings
            num_control_wires (int): the number of control wires where in the indexes are specified
            num_work_wires (int): the number of auxiliary wires used for QROM computation
            size_bitstring (int): the length of each bitstring
            clean (bool): if True, the work wires are not altered by the QROM operator

        Resources:
            The resources for QROM are taken from the following two papers:
            (https://arxiv.org/pdf/1812.00954, figure 1.c) and
            (https://arxiv.org/pdf/1902.02134, figure 4).

            We use the one-auxillary qubit version of select, instead of the built-in select
            resources.
>>>>>>> 5e8c1370
        """
        gate_types = {}
        x = re.ResourceX.resource_rep()

        if num_control_wires == 0:
            gate_types[x] = num_bit_flips
            return gate_types

        cnot = re.ResourceCNOT.resource_rep()
        hadamard = re.ResourceHadamard.resource_rep()
<<<<<<< HEAD
        num_parallel_computations = (num_work_wires + size_bitstring) // size_bitstring
        # num_parallel_computations = min(num_parallel_computations, num_bitstrings)

        square_fact = math.floor(
            math.sqrt(num_bitstrings)
        )  # use a square scheme for rows and cloumns
        num_parallel_computations = min(num_parallel_computations, square_fact)
=======

        num_parallel_computations = (num_work_wires + size_bitstring) // size_bitstring
        num_parallel_computations = min(num_parallel_computations, num_bitstrings)
>>>>>>> 5e8c1370

        num_swap_wires = math.floor(math.log2(num_parallel_computations))
        num_select_wires = math.ceil(math.log2(math.ceil(num_bitstrings / (2**num_swap_wires))))
        assert num_swap_wires + num_select_wires <= num_control_wires

<<<<<<< HEAD
        swap_work_wires = (int(2**num_swap_wires) - 1) * size_bitstring
        free_work_wires = num_work_wires - swap_work_wires

=======
>>>>>>> 5e8c1370
        swap_clean_prefactor = 1
        select_clean_prefactor = 1

        if clean:
            gate_types[hadamard] = 2 * size_bitstring
            swap_clean_prefactor = 4
            select_clean_prefactor = 2

        # SELECT cost:
        gate_types[cnot] = num_bit_flips  # each unitary in the select is just a CNOT

<<<<<<< HEAD
        multi_x = re.ResourceMultiControlledX.resource_rep(num_select_wires, 0, free_work_wires)
=======
        multi_x = re.ResourceMultiControlledX.resource_rep(num_select_wires, 0, 0)
>>>>>>> 5e8c1370
        num_total_ctrl_possibilities = 2**num_select_wires
        gate_types[multi_x] = select_clean_prefactor * (
            2 * num_total_ctrl_possibilities  # two applications targetting the aux qubit
        )
        num_zero_controls = (2 * num_total_ctrl_possibilities * num_select_wires) // 2
        gate_types[x] = select_clean_prefactor * (
            num_zero_controls * 2  # conjugate 0 controls on the multi-qubit x gates from above
        )
        # SWAP cost:
        ctrl_swap = re.ResourceCSWAP.resource_rep()
        gate_types[ctrl_swap] = swap_clean_prefactor * ((2**num_swap_wires) - 1) * size_bitstring

        return gate_types

<<<<<<< HEAD
    @staticmethod
    def resources_via_ui(
        num_bitstrings,
        num_bit_flips,
        num_control_wires,
        num_work_wires,
        size_bitstring,
        clean,
        **kwargs,
    ) -> Dict[CompressedResourceOp, int]:
        r"""The resources for QROM are taken from the following two papers:
        (https://arxiv.org/pdf/1812.00954, figure 1.c) and
        (https://arxiv.org/pdf/1902.02134, figure 4).

        Note: we use the unary iterator trick to implement the Select. This
        implementation assumes we have access to :math:`S + 1` additional
        work qubits, where :math:`S = \ceil{log_{2}(N)}` and :math:`N` is
        the number of batches of unitaries to select.
        """
        gate_types = {}
        x = re.ResourceX.resource_rep()

        if num_control_wires == 0:
            gate_types[x] = num_bit_flips
            return gate_types

        cnot = re.ResourceCNOT.resource_rep()
        t = re.ResourceT.resource_rep()
        toffoli = re.ResourceToffoli.resource_rep()
        hadamard = re.ResourceHadamard.resource_rep()

        num_parallel_computations = (num_work_wires + size_bitstring) // size_bitstring
        num_parallel_computations = min(num_parallel_computations, num_bitstrings)

        num_swap_wires = math.floor(math.log2(num_parallel_computations))

        swap_clean_prefactor = 1
        select_clean_prefactor = 1

        if clean:
            gate_types[hadamard] = 2 * size_bitstring
            swap_clean_prefactor = 4
            select_clean_prefactor = 2

        # SELECT cost:
        num_groups = math.ceil(num_bitstrings / (2**num_swap_wires))

        gate_types[x] = (
            select_clean_prefactor * 2 * (num_groups - 1)
        )  # conjugate 0 controlled toffolis
        gate_types[cnot] = select_clean_prefactor * (num_groups - 1)
        gate_types[t] = select_clean_prefactor * 4 * (num_groups - 1)

        gate_types[cnot] += (
            select_clean_prefactor * num_bit_flips
        )  # each unitary in the select is just a CNOT

        # SWAP cost:
        ctrl_swap = re.ResourceCSWAP.resource_rep()
        gate_types[ctrl_swap] = swap_clean_prefactor * ((2**num_swap_wires) - 1) * size_bitstring

        return gate_types

    @property
    def resource_params(self) -> Dict:
=======
    @property
    def resource_params(self) -> Dict:
        r"""Returns a dictionary containing the minimal information needed to compute the resources.

        Resource parameters:
            num_bitstrings (int): the number of bitstrings that are to be encoded
            num_bit_flips (int): the number of bit flips needed for the list of bitstrings
            num_control_wires (int): the number of control wires where in the indexes are specified
            num_work_wires (int): the number of auxiliary wires used for QROM computation
            size_bitstring (int): the length of each bitstring
            clean (bool): if True, the work wires are not altered by the QROM operator

        Returns:
            dict: dictionary containing the resource parameters
        """
>>>>>>> 5e8c1370
        bitstrings = self.hyperparameters["bitstrings"]
        num_bitstrings = len(bitstrings)

        num_bit_flips = 0
        for bit_string in bitstrings:
            num_bit_flips += bit_string.count("1")

        num_work_wires = len(self.hyperparameters["work_wires"])
        size_bitstring = len(self.hyperparameters["target_wires"])
        num_control_wires = len(self.hyperparameters["control_wires"])
        clean = self.hyperparameters["clean"]

        return {
            "num_bitstrings": num_bitstrings,
            "num_bit_flips": num_bit_flips,
            "num_control_wires": num_control_wires,
            "num_work_wires": num_work_wires,
            "size_bitstring": size_bitstring,
            "clean": clean,
        }

    @classmethod
    def resource_rep(
        cls, num_bitstrings, num_bit_flips, num_control_wires, num_work_wires, size_bitstring, clean
<<<<<<< HEAD
    ) -> CompressedResourceOp:
=======
    ) -> CompressedResourceOp:  # pylint: disable=too-many-arguments
        r"""Returns a compressed representation containing only the parameters of
        the Operator that are needed to compute a resource estimation.

        Args:
            num_bitstrings (int): the number of bitstrings that are to be encoded
            num_bit_flips (int): the number of bit flips needed for the list of bitstrings
            num_control_wires (int): the number of control wires where in the indexes are specified
            num_work_wires (int): the number of auxiliary wires used for QROM computation
            size_bitstring (int): the length of each bitstring
            clean (bool): if True, the work wires are not altered by the QROM operator

        Returns:
            CompressedResourceOp: the operator in a compressed representation
        """
>>>>>>> 5e8c1370
        params = {
            "num_bitstrings": num_bitstrings,
            "num_bit_flips": num_bit_flips,
            "num_control_wires": num_control_wires,
            "num_work_wires": num_work_wires,
            "size_bitstring": size_bitstring,
            "clean": clean,
        }
        return CompressedResourceOp(cls, params)


<<<<<<< HEAD
class ResourceQubitUnitary(qml.QubitUnitary, ResourceOperator):

    def __init__(
        self, U, wires, work_wires, id=None, unitary_check: bool = False
    ):  # pylint: disable=too-many-arguments
        self.work_wires = work_wires
        super().__init__(U, wires=wires, id=id)

    @staticmethod
    def _resource_decomp(dim, num_work_wires, **kwargs) -> Dict[CompressedResourceOp, int]:
        gate_types = {}
        h = re.ResourceHadamard.resource_rep()
        c_ps = re.ResourceControlledPhaseShift.resource_rep()
        qrom = re.ResourceQROM.resource_rep(
            num_bitstrings=dim,
            num_bit_flips=dim // 2,
            num_control_wires=math.log2(dim),
            num_work_wires=num_work_wires,
            size_bitstring=math.log2(dim),
            clean=False,
        )
        qrom_adj = re.ResourceAdjoint.resource_rep(
            base_class=re.ResourceQROM,
            base_params={
                "num_bitstrings": dim,
                "num_bit_flips": dim // 2,
                "num_control_wires": math.log2(dim),
                "num_work_wires": num_work_wires,
                "size_bitstring": math.log2(dim),
                "clean": False,
            },
        )

        gate_types[qrom] = dim + 1
        gate_types[qrom_adj] = dim + 1
        gate_types[h] = 2 * (dim + 1)
        gate_types[c_ps] = (dim + 1) * math.log2(dim)

        return gate_types

    def resource_params(self) -> Dict:
        dim = len(self.wires)
        num_work_wires = len(self.work_wires)
        return {"dim": dim, "num_work_wires": num_work_wires}

    @classmethod
    def resource_rep(cls, dim, num_work_wires) -> CompressedResourceOp:
        return re.CompressedResourceOp(cls, {"dim": dim, "num_work_wires": num_work_wires})
=======
class ResourceAmplitudeAmplification(qml.AmplitudeAmplification, ResourceOperator):
    r"""Resource class for the AmplitudeAmplification template.

    Args:
        U_op (Operator): the operator that prepares the state :math:`|\Psi\rangle`
        U_params (dict): the parameters for the U operator
        O_op (Operator): the oracle that flips the sign of the state :math:`|\phi\rangle` and does nothing to the state :math:`|\phi^{\perp}\rangle`
        O_params (dict): the parameters for the O operator
        iters (int): the number of iterations of the amplitude amplification subroutine
        num_ref_wires (int): the number of wires used for the reflection
        fixed_point (bool): whether to use the fixed-point amplitude amplification algorithm

    Resources:
        The resources are taken from the decomposition of ``qml.AmplitudeAmplification`` class.
    """

    # pylint: disable=too-many-arguments
    @staticmethod
    def _resource_decomp(
        U_op,
        U_params,
        O_op,
        O_params,
        iters,
        num_ref_wires,
        fixed_point,
        **kwargs,
    ) -> Dict[CompressedResourceOp, int]:
        r"""Returns a dictionary representing the resources of the operator. The
        keys are the operators and the associated values are the counts.

        Args:
            U_op (Operator): the operator that prepares the state :math:`|\Psi\rangle`
            U_params (dict): the parameters for the U operator
            O_op (Operator): the oracle that flips the sign of the state :math:`|\phi\rangle` and does nothing to the state :math:`|\phi^{\perp}\rangle`
            O_params (dict): the parameters for the O operator
            iters (int): the number of iterations of the amplitude amplification subroutine
            num_ref_wires (int): the number of wires used for the reflection
            fixed_point (bool): whether to use the fixed-point amplitude amplification algorithm


        Resources:
            The resources are taken from the decomposition of ``qml.AmplitudeAmplification`` class.
        """
        gate_types = {}
        ctrl = re.ResourceControlled.resource_rep(
            base_class=O_op,
            base_params=O_params,
            num_ctrl_wires=1,
            num_ctrl_values=0,
            num_work_wires=0,
        )
        phase_shift = re.ResourcePhaseShift.resource_rep()
        hadamard = re.ResourceHadamard.resource_rep()
        reflection = re.ResourceReflection.resource_rep(
            base_class=U_op, base_params=U_params, num_ref_wires=num_ref_wires
        )

        if not fixed_point:
            oracles = re.CompressedResourceOp(O_op, params=O_params)
            gate_types[oracles] = iters
            gate_types[reflection] = iters

            return gate_types

        iters = iters // 2

        gate_types[ctrl] = iters * 2
        gate_types[phase_shift] = iters
        gate_types[hadamard] = iters * 4
        gate_types[reflection] = iters

        return gate_types

    @property
    def resource_params(self) -> Dict:
        r"""Returns a dictionary containing the minimal information needed to compute the resources.

        Resource parameters:
            U_op (Operator): the operator that prepares the state :math:`|\Psi\rangle`
            U_params (dict): the parameters for the U operator
            O_op (Operator): the oracle that flips the sign of the state :math:`|\phi\rangle` and does nothing to the state :math:`|\phi^{\perp}\rangle`
            O_params (dict): the parameters for the O operator
            iters (int): the number of iterations of the amplitude amplification subroutine
            num_ref_wires (int): the number of wires used for the reflection
            fixed_point (bool): whether to use the fixed-point amplitude amplification algorithm

        Returns:
            dict: dictionary containing the resource parameters
        """
        U_op = self.hyperparameters["U"]
        O_op = self.hyperparameters["O"]
        U_params = U_op.resource_params if hasattr(U_op, "resource_params") else {}
        O_params = O_op.resource_params if hasattr(O_op, "resource_params") else {}
        iters = self.hyperparameters["iters"]
        fixed_point = self.hyperparameters["fixed_point"]
        num_ref_wires = len(self.hyperparameters["reflection_wires"])

        return {
            "U_op": type(U_op),
            "U_params": U_params,
            "O_op": type(O_op),
            "O_params": O_params,
            "iters": iters,
            "num_ref_wires": num_ref_wires,
            "fixed_point": fixed_point,
        }

    # pylint: disable=too-many-arguments
    @classmethod
    def resource_rep(
        cls, U_op, U_params, O_op, O_params, iters, num_ref_wires, fixed_point
    ) -> CompressedResourceOp:
        r"""Returns a compressed representation containing only the parameters of
        the Operator that are needed to compute a resource estimation.

        Args:
            U_op (Operator): the operator that prepares the state :math:`|\Psi\rangle`
            U_params (dict): the parameters for the U operator
            O_op (Operator): the oracle that flips the sign of the state :math:`|\phi\rangle` and does nothing to the state :math:`|\phi^{\perp}\rangle`
            O_params (dict): the parameters for the O operator
            iters (int): the number of iterations of the amplitude amplification subroutine
            num_ref_wires (int): the number of wires used for the reflection
            fixed_point (bool): whether to use the fixed-point amplitude amplification algorithm

        Returns:
            CompressedResourceOp: the operator in a compressed representation
        """
        params = {
            "U_op": U_op,
            "U_params": U_params,
            "O_op": O_op,
            "O_params": O_params,
            "iters": iters,
            "num_ref_wires": num_ref_wires,
            "fixed_point": fixed_point,
        }
        return CompressedResourceOp(cls, params)


class ResourceQubitUnitary(qml.QubitUnitary, ResourceOperator):
    r"""Resource class for the QubitUnitary template.

    Args:
        num_wires (int): the number of qubits the operation acts upon

    Resources:
        The resources are not defined. Requesting the resources of this
        gate raises a :code:`ResourcesNotDefined` error.

    .. seealso:: :class:`~.QubitUnitary`

    """

    @staticmethod
    def _resource_decomp(num_wires, **kwargs) -> Dict[CompressedResourceOp, int]:
        r"""Returns a dictionary representing the resources of the operator. The
        keys are the operators and the associated values are the counts.

        Args:
            num_wires (int): the number of qubits the operation acts upon

        Resources:
            The resources are not defined. Requesting the resources of this
            gate raises a :code:`ResourcesNotDefined` error.

        """
        raise re.ResourcesNotDefined

    @property
    def resource_params(self) -> dict:
        r"""Returns a dictionary containing the minimal information needed to compute the resources.

        Resource parameters:
            num_wires (int): the number of qubits the operation acts upon

        Returns:
            dict: dictionary containing the resource parameters
        """
        return {"num_wires": len(self.wires)}

    @classmethod
    def resource_rep(cls, num_wires) -> CompressedResourceOp:
        r"""Returns a compressed representation containing only the parameters of
        the Operator that are needed to compute a resource estimation.

        Args:
            num_wires (int): the number of qubits the operation acts upon

        Returns:
            CompressedResourceOp: the operator in a compressed representation
        """
        params = {"num_wires": num_wires}
        return CompressedResourceOp(cls, params)

    @staticmethod
    def tracking_name(num_wires) -> str:
        r"""Returns the tracking name built with the operator's parameters."""
        return f"QubitUnitary({num_wires})"
>>>>>>> 5e8c1370
<|MERGE_RESOLUTION|>--- conflicted
+++ resolved
@@ -409,298 +409,6 @@
 ResourceQPE = ResourceQuantumPhaseEstimation  # Alias for ease of typing
 
 
-<<<<<<< HEAD
-class ResourceStatePrep(qml.StatePrep, ResourceOperator):
-    r"""Resource class for StatePrep.
-
-    Resources:
-        The resources are obtained using the method described in
-        `Transformation of quantum states using uniformly controlled rotations
-        <https://arxiv.org/pdf/quant-ph/0407010>`_.
-
-        Specifically, the resource cost of this subroutine is given as :math:`2^{n + 2} - 4n + 4`
-        CNOT gates and :math:`2^{n+2} - 5` single qubit rotation gates.
-    """
-
-    @staticmethod
-    def _resource_decomp(num_wires, **kwargs) -> Dict[CompressedResourceOp, int]:
-        gate_types = {}
-        rz = re.ResourceRZ.resource_rep()
-        cnot = re.ResourceCNOT.resource_rep()
-
-        r_count = 2 ** (num_wires + 2) - 5
-        cnot_count = 2 ** (num_wires + 2) - 4 * num_wires - 4
-
-        if r_count:
-            gate_types[rz] = r_count
-
-        if cnot_count:
-            gate_types[cnot] = cnot_count
-        return gate_types
-
-    @property
-    def resource_params(self) -> dict:
-        return {"num_wires": len(self.wires)}
-
-    @classmethod
-    def resource_rep(cls, num_wires) -> CompressedResourceOp:
-        params = {"num_wires": num_wires}
-        return CompressedResourceOp(cls, params)
-
-
-class ResourceControlledSequence(qml.ControlledSequence, re.ResourceOperator):
-    """Resource class for the ControlledSequence template."""
-
-    @staticmethod
-    def _resource_decomp(
-        base_class, base_params, num_ctrl_wires, **kwargs
-    ) -> Dict[re.CompressedResourceOp, int]:
-        return {
-            re.ResourceControlled.resource_rep(base_class, base_params, 1, 0, 0): 2**num_ctrl_wires
-            - 1
-        }
-
-    def resource_params(self) -> dict:
-        return {
-            "base_class": type(self.base),
-            "base_params": self.base.resource_params(),
-            "num_ctrl_wires": len(self.control_wires),
-        }
-
-    @classmethod
-    def resource_rep(cls, base_class, base_params, num_ctrl_wires) -> re.CompressedResourceOp:
-        return re.CompressedResourceOp(
-            cls,
-            {
-                "base_class": base_class,
-                "base_params": base_params,
-                "num_ctrl_wires": num_ctrl_wires,
-            },
-        )
-
-    @staticmethod
-    def tracking_name(base_class, base_params, num_ctrl_wires) -> str:
-        base_name = base_class.tracking_name(**base_params)
-        return f"ControlledSequence({base_name}, {num_ctrl_wires})"
-
-
-class ResourcePhaseAdder(qml.PhaseAdder, re.ResourceOperator):
-    """Resource class for the PhaseAdder template."""
-
-    @staticmethod
-    def _resource_decomp(mod, num_x_wires, **kwargs) -> Dict[re.CompressedResourceOp, int]:
-        if mod == 2**num_x_wires:
-            return {re.ResourcePhaseShift.resource_rep(): num_x_wires}
-
-        qft = ResourceQFT.resource_rep(num_x_wires)
-        qft_dag = re.ResourceAdjoint.resource_rep(
-            ResourceQFT,
-            {"num_wires": num_x_wires},
-        )
-
-        phase_shift = re.ResourcePhaseShift.resource_rep()
-        phase_shift_dag = re.ResourceAdjoint.resource_rep(
-            re.ResourcePhaseShift,
-            {},
-        )
-        ctrl_phase_shift = re.ResourceControlled.resource_rep(
-            re.ResourcePhaseShift,
-            {},
-            1,
-            0,
-            0,
-        )
-
-        cnot = re.ResourceCNOT.resource_rep()
-        multix = re.ResourceMultiControlledX.resource_rep(1, 0, 1)
-
-        gate_types = {}
-        gate_types[qft] = 2
-        gate_types[qft_dag] = 2
-        gate_types[phase_shift] = 2 * num_x_wires
-        gate_types[phase_shift_dag] = 2 * num_x_wires
-        gate_types[ctrl_phase_shift] = num_x_wires
-        gate_types[cnot] = 1
-        gate_types[multix] = 1
-
-        return gate_types
-
-    def resource_params(self) -> dict:
-        return {
-            "mod": self.hyperparameters["mod"],
-            "num_x_wires": len(self.hyperparameters["x_wires"]),
-        }
-
-    @classmethod
-    def resource_rep(cls, mod, num_x_wires) -> re.CompressedResourceOp:
-        return re.CompressedResourceOp(cls, {"mod": mod, "num_x_wires": num_x_wires})
-
-
-class ResourceMultiplier(qml.Multiplier, re.ResourceOperator):
-    """Resource class for the Multiplier template."""
-
-    @staticmethod
-    def _resource_decomp(
-        mod, num_work_wires, num_x_wires, **kwargs
-    ) -> Dict[re.CompressedResourceOp, int]:
-        if mod == 2**num_x_wires:
-            num_aux_wires = num_x_wires
-            num_aux_swap = num_x_wires
-        else:
-            num_aux_wires = num_work_wires - 1
-            num_aux_swap = num_aux_wires - 1
-
-        qft = ResourceQFT.resource_rep(num_aux_wires)
-        qft_dag = re.ResourceAdjoint.resource_rep(
-            ResourceQFT,
-            {"num_wires": num_aux_wires},
-        )
-
-        sequence = ResourceControlledSequence.resource_rep(
-            ResourcePhaseAdder,
-            {},
-            num_x_wires,
-        )
-
-        sequence_dag = re.ResourceAdjoint.resource_rep(
-            ResourceControlledSequence,
-            {
-                "base_class": ResourcePhaseAdder,
-                "base_params": {},
-                "num_ctrl_wires": num_x_wires,
-            },
-        )
-
-        cnot = re.ResourceCNOT.resource_rep()
-
-        gate_types = {}
-        gate_types[qft] = 2
-        gate_types[qft_dag] = 2
-        gate_types[sequence] = 1
-        gate_types[sequence_dag] = 1
-        gate_types[cnot] = min(num_x_wires, num_aux_swap)
-
-        return gate_types
-
-    def resource_params(self) -> dict:
-        return {
-            "mod": self.hyperparameters["mod"],
-            "num_work_wires": len(self.hyperparameters["work_wires"]),
-            "num_x_wires": len(self.hyperparameters["x_wires"]),
-        }
-
-    @classmethod
-    def resource_rep(cls, mod, num_work_wires, num_x_wires) -> re.CompressedResourceOp:
-        return re.CompressedResourceOp(
-            cls, {"mod": mod, "num_work_wires": num_work_wires, "num_x_wires": num_x_wires}
-        )
-
-
-class ResourceModExp(qml.ModExp, re.ResourceOperator):
-    """Resource class for the ModExp template."""
-
-    @staticmethod
-    def _resource_decomp(
-        mod, num_output_wires, num_work_wires, num_x_wires, **kwargs
-    ) -> Dict[re.CompressedResourceOp, int]:
-        mult_resources = ResourceMultiplier._resource_decomp(mod, num_work_wires, num_output_wires)
-        gate_types = {}
-
-        for comp_rep in mult_resources.items():
-            new_rep = re.ResourceControlled.resource_rep(comp_rep.op_type, comp_rep.params, 1, 0, 0)
-
-            # cancel out QFTs from consecutive Multipliers
-            if comp_rep._name in ("QFT", "Adjoint(QFT)"):
-                gate_types[new_rep] = 1
-            else:
-                gate_types[new_rep] = mult_resources[comp_rep] * ((2**num_x_wires) - 1)
-
-        return gate_types
-
-    def resource_params(self) -> dict:
-        return {
-            "mod": self.hyperparameters["mod"],
-            "num_output_wires": len(self.hyperparameters["output_wires"]),
-            "num_work_wires": len(self.hyperparameters["work_wires"]),
-            "num_x_wires": len(self.hyperparameters["x_wires"]),
-        }
-
-    @classmethod
-    def resource_rep(
-        cls, mod, num_output_wires, num_work_wires, num_x_wires
-    ) -> re.CompressedResourceOp:
-        return re.CompressedResourceOp(
-            cls,
-            {
-                "mod": mod,
-                "num_output_wires": num_output_wires,
-                "num_work_wires": num_work_wires,
-                "num_x_wires": num_x_wires,
-            },
-        )
-
-
-class ResourceQuantumPhaseEstimation(qml.QuantumPhaseEstimation, ResourceOperator):
-    """Resource class for QPE"""
-
-    # TODO: Add a secondary resource decomp which falls back to op.pow_resource_decomp
-
-    @staticmethod
-    def _resource_decomp(
-        base_class, base_params, num_estimation_wires, **kwargs
-    ) -> Dict[CompressedResourceOp, int]:
-        gate_types = {}
-
-        hadamard = re.ResourceHadamard.resource_rep()
-        adj_qft = re.ResourceAdjoint.resource_rep(ResourceQFT, {"num_wires": num_estimation_wires})
-        ctrl_op = re.ResourceControlled.resource_rep(base_class, base_params, 1, 0, 0)
-
-        gate_types[hadamard] = num_estimation_wires
-        gate_types[adj_qft] = 1
-        gate_types[ctrl_op] = (2**num_estimation_wires) - 1
-        return gate_types
-
-    def resource_params(self) -> dict:
-        op = self.hyperparameters["unitary"]
-        num_estimation_wires = len(self.hyperparameters["estimation_wires"])
-
-        if not isinstance(op, re.ResourceOperator):
-            raise TypeError(
-                f"Can't obtain QPE resources when the base unitary {op} is an instance"
-                " of ResourceOperator"
-            )
-
-        return {
-            "base_class": type(op),
-            "base_params": op.resource_params(),
-            "num_estimation_wires": num_estimation_wires,
-        }
-
-    @classmethod
-    def resource_rep(
-        cls,
-        base_class,
-        base_params,
-        num_estimation_wires,
-    ) -> CompressedResourceOp:
-        params = {
-            "base_class": base_class,
-            "base_params": base_params,
-            "num_estimation_wires": num_estimation_wires,
-        }
-        return CompressedResourceOp(cls, params)
-
-    @staticmethod
-    def tracking_name(base_class, base_params, num_estimation_wires) -> str:
-        base_name = base_class.tracking_name(**base_params)
-        return f"QPE({base_name}, {num_estimation_wires})"
-
-
-ResourceQPE = ResourceQuantumPhaseEstimation  # Alias for ease of typing
-
-
-=======
->>>>>>> 5e8c1370
 class ResourceBasisRotation(qml.BasisRotation, ResourceOperator):
     r"""Resource class for the BasisRotation gate.
 
@@ -815,10 +523,10 @@
         x = re.ResourceX.resource_rep()
 
         num_ops = len(cmpr_ops)
-        num_ctrl_wires = int(math.ceil(math.log2(num_ops)))
+        num_ctrl_wires = int(qnp.ceil(qnp.log2(num_ops)))
         num_total_ctrl_possibilities = 2**num_ctrl_wires  # 2^n
 
-        num_zero_controls = (num_total_ctrl_possibilities * num_ctrl_wires) // 2
+        num_zero_controls = num_total_ctrl_possibilities // 2
         gate_types[x] = num_zero_controls * 2  # conjugate 0 controls
 
         for cmp_rep in cmpr_ops:
@@ -830,11 +538,7 @@
         return gate_types
 
     @staticmethod
-<<<<<<< HEAD
-    def resources_for_ui(cmpr_ops, **kwargs):
-=======
     def resources_for_ui(cmpr_ops, **kwargs):  # pylint: disable=unused-argument
->>>>>>> 5e8c1370
         r"""The resources for a select implementation taking advantage of the unary iterator trick.
         The resources are based on the analysis in https://arxiv.org/pdf/1805.03662 section III.A, 'Unary Iteration and Indexed
         Operations'. See Figures 4, 6, and 7.
@@ -1222,10 +926,6 @@
 
 
 class ResourceQROM(qml.QROM, ResourceOperator):
-<<<<<<< HEAD
-    """Resource class for the QROM template."""
-
-=======
     """Resource class for the QROM template.
 
     Args:
@@ -1246,7 +946,6 @@
     """
 
     # pylint: disable=too-many-arguments
->>>>>>> 5e8c1370
     @staticmethod
     def _resource_decomp(
         num_bitstrings,
@@ -1257,14 +956,6 @@
         clean,
         **kwargs,
     ) -> Dict[CompressedResourceOp, int]:
-<<<<<<< HEAD
-        r"""The resources for QROM are taken from the following two papers:
-        (https://arxiv.org/pdf/1812.00954, figure 1.c) and
-        (https://arxiv.org/pdf/1902.02134, figure 4).
-
-        We use the one-auxillary qubit version of select, instead of the built-in select
-        resources.
-=======
         r"""Returns a dictionary representing the resources of the operator. The
         keys are the operators and the associated values are the counts.
 
@@ -1283,7 +974,6 @@
 
             We use the one-auxillary qubit version of select, instead of the built-in select
             resources.
->>>>>>> 5e8c1370
         """
         gate_types = {}
         x = re.ResourceX.resource_rep()
@@ -1294,7 +984,6 @@
 
         cnot = re.ResourceCNOT.resource_rep()
         hadamard = re.ResourceHadamard.resource_rep()
-<<<<<<< HEAD
         num_parallel_computations = (num_work_wires + size_bitstring) // size_bitstring
         # num_parallel_computations = min(num_parallel_computations, num_bitstrings)
 
@@ -1302,22 +991,14 @@
             math.sqrt(num_bitstrings)
         )  # use a square scheme for rows and cloumns
         num_parallel_computations = min(num_parallel_computations, square_fact)
-=======
-
-        num_parallel_computations = (num_work_wires + size_bitstring) // size_bitstring
-        num_parallel_computations = min(num_parallel_computations, num_bitstrings)
->>>>>>> 5e8c1370
 
         num_swap_wires = math.floor(math.log2(num_parallel_computations))
         num_select_wires = math.ceil(math.log2(math.ceil(num_bitstrings / (2**num_swap_wires))))
         assert num_swap_wires + num_select_wires <= num_control_wires
 
-<<<<<<< HEAD
         swap_work_wires = (int(2**num_swap_wires) - 1) * size_bitstring
         free_work_wires = num_work_wires - swap_work_wires
 
-=======
->>>>>>> 5e8c1370
         swap_clean_prefactor = 1
         select_clean_prefactor = 1
 
@@ -1329,11 +1010,7 @@
         # SELECT cost:
         gate_types[cnot] = num_bit_flips  # each unitary in the select is just a CNOT
 
-<<<<<<< HEAD
         multi_x = re.ResourceMultiControlledX.resource_rep(num_select_wires, 0, free_work_wires)
-=======
-        multi_x = re.ResourceMultiControlledX.resource_rep(num_select_wires, 0, 0)
->>>>>>> 5e8c1370
         num_total_ctrl_possibilities = 2**num_select_wires
         gate_types[multi_x] = select_clean_prefactor * (
             2 * num_total_ctrl_possibilities  # two applications targetting the aux qubit
@@ -1348,7 +1025,6 @@
 
         return gate_types
 
-<<<<<<< HEAD
     @staticmethod
     def resources_via_ui(
         num_bitstrings,
@@ -1414,9 +1090,6 @@
 
     @property
     def resource_params(self) -> Dict:
-=======
-    @property
-    def resource_params(self) -> Dict:
         r"""Returns a dictionary containing the minimal information needed to compute the resources.
 
         Resource parameters:
@@ -1430,7 +1103,6 @@
         Returns:
             dict: dictionary containing the resource parameters
         """
->>>>>>> 5e8c1370
         bitstrings = self.hyperparameters["bitstrings"]
         num_bitstrings = len(bitstrings)
 
@@ -1455,9 +1127,6 @@
     @classmethod
     def resource_rep(
         cls, num_bitstrings, num_bit_flips, num_control_wires, num_work_wires, size_bitstring, clean
-<<<<<<< HEAD
-    ) -> CompressedResourceOp:
-=======
     ) -> CompressedResourceOp:  # pylint: disable=too-many-arguments
         r"""Returns a compressed representation containing only the parameters of
         the Operator that are needed to compute a resource estimation.
@@ -1473,7 +1142,6 @@
         Returns:
             CompressedResourceOp: the operator in a compressed representation
         """
->>>>>>> 5e8c1370
         params = {
             "num_bitstrings": num_bitstrings,
             "num_bit_flips": num_bit_flips,
@@ -1485,56 +1153,6 @@
         return CompressedResourceOp(cls, params)
 
 
-<<<<<<< HEAD
-class ResourceQubitUnitary(qml.QubitUnitary, ResourceOperator):
-
-    def __init__(
-        self, U, wires, work_wires, id=None, unitary_check: bool = False
-    ):  # pylint: disable=too-many-arguments
-        self.work_wires = work_wires
-        super().__init__(U, wires=wires, id=id)
-
-    @staticmethod
-    def _resource_decomp(dim, num_work_wires, **kwargs) -> Dict[CompressedResourceOp, int]:
-        gate_types = {}
-        h = re.ResourceHadamard.resource_rep()
-        c_ps = re.ResourceControlledPhaseShift.resource_rep()
-        qrom = re.ResourceQROM.resource_rep(
-            num_bitstrings=dim,
-            num_bit_flips=dim // 2,
-            num_control_wires=math.log2(dim),
-            num_work_wires=num_work_wires,
-            size_bitstring=math.log2(dim),
-            clean=False,
-        )
-        qrom_adj = re.ResourceAdjoint.resource_rep(
-            base_class=re.ResourceQROM,
-            base_params={
-                "num_bitstrings": dim,
-                "num_bit_flips": dim // 2,
-                "num_control_wires": math.log2(dim),
-                "num_work_wires": num_work_wires,
-                "size_bitstring": math.log2(dim),
-                "clean": False,
-            },
-        )
-
-        gate_types[qrom] = dim + 1
-        gate_types[qrom_adj] = dim + 1
-        gate_types[h] = 2 * (dim + 1)
-        gate_types[c_ps] = (dim + 1) * math.log2(dim)
-
-        return gate_types
-
-    def resource_params(self) -> Dict:
-        dim = len(self.wires)
-        num_work_wires = len(self.work_wires)
-        return {"dim": dim, "num_work_wires": num_work_wires}
-
-    @classmethod
-    def resource_rep(cls, dim, num_work_wires) -> CompressedResourceOp:
-        return re.CompressedResourceOp(cls, {"dim": dim, "num_work_wires": num_work_wires})
-=======
 class ResourceAmplitudeAmplification(qml.AmplitudeAmplification, ResourceOperator):
     r"""Resource class for the AmplitudeAmplification template.
 
@@ -1733,5 +1351,4 @@
     @staticmethod
     def tracking_name(num_wires) -> str:
         r"""Returns the tracking name built with the operator's parameters."""
-        return f"QubitUnitary({num_wires})"
->>>>>>> 5e8c1370
+        return f"QubitUnitary({num_wires})"