--- conflicted
+++ resolved
@@ -481,17 +481,10 @@
     r"""Resource class for the ControlledSequence gate.
 
     This operator represents a sequence of controlled gates, one for each control wire, with the
-<<<<<<< HEAD
-    base operator (:code:`base_op`) raised to decreasing powers of 2.
-
-    Args:
-        base_op (~.pennylane.labs.resource_estimation.ResourceOperator): The operator that we
-=======
     base operator (:code:`base`) raised to decreasing powers of 2.
 
     Args:
         base (~.pennylane.labs.resource_estimation.ResourceOperator): The operator that we
->>>>>>> 85bb9e30
             will be applying controlled powers of.
         num_control_wires (int): the number of controlled wires to run the sequence over
         wires (Sequence[int], optional): the wires the operation acts on
@@ -513,11 +506,7 @@
     The resources for this operation are computed using:
 
     >>> ctrl_seq = plre.ResourceControlledSequence(
-<<<<<<< HEAD
-    ...     base_op = plre.ResourceRX(),
-=======
     ...     base = plre.ResourceRX(),
->>>>>>> 85bb9e30
     ...     num_control_wires = 3,
     ... )
     >>> gate_set={"CRX"}
@@ -533,33 +522,14 @@
 
     resource_keys = {"base_cmpr_op", "num_ctrl_wires"}
 
-<<<<<<< HEAD
-    def __init__(self, base_op: ResourceOperator, num_control_wires, wires=None) -> None:
-        self.dequeue(op_to_remove=base_op)
-        self.queue()
-        base_cmpr_op = base_op.resource_rep_from_op()
-=======
     def __init__(self, base: ResourceOperator, num_control_wires, wires=None) -> None:
         self.dequeue(op_to_remove=base)
         self.queue()
         base_cmpr_op = base.resource_rep_from_op()
->>>>>>> 85bb9e30
 
         self.base_cmpr_op = base_cmpr_op
         self.num_ctrl_wires = num_control_wires
 
-<<<<<<< HEAD
-        if wires and base_op.wires:
-            self.wires = Wires.all_wires([wires, base_op.wires])
-            self.num_wires = len(self.wires)
-        elif (base_op.wires is None) and (wires is not None):
-            self.wires = wires
-            num_base_wires = base_op.num_wires
-            self.num_wires = num_control_wires + num_base_wires
-        else:
-            self.wires = None or base_op.wires
-            num_base_wires = base_op.num_wires
-=======
         if wires and base.wires:
             self.wires = Wires.all_wires([wires, base.wires])
             self.num_wires = len(self.wires)
@@ -570,7 +540,6 @@
         else:
             self.wires = None or base.wires
             num_base_wires = base.num_wires
->>>>>>> 85bb9e30
             self.num_wires = num_control_wires + num_base_wires
 
     @property
@@ -622,11 +591,7 @@
                 t: ──╰U⁴──╰U²──╰U¹────┤
 
         Returns:
-<<<<<<< HEAD
-            list[GateCount]: A list of GateCount objects, where each object
-=======
             list[~.pennylane.labs.resource_estimation.GateCount]: A list of GateCount objects, where each object
->>>>>>> 85bb9e30
             represents a specific quantum gate and the number of times it appears
             in the decomposition.
         """
@@ -658,12 +623,7 @@
     r"""Resource class for QuantumPhaseEstimation (QPE).
 
     Args:
-<<<<<<< HEAD
-        base_op (~.pennylane.labs.resource_estimation.ResourceOperator): The operator that we
-            will be applying controlled powers of.
-=======
         base (~.pennylane.labs.resource_estimation.ResourceOperator): the phase estimation operator
->>>>>>> 85bb9e30
         num_estimation_wires (int): the number of wires used for measuring out the phase
         adj_qft_op (Union[~.pennylane.labs.resource_estimation.ResourceOperator, None]): An optional
             argument to set the subroutine used to perform the adjoint QFT operation.
@@ -690,8 +650,6 @@
       clean qubits: 0, dirty qubits: 0, algorithmic qubits: 6
      Gate breakdown:
       {'Hadamard': 5, 'CRX': 5, 'Adjoint(QFT(5))': 1}
-<<<<<<< HEAD
-=======
 
     .. details::
         :title: Usage Details
@@ -725,35 +683,23 @@
           clean qubits: 2, dirty qubits: 0, algorithmic qubits: 6
          Gate breakdown:
           {'Hadamard': 38, 'CNOT': 34, 'T': 222, 'Toffoli': 7, 'X': 4, 'S': 8, 'Z': 8}
->>>>>>> 85bb9e30
     """
 
     resource_keys = {"base_cmpr_op", "num_estimation_wires", "adj_qft_cmpr_op"}
 
     def __init__(
         self,
-<<<<<<< HEAD
-        base_op: ResourceOperator,
-=======
         base: ResourceOperator,
->>>>>>> 85bb9e30
         num_estimation_wires: int,
         adj_qft_op: ResourceOperator = None,
         wires=None,
     ):
-<<<<<<< HEAD
-        remove_ops = [base_op, adj_qft_op] if adj_qft_op is not None else [base_op]
-        self.dequeue(remove_ops)
-        self.queue()
-
-        base_cmpr_op = base_op.resource_rep_from_op()
-=======
         remove_ops = [base, adj_qft_op] if adj_qft_op is not None else [base]
         self.dequeue(remove_ops)
         self.queue()
 
         base_cmpr_op = base.resource_rep_from_op()
->>>>>>> 85bb9e30
+
         adj_qft_cmpr_op = None if adj_qft_op is None else adj_qft_op.resource_rep_from_op()
 
         self.base_cmpr_op = base_cmpr_op
@@ -765,11 +711,7 @@
             self.num_wires = len(self.wires)
         else:
             self.wires = None
-<<<<<<< HEAD
-            self.num_wires = self.num_estimation_wires + base_op.num_wires
-=======
             self.num_wires = self.num_estimation_wires + base.num_wires
->>>>>>> 85bb9e30
 
     @property
     def resource_params(self) -> dict:
@@ -778,18 +720,11 @@
         Returns:
             dict: A dictionary containing the resource parameters:
                 * base_cmpr_op (CompressedResourceOp): A compressed resource operator, corresponding
-<<<<<<< HEAD
-                  to the operator that we will be applying controlled powers of.
-                * num_estimation_wires (int): the number of wires used for measuring out the phase
-                * adj_qft_cmpr_op (CompressedResourceOpor None): A compressed resource operator,
-                  corresponding to the adjoint QFT.
-=======
                   to the phase estimation operator.
                 * num_estimation_wires (int): the number of wires used for measuring out the phase
                 * adj_qft_cmpr_op (Union[CompressedResourceOp, None]): An optional compressed
                   resource operator, corresponding to the adjoint QFT routine. If :code:`None`, the
                   default :class:`~.pennylane.labs.resource_estimation.ResourceQFT` will be used.
->>>>>>> 85bb9e30
         """
 
         return {
@@ -806,16 +741,6 @@
         adj_qft_cmpr_op,
     ) -> CompressedResourceOp:
         r"""Returns a compressed representation containing only the parameters of
-<<<<<<< HEAD
-        the Operator that are needed to compute a resource estimation.
-
-        Args:
-            base_cmpr_op (CompressedResourceOp): A compressed resource operator, corresponding
-                to the operator that we will be applying controlled powers of.
-            num_estimation_wires (int): the number of wires used for measuring out the phase
-            adj_qft_cmpr_op (CompressedResourceOpor None): A compressed resource operator,
-                corresponding to the adjoint QFT.
-=======
         the Operator that are needed to compute the resources.
 
         Args:
@@ -825,7 +750,6 @@
             adj_qft_cmpr_op (Union[CompressedResourceOp, None]): An optional compressed
                 resource operator, corresponding to the adjoint QFT routine. If :code:`None`, the
                 default :class:`~.pennylane.labs.resource_estimation.ResourceQFT` will be used.
->>>>>>> 85bb9e30
 
         Returns:
             CompressedResourceOp: the operator in a compressed representation
@@ -844,18 +768,11 @@
 
         Args:
             base_cmpr_op (CompressedResourceOp): A compressed resource operator, corresponding
-<<<<<<< HEAD
-                to the operator that we will be applying controlled powers of.
-            num_estimation_wires (int): the number of wires used for measuring out the phase
-            adj_qft_cmpr_op (CompressedResourceOpor None): A compressed resource operator,
-                corresponding to the adjoint QFT.
-=======
                 to the phase estimation operator.
             num_estimation_wires (int): the number of wires used for measuring out the phase
             adj_qft_cmpr_op (Union[CompressedResourceOp, None]): An optional compressed
                 resource operator, corresponding to the adjoint QFT routine. If :code:`None`, the
                 default :class:`~.pennylane.labs.resource_estimation.ResourceQFT` will be used.
->>>>>>> 85bb9e30
 
         Resources:
             The resources are obtained from the standard decomposition of QPE as presented
@@ -890,22 +807,12 @@
     r"""Resource class for Iterative Quantum Phase Estimation (IQPE).
 
     Args:
-<<<<<<< HEAD
-        base_op (~.pennylane.labs.resource_estimation.ResourceOperator): The operator that we
-            will be applying controlled powers of.
-=======
         base (~.pennylane.labs.resource_estimation.ResourceOperator): the phase estimation operator
->>>>>>> 85bb9e30
         num_iter (int): the number of mid-circuit measurements made to read out the phase
         wires (Sequence[int], optional): the wires the operation acts on
 
     Resources:
-<<<<<<< HEAD
-        The resources are obtained following the constuction from `arXiv:quant-ph/0610214v3
-        <https://arxiv.org/pdf/quant-ph/0610214v3>`_.
-=======
         The resources are obtained following the construction from `arXiv:0610214v3 <https://arxiv.org/abs/quant-ph/0610214v3>`_.
->>>>>>> 85bb9e30
 
     .. seealso:: :func:`~.iterative_qpe`
 
@@ -927,32 +834,19 @@
 
     resource_keys = {"base_cmpr_op", "num_iter"}
 
-<<<<<<< HEAD
-    def __init__(self, base_op, num_iter, wires=None):
-        self.dequeue(base_op)
-        self.queue()
-
-        self.base_cmpr_op = base_op.resource_rep_from_op()
-=======
     def __init__(self, base, num_iter, wires=None):
         self.dequeue(base)
         self.queue()
 
         self.base_cmpr_op = base.resource_rep_from_op()
->>>>>>> 85bb9e30
         self.num_iter = num_iter
 
         if wires is not None:
             self.wires = Wires(wires)
             self.num_wires = len(self.wires)
         else:
-<<<<<<< HEAD
-            self.wires = base_op.wires or None
-            self.num_wires = base_op.num_wires
-=======
             self.wires = base.wires or None
             self.num_wires = base.num_wires
->>>>>>> 85bb9e30
 
         super().__init__(wires=wires)
 
@@ -963,11 +857,7 @@
         Returns:
             dict: A dictionary containing the resource parameters:
                 * base_cmpr_op (CompressedResourceOp): A compressed resource operator, corresponding
-<<<<<<< HEAD
-                  to the operator that we will be applying controlled powers of.
-=======
                   to the phase estimation operator.
->>>>>>> 85bb9e30
                 * num_iter (int): the number of mid-circuit measurements made to read out the phase
         """
         return {"base_cmpr_op": self.base_cmpr_op, "num_iter": self.num_iter}
@@ -979,11 +869,7 @@
 
         Args:
             base_cmpr_op (CompressedResourceOp): A compressed resource operator, corresponding
-<<<<<<< HEAD
-                to the operator that we will be applying controlled powers of.
-=======
                 to the phase estimation operator.
->>>>>>> 85bb9e30
             num_iter (int): the number of mid-circuit measurements made to read out the phase
 
         Returns:
@@ -998,17 +884,6 @@
 
         Args:
             base_cmpr_op (CompressedResourceOp): A compressed resource operator, corresponding
-<<<<<<< HEAD
-                to the operator that we will be applying controlled powers of.
-            num_iter (int): the number of mid-circuit measurements made to read out the phase
-
-        Resources:
-            The resources are obtained following the constuction from `arXiv:quant-ph/0610214v3
-            <https://arxiv.org/pdf/quant-ph/0610214v3>`_.
-
-        Returns:
-            list[GateCount]: A list of GateCount objects, where each object
-=======
                 to the phase estimation operator.
             num_iter (int): the number of mid-circuit measurements made to read out the phase
 
@@ -1018,7 +893,6 @@
 
         Returns:
             list[~.pennylane.labs.resource_estimation.GateCount]: A list of GateCount objects, where each object
->>>>>>> 85bb9e30
             represents a specific quantum gate and the number of times it appears
             in the decomposition.
         """
