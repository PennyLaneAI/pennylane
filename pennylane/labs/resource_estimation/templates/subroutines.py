# Copyright 2025 Xanadu Quantum Technologies Inc.

# Licensed under the Apache License, Version 2.0 (the "License");
# you may not use this file except in compliance with the License.
# You may obtain a copy of the License at

#     http://www.apache.org/licenses/LICENSE-2.0

# Unless required by applicable law or agreed to in writing, software
# distributed under the License is distributed on an "AS IS" BASIS,
# WITHOUT WARRANTIES OR CONDITIONS OF ANY KIND, either express or implied.
# See the License for the specific language governing permissions and
# limitations under the License.
r"""Resource operators for PennyLane subroutine templates."""
import math
from collections import defaultdict
from typing import Dict

import pennylane as qml
from pennylane import numpy as qnp
from pennylane.labs import resource_estimation as re
from pennylane.labs.resource_estimation import CompressedResourceOp, ResourceOperator

# pylint: disable=arguments-differ, protected-access


class ResourceQFT(qml.QFT, ResourceOperator):
    r"""Resource class for QFT.

    Args:
        wires (int or Iterable[Number, str]]): the wire(s) the operation acts on

    Resource Parameters:
        * num_wires (int): the number of qubits the operation acts upon

    Resources:
        The resources are obtained from the standard decomposition of QFT as presented
        in (chapter 5) `Nielsen, M.A. and Chuang, I.L. (2011) Quantum Computation and Quantum Information
        <https://www.cambridge.org/highereducation/books/quantum-computation-and-quantum-information/01E10196D0A682A6AEFFEA52D53BE9AE#overview>`_.

    .. seealso:: :class:`~.QFT`

    **Example**

    The resources for this operation are computed using:

    >>> re.ResourceQFT.resources(num_wires=3)
    {Hadamard: 3, SWAP: 1, ControlledPhaseShift: 3}
    """

    @staticmethod
    def _resource_decomp(num_wires, **kwargs) -> Dict[CompressedResourceOp, int]:
        r"""Returns a dictionary representing the resources of the operator. The
        keys are the operators and the associated values are the counts.

        Args:
            num_wires (int): the number of qubits the operation acts upon

        Resources:
            The resources are obtained from the standard decomposition of QFT as presented
            in (Chapter 5) `Nielsen, M.A. and Chuang, I.L. (2011) Quantum Computation and Quantum Information
            <https://www.cambridge.org/highereducation/books/quantum-computation-and-quantum-information/01E10196D0A682A6AEFFEA52D53BE9AE#overview>`_.

        """
        gate_types = {}

        hadamard = re.ResourceHadamard.resource_rep()
        swap = re.ResourceSWAP.resource_rep()
        ctrl_phase_shift = re.ResourceControlledPhaseShift.resource_rep()

        gate_types[hadamard] = num_wires
        gate_types[swap] = num_wires // 2
        gate_types[ctrl_phase_shift] = num_wires * (num_wires - 1) // 2

        return gate_types

    @property
    def resource_params(self) -> dict:
        r"""Returns a dictionary containing the minimal information needed to compute the resources.

        Returns:
            dict: A dictionary containing the resource parameters:
                * num_wires (int): the number of qubits the operation acts upon
        """
        return {"num_wires": len(self.wires)}

    @classmethod
    def resource_rep(cls, num_wires) -> CompressedResourceOp:
        r"""Returns a compressed representation containing only the parameters of
        the Operator that are needed to compute a resource estimation.

        Args:
            num_wires (int): the number of qubits the operation acts upon

        Returns:
            CompressedResourceOp: the operator in a compressed representation
        """
        params = {"num_wires": num_wires}
        return CompressedResourceOp(cls, params)

    @staticmethod
    def tracking_name(num_wires) -> str:
        r"""Returns the tracking name built with the operator's parameters."""
        return f"QFT({num_wires})"


class ResourceControlledSequence(qml.ControlledSequence, re.ResourceOperator):
    """Resource class for the ControlledSequence template.

    Args:
        base (Operator): the phase estimation unitary, specified as an :class:`~.Operator`
        control (Union[Wires, Sequence[int], or int]): the wires to be used for control

    Resource Parameters:
        * base_class (ResourceOperator): The type of the operation corresponding to the operator.
        * base_params (dict): A dictionary of parameters required to obtain the resources for the operator.
        * num_ctrl_wires (int): the number of control wires

    Resources:
        The resources are obtained from the standard decomposition of :class:`~.ControlledSequence`.

    .. seealso:: :class:`~.ControlledSequence`

    **Example**

    The resources for this operation are computed using:

    >>> re.ResourceControlledSequence.resources(
    ...     base_class=re.ResourceHadamard,
    ...     base_params={},
    ...     num_ctrl_wires=2
    ... )
    {C(Hadamard,1,0,0): 3}
    """

    @staticmethod
    def _resource_decomp(
        base_class, base_params, num_ctrl_wires, **kwargs
    ) -> Dict[re.CompressedResourceOp, int]:
        r"""Returns a dictionary representing the resources of the operator. The
        keys are the operators and the associated values are the counts.

        Args:
            base_class (ResourceOperator): The type of the operation corresponding to the
                operator.
            base_params (dict): A dictionary of parameters required to obtain the resources for
                the operator.
            num_ctrl_wires (int): the number of control wires

        Resources:
            The resources are obtained from the standard decomposition of :class:`~.ControlledSequence`.

        """
        return {
            re.ResourceControlled.resource_rep(base_class, base_params, 1, 0, 0): 2**num_ctrl_wires
            - 1
        }

    @property
    def resource_params(self) -> dict:
        r"""Returns a dictionary containing the minimal information needed to compute the resources.

        Returns:
            dict: A dictionary containing the resource parameters:
                * base_class (ResourceOperator): The type of the operation corresponding to the operator.
                * base_params (dict): A dictionary of parameters required to obtain the resources for the operator.
                * num_ctrl_wires (int): the number of control wires
        """
        return {
            "base_class": type(self.base),
            "base_params": self.base.resource_params,
            "num_ctrl_wires": len(self.control_wires),
        }

    @classmethod
    def resource_rep(cls, base_class, base_params, num_ctrl_wires) -> re.CompressedResourceOp:
        r"""Returns a compressed representation containing only the parameters of
        the Operator that are needed to compute a resource estimation.

        Args:
            base_class (ResourceOperator): The type of the operation corresponding to the
                operator.
            base_params (dict): A dictionary of parameters required to obtain the resources for
                the operator.
            num_ctrl_wires (int): the number of control wires

        Returns:
            CompressedResourceOp: the operator in a compressed representation
        """
        return re.CompressedResourceOp(
            cls,
            {
                "base_class": base_class,
                "base_params": base_params,
                "num_ctrl_wires": num_ctrl_wires,
            },
        )

    @staticmethod
    def tracking_name(base_class, base_params, num_ctrl_wires) -> str:
        base_name = base_class.tracking_name(**base_params)
        return f"ControlledSequence({base_name}, {num_ctrl_wires})"


class ResourcePhaseAdder(qml.PhaseAdder, re.ResourceOperator):
    r"""Resource class for the PhaseAdder template.

    Args:
        k (int): the number that needs to be added
        x_wires (Sequence[int]): the wires the operation acts on. The number of wires must be enough
            for a binary representation of the value being targeted, :math:`x`. In some cases an additional
            wire is needed, see usage details below. The number of wires also limits the maximum
            value for `mod`.
        mod (int): the modulo for performing the addition. If not provided, it will be set to its maximum value, :math:`2^{\text{len(x_wires)}}`.
        work_wire (Sequence[int] or int): the auxiliary wire to use for the addition. Optional
            when `mod` is :math:`2^{len(x\_wires)}`. Defaults to empty tuple.

    Resource Parameters:
        * mod (int): the module for performing the addition
        * num_x_wires (int): the number of wires the operation acts on

    Resources:
        The resources are obtained from the standard decomposition of :class:`~.PhaseAdder`.

    .. seealso:: :class:`~.PhaseAdder`

    **Example**

    The resources for this operation are computed using:

    >>> re.ResourcePhaseAdder.resources(
    ...     mod=3,
    ...     num_x_wires=5
    ... )
    {QFT(5): 2,
    Adjoint(QFT(5)): 2,
    PhaseShift: 10,
    Adjoint(PhaseShift): 10,
    C(PhaseShift,1,0,0): 5,
    CNOT: 1,
    MultiControlledX: 1}
    """

    @staticmethod
    def _resource_decomp(mod, num_x_wires, **kwargs) -> Dict[re.CompressedResourceOp, int]:
        r"""Returns a dictionary representing the resources of the operator. The
        keys are the operators and the associated values are the counts.

        Args:
            mod (int): the module for performing the addition
            num_x_wires (int): the number of wires the operation acts on

        Resources:
            The resources are obtained from the standard decomposition of :class:`~.PhaseAdder`.

        """
        if mod == 2**num_x_wires:
            return {re.ResourcePhaseShift.resource_rep(): num_x_wires}

        qft = ResourceQFT.resource_rep(num_x_wires)
        qft_dag = re.ResourceAdjoint.resource_rep(
            ResourceQFT,
            {"num_wires": num_x_wires},
        )

        phase_shift = re.ResourcePhaseShift.resource_rep()
        phase_shift_dag = re.ResourceAdjoint.resource_rep(
            re.ResourcePhaseShift,
            {},
        )
        ctrl_phase_shift = re.ResourceControlledPhaseShift.resource_rep()

        cnot = re.ResourceCNOT.resource_rep()
        multix = re.ResourceMultiControlledX.resource_rep(1, 0, 1)

        gate_types = {}
        gate_types[qft] = 2
        gate_types[qft_dag] = 2
        gate_types[phase_shift] = 2 * num_x_wires
        gate_types[phase_shift_dag] = 2 * num_x_wires
        gate_types[ctrl_phase_shift] = num_x_wires
        gate_types[cnot] = 1
        gate_types[multix] = 1

        return gate_types

    @property
    def resource_params(self) -> dict:
        r"""Returns a dictionary containing the minimal information needed to compute the resources.

        Resource Parameters:
            mod (int): the module for performing the addition
            num_x_wires (int): the number of wires the operation acts on

        Returns:
            dict: A dictionary containing the resource parameters:
                * mod (int): the module for performing the addition
                * num_x_wires (int): the number of wires the operation acts on
        """
        return {
            "mod": self.hyperparameters["mod"],
            "num_x_wires": len(self.hyperparameters["x_wires"]),
        }

    @classmethod
    def resource_rep(cls, mod, num_x_wires) -> re.CompressedResourceOp:
        r"""Returns a compressed representation containing only the parameters of
        the Operator that are needed to compute a resource estimation.

        Args:
            mod (int): the module for performing the addition
            num_x_wires (int): the number of wires the operation acts on

        Returns:
            CompressedResourceOp: the operator in a compressed representation
        """

        return re.CompressedResourceOp(cls, {"mod": mod, "num_x_wires": num_x_wires})


class ResourceMultiplier(qml.Multiplier, re.ResourceOperator):
    """Resource class for the Multiplier template.

    Args:
        k (int): the number that needs to be multiplied
        x_wires (Sequence[int]): the wires the operation acts on. The number of wires must be enough for encoding `x` in the computational basis. The number of wires also limits the maximum value for `mod`.
        mod (int): the modulo for performing the multiplication. If not provided, it will be set to its maximum value, :math:`2^{\text{len(x_wires)}}`.
        work_wires (Sequence[int]): the auxiliary wires to use for the multiplication. If :math:`mod=2^{\text{len(x_wires)}}`, the number of auxiliary wires must be ``len(x_wires)``. Otherwise ``len(x_wires) + 2`` auxiliary wires are needed.

    Resource Parameters:
        * mod (int): the module for performing the multiplication
        * num_work_wires (int): the number of work wires used for the multiplication.
        * num_x_wires (int): the number of wires the operation acts on.

    Resources:
        The resources are obtained from the standard decomposition of :class:`~.Multiplier`.

    .. seealso:: :class:`~.Multiplier`

    **Example**

    The resources for this operation are computed using:

    >>> re.ResourceMultiplier.resources(
    ...     mod=3,
    ...     num_work_wires=5,
    ...     num_x_wires=5
    ... )
    {QFT(4): 2,
    Adjoint(QFT(4)): 2,
    ControlledSequence(PhaseAdder, 5): 1,
    Adjoint(ControlledSequence(PhaseAdder, 5)): 1,
    CNOT: 3}
    """

    @staticmethod
    def _resource_decomp(
        mod, num_work_wires, num_x_wires, **kwargs
    ) -> Dict[re.CompressedResourceOp, int]:
        r"""Returns a dictionary representing the resources of the operator. The
        keys are the operators and the associated values are the counts.

        Args:
            mod (int): the module for performing the multiplication
            num_work_wires (int): the number of work wires used for the multiplication.
            num_x_wires (int): the number of wires the operation acts on.

        Resources:
            The resources are obtained from the standard decomposition of :class:`~.Multiplier`.

        """
        if mod == 2**num_x_wires:
            num_aux_wires = num_x_wires
            num_aux_swap = num_x_wires
        else:
            num_aux_wires = num_work_wires - 1
            num_aux_swap = num_aux_wires - 1

        qft = ResourceQFT.resource_rep(num_aux_wires)
        qft_dag = re.ResourceAdjoint.resource_rep(
            ResourceQFT,
            {"num_wires": num_aux_wires},
        )

        sequence = ResourceControlledSequence.resource_rep(
            ResourcePhaseAdder,
            {},
            num_x_wires,
        )

        sequence_dag = re.ResourceAdjoint.resource_rep(
            ResourceControlledSequence,
            {
                "base_class": ResourcePhaseAdder,
                "base_params": {},
                "num_ctrl_wires": num_x_wires,
            },
        )

        cnot = re.ResourceCNOT.resource_rep()

        gate_types = {}
        gate_types[qft] = 2
        gate_types[qft_dag] = 2
        gate_types[sequence] = 1
        gate_types[sequence_dag] = 1
        gate_types[cnot] = min(num_x_wires, num_aux_swap)

        return gate_types

    @property
    def resource_params(self) -> dict:
        r"""Returns a dictionary containing the minimal information needed to compute the resources.

        Returns:
            dict: A dictionary containing the resource parameters:
                * mod (int): The modulus for performing the multiplication.
                * num_work_wires (int): The number of work wires used.
                * num_x_wires (int): The number of wires the operation acts on.
        """
        return {
            "mod": self.hyperparameters["mod"],
            "num_work_wires": len(self.hyperparameters["work_wires"]),
            "num_x_wires": len(self.hyperparameters["x_wires"]),
        }

    @classmethod
    def resource_rep(cls, mod, num_work_wires, num_x_wires) -> re.CompressedResourceOp:
        r"""Returns a compressed representation containing only the parameters of
        the Operator that are needed to compute a resource estimation.

        Args:
            mod (int): the module for performing the multiplication
            num_work_wires (int): the number of work wires used for the multiplication.
            num_x_wires (int): the number of wires the operation acts on.

        Returns:
            CompressedResourceOp: the operator in a compressed representation
        """
        return re.CompressedResourceOp(
            cls, {"mod": mod, "num_work_wires": num_work_wires, "num_x_wires": num_x_wires}
        )


class ResourceModExp(qml.ModExp, re.ResourceOperator):
    r"""Resource class for the :class:`~.ModExp` template.

    Args:
        x_wires (Sequence[int]): the wires that store the integer :math:`x`
        output_wires (Sequence[int]): the wires that store the operator result. These wires also encode :math:`b`.
        base (int): integer that needs to be exponentiated
        mod (int): the modulo for performing the exponentiation. If not provided, it will be set to its maximum value, :math:`2^{\text{len(output_wires)}}`
        work_wires (Sequence[int]): the auxiliary wires to use for the exponentiation. If
            :math:`mod=2^{\text{len(output_wires)}}`, the number of auxiliary wires must be ``len(output_wires)``. Otherwise
            ``len(output_wires) + 2`` auxiliary wires are needed. Defaults to empty tuple.

    Resource Parameters:
        * mod (int): the modulo for performing the modular exponentiation
        * num_output_wires (int): the number of output wires used to encode the integer :math:`b \cdot base^x \; \text{mod} \; mod` in the computational basis
        * num_work_wires (int): the number of work wires used to perform the modular exponentiation operation
        * num_x_wires (int): the number of wires used to encode the integer :math:`x < mod` in the computational basis

    Resources:
        The resources are obtained from the standard decomposition of :class:`~.ModExp`.

    .. seealso:: :class:`~.ModExp`

    **Example**

    The resources for this operation are computed using:

    >>> re.ResourceModExp.resources(
    ...     mod=3,
    ...     num_output_wires=5,
    ...     num_work_wires=5,
    ...     num_x_wires=5
    ... )
    {C(QFT(4),1,0,0): 62,
    C(Adjoint(QFT(4)),1,0,0): 62,
    C(ControlledSequence(PhaseAdder, 5),1,0,0): 31,
    C(Adjoint(ControlledSequence(PhaseAdder, 5)),1,0,0): 31,
    C(CNOT,1,0,0): 93}
    """

    @staticmethod
    def _resource_decomp(
        mod, num_output_wires, num_work_wires, num_x_wires, **kwargs
    ) -> Dict[re.CompressedResourceOp, int]:
        r"""Returns a dictionary representing the resources of the operator. The
        keys are the operators and the associated values are the counts.

        Args:
            mod (int): the module for performing the exponentiation
            num_output_wires (int): the number of output wires used to encode the integer :math:`b \cdot base^x \; \text{mod} \; mod` in the computational basis
            num_work_wires (int): the number of work wires used to perform the modular exponentiation operation
            num_x_wires (int): the number of wires used to encode the integer :math:`x < mod` in the computational basis

        Resources:
            The resources are obtained from the standard decomposition of :class:`~.ModExp`.

        """
        mult_resources = ResourceMultiplier._resource_decomp(mod, num_work_wires, num_output_wires)
        gate_types = {}

        for comp_rep, _ in mult_resources.items():
            new_rep = re.ResourceControlled.resource_rep(comp_rep.op_type, comp_rep.params, 1, 0, 0)

            # cancel out QFTs from consecutive Multipliers
            if comp_rep._name in ("QFT", "Adjoint(QFT)"):
                gate_types[new_rep] = 1
            else:
                gate_types[new_rep] = mult_resources[comp_rep] * ((2**num_x_wires) - 1)

        return gate_types

    @property
    def resource_params(self) -> dict:
        r"""Returns a dictionary containing the minimal information needed to compute the resources.

        Returns:
            dict: A dictionary containing the resource parameters:
                * mod (int): the module for performing the exponentiation
                * num_output_wires (int): the number of output wires used to encode the integer :math:`b \cdot base^x \; \text{mod} \; mod` in the computational basis
                * num_work_wires (int): the number of work wires used to perform the modular exponentiation operation
                * num_x_wires (int): the number of wires used to encode the integer :math:`x < mod` in the computational basis
        """
        return {
            "mod": self.hyperparameters["mod"],
            "num_output_wires": len(self.hyperparameters["output_wires"]),
            "num_work_wires": len(self.hyperparameters["work_wires"]),
            "num_x_wires": len(self.hyperparameters["x_wires"]),
        }

    @classmethod
    def resource_rep(
        cls, mod, num_output_wires, num_work_wires, num_x_wires
    ) -> re.CompressedResourceOp:
        r"""Returns a compressed representation containing only the parameters of
        the Operator that are needed to compute a resource estimation.

        Args:
            mod (int): the module for performing the exponentiation
            num_output_wires (int): the number of output wires used to encode the integer :math:`b \cdot base^x \; \text{mod} \; mod`
                in the computational basis
            num_work_wires (int): the number of work wires used to perform the modular exponentiation
                operation
            num_x_wires (int): the number of wires used to encode the integer :math:`x < mod` in the
                computational basis

        Returns:
            CompressedResourceOp: the operator in a compressed representation
        """
        return re.CompressedResourceOp(
            cls,
            {
                "mod": mod,
                "num_output_wires": num_output_wires,
                "num_work_wires": num_work_wires,
                "num_x_wires": num_x_wires,
            },
        )


class ResourceQuantumPhaseEstimation(qml.QuantumPhaseEstimation, ResourceOperator):
    r"""Resource class for QuantumPhaseEstimation (QPE).

    Args:
        unitary (array or Operator): the phase estimation unitary, specified as a matrix or an
            :class:`~.Operator`
        target_wires (Union[Wires, Sequence[int], or int]): the target wires to apply the unitary.
            If the unitary is specified as an operator, the target wires should already have been
            defined as part of the operator. In this case, target_wires should not be specified.
        estimation_wires (Union[Wires, Sequence[int], or int]): the wires to be used for phase
            estimation

    Resource Parameters:
        * base_class (ResourceOperator): The type of the operation corresponding to the phase estimation unitary.
        * base_params (dict): A dictionary of parameters required to obtain the resources for the phase estimation unitary.
        * num_estimation_wires (int): the number of wires used for measuring out the phase

    Resources:
        The resources are obtained from the standard decomposition of QPE as presented
        in (Section 5.2) `Nielsen, M.A. and Chuang, I.L. (2011) Quantum Computation and Quantum
        Information <https://www.cambridge.org/highereducation/books/quantum-computation-and-quantum-information/01E10196D0A682A6AEFFEA52D53BE9AE#overview>`_.

    .. seealso:: :class:`~.QuantumPhaseEstimation`

    **Example**

    The resources for this operation are computed using:

    >>> re.ResourceQuantumPhaseEstimation.resources(
    ...     base_class=re.ResourceQFT,
    ...     base_params={"num_wires": 3},
    ...     num_estimation_wires=3,
    ... )
    {Hadamard: 3, Adjoint(QFT(3)): 1, C(QFT(3),1,0,0): 7}
    """

    @staticmethod
    def _resource_decomp(
        base_class, base_params, num_estimation_wires, **kwargs
    ) -> Dict[CompressedResourceOp, int]:
        r"""Returns a dictionary representing the resources of the operator. The
        keys are the operators and the associated values are the counts.

        Args:
            base_class (Type(ResourceOperator)): The type of the operation corresponding to the
                phase estimation unitary.
            base_params (dict): A dictionary of parameters required to obtain the resources for
                the phase estimation unitary.
            num_estimation_wires (int): the number of wires used for measuring out the phase

        Resources:
            The resources are obtained from the standard decomposition of QPE as presented
            in (section 5.2) `Nielsen, M.A. and Chuang, I.L. (2011) Quantum Computation and Quantum
            Information <https://www.cambridge.org/highereducation/books/quantum-computation-and-quantum-information/01E10196D0A682A6AEFFEA52D53BE9AE#overview>`_.
        """
        gate_types = {}

        hadamard = re.ResourceHadamard.resource_rep()
        adj_qft = re.ResourceAdjoint.resource_rep(ResourceQFT, {"num_wires": num_estimation_wires})
        ctrl_op = re.ResourceControlled.resource_rep(base_class, base_params, 1, 0, 0)

        gate_types[hadamard] = num_estimation_wires
        gate_types[adj_qft] = 1
        gate_types[ctrl_op] = (2**num_estimation_wires) - 1

        return gate_types

    @property
    def resource_params(self) -> dict:
        r"""Returns a dictionary containing the minimal information needed to compute the resources.

        Returns:
            dict: A dictionary containing the resource parameters:
                * base_class (Type(ResourceOperator)): The type of the operation corresponding to the phase estimation unitary.
                * base_params (dict): A dictionary of parameters required to obtain the resources for the phase estimation unitary.
                * num_estimation_wires (int): the number of wires used for measuring out the phase
        """
        op = self.hyperparameters["unitary"]
        num_estimation_wires = len(self.hyperparameters["estimation_wires"])

        if not isinstance(op, re.ResourceOperator):
            raise TypeError(
                f"Can't obtain QPE resources when the base unitary {op} isn't an instance"
                " of ResourceOperator"
            )

        return {
            "base_class": type(op),
            "base_params": op.resource_params,
            "num_estimation_wires": num_estimation_wires,
        }

    @classmethod
    def resource_rep(
        cls,
        base_class,
        base_params,
        num_estimation_wires,
    ) -> CompressedResourceOp:
        r"""Returns a compressed representation containing only the parameters of
        the Operator that are needed to compute a resource estimation.

        Args:
            base_class (Type(ResourceOperator)): The type of the operation corresponding to the
                phase estimation unitary.
            base_params (dict): A dictionary of parameters required to obtain the resources for
                the phase estimation unitary.
            num_estimation_wires (int): the number of wires used for measuring out the phase

        Returns:
            CompressedResourceOp: the operator in a compressed representation
        """
        params = {
            "base_class": base_class,
            "base_params": base_params,
            "num_estimation_wires": num_estimation_wires,
        }
        return CompressedResourceOp(cls, params)

    @staticmethod
    def tracking_name(base_class, base_params, num_estimation_wires) -> str:
        r"""Returns the tracking name built with the operator's parameters."""
        base_name = base_class.tracking_name(**base_params)
        return f"QPE({base_name}, {num_estimation_wires})"


ResourceQPE = ResourceQuantumPhaseEstimation  # Alias for ease of typing
r"""Resource class for QuantumPhaseEstimation (QPE).

Args:
    unitary (array or Operator): the phase estimation unitary, specified as a matrix or an
        :class:`~.Operator`
    target_wires (Union[Wires, Sequence[int], or int]): the target wires to apply the unitary.
        If the unitary is specified as an operator, the target wires should already have been
        defined as part of the operator. In this case, target_wires should not be specified.
    estimation_wires (Union[Wires, Sequence[int], or int]): the wires to be used for phase
        estimation

Resource Parameters:
    * base_class (ResourceOperator): The type of the operation corresponding to the phase estimation unitary.
    * base_params (dict): A dictionary of parameters required to obtain the resources for the phase estimation unitary.
    * num_estimation_wires (int): the number of wires used for measuring out the phase

Resources:
    The resources are obtained from the standard decomposition of QPE as presented
    in (Section 5.2) `Nielsen, M.A. and Chuang, I.L. (2011) Quantum Computation and Quantum
    Information <https://www.cambridge.org/highereducation/books/quantum-computation-and-quantum-information/01E10196D0A682A6AEFFEA52D53BE9AE#overview>`_.

.. seealso:: :class:`~.QuantumPhaseEstimation`

**Example**

The resources for this operation are computed using:

>>> re.ResourceQuantumPhaseEstimation.resources(
...     base_class=re.ResourceQFT,
...     base_params={"num_wires": 3},
...     num_estimation_wires=3,
... )
{Hadamard: 3, Adjoint(QFT(3)): 1, C(QFT(3),1,0,0): 7}
"""


class ResourceBasisRotation(qml.BasisRotation, ResourceOperator):
    r"""Resource class for the BasisRotation gate.

    Args:
        wires (Iterable[Any]): wires that the operator acts on
        unitary_matrix (array): matrix specifying the basis transformation
        check (bool): test unitarity of the provided `unitary_matrix`

    Resource Parameters:
        * dim_N (int): The dimensions of the input :code:`unitary_matrix`. This is computed as the number of columns of the matrix.

    Resources:
        The resources are obtained from the construction scheme given in `Optica, 3, 1460 (2016)
        <https://opg.optica.org/optica/fulltext.cfm?uri=optica-3-12-1460&id=355743>`_. Specifically,
        the resources are given as :math:`dim_N * (dim_N - 1) / 2` instances of the
        :class:`~.ResourceSingleExcitation` gate, and :math:`dim_N * (1 + (dim_N - 1) / 2)` instances
        of the :class:`~.ResourcePhaseShift` gate.

    .. seealso:: :class:`~.BasisRotation`

    **Example**

    The resources for this operation are computed using:

    >>> re.ResourceBasisRotation.resources(dim_N=3)
    {PhaseShift: 6.0, SingleExcitation: 3.0}
    """

    @staticmethod
    def _resource_decomp(dim_N, **kwargs) -> Dict[CompressedResourceOp, int]:
        r"""Returns a dictionary representing the resources of the operator. The
        keys are the operators and the associated values are the counts.

        Args:
            dim_N (int): The dimensions of the input :code:`unitary_matrix`. This is computed
                as the number of columns of the matrix.

        Resources:
            The resources are obtained from the construction scheme given in `Optica, 3, 1460 (2016)
            <https://opg.optica.org/optica/fulltext.cfm?uri=optica-3-12-1460&id=355743>`_. Specifically,
            the resources are given as :math:`dim_N * (dim_N - 1) / 2` instances of the
            :class:`~.ResourceSingleExcitation` gate, and :math:`dim_N * (1 + (dim_N - 1) / 2)` instances
            of the :class:`~.ResourcePhaseShift` gate.
        """
        gate_types = {}
        phase_shift = re.ResourcePhaseShift.resource_rep()
        single_excitation = re.ResourceSingleExcitation.resource_rep()

        se_count = dim_N * (dim_N - 1) / 2
        ps_count = dim_N + se_count

        gate_types[phase_shift] = ps_count
        gate_types[single_excitation] = se_count
        return gate_types

    @property
    def resource_params(self) -> dict:
        r"""Returns a dictionary containing the minimal information needed to compute the resources.

        Returns:
            dict: A dictionary containing the resource parameters:
                * dim_N (int): The dimensions of the input :code:`unitary_matrix`. This is computed as the number of columns of the matrix.
        """
        unitary_matrix = self.parameters[0]
        return {"dim_N": qml.math.shape(unitary_matrix)[0]}

    @classmethod
    def resource_rep(cls, dim_N) -> CompressedResourceOp:
        r"""Returns a compressed representation containing only the parameters of
        the Operator that are needed to compute a resource estimation.

        Args:
            dim_N (int): The dimensions of the input :code:`unitary_matrix`. This is computed
                as the number of columns of the matrix.

        Returns:
            CompressedResourceOp: the operator in a compressed representation
        """
        params = {"dim_N": dim_N}
        return CompressedResourceOp(cls, params)

    @classmethod
    def tracking_name(cls, dim_N) -> str:
        r"""Returns the tracking name built with the operator's parameters."""
        return f"BasisRotation({dim_N})"


class ResourceSelect(qml.Select, ResourceOperator):
    r"""Resource class for the Select gate.

    Args:
        ops (list[Operator]): operations to apply
        control (Sequence[int]): the wires controlling which operation is applied
        id (str or None): String representing the operation (optional)

    Resource Parameters:
        * cmpr_ops (list[CompressedResourceOp]): The list of operators, in the compressed representation, to be applied according to the selected qubits.

    Resources:
        The resources correspond directly to the definition of the operation. Specifically,
        for each operator in :code:`cmpr_ops`, the cost is given as a controlled version of the operator
        controlled on the associated bitstring.

    .. seealso:: :class:`~.Select`

    **Example**

    The resources for this operation are computed using:

    >>> ops_lst = [re.ResourceX.resource_rep(), re.ResourceQFT.resource_rep(num_wires=3)]
    >>> re.ResourceSelect.resources(cmpr_ops=ops_lst)
    defaultdict(<class 'int'>, {X: 2, C(X,1,0,0): 1, C(QFT(3),1,0,0): 1})
    """

    @staticmethod
    def _resource_decomp(cmpr_ops, **kwargs) -> Dict[CompressedResourceOp, int]:
        r"""Returns a dictionary representing the resources of the operator. The
        keys are the operators and the associated values are the counts.

        Args:
            cmpr_ops (list[CompressedResourceOp]): The list of operators, in the compressed
                representation, to be applied according to the selected qubits.

        Resources:
            The resources correspond directly to the definition of the operation. Specifically,
            for each operator in :code:`cmpr_ops`, the cost is given as a controlled version of the operator
            controlled on the associated bitstring.
        """
        gate_types = defaultdict(int)
        x = re.ResourceX.resource_rep()

        num_ops = len(cmpr_ops)
        num_ctrl_wires = int(qnp.ceil(qnp.log2(num_ops)))
        num_total_ctrl_possibilities = 2**num_ctrl_wires  # 2^n

        num_zero_controls = num_total_ctrl_possibilities // 2
        gate_types[x] = num_zero_controls * 2  # conjugate 0 controls

        for cmp_rep in cmpr_ops:
            ctrl_op = re.ResourceControlled.resource_rep(
                cmp_rep.op_type, cmp_rep.params, num_ctrl_wires, 0, 0
            )
            gate_types[ctrl_op] += 1

        return gate_types

    @staticmethod
    def resources_for_ui(cmpr_ops, **kwargs):  # pylint: disable=unused-argument
        r"""The resources for a select implementation taking advantage of the unary iterator trick.

        The resources are based on the analysis in `Babbush et al. (2018) <https://arxiv.org/pdf/1805.03662>`_ section III.A,
        'Unary Iteration and Indexed Operations'. See Figures 4, 6, and 7.

        Note: This implementation assumes we have access to :math:`S + 1` additional work qubits,
        where :math:`S = \ceil{log_{2}(N)}` and :math:`N` is the number of batches of unitaries
        to select.
        """
        gate_types = defaultdict(int)
        x = re.ResourceX.resource_rep()
        cnot = re.ResourceCNOT.resource_rep()
        toffoli = re.ResourceToffoli.resource_rep()

        num_ops = len(cmpr_ops)

        for cmp_rep in cmpr_ops:
            ctrl_op = re.ResourceControlled.resource_rep(cmp_rep.op_type, cmp_rep.params, 1, 0, 0)
            gate_types[ctrl_op] += 1

        gate_types[x] = 2 * (num_ops - 1)  # conjugate 0 controlled toffolis
        gate_types[cnot] = num_ops - 1
        gate_types[toffoli] = 2 * (num_ops - 1)

        return gate_types

    @property
    def resource_params(self) -> dict:
        r"""Returns a dictionary containing the minimal information needed to compute the resources.

        Returns:
            dict: A dictionary containing the resource parameters:
                * cmpr_ops (list[CompressedResourceOp]): The list of operators, in the compressed representation, to be applied according to the selected qubits.
        """
        ops = self.hyperparameters["ops"]
        cmpr_ops = tuple(op.resource_rep_from_op() for op in ops)
        return {"cmpr_ops": cmpr_ops}

    @classmethod
    def resource_rep(cls, cmpr_ops) -> CompressedResourceOp:
        r"""Returns a compressed representation containing only the parameters of
        the Operator that are needed to compute a resource estimation.

        Args:
            cmpr_ops (list[CompressedResourceOp]): The list of operators, in the compressed
                representation, to be applied according to the selected qubits.

        Returns:
            CompressedResourceOp: the operator in a compressed representation
        """
        params = {"cmpr_ops": cmpr_ops}
        return CompressedResourceOp(cls, params)


class ResourcePrepSelPrep(qml.PrepSelPrep, ResourceOperator):
    r"""Resource class for PrepSelPrep gate.

    Args:
        lcu (Union[.Hamiltonian, .Sum, .Prod, .SProd, .LinearCombination]): The operator
            written as a linear combination of unitaries.
        control (Iterable[Any], Wires): The control qubits for the PrepSelPrep operator.

    Resource Parameters:
        * cmpr_ops (tuple[CompressedResourceOp]): The list of operators, in the compressed representation, which correspond to the unitaries in the LCU to be blockencoded.

    Resources:
        The resources correspond directly to the definition of the operation. Specifically,
        the resources are given as one instance of :class:`~.ResourceSelect`, which is conjugated by
        a pair of :class:`~.ResourceStatePrep` operations.

    .. seealso:: :class:`~.PrepSelPrep`

    **Example**

    The resources for this operation are computed using:

    >>> ops_tup = (re.ResourceX.resource_rep(), re.ResourceQFT.resource_rep(num_wires=3))
    >>> re.ResourcePrepSelPrep.resources(cmpr_ops=ops_tup)
    {StatePrep(1): 1, Select: 1, Adjoint(StatePrep(1)): 1}

    """

    @staticmethod
    def _resource_decomp(cmpr_ops, **kwargs) -> Dict[CompressedResourceOp, int]:
        r"""Returns a dictionary representing the resources of the operator. The
        keys are the operators and the associated values are the counts.

        Args:
            cmpr_ops (tuple[CompressedResourceOp]): The list of operators, in the compressed
                representation, which correspond to the unitaries in the LCU to be blockencoded.

        Resources:
            The resources correspond directly to the definition of the operation. Specifically,
            the resources are given as one instance of :class:`~.ResourceSelect`, which is conjugated by
            a pair of :class:`~.ResourceStatePrep` operations.
        """
        gate_types = {}

        num_ops = len(cmpr_ops)
        num_wires = int(math.ceil(math.log2(num_ops)))

        prep = re.ResourceStatePrep.resource_rep(num_wires)
        sel = ResourceSelect.resource_rep(cmpr_ops)
        prep_dag = re.ResourceAdjoint.resource_rep(re.ResourceStatePrep, {"num_wires": num_wires})

        gate_types[prep] = 1
        gate_types[sel] = 1
        gate_types[prep_dag] = 1
        return gate_types

    @property
    def resource_params(self) -> dict:
        r"""Returns a dictionary containing the minimal information needed to compute the resources.

        Returns:
            dict: A dictionary containing the resource parameters:
                * cmpr_ops (tuple[CompressedResourceOp]): The list of operators, in the compressed representation, which correspond to the unitaries in the LCU to be blockencoded.
        """
        ops = self.hyperparameters["ops"]
        cmpr_ops = tuple(op.resource_rep_from_op() for op in ops)
        return {"cmpr_ops": cmpr_ops}

    @classmethod
    def resource_rep(cls, cmpr_ops) -> CompressedResourceOp:
        r"""Returns a compressed representation containing only the parameters of
        the Operator that are needed to compute a resource estimation.

        Args:
            cmpr_ops (tuple[CompressedResourceOp]): The list of operators, in the compressed
                representation, to be applied according to the selected qubits.

        Returns:
            CompressedResourceOp: the operator in a compressed representation
        """
        params = {"cmpr_ops": cmpr_ops}
        return CompressedResourceOp(cls, params)

    @classmethod
    def pow_resource_decomp(cls, z, cmpr_ops) -> Dict[CompressedResourceOp, int]:
        r"""Returns a dictionary representing the resources for an operator raised to a power.

        Args:
            z (int): the power that the operator is being raised to
            cmpr_ops (tuple[CompressedResourceOp]): The list of operators, in the compressed
                representation, to be applied according to the selected qubits.

        Resources:
            The resources are derived from the following identity. If an operation :math:`\hat{A}`
            can be expressed as :math:`\hat{A} \ = \ \hat{U} \cdot \hat{B} \cdot \hat{U}^{\dagger}`
            then the operation squared can be expressed as:

            .. math::

                \begin{align}
                    \hat{A}^{2} \ &= \ \hat{U} \cdot \hat{B} \cdot \hat{U}^{\dagger} \cdot \hat{U} \cdot \hat{B} \cdot \hat{U}^{\dagger} \\
                    \hat{A}^{2} \ &= \ \hat{U} \cdot \hat{B} \cdot \hat{B} \cdot \hat{U}^{\dagger} \\
                    \hat{A}^{2} \ &= \ \hat{U} \cdot \hat{B}^{2} \cdot \hat{U}^{\dagger},
                \end{align}

            this holds for any integer power :math:`z`. In general, the resources are given by :math:`z`
            instances of :class:`~.ResourceSelect` conjugated by a pair of :class:`~.ResourceStatePrep`
            operations.

        Returns:
            Dict[CompressedResourceOp, int]: The keys are the operators and the associated
                values are the counts.
        """
        gate_types = {}

        num_ops = len(cmpr_ops)
        num_wires = int(math.ceil(math.log2(num_ops)))

        prep = re.ResourceStatePrep.resource_rep(num_wires)
        pow_sel = re.ResourcePow.resource_rep(ResourceSelect, {"cmpr_ops": cmpr_ops}, z)
        prep_dag = re.ResourceAdjoint.resource_rep(re.ResourceStatePrep, {"num_wires": num_wires})

        gate_types[prep] = 1
        gate_types[pow_sel] = 1
        gate_types[prep_dag] = 1
        return gate_types


class ResourceReflection(qml.Reflection, ResourceOperator):
    r"""Resource class for the Reflection gate.

    Args:
        U (Operator): the operator that prepares the state :math:`|\Psi\rangle`
        alpha (float): the angle of the operator, default is :math:`\pi`
        reflection_wires (Any or Iterable[Any]): subsystem of wires on which to reflect, the
            default is ``None`` and the reflection will be applied on the ``U`` wires.

    Resource Parameters:
        * base_class (Type(ResourceOperator)): The type of the operation used to prepare the state we will be reflecting over.
        * base_params (dict): A dictionary of parameters required to obtain the resources for the state preparation operator.
        * num_ref_wires (int): The number of qubits for the subsystem on which the reflection is applied.

    Resources:
        The resources correspond directly to the definition of the operation. The operator is
        built as follows:

        .. math::

            \text{R}(U, \alpha) = -I + (1 - e^{i\alpha}) |\Psi\rangle \langle \Psi| = U(-I + (1 - e^{i\alpha}) |0\rangle \langle 0|)U^{\dagger}.

        The central block is obtained through a controlled :class:`~.ResourcePhaseShift` operator and
        a :class:`~.ResourceGlobalPhase` which are conjugated with a pair of :class:`~.ResourceX` gates.
        Finally, the block is conjugated with the state preparation unitary :math:`U`.

    .. seealso:: :class:`~.Reflection`

    **Example**

    The resources for this operation are computed using:

    >>> re.ResourceReflection.resources(
    ...     base_class=re.ResourceQFT,
    ...     base_params={"num_wires": 3},
    ...     num_ref_wires=3,
    ... )
    {X: 2, GlobalPhase: 1, QFT(3): 1, Adjoint(QFT(3)): 1, C(PhaseShift,2,2,0): 1}
    """

    @staticmethod
    def _resource_decomp(
        base_class, base_params, num_ref_wires, **kwargs
    ) -> Dict[CompressedResourceOp, int]:
        r"""Returns a dictionary representing the resources of the operator. The
        keys are the operators and the associated values are the counts.

        Args:
            base_class (Type(ResourceOperator)): The type of the operation used to prepare the
                state we will be reflecting over.
            base_params (dict): A dictionary of parameters required to obtain the resources for
                the state preparation operator.
            num_ref_wires (int): The number of qubits for the subsystem on which the reflection is
                applied.

        Resources:
            The resources correspond directly to the definition of the operation. The operator is
            built as follows:

            .. math::

                \text{R}(U, \alpha) = -I + (1 - e^{i\alpha}) |\Psi\rangle \langle \Psi| = U(-I + (1 - e^{i\alpha}) |0\rangle \langle 0|)U^{\dagger}.

            The central block is obtained through a controlled :class:`~.ResourcePhaseShift` operator and
            a :class:`~.ResourceGlobalPhase` which are conjugated with a pair of :class:`~.ResourceX` gates.
            Finally, the block is conjugated with the state preparation unitary :math:`U`.
        """
        gate_types = {}
        base = base_class.resource_rep(**base_params)

        x = re.ResourceX.resource_rep()
        gp = re.ResourceGlobalPhase.resource_rep()
        adj_base = re.ResourceAdjoint.resource_rep(base_class, base_params)
        ps = (
            re.ResourceControlled.resource_rep(
                re.ResourcePhaseShift, {}, num_ref_wires - 1, num_ref_wires - 1, 0
            )
            if num_ref_wires > 1
            else re.ResourcePhaseShift.resource_rep()
        )

        gate_types[x] = 2
        gate_types[gp] = 1
        gate_types[base] = 1
        gate_types[adj_base] = 1
        gate_types[ps] = 1

        return gate_types

    @property
    def resource_params(self) -> dict:
        r"""Returns a dictionary containing the minimal information needed to compute the resources.

        Returns:
            dict: A dictionary containing the resource parameters:
                * base_class (Type(ResourceOperator)): The type of the operation used to prepare the state we will be reflecting over.
                * base_params (dict): A dictionary of parameters required to obtain the resources for the state preparation operator.
                * num_ref_wires (int): The number of qubits for the subsystem on which the reflection is applied.
        """
        base_cmpr_rep = self.hyperparameters["base"].resource_rep_from_op()
        num_ref_wires = len(self.hyperparameters["reflection_wires"])

        return {
            "base_class": base_cmpr_rep.op_type,
            "base_params": base_cmpr_rep.params,
            "num_ref_wires": num_ref_wires,
        }

    @classmethod
    def resource_rep(cls, base_class, base_params, num_ref_wires) -> CompressedResourceOp:
        r"""Returns a compressed representation containing only the parameters of
        the Operator that are needed to compute a resource estimation.

        Args:
            base_class (Type(ResourceOperator)): The type of the operation used to prepare the
                state we will be reflecting over.
            base_params (dict): A dictionary of parameters required to obtain the resources for
                the state preparation operator.
            num_ref_wires (int): The number of qubits for the subsystem on which the reflection is
                applied.

        Returns:
            CompressedResourceOp: the operator in a compressed representation
        """
        params = {
            "base_class": base_class,
            "base_params": base_params,
            "num_ref_wires": num_ref_wires,
        }
        return CompressedResourceOp(cls, params)


class ResourceQubitization(qml.Qubitization, ResourceOperator):
    r"""Resource class for the Qubitization gate.

    Args:
        hamiltonian (Union[.Hamiltonian, .Sum, .Prod, .SProd, .LinearCombination]): The Hamiltonian written as a linear combination of unitaries.
        control (Iterable[Any], Wires): The control qubits for the Qubitization operator.

    Resource Parameters:
        * cmpr_ops (list[CompressedResourceOp]): The list of operators, in the compressed representation, corresponding to the unitaries of the LCU representation of the hamiltonian being qubitized.
        * num_ctrl_wires (int): The number of qubits used to prepare the coefficients vector of the LCU.

    Resources:
        The resources are obtained from the definition of the operation as described in (section III. C)
        `Simulating key properties of lithium-ion batteries with a fault-tolerant quantum computer
        <https://arxiv.org/abs/2204.11890>`_:

        .. math::

            Q =  \text{Prep}_{\mathcal{H}}^{\dagger} \text{Sel}_{\mathcal{H}} \text{Prep}_{\mathcal{H}}(2|0\rangle\langle 0| - I).

        Specifically, the resources are given by one :class:`~.ResourcePrepSelPrep` gate and one
        :class:`~.ResourceReflection` gate.

    .. seealso:: :class:`~.Qubitization`

    **Example**

    The resources for this operation are computed using:

    >>> ops_tup = (re.ResourceX.resource_rep(), re.ResourceQFT.resource_rep(num_wires=3))
    >>> re.ResourceQubitization.resources(
    ...     cmpr_ops=ops_tup,
    ...     num_ctrl_wires=2,
    ... )
    {Reflection: 1, PrepSelPrep: 1}
    """

    @staticmethod
    def _resource_decomp(cmpr_ops, num_ctrl_wires, **kwargs) -> Dict[CompressedResourceOp, int]:
        r"""Returns a dictionary representing the resources of the operator. The
        keys are the operators and the associated values are the counts.

        Args:
            cmpr_ops (list[CompressedResourceOp]): The list of operators, in the compressed representation,
                corresponding to the unitaries of the LCU representation of the hamiltonian being qubitized.
            num_ctrl_wires (int): The number of qubits used to prepare the coefficients vector of the LCU.

        Resources:
            The resources are obtained from the definition of the operation as described in (section III. C)
            `Simulating key properties of lithium-ion batteries with a fault-tolerant quantum computer
            <https://arxiv.org/abs/2204.11890>`_:

            .. math::

                Q =  \text{Prep}_{\mathcal{H}}^{\dagger} \text{Sel}_{\mathcal{H}} \text{Prep}_{\mathcal{H}}(2|0\rangle\langle 0| - I).

            Specifically, the resources are given by one :class:`~.ResourcePrepSelPrep` gate and one
            :class:`~.ResourceReflection` gate.
        """
        gate_types = {}
        ref = ResourceReflection.resource_rep(re.ResourceIdentity, {}, num_ctrl_wires)
        psp = ResourcePrepSelPrep.resource_rep(cmpr_ops)

        gate_types[ref] = 1
        gate_types[psp] = 1
        return gate_types

    @property
    def resource_params(self) -> dict:
        r"""Returns a dictionary containing the minimal information needed to compute the resources.

        Returns:
            dict: A dictionary containing the resource parameters:
                * cmpr_ops (list[CompressedResourceOp]): The list of operators, in the compressed representation, corresponding to the unitaries of the LCU representation of the hamiltonian being qubitized.
                * num_ctrl_wires (int): The number of qubits used to prepare the coefficients vector of the LCU.
        """
        lcu = self.hyperparameters["hamiltonian"]
        _, ops = lcu.terms()

        cmpr_ops = tuple(op.resource_rep_from_op() for op in ops)
        num_ctrl_wires = len(self.hyperparameters["control"])
        return {"cmpr_ops": cmpr_ops, "num_ctrl_wires": num_ctrl_wires}

    @classmethod
    def resource_rep(cls, cmpr_ops, num_ctrl_wires) -> CompressedResourceOp:
        r"""Returns a compressed representation containing only the parameters of
        the Operator that are needed to compute a resource estimation.

        Args:
            cmpr_ops (list[CompressedResourceOp]): The list of operators, in the compressed representation, corresponding to the unitaries of the LCU representation of the hamiltonian being qubitized.
            num_ctrl_wires (int): The number of qubits used to prepare the coefficients vector of the LCU.

        Returns:
            CompressedResourceOp: the operator in a compressed representation
        """
        params = {"cmpr_ops": cmpr_ops, "num_ctrl_wires": num_ctrl_wires}
        return CompressedResourceOp(cls, params)


class ResourceQROM(qml.QROM, ResourceOperator):
    """Resource class for the QROM template.

    Args:
        bitstrings (list[str]): the bitstrings to be encoded
        control_wires (Sequence[int]): the wires where the indexes are specified
        target_wires (Sequence[int]): the wires where the bitstring is loaded
        work_wires (Sequence[int]): the auxiliary wires used for the computation
        clean (bool): if True, the work wires are not altered by operator, default is ``True``

    Resource Parameters:
        * num_bitstrings (int): the number of bitstrings that are to be encoded
        * num_bit_flips (int): the number of bit flips needed for the list of bitstrings
        * num_control_wires (int): the number of control wires where in the indexes are specified
        * num_work_wires (int): the number of auxiliary wires used for QROM computation
        * size_bitstring (int): the length of each bitstring
        * clean (bool): if True, the work wires are not altered by the QROM operator

    Resources:
        The resources for QROM are taken from the following two papers:
        `Low et al. (2024) <https://arxiv.org/pdf/1812.00954>`_ (Figure 1.C) and
        `Berry et al. (2019) <https://arxiv.org/pdf/1902.02134>`_ (Figure 4)

        We use the one-auxillary qubit version of select, instead of the built-in select
        resources.

    .. seealso:: :class:`~.QROM`

    **Example**

    The resources for this operation are computed using:

    >>> re.ResourceQROM.resources(
    ...     num_bitstrings=3,
    ...     num_bit_flips=7,
    ...     num_control_wires=5,
    ...     num_work_wires=5,
    ...     size_bitstring=3,
    ...     clean=True
    ... )
    {Hadamard: 6, CNOT: 7, MultiControlledX: 8, X: 8, CSWAP: 12}
    """

    # pylint: disable=too-many-arguments
    @staticmethod
    def _resource_decomp(
        num_bitstrings,
        num_bit_flips,
        num_control_wires,
        num_work_wires,
        size_bitstring,
        clean,
        **kwargs,
    ) -> Dict[CompressedResourceOp, int]:
        r"""Returns a dictionary representing the resources of the operator. The
        keys are the operators and the associated values are the counts.

        Args:
            num_bitstrings (int): the number of bitstrings that are to be encoded
            num_bit_flips (int): the number of bit flips needed for the list of bitstrings
            num_control_wires (int): the number of control wires where in the indexes are specified
            num_work_wires (int): the number of auxiliary wires used for QROM computation
            size_bitstring (int): the length of each bitstring
            clean (bool): if True, the work wires are not altered by the QROM operator

        Resources:
            The resources for QROM are taken from the following two papers:
            `Low et al. (2024) <https://arxiv.org/pdf/1812.00954>`_ (Figure 1.C) and
            `Berry et al. (2019) <https://arxiv.org/pdf/1902.02134>`_ (Figure 4)

            We use the one-auxillary qubit version of select, instead of the built-in select
            resources.
        """
        gate_types = {}
        x = re.ResourceX.resource_rep()

        if num_control_wires == 0:
            gate_types[x] = num_bit_flips
            return gate_types

        cnot = re.ResourceCNOT.resource_rep()
        hadamard = re.ResourceHadamard.resource_rep()

        num_parallel_computations = (num_work_wires + size_bitstring) // size_bitstring
        num_parallel_computations = min(num_parallel_computations, num_bitstrings)

        num_swap_wires = math.floor(math.log2(num_parallel_computations))
        num_select_wires = math.ceil(math.log2(math.ceil(num_bitstrings / (2**num_swap_wires))))

        swap_clean_prefactor = 1
        select_clean_prefactor = 1

        if clean:
            gate_types[hadamard] = 2 * size_bitstring
            swap_clean_prefactor = 4
            select_clean_prefactor = 2

        # SELECT cost:
        gate_types[cnot] = num_bit_flips  # each unitary in the select is just a CNOT

        multi_x = re.ResourceMultiControlledX.resource_rep(num_select_wires, 0, 0)
        num_total_ctrl_possibilities = 2**num_select_wires
        gate_types[multi_x] = select_clean_prefactor * (
            2 * num_total_ctrl_possibilities  # two applications targetting the aux qubit
        )
        num_zero_controls = (2 * num_total_ctrl_possibilities * num_select_wires) // 2
        gate_types[x] = select_clean_prefactor * (
            num_zero_controls * 2  # conjugate 0 controls on the multi-qubit x gates from above
        )
        # SWAP cost:
        ctrl_swap = re.ResourceCSWAP.resource_rep()
        gate_types[ctrl_swap] = swap_clean_prefactor * ((2**num_swap_wires) - 1) * size_bitstring

        return gate_types

    @property
    def resource_params(self) -> Dict:
        r"""Returns a dictionary containing the minimal information needed to compute the resources.

        Returns:
            dict: A dictionary containing the resource parameters:
                * num_bitstrings (int): the number of bitstrings that are to be encoded
                * num_bit_flips (int): the number of bit flips needed for the list of bitstrings
                * num_control_wires (int): the number of control wires where in the indexes are specified
                * num_work_wires (int): the number of auxiliary wires used for QROM computation
                * size_bitstring (int): the length of each bitstring
                * clean (bool): if True, the work wires are not altered by the QROM operator
        """
        bitstrings = self.hyperparameters["bitstrings"]
        num_bitstrings = len(bitstrings)

        num_bit_flips = 0
        for bit_string in bitstrings:
            num_bit_flips += bit_string.count("1")

        num_work_wires = len(self.hyperparameters["work_wires"])
        size_bitstring = len(self.hyperparameters["target_wires"])
        num_control_wires = len(self.hyperparameters["control_wires"])
        clean = self.hyperparameters["clean"]

        return {
            "num_bitstrings": num_bitstrings,
            "num_bit_flips": num_bit_flips,
            "num_control_wires": num_control_wires,
            "num_work_wires": num_work_wires,
            "size_bitstring": size_bitstring,
            "clean": clean,
        }

    @classmethod
    def resource_rep(
        cls, num_bitstrings, num_bit_flips, num_control_wires, num_work_wires, size_bitstring, clean
    ) -> CompressedResourceOp:  # pylint: disable=too-many-arguments
        r"""Returns a compressed representation containing only the parameters of
        the Operator that are needed to compute a resource estimation.

        Args:
            num_bitstrings (int): the number of bitstrings that are to be encoded
            num_bit_flips (int): the number of bit flips needed for the list of bitstrings
            num_control_wires (int): the number of control wires where in the indexes are specified
            num_work_wires (int): the number of auxiliary wires used for QROM computation
            size_bitstring (int): the length of each bitstring
            clean (bool): if True, the work wires are not altered by the QROM operator

        Returns:
            CompressedResourceOp: the operator in a compressed representation
        """
        params = {
            "num_bitstrings": num_bitstrings,
            "num_bit_flips": num_bit_flips,
            "num_control_wires": num_control_wires,
            "num_work_wires": num_work_wires,
            "size_bitstring": size_bitstring,
            "clean": clean,
        }
        return CompressedResourceOp(cls, params)


class ResourceAmplitudeAmplification(qml.AmplitudeAmplification, ResourceOperator):
    r"""Resource class for the AmplitudeAmplification template.

    Args:
        U (Operator): the operator that prepares the state :math:`|\Psi\rangle`
        O (Operator): the oracle that flips the sign of the state :math:`|\phi\rangle` and does nothing to the state :math:`|\phi^{\perp}\rangle`
        iters (int): the number of iterations of the amplitude amplification subroutine, default is ``1``
        fixed_point (bool): whether to use the fixed-point amplitude amplification algorithm, default is ``False``
        work_wire (int): the auxiliary wire to use for the fixed-point amplitude amplification algorithm, default is ``None``
        reflection_wires (Wires): the wires to reflect on, default is the wires of ``U``
        p_min (int): the lower bound for the probability of success in fixed-point amplitude amplification, default is ``0.9``

    Resource Parameters:
        * U_op (Type[~.ResourceOperator]): the class of the operator that prepares the state :math:`|\Psi\rangle`
        * U_params (dict): the parameters for the U operator
        * O_op (Type[~.ResourceOperator]): the class of the oracle that flips the sign of the state :math:`|\phi\rangle` and does nothing to the state :math:`|\phi^{\perp}\rangle`
        * O_params (dict): the parameters for the O operator
        * iters (int): the number of iterations of the amplitude amplification subroutine
        * num_ref_wires (int): the number of wires used for the reflection
        * fixed_point (bool): whether to use the fixed-point amplitude amplification algorithm

    Resources:
        The resources are taken from the decomposition of ``qml.AmplitudeAmplification`` class.

    .. seealso:: :class:`~.AmplitudeAmplification`

    **Example**

    The resources for this operation are computed using:

    >>> re.ResourceAmplitudeAmplification.resources(
    ...     U_op=re.ResourceHadamard,
    ...     U_params={},
    ...     O_op=re.ResourceX,
    ...     O_params={},
    ...     iters=5,
    ...     num_ref_wires=10,
    ...     fixed_point=True
    ... )
    {C(X,1,0,0): 4, PhaseShift: 2, Hadamard: 8, Reflection: 2}
    """

    # pylint: disable=too-many-arguments
    @staticmethod
    def _resource_decomp(
        U_op,
        U_params,
        O_op,
        O_params,
        iters,
        num_ref_wires,
        fixed_point,
        **kwargs,
    ) -> Dict[CompressedResourceOp, int]:
        r"""Returns a dictionary representing the resources of the operator. The
        keys are the operators and the associated values are the counts.

        Args:
            U_op (Operator): the operator that prepares the state :math:`|\Psi\rangle`
            U_params (dict): the parameters for the U operator
            O_op (Operator): the oracle that flips the sign of the state :math:`|\phi\rangle` and does nothing to the state :math:`|\phi^{\perp}\rangle`
            O_params (dict): the parameters for the O operator
            iters (int): the number of iterations of the amplitude amplification subroutine
            num_ref_wires (int): the number of wires used for the reflection
            fixed_point (bool): whether to use the fixed-point amplitude amplification algorithm


        Resources:
            The resources are taken from the decomposition of :class:`qml.AmplitudeAmplification` class.
        """
        gate_types = {}
        ctrl = re.ResourceControlled.resource_rep(
            base_class=O_op,
            base_params=O_params,
            num_ctrl_wires=1,
            num_ctrl_values=0,
            num_work_wires=0,
        )
        phase_shift = re.ResourcePhaseShift.resource_rep()
        hadamard = re.ResourceHadamard.resource_rep()
        reflection = re.ResourceReflection.resource_rep(
            base_class=U_op, base_params=U_params, num_ref_wires=num_ref_wires
        )

        if not fixed_point:
            oracles = re.CompressedResourceOp(O_op, params=O_params)
            gate_types[oracles] = iters
            gate_types[reflection] = iters

            return gate_types

        iters = iters // 2

        gate_types[ctrl] = iters * 2
        gate_types[phase_shift] = iters
        gate_types[hadamard] = iters * 4
        gate_types[reflection] = iters

        return gate_types

    @property
    def resource_params(self) -> Dict:
        r"""Returns a dictionary containing the minimal information needed to compute the resources.

        Returns:
            dict: A dictionary containing the resource parameters:
                * U_op (Operator): the operator that prepares the state :math:`|\Psi\rangle`
                * U_params (dict): the parameters for the U operator
                * O_op (Operator): the oracle that flips the sign of the state :math:`|\phi\rangle` and does nothing to the state :math:`|\phi^{\perp}\rangle`
                * O_params (dict): the parameters for the O operator
                * iters (int): the number of iterations of the amplitude amplification subroutine
                * num_ref_wires (int): the number of wires used for the reflection
                * fixed_point (bool): whether to use the fixed-point amplitude amplification algorithm
        """
        U_op = self.hyperparameters["U"]
        O_op = self.hyperparameters["O"]
        try:
            U_params = U_op.resource_params
        except (NotImplementedError, AttributeError):
            U_params = {}

        try:
            O_params = O_op.resource_params
        except (NotImplementedError, AttributeError):
            O_params = {}

        iters = self.hyperparameters["iters"]
        fixed_point = self.hyperparameters["fixed_point"]
        num_ref_wires = len(self.hyperparameters["reflection_wires"])

        return {
            "U_op": type(U_op),
            "U_params": U_params,
            "O_op": type(O_op),
            "O_params": O_params,
            "iters": iters,
            "num_ref_wires": num_ref_wires,
            "fixed_point": fixed_point,
        }

    # pylint: disable=too-many-arguments
    @classmethod
    def resource_rep(
        cls, U_op, U_params, O_op, O_params, iters, num_ref_wires, fixed_point
    ) -> CompressedResourceOp:
        r"""Returns a compressed representation containing only the parameters of
        the Operator that are needed to compute a resource estimation.

        Args:
            U_op (Operator): the operator that prepares the state :math:`|\Psi\rangle`
            U_params (dict): the parameters for the U operator
            O_op (Operator): the oracle that flips the sign of the state :math:`|\phi\rangle` and does nothing to the state :math:`|\phi^{\perp}\rangle`
            O_params (dict): the parameters for the O operator
            iters (int): the number of iterations of the amplitude amplification subroutine
            num_ref_wires (int): the number of wires used for the reflection
            fixed_point (bool): whether to use the fixed-point amplitude amplification algorithm

        Returns:
            CompressedResourceOp: the operator in a compressed representation
        """
        params = {
            "U_op": U_op,
            "U_params": U_params,
            "O_op": O_op,
            "O_params": O_params,
            "iters": iters,
            "num_ref_wires": num_ref_wires,
            "fixed_point": fixed_point,
        }
        return CompressedResourceOp(cls, params)


class ResourceQubitUnitary(qml.QubitUnitary, ResourceOperator):
    r"""Resource class for the QubitUnitary template.

    Args:
        num_wires (int): the number of qubits the operation acts upon

    Resources:
        The resources are not defined. Requesting the resources of this
        gate raises a :code:`ResourcesNotDefined` error.

    .. seealso:: :class:`~.QubitUnitary`

    """

    @staticmethod
    def _resource_decomp(num_wires, **kwargs) -> Dict[CompressedResourceOp, int]:
        r"""Returns a dictionary representing the resources of the operator. The
        keys are the operators and the associated values are the counts.

        Args:
            num_wires (int): the number of qubits the operation acts upon

        Resources:
            The resources are not defined. Requesting the resources of this
            gate raises a :code:`ResourcesNotDefined` error.

        """
        raise re.ResourcesNotDefined

    @property
    def resource_params(self) -> dict:
        r"""Returns a dictionary containing the minimal information needed to compute the resources.

        Resource parameters:
            num_wires (int): the number of qubits the operation acts upon

        Returns:
            dict: dictionary containing the resource parameters
        """
        return {"num_wires": len(self.wires)}

    @classmethod
    def resource_rep(cls, num_wires) -> CompressedResourceOp:
        r"""Returns a compressed representation containing only the parameters of
        the Operator that are needed to compute a resource estimation.

        Args:
            num_wires (int): the number of qubits the operation acts upon

        Returns:
            CompressedResourceOp: the operator in a compressed representation
        """
        params = {"num_wires": num_wires}
<<<<<<< HEAD
        return CompressedResourceOp(cls, params)

    @staticmethod
    def tracking_name(num_wires) -> str:
        r"""Returns the tracking name built with the operator's parameters."""
        return f"QubitUnitary({num_wires})"
=======
        return CompressedResourceOp(cls, params)
>>>>>>> 18aa8c95
<|MERGE_RESOLUTION|>--- conflicted
+++ resolved
@@ -1688,13 +1688,4 @@
             CompressedResourceOp: the operator in a compressed representation
         """
         params = {"num_wires": num_wires}
-<<<<<<< HEAD
-        return CompressedResourceOp(cls, params)
-
-    @staticmethod
-    def tracking_name(num_wires) -> str:
-        r"""Returns the tracking name built with the operator's parameters."""
-        return f"QubitUnitary({num_wires})"
-=======
-        return CompressedResourceOp(cls, params)
->>>>>>> 18aa8c95
+        return CompressedResourceOp(cls, params)