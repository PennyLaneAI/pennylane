# Copyright 2025 Xanadu Quantum Technologies Inc.

# Licensed under the Apache License, Version 2.0 (the "License");
# you may not use this file except in compliance with the License.
# You may obtain a copy of the License at

#     http://www.apache.org/licenses/LICENSE-2.0

# Unless required by applicable law or agreed to in writing, software
# distributed under the License is distributed on an "AS IS" BASIS,
# WITHOUT WARRANTIES OR CONDITIONS OF ANY KIND, either express or implied.
# See the License for the specific language governing permissions and
# limitations under the License.
r"""Resource operators for PennyLane subroutine templates."""
import math
from collections import defaultdict

from pennylane import numpy as qnp
from pennylane.labs import resource_estimation as re
from pennylane.labs.resource_estimation.qubit_manager import AllocWires, FreeWires
from pennylane.labs.resource_estimation.resource_operator import (
    CompressedResourceOp,
    GateCount,
    ResourceOperator,
    resource_rep,
)
from pennylane.wires import Wires

# pylint: disable=arguments-differ,protected-access,too-many-arguments,unused-argument,super-init-not-called


class ResourceOutOfPlaceSquare(ResourceOperator):
    r"""Resource class for the OutofPlaceSquare gate.

    This operation takes two quantum registers. The input register is of size :code:`register_size`
    and the output register of size :code:`2 * register_size`. The number encoded in the input is
    squared and returned in the output register.

    Args:
        register_size (int): the size of the input register
        wires (Sequence[int], optional): the wires the operation acts on

    Resources:
        The resources are obtained from appendix G, lemma 7 in `PRX Quantum, 2, 040332 (2021)
        <https://journals.aps.org/prxquantum/abstract/10.1103/PRXQuantum.2.040332>`_. Specifically,
        the resources are given as :math:`(n - 1)^2` Toffoli gates, and :math:`n` CNOT gates.

    **Example**

    The resources for this operation are computed using:

    >>> out_square = plre.ResourceOutOfPlaceSquare(register_size=3)
    >>> print(plre.estimate_resources(out_square))
    --- Resources: ---
    Total qubits: 9
    Total gates : 7
    Qubit breakdown:
     clean qubits: 0, dirty qubits: 0, algorithmic qubits: 9
    Gate breakdown:
     {'Toffoli': 4, 'CNOT': 3}
    """

    resource_keys = {"register_size"}

    def __init__(self, register_size: int, wires=None):
        self.register_size = register_size
        self.num_wires = 3 * register_size
        super().__init__(wires=wires)

    @property
    def resource_params(self):
        r"""Returns a dictionary containing the minimal information needed to compute the resources.

        Returns:
            dict: A dictionary containing the resource parameters:
                * register_size (int): the size of the input register
        """
        return {"register_size": self.register_size}

    @classmethod
    def resource_rep(cls, register_size):
        r"""Returns a compressed representation containing only the parameters of
        the Operator that are needed to compute a resource estimation.

        Args:
            register_size (int): the size of the input register

        Returns:
            CompressedResourceOp: the operator in a compressed representation
        """
        return CompressedResourceOp(cls, {"register_size": register_size})

    @classmethod
    def default_resource_decomp(cls, register_size, **kwargs):
        r"""Returns a dictionary representing the resources of the operator. The
        keys are the operators and the associated values are the counts.

        Args:
            register_size (int): the size of the input register

        Resources:
            The resources are obtained from appendix G, lemma 7 in `PRX Quantum, 2, 040332 (2021)
            <https://journals.aps.org/prxquantum/abstract/10.1103/PRXQuantum.2.040332>`_. Specifically,
            the resources are given as :math:`(n - 1)^2` Toffoli gates, and :math:`n` CNOT gates.

        Returns:
            list[GateCount]: A list of GateCount objects, where each object
            represents a specific quantum gate and the number of times it appears
            in the decomposition.
        """
        gate_lst = []

        gate_lst.append(GateCount(resource_rep(re.ResourceToffoli), (register_size - 1) ** 2))
        gate_lst.append(GateCount(resource_rep(re.ResourceCNOT), register_size))

        return gate_lst


class ResourcePhaseGradient(ResourceOperator):
    r"""Resource class for the PhaseGradient gate.

    This operation prepares the phase gradient state
    :math:`\frac{1}{\sqrt{2^b}} \cdot \sum_{k=0}^{2^b - 1} e^{-i2\pi \frac{k}{2^b}}\ket{k}`.

    Args:
        num_wires (int): the number of qubits to prepare in the phase gradient state
        wires (Sequence[int], optional): the wires the operation acts on

    Resources:
        The phase gradient state is defined as an
        equal superposition of phaseshifts where each shift is progressively more precise. This
        is achieved by applying Hadamard gates to each qubit and then applying RZ-rotations to each
        qubit with progressively smaller rotation angle. The first three rotations can be compiled to
        a Z-gate, S-gate and a T-gate.

    **Example**

    The resources for this operation are computed using:

    >>> phase_grad = plre.ResourcePhaseGradient(num_wires=5)
    >>> gate_set={"Z", "S", "T", "RZ", "Hadamard"}
    >>> print(plre.estimate_resources(phase_grad, gate_set))
    --- Resources: ---
    Total qubits: 5
    Total gates : 10
    Qubit breakdown:
     clean qubits: 0, dirty qubits: 0, algorithmic qubits: 5
    Gate breakdown:
     {'Hadamard': 5, 'Z': 1, 'S': 1, 'T': 1, 'RZ': 2}
    """

    resource_keys = {"num_wires"}

    def __init__(self, num_wires, wires=None):
        self.num_wires = num_wires
        super().__init__(wires=wires)

    @property
    def resource_params(self):
        r"""Returns a dictionary containing the minimal information needed to compute the resources.

        Returns:
            dict: A dictionary containing the resource parameters:
                * num_wires (int): the number of qubits to prepare in the phase gradient state
        """
        return {"num_wires": self.num_wires}

    @classmethod
    def resource_rep(cls, num_wires) -> CompressedResourceOp:
        r"""Returns a compressed representation containing only the parameters of
        the Operator that are needed to compute the resources.

        Args:
            num_wires (int): the number of qubits to prepare in the phase gradient state

        Returns:
            CompressedResourceOp: the operator in a compressed representation
        """
        return CompressedResourceOp(cls, {"num_wires": num_wires})

    @classmethod
    def default_resource_decomp(cls, num_wires, **kwargs):
        r"""Returns a list representing the resources of the operator. Each object in the list represents a gate and the
        number of times it occurs in the circuit.

        Args:
            num_wires (int): the number of qubits to prepare in the phase gradient state

        Resources:
            The resources are obtained by construction. The phase gradient state is defined as an
            equal superposition of phaseshifts where each shift is progressively more precise. This
            is achieved by applying Hadamard gates to each qubit and then applying RZ-rotations to each
            qubit with progressively smaller rotation angle. The first three rotations can be compiled to
            a Z-gate, S-gate and a T-gate.

        Returns:
            list[GateCount]: A list of GateCount objects, where each object
            represents a specific quantum gate and the number of times it appears
            in the decomposition.
        """
        gate_counts = [GateCount(resource_rep(re.ResourceHadamard), num_wires)]
        if num_wires > 0:
            gate_counts.append(GateCount(resource_rep(re.ResourceZ)))

        if num_wires > 1:
            gate_counts.append(GateCount(resource_rep(re.ResourceS)))

        if num_wires > 2:
            gate_counts.append(GateCount(resource_rep(re.ResourceT)))

        if num_wires > 3:
            gate_counts.append(GateCount(resource_rep(re.ResourceRZ), num_wires - 3))

        return gate_counts


class ResourceOutMultiplier(ResourceOperator):
    r"""Resource class for the OutMultiplier gate.

    Args:
        a_num_qubits (int): the size of the first input register
        b_num_qubits (int): the size of the second input register
        wires (Sequence[int], optional): the wires the operation acts on

    Resources:
        The resources are obtained from appendix G, lemma 10 in `PRX Quantum, 2, 040332 (2021)
        <https://journals.aps.org/prxquantum/abstract/10.1103/PRXQuantum.2.040332>`_.

    .. seealso:: :class:`~.OutMultiplier`

    **Example**

    The resources for this operation are computed using:

    >>> out_mul = plre.ResourceOutMultiplier(4, 4)
    >>> print(plre.estimate_resources(out_mul))
    --- Resources: ---
    Total qubits: 16
    Total gates : 70
    Qubit breakdown:
     clean qubits: 0, dirty qubits: 0, algorithmic qubits: 16
    Gate breakdown:
     {'Toffoli': 14, 'Hadamard': 42, 'CNOT': 14}
    """

    resource_keys = {"a_num_qubits", "b_num_qubits"}

    def __init__(self, a_num_qubits, b_num_qubits, wires=None) -> None:
        self.num_wires = a_num_qubits + b_num_qubits + 2 * max((a_num_qubits, b_num_qubits))
        self.a_num_qubits = a_num_qubits
        self.b_num_qubits = b_num_qubits
        super().__init__(wires=wires)

    @property
    def resource_params(self):
        r"""Returns a dictionary containing the minimal information needed to compute the resources.

        Returns:
            dict: A dictionary containing the resource parameters:
                * a_num_qubits (int): the size of the first input register
                * b_num_qubits (int): the size of the second input register
        """
        return {"a_num_qubits": self.a_num_qubits, "b_num_qubits": self.b_num_qubits}

    @classmethod
    def resource_rep(cls, a_num_qubits, b_num_qubits) -> CompressedResourceOp:
        r"""Returns a compressed representation containing only the parameters of
        the Operator that are needed to compute a resource estimation.

        Args:
            a_num_qubits (int): the size of the first input register
            b_num_qubits (int): the size of the second input register

        Returns:
            CompressedResourceOp: the operator in a compressed representation
        """
        return CompressedResourceOp(
            cls, {"a_num_qubits": a_num_qubits, "b_num_qubits": b_num_qubits}
        )

    @classmethod
    def default_resource_decomp(cls, a_num_qubits, b_num_qubits, **kwargs) -> list[GateCount]:
        r"""Returns a dictionary representing the resources of the operator. The
        keys are the operators and the associated values are the counts.

        Args:
            a_num_qubits (int): the size of the first input register
            b_num_qubits (int): the size of the second input register
            wires (Sequence[int], optional): the wires the operation acts on

        Resources:
            The resources are obtained from appendix G, lemma 10 in `PRX Quantum, 2, 040332 (2021)
            <https://journals.aps.org/prxquantum/abstract/10.1103/PRXQuantum.2.040332>`_.

        Returns:
            list[GateCount]: A list of GateCount objects, where each object
            represents a specific quantum gate and the number of times it appears
            in the decomposition.
        """
        l = max(a_num_qubits, b_num_qubits)

        toff = resource_rep(re.ResourceToffoli)
        l_elbow = resource_rep(re.ResourceTempAND)
        r_elbow = resource_rep(re.ResourceAdjoint, {"base_cmpr_op": l_elbow})

        toff_count = 2 * a_num_qubits * b_num_qubits - l
        elbow_count = toff_count // 2
        toff_count = toff_count - (elbow_count * 2)

        gate_lst = [
            GateCount(l_elbow, elbow_count),
            GateCount(r_elbow, elbow_count),
        ]

        if toff_count:
            gate_lst.append(GateCount(toff))
        return gate_lst


class ResourceSemiAdder(ResourceOperator):
    r"""Resource class for the SemiOutAdder gate.

    Args:
        max_register_size (int): the size of the larger of the two registers being added together
        wires (Sequence[int], optional): the wires the operation acts on

    Resources:
        The resources are obtained from figures 1 and 2 in `Gidney (2018)
        <https://quantum-journal.org/papers/q-2018-06-18-74/pdf/>`_.

    .. seealso:: :class:`~.SemiAdder`

    **Example**

    The resources for this operation are computed using:

    >>> semi_add = plre.ResourceSemiAdder(max_register_size=4)
    >>> print(plre.estimate_resources(semi_add))
    --- Resources: ---
    Total qubits: 11
    Total gates : 30
    Qubit breakdown:
     clean qubits: 3, dirty qubits: 0, algorithmic qubits: 8
    Gate breakdown:
     {'CNOT': 18, 'Toffoli': 3, 'Hadamard': 9}
    """

    resource_keys = {"max_register_size"}

    def __init__(self, max_register_size, wires=None):
        self.max_register_size = max_register_size
        self.num_wires = 2 * max_register_size
        super().__init__(wires=wires)

    @property
    def resource_params(self):
        r"""Returns a dictionary containing the minimal information needed to compute the resources.

        Returns:
            dict: A dictionary containing the resource parameters:
                * max_register_size (int): the size of the larger of the two registers being added together

        """
        return {"max_register_size": self.max_register_size}

    @classmethod
    def resource_rep(cls, max_register_size):
        r"""Returns a compressed representation containing only the parameters of
        the Operator that are needed to compute the resources.

        Args:
            max_register_size (int): the size of the larger of the two registers being added together

        Returns:
            CompressedResourceOp: the operator in a compressed representation
        """
        return CompressedResourceOp(cls, {"max_register_size": max_register_size})

    @classmethod
    def default_resource_decomp(cls, max_register_size, **kwargs):
        r"""Returns a dictionary representing the resources of the operator. The
        keys are the operators and the associated values are the counts.

        Args:
            max_register_size (int): the size of the larger of the two registers being added together

        Resources:
            The resources are obtained from figures 1 and 2 in `Gidney (2018)
            <https://quantum-journal.org/papers/q-2018-06-18-74/pdf/>`_.

        Returns:
            list[GateCount]: A list of GateCount objects, where each object
            represents a specific quantum gate and the number of times it appears
            in the decomposition.
        """
        cnot = resource_rep(re.ResourceCNOT)
        if max_register_size == 1:
            return [GateCount(cnot)]

        x = resource_rep(re.ResourceX)
        toff = resource_rep(re.ResourceToffoli)
        if max_register_size == 2:
            return [GateCount(cnot, 2), GateCount(x, 2), GateCount(toff)]

        cnot_count = (6 * (max_register_size - 2)) + 3
        elbow_count = max_register_size - 1

        l_elbow = resource_rep(re.ResourceTempAND)
        r_elbow = resource_rep(re.ResourceAdjoint, {"base_cmpr_op": l_elbow})
        return [
            AllocWires(max_register_size - 1),
            GateCount(cnot, cnot_count),
            GateCount(l_elbow, elbow_count),
            GateCount(r_elbow, elbow_count),
            FreeWires(max_register_size - 1),
        ]  # Obtained resource from Fig1 and Fig2 https://quantum-journal.org/papers/q-2018-06-18-74/pdf/

    @classmethod
    def default_controlled_resource_decomp(
        cls, ctrl_num_ctrl_wires, ctrl_num_ctrl_values, max_register_size, **kwargs
    ):
        r"""Returns a list representing the resources of the operator. Each object in the list represents a gate and the
        number of times it occurs in the circuit.

        Args:
            ctrl_num_ctrl_wires (int): the number of qubits the operation is controlled on
            ctrl_num_ctrl_values (int): the number of control qubits, that are controlled when in the :math:`|0\rangle` state
            max_register_size (int): the size of the larger of the two registers being added together

        Resources:
            The resources are obtained from figure 4a in `Gidney (2018)
            <https://quantum-journal.org/papers/q-2018-06-18-74/pdf/>`_.

        Returns:
            list[GateCount]: A list of GateCount objects, where each object
            represents a specific quantum gate and the number of times it appears
            in the decomposition.
        """
        if max_register_size > 2:
            gate_lst = []

            if ctrl_num_ctrl_wires > 1:
                mcx = resource_rep(
                    re.ResourceMultiControlledX,
                    {
                        "num_ctrl_wires": ctrl_num_ctrl_wires,
                        "num_ctrl_values": ctrl_num_ctrl_values,
                    },
                )
                gate_lst.append(AllocWires(1))
                gate_lst.append(GateCount(mcx, 2))

            cnot_count = (7 * (max_register_size - 2)) + 3
            elbow_count = 2 * (max_register_size - 1)

            x = resource_rep(re.ResourceX)
            cnot = resource_rep(re.ResourceCNOT)
            l_elbow = resource_rep(re.ResourceTempAND)
            r_elbow = resource_rep(re.ResourceAdjoint, {"base_cmpr_op": l_elbow})
            gate_lst.extend(
                [
                    AllocWires(max_register_size - 1),
                    GateCount(cnot, cnot_count),
                    GateCount(l_elbow, elbow_count),
                    GateCount(r_elbow, elbow_count),
                    FreeWires(max_register_size - 1),
                ],
            )

            if ctrl_num_ctrl_wires > 1:
                gate_lst.append(FreeWires(1))
            elif ctrl_num_ctrl_values > 0:
                gate_lst.append(GateCount(x, 2 * ctrl_num_ctrl_values))

            return gate_lst  # Obtained resource from Fig 4a https://quantum-journal.org/papers/q-2018-06-18-74/pdf/

        raise re.ResourcesNotDefined


class ResourceQFT(ResourceOperator):
    r"""Resource class for QFT.

    Args:
        num_wires (int): the number of qubits the operation acts upon
        wires (Sequence[int], optional): the wires the operation acts on

    Resources:
        The resources are obtained from the standard decomposition of QFT as presented
        in (chapter 5) `Nielsen, M.A. and Chuang, I.L. (2011) Quantum Computation and Quantum Information
        <https://www.cambridge.org/highereducation/books/quantum-computation-and-quantum-information/01E10196D0A682A6AEFFEA52D53BE9AE#overview>`_.

    .. seealso:: :class:`~.QFT`

    **Example**

    The resources for this operation are computed using:

    >>> qft = plre.ResourceQFT(3)
    >>> gate_set = {"SWAP", "Hadamard", "ControlledPhaseShift"}
    >>> print(plre.estimate_resources(qft, gate_set))
    --- Resources: ---
     Total qubits: 3
     Total gates : 7
     Qubit breakdown:
      clean qubits: 0, dirty qubits: 0, algorithmic qubits: 3
     Gate breakdown:
      {'Hadamard': 3, 'SWAP': 1, 'ControlledPhaseShift': 3}
    """

    resource_keys = {"num_wires"}

    def __init__(self, num_wires, wires=None) -> None:
        self.num_wires = num_wires
        super().__init__(wires=wires)

    @property
    def resource_params(self) -> dict:
        r"""Returns a dictionary containing the minimal information needed to compute the resources.

        Returns:
            dict: A dictionary containing the resource parameters:
                * num_wires (int): the number of qubits the operation acts upon
        """
        return {"num_wires": self.num_wires}

    @classmethod
    def resource_rep(cls, num_wires) -> CompressedResourceOp:
        r"""Returns a compressed representation containing only the parameters of
        the Operator that are needed to compute the resources.

        Args:
            num_wires (int): the number of qubits the operation acts upon

        Returns:
            CompressedResourceOp: the operator in a compressed representation
        """
        params = {"num_wires": num_wires}
        return CompressedResourceOp(cls, params)

    @classmethod
    def default_resource_decomp(cls, num_wires, **kwargs) -> list[GateCount]:
        r"""Returns a list representing the resources of the operator. Each object in the list
        represents a gate and the number of times it occurs in the circuit.

        Args:
            num_wires (int): the number of qubits the operation acts upon

        Resources:
            The resources are obtained from the standard decomposition of QFT as presented
            in (Chapter 5) `Nielsen, M.A. and Chuang, I.L. (2011) Quantum Computation and Quantum Information
            <https://www.cambridge.org/highereducation/books/quantum-computation-and-quantum-information/01E10196D0A682A6AEFFEA52D53BE9AE#overview>`_.

        Returns:
            list[GateCount]: A list of GateCount objects, where each object
            represents a specific quantum gate and the number of times it appears
            in the decomposition.
        """
        hadamard = resource_rep(re.ResourceHadamard)
        swap = resource_rep(re.ResourceSWAP)
        ctrl_phase_shift = resource_rep(re.ResourceControlledPhaseShift)

        if num_wires == 1:
            return [
                GateCount(hadamard),
            ]

        return [
            GateCount(hadamard, num_wires),
            GateCount(swap, num_wires // 2),
            GateCount(ctrl_phase_shift, num_wires * (num_wires - 1) // 2),
        ]

    @classmethod
    def phase_grad_resource_decomp(cls, num_wires, **kwargs) -> list[GateCount]:
        r"""Returns a list representing the resources of the operator. Each object in the list
        represents a gate and the number of times it occurs in the circuit.

        .. note::

            This decomposition assumes an appropriately sized phase gradient state is available.
            Users should ensure the cost of constructing such a state has been accounted for.
            See also :class:`~.pennylane.labs.resource_estimation.ResourcePhaseGradient`.

        Args:
            num_wires (int): the number of qubits the operation acts upon

        Resources:
            The resources are obtained as presented in the article
            `Turning Gradients into Additions into QFTs <https://algassert.com/post/1620>`_.
            Specifically, following the figure titled "8 qubit Quantum Fourier Transform with gradient shifts"

        Returns:
            list[GateCount]: A list of GateCount objects, where each object
            represents a specific quantum gate and the number of times it appears
            in the decomposition.
        """
        hadamard = resource_rep(re.ResourceHadamard)
        swap = resource_rep(re.ResourceSWAP)

        if num_wires == 1:
            return [GateCount(hadamard)]

        gate_types = [
            GateCount(hadamard, num_wires),
            GateCount(swap, num_wires // 2),
        ]

        for size_reg in range(1, num_wires):
            ctrl_add = re.ResourceControlled.resource_rep(
                re.ResourceSemiAdder.resource_rep(max_register_size=size_reg),
                num_ctrl_wires=1,
                num_ctrl_values=0,
            )
            gate_types.append(GateCount(ctrl_add))

        return gate_types

    @staticmethod
    def tracking_name(num_wires) -> str:
        r"""Returns the tracking name built with the operator's parameters."""
        return f"QFT({num_wires})"


class ResourceAQFT(ResourceOperator):
    r"""Resource class for the Approximate QFT.

    .. note::

        This operation assumes an appropriately sized phase gradient state is available.
        Users should ensure the cost of constructing such a state has been accounted for.
        See also :class:`~.pennylane.labs.resource_estimation.ResourcePhaseGradient`.

    Args:
        order (int): the maximum number of controlled phaseshifts to which the operation is truncated
        num_wires (int): the number of qubits the operation acts upon
        wires (Sequence[int], optional): the wires the operation acts on

    Resources:
        The resources are obtained from (Fig. 4) of `arXiv:1803.04933, <https://arxiv.org/abs/1803.04933>`_
        excluding the allocation and instantiation of the phase gradient state. The phased :code:`Toffoli`
        gates and the classical measure-and-reset (Fig. 2) are accounted for as :code:`TempAND`
        operations.

    .. seealso:: :class:`~.AQFT`

    **Example**

    The resources for this operation are computed using:

    >>> aqft = plre.ResourceAQFT(order=2, num_wires=3)
    >>> gate_set = {"SWAP", "Hadamard", "T", "CNOT"}
    >>> print(plre.estimate_resources(aqft, gate_set))
    --- Resources: ---
     Total qubits: 4
     Total gates : 57
     Qubit breakdown:
      clean qubits: 1, dirty qubits: 0, algorithmic qubits: 3
     Gate breakdown:
      {'Hadamard': 7, 'CNOT': 9, 'T': 40, 'SWAP': 1}
    """

    resource_keys = {"order, num_wires"}

    def __init__(self, order, num_wires, wires=None) -> None:
        self.order = order
        self.num_wires = num_wires

        if order < 1:
            raise ValueError("Order must be a positive integer greater than 0.")

        super().__init__(wires=wires)

    @property
    def resource_params(self) -> dict:
        r"""Returns a dictionary containing the minimal information needed to compute the resources.

        Returns:
            dict: A dictionary containing the resource parameters:
                * order (int): the maximum number of controlled phaseshifts to which the operation is truncated
                * num_wires (int): the number of qubits the operation acts upon
        """
        return {"order": self.order, "num_wires": self.num_wires}

    @classmethod
    def resource_rep(cls, order, num_wires) -> CompressedResourceOp:
        r"""Returns a compressed representation containing only the parameters of
        the Operator that are needed to compute the resources.

        Args:
            order (int): the maximum number of controlled phaseshifts to truncate
            num_wires (int): the number of qubits the operation acts upon

        Returns:
            CompressedResourceOp: the operator in a compressed representation
        """
        params = {"order": order, "num_wires": num_wires}
        return CompressedResourceOp(cls, params)

    @classmethod
    def default_resource_decomp(cls, order, num_wires, **kwargs) -> list[GateCount]:
        r"""Returns a list representing the resources of the operator. Each object in the list
        represents a gate and the number of times it occurs in the circuit.

        Args:
            order (int): the maximum number of controlled phaseshifts to which the operation is truncated
            num_wires (int): the number of qubits the operation acts upon

        Resources:
            The resources are obtained from (Fig. 4) `arXiv:1803.04933 <https://arxiv.org/abs/1803.04933>`_
            excluding the allocation and instantiation of the phase gradient state. The phased Toffoli
            gates and the classical measure-and-reset (Fig. 2) are accounted for as `TempAND`
            operations.

        Returns:
            list[GateCount]: A list of GateCount objects, where each object
            represents a specific quantum gate and the number of times it appears
            in the decomposition.
        """
        hadamard = resource_rep(re.ResourceHadamard)
        swap = resource_rep(re.ResourceSWAP)
        cs = re.ResourceControlled.resource_rep(
            base_cmpr_op=resource_rep(re.ResourceS),
            num_ctrl_wires=1,
            num_ctrl_values=0,
        )

        if order >= num_wires:
            order = num_wires - 1

        gate_types = [
            GateCount(hadamard, num_wires),
        ]

        if order > 1 and num_wires > 1:
            gate_types.append(GateCount(cs, num_wires - 1))

            for index in range(2, order):
                addition_reg_size = index - 1

                temp_and = resource_rep(re.ResourceTempAND)
                temp_and_dag = re.ResourceAdjoint.resource_rep(temp_and)
                in_place_add = re.ResourceSemiAdder.resource_rep(addition_reg_size)

                cost_iter = [
                    AllocWires(addition_reg_size),
                    GateCount(temp_and, addition_reg_size),
                    GateCount(in_place_add),
                    GateCount(hadamard),
                    GateCount(temp_and_dag, addition_reg_size),
                    FreeWires(addition_reg_size),
                ]
                gate_types.extend(cost_iter)

            addition_reg_size = order - 1
            repetitions = num_wires - order

            temp_and = resource_rep(re.ResourceTempAND)
            temp_and_dag = re.ResourceAdjoint.resource_rep(temp_and)
            in_place_add = re.ResourceSemiAdder.resource_rep(addition_reg_size)

            cost_iter = [
                AllocWires(addition_reg_size),
                GateCount(temp_and, addition_reg_size * repetitions),
                GateCount(in_place_add, repetitions),
                GateCount(hadamard, repetitions),
                GateCount(temp_and_dag, addition_reg_size * repetitions),
                FreeWires(addition_reg_size),
            ]
            gate_types.extend(cost_iter)

            gate_types.append(GateCount(swap, num_wires // 2))

        return gate_types

    @staticmethod
    def tracking_name(order, num_wires) -> str:
        r"""Returns the tracking name built with the operator's parameters."""
        return f"AQFT({order}, {num_wires})"


class ResourceBasisRotation(ResourceOperator):
    r"""Resource class for the BasisRotation gate.

    Args:
        dim_N (int): The dimensions of the input :code:`unitary_matrix`. This is computed as the
            number of columns of the matrix.
        wires (Sequence[int], optional): the wires the operation acts on

    Resources:
        The resources are obtained from the construction scheme given in `Optica, 3, 1460 (2016)
        <https://opg.optica.org/optica/fulltext.cfm?uri=optica-3-12-1460&id=355743>`_. Specifically,
        the resources are given as :math:`dim_N \times (dim_N - 1) / 2` instances of the
        :class:`~.ResourceSingleExcitation` gate, and :math:`dim_N \times (1 + (dim_N - 1) / 2)` instances
        of the :class:`~.ResourcePhaseShift` gate.

    .. seealso:: :class:`~.BasisRotation`

    **Example**

    The resources for this operation are computed using:

    >>> basis_rot = plre.ResourceBasisRotation(dim_N = 5)
    >>> print(plre.estimate_resources(basis_rot))
    --- Resources: ---
    Total qubits: 5
    Total gates : 1.740E+3
    Qubit breakdown:
     clean qubits: 0, dirty qubits: 0, algorithmic qubits: 5
    Gate breakdown:
     {'T': 1.580E+3, 'S': 60, 'Z': 40, 'Hadamard': 40, 'CNOT': 20}
    """

    resource_keys = {"dim_N"}

    def __init__(self, dim_N, wires=None):
        self.num_wires = dim_N
        super().__init__(wires=wires)

    @classmethod
    def default_resource_decomp(cls, dim_N, **kwargs) -> list[GateCount]:
        r"""Returns a dictionary representing the resources of the operator. The
        keys are the operators and the associated values are the counts.

        Args:
            dim_N (int): The dimensions of the input :code:`unitary_matrix`. This is computed
                as the number of columns of the matrix.

        Resources:
            The resources are obtained from the construction scheme given in `Optica, 3, 1460 (2016)
            <https://opg.optica.org/optica/fulltext.cfm?uri=optica-3-12-1460&id=355743>`_. Specifically,
            the resources are given as :math:`dim_N * (dim_N - 1) / 2` instances of the
            :class:`~.ResourceSingleExcitation` gate, and :math:`dim_N * (1 + (dim_N - 1) / 2)` instances
            of the :class:`~.ResourcePhaseShift` gate.

        Returns:
            list[GateCount]: A list of GateCount objects, where each object
            represents a specific quantum gate and the number of times it appears
            in the decomposition.
        """
        phase_shift = resource_rep(re.ResourcePhaseShift)
        single_excitation = resource_rep(re.ResourceSingleExcitation)

        se_count = dim_N * (dim_N - 1) // 2
        ps_count = dim_N + se_count

        return [GateCount(phase_shift, ps_count), GateCount(single_excitation, se_count)]

    @property
    def resource_params(self) -> dict:
        r"""Returns a dictionary containing the minimal information needed to compute the resources.

        Returns:
            dict: A dictionary containing the resource parameters:
                * dim_N (int): The dimensions of the input :code:`unitary_matrix`. This is computed as the number of columns of the matrix.

        """
        return {"dim_N": self.num_wires}

    @classmethod
    def resource_rep(cls, dim_N) -> CompressedResourceOp:
        r"""Returns a compressed representation containing only the parameters of
        the Operator that are needed to compute a resource estimation.

        Args:
            dim_N (int): The dimensions of the input :code:`unitary_matrix`. This is computed
                as the number of columns of the matrix.

        Returns:
            CompressedResourceOp: the operator in a compressed representation
        """
        params = {"dim_N": dim_N}
        return CompressedResourceOp(cls, params)

    @classmethod
    def tracking_name(cls, dim_N) -> str:
        r"""Returns the tracking name built with the operator's parameters."""
        return f"BasisRotation({dim_N})"


class ResourceSelect(ResourceOperator):
    r"""Resource class for the Select gate.

    Args:
        select_ops (list[~.ResourceOperator]): the set of operations to select over
        wires (Sequence[int], optional): the wires the operation acts on

    Resources:
        The resources are based on the analysis in `Babbush et al. (2018) <https://arxiv.org/pdf/1805.03662>`_ section III.A,
        'Unary Iteration and Indexed Operations'. See Figures 4, 6, and 7.

        Note: This implementation assumes we have access to :math:`n - 1` additional work qubits,
        where :math:`n = \left\lceil log_{2}(N) \right\rceil` and :math:`N` is the number of batches of unitaries
        to select.

    .. seealso:: :class:`~.Select`

    **Example**

    The resources for this operation are computed using:

    >>> ops = [plre.ResourceX(), plre.ResourceY(), plre.ResourceZ()]
    >>> select_op = plre.ResourceSelect(select_ops=ops)
    >>> print(plre.estimate_resources(select_op))
    --- Resources: ---
    Total qubits: 4
    Total gates : 24
    Qubit breakdown:
     clean qubits: 1, dirty qubits: 0, algorithmic qubits: 3
    Gate breakdown:
     {'CNOT': 7, 'S': 2, 'Z': 1, 'Hadamard': 8, 'X': 4, 'Toffoli': 2}
    """

    resource_keys = {"cmpr_ops"}

    def __init__(self, select_ops, wires=None) -> None:
        self.dequeue(op_to_remove=select_ops)
        self.queue()
        num_select_ops = len(select_ops)
        num_ctrl_wires = math.ceil(math.log2(num_select_ops))

        try:
            cmpr_ops = tuple(op.resource_rep_from_op() for op in select_ops)
            self.cmpr_ops = cmpr_ops
        except AttributeError as error:
            raise ValueError(
                "All factors of the Select must be instances of `ResourceOperator` in order to obtain resources."
            ) from error

        if wires is not None:
            self.wires = Wires(wires)
            self.num_wires = len(self.wires)
        else:
            ops_wires = [op.wires for op in select_ops if op.wires is not None]
            if len(ops_wires) == 0:
                self.wires = None
                self.num_wires = max(op.num_wires for op in select_ops) + num_ctrl_wires
            else:
                self.wires = Wires.all_wires(ops_wires)
                self.num_wires = len(self.wires) + num_ctrl_wires

<<<<<<< HEAD
    # pylint: disable=arguments-renamed
    def queue(self, ops_to_remove, context: QueuingManager = QueuingManager):
        """Append the operator to the Operator queue."""
        for op in ops_to_remove:
            context.remove(op)
        context.append(self)
        return self

=======
>>>>>>> af637c06
    @classmethod
    def default_resource_decomp(cls, cmpr_ops, **kwargs):  # pylint: disable=unused-argument
        r"""The resources for a select implementation taking advantage of the unary iterator trick.

        Args:
            cmpr_ops (list[CompressedResourceOp]): The list of operators, in the compressed
                representation, to be applied according to the selected qubits.

        Resources:
            The resources are based on the analysis in `Babbush et al. (2018) <https://arxiv.org/pdf/1805.03662>`_ section III.A,
            'Unary Iteration and Indexed Operations'. See Figures 4, 6, and 7.

            Note: This implementation assumes we have access to :math:`n - 1` additional work qubits,
            where :math:`n = \ceil{log_{2}(N)}` and :math:`N` is the number of batches of unitaries
            to select.

        Returns:
            list[GateCount]: A list of GateCount objects, where each object
            represents a specific quantum gate and the number of times it appears
            in the decomposition.
        """
        gate_types = []
        x = re.ResourceX.resource_rep()
        cnot = re.ResourceCNOT.resource_rep()
        l_elbow = resource_rep(re.ResourceTempAND)
        r_elbow = resource_rep(re.ResourceAdjoint, {"base_cmpr_op": l_elbow})

        num_ops = len(cmpr_ops)
        work_qubits = math.ceil(math.log2(num_ops)) - 1

        gate_types.append(AllocWires(work_qubits))
        for cmp_rep in cmpr_ops:
            ctrl_op = re.ResourceControlled.resource_rep(cmp_rep, 1, 0)
            gate_types.append(GateCount(ctrl_op))

        gate_types.append(GateCount(x, 2 * (num_ops - 1)))  # conjugate 0 controlled toffolis
        gate_types.append(GateCount(cnot, num_ops - 1))
        gate_types.append(GateCount(l_elbow, num_ops - 1))
        gate_types.append(GateCount(r_elbow, num_ops - 1))

        gate_types.append(FreeWires(work_qubits))
        return gate_types

    @staticmethod
    def textbook_resources(cmpr_ops, **kwargs) -> list[GateCount]:
        r"""Returns a list representing the resources of the operator. Each object in the list represents a gate and the
        number of times it occurs in the circuit.

        Args:
            cmpr_ops (list[CompressedResourceOp]): The list of operators, in the compressed
                representation, to be applied according to the selected qubits.

        Resources:
            The resources correspond directly to the definition of the operation. Specifically,
            for each operator in :code:`cmpr_ops`, the cost is given as a controlled version of the operator
            controlled on the associated bitstring.

        Returns:
            list[GateCount]: A list of GateCount objects, where each object
            represents a specific quantum gate and the number of times it appears
            in the decomposition.
        """
        gate_types = defaultdict(int)
        x = re.ResourceX.resource_rep()

        num_ops = len(cmpr_ops)
        num_ctrl_wires = int(qnp.ceil(qnp.log2(num_ops)))
        num_total_ctrl_possibilities = 2**num_ctrl_wires  # 2^n

        num_zero_controls = num_total_ctrl_possibilities // 2
        gate_types[x] = num_zero_controls * 2  # conjugate 0 controls

        for cmp_rep in cmpr_ops:
            ctrl_op = re.ResourceControlled.resource_rep(
                cmp_rep,
                num_ctrl_wires,
                0,
            )
            gate_types[ctrl_op] += 1

        return gate_types

    @property
    def resource_params(self) -> dict:
        r"""Returns a dictionary containing the minimal information needed to compute the resources.

        Returns:
            dict: A dictionary containing the resource parameters:
                * cmpr_ops (list[CompressedResourceOp]): The list of operators, in the compressed representation, to be applied according to the selected qubits.

        """
        return {"cmpr_ops": self.cmpr_ops}

    @classmethod
    def resource_rep(cls, cmpr_ops) -> CompressedResourceOp:
        r"""Returns a compressed representation containing only the parameters of
        the Operator that are needed to compute a resource estimation.

        Args:
            cmpr_ops (list[CompressedResourceOp]): The list of operators, in the compressed
                representation, to be applied according to the selected qubits.

        Returns:
            CompressedResourceOp: the operator in a compressed representation
        """
        params = {"cmpr_ops": cmpr_ops}
        return CompressedResourceOp(cls, params)


class ResourceQROM(ResourceOperator):
    """Resource class for the QROM template.

    Args:
        num_bitstrings (int): the number of bitstrings that are to be encoded
        size_bitstring (int): the length of each bitstring
        num_bit_flips (int, optional): The total number of :math:`1`'s in the dataset. Defaults to
            :code:`(num_bitstrings * size_bitstring) // 2`, which is half the dataset.
        clean (bool, optional): Determine if allocated qubits should be reset after the computation
            (at the cost of higher gate counts). Defaults to :code`True`.
        select_swap_depth (Union[int, None], optional): A natural number that determines if data
            will be loaded in parallel by adding more rows following Figure 1.C of `Low et al. (2024) <https://arxiv.org/pdf/1812.00954>`_.
            Defaults to :code:`None`, which internally determines the optimal depth.
        wires (Sequence[int], optional): the wires the operation acts on

    Resources:
        The resources for QROM are taken from the following two papers:
        `Low et al. (2024) <https://arxiv.org/pdf/1812.00954>`_ (Figure 1.C) for
        :code:`clean = False` and `Berry et al. (2019) <https://arxiv.org/pdf/1902.02134>`_
        (Figure 4) for :code:`clean = True`.

    .. seealso:: :class:`~.QROM`

    **Example**

    The resources for this operation are computed using:

    >>> qrom = plre.ResourceQROM(
    ...     num_bitstrings=10,
    ...     size_bitstring=4,
    ... )
    >>> print(plre.estimate_resources(qrom))
    --- Resources: ---
    Total qubits: 11
    Total gates : 178.0
    Qubit breakdown:
     clean qubits: 3, dirty qubits: 0, algorithmic qubits: 8
    Gate breakdown:
     {'Hadamard': 56, 'X': 34, 'CNOT': 72.0, 'Toffoli': 16}

    """

    resource_keys = {
        "num_bitstrings",
        "size_bitstring",
        "num_bit_flips",
        "select_swap_depth",
        "clean",
    }

    @staticmethod
    def _t_optimized_select_swap_width(num_bitstrings, size_bitstring):
        opt_width_continuous = math.sqrt((2 / 3) * (num_bitstrings / size_bitstring))
        w1 = 2 ** math.floor(math.log2(opt_width_continuous))
        w2 = 2 ** math.ceil(math.log2(opt_width_continuous))

        w1 = 1 if w1 < 1 else w1
        w2 = 1 if w2 < 1 else w2  # The continuous solution could be non-physical

        def t_cost_func(w):
            return 4 * (math.ceil(num_bitstrings / w) - 2) + 6 * (w - 1) * size_bitstring

        if t_cost_func(w2) < t_cost_func(w1):
            return w2
        return w1

    def __init__(
        self,
        num_bitstrings,
        size_bitstring,
        num_bit_flips=None,
        clean=True,
        select_swap_depth=None,
        wires=None,
    ) -> None:
        self.clean = clean
        self.num_bitstrings = num_bitstrings
        self.size_bitstring = size_bitstring
        self.num_bit_flips = num_bit_flips or (num_bitstrings * size_bitstring / 2)

        if wires is not None:
            self.num_wires = len(wires)
            assert self.num_wires > size_bitstring
            self.num_control_wires = self.num_wires - size_bitstring
            assert self.num_control_wires >= math.ceil(math.log2(num_bitstrings))

        else:
            self.num_control_wires = math.ceil(math.log2(num_bitstrings))
            self.num_wires = size_bitstring + self.num_control_wires

        self.select_swap_depth = select_swap_depth
        super().__init__(wires=wires)

    @classmethod
    def default_resource_decomp(
        cls,
        num_bitstrings,
        size_bitstring,
        num_bit_flips,
        select_swap_depth=None,
        clean=True,
        **kwargs,
    ) -> list[GateCount]:
        r"""Returns a list of GateCount objects representing the operator's resources.

        Args:
            num_bitstrings (int): the number of bitstrings that are to be encoded
            size_bitstring (int): the length of each bitstring
            num_bit_flips (int, optional): The total number of :math:`1`'s in the dataset. Defaults to
                :code:`(num_bitstrings * size_bitstring) // 2`, which is half the dataset.
            clean (bool, optional): Determine if allocated qubits should be reset after the computation
                (at the cost of higher gate counts). Defaults to :code`True`.
            select_swap_depth (Union[int, None], optional): A natural number that determines if data
                will be loaded in parallel by adding more rows following Figure 1.C of `Low et al. (2024) <https://arxiv.org/pdf/1812.00954>`_.
                Defaults to :code:`None`, which internally determines the optimal depth.
            wires (Sequence[int], optional): the wires the operation acts on

        Resources:
            The resources for QROM are taken from the following two papers:
            `Low et al. (2024) <https://arxiv.org/pdf/1812.00954>`_ (Figure 1.C) for
            :code:`clean = False` and `Berry et al. (2019) <https://arxiv.org/pdf/1902.02134>`_
            (Figure 4) for :code:`clean = True`.

            Note: we use the unary iterator trick to implement the Select. This
            implementation assumes we have access to :math:`n - 1` additional
            work qubits, where :math:`n = \left\lceil log_{2}(N) \right\rceil` and :math:`N` is
            the number of batches of unitaries to select.
        """

        if select_swap_depth:
            select_swap_depth = 2 ** math.floor(math.log2(select_swap_depth))
        W_opt = select_swap_depth or ResourceQROM._t_optimized_select_swap_width(
            num_bitstrings, size_bitstring
        )
        L_opt = math.ceil(num_bitstrings / W_opt)
        l = math.ceil(math.log2(L_opt))

        gate_cost = []
        gate_cost.append(
            AllocWires((W_opt - 1) * size_bitstring + (l - 1))
        )  # Swap registers + work_wires for UI trick

        x = resource_rep(re.ResourceX)
        cnot = resource_rep(re.ResourceCNOT)
        l_elbow = resource_rep(re.ResourceTempAND)
        r_elbow = resource_rep(re.ResourceAdjoint, {"base_cmpr_op": l_elbow})
        hadamard = resource_rep(re.ResourceHadamard)

        swap_clean_prefactor = 1
        select_clean_prefactor = 1

        if clean:
            gate_cost.append(GateCount(hadamard, 2 * size_bitstring))
            swap_clean_prefactor = 4
            select_clean_prefactor = 2

        # SELECT cost:
        gate_cost.append(
            GateCount(x, select_clean_prefactor * (2 * (L_opt - 2) + 1))
        )  # conjugate 0 controlled toffolis + 1 extra X gate from un-controlled unary iterator decomp
        gate_cost.append(
            GateCount(
                cnot, select_clean_prefactor * (L_opt - 2) + select_clean_prefactor * num_bit_flips
            )  # num CNOTs in unary iterator trick   +   each unitary in the select is just a CNOT
        )
        gate_cost.append(GateCount(l_elbow, select_clean_prefactor * (L_opt - 2)))
        gate_cost.append(GateCount(r_elbow, select_clean_prefactor * (L_opt - 2)))

        gate_cost.append(FreeWires(l - 1))  # release UI trick work wires

        # # SWAP cost:
        ctrl_swap = resource_rep(re.ResourceCSWAP)
        gate_cost.append(GateCount(ctrl_swap, swap_clean_prefactor * (W_opt - 1) * size_bitstring))

        if clean:
            gate_cost.append(FreeWires((W_opt - 1) * size_bitstring))  # release Swap registers

        return gate_cost

    @classmethod
    def single_controlled_res_decomp(
        cls,
        num_bitstrings,
        size_bitstring,
        num_bit_flips,
        select_swap_depth,
        clean,
    ):
        r"""The resource decomposition for QROM controlled on a single wire."""
        W_opt = select_swap_depth or ResourceQROM._t_optimized_select_swap_width(
            num_bitstrings, size_bitstring
        )
        L_opt = math.ceil(num_bitstrings / W_opt)
        l = math.ceil(math.log2(L_opt))

        gate_cost = []
        gate_cost.append(
            FreeWires((W_opt - 1) * size_bitstring + l)
        )  # Swap registers + work_wires for UI trick

        x = resource_rep(re.ResourceX)
        cnot = resource_rep(re.ResourceCNOT)
        l_elbow = resource_rep(re.ResourceTempAND)
        r_elbow = resource_rep(re.ResourceAdjoint, {"base_cmpr_op": l_elbow})
        hadamard = resource_rep(re.ResourceHadamard)

        swap_clean_prefactor = 1
        select_clean_prefactor = 1

        if clean:
            gate_cost.append(GateCount(hadamard, 2 * size_bitstring))
            swap_clean_prefactor = 4
            select_clean_prefactor = 2

        # SELECT cost:
        gate_cost.append(
            GateCount(x, select_clean_prefactor * (2 * (L_opt - 1)))
        )  # conjugate 0 controlled toffolis
        gate_cost.append(
            GateCount(
                cnot, select_clean_prefactor * (L_opt - 1) + select_clean_prefactor * num_bit_flips
            )  # num CNOTs in unary iterator trick   +   each unitary in the select is just a CNOT
        )
        gate_cost.append(GateCount(l_elbow, select_clean_prefactor * (L_opt - 1)))
        gate_cost.append(GateCount(r_elbow, select_clean_prefactor * (L_opt - 1)))

        gate_cost.append(FreeWires(l))  # release UI trick work wires

        # SWAP cost:
        w = math.ceil(math.log2(W_opt))
        ctrl_swap = re.ResourceCSWAP.resource_rep()
        gate_cost.append(AllocWires(1))  # need one temporary qubit for l/r-elbow to control SWAP

        gate_cost.append(GateCount(l_elbow, w))
        gate_cost.append(GateCount(ctrl_swap, swap_clean_prefactor * (W_opt - 1) * size_bitstring))
        gate_cost.append(GateCount(r_elbow, w))

        gate_cost.append(FreeWires(1))  # temp wires
        if clean:
            gate_cost.append(
                FreeWires((W_opt - 1) * size_bitstring)
            )  # release Swap registers + temp wires
        return gate_cost

    @classmethod
    def default_controlled_resource_decomp(
        cls,
        ctrl_num_ctrl_wires: int,
        ctrl_num_ctrl_values: int,
        num_bitstrings,
        size_bitstring,
        num_bit_flips=None,
        select_swap_depth=None,
        clean=True,
        **kwargs,
    ):
        r"""Returns a list representing the resources for a controlled version of the operator.

        Args:
            ctrl_num_ctrl_wires (int): the number of qubits the operation is controlled on
            ctrl_num_ctrl_values (int): the number of control qubits, that are controlled when in the :math:`|0\rangle` state
            num_bitstrings (int): the number of bitstrings that are to be encoded
            size_bitstring (int): the length of each bitstring
            num_bit_flips (int, optional): The total number of :math:`1`'s in the dataset. Defaults to
                :code:`(num_bitstrings * size_bitstring) // 2`, which is half the dataset.
            clean (bool, optional): Determine if allocated qubits should be reset after the computation
                (at the cost of higher gate counts). Defaults to :code`True`.
            select_swap_depth (Union[int, None], optional): A natural number that determines if data
                will be loaded in parallel by adding more rows following Figure 1.C of `Low et al. (2024) <https://arxiv.org/pdf/1812.00954>`_.
                Defaults to :code:`None`, which internally determines the optimal depth.

        Resources:
            The resources for QROM are taken from the following two papers:
            `Low et al. (2024) <https://arxiv.org/pdf/1812.00954>`_ (Figure 1.C) for
            :code:`clean = False` and `Berry et al. (2019) <https://arxiv.org/pdf/1902.02134>`_
            (Figure 4) for :code:`clean = True`.

            Note: we use the single-controlled unary iterator trick to implement the Select. This
            implementation assumes we have access to :math:`n - 1` additional work qubits,
            where :math:`n = \ceil{log_{2}(N)}` and :math:`N` is the number of batches of
            unitaries to select.

        Returns:
            list[GateCount]: A list of GateCount objects, where each object
            represents a specific quantum gate and the number of times it appears
            in the decomposition.
        """
        gate_cost = []
        if ctrl_num_ctrl_values:
            x = re.ResourceX.resource_rep()
            gate_cost.append(GateCount(x, 2 * ctrl_num_ctrl_values))

        if num_bit_flips is None:
            num_bit_flips = (num_bitstrings * size_bitstring) // 2

        single_ctrl_cost = cls.single_controlled_res_decomp(
            num_bitstrings,
            size_bitstring,
            num_bit_flips,
            select_swap_depth,
            clean,
        )

        if ctrl_num_ctrl_wires == 1:
            gate_cost.extend(single_ctrl_cost)
            return gate_cost

        gate_cost.append(AllocWires(1))
        gate_cost.append(
            GateCount(re.ResourceMultiControlledX.resource_rep(ctrl_num_ctrl_wires, 0))
        )
        gate_cost.extend(single_ctrl_cost)
        gate_cost.append(
            GateCount(re.ResourceMultiControlledX.resource_rep(ctrl_num_ctrl_wires, 0))
        )
        gate_cost.append(FreeWires(1))
        return gate_cost

    @property
    def resource_params(self) -> dict:
        r"""Returns a dictionary containing the minimal information needed to compute the resources.

        Returns:
            dict: A dictionary containing the resource parameters:
                * num_bitstrings (int): the number of bitstrings that are to be encoded
                * size_bitstring (int): the length of each bitstring
                * num_bit_flips (int, optional): The total number of :math:`1`'s in the dataset. Defaults to :code:`(num_bitstrings * size_bitstring) // 2`, which is half the dataset.
                * clean (bool, optional): Determine if allocated qubits should be reset after the computation (at the cost of higher gate counts). Defaults to :code`True`.
                * select_swap_depth (Union[int, None], optional): A natural number that determines if data will be loaded in parallel by adding more rows following Figure 1.C of `Low et al. (2024) <https://arxiv.org/pdf/1812.00954>`_. Defaults to :code:`None`, which internally determines the optimal depth.

        """

        return {
            "num_bitstrings": self.num_bitstrings,
            "size_bitstring": self.size_bitstring,
            "num_bit_flips": self.num_bit_flips,
            "select_swap_depth": self.select_swap_depth,
            "clean": self.clean,
        }

    @classmethod
    def resource_rep(
        cls,
        num_bitstrings,
        size_bitstring,
        num_bit_flips=None,
        clean=True,
        select_swap_depth=None,
    ) -> CompressedResourceOp:  # pylint: disable=too-many-arguments
        r"""Returns a compressed representation containing only the parameters of
        the Operator that are needed to compute a resource estimation.

        Args:
            num_bitstrings (int): the number of bitstrings that are to be encoded
            size_bitstring (int): the length of each bitstring
            num_bit_flips (int, optional): The total number of :math:`1`'s in the dataset. Defaults to
                :code:`(num_bitstrings * size_bitstring) // 2`, which is half the dataset.
            clean (bool, optional): Determine if allocated qubits should be reset after the computation
                (at the cost of higher gate counts). Defaults to :code`True`.
            select_swap_depth (Union[int, None], optional): A natural number that determines if data
                will be loaded in parallel by adding more rows following Figure 1.C of `Low et al. (2024) <https://arxiv.org/pdf/1812.00954>`_.
                Defaults to :code:`None`, which internally determines the optimal depth.

        Returns:
            CompressedResourceOp: the operator in a compressed representation
        """
        if num_bit_flips is None:
            num_bit_flips = num_bitstrings * size_bitstring // 2

        params = {
            "num_bitstrings": num_bitstrings,
            "num_bit_flips": num_bit_flips,
            "size_bitstring": size_bitstring,
            "select_swap_depth": select_swap_depth,
            "clean": clean,
        }
        return CompressedResourceOp(cls, params)


class ResourceQubitUnitary(ResourceOperator):
    r"""Resource class for the QubitUnitary template.

    Args:
        num_wires (int): the number of qubits the operation acts upon
        precision (Union[float, None], optional): The precision used when preparing the single qubit
            rotations used to synthesize the n-qubit unitary.
        wires (Sequence[int], optional): the wires the operation acts on

    Resources:
        The resources are defined by combining the two equalities in `Möttönen and Vartiainen
        (2005), Fig 14 <https://arxiv.org/pdf/quant-ph/0504100>`_ , we can express an :math:`n`
        qubit unitary as four :math:`n - 1` qubit unitaries and three multiplexed rotations
        via ( :class:`~.labs.resource_estimation.ResourceSelectPauliRot` ). Specifically, the cost
        is given by:

        * 1-qubit unitary, the cost is approximated as a single :code:`RZ` rotation.

        * 2-qubit unitary, the cost is approximated as four single qubit rotations and three :code:`CNOT` gates.

        * 3-qubit unitary or more, the cost is given according to the reference above, recursively.

    .. seealso:: :class:`~.QubitUnitary`

    **Example**

    The resources for this operation are computed using:

    >>> qu = plre.ResourceQubitUnitary(num_wires=3)
    >>> print(plre.estimate_resources(qu, gate_set))
    --- Resources: ---
     Total qubits: 3
     Total gates : 52
     Qubit breakdown:
      clean qubits: 0, dirty qubits: 0, algorithmic qubits: 3
     Gate breakdown:
      {'RZ': 24, 'CNOT': 24, 'RY': 4}
    """

    resource_keys = {"num_wires", "precision"}

    def __init__(self, num_wires, precision=None, wires=None):
        self.num_wires = num_wires
        self.precision = precision
        super().__init__(wires=wires)

    @property
    def resource_params(self) -> dict:
        r"""Returns a dictionary containing the minimal information needed to compute the resources.

        Returns:
            dict: A dictionary containing the resource parameters:
                * num_wires (int): the number of qubits the operation acts upon
                * precision (Union[float, None], optional): The precision used when preparing the
                  single qubit rotations used to synthesize the n-qubit unitary.
        """
        return {"num_wires": self.num_wires, "precision": self.precision}

    @classmethod
    def resource_rep(cls, num_wires, precision) -> CompressedResourceOp:
        r"""Returns a compressed representation containing only the parameters of
        the Operator that are needed to compute the resources.

        Args:
            num_wires (int): the number of qubits the operation acts upon
            precision (Union[float, None], optional): The precision used when preparing the single
                qubit rotations used to synthesize the n-qubit unitary.

        Returns:
            CompressedResourceOp: the operator in a compressed representation
        """
        params = {"num_wires": num_wires, "precision": precision}
        return CompressedResourceOp(cls, params)

    @classmethod
    def default_resource_decomp(cls, num_wires, precision=None, **kwargs) -> list[GateCount]:
        r"""Returns a list representing the resources of the operator. Each object in the list
        represents a gate and the number of times it occurs in the circuit.

        Args:
            num_wires (int): the number of qubits the operation acts upon
            precision (Union[float, None], optional): The precision used when preparing the single
                qubit rotations used to synthesize the n-qubit unitary.

        Resources:
            The resources are defined by combining the two equalities in `Möttönen and Vartiainen
            (2005), Fig 14 <https://arxiv.org/pdf/quant-ph/0504100>`_, we can express an :math:`n`-
            qubit unitary as four :math:`n - 1`-qubit unitaries and three multiplexed rotations
            via (:class:`~.labs.resource_estimation.ResourceSelectPauliRot`). Specifically, the cost
            is given by:

            * 1-qubit unitary, the cost is approximated as a single :code:`RZ` rotation.

            * 2-qubit unitary, the cost is approximated as four single qubit rotations and three :code:`CNOT` gates.

            * 3-qubit unitary or more, the cost is given according to the reference above, recursively.

        Returns:
            list[GateCount]: A list of GateCount objects, where each object
            represents a specific quantum gate and the number of times it appears
            in the decomposition.
        """
        gate_lst = []
        precision = precision or kwargs["config"]["precision_qubit_unitary"]

        one_qubit_decomp_cost = [GateCount(resource_rep(re.ResourceRZ, {"eps": precision}))]
        two_qubit_decomp_cost = [
            GateCount(resource_rep(re.ResourceRZ, {"eps": precision}), 4),
            GateCount(resource_rep(re.ResourceCNOT), 3),
        ]

        if num_wires == 1:
            return one_qubit_decomp_cost

        if num_wires == 2:
            return two_qubit_decomp_cost

        for gc in two_qubit_decomp_cost:
            gate_lst.append(4 ** (num_wires - 2) * gc)

        for index in range(2, num_wires):
            multiplex_z = resource_rep(
                ResourceSelectPauliRot,
                {
                    "num_ctrl_wires": index,
                    "rotation_axis": "Z",
                    "precision": precision,
                },
            )
            multiplex_y = resource_rep(
                ResourceSelectPauliRot,
                {
                    "num_ctrl_wires": index,
                    "rotation_axis": "Y",
                    "precision": precision,
                },
            )

            gate_lst.append(GateCount(multiplex_z, 2 * 4 ** (num_wires - (1 + index))))
            gate_lst.append(GateCount(multiplex_y, 4 ** (num_wires - (1 + index))))

        return gate_lst


class ResourceSelectPauliRot(ResourceOperator):
    r"""Resource class for the SelectPauliRot gate.

    Args:
        rotation_axis (str): the rotation axis used in the multiplexer
        num_ctrl_wires (int): the number of control wires of the multiplexer
        precision (float): the precision used in the single qubit rotations
        wires (Sequence[int], optional): the wires the operation acts on

    Resources:
        The resources are obtained from the construction scheme given in `Möttönen and Vartiainen
        (2005), Fig 7a <https://arxiv.org/abs/quant-ph/0504100>`_. Specifically, the resources
        for an :math:`n` qubit unitary are given as :math:`2^{n}` instances of the :code:`CNOT`
        gate and :math:`2^{n}` instances of the single qubit rotation gate (:code:`RX`,
        :code:`RY` or :code:`RZ`) depending on the :code:`rotation_axis`.

    .. seealso:: :class:`~.SelectPauliRot`

    **Example**

    The resources for this operation are computed using:

    >>> mltplxr = plre.ResourceSelectPauliRot(
    ...     rotation_axis = "Y",
    ...     num_ctrl_wires = 4,
    ...     precision = 1e-3,
    ... )
    >>> print(plre.estimate_resources(mltplxr, plre.StandardGateSet))
    --- Resources: ---
     Total qubits: 5
     Total gates : 32
     Qubit breakdown:
      clean qubits: 0, dirty qubits: 0, algorithmic qubits: 5
     Gate breakdown:
      {'RY': 16, 'CNOT': 16}
    """

    resource_keys = {"num_ctrl_wires", "rotation_axis", "precision"}

    def __init__(self, rotation_axis: str, num_ctrl_wires: int, precision=None, wires=None) -> None:
        if rotation_axis not in ("X", "Y", "Z"):
            raise ValueError("The `rotation_axis` argument must be one of ('X', 'Y', 'Z')")

        self.num_ctrl_wires = num_ctrl_wires
        self.rotation_axis = rotation_axis
        self.precision = precision

        self.num_wires = num_ctrl_wires + 1
        super().__init__(wires=wires)

    @property
    def resource_params(self):
        r"""Returns a dictionary containing the minimal information needed to compute the resources.

        Returns:
            dict: A dictionary containing the resource parameters:
            * rotation_axis (str): the rotation axis used in the multiplexer
            * num_ctrl_wires (int): the number of control wires of the multiplexer
            * precision (float): the precision used in the single qubit rotations
        """
        return {
            "num_ctrl_wires": self.num_ctrl_wires,
            "rotation_axis": self.rotation_axis,
            "precision": self.precision,
        }

    @classmethod
    def resource_rep(cls, num_ctrl_wires, rotation_axis, precision=None):
        r"""Returns a compressed representation containing only the parameters of
        the Operator that are needed to compute the resources.

        Args:
            rotation_axis (str): the rotation axis used in the multiplexer
            num_ctrl_wires (int): the number of control wires of the multiplexer
            precision (float): the precision used in the single qubit rotations

        Returns:
            CompressedResourceOp: the operator in a compressed representation
        """
        return CompressedResourceOp(
            cls,
            {
                "num_ctrl_wires": num_ctrl_wires,
                "rotation_axis": rotation_axis,
                "precision": precision,
            },
        )

    @classmethod
    def default_resource_decomp(cls, num_ctrl_wires, rotation_axis, precision, **kwargs):
        r"""Returns a list representing the resources of the operator. Each object in the list
        represents a gate and the number of times it occurs in the circuit.

        Args:
            rotation_axis (str): the rotation axis used in the multiplexer
            num_ctrl_wires (int): the number of control wires of the multiplexer
            precision (float): the precision used in the single qubit rotations
            wires (Sequence[int], optional): the wires the operation acts on

        Resources:
            The resources are obtained from the construction scheme given in `Möttönen and Vartiainen
            (2005), Fig 7a <https://arxiv.org/abs/quant-ph/0504100>`_. Specifically, the resources
            for an :math:`n` qubit unitary are given as :math:`2^{n}` instances of the :code:`CNOT`
            gate and :math:`2^{n}` instances of the single qubit rotation gate (:code:`RX`,
            :code:`RY` or :code:`RZ`) depending on the :code:`rotation_axis`.

        Returns:
            list[GateCount]: A list of GateCount objects, where each object
            represents a specific quantum gate and the number of times it appears
            in the decomposition.
        """
        rotation_gate_map = {
            "X": re.ResourceRX,
            "Y": re.ResourceRY,
            "Z": re.ResourceRZ,
        }
        precision = precision or kwargs["config"]["precision_select_pauli_rot"]

        gate = resource_rep(rotation_gate_map[rotation_axis], {"eps": precision})
        cnot = resource_rep(re.ResourceCNOT)

        gate_lst = [
            GateCount(gate, 2**num_ctrl_wires),
            GateCount(cnot, 2**num_ctrl_wires),
        ]

        return gate_lst

    @classmethod
    def phase_grad_resource_decomp(cls, num_ctrl_wires, rotation_axis, precision, **kwargs):
        r"""Returns a list representing the resources of the operator. Each object in the list
        represents a gate and the number of times it occurs in the circuit.

        Args:
            rotation_axis (str): the rotation axis used in the multiplexer
            num_ctrl_wires (int): the number of control wires of the multiplexer
            precision (float): the precision used in the single qubit rotations
            wires (Sequence[int], optional): the wires the operation acts on

        Resources:
            The resources are obtained from the construction scheme given in `O'Brien and Sünderhauf
            (2025), Fig 4 <https://arxiv.org/pdf/2409.07332>`_. Specifically, the resources
            use two :code:`~.labs.resource_estimation.ResourceQROM`s to digitally load and unload
            the phase angles up to some precision. These are then applied using a single controlled
            :code:`~.labs.resource_estimation.ResourceSemiAdder`.

            .. note::

                This method assumes a phase gradient state is prepared on an auxiliary register.

        Returns:
            list[GateCount]: A list of GateCount objects, where each object
            represents a specific quantum gate and the number of times it appears
            in the decomposition.
        """
        precision = precision or kwargs["config"]["precision_select_pauli_rot"]
        num_prec_wires = abs(math.floor(math.log2(precision)))
        gate_lst = []

        qrom = resource_rep(
            re.ResourceQROM,
            {
                "num_bitstrings": 2**num_ctrl_wires,
                "num_bit_flips": 2**num_ctrl_wires * num_prec_wires / 2,
                "size_bitstring": num_prec_wires,
                "clean": False,
            },
        )

        gate_lst.append(AllocWires(num_prec_wires))
        gate_lst.append(GateCount(qrom))
        gate_lst.append(
            GateCount(
                resource_rep(
                    re.ResourceControlled,
                    {
                        "base_cmpr_op": resource_rep(
                            re.ResourceSemiAdder,
                            {"max_register_size": num_prec_wires},
                        ),
                        "num_ctrl_wires": 1,
                        "num_ctrl_values": 0,
                    },
                )
            )
        )
        gate_lst.append(GateCount(resource_rep(re.ResourceAdjoint, {"base_cmpr_op": qrom})))
        gate_lst.append(FreeWires(num_prec_wires))

        h = resource_rep(re.ResourceHadamard)
        s = resource_rep(re.ResourceS)
        s_dagg = resource_rep(re.ResourceAdjoint, {"base_cmpr_op": s})

        if rotation_axis == "X":
            gate_lst.append(GateCount(h, 2))
        if rotation_axis == "Y":
            gate_lst.append(GateCount(h, 2))
            gate_lst.append(GateCount(s))
            gate_lst.append(GateCount(s_dagg))

        return gate_lst<|MERGE_RESOLUTION|>--- conflicted
+++ resolved
@@ -938,17 +938,6 @@
                 self.wires = Wires.all_wires(ops_wires)
                 self.num_wires = len(self.wires) + num_ctrl_wires
 
-<<<<<<< HEAD
-    # pylint: disable=arguments-renamed
-    def queue(self, ops_to_remove, context: QueuingManager = QueuingManager):
-        """Append the operator to the Operator queue."""
-        for op in ops_to_remove:
-            context.remove(op)
-        context.append(self)
-        return self
-
-=======
->>>>>>> af637c06
     @classmethod
     def default_resource_decomp(cls, cmpr_ops, **kwargs):  # pylint: disable=unused-argument
         r"""The resources for a select implementation taking advantage of the unary iterator trick.
