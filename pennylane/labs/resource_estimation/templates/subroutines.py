# Copyright 2024 Xanadu Quantum Technologies Inc.

# Licensed under the Apache License, Version 2.0 (the "License");
# you may not use this file except in compliance with the License.
# You may obtain a copy of the License at

#     http://www.apache.org/licenses/LICENSE-2.0

# Unless required by applicable law or agreed to in writing, software
# distributed under the License is distributed on an "AS IS" BASIS,
# WITHOUT WARRANTIES OR CONDITIONS OF ANY KIND, either express or implied.
# See the License for the specific language governing permissions and
# limitations under the License.
r"""Resource operators for PennyLane subroutine templates."""
<<<<<<< HEAD

from typing import Dict

import pennylane as qml
import pennylane.labs.resource_estimation as re
=======
from collections import defaultdict
from typing import Dict

import pennylane as qml
from pennylane import numpy as qnp
from pennylane.labs import resource_estimation as re
from pennylane.labs.resource_estimation import CompressedResourceOp, ResourceOperator
>>>>>>> 2a53caec

# pylint: disable=arguments-differ, protected-access


class ResourceQFT(qml.QFT, re.ResourceOperator):
    """Resource class for the QFT template.

    Resources:
        The resources are obtained from the standard decomposition of QFT as presented
        in (chapter 5) `Nielsen, M.A. and Chuang, I.L. (2011) Quantum Computation and Quantum Information
        <https://www.cambridge.org/highereducation/books/quantum-computation-and-quantum-information/01E10196D0A682A6AEFFEA52D53BE9AE#overview>`_.
    """

    @staticmethod
    def _resource_decomp(num_wires, **kwargs) -> Dict[re.CompressedResourceOp, int]:
        gate_types = {}

        hadamard = re.ResourceHadamard.resource_rep()
        swap = re.ResourceSWAP.resource_rep()
        ctrl_phase_shift = re.ResourceControlledPhaseShift.resource_rep()

        gate_types[hadamard] = num_wires
        gate_types[swap] = num_wires // 2
        gate_types[ctrl_phase_shift] = num_wires * (num_wires - 1) // 2

        return gate_types

    def resource_params(self) -> dict:
        return {"num_wires": len(self.wires)}

    @classmethod
<<<<<<< HEAD
    def resource_rep(cls, num_wires) -> re.CompressedResourceOp:
        return re.CompressedResourceOp(cls, {"num_wires": num_wires})
=======
    def resource_rep(cls, num_wires) -> CompressedResourceOp:
        params = {"num_wires": num_wires}
        return CompressedResourceOp(cls, params)
>>>>>>> 2a53caec

    @staticmethod
    def tracking_name(num_wires) -> str:
        return f"QFT({num_wires})"


<<<<<<< HEAD
class ResourceControlledSequence(qml.ControlledSequence, re.ResourceOperator):
    """Resource class for the ControlledSequence template."""

    @staticmethod
    def _resource_decomp(
        base_class, base_params, num_ctrl_wires, **kwargs
    ) -> Dict[re.CompressedResourceOp, int]:
        return {
            re.ResourceControlled.resource_rep(base_class, base_params, 1, 0, 0): 2**num_ctrl_wires
            - 1
        }

    def resource_params(self) -> dict:
        return {
            "base_class": type(self.base),
            "base_params": self.base.resource_params(),
            "num_ctrl_wires": len(self.control_wires),
        }

    @classmethod
    def resource_rep(cls, base_class, base_params, num_ctrl_wires) -> re.CompressedResourceOp:
        return re.CompressedResourceOp(
            cls,
            {
                "base_class": base_class,
                "base_params": base_params,
                "num_ctrl_wires": num_ctrl_wires,
            },
        )

    @staticmethod
    def tracking_name(base_class, base_params, num_ctrl_wires) -> str:
        base_name = base_class.tracking_name(**base_params)
        return f"ControlledSequence({base_name}, {num_ctrl_wires})"


class ResourcePhaseAdder(qml.PhaseAdder, re.ResourceOperator):
    """Resource class for the PhaseAdder template."""

    @staticmethod
    def _resource_decomp(mod, num_x_wires, **kwargs) -> Dict[re.CompressedResourceOp, int]:
        if mod == 2**num_x_wires:
            return {re.ResourcePhaseShift.resource_rep(): num_x_wires}

        qft = ResourceQFT.resource_rep(num_x_wires)
        qft_dag = re.ResourceAdjoint.resource_rep(
            ResourceQFT,
            {"num_wires": num_x_wires},
        )

        phase_shift = re.ResourcePhaseShift.resource_rep()
        phase_shift_dag = re.ResourceAdjoint.resource_rep(
            re.ResourcePhaseShift,
            {},
        )
        ctrl_phase_shift = re.ResourceControlled.resource_rep(
            re.ResourcePhaseShift,
            {},
            1,
            0,
            0,
        )

        cnot = re.ResourceCNOT.resource_rep()
        multix = re.ResourceMultiControlledX.resource_rep(1, 0, 1)

        gate_types = {}
        gate_types[qft] = 2
        gate_types[qft_dag] = 2
        gate_types[phase_shift] = 2 * num_x_wires
        gate_types[phase_shift_dag] = 2 * num_x_wires
        gate_types[ctrl_phase_shift] = num_x_wires
        gate_types[cnot] = 1
        gate_types[multix] = 1

        return gate_types

    def resource_params(self) -> dict:
        return {
            "mod": self.hyperparameters["mod"],
            "num_x_wires": len(self.hyperparameters["x_wires"]),
        }

    @classmethod
    def resource_rep(cls, mod, num_x_wires) -> re.CompressedResourceOp:
        return re.CompressedResourceOp(cls, {"mod": mod, "num_x_wires": num_x_wires})


class ResourceMultiplier(qml.Multiplier, re.ResourceOperator):
    """Resource class for the Multiplier template."""

    @staticmethod
    def _resource_decomp(
        mod, num_work_wires, num_x_wires, **kwargs
    ) -> Dict[re.CompressedResourceOp, int]:
        if mod == 2**num_x_wires:
            num_aux_wires = num_x_wires
            num_aux_swap = num_x_wires
        else:
            num_aux_wires = num_work_wires - 1
            num_aux_swap = num_aux_wires - 1

        qft = ResourceQFT.resource_rep(num_aux_wires)
        qft_dag = re.ResourceAdjoint.resource_rep(
            ResourceQFT,
            {"num_wires": num_aux_wires},
        )

        sequence = ResourceControlledSequence.resource_rep(
            ResourcePhaseAdder,
            {},
            num_x_wires,
        )

        sequence_dag = re.ResourceAdjoint.resource_rep(
            ResourceControlledSequence,
            {
                "base_class": ResourcePhaseAdder,
                "base_params": {},
                "num_ctrl_wires": num_x_wires,
            },
        )

        cnot = re.ResourceCNOT.resource_rep()

        gate_types = {}
        gate_types[qft] = 2
        gate_types[qft_dag] = 2
        gate_types[sequence] = 1
        gate_types[sequence_dag] = 1
        gate_types[cnot] = min(num_x_wires, num_aux_swap)

        return gate_types

    def resource_params(self) -> dict:
        return {
            "mod": self.hyperparameters["mod"],
            "num_work_wires": len(self.hyperparameters["work_wires"]),
            "num_x_wires": len(self.hyperparameters["x_wires"]),
        }

    @classmethod
    def resource_rep(cls, mod, num_work_wires, num_x_wires) -> re.CompressedResourceOp:
        return re.CompressedResourceOp(
            cls, {"mod": mod, "num_work_wires": num_work_wires, "num_x_wires": num_x_wires}
        )


class ResourceModExp(qml.ModExp, re.ResourceOperator):
    """Resource class for the ModExp template."""

    @staticmethod
    def _resource_decomp(
        mod, num_output_wires, num_work_wires, num_x_wires, **kwargs
    ) -> Dict[re.CompressedResourceOp, int]:
        mult_resources = ResourceMultiplier._resource_decomp(mod, num_work_wires, num_output_wires)
        gate_types = {}

        for comp_rep in mult_resources.items():
            new_rep = re.ResourceControlled.resource_rep(comp_rep.op_type, comp_rep.params, 1, 0, 0)

            # cancel out QFTs from consecutive Multipliers
            if comp_rep._name in ("QFT", "Adjoint(QFT)"):
                gate_types[new_rep] = 1
            else:
                gate_types[new_rep] = mult_resources[comp_rep] * ((2**num_x_wires) - 1)
=======
class ResourceQuantumPhaseEstimation(qml.QuantumPhaseEstimation, ResourceOperator):
    """Resource class for QPE"""

    # TODO: Add a secondary resource decomp which falls back to op.pow_resource_decomp

    @staticmethod
    def _resource_decomp(
        base_class, base_params, num_estimation_wires, **kwargs
    ) -> Dict[CompressedResourceOp, int]:
        gate_types = {}

        hadamard = re.ResourceHadamard.resource_rep()
        adj_qft = re.ResourceAdjoint.resource_rep(ResourceQFT, {"num_wires": num_estimation_wires})
        ctrl_op = re.ResourceControlled.resource_rep(base_class, base_params, 1, 0, 0)

        gate_types[hadamard] = num_estimation_wires
        gate_types[adj_qft] = 1
        gate_types[ctrl_op] = (2**num_estimation_wires) - 1

        return gate_types

    def resource_params(self) -> dict:
        op = self.hyperparameters["unitary"]
        num_estimation_wires = len(self.hyperparameters["estimation_wires"])

        if not isinstance(op, re.ResourceOperator):
            raise TypeError(
                f"Can't obtain QPE resources when the base unitary {op} is an instance"
                " of ResourceOperator"
            )

        return {
            "base_class": type(op),
            "base_params": op.resource_params(),
            "num_estimation_wires": num_estimation_wires,
        }

    @classmethod
    def resource_rep(
        cls,
        base_class,
        base_params,
        num_estimation_wires,
    ) -> CompressedResourceOp:
        params = {
            "base_class": base_class,
            "base_params": base_params,
            "num_estimation_wires": num_estimation_wires,
        }
        return CompressedResourceOp(cls, params)

    @staticmethod
    def tracking_name(base_class, base_params, num_estimation_wires) -> str:
        base_name = base_class.tracking_name(**base_params)
        return f"QPE({base_name}, {num_estimation_wires})"


ResourceQPE = ResourceQuantumPhaseEstimation  # Alias for ease of typing


class ResourceStatePrep(qml.StatePrep, ResourceOperator):
    """Resource class for StatePrep.

    Resources:
        TODO: add the resources here
    """

    @staticmethod
    def _resource_decomp(num_wires, **kwargs) -> Dict[CompressedResourceOp, int]:
        gate_types = {}
        rz = re.ResourceRZ.resource_rep()
        cnot = re.ResourceCNOT.resource_rep()

        r_count = 2 ** (num_wires + 2) - 5
        cnot_count = 2 ** (num_wires + 2) - 4 * num_wires - 4

        if r_count:
            gate_types[rz] = r_count

        if cnot_count:
            gate_types[cnot] = cnot_count
        return gate_types

    def resource_params(self) -> dict:
        return {"num_wires": len(self.wires)}

    @classmethod
    def resource_rep(cls, num_wires) -> CompressedResourceOp:
        params = {"num_wires": num_wires}
        return CompressedResourceOp(cls, params)


class ResourceBasisRotation(qml.BasisRotation, ResourceOperator):
    """Resource class for BasisRotations."""

    @staticmethod
    def _resource_decomp(dim_N, **kwargs) -> Dict[CompressedResourceOp, int]:
        gate_types = {}
        phase_shift = re.ResourcePhaseShift.resource_rep()
        single_excitation = re.ResourceSingleExcitation.resource_rep()

        se_count = dim_N * (dim_N - 1) / 2
        ps_count = dim_N + se_count

        gate_types[phase_shift] = ps_count
        gate_types[single_excitation] = se_count
        return gate_types

    def resource_params(self) -> dict:
        unitary_matrix = self.hyperparameters["unitary_matrix"]
        return {"dim_N": qml.math.shape(unitary_matrix)[0]}

    @classmethod
    def resource_rep(cls, dim_N) -> CompressedResourceOp:
        params = {"dim_N": dim_N}
        return CompressedResourceOp(cls, params)


class ResourceSelect(qml.Select, ResourceOperator):
    """Resource class for the Select operation"""

    @staticmethod
    def _resource_decomp(cmpr_ops, **kwargs) -> Dict[CompressedResourceOp, int]:
        gate_types = defaultdict(int)
        x = re.ResourceX.resource_rep()

        num_ops = len(cmpr_ops)
        num_ctrl_wires = int(qnp.log2(num_ops))
        num_total_ctrl_possibilities = num_ctrl_wires * (2**num_ctrl_wires)  # n * 2^n

        num_zero_controls = num_total_ctrl_possibilities // 2
        gate_types[x] = num_zero_controls * 2  # conjugate 0 controls

        for cmp_rep in cmpr_ops:
            ctrl_op = re.ResourceControlled.resource_rep(
                cmp_rep.op_type, cmp_rep.params, num_ctrl_wires, 0, 0
            )
            gate_types[ctrl_op] += 1

        return gate_types

    def resource_params(self) -> dict:
        ops = self.hyperparameters["ops"]
        cmpr_ops = tuple(op.resource_rep_from_op() for op in ops)
        return {"cmpr_ops": cmpr_ops}

    @classmethod
    def resource_rep(cls, cmpr_ops) -> CompressedResourceOp:
        params = {"cmpr_ops": cmpr_ops}
        return CompressedResourceOp(cls, params)


class ResourcePrepSelPrep(qml.PrepSelPrep, ResourceOperator):
    """Resource class for PrepSelPrep."""

    @staticmethod
    def _resource_decomp(cmpr_ops, **kwargs) -> Dict[CompressedResourceOp, int]:
        gate_types = {}

        num_ops = len(cmpr_ops)
        num_wires = int(qnp.log2(num_ops))

        prep = ResourceStatePrep.resource_rep(num_wires)
        sel = ResourceSelect.resource_rep(cmpr_ops)
        prep_dag = re.ResourceAdjoint.resource_rep(ResourceStatePrep, {"num_wires": num_wires})

        gate_types[prep] = 1
        gate_types[sel] = 1
        gate_types[prep_dag] = 1
        return gate_types

    def resource_params(self) -> dict:
        ops = self.hyperparameters["ops"]
        cmpr_ops = tuple(op.resource_rep_from_op() for op in ops)
        return {"cmpr_ops": cmpr_ops}

    @classmethod
    def resource_rep(cls, cmpr_ops) -> CompressedResourceOp:
        params = {"cmpr_ops": cmpr_ops}
        return CompressedResourceOp(cls, params)


class ResourceReflection(qml.Reflection, ResourceOperator):
    """Resource class for Reflection."""

    @staticmethod
    def _resource_decomp(base, num_ref_wires, **kwargs) -> Dict[CompressedResourceOp, int]:
        gate_types = {}

        x = re.ResourceX.resource_rep()
        gp = re.ResourceGlobalPhase.resource_rep()
        adj_base = re.ResourceAdjoint.resource_rep(base.op_type, base.params)
        ps = (
            re.ResourceControlled.resource_rep(re.ResourcePhaseShift, {}, num_ref_wires - 1, 0, 0)
            if num_ref_wires > 1
            else re.ResourcePhaseShift.resource_rep()
        )

        gate_types[x] = 2
        gate_types[gp] = 1
        gate_types[base] = 1
        gate_types[adj_base] = 1
        gate_types[ps] = 1
>>>>>>> 2a53caec

        return gate_types

    def resource_params(self) -> dict:
<<<<<<< HEAD
        return {
            "mod": self.hyperparameters["mod"],
            "num_output_wires": len(self.hyperparameters["output_wires"]),
            "num_work_wires": len(self.hyperparameters["work_wires"]),
            "num_x_wires": len(self.hyperparameters["x_wires"]),
        }

    @classmethod
    def resource_rep(
        cls, mod, num_output_wires, num_work_wires, num_x_wires
    ) -> re.CompressedResourceOp:
        return re.CompressedResourceOp(
            cls,
            {
                "mod": mod,
                "num_output_wires": num_output_wires,
                "num_work_wires": num_work_wires,
                "num_x_wires": num_x_wires,
            },
        )
=======
        base_cmpr_rep = self.hyperparameters["base"].resource_rep_from_op()
        num_ref_wires = len(self.hyperparameters["reflection_wires"])

        return {"base": base_cmpr_rep, "num_ref_wires": num_ref_wires}

    @classmethod
    def resource_rep(cls, base, num_ref_wires) -> CompressedResourceOp:
        params = {"base": base, "num_ref_wires": num_ref_wires}
        return CompressedResourceOp(cls, params)


class ResourceQubitization(qml.Qubitization, ResourceOperator):
    """Resource class for Qubitization."""

    @staticmethod
    def _resource_decomp(cmpr_ops, num_ctrl_wires, **kwargs) -> Dict[CompressedResourceOp, int]:
        gate_types = {}
        ref = ResourceReflection.resource_rep(re.ResourceIdentity.resource_rep(), num_ctrl_wires)
        psp = ResourcePrepSelPrep.resource_rep(cmpr_ops)

        gate_types[ref] = 1
        gate_types[psp] = 1
        return gate_types

    def resource_params(self) -> dict:
        lcu = self.hyperparameters["hamiltonian"]
        _, ops = lcu.terms()

        cmpr_ops = tuple(op.resource_rep_from_op() for op in ops)
        num_ctrl_wires = len(self.hyperparameters["control"])
        return {"cmpr_ops": cmpr_ops, "num_ctrl_wires": num_ctrl_wires}

    @classmethod
    def resource_rep(cls, cmpr_ops, num_ctrl_wires) -> CompressedResourceOp:
        params = {"cmpr_ops": cmpr_ops, "num_ctrl_wires": num_ctrl_wires}
        return CompressedResourceOp(cls, params)
>>>>>>> 2a53caec
<|MERGE_RESOLUTION|>--- conflicted
+++ resolved
@@ -12,13 +12,6 @@
 # See the License for the specific language governing permissions and
 # limitations under the License.
 r"""Resource operators for PennyLane subroutine templates."""
-<<<<<<< HEAD
-
-from typing import Dict
-
-import pennylane as qml
-import pennylane.labs.resource_estimation as re
-=======
 from collections import defaultdict
 from typing import Dict
 
@@ -26,7 +19,6 @@
 from pennylane import numpy as qnp
 from pennylane.labs import resource_estimation as re
 from pennylane.labs.resource_estimation import CompressedResourceOp, ResourceOperator
->>>>>>> 2a53caec
 
 # pylint: disable=arguments-differ, protected-access
 
@@ -58,21 +50,15 @@
         return {"num_wires": len(self.wires)}
 
     @classmethod
-<<<<<<< HEAD
-    def resource_rep(cls, num_wires) -> re.CompressedResourceOp:
-        return re.CompressedResourceOp(cls, {"num_wires": num_wires})
-=======
     def resource_rep(cls, num_wires) -> CompressedResourceOp:
         params = {"num_wires": num_wires}
         return CompressedResourceOp(cls, params)
->>>>>>> 2a53caec
 
     @staticmethod
     def tracking_name(num_wires) -> str:
         return f"QFT({num_wires})"
 
 
-<<<<<<< HEAD
 class ResourceControlledSequence(qml.ControlledSequence, re.ResourceOperator):
     """Resource class for the ControlledSequence template."""
 
@@ -239,216 +225,10 @@
                 gate_types[new_rep] = 1
             else:
                 gate_types[new_rep] = mult_resources[comp_rep] * ((2**num_x_wires) - 1)
-=======
-class ResourceQuantumPhaseEstimation(qml.QuantumPhaseEstimation, ResourceOperator):
-    """Resource class for QPE"""
-
-    # TODO: Add a secondary resource decomp which falls back to op.pow_resource_decomp
-
-    @staticmethod
-    def _resource_decomp(
-        base_class, base_params, num_estimation_wires, **kwargs
-    ) -> Dict[CompressedResourceOp, int]:
-        gate_types = {}
-
-        hadamard = re.ResourceHadamard.resource_rep()
-        adj_qft = re.ResourceAdjoint.resource_rep(ResourceQFT, {"num_wires": num_estimation_wires})
-        ctrl_op = re.ResourceControlled.resource_rep(base_class, base_params, 1, 0, 0)
-
-        gate_types[hadamard] = num_estimation_wires
-        gate_types[adj_qft] = 1
-        gate_types[ctrl_op] = (2**num_estimation_wires) - 1
-
-        return gate_types
-
-    def resource_params(self) -> dict:
-        op = self.hyperparameters["unitary"]
-        num_estimation_wires = len(self.hyperparameters["estimation_wires"])
-
-        if not isinstance(op, re.ResourceOperator):
-            raise TypeError(
-                f"Can't obtain QPE resources when the base unitary {op} is an instance"
-                " of ResourceOperator"
-            )
-
-        return {
-            "base_class": type(op),
-            "base_params": op.resource_params(),
-            "num_estimation_wires": num_estimation_wires,
-        }
-
-    @classmethod
-    def resource_rep(
-        cls,
-        base_class,
-        base_params,
-        num_estimation_wires,
-    ) -> CompressedResourceOp:
-        params = {
-            "base_class": base_class,
-            "base_params": base_params,
-            "num_estimation_wires": num_estimation_wires,
-        }
-        return CompressedResourceOp(cls, params)
-
-    @staticmethod
-    def tracking_name(base_class, base_params, num_estimation_wires) -> str:
-        base_name = base_class.tracking_name(**base_params)
-        return f"QPE({base_name}, {num_estimation_wires})"
-
-
-ResourceQPE = ResourceQuantumPhaseEstimation  # Alias for ease of typing
-
-
-class ResourceStatePrep(qml.StatePrep, ResourceOperator):
-    """Resource class for StatePrep.
-
-    Resources:
-        TODO: add the resources here
-    """
-
-    @staticmethod
-    def _resource_decomp(num_wires, **kwargs) -> Dict[CompressedResourceOp, int]:
-        gate_types = {}
-        rz = re.ResourceRZ.resource_rep()
-        cnot = re.ResourceCNOT.resource_rep()
-
-        r_count = 2 ** (num_wires + 2) - 5
-        cnot_count = 2 ** (num_wires + 2) - 4 * num_wires - 4
-
-        if r_count:
-            gate_types[rz] = r_count
-
-        if cnot_count:
-            gate_types[cnot] = cnot_count
-        return gate_types
-
-    def resource_params(self) -> dict:
-        return {"num_wires": len(self.wires)}
-
-    @classmethod
-    def resource_rep(cls, num_wires) -> CompressedResourceOp:
-        params = {"num_wires": num_wires}
-        return CompressedResourceOp(cls, params)
-
-
-class ResourceBasisRotation(qml.BasisRotation, ResourceOperator):
-    """Resource class for BasisRotations."""
-
-    @staticmethod
-    def _resource_decomp(dim_N, **kwargs) -> Dict[CompressedResourceOp, int]:
-        gate_types = {}
-        phase_shift = re.ResourcePhaseShift.resource_rep()
-        single_excitation = re.ResourceSingleExcitation.resource_rep()
-
-        se_count = dim_N * (dim_N - 1) / 2
-        ps_count = dim_N + se_count
-
-        gate_types[phase_shift] = ps_count
-        gate_types[single_excitation] = se_count
-        return gate_types
-
-    def resource_params(self) -> dict:
-        unitary_matrix = self.hyperparameters["unitary_matrix"]
-        return {"dim_N": qml.math.shape(unitary_matrix)[0]}
-
-    @classmethod
-    def resource_rep(cls, dim_N) -> CompressedResourceOp:
-        params = {"dim_N": dim_N}
-        return CompressedResourceOp(cls, params)
-
-
-class ResourceSelect(qml.Select, ResourceOperator):
-    """Resource class for the Select operation"""
-
-    @staticmethod
-    def _resource_decomp(cmpr_ops, **kwargs) -> Dict[CompressedResourceOp, int]:
-        gate_types = defaultdict(int)
-        x = re.ResourceX.resource_rep()
-
-        num_ops = len(cmpr_ops)
-        num_ctrl_wires = int(qnp.log2(num_ops))
-        num_total_ctrl_possibilities = num_ctrl_wires * (2**num_ctrl_wires)  # n * 2^n
-
-        num_zero_controls = num_total_ctrl_possibilities // 2
-        gate_types[x] = num_zero_controls * 2  # conjugate 0 controls
-
-        for cmp_rep in cmpr_ops:
-            ctrl_op = re.ResourceControlled.resource_rep(
-                cmp_rep.op_type, cmp_rep.params, num_ctrl_wires, 0, 0
-            )
-            gate_types[ctrl_op] += 1
-
-        return gate_types
-
-    def resource_params(self) -> dict:
-        ops = self.hyperparameters["ops"]
-        cmpr_ops = tuple(op.resource_rep_from_op() for op in ops)
-        return {"cmpr_ops": cmpr_ops}
-
-    @classmethod
-    def resource_rep(cls, cmpr_ops) -> CompressedResourceOp:
-        params = {"cmpr_ops": cmpr_ops}
-        return CompressedResourceOp(cls, params)
-
-
-class ResourcePrepSelPrep(qml.PrepSelPrep, ResourceOperator):
-    """Resource class for PrepSelPrep."""
-
-    @staticmethod
-    def _resource_decomp(cmpr_ops, **kwargs) -> Dict[CompressedResourceOp, int]:
-        gate_types = {}
-
-        num_ops = len(cmpr_ops)
-        num_wires = int(qnp.log2(num_ops))
-
-        prep = ResourceStatePrep.resource_rep(num_wires)
-        sel = ResourceSelect.resource_rep(cmpr_ops)
-        prep_dag = re.ResourceAdjoint.resource_rep(ResourceStatePrep, {"num_wires": num_wires})
-
-        gate_types[prep] = 1
-        gate_types[sel] = 1
-        gate_types[prep_dag] = 1
-        return gate_types
-
-    def resource_params(self) -> dict:
-        ops = self.hyperparameters["ops"]
-        cmpr_ops = tuple(op.resource_rep_from_op() for op in ops)
-        return {"cmpr_ops": cmpr_ops}
-
-    @classmethod
-    def resource_rep(cls, cmpr_ops) -> CompressedResourceOp:
-        params = {"cmpr_ops": cmpr_ops}
-        return CompressedResourceOp(cls, params)
-
-
-class ResourceReflection(qml.Reflection, ResourceOperator):
-    """Resource class for Reflection."""
-
-    @staticmethod
-    def _resource_decomp(base, num_ref_wires, **kwargs) -> Dict[CompressedResourceOp, int]:
-        gate_types = {}
-
-        x = re.ResourceX.resource_rep()
-        gp = re.ResourceGlobalPhase.resource_rep()
-        adj_base = re.ResourceAdjoint.resource_rep(base.op_type, base.params)
-        ps = (
-            re.ResourceControlled.resource_rep(re.ResourcePhaseShift, {}, num_ref_wires - 1, 0, 0)
-            if num_ref_wires > 1
-            else re.ResourcePhaseShift.resource_rep()
-        )
-
-        gate_types[x] = 2
-        gate_types[gp] = 1
-        gate_types[base] = 1
-        gate_types[adj_base] = 1
-        gate_types[ps] = 1
->>>>>>> 2a53caec
-
-        return gate_types
-
-    def resource_params(self) -> dict:
-<<<<<<< HEAD
+
+        return gate_types
+
+    def resource_params(self) -> dict:
         return {
             "mod": self.hyperparameters["mod"],
             "num_output_wires": len(self.hyperparameters["output_wires"]),
@@ -469,7 +249,214 @@
                 "num_x_wires": num_x_wires,
             },
         )
-=======
+
+
+class ResourceQuantumPhaseEstimation(qml.QuantumPhaseEstimation, ResourceOperator):
+    """Resource class for QPE"""
+
+    # TODO: Add a secondary resource decomp which falls back to op.pow_resource_decomp
+
+    @staticmethod
+    def _resource_decomp(
+        base_class, base_params, num_estimation_wires, **kwargs
+    ) -> Dict[CompressedResourceOp, int]:
+        gate_types = {}
+
+        hadamard = re.ResourceHadamard.resource_rep()
+        adj_qft = re.ResourceAdjoint.resource_rep(ResourceQFT, {"num_wires": num_estimation_wires})
+        ctrl_op = re.ResourceControlled.resource_rep(base_class, base_params, 1, 0, 0)
+
+        gate_types[hadamard] = num_estimation_wires
+        gate_types[adj_qft] = 1
+        gate_types[ctrl_op] = (2**num_estimation_wires) - 1
+        return gate_types
+
+    def resource_params(self) -> dict:
+        op = self.hyperparameters["unitary"]
+        num_estimation_wires = len(self.hyperparameters["estimation_wires"])
+
+        if not isinstance(op, re.ResourceOperator):
+            raise TypeError(
+                f"Can't obtain QPE resources when the base unitary {op} is an instance"
+                " of ResourceOperator"
+            )
+
+        return {
+            "base_class": type(op),
+            "base_params": op.resource_params(),
+            "num_estimation_wires": num_estimation_wires,
+        }
+
+    @classmethod
+    def resource_rep(
+        cls,
+        base_class,
+        base_params,
+        num_estimation_wires,
+    ) -> CompressedResourceOp:
+        params = {
+            "base_class": base_class,
+            "base_params": base_params,
+            "num_estimation_wires": num_estimation_wires,
+        }
+        return CompressedResourceOp(cls, params)
+
+    @staticmethod
+    def tracking_name(base_class, base_params, num_estimation_wires) -> str:
+        base_name = base_class.tracking_name(**base_params)
+        return f"QPE({base_name}, {num_estimation_wires})"
+
+
+ResourceQPE = ResourceQuantumPhaseEstimation  # Alias for ease of typing
+
+
+class ResourceStatePrep(qml.StatePrep, ResourceOperator):
+    """Resource class for StatePrep.
+
+    Resources:
+        TODO: add the resources here
+    """
+
+    @staticmethod
+    def _resource_decomp(num_wires, **kwargs) -> Dict[CompressedResourceOp, int]:
+        gate_types = {}
+        rz = re.ResourceRZ.resource_rep()
+        cnot = re.ResourceCNOT.resource_rep()
+
+        r_count = 2 ** (num_wires + 2) - 5
+        cnot_count = 2 ** (num_wires + 2) - 4 * num_wires - 4
+
+        if r_count:
+            gate_types[rz] = r_count
+
+        if cnot_count:
+            gate_types[cnot] = cnot_count
+        return gate_types
+
+    def resource_params(self) -> dict:
+        return {"num_wires": len(self.wires)}
+
+    @classmethod
+    def resource_rep(cls, num_wires) -> CompressedResourceOp:
+        params = {"num_wires": num_wires}
+        return CompressedResourceOp(cls, params)
+
+
+class ResourceBasisRotation(qml.BasisRotation, ResourceOperator):
+    """Resource class for BasisRotations."""
+
+    @staticmethod
+    def _resource_decomp(dim_N, **kwargs) -> Dict[CompressedResourceOp, int]:
+        gate_types = {}
+        phase_shift = re.ResourcePhaseShift.resource_rep()
+        single_excitation = re.ResourceSingleExcitation.resource_rep()
+
+        se_count = dim_N * (dim_N - 1) / 2
+        ps_count = dim_N + se_count
+
+        gate_types[phase_shift] = ps_count
+        gate_types[single_excitation] = se_count
+        return gate_types
+
+    def resource_params(self) -> dict:
+        unitary_matrix = self.hyperparameters["unitary_matrix"]
+        return {"dim_N": qml.math.shape(unitary_matrix)[0]}
+
+    @classmethod
+    def resource_rep(cls, dim_N) -> CompressedResourceOp:
+        params = {"dim_N": dim_N}
+        return CompressedResourceOp(cls, params)
+
+
+class ResourceSelect(qml.Select, ResourceOperator):
+    """Resource class for the Select operation"""
+
+    @staticmethod
+    def _resource_decomp(cmpr_ops, **kwargs) -> Dict[CompressedResourceOp, int]:
+        gate_types = defaultdict(int)
+        x = re.ResourceX.resource_rep()
+
+        num_ops = len(cmpr_ops)
+        num_ctrl_wires = int(qnp.log2(num_ops))
+        num_total_ctrl_possibilities = num_ctrl_wires * (2**num_ctrl_wires)  # n * 2^n
+
+        num_zero_controls = num_total_ctrl_possibilities // 2
+        gate_types[x] = num_zero_controls * 2  # conjugate 0 controls
+
+        for cmp_rep in cmpr_ops:
+            ctrl_op = re.ResourceControlled.resource_rep(
+                cmp_rep.op_type, cmp_rep.params, num_ctrl_wires, 0, 0
+            )
+            gate_types[ctrl_op] += 1
+
+        return gate_types
+
+    def resource_params(self) -> dict:
+        ops = self.hyperparameters["ops"]
+        cmpr_ops = tuple(op.resource_rep_from_op() for op in ops)
+        return {"cmpr_ops": cmpr_ops}
+
+    @classmethod
+    def resource_rep(cls, cmpr_ops) -> CompressedResourceOp:
+        params = {"cmpr_ops": cmpr_ops}
+        return CompressedResourceOp(cls, params)
+
+
+class ResourcePrepSelPrep(qml.PrepSelPrep, ResourceOperator):
+    """Resource class for PrepSelPrep."""
+
+    @staticmethod
+    def _resource_decomp(cmpr_ops, **kwargs) -> Dict[CompressedResourceOp, int]:
+        gate_types = {}
+
+        num_ops = len(cmpr_ops)
+        num_wires = int(qnp.log2(num_ops))
+
+        prep = ResourceStatePrep.resource_rep(num_wires)
+        sel = ResourceSelect.resource_rep(cmpr_ops)
+        prep_dag = re.ResourceAdjoint.resource_rep(ResourceStatePrep, {"num_wires": num_wires})
+
+        gate_types[prep] = 1
+        gate_types[sel] = 1
+        gate_types[prep_dag] = 1
+        return gate_types
+
+    def resource_params(self) -> dict:
+        ops = self.hyperparameters["ops"]
+        cmpr_ops = tuple(op.resource_rep_from_op() for op in ops)
+        return {"cmpr_ops": cmpr_ops}
+
+    @classmethod
+    def resource_rep(cls, cmpr_ops) -> CompressedResourceOp:
+        params = {"cmpr_ops": cmpr_ops}
+        return CompressedResourceOp(cls, params)
+
+
+class ResourceReflection(qml.Reflection, ResourceOperator):
+    """Resource class for Reflection."""
+
+    @staticmethod
+    def _resource_decomp(base, num_ref_wires, **kwargs) -> Dict[CompressedResourceOp, int]:
+        gate_types = {}
+
+        x = re.ResourceX.resource_rep()
+        gp = re.ResourceGlobalPhase.resource_rep()
+        adj_base = re.ResourceAdjoint.resource_rep(base.op_type, base.params)
+        ps = (
+            re.ResourceControlled.resource_rep(re.ResourcePhaseShift, {}, num_ref_wires - 1, 0, 0)
+            if num_ref_wires > 1
+            else re.ResourcePhaseShift.resource_rep()
+        )
+
+        gate_types[x] = 2
+        gate_types[gp] = 1
+        gate_types[base] = 1
+        gate_types[adj_base] = 1
+        gate_types[ps] = 1
+
+        return gate_types
+
+    def resource_params(self) -> dict:
         base_cmpr_rep = self.hyperparameters["base"].resource_rep_from_op()
         num_ref_wires = len(self.hyperparameters["reflection_wires"])
 
@@ -505,5 +492,4 @@
     @classmethod
     def resource_rep(cls, cmpr_ops, num_ctrl_wires) -> CompressedResourceOp:
         params = {"cmpr_ops": cmpr_ops, "num_ctrl_wires": num_ctrl_wires}
-        return CompressedResourceOp(cls, params)
->>>>>>> 2a53caec
+        return CompressedResourceOp(cls, params)