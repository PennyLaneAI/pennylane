--- conflicted
+++ resolved
@@ -25,11 +25,7 @@
 
 
 class ResourceQFT(qml.QFT, ResourceOperator):
-<<<<<<< HEAD
-    r"""Resource class for the QFT template.
-=======
     r"""Resource class for QFT.
->>>>>>> f8881f1a
 
     Args:
         wires (int or Iterable[Number, str]]): the wire(s) the operation acts on
@@ -677,8 +673,6 @@
 
 ResourceQPE = ResourceQuantumPhaseEstimation  # Alias for ease of typing
 r"""Resource class for QuantumPhaseEstimation (QPE).
-<<<<<<< HEAD
-=======
 
 Args:
     unitary (array or Operator): the phase estimation unitary, specified as a matrix or an
@@ -712,7 +706,6 @@
 ... )
 {Hadamard: 3, Adjoint(QFT(3)): 1, C(QFT(3),1,0,0): 7}
 """
->>>>>>> f8881f1a
 
 Args:
     unitary (array or Operator): the phase estimation unitary, specified as a matrix or an
@@ -766,8 +759,6 @@
         :class:`~.ResourceSingleExcitation` gate, and :math:`dim_N * (1 + (dim_N - 1) / 2)` instances
         of the :class:`~.ResourcePhaseShift` gate.
 
-<<<<<<< HEAD
-=======
 class ResourceBasisRotation(qml.BasisRotation, ResourceOperator):
     r"""Resource class for the BasisRotation gate.
 
@@ -786,7 +777,6 @@
         :class:`~.ResourceSingleExcitation` gate, and :math:`dim_N * (1 + (dim_N - 1) / 2)` instances
         of the :class:`~.ResourcePhaseShift` gate.
 
->>>>>>> f8881f1a
     .. seealso:: :class:`~.BasisRotation`
 
     **Example**
