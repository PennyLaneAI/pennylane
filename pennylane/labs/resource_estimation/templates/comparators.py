# Copyright 2025 Xanadu Quantum Technologies Inc.

# Licensed under the Apache License, Version 2.0 (the "License");
# you may not use this file except in compliance with the License.
# You may obtain a copy of the License at

#     http://www.apache.org/licenses/LICENSE-2.0

# Unless required by applicable law or agreed to in writing, software
# distributed under the License is distributed on an "AS IS" BASIS,
# WITHOUT WARRANTIES OR CONDITIONS OF ANY KIND, either express or implied.
# See the License for the specific language governing permissions and
# limitations under the License.
r"""Resource operators for PennyLane subroutine templates."""

from pennylane.labs import resource_estimation as plre
from pennylane.labs.resource_estimation.ops.op_math.symbolic import _apply_adj
from pennylane.labs.resource_estimation.qubit_manager import AllocWires, FreeWires
from pennylane.labs.resource_estimation.resource_operator import (
    CompressedResourceOp,
    GateCount,
    ResourceOperator,
    resource_rep,
)

# pylint: disable=arguments-differ,unused-argument


class ResourceSingleQubitComparator(ResourceOperator):
    r"""Resource class for comparing the values encoded in two input qubits.

    This operation modifies the input qubits. The original values can be restored
    by applying the operation's adjoint.

    Args:
        wires (Sequence[int], optional): the wires the operation acts on

    Resources:
        The resources are obtained from appendix B, Figure 5 in `arXiv:1711.10460
        <https://arxiv.org/pdf/1711.10460>`_. Specifically,
        the resources are given as :math:`1` ``TempAND`` gate, :math:`4` ``CNOT`` gates,
        and :math:`3` ``X`` gates.
        The circuit which applies the comparison operation on qubits :math:`(x,y)` is
        defined as:

        .. code-block:: bash

              x: ─╭●───────╭●─╭●──── x
              y: ─├○────╭●─╰X─│───X─ x=y
            |0>: ─╰X─╭●─│─────│───── x<y
            |0>: ────╰X─╰X────╰X──── x>y

    **Example**

    The resources for this operation are computed using:

    >>> single_qubit_compare = plre.ResourceSingleQubitComparator()
    >>> print(plre.estimate(single_qubit_compare))
    --- Resources: ---
     Total qubits: 4
     Total gates : 8
     Qubit breakdown:
      clean qubits: 0, dirty qubits: 0, algorithmic qubits: 4
     Gate breakdown:
      {'Toffoli': 1, 'CNOT': 4, 'X': 3}
    """

    num_wires = 4

    def __init__(self, wires=None):
        super().__init__(wires=wires)

    @property
    def resource_params(self):
        r"""Returns a dictionary containing the minimal information needed to compute the resources.

        Returns:
            dict: An empty dictionary
        """
        return {}

    @classmethod
    def resource_rep(cls):
        r"""Returns a compressed representation containing only the parameters of
        the Operator that are needed to compute the resources.

        Returns:
            CompressedResourceOp: the operator in a compressed representation
        """
        return CompressedResourceOp(cls, cls.num_wires, {})

    @classmethod
    def resource_decomp(cls, **kwargs):
        r"""Returns a list representing the resources of the operator. Each object in the list represents a gate and the
        number of times it occurs in the circuit.

        Resources:
            The resources are obtained from appendix B, Figure 5 in `arXiv:1711.10460
            <https://arxiv.org/pdf/1711.10460>`_. Specifically,
            the resources are given as :math:`1` ``TempAND`` gate, :math:`4` ``CNOT`` gates,
            and :math:`3` ``X`` gates.

            The circuit which applies the comparison operation on wires :math:`(x,y)` is
            defined as:

        .. code-block:: bash

              x: ─╭●───────╭●─╭●──── x
              y: ─├○────╭●─╰X─│───X─ x=y
            |0>: ─╰X─╭●─│─────│───── x<y
            |0>: ────╰X─╰X────╰X──── x>y

        Returns:
            list[GateCount]: A list of ``GateCount`` objects, where each object
            represents a specific quantum gate and the number of times it appears
            in the decomposition.
        """
        gate_lst = []

        gate_lst.append(GateCount(resource_rep(plre.ResourceTempAND), 1))
        gate_lst.append(GateCount(resource_rep(plre.ResourceCNOT), 4))
        gate_lst.append(GateCount(resource_rep(plre.ResourceX), 3))

        return gate_lst


class ResourceTwoQubitComparator(ResourceOperator):
    r"""Resource class for comparing the integer values encoded in
    two quantum registers of two qubits each.

    This operation modifies the input registers. The original values can be restored
    by applying the operation's adjoint.

    Args:
        wires (Sequence[int], optional): the wires the operation acts on

    Resources:
        The resources are obtained from appendix B, Figure 3 in `arXiv:1711.10460
        <https://arxiv.org/pdf/1711.10460>`_. Specifically,
        the resources are given as :math:`2` ``CSWAP`` gates,
        :math:`3` ``CNOT`` gates, and :math:`1` ``X`` gate. This decomposition
        requires one clean auxiliary qubit.
        The circuit which applies the comparison operation on registers :math:`(x0,x1)`
        and :math:`(y0, y1)` is defined as:

        .. code-block:: bash

             x1 : ─╭X─╭●────╭●───────┤
             y1 : ─╰●─│─────├SWAP────┤
             x0 : ─╭X─├SWAP─│─────╭X─┤
             y0 : ─╰●─│─────╰SWAP─╰●─┤
            |1> : ────╰SWAP──────────┤

    **Example**

    The resources for this operation are computed using:

    >>> two_qubit_compare = plre.ResourceTwoQubitComparator()
    >>> print(plre.estimate(two_qubit_compare))
    --- Resources: ---
     Total qubits: 5
     Total gates : 10
     Qubit breakdown:
      clean qubits: 1, dirty qubits: 0, algorithmic qubits: 4
     Gate breakdown:
      {'Toffoli': 2, 'CNOT': 7, 'X': 1}
    """

    num_wires = 4

    def __init__(self, wires=None):
        super().__init__(wires=wires)

    @property
    def resource_params(self):
        r"""Returns a dictionary containing the minimal information needed to compute the resources.

        Returns:
            dict: An empty dictionary
        """
        return {}

    @classmethod
    def resource_rep(cls):
        r"""Returns a compressed representation containing only the parameters of
        the Operator that are needed to compute the resources.

        Returns:
            CompressedResourceOp: the operator in a compressed representation
        """
        return CompressedResourceOp(cls, cls.num_wires, {})

    @classmethod
    def resource_decomp(cls, **kwargs):
        r"""Returns a list representing the resources of the operator. Each object in the list represents a gate and the
        number of times it occurs in the circuit.

        Resources:
            The resources are obtained from appendix B, Figure 3 in `arXiv:1711.10460
            <https://arxiv.org/pdf/1711.10460>`_. Specifically,
            the resources are given as :math:`2` ``CSWAP`` gates,
            :math:`3` ``CNOT`` gates, and :math:`1` ``X`` gate. This decomposition
            requires one clean auxiliary qubit.
            The circuit which applies the comparison operation on registers :math:`(x0,x1)`
            and :math:`(y0, y1)` is defined as:

            .. code-block:: bash

                 x1 : ─╭X─╭●────╭●───────┤
                 y1 : ─╰●─│─────├SWAP────┤
                 x0 : ─╭X─├SWAP─│─────╭X─┤
                 y0 : ─╰●─│─────╰SWAP─╰●─┤
                |1> : ────╰SWAP──────────┤


        Returns:
            list[GateCount]: A list of ``GateCount`` objects, where each object
            represents a specific quantum gate and the number of times it appears
            in the decomposition.
        """
        gate_list = []

        gate_list.append(AllocWires(1))
        gate_list.append(GateCount(resource_rep(plre.ResourceCSWAP), 2))
        gate_list.append(GateCount(resource_rep(plre.ResourceCNOT), 3))
        gate_list.append(GateCount(resource_rep(plre.ResourceX), 1))
        gate_list.append(FreeWires(1))

        return gate_list

    @classmethod
    def tempand_based_decomp(cls, **kwargs):
        r"""Returns a list representing the resources of the operator. Each object in the list represents a gate and the
        number of times it occurs in the circuit.

        Resources:
            The resources are obtained from appendix B, Figure 3 in `arXiv:1711.10460
            <https://arxiv.org/pdf/1711.10460>`_. Specifically,
            the resources are given as :math:`2` ``CSWAP`` gates,
            :math:`3` ``CNOT`` gates, and :math:`1` ``X`` gate. This decomposition
            is modified to use TempAND gates for building blocks of CSWAP gates.

            .. code-block:: bash

                 x1 : ─╭X─╭●────╭●───────┤
                 y1 : ─╰●─│─────├SWAP────┤
                 x0 : ─╭X─├SWAP─│─────╭X─┤
                 y0 : ─╰●─│─────╰SWAP─╰●─┤
                |1> : ────╰SWAP──────────┤
        """
        gate_list = []

        gate_list.append(AllocWires(2))
        gate_list.append(GateCount(resource_rep(plre.ResourceTempAND), 2))
        gate_list.append(GateCount(resource_rep(plre.ResourceCNOT), 8))
        gate_list.append(GateCount(resource_rep(plre.ResourceX), 3))

        return gate_list


class ResourceIntegerComparator(ResourceOperator):
    r"""This operation applies a controlled `X` gate using integer comparison as the condition.

    Given a basis state :math:`\vert n \rangle`, where :math:`n` is a positive
    integer, and a fixed positive integer :math:`L`, a target qubit is flipped if
    :math:`n \geq L`. Alternatively, the flipping condition can be :math:`n \lt L`.

    Args:
        value (int): The value :math:`L` that the state’s decimal representation is compared against.
        register_size (int): size of the register for basis state
        geq (bool): If set to ``True``, the comparison made will be :math:`n \geq L`. If
            ``False``, the comparison made will be :math:`n \lt L`.
        wires (Sequence[int], optional): the wires the operation acts on

    Resources:
        This decomposition uses the minimum number of ``MultiControlledX`` gates.
        The given integer is first converted into its binary representation, and compared to the quantum register
        iteratively, starting with the most significant bit, and progressively including more qubits.
        For example, when :code:`geq` is ``False``, :code:`value` is :math:`22` (Binary :math:`010110`), and
        :code:`num_wires` is :math:`6`:

        - Evaluating most significant bit: For all :math:`6`-bit numbers where the first two control qubits
          are in the :math:`00` state, :math:`n \lt 22` condition is always ``True``. A ``MultiControlledX`` gate
          can be applied with these two wires as controls and control values corresponding to :math:`00`.
        - Refining with subsequent bits: Considering the next most significant bit, since the target value
          begins with :math:`0101`. Therefore, all :math:`6`-bit numbers beginning with :math:`0100` will
          satisfy the condition, so a ``MultiControlledX`` gate can
          be applied with the first four wires as controls and control values corresponding to :math:`0100`.
        - This iterative procedure continues, with ``MultiControlledX`` gates being added for each significant bit of
          the target value, until the full conditional operation is realized with the minimum number of multi-controlled operations.

        The circuit which applies the comparison operation for the above example is defined as:

            .. code-block:: bash

                0: ────╭○─╭○─╭○─┤
                1: ────├○─├●─├●─┤
                2: ────│──├○─├○─┤
                3: ────│──├○─├●─┤
                4: ────│──│──├○─┤
                5: ──-─│──│──│──┤
                6: ────╰X─╰X─╰X─┤


    **Example**

    The resources for this operation are computed using:


    >>> integer_compare = plre.ResourceIntegerComparator(value=4, register_size=6)
    >>> print(plre.estimate(integer_compare))
    --- Resources: ---
     Total qubits: 9
     Total gates : 19
     Qubit breakdown:
      clean qubits: 2, dirty qubits: 0, algorithmic qubits: 7
     Gate breakdown:
      {'X': 8, 'Toffoli': 3, 'Hadamard': 6, 'CNOT': 2}
    """

    resource_keys = {"value", "register_size", "geq"}

    def __init__(self, value, register_size, geq=False, wires=None):
        self.value = value
        self.register_size = register_size
        self.geq = geq
        self.num_wires = register_size + 1
        super().__init__(wires=wires)

    @property
    def resource_params(self):
        r"""Returns a dictionary containing the minimal information needed to compute the resources.

        Returns:
            dict: A dictionary containing the resource parameters:
                * value (int): The value :math:`L` that the state’s decimal representation is compared
                  against.
                * register_size (int): size of the register for basis state
                * geq (bool): If set to ``True``, the comparison made will be :math:`n \geq L`. If
                  ``False``, the comparison made will be :math:`n \lt L`.

        """
        return {"value": self.value, "register_size": self.register_size, "geq": self.geq}

    @classmethod
    def resource_rep(cls, value, register_size, geq=False):
        r"""Returns a compressed representation containing only the parameters of
        the Operator that are needed to compute the resources.

        Args:
            value (int): The value :math:`L` that the state’s decimal representation is compared against.
                register_size (int): size of the register for basis state
            geq (bool): If set to ``True``, the comparison made will be :math:`n \geq L`. If
                ``False``, the comparison made will be :math:`n \lt L`.

        Returns:
            CompressedResourceOp: the operator in a compressed representation
        """
        num_wires = register_size + 1
        return CompressedResourceOp(
            cls, num_wires, {"value": value, "register_size": register_size, "geq": geq}
        )

    @classmethod
    def resource_decomp(cls, value, register_size, geq=False, **kwargs):
        r"""Returns a list representing the resources of the operator. Each object in the list represents a gate and the
        number of times it occurs in the circuit.

        Args:
            value (int): The value :math:`L` that the state’s decimal representation is compared against.
            register_size (int): size of the register for basis state
            geq (bool): If set to ``True``, the comparison made will be :math:`n \geq L`. If
                ``False``, the comparison made will be :math:`n \lt L`.

        Resources:
            This decomposition uses the minimum number of ``MultiControlledX`` gates.
            The given integer is first converted into its binary representation, and compared to the quantum register
            iteratively, starting with the most significant bit, and progressively including more qubits.
            For example, when :code:`geq` is ``False``, :code:`value` is :math:`22` (Binary :math:`010110`), and
            :code:`num_wires` is :math:`6`:

            - Evaluating most significant bit: For all :math:`6`-bit number where the first two control qubits
              are in the :math:`00` state, :math:`n \lt 22` condition is always ``True``. A ``MultiControlledX`` gate
              can be applied with these two wires as controls and control values corresponding to :math:`00`.
            - Refining with subsequent bits: Considering the next most significant bit, since the target value
              begins with :math:`0101`. Therefore, all :math:`6`-bit numbers beginning with :math:`0100` will
              satisfy the condition, so a ``MultiControlledX`` gate can
              be applied with the first four wires as controls and control values corresponding to :math:`0100`.
            - This iterative procedure continues, with ``MultiControlledX`` gates being added for each significant bit of
              the target value, until the full conditional operation is realized with the minimum number of multi-controlled operations.

            The circuit which applies the comparison operation for the above example is defined as:

            .. code-block:: bash

                0: ────╭○─╭○─╭○─┤
                1: ────├○─├●─├●─┤
                2: ────│──├○─├○─┤
                3: ────│──├○─├●─┤
                4: ────│──│──├○─┤
                5: ──-─│──│──│──┤
                6: ────╰X─╰X─╰X─┤

        Returns:
            list[GateCount]: A list of ``GateCount`` objects, where each object
            represents a specific quantum gate and the number of times it appears
            in the decomposition.
        """
        gate_lst = []

        if value == 0:
            if geq:
                gate_lst.append(GateCount(resource_rep(plre.ResourceX), 1))
            return gate_lst

        if value > 2 ** (register_size) - 1:
            if not geq:
                gate_lst.append(GateCount(resource_rep(plre.ResourceX), 1))
            return gate_lst

        binary_str = format(value, f"0{register_size}b")
        if geq:

            first_zero = binary_str.find("0")

            if first_zero == -1:
                mcx = resource_rep(
                    plre.ResourceMultiControlledX,
                    {"num_ctrl_wires": register_size, "num_ctrl_values": 0},
                )
                gate_lst.append(GateCount(mcx, 1))
                return gate_lst

            mcx = resource_rep(
                plre.ResourceMultiControlledX,
                {"num_ctrl_wires": first_zero + 1, "num_ctrl_values": 1},
            )
            gate_lst.append(GateCount(mcx, 1))

            while (first_zero := binary_str.find("0", first_zero + 1)) != -1:
                gate_lst.append(
                    GateCount(
                        resource_rep(
                            plre.ResourceMultiControlledX,
                            {"num_ctrl_wires": first_zero + 1, "num_ctrl_values": 1},
                        ),
                        1,
                    )
                )

            gate_lst.append(
                GateCount(
                    resource_rep(
                        plre.ResourceMultiControlledX,
                        {"num_ctrl_wires": register_size, "num_ctrl_values": 0},
                    ),
                    1,
                )
            )
            return gate_lst

        last_significant = binary_str.rfind("1")

        gate_lst.append(GateCount(resource_rep(plre.ResourceX), 2 * (last_significant + 1)))

        first_significant = binary_str.find("1")
        gate_lst.append(
            GateCount(
                resource_rep(
                    plre.ResourceMultiControlledX,
                    {"num_ctrl_wires": first_significant + 1, "num_ctrl_values": 0},
                ),
                1,
            )
        )

        while (first_significant := binary_str.find("1", first_significant + 1)) != -1:
            gate_lst.append(
                GateCount(
                    resource_rep(
                        plre.ResourceMultiControlledX,
                        {"num_ctrl_wires": first_significant + 1, "num_ctrl_values": 0},
                    ),
                    1,
                )
            )

        return gate_lst


class ResourceRegisterComparator(ResourceOperator):
    r"""This operation applies a controlled `X` gate using register comparison as the condition.

    Given the basis states :math:`\vert a \rangle`, and  :math:`\vert b \rangle`,
    where :math:`a` and :math:`b` are positive
    integers, a target qubit is flipped if
    :math:`a \geq b`. Alternatively, the flipping condition can be :math:`a \lt b`.

    Args:
        first_register (int): the size of the first register
        second_register (int): the size of the second register
        geq (bool): If set to ``True``, the comparison made will be :math:`a \geq b`. If
            ``False``, the comparison made will be :math:`a \lt b`.
        wires (Sequence[int], optional): the wires the operation acts on

    Resources:
        The resources are obtained from appendix B of `arXiv:1711.10460
        <https://arxiv.org/pdf/1711.10460>`_ for registers of same size.
        If the size of registers differ, the unary iteration technique from
        `arXiv:1805.03662 <https://arxiv.org/pdf/1805.03662>`_ is used
        to combine the results from extra qubits.

    **Example**

    The resources for this operation are computed using:

    >>> register_compare = plre.ResourceRegisterComparator(4, 6)
    >>> print(plre.estimate(register_compare))
    --- Resources: ---
     Total qubits: 11
     Total gates : 89
     Qubit breakdown:
      clean qubits: 0, dirty qubits: 0, algorithmic qubits: 11
     Gate breakdown:
      {'Toffoli': 17, 'CNOT': 51, 'X': 18, 'Hadamard': 3}
    """

    resource_keys = {"first_register", "second_register", "geq"}

    def __init__(self, first_register, second_register, geq=False, wires=None):
        self.first_register = first_register
        self.second_register = second_register
        self.geq = geq
        self.num_wires = first_register + second_register + 1
        super().__init__(wires=wires)

    @property
    def resource_params(self):
        r"""Returns a dictionary containing the minimal information needed to compute the resources.

        Returns:
            dict: A dictionary containing the resource parameters:
                * first_register (int): the size of the first register
                * second_register (int): the size of the second register
                * geq (bool): If set to ``True``, the comparison made will be :math:`a \geq b`. If
                  ``False``, the comparison made will be :math:`a \lt b`.

        """
        return {
            "first_register": self.first_register,
            "second_register": self.second_register,
            "geq": self.geq,
        }

    @classmethod
    def resource_rep(cls, first_register, second_register, geq=False):
        r"""Returns a compressed representation containing only the parameters of
        the Operator that are needed to compute the resources.

        Args:
            first_register (int): the size of the first register
            second_register (int): the size of the second register
            geq (bool): If set to ``True``, the comparison made will be :math:`a \geq b`. If
                ``False``, the comparison made will be :math:`a \lt b`.

        Returns:
            CompressedResourceOp: the operator in a compressed representation
        """
        num_wires = first_register + second_register + 1
        return CompressedResourceOp(
            cls,
            num_wires,
            {"first_register": first_register, "second_register": second_register, "geq": geq},
        )

    @classmethod
    def resource_decomp(cls, first_register, second_register, geq=False, **kwargs):
        r"""Returns a list representing the resources of the operator. Each object in the list represents a gate and the
        number of times it occurs in the circuit.

        Args:
            first_register (int): the size of the first register
            second_register (int): the size of the second register
            geq (bool): If set to ``True``, the comparison made will be :math:`a \geq b`. If
                ``False``, the comparison made will be :math:`a \lt b`.

        Resources:
            The resources are obtained from appendix B, Figure 3 in `arXiv:1711.10460
            <https://arxiv.org/pdf/1711.10460>`_ for registers of same size.
            If the size of registers differ, the unary iteration technique from
            `arXiv:1805.03662 <https://arxiv.org/pdf/1805.03662>`_ is used
            to combine the results from extra qubits.

        Returns:
            list[GateCount]: A list of ``GateCount`` objects, where each object
            represents a specific quantum gate and the number of times it appears
            in the decomposition.
        """

        gate_list = []
        compare_register = min(first_register, second_register)

        one_qubit_compare = resource_rep(plre.ResourceSingleQubitComparator)
<<<<<<< HEAD
        two_qubit_compare = plre.ResourceTwoQubitComparator().tempand_based_decomp()
=======
        two_qubit_compare = plre.ResourceTwoQubitComparator.tempand_based_decomp(**kwargs)
>>>>>>> 25b689de

        if first_register == second_register:

            for op in two_qubit_compare:
                gate_list.append(op * (first_register - 1))
            gate_list.append(GateCount(one_qubit_compare, 1))

            for op in two_qubit_compare:
                gate_list.append(_apply_adj(op) * (first_register - 1))

            gate_list.append(
                GateCount(
                    resource_rep(plre.ResourceAdjoint, {"base_cmpr_op": one_qubit_compare}),
                    1,
                )
            )
            gate_list.append(GateCount(resource_rep(plre.ResourceX), 1))
            gate_list.append(GateCount(resource_rep(plre.ResourceCNOT), 1))

            return gate_list

        diff = abs(first_register - second_register)

        for op in two_qubit_compare:
            gate_list.append(op * (compare_register - 1))
        gate_list.append(GateCount(one_qubit_compare, 1))

        for op in two_qubit_compare:
            gate_list.append(_apply_adj(op) * (compare_register - 1))

        gate_list.append(
            GateCount(resource_rep(plre.ResourceAdjoint, {"base_cmpr_op": one_qubit_compare}), 1)
        )
        mcx = resource_rep(
            plre.ResourceMultiControlledX, {"num_ctrl_wires": diff, "num_ctrl_values": diff}
        )
        gate_list.append(GateCount(mcx, 2))

        # collecting the results
        gate_list.append(
            GateCount(
                resource_rep(
                    plre.ResourceMultiControlledX, {"num_ctrl_wires": 2, "num_ctrl_values": 1}
                ),
                2,
            )
        )

        if geq:
            gate_list.append(GateCount(resource_rep(plre.ResourceX), 1))

        return gate_list<|MERGE_RESOLUTION|>--- conflicted
+++ resolved
@@ -601,11 +601,7 @@
         compare_register = min(first_register, second_register)
 
         one_qubit_compare = resource_rep(plre.ResourceSingleQubitComparator)
-<<<<<<< HEAD
-        two_qubit_compare = plre.ResourceTwoQubitComparator().tempand_based_decomp()
-=======
         two_qubit_compare = plre.ResourceTwoQubitComparator.tempand_based_decomp(**kwargs)
->>>>>>> 25b689de
 
         if first_register == second_register:
 
