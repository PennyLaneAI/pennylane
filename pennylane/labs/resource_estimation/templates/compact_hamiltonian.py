--- conflicted
+++ resolved
@@ -24,15 +24,11 @@
         method_name (str): The name of the method used to construct the Hamiltonian
             (e.g., "cdf", "thc").
         **params (Any): Keyword arguments specific to the chosen construction method,
-<<<<<<< HEAD
-            such as ``num_orbitals``, ``num_fragments``, ``tensor_rank``, or ``num_modals``.
-=======
             For example:
              - For :meth:`~.CompactHamiltonian.cdf`, parameters include ``num_orbitals`` and ``num_fragments``.
              - For :meth:`~.CompactHamiltonian.thc`, parameters include ``num_orbitals`` and ``tensor_rank``.
              Refer to the documentation of each specific constructor method for their required parameters.
 
->>>>>>> 3ca1cfcb
     .. details::
         :title: Usage Details
         The :class:`CompactHamiltonian` class is designed to be an alternative input to using the full
