# Copyright 2025 Xanadu Quantum Technologies Inc.

# Licensed under the Apache License, Version 2.0 (the "License");
# you may not use this file except in compliance with the License.
# You may obtain a copy of the License at

#     http://www.apache.org/licenses/LICENSE-2.0

# Unless required by applicable law or agreed to in writing, software
# distributed under the License is distributed on an "AS IS" BASIS,
# WITHOUT WARRANTIES OR CONDITIONS OF ANY KIND, either express or implied.
# See the License for the specific language governing permissions and
# limitations under the License.
"""
Contains class to represent different Hamiltonians.
"""

from typing import Any, Dict


class CompactHamiltonian:
    r"""A compact representation for the Hamiltonian of a quantum system.

    Args:
        method_name (str): The name of the method used to construct the Hamiltonian
<<<<<<< HEAD
            (e.g., "cdf", "thc", "vibrational", "vibronic").
=======
            The methods available for constructing a `CompactHamiltonian` include:

            - :meth:`cdf`: Constructs a Hamiltonian in the compressed double factorized representation
            - :meth:`thc`: Constructs a Hamiltonian in the  tensor hypercontracted representation

>>>>>>> da45b8d2
        **params (Any): Keyword arguments specific to the chosen construction method,

            - For :meth:`~.CompactHamiltonian.cdf`, parameters include ``num_orbitals`` and ``num_fragments``.
            - For :meth:`~.CompactHamiltonian.thc`, parameters include ``num_orbitals`` and ``tensor_rank``.


    Returns:
        CompactHamiltonian: An instance of CompactHamiltonian

    **Example**

    The resources for trotterization of THC Hamiltonian can be extracted as:

    >>> import pennylane.labs.resource_estimation as plre
    >>> compact_ham = plre.CompactHamiltonian.thc(num_orbitals=8, tensor_rank=40)
    >>> trotter_thc = plre.ResourceTrotterTHC(compact_ham, num_steps=100, order=2)
    >>> res = plre.estimate_resources(trotter_thc)
    >>> print(res)
    --- Resources: ---
     Total qubits: 80
     Total gates : 3.960E+7
     Qubit breakdown:
      clean qubits: 0, dirty qubits: 0, algorithmic qubits: 80
     Gate breakdown:
      {'T': 3.638E+7, 'S': 9.699E+5, 'Z': 6.466E+5, 'Hadamard': 6.466E+5, 'CNOT': 9.553E+5}

    """

    def __init__(self, method_name: str, **params: Dict[str, Any]):
        self.method_name = method_name
        self.params = params

    @classmethod
    def cdf(cls, num_orbitals: int, num_fragments: int):
        """Constructs a compressed double factorized Hamiltonian instance

        Args:
            num_orbitals (int): number of spatial orbitals
            num_fragments (int): number of fragments in the compressed double factorization (CDF) representation

        Returns:
            CompactHamiltonian: An instance of CompactHamiltonian initialized with CDF parameters.
        """
        return cls("cdf", num_orbitals=num_orbitals, num_fragments=num_fragments)

    @classmethod
    def thc(cls, num_orbitals: int, tensor_rank: int):
        """Constructs a tensor hypercontracted Hamiltonian instance

        Args:
            num_orbitals (int): number of spatial orbitals
            tensor_rank (int):  tensor rank of two-body integrals in the tensor hypercontracted (THC) representation

        Returns:
            CompactHamiltonian: An instance of CompactHamiltonian initialized with THC parameters.
<<<<<<< HEAD
        """
        return cls("thc", num_orbitals=num_orbitals, tensor_rank=tensor_rank)

    @classmethod
    def vibrational(cls, num_modes: int, grid_size: int, taylor_degree: int):
        """Constructs a vibrational Hamiltonian instance

        Args:
            num_modes (int): number of vibrational modes
            grid_size (int): number of grid points used to discretize each mode
            taylor_degree (int): degree of the Taylor expansion used in the vibrational representation

        Returns:
            CompactHamiltonian: An instance of CompactHamiltonian initialized with vibrational Hamiltonian parameters.
        """
        return cls(
            "vibrational",
            num_modes=num_modes,
            grid_size=grid_size,
            taylor_degree=taylor_degree,
        )

    @classmethod
    def vibronic(cls, num_modes: int, num_states: int, grid_size: int, taylor_degree: int):
        """Constructs a vibronic Hamiltonian instance

        Args:
            num_modes (int): number of vibronic modes
            num_states (int): number of vibronic states
            grid_size (int): number of grid points used to discretize each mode
            taylor_degree (int): degree of the Taylor expansion used in the vibronic representation

        Returns:
            CompactHamiltonian: An instance of CompactHamiltonian initialized with vibronic Hamiltonian parameters.
=======
>>>>>>> da45b8d2
        """
        return cls(
            "vibronic",
            num_modes=num_modes,
            num_states=num_states,
            grid_size=grid_size,
            taylor_degree=taylor_degree,
        )<|MERGE_RESOLUTION|>--- conflicted
+++ resolved
@@ -23,15 +23,11 @@
 
     Args:
         method_name (str): The name of the method used to construct the Hamiltonian
-<<<<<<< HEAD
-            (e.g., "cdf", "thc", "vibrational", "vibronic").
-=======
             The methods available for constructing a `CompactHamiltonian` include:
 
             - :meth:`cdf`: Constructs a Hamiltonian in the compressed double factorized representation
             - :meth:`thc`: Constructs a Hamiltonian in the  tensor hypercontracted representation
 
->>>>>>> da45b8d2
         **params (Any): Keyword arguments specific to the chosen construction method,
 
             - For :meth:`~.CompactHamiltonian.cdf`, parameters include ``num_orbitals`` and ``num_fragments``.
@@ -87,7 +83,6 @@
 
         Returns:
             CompactHamiltonian: An instance of CompactHamiltonian initialized with THC parameters.
-<<<<<<< HEAD
         """
         return cls("thc", num_orbitals=num_orbitals, tensor_rank=tensor_rank)
 
@@ -122,8 +117,6 @@
 
         Returns:
             CompactHamiltonian: An instance of CompactHamiltonian initialized with vibronic Hamiltonian parameters.
-=======
->>>>>>> da45b8d2
         """
         return cls(
             "vibronic",
