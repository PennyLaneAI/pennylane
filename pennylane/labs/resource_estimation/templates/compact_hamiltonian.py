# Copyright 2025 Xanadu Quantum Technologies Inc.

# Licensed under the Apache License, Version 2.0 (the "License");
# you may not use this file except in compliance with the License.
# You may obtain a copy of the License at

#     http://www.apache.org/licenses/LICENSE-2.0

# Unless required by applicable law or agreed to in writing, software
# distributed under the License is distributed on an "AS IS" BASIS,
# WITHOUT WARRANTIES OR CONDITIONS OF ANY KIND, either express or implied.
# See the License for the specific language governing permissions and
# limitations under the License.
"""
Contains class to represent different Hamiltonians.
"""

from typing import Any, Dict


class CompactHamiltonian:
    r"""A compact representation for the Hamiltonian of a quantum system.
    Args:
        method_name (str): The name of the method used to construct the Hamiltonian
            (e.g., "cdf", "thc").
        **params (Any): Keyword arguments specific to the chosen construction method,
            such as ``num_orbitals``, ``num_fragments``, ``tensor_rank``, or ``num_modals``.
    .. details::
        :title: Usage Details
        The :code:`CompactHamiltonian` class is designed to be an alternative input to using the full
        Hamiltonian for resource estimation. It should be used in combination with trotterization and
        qubitization templates for more efficient state resource estimation.
        .. code-block:: python
            compact_ham = plre.CompactHamiltonian.cdf(num_orbitals=8, num_fragments=4)
            def circ():
                plre.ResourceTrotterCDF(compact_ham, num_steps=100, order=2)
                return

        The resources can then be extracted as usual:

        >>> res = re.estimate_resources(circ)()
        >>> print(res)
        --- Resources: ---
         Total qubits: 16
         Total gates : 8.370E+6
         Qubit breakdown:
          clean qubits: 0, dirty qubits: 0, algorithmic qubits: 16
         Gate breakdown:
<<<<<<< HEAD
          {'T': 3.684E+6, 'Adjoint(T)': 6.731E+4, 'Hadamard': 1.346E+5, 'S': 6.731E+4, 'Adjoint(S)': 6.731E+4, 'CNOT': 1.873E+5}
=======
          {'T': 7.711E+6, 'S': 2.019E+5, 'Z': 1.346E+5, 'Hadamard': 1.346E+5, 'CNOT': 1.873E+5}

>>>>>>> d61d9362
        Note that the specific parameters required for each method will depend on the
        underlying Hamiltonian representation and the method used to construct it.
        The methods available for constructing a `CompactHamiltonian` include:

        - :meth:`cdf`: Saves the data for compressed double factorized Hamiltonian
        - :meth:`thc`: Saves the data for tensor hypercontracted Hamiltonian

    """

    def __init__(self, method_name: str, **params: Dict[str, Any]):
        self.method_name = method_name
        self.params = params

    @classmethod
    def cdf(cls, num_orbitals: int, num_fragments: int):
        """Constructs a compressed double factorized Hamiltonian instance
        Args:
            num_orbitals (int): number of spatial orbitals
            num_fragments (int): number of fragments in the compressed double factorization (CDF) representation
        Returns:
            CompactHamiltonian: An instance of CompactHamiltonian initialized with CDF parameters.
        """
        return cls("cdf", num_orbitals=num_orbitals, num_fragments=num_fragments)

    @classmethod
    def thc(cls, num_orbitals: int, tensor_rank: int):
        """Constructs a tensor hypercontracted Hamiltonian instance
        Args:
            num_orbitals (int): number of spatial orbitals
            tensor_rank (int):  tensor rank of two-body integrals in the tensor hypercontracted (THC) representation
        Returns:
            CompactHamiltonian: An instance of CompactHamiltonian initialized with THC parameters.
        """
        return cls("thc", num_orbitals=num_orbitals, tensor_rank=tensor_rank)

    @classmethod
    def vibrational(cls, num_modes: int, grid_size: int, taylor_degree: int):
        """Constructs a vibrational Hamiltonian instance
        Args:
            num_modes (int): number of vibrational modes
            grid_size (int): number of grid points used to discretize each mode
            taylor_degree (int): degree of the Taylor expansion used in the vibrational representation
        Returns:
            CompactHamiltonian: An instance of CompactHamiltonian initialized with vibrational Hamiltonian parameters.
        """
        return cls(
            "vibrational",
            num_modes=num_modes,
            grid_size=grid_size,
            taylor_degree=taylor_degree,
        )

    @classmethod
    def vibronic(cls, num_modes: int, num_states: int, grid_size: int, taylor_degree: int):
        """Constructs a vibronic Hamiltonian instance

        Args:
            num_modes (int): number of vibronic modes
            num_states (int): number of vibronic states
            grid_size (int): number of grid points used to discretize each mode
            taylor_degree (int): degree of the Taylor expansion used in the vibronic representation

        Returns:
            CompactHamiltonian: An instance of CompactHamiltonian initialized with vibronic Hamiltonian parameters.
        """
        return cls(
            "vibronic",
            num_modes=num_modes,
            num_states=num_states,
            grid_size=grid_size,
            taylor_degree=taylor_degree,
        )<|MERGE_RESOLUTION|>--- conflicted
+++ resolved
@@ -46,12 +46,8 @@
          Qubit breakdown:
           clean qubits: 0, dirty qubits: 0, algorithmic qubits: 16
          Gate breakdown:
-<<<<<<< HEAD
-          {'T': 3.684E+6, 'Adjoint(T)': 6.731E+4, 'Hadamard': 1.346E+5, 'S': 6.731E+4, 'Adjoint(S)': 6.731E+4, 'CNOT': 1.873E+5}
-=======
           {'T': 7.711E+6, 'S': 2.019E+5, 'Z': 1.346E+5, 'Hadamard': 1.346E+5, 'CNOT': 1.873E+5}
 
->>>>>>> d61d9362
         Note that the specific parameters required for each method will depend on the
         underlying Hamiltonian representation and the method used to construct it.
         The methods available for constructing a `CompactHamiltonian` include:
