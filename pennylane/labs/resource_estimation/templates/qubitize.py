# Copyright 2025 Xanadu Quantum Technologies Inc.

# Licensed under the Apache License, Version 2.0 (the "License");
# you may not use this file except in compliance with the License.
# You may obtain a copy of the License at

#     http://www.apache.org/licenses/LICENSE-2.0

# Unless required by applicable law or agreed to in writing, software
# distributed under the License is distributed on an "AS IS" BASIS,
# WITHOUT WARRANTIES OR CONDITIONS OF ANY KIND, either express or implied.
# See the License for the specific language governing permissions and
# limitations under the License.
r"""Resource operators for PennyLane subroutine templates."""
import math

import numpy as np

from pennylane.labs import resource_estimation as plre
from pennylane.labs.resource_estimation.qubit_manager import AllocWires, FreeWires
from pennylane.labs.resource_estimation.resource_operator import (
    CompressedResourceOp,
    GateCount,
    ResourceOperator,
    resource_rep,
)

# pylint: disable=too-many-arguments, arguments-differ


class ResourceQubitizeTHC(ResourceOperator):
    r"""Resource class for qubitization of tensor hypercontracted Hamiltonian.

    .. note::

            This decomposition assumes that an appropriately sized phase gradient state is available.
            Users should ensure that the cost of constructing this state has been accounted for.
            See also :class:`~.pennylane.labs.resource_estimation.ResourcePhaseGradient`.

    Args:
        compact_ham (~pennylane.labs.resource_estimation.CompactHamiltonian): a tensor hypercontracted
            Hamiltonian for which the walk operator is being created
        prep_op (Union[~pennylane.labs.resource_estimation.ResourceOperator, None]): An optional
            resource operator, corresponding to the prepare routine. If :code:`None`, the
            default :class:`~.pennylane.labs.resource_estimation.ResourcePrepTHC` will be used.
        select_op (Union[~pennylane.labs.resource_estimation.ResourceOperator, None]): An optional
            resource operator, corresponding to the select routine. If :code:`None`, the
            default :class:`~.pennylane.labs.resource_estimation.ResourceSelectTHC` will be used.
        wires (list[int] or optional): the wires on which the operator acts

    Resources:
        The resources are calculated based on `arXiv:2011.03494 <https://arxiv.org/abs/2011.03494>`_

    **Example**

    The resources for this operation are computed using:

    >>> compact_ham = plre.CompactHamiltonian.thc(num_orbitals=20, tensor_rank=40)
    >>> prep = plre.ResourcePrepTHC(compact_ham, coeff_precision=20, select_swap_depth=2)
    >>> res = plre.estimate_resources(plre.ResourceQubitizeTHC(compact_ham, prep_op=prep))
    >>> print(res)
    --- Resources: ---
     Total qubits: 381
     Total gates : 5.628E+4
     Qubit breakdown:
      clean qubits: 313, dirty qubits: 0, algorithmic qubits: 68
     Gate breakdown:
      {'Toffoli': 3.504E+3, 'CNOT': 4.138E+4, 'X': 2.071E+3, 'Hadamard': 9.213E+3, 'S': 80, 'Z': 41}
    """

    resource_keys = {"compact_ham", "prep_op", "select_op"}

    def __init__(
        self,
        compact_ham,
        prep_op=None,
        select_op=None,
        wires=None,
    ):
        if compact_ham.method_name != "thc":
            raise TypeError(
                f"Unsupported Hamiltonian representation for ResourceQubitizeTHC."
                f"This method works with thc Hamiltonian, {compact_ham.method_name} provided"
            )

        self.compact_ham = compact_ham
<<<<<<< HEAD
        self.coeff_precision = coeff_precision
        self.rotation_precision = rotation_precision
        self.compare_precision = compare_precision

        num_orb = compact_ham.params["num_orbitals"]
        tensor_rank = compact_ham.params["tensor_rank"]
        self.num_wires = num_orb * 2 + 2 * int(np.ceil(math.log2(2 * tensor_rank + 1))) + 1
=======
        self.prep_op = prep_op.resource_rep_from_op() if prep_op else None
        self.select_op = select_op.resource_rep_from_op() if select_op else None

        num_orb = compact_ham.params["num_orbitals"]
        tensor_rank = compact_ham.params["tensor_rank"]
        num_coeff = num_orb + tensor_rank * (tensor_rank + 1) / 2  # N+M(M+1)/2
        coeff_register = int(math.ceil(math.log2(num_coeff)))

        # Based on section III D, Eq. 43 in arXiv:2011.03494
        # Numbers have been adjusted to remove the auxilliary qubits accounted for by different templates
        self.num_wires = (
            num_orb * 2 + 2 * int(np.ceil(math.log2(tensor_rank + 1))) + coeff_register + 6
        )
>>>>>>> 58fc7e00
        super().__init__(wires=wires)

    @property
    def resource_params(self) -> dict:
        r"""Returns a dictionary containing the minimal information needed to compute the resources.

        Returns:
            dict: A dictionary containing the resource parameters:
                * compact_ham (CompactHamiltonian): a tensor hypercontracted
                  Hamiltonian for which the walk operator is being created
                * prep_op (Union[CompressedResourceOp, None]): An optional compressed
                  resource operator, corresponding to the prepare routine. If :code:`None`, the
                  default :class:`~.pennylane.labs.resource_estimation.ResourcePrepTHC` will be used.
                * select_op (Union[CompressedResourceOp, None]): An optional compressed
                  resource operator, corresponding to the select routine. If :code:`None`, the
                  default :class:`~.pennylane.labs.resource_estimation.ResourceSelectTHC` will be used.
        """
        return {
            "compact_ham": self.compact_ham,
            "prep_op": self.prep_op,
            "select_op": self.select_op,
        }

    @classmethod
    def resource_rep(cls, compact_ham, prep_op=None, select_op=None) -> CompressedResourceOp:
        """Returns a compressed representation containing only the parameters of
        the Operator that are needed to compute a resource estimation.

        Args:
            compact_ham (~pennylane.labs.resource_estimation.CompactHamiltonian): a tensor hypercontracted
                Hamiltonian for which the walk operator is being created
            prep_op (Union[~pennylane.labs.resource_estimation.CompressedResourceOp, None]): An optional compressed
                resource operator, corresponding to the prepare routine. If :code:`None`, the
                default :class:`~.pennylane.labs.resource_estimation.ResourcePrepTHC` will be used.
            select_op (Union[~pennylane.labs.resource_estimation.CompressedResourceOp, None]): An optional compressed
                resource operator, corresponding to the select routine. If :code:`None`, the
                default :class:`~.pennylane.labs.resource_estimation.ResourceSelectTHC` will be used.

        Returns:
            CompressedResourceOp: the operator in a compressed representation
        """
<<<<<<< HEAD
        num_orb = compact_ham.params["num_orbitals"]
        tensor_rank = compact_ham.params["tensor_rank"]
        num_wires = num_orb * 2 + 2 * int(np.ceil(math.log2(2 * tensor_rank + 1))) + 1

        params = {
            "compact_ham": compact_ham,
            "coeff_precision": coeff_precision,
            "rotation_precision": rotation_precision,
            "compare_precision": compare_precision,
        }
=======
        if compact_ham.method_name != "thc":
            raise TypeError(
                f"Unsupported Hamiltonian representation for ResourceQubitizeTHC."
                f"This method works with thc Hamiltonian, {compact_ham.method_name} provided"
            )

        num_orb = compact_ham.params["num_orbitals"]
        tensor_rank = compact_ham.params["tensor_rank"]
        num_coeff = num_orb + tensor_rank * (tensor_rank + 1) / 2  # N+M(M+1)/2
        coeff_register = int(math.ceil(math.log2(num_coeff)))

        # Based on section III D, Eq. 43 in arXiv:2011.03494
        # Numbers have been adjusted to remove the auxilliary qubits accounted for by different templates
        num_wires = num_orb * 2 + 2 * int(np.ceil(math.log2(tensor_rank + 1))) + coeff_register + 6
        params = {"compact_ham": compact_ham, "prep_op": prep_op, "select_op": select_op}
>>>>>>> 58fc7e00
        return CompressedResourceOp(cls, num_wires, params)

    @classmethod
    def default_resource_decomp(
        cls,
        compact_ham,
        prep_op=None,
        select_op=None,
        **kwargs,
    ) -> list[GateCount]:
        r"""Returns a list representing the resources of the operator. Each object represents a quantum gate
        and the number of times it occurs in the decomposition.

        .. note::

            This decomposition assumes that an appropriately sized phase gradient state is available.
            Users should ensure that the cost of constructing this state has been accounted for.
            See also :class:`~.pennylane.labs.resource_estimation.ResourcePhaseGradient`.

        Args:
            compact_ham (~pennylane.labs.resource_estimation.CompactHamiltonian): a tensor hypercontracted
                Hamiltonian for which the walk operator is being created
            prep_op (Union[~pennylane.labs.resource_estimation.CompressedResourceOp, None]): An optional compressed
                resource operator, corresponding to the prepare routine. If :code:`None`, the
                default :class:`~.pennylane.labs.resource_estimation.ResourcePrepTHC` will be used.
            select_op (Union[~pennylane.labs.resource_estimation.CompressedResourceOp, None]): An optional compressed
                resource operator, corresponding to the select routine. If :code:`None`, the
                default :class:`~.pennylane.labs.resource_estimation.ResourceSelectTHC` will be used.

        Returns:
            list[GateCount]: A list of GateCount objects, where each object
            represents a specific quantum gate and the number of times it appears
            in the decomposition.

        """
        gate_list = []

        tensor_rank = compact_ham.params["tensor_rank"]
        m_register = int(np.ceil(np.log2(tensor_rank)))

        if not select_op:
            # Select cost from Figure 5 in arXiv:2011.03494
            select_op = resource_rep(
                plre.ResourceSelectTHC,
                {
                    "compact_ham": compact_ham,
                },
            )
        gate_list.append(GateCount(select_op))

        if not prep_op:
            # Prep cost from Figure 3 and 4 in arXiv:2011.03494
            prep_op = resource_rep(
                plre.ResourcePrepTHC,
                {
                    "compact_ham": compact_ham,
                },
            )
        gate_list.append(GateCount(prep_op))
        gate_list.append(GateCount(resource_rep(plre.ResourceAdjoint, {"base_cmpr_op": prep_op})))

        # reflection cost from Eq. 44 in arXiv:2011.03494
        coeff_precision = (
            prep_op.params["coeff_precision"] or kwargs["config"]["qubitization_coeff_precision"]
        )

        toffoli = resource_rep(plre.ResourceToffoli)
        gate_list.append(GateCount(toffoli, 2 * m_register + coeff_precision + 4))

        return gate_list

    @classmethod
    def default_controlled_resource_decomp(
        cls,
        ctrl_num_ctrl_wires,
        ctrl_num_ctrl_values,
        compact_ham,
        prep_op=None,
        select_op=None,
        **kwargs,
    ) -> list[GateCount]:
        r"""Returns a list representing the resources for the controlled version of the operator.

        .. note::

            This decomposition assumes that an appropriately sized phase gradient state is available.
            Users should ensure that the cost of constructing this state has been accounted for.
            See also :class:`~.pennylane.labs.resource_estimation.ResourcePhaseGradient`.

        Args:
            ctrl_num_ctrl_wires (int): the number of qubits the operation is controlled on
            ctrl_num_ctrl_values (int): the number of control qubits, that are controlled when in the :math:`|0\rangle` state
            compact_ham (~pennylane.labs.resource_estimation.CompactHamiltonian): a tensor hypercontracted
                Hamiltonian for which the walk operator is being created
            prep_op (Union[~pennylane.labs.resource_estimation.CompressedResourceOp, None]): An optional compressed
                resource operator, corresponding to the prepare routine. If :code:`None`, the
                default :class:`~.pennylane.labs.resource_estimation.ResourcePrepTHC` will be used.
            select_op (Union[~pennylane.labs.resource_estimation.CompressedResourceOp, None]): An optional compressed
                resource operator, corresponding to the select routine. If :code:`None`, the
                default :class:`~.pennylane.labs.resource_estimation.ResourceSelectTHC` will be used.

        Returns:
            list[GateCount]: A list of GateCount objects, where each object
            represents a specific quantum gate and the number of times it appears
            in the decomposition.

        """
        gate_list = []

        tensor_rank = compact_ham.params["tensor_rank"]
        m_register = int(np.ceil(np.log2(tensor_rank)))

        if ctrl_num_ctrl_wires > 1:
            mcx = resource_rep(
                plre.ResourceMultiControlledX,
                {
                    "num_ctrl_wires": ctrl_num_ctrl_wires,
                    "num_ctrl_values": ctrl_num_ctrl_values,
                },
            )
            gate_list.append(AllocWires(1))
            gate_list.append(GateCount(mcx, 2))

        if not select_op:
            # Controlled Select cost from Fig 5 in arXiv:2011.03494
            select_op = resource_rep(
                plre.ResourceSelectTHC,
                {
                    "compact_ham": compact_ham,
                },
            )
        gate_list.append(
            GateCount(
                resource_rep(
                    plre.ResourceControlled,
                    {"base_cmpr_op": select_op, "num_ctrl_wires": 1, "num_ctrl_values": 0},
                )
            )
        )

        if not prep_op:
            # Prep cost from Fig 3 and 4 in arXiv:2011.03494
            prep_op = resource_rep(
                plre.ResourcePrepTHC,
                {
                    "compact_ham": compact_ham,
                },
            )
        gate_list.append(GateCount(prep_op))
        gate_list.append(GateCount(resource_rep(plre.ResourceAdjoint, {"base_cmpr_op": prep_op})))

        # reflection cost from Eq. 44 in arXiv:2011.03494s
        coeff_precision = (
            prep_op.params["coeff_precision"] or kwargs["config"]["qubitization_coeff_precision"]
        )
        toffoli = resource_rep(plre.ResourceToffoli)
        gate_list.append(GateCount(toffoli, 2 * m_register + coeff_precision + 4))

        if ctrl_num_ctrl_wires > 1:
            gate_list.append(FreeWires(1))
        elif ctrl_num_ctrl_values > 0:
            gate_list.append(GateCount(resource_rep(plre.ResourceX), 2 * ctrl_num_ctrl_values))

        return gate_list<|MERGE_RESOLUTION|>--- conflicted
+++ resolved
@@ -84,7 +84,6 @@
             )
 
         self.compact_ham = compact_ham
-<<<<<<< HEAD
         self.coeff_precision = coeff_precision
         self.rotation_precision = rotation_precision
         self.compare_precision = compare_precision
@@ -92,21 +91,6 @@
         num_orb = compact_ham.params["num_orbitals"]
         tensor_rank = compact_ham.params["tensor_rank"]
         self.num_wires = num_orb * 2 + 2 * int(np.ceil(math.log2(2 * tensor_rank + 1))) + 1
-=======
-        self.prep_op = prep_op.resource_rep_from_op() if prep_op else None
-        self.select_op = select_op.resource_rep_from_op() if select_op else None
-
-        num_orb = compact_ham.params["num_orbitals"]
-        tensor_rank = compact_ham.params["tensor_rank"]
-        num_coeff = num_orb + tensor_rank * (tensor_rank + 1) / 2  # N+M(M+1)/2
-        coeff_register = int(math.ceil(math.log2(num_coeff)))
-
-        # Based on section III D, Eq. 43 in arXiv:2011.03494
-        # Numbers have been adjusted to remove the auxilliary qubits accounted for by different templates
-        self.num_wires = (
-            num_orb * 2 + 2 * int(np.ceil(math.log2(tensor_rank + 1))) + coeff_register + 6
-        )
->>>>>>> 58fc7e00
         super().__init__(wires=wires)
 
     @property
@@ -148,7 +132,6 @@
         Returns:
             CompressedResourceOp: the operator in a compressed representation
         """
-<<<<<<< HEAD
         num_orb = compact_ham.params["num_orbitals"]
         tensor_rank = compact_ham.params["tensor_rank"]
         num_wires = num_orb * 2 + 2 * int(np.ceil(math.log2(2 * tensor_rank + 1))) + 1
@@ -159,23 +142,6 @@
             "rotation_precision": rotation_precision,
             "compare_precision": compare_precision,
         }
-=======
-        if compact_ham.method_name != "thc":
-            raise TypeError(
-                f"Unsupported Hamiltonian representation for ResourceQubitizeTHC."
-                f"This method works with thc Hamiltonian, {compact_ham.method_name} provided"
-            )
-
-        num_orb = compact_ham.params["num_orbitals"]
-        tensor_rank = compact_ham.params["tensor_rank"]
-        num_coeff = num_orb + tensor_rank * (tensor_rank + 1) / 2  # N+M(M+1)/2
-        coeff_register = int(math.ceil(math.log2(num_coeff)))
-
-        # Based on section III D, Eq. 43 in arXiv:2011.03494
-        # Numbers have been adjusted to remove the auxilliary qubits accounted for by different templates
-        num_wires = num_orb * 2 + 2 * int(np.ceil(math.log2(tensor_rank + 1))) + coeff_register + 6
-        params = {"compact_ham": compact_ham, "prep_op": prep_op, "select_op": select_op}
->>>>>>> 58fc7e00
         return CompressedResourceOp(cls, num_wires, params)
 
     @classmethod
