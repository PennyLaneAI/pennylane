# Copyright 2025 Xanadu Quantum Technologies Inc.

# Licensed under the Apache License, Version 2.0 (the "License");
# you may not use this file except in compliance with the License.
# You may obtain a copy of the License at

#     http://www.apache.org/licenses/LICENSE-2.0

# Unless required by applicable law or agreed to in writing, software
# distributed under the License is distributed on an "AS IS" BASIS,
# WITHOUT WARRANTIES OR CONDITIONS OF ANY KIND, either express or implied.
# See the License for the specific language governing permissions and
# limitations under the License.
r"""This module contains resource operators for PennyLane templates."""

from .subroutines import (
    ResourceQFT,
    ResourceQuantumPhaseEstimation,
    ResourceQPE,
    ResourceBasisRotation,
    ResourcePrepSelPrep,
    ResourceQubitization,
    ResourceQROM,
    ResourceReflection,
    ResourceSelect,
    ResourceControlledSequence,
    ResourceModExp,
    ResourceMultiplier,
    ResourcePhaseAdder,
    ResourceAmplitudeAmplification,
    ResourceQubitUnitary,
)

from .trotter import ResourceTrotterProduct, ResourceTrotterizedQfunc, resource_trotterize

from .stateprep import (
    ResourceSuperposition,
    ResourceStatePrep,
    ResourceBasisState,
    ResourceMottonenStatePreparation,
    ResourceMPSPrep,
<<<<<<< HEAD
    ResourceQROMStatePreparation,
=======
>>>>>>> 18aa8c95
)<|MERGE_RESOLUTION|>--- conflicted
+++ resolved
@@ -39,8 +39,4 @@
     ResourceBasisState,
     ResourceMottonenStatePreparation,
     ResourceMPSPrep,
-<<<<<<< HEAD
-    ResourceQROMStatePreparation,
-=======
->>>>>>> 18aa8c95
 )