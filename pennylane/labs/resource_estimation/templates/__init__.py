# Copyright 2025 Xanadu Quantum Technologies Inc.

# Licensed under the Apache License, Version 2.0 (the "License");
# you may not use this file except in compliance with the License.
# You may obtain a copy of the License at

#     http://www.apache.org/licenses/LICENSE-2.0

# Unless required by applicable law or agreed to in writing, software
# distributed under the License is distributed on an "AS IS" BASIS,
# WITHOUT WARRANTIES OR CONDITIONS OF ANY KIND, either express or implied.
# See the License for the specific language governing permissions and
# limitations under the License.
r"""This module contains experimental resource estimation functionality."""

from .subroutines import (
    ResourceOutOfPlaceSquare,
    ResourcePhaseGradient,
    ResourceOutMultiplier,
    ResourceSemiAdder,
    ResourceBasisRotation,
    ResourceSelect,
    ResourceQROM,
)
from .trotter import (
    ResourceTrotterCDF,
    ResourceTrotterTHC,
    ResourceTrotterVibrational,
    ResourceTrotterVibronic,
)
<<<<<<< HEAD
from .qubitize import (
    ResourceQubitizeTHC
)
=======
from .compact_hamiltonian import CompactHamiltonian
>>>>>>> f0b80e1f
<|MERGE_RESOLUTION|>--- conflicted
+++ resolved
@@ -28,10 +28,7 @@
     ResourceTrotterVibrational,
     ResourceTrotterVibronic,
 )
-<<<<<<< HEAD
 from .qubitize import (
     ResourceQubitizeTHC
 )
-=======
-from .compact_hamiltonian import CompactHamiltonian
->>>>>>> f0b80e1f
+from .compact_hamiltonian import CompactHamiltonian