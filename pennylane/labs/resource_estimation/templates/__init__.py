--- conflicted
+++ resolved
@@ -36,15 +36,8 @@
 from .compact_hamiltonian import CompactHamiltonian
 from .comparators import (
     ResourceIntegerComparator,
-<<<<<<< HEAD
-    ResourceSingleQubitCompare,
-    ResourceTwoQubitCompare,
-    ResourceRegisterComparator,
-)
-from .stateprep import ResourceUniformStatePrep, ResourceAliasSampling
-=======
     ResourceSingleQubitComparator,
     ResourceTwoQubitComparator,
     ResourceRegisterComparator,
-)
->>>>>>> 8f61dc14
+
+from .stateprep import ResourceUniformStatePrep, ResourceAliasSampling