# Copyright 2025 Xanadu Quantum Technologies Inc.

# Licensed under the Apache License, Version 2.0 (the "License");
# you may not use this file except in compliance with the License.
# You may obtain a copy of the License at

#     http://www.apache.org/licenses/LICENSE-2.0

# Unless required by applicable law or agreed to in writing, software
# distributed under the License is distributed on an "AS IS" BASIS,
# WITHOUT WARRANTIES OR CONDITIONS OF ANY KIND, either express or implied.
# See the License for the specific language governing permissions and
# limitations under the License.
r"""This module contains resource operators for PennyLane templates."""

from .subroutines import (
    ResourceQFT,
    ResourceQuantumPhaseEstimation,
<<<<<<< HEAD
=======
    ResourceStatePrep,
>>>>>>> f383a9c9
    ResourceQPE,
    ResourceBasisRotation,
    ResourcePrepSelPrep,
    ResourceQubitization,
<<<<<<< HEAD
    ResourceQROM,
    ResourceReflection,
    ResourceSelect,
    ResourceControlledSequence,
    ResourceModExp,
    ResourceMultiplier,
    ResourcePhaseAdder,
    ResourceQubitUnitary
)

from .trotter import ResourceTrotterProduct, ResourceTrotterizedQfunc, resource_trotterize

from .stateprep import (
    ResourceSuperposition, 
    ResourceStatePrep, 
    ResourceMottonenStatePreparation, 
    ResourceQROMStatePreparation,
)
=======
    ResourceReflection,
    ResourceSelect,
)
from .trotter import ResourceTrotterProduct, ResourceTrotterizedQfunc, resource_trotterize
>>>>>>> f383a9c9
<|MERGE_RESOLUTION|>--- conflicted
+++ resolved
@@ -16,15 +16,10 @@
 from .subroutines import (
     ResourceQFT,
     ResourceQuantumPhaseEstimation,
-<<<<<<< HEAD
-=======
-    ResourceStatePrep,
->>>>>>> f383a9c9
     ResourceQPE,
     ResourceBasisRotation,
     ResourcePrepSelPrep,
     ResourceQubitization,
-<<<<<<< HEAD
     ResourceQROM,
     ResourceReflection,
     ResourceSelect,
@@ -32,20 +27,14 @@
     ResourceModExp,
     ResourceMultiplier,
     ResourcePhaseAdder,
-    ResourceQubitUnitary
+    ResourceQubitUnitary,
 )
 
 from .trotter import ResourceTrotterProduct, ResourceTrotterizedQfunc, resource_trotterize
 
 from .stateprep import (
-    ResourceSuperposition, 
-    ResourceStatePrep, 
-    ResourceMottonenStatePreparation, 
+    ResourceSuperposition,
+    ResourceStatePrep,
+    ResourceMottonenStatePreparation,
     ResourceQROMStatePreparation,
-)
-=======
-    ResourceReflection,
-    ResourceSelect,
-)
-from .trotter import ResourceTrotterProduct, ResourceTrotterizedQfunc, resource_trotterize
->>>>>>> f383a9c9
+)