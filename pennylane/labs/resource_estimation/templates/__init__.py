--- conflicted
+++ resolved
@@ -25,15 +25,9 @@
     ResourceQROM,
     ResourceSelectPauliRot,
     ResourceQubitUnitary,
-<<<<<<< HEAD
-    ResourceQPE,
-    ResourceIterativeQPE,
-    ResourceControlledSequence,
-=======
     ResourceControlledSequence,
     ResourceQPE,
     ResourceIterativeQPE,
->>>>>>> 85bb9e30
 )
 from .trotter import (
     ResourceTrotterCDF,
