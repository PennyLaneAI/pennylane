# Copyright 2024 Xanadu Quantum Technologies Inc.

# Licensed under the Apache License, Version 2.0 (the "License");
# you may not use this file except in compliance with the License.
# You may obtain a copy of the License at

#     http://www.apache.org/licenses/LICENSE-2.0

# Unless required by applicable law or agreed to in writing, software
# distributed under the License is distributed on an "AS IS" BASIS,
# WITHOUT WARRANTIES OR CONDITIONS OF ANY KIND, either express or implied.
# See the License for the specific language governing permissions and
# limitations under the License.
r"""This module contains resource operators for PennyLane templates."""
<<<<<<< HEAD
from .subroutines import (
    ResourceQFT,
    ResourceQuantumPhaseEstimation,
    ResourceStatePrep,
    ResourceQPE,
    ResourceBasisRotation,
    ResourcePrepSelPrep,
    ResourceQubitization,
    ResourceReflection,
    ResourceSelect,
)
from .trotter import ResourceTrotterProduct, resource_trotterize
=======
from .subroutines import ResourceQFT
>>>>>>> 9744822e
<|MERGE_RESOLUTION|>--- conflicted
+++ resolved
@@ -12,7 +12,7 @@
 # See the License for the specific language governing permissions and
 # limitations under the License.
 r"""This module contains resource operators for PennyLane templates."""
-<<<<<<< HEAD
+
 from .subroutines import (
     ResourceQFT,
     ResourceQuantumPhaseEstimation,
@@ -24,7 +24,4 @@
     ResourceReflection,
     ResourceSelect,
 )
-from .trotter import ResourceTrotterProduct, resource_trotterize
-=======
-from .subroutines import ResourceQFT
->>>>>>> 9744822e
+from .trotter import ResourceTrotterProduct, resource_trotterize