--- conflicted
+++ resolved
@@ -11,13 +11,13 @@
 # WITHOUT WARRANTIES OR CONDITIONS OF ANY KIND, either express or implied.
 # See the License for the specific language governing permissions and
 # limitations under the License.
-<<<<<<< HEAD
-r"""This module contains resource operators for PennyLane templates. """
-=======
 r"""This module contains resource operators for PennyLane templates."""
 
->>>>>>> 9863befa
 from .subroutines import (
+    ResourceControlledSequence,
+    ResourceMultiplier,
+    ResourceModExp,
+    ResourcePhaseAdder,
     ResourceQFT,
     ResourceQuantumPhaseEstimation,
     ResourceStatePrep,
@@ -27,14 +27,10 @@
     ResourceQubitization,
     ResourceReflection,
     ResourceSelect,
-<<<<<<< HEAD
     ResourceControlledSequence,
     ResourceModExp,
     ResourceMultiplier,
     ResourcePhaseAdder,
 )
-from .trotter import ResourceTrotterProduct, resource_trotterize
-=======
-)
-from .trotter import ResourceTrotterProduct, ResourceTrotterizedQfunc, resource_trotterize
->>>>>>> 9863befa
+
+from .trotter import ResourceTrotterProduct, ResourceTrotterizedQfunc, resource_trotterize