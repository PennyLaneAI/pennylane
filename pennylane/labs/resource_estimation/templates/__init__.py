--- conflicted
+++ resolved
@@ -12,9 +12,6 @@
 # See the License for the specific language governing permissions and
 # limitations under the License.
 r"""This module contains resource operators for PennyLane templates. """
-<<<<<<< HEAD
-from .subroutines import *
-=======
 from .subroutines import (
     ResourceQFT,
     ResourceQuantumPhaseEstimation,
@@ -26,5 +23,4 @@
     ResourceReflection,
     ResourceSelect,
 )
-from .trotter import ResourceTrotterProduct, resource_trotterize
->>>>>>> 2a53caec
+from .trotter import ResourceTrotterProduct, resource_trotterize