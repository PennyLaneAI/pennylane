# Copyright 2025 Xanadu Quantum Technologies Inc.

# Licensed under the Apache License, Version 2.0 (the "License");
# you may not use this file except in compliance with the License.
# You may obtain a copy of the License at

#     http://www.apache.org/licenses/LICENSE-2.0

# Unless required by applicable law or agreed to in writing, software
# distributed under the License is distributed on an "AS IS" BASIS,
# WITHOUT WARRANTIES OR CONDITIONS OF ANY KIND, either express or implied.
# See the License for the specific language governing permissions and
# limitations under the License.
r"""This module contains resource operators for PennyLane templates."""

from .subroutines import (
    ResourceQFT,
    ResourceQuantumPhaseEstimation,
    ResourceQPE,
    ResourceBasisRotation,
    ResourcePrepSelPrep,
    ResourceQubitization,
    ResourceQROM,
    ResourceReflection,
    ResourceSelect,
    ResourceControlledSequence,
    ResourceModExp,
    ResourceMultiplier,
    ResourcePhaseAdder,
<<<<<<< HEAD
=======
    ResourceAmplitudeAmplification,
>>>>>>> 5e8c1370
    ResourceQubitUnitary,
)

from .trotter import ResourceTrotterProduct, ResourceTrotterizedQfunc, resource_trotterize

<<<<<<< HEAD
from .qsvt import ResourcePCPhase, ResourceQSVT

from .stateprep import (
    ResourceSuperposition,
    ResourceStatePrep,
    ResourceMottonenStatePreparation,
    ResourceQROMStatePreparation,
=======
from .stateprep import (
    ResourceSuperposition,
    ResourceStatePrep,
    ResourceBasisState,
    ResourceMottonenStatePreparation,
    ResourceMPSPrep,
>>>>>>> 5e8c1370
)<|MERGE_RESOLUTION|>--- conflicted
+++ resolved
@@ -27,29 +27,19 @@
     ResourceModExp,
     ResourceMultiplier,
     ResourcePhaseAdder,
-<<<<<<< HEAD
-=======
     ResourceAmplitudeAmplification,
->>>>>>> 5e8c1370
     ResourceQubitUnitary,
 )
 
 from .trotter import ResourceTrotterProduct, ResourceTrotterizedQfunc, resource_trotterize
 
-<<<<<<< HEAD
 from .qsvt import ResourcePCPhase, ResourceQSVT
 
 from .stateprep import (
     ResourceSuperposition,
     ResourceStatePrep,
-    ResourceMottonenStatePreparation,
     ResourceQROMStatePreparation,
-=======
-from .stateprep import (
-    ResourceSuperposition,
-    ResourceStatePrep,
     ResourceBasisState,
     ResourceMottonenStatePreparation,
     ResourceMPSPrep,
->>>>>>> 5e8c1370
 )