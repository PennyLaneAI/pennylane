--- conflicted
+++ resolved
@@ -56,16 +56,7 @@
 
 """
 
-from .ops import (
-    ResourceGlobalPhase,
-    ResourceHadamard,
-    ResourceIdentity,
-    ResourceS,
-    ResourceT,
-    ResourceX,
-    ResourceY,
-    ResourceZ,
-)
+
 from .qubit_manager import AllocWires, FreeWires, QubitManager
 from .resource_mapping import map_to_resource_op
 from .resource_operator import (
@@ -79,14 +70,8 @@
     set_decomp,
     set_pow_decomp,
 )
-<<<<<<< HEAD
-from .resource_mapping import map_to_resource_op
-from .resource_tracking import (
-    StandardGateSet,
-    DefaultGateSet,
-    resource_config,
-    estimate_resources,
-)
+from .resource_tracking import DefaultGateSet, StandardGateSet, estimate_resources, resource_config
+from .resources_base import Resources
 
 from .ops import (
     ResourceHadamard,
@@ -115,8 +100,4 @@
     ResourceCRZ,
     ResourceCRot,
     ResourceControlledPhaseShift,
-)
-=======
-from .resource_tracking import DefaultGateSet, StandardGateSet, estimate_resources, resource_config
-from .resources_base import Resources
->>>>>>> 1cb9caa1
+)