--- conflicted
+++ resolved
@@ -243,12 +243,9 @@
     ResourceTrotterVibrational,
     ResourceTrotterVibronic,
     ResourceQubitizeTHC,
-<<<<<<< HEAD
+    ResourceUniformStatePrep,
+    ResourceAliasSampling,
     ResourceQPE,
     ResourceIterativeQPE,
     ResourceControlledSequence,
-=======
-    ResourceUniformStatePrep,
-    ResourceAliasSampling,
->>>>>>> 40ad7d4d
 )