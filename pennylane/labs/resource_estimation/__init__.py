# Copyright 2025 Xanadu Quantum Technologies Inc.

# Licensed under the Apache License, Version 2.0 (the "License");
# you may not use this file except in compliance with the License.
# You may obtain a copy of the License at

#     http://www.apache.org/licenses/LICENSE-2.0

# Unless required by applicable law or agreed to in writing, software
# distributed under the License is distributed on an "AS IS" BASIS,
# WITHOUT WARRANTIES OR CONDITIONS OF ANY KIND, either express or implied.
# See the License for the specific language governing permissions and
# limitations under the License.
r"""
This module contains experimental features for
resource estimation.

.. warning::

    This module is experimental. Frequent changes will occur,
    with no guarantees of stability or backwards compatibility.

.. currentmodule:: pennylane.labs.resource_estimation


Resource Estimation Base Classes:
~~~~~~~~~~~~~~~~~~~~~~~~~~~~~~~~~

.. autosummary::
    :toctree: api

    ~Resources
    ~ResourceOperator
    ~CompressedResourceOp
    ~GateCount

Resource Estimation Functions:
~~~~~~~~~~~~~~~~~~~~~~~~~~~~~~

.. autosummary::
    :toctree: api

    ~estimate_resources
    ~resource_rep
    ~set_decomp
    ~set_adj_decomp
    ~set_ctrl_decomp
    ~set_pow_decomp

Qubit Management Classes:
~~~~~~~~~~~~~~~~~~~~~~~~~

.. autosummary::
    :toctree: api

    ~QubitManager
    ~AllocWires
    ~FreeWires

Arithmetic Operators:
~~~~~~~~~~~~~~~~~~~~~

.. autosummary::
    :toctree: api

    ~ResourceAdjoint
    ~ResourceChangeBasisOp
    ~ResourceControlled
    ~ResourcePow
    ~ResourceProd

Operators:
~~~~~~~~~~

.. autosummary::
    :toctree: api

    ~ResourceGlobalPhase
    ~ResourceHadamard
    ~ResourceIdentity
    ~ResourceS
    ~ResourceT
    ~ResourceX
    ~ResourceY
    ~ResourceZ
    ~ResourceRX
    ~ResourceRY
    ~ResourceRZ
    ~ResourceRot
    ~ResourcePhaseShift
    ~ResourceSWAP
    ~ResourceCH
    ~ResourceCY
    ~ResourceCZ
    ~ResourceCSWAP
    ~ResourceCCZ
    ~ResourceCNOT
    ~ResourceToffoli
    ~ResourceMultiControlledX
    ~ResourceCRX
    ~ResourceCRY
    ~ResourceCRZ
    ~ResourceCRot
    ~ResourceControlledPhaseShift
    ~ResourceTempAND
    ~ResourceMultiRZ
    ~ResourcePauliRot
    ~ResourceIsingXX
    ~ResourceIsingYY
    ~ResourceIsingXY
    ~ResourceIsingZZ
    ~ResourcePSWAP
    ~ResourceSingleExcitation

Templates:
~~~~~~~~~~

.. autosummary::
    :toctree: api

    ~ResourceOutOfPlaceSquare
    ~ResourcePhaseGradient
    ~ResourceOutMultiplier
    ~ResourceSemiAdder
    ~ResourceQFT
    ~ResourceAQFT
    ~ResourceBasisRotation
    ~ResourceSelect
    ~ResourceQROM
    ~ResourceSingleQubitComparator
    ~ResourceTwoQubitComparator
    ~ResourceIntegerComparator
    ~ResourceRegisterComparator
    ~ResourceSelectPauliRot
    ~ResourceQubitUnitary
    ~ResourceTrotterCDF
    ~ResourceTrotterTHC
    ~ResourceTrotterVibrational
    ~ResourceTrotterVibronic
    ~ResourceQubitizeTHC

State Preparation:
~~~~~~~~~~~~~~~~~~

.. autosummary::
    :toctree: api

<<<<<<< HEAD
    ~ResourceMPSPrep
    ~ResourceQROMStatePreparation
=======
    ~ResourceUniformStatePrep
    ~ResourceAliasSampling
>>>>>>> 40ad7d4d

Compact Hamiltonian Class:
~~~~~~~~~~~~~~~~~~~~~~~~~~

.. autosummary::
    :toctree: api

    ~CompactHamiltonian

"""

from .qubit_manager import AllocWires, FreeWires, QubitManager
from .resources_base import Resources
from .resource_operator import (
    CompressedResourceOp,
    ResourceOperator,
    ResourcesNotDefined,
    resource_rep,
    set_adj_decomp,
    set_ctrl_decomp,
    set_decomp,
    set_pow_decomp,
    GateCount,
)
from .resource_mapping import map_to_resource_op
from .resource_tracking import (
    StandardGateSet,
    DefaultGateSet,
    resource_config,
    estimate_resources,
)
from .ops import (
    ResourceHadamard,
    ResourceS,
    ResourceX,
    ResourceY,
    ResourceZ,
    ResourceRX,
    ResourceRY,
    ResourceRZ,
    ResourceT,
    ResourcePhaseShift,
    ResourceGlobalPhase,
    ResourceRot,
    ResourceIdentity,
    ResourceSWAP,
    ResourceCH,
    ResourceCY,
    ResourceCZ,
    ResourceCSWAP,
    ResourceCCZ,
    ResourceCNOT,
    ResourceToffoli,
    ResourceMultiControlledX,
    ResourceCRX,
    ResourceCRY,
    ResourceCRZ,
    ResourceCRot,
    ResourceControlledPhaseShift,
    ResourceMultiRZ,
    ResourcePauliRot,
    ResourceIsingXX,
    ResourceIsingYY,
    ResourceIsingXY,
    ResourceIsingZZ,
    ResourcePSWAP,
    ResourceTempAND,
    ResourceSingleExcitation,
    ResourceAdjoint,
    ResourceControlled,
    ResourceProd,
    ResourceChangeBasisOp,
    ResourcePow,
)
from .templates import (
    ResourceOutOfPlaceSquare,
    ResourcePhaseGradient,
    ResourceOutMultiplier,
    ResourceSemiAdder,
    ResourceQFT,
    ResourceAQFT,
    ResourceBasisRotation,
    ResourceSelect,
    ResourceQROM,
    ResourceTwoQubitComparator,
    ResourceIntegerComparator,
    ResourceSingleQubitComparator,
    ResourceRegisterComparator,
    ResourceQubitUnitary,
    ResourceSelectPauliRot,
    ResourceTrotterCDF,
    ResourceTrotterTHC,
    CompactHamiltonian,
    ResourceTrotterVibrational,
    ResourceTrotterVibronic,
    ResourceQubitizeTHC,
<<<<<<< HEAD
    ResourceMPSPrep,
    ResourceQROMStatePreparation,
=======
    ResourceUniformStatePrep,
    ResourceAliasSampling,
>>>>>>> 40ad7d4d
)<|MERGE_RESOLUTION|>--- conflicted
+++ resolved
@@ -145,13 +145,10 @@
 .. autosummary::
     :toctree: api
 
-<<<<<<< HEAD
     ~ResourceMPSPrep
     ~ResourceQROMStatePreparation
-=======
     ~ResourceUniformStatePrep
     ~ResourceAliasSampling
->>>>>>> 40ad7d4d
 
 Compact Hamiltonian Class:
 ~~~~~~~~~~~~~~~~~~~~~~~~~~
@@ -248,11 +245,8 @@
     ResourceTrotterVibrational,
     ResourceTrotterVibronic,
     ResourceQubitizeTHC,
-<<<<<<< HEAD
     ResourceMPSPrep,
     ResourceQROMStatePreparation,
-=======
     ResourceUniformStatePrep,
     ResourceAliasSampling,
->>>>>>> 40ad7d4d
 )