--- conflicted
+++ resolved
@@ -93,7 +93,7 @@
 """
 
 from .resource_operator import ResourceOperator, ResourcesNotDefined
-<<<<<<< HEAD
+from .resource_tracking import DefaultGateSet, get_resources, resource_config
 
 from .resource_container import (
     CompressedResourceOp,
@@ -104,10 +104,6 @@
     mul_in_parallel,
     substitute,
 )
-=======
-from .resource_container import CompressedResourceOp, Resources
-from .resource_tracking import DefaultGateSet, get_resources, resource_config
->>>>>>> de2d032a
 
 from .ops import (
     ResourceCNOT,
