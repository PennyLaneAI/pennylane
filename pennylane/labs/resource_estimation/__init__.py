# Copyright 2024 Xanadu Quantum Technologies Inc.

# Licensed under the Apache License, Version 2.0 (the "License");
# you may not use this file except in compliance with the License.
# You may obtain a copy of the License at

#     http://www.apache.org/licenses/LICENSE-2.0

# Unless required by applicable law or agreed to in writing, software
# distributed under the License is distributed on an "AS IS" BASIS,
# WITHOUT WARRANTIES OR CONDITIONS OF ANY KIND, either express or implied.
# See the License for the specific language governing permissions and
# limitations under the License.
r"""
This module contains experimental features for
resource estimation.

.. warning::

    This module is experimental. Frequent changes will occur,
    with no guarantees of stability or backwards compatibility.

.. currentmodule:: pennylane.labs.resource_estimation

Resource Estimation Base Classes:
~~~~~~~~~~~~~~~~~~~~~~~~~~~~~~~~~

.. autosummary::
    :toctree: api

    ~Resources
    ~CompressedResourceOp
    ~ResourceOperator

Operators
~~~~~~~~~

.. autosummary::
    :toctree: api

    ~ResourceAdjoint
    ~ResourceCNOT
    ~ResourceControlled
    ~ResourceControlledPhaseShift
    ~ResourceDoubleExcitation
    ~ResourceDoubleExcitationMinus
    ~ResourceDoubleExcitationPlus
    ~ResourceCRY
    ~ResourceCY
    ~ResourceCZ
    ~ResourceFermionicSWAP
    ~ResourceGlobalPhase
    ~ResourceHadamard
    ~ResourceIdentity
    ~ResourceIsingXX
    ~ResourceIsingXY
    ~ResourceIsingYY
    ~ResourceIsingZZ
    ~ResourceMultiRZ
    ~ResourceOrbitalRotation
    ~ResourcePauliRot
    ~ResourcePhaseShift
<<<<<<< HEAD
    ~ResourcePow
=======
    ~ResourcePSWAP
>>>>>>> fc0b865f
    ~ResourceRot
    ~ResourceRX
    ~ResourceRY
    ~ResourceRZ
    ~ResourceS
    ~ResourceSingleExcitation
    ~ResourceSingleExcitationMinus
    ~ResourceSingleExcitationPlus
    ~ResourceSWAP
    ~ResourceT
    ~ResourceToffoli
    ~ResourceX
    ~ResourceY
    ~ResourceZ

Templates
~~~~~~~~~

.. autosummary::
    :toctree: api

    ~ResourceQFT

Exceptions
~~~~~~~~~~

.. autosummary::
    :toctree: api

    ~ResourcesNotDefined
"""

from .resource_operator import ResourceOperator, ResourcesNotDefined
from .resource_container import CompressedResourceOp, Resources

from .ops import (
    ResourceAdjoint,
    ResourceCNOT,
    ResourceControlled,
    ResourceControlledPhaseShift,
    ResourceCRY,
    ResourceCY,
    ResourceCZ,
    ResourceDoubleExcitation,
    ResourceDoubleExcitationMinus,
    ResourceDoubleExcitationPlus,
    ResourceFermionicSWAP,
    ResourceGlobalPhase,
    ResourceHadamard,
    ResourceIdentity,
    ResourceIsingXX,
    ResourceIsingXY,
    ResourceIsingYY,
    ResourceIsingZZ,
    ResourceMultiRZ,
    ResourceOrbitalRotation,
    ResourcePauliRot,
    ResourcePow,
    ResourcePSWAP,
    ResourcePhaseShift,
    ResourceRot,
    ResourceRX,
    ResourceRY,
    ResourceRZ,
    ResourceS,
    ResourceSingleExcitation,
    ResourceSingleExcitationMinus,
    ResourceSingleExcitationPlus,
    ResourceSWAP,
    ResourceT,
    ResourceToffoli,
    ResourceX,
    ResourceY,
    ResourceZ,
)

from .templates import (
    ResourceQFT,
)<|MERGE_RESOLUTION|>--- conflicted
+++ resolved
@@ -60,11 +60,8 @@
     ~ResourceOrbitalRotation
     ~ResourcePauliRot
     ~ResourcePhaseShift
-<<<<<<< HEAD
     ~ResourcePow
-=======
     ~ResourcePSWAP
->>>>>>> fc0b865f
     ~ResourceRot
     ~ResourceRX
     ~ResourceRY
