--- conflicted
+++ resolved
@@ -65,20 +65,12 @@
     ~ResourceIsingXY
     ~ResourceIsingYY
     ~ResourceIsingZZ
-<<<<<<< HEAD
-=======
-    ~ResourceMultiRZ
-    ~ResourceOrbitalRotation
->>>>>>> f2ab5023
     ~ResourceMultiControlledX
     ~ResourceMultiRZ
     ~ResourceOrbitalRotation
     ~ResourcePauliRot
     ~ResourcePhaseShift
-<<<<<<< HEAD
     ~ResourcePow
-=======
->>>>>>> f2ab5023
     ~ResourcePSWAP
     ~ResourceRot
     ~ResourceRX
@@ -155,10 +147,7 @@
     ResourceMultiRZ,
     ResourceOrbitalRotation,
     ResourcePauliRot,
-<<<<<<< HEAD
     ResourcePow,
-=======
->>>>>>> f2ab5023
     ResourcePSWAP,
     ResourcePhaseShift,
     ResourceRot,
