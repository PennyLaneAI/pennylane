--- conflicted
+++ resolved
@@ -50,17 +50,13 @@
     ~ResourceGlobalPhase
     ~ResourceHadamard
     ~ResourceIdentity
-<<<<<<< HEAD
     ~ResourceIsingXX
     ~ResourceIsingXY
     ~ResourceIsingYY
     ~ResourceIsingZZ
     ~ResourceMultiRZ
     ~ResourceOrbitalRotation
-    ~ResourcePauliRot
-=======
     ~ResourceMultiControlledX
->>>>>>> 8ef2c3de
     ~ResourcePhaseShift
     ~ResourcePSWAP
     ~ResourceRot
@@ -111,18 +107,15 @@
     ResourceGlobalPhase,
     ResourceHadamard,
     ResourceIdentity,
-<<<<<<< HEAD
     ResourceIsingXX,
     ResourceIsingXY,
     ResourceIsingYY,
     ResourceIsingZZ,
+    ResourceMultiControlledX,
     ResourceMultiRZ,
     ResourceOrbitalRotation,
     ResourcePauliRot,
     ResourcePSWAP,
-=======
-    ResourceMultiControlledX,
->>>>>>> 8ef2c3de
     ResourcePhaseShift,
     ResourceRot,
     ResourceRX,
