# Copyright 2025 Xanadu Quantum Technologies Inc.

# Licensed under the Apache License, Version 2.0 (the "License");
# you may not use this file except in compliance with the License.
# You may obtain a copy of the License at

#     http://www.apache.org/licenses/LICENSE-2.0

# Unless required by applicable law or agreed to in writing, software
# distributed under the License is distributed on an "AS IS" BASIS,
# WITHOUT WARRANTIES OR CONDITIONS OF ANY KIND, either express or implied.
# See the License for the specific language governing permissions and
# limitations under the License.
r"""
This module contains experimental features for
resource estimation.

.. warning::

    This module is experimental. Frequent changes will occur,
    with no guarantees of stability or backwards compatibility.

.. currentmodule:: pennylane.labs.resource_estimation


<<<<<<< HEAD
Resource Estimation Functions:
~~~~~~~~~~~~~~~~~~~~~~~~~~~~~~

.. autosummary::
    :toctree: api

    ~set_decomp
    ~set_adj_decomp
    ~set_ctrl_decomp
    ~set_pow_decomp

=======
>>>>>>> 1f1bc1b4
Resource Estimation Base Classes:
~~~~~~~~~~~~~~~~~~~~~~~~~~~~~~~~~

.. autosummary::
    :toctree: api

    ~Resources
<<<<<<< HEAD
    ~ResourceOperator
=======
>>>>>>> 1f1bc1b4

Qubit Management Classes:
~~~~~~~~~~~~~~~~~~~~~~~~~

.. autosummary::
    :toctree: api

    ~QubitManager
    ~AllocWires
    ~FreeWires

"""

from .qubit_manager import AllocWires, FreeWires, QubitManager
<<<<<<< HEAD
from .resources_base import Resources
from .resource_operator import (
    ResourceOperator,
    set_adj_decomp,
    set_ctrl_decomp,
    set_decomp,
    set_pow_decomp,
)
=======
from .resources_base import Resources
>>>>>>> 1f1bc1b4
<|MERGE_RESOLUTION|>--- conflicted
+++ resolved
@@ -23,7 +23,7 @@
 .. currentmodule:: pennylane.labs.resource_estimation
 
 
-<<<<<<< HEAD
+
 Resource Estimation Functions:
 ~~~~~~~~~~~~~~~~~~~~~~~~~~~~~~
 
@@ -35,8 +35,6 @@
     ~set_ctrl_decomp
     ~set_pow_decomp
 
-=======
->>>>>>> 1f1bc1b4
 Resource Estimation Base Classes:
 ~~~~~~~~~~~~~~~~~~~~~~~~~~~~~~~~~
 
@@ -44,10 +42,7 @@
     :toctree: api
 
     ~Resources
-<<<<<<< HEAD
     ~ResourceOperator
-=======
->>>>>>> 1f1bc1b4
 
 Qubit Management Classes:
 ~~~~~~~~~~~~~~~~~~~~~~~~~
@@ -62,7 +57,6 @@
 """
 
 from .qubit_manager import AllocWires, FreeWires, QubitManager
-<<<<<<< HEAD
 from .resources_base import Resources
 from .resource_operator import (
     ResourceOperator,
@@ -70,7 +64,4 @@
     set_ctrl_decomp,
     set_decomp,
     set_pow_decomp,
-)
-=======
-from .resources_base import Resources
->>>>>>> 1f1bc1b4
+)