--- conflicted
+++ resolved
@@ -42,19 +42,19 @@
     ~ResourceCH
     ~ResourceCNOT
     ~ResourceControlledPhaseShift
-<<<<<<< HEAD
     ~ResourceDoubleExcitation
     ~ResourceDoubleExcitationMinus
     ~ResourceDoubleExcitationPlus
-=======
     ~ResourceCRot
     ~ResourceCRX
->>>>>>> 195f489b
     ~ResourceCRY
     ~ResourceCRZ
     ~ResourceCSWAP
     ~ResourceCY
     ~ResourceCZ
+    ~ResourceDoubleExcitation
+    ~ResourceDoubleExcitationMinus
+    ~ResourceDoubleExcitationPlus
     ~ResourceFermionicSWAP
     ~ResourceGlobalPhase
     ~ResourceHadamard
