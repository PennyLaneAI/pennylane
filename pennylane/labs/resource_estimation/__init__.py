# Copyright 2025 Xanadu Quantum Technologies Inc.

# Licensed under the Apache License, Version 2.0 (the "License");
# you may not use this file except in compliance with the License.
# You may obtain a copy of the License at

#     http://www.apache.org/licenses/LICENSE-2.0

# Unless required by applicable law or agreed to in writing, software
# distributed under the License is distributed on an "AS IS" BASIS,
# WITHOUT WARRANTIES OR CONDITIONS OF ANY KIND, either express or implied.
# See the License for the specific language governing permissions and
# limitations under the License.
r"""
This module contains experimental features for
resource estimation.

.. warning::

    This module is experimental. Frequent changes will occur,
    with no guarantees of stability or backwards compatibility.

.. currentmodule:: pennylane.labs.resource_estimation


Resource Estimation Base Classes:
~~~~~~~~~~~~~~~~~~~~~~~~~~~~~~~~~

.. autosummary::
    :toctree: api

    ~Resources
    ~ResourceOperator
    ~CompressedResourceOp
    ~GateCount

Resource Estimation Functions:
~~~~~~~~~~~~~~~~~~~~~~~~~~~~~~

.. autosummary::
    :toctree: api

    ~estimate_resources
    ~resource_rep
    ~set_decomp
    ~set_adj_decomp
    ~set_ctrl_decomp
    ~set_pow_decomp

Qubit Management Classes:
~~~~~~~~~~~~~~~~~~~~~~~~~

.. autosummary::
    :toctree: api

    ~QubitManager
    ~AllocWires
    ~FreeWires

Arithmetic Operators:
~~~~~~~~~~~~~~~~~~~~~

.. autosummary::
    :toctree: api

    ~ResourceAdjoint
    ~ResourceChangeBasisOp
    ~ResourceControlled
    ~ResourcePow
    ~ResourceProd

Operators:
~~~~~~~~~~

.. autosummary::
    :toctree: api

    ~ResourceGlobalPhase
    ~ResourceHadamard
    ~ResourceIdentity
    ~ResourceS
    ~ResourceT
    ~ResourceX
    ~ResourceY
    ~ResourceZ
    ~ResourceRX
    ~ResourceRY
    ~ResourceRZ
    ~ResourceRot
    ~ResourcePhaseShift
    ~ResourceSWAP
    ~ResourceCH
    ~ResourceCY
    ~ResourceCZ
    ~ResourceCSWAP
    ~ResourceCCZ
    ~ResourceCNOT
    ~ResourceToffoli
    ~ResourceMultiControlledX
    ~ResourceCRX
    ~ResourceCRY
    ~ResourceCRZ
    ~ResourceCRot
    ~ResourceControlledPhaseShift
    ~ResourceTempAND
    ~ResourceMultiRZ
    ~ResourcePauliRot
    ~ResourceIsingXX
    ~ResourceIsingYY
    ~ResourceIsingXY
    ~ResourceIsingZZ
    ~ResourcePSWAP
    ~ResourceSingleExcitation

Templates:
~~~~~~~~~~

.. autosummary::
    :toctree: api

    ~ResourceOutOfPlaceSquare
    ~ResourcePhaseGradient
    ~ResourceOutMultiplier
    ~ResourceSemiAdder
    ~ResourceQFT
    ~ResourceAQFT
    ~ResourceBasisRotation
    ~ResourceSelect
    ~ResourceQROM
<<<<<<< HEAD
    ~ResourceSingleQubitCompare
    ~ResourceTwoQubitCompare
=======
    ~ResourceSingleQubitComparator
    ~ResourceTwoQubitComparator
>>>>>>> 8f61dc14
    ~ResourceIntegerComparator
    ~ResourceRegisterComparator
    ~ResourceSelectPauliRot
    ~ResourceQubitUnitary
    ~ResourceTrotterCDF
    ~ResourceTrotterTHC
    ~ResourceTrotterVibrational
    ~ResourceTrotterVibronic
    ~ResourceQubitizeTHC

State Preparation:
~~~~~~~~~~~~~~~~~~

.. autosummary::
    :toctree: api

    ~ResourceUniformStatePrep
    ~ResourceAliasSampling

Compact Hamiltonian Class:
~~~~~~~~~~~~~~~~~~~~~~~~~~

.. autosummary::
    :toctree: api

    ~CompactHamiltonian

"""

from .qubit_manager import AllocWires, FreeWires, QubitManager
from .resources_base import Resources
from .resource_operator import (
    CompressedResourceOp,
    ResourceOperator,
    ResourcesNotDefined,
    resource_rep,
    set_adj_decomp,
    set_ctrl_decomp,
    set_decomp,
    set_pow_decomp,
    GateCount,
)
from .resource_mapping import map_to_resource_op
from .resource_tracking import (
    StandardGateSet,
    DefaultGateSet,
    resource_config,
    estimate_resources,
)
from .ops import (
    ResourceHadamard,
    ResourceS,
    ResourceX,
    ResourceY,
    ResourceZ,
    ResourceRX,
    ResourceRY,
    ResourceRZ,
    ResourceT,
    ResourcePhaseShift,
    ResourceGlobalPhase,
    ResourceRot,
    ResourceIdentity,
    ResourceSWAP,
    ResourceCH,
    ResourceCY,
    ResourceCZ,
    ResourceCSWAP,
    ResourceCCZ,
    ResourceCNOT,
    ResourceToffoli,
    ResourceMultiControlledX,
    ResourceCRX,
    ResourceCRY,
    ResourceCRZ,
    ResourceCRot,
    ResourceControlledPhaseShift,
    ResourceMultiRZ,
    ResourcePauliRot,
    ResourceIsingXX,
    ResourceIsingYY,
    ResourceIsingXY,
    ResourceIsingZZ,
    ResourcePSWAP,
    ResourceTempAND,
    ResourceSingleExcitation,
    ResourceAdjoint,
    ResourceControlled,
    ResourceProd,
    ResourceChangeBasisOp,
    ResourcePow,
)
from .templates import (
    ResourceOutOfPlaceSquare,
    ResourcePhaseGradient,
    ResourceOutMultiplier,
    ResourceSemiAdder,
    ResourceQFT,
    ResourceAQFT,
    ResourceBasisRotation,
    ResourceSelect,
    ResourceQROM,
<<<<<<< HEAD
    ResourceTwoQubitCompare,
    ResourceIntegerComparator,
    ResourceSingleQubitCompare,
=======
    ResourceTwoQubitComparator,
    ResourceIntegerComparator,
    ResourceSingleQubitComparator,
>>>>>>> 8f61dc14
    ResourceRegisterComparator,
    ResourceQubitUnitary,
    ResourceSelectPauliRot,
    ResourceTrotterCDF,
    ResourceTrotterTHC,
    CompactHamiltonian,
    ResourceTrotterVibrational,
    ResourceTrotterVibronic,
    ResourceQubitizeTHC,
    ResourceUniformStatePrep,
    ResourceAliasSampling,
)<|MERGE_RESOLUTION|>--- conflicted
+++ resolved
@@ -127,13 +127,8 @@
     ~ResourceBasisRotation
     ~ResourceSelect
     ~ResourceQROM
-<<<<<<< HEAD
-    ~ResourceSingleQubitCompare
-    ~ResourceTwoQubitCompare
-=======
     ~ResourceSingleQubitComparator
     ~ResourceTwoQubitComparator
->>>>>>> 8f61dc14
     ~ResourceIntegerComparator
     ~ResourceRegisterComparator
     ~ResourceSelectPauliRot
@@ -236,15 +231,9 @@
     ResourceBasisRotation,
     ResourceSelect,
     ResourceQROM,
-<<<<<<< HEAD
-    ResourceTwoQubitCompare,
-    ResourceIntegerComparator,
-    ResourceSingleQubitCompare,
-=======
     ResourceTwoQubitComparator,
     ResourceIntegerComparator,
     ResourceSingleQubitComparator,
->>>>>>> 8f61dc14
     ResourceRegisterComparator,
     ResourceQubitUnitary,
     ResourceSelectPauliRot,
