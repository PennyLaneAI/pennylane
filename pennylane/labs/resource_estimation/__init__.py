--- conflicted
+++ resolved
@@ -22,7 +22,6 @@
 
 .. currentmodule:: pennylane.labs.resource_estimation
 
-<<<<<<< HEAD
 
 Resource Estimation Base Classes:
 ~~~~~~~~~~~~~~~~~~~~~~~~~~~~~~~~~
@@ -34,11 +33,6 @@
 
 Qubit Management Classes:
 ~~~~~~~~~~~~~~~~~~~~~~~~~~~~~~~~~
-
-=======
-Qubit Management Classes:
-~~~~~~~~~~~~~~~~~~~~~~~~~~~~~~~~~
->>>>>>> 84412b54
 .. autosummary::
     :toctree: api
 
