# Copyright 2024 Xanadu Quantum Technologies Inc.

# Licensed under the Apache License, Version 2.0 (the "License");
# you may not use this file except in compliance with the License.
# You may obtain a copy of the License at

#     http://www.apache.org/licenses/LICENSE-2.0

# Unless required by applicable law or agreed to in writing, software
# distributed under the License is distributed on an "AS IS" BASIS,
# WITHOUT WARRANTIES OR CONDITIONS OF ANY KIND, either express or implied.
# See the License for the specific language governing permissions and
# limitations under the License.
r"""
As part of the labs module, this module contains experimental features for
resource estimation.

.. warning::

    This module is experimental. Frequent changes will occur,
    with no guarantees of stability or backwards compatibility.

.. currentmodule:: pennylane.labs.resource_estimation

Base Objects
~~~~~~~~~~~~

.. autosummary::
    :toctree: api

    ~ResourceOperator
    ~Resources
    ~CompressedResourceOp

<<<<<<< HEAD
Tracking Resources
~~~~~~~~~~~~~~~~~~
=======
Operators
~~~~~~~~~
>>>>>>> f4425314

.. autosummary::
    :toctree: api

<<<<<<< HEAD
    ~get_resources
    ~DefaultGateSet
    ~resource_config

=======
    ~ResourceCNOT
    ~ResourceControlledPhaseShift
    ~ResourceGlobalPhase
    ~ResourceHadamard
    ~ResourceIdentity
    ~ResourceRot
    ~ResourceRX
    ~ResourceRY
    ~ResourceRZ
    ~ResourceS
    ~ResourceSWAP
    ~ResourceT

Templates
~~~~~~~~~

.. autosummary::
    :toctree: api

    ~ResourceQFT
>>>>>>> f4425314
"""

from .resource_operator import ResourceOperator, ResourcesNotDefined
from .resource_container import CompressedResourceOp, Resources
from .resource_tracking import DefaultGateSet, get_resources, resource_config

from .ops import (
    ResourceCNOT,
    ResourceControlledPhaseShift,
    ResourceGlobalPhase,
    ResourceHadamard,
    ResourceIdentity,
    ResourceRot,
    ResourceRX,
    ResourceRY,
    ResourceRZ,
    ResourceS,
    ResourceSWAP,
    ResourceT,
)

from .templates import (
    ResourceQFT,
)<|MERGE_RESOLUTION|>--- conflicted
+++ resolved
@@ -32,23 +32,22 @@
     ~Resources
     ~CompressedResourceOp
 
-<<<<<<< HEAD
 Tracking Resources
 ~~~~~~~~~~~~~~~~~~
-=======
+
+.. autosummary::
+    :toctree: api
+    
+    ~get_resources
+    ~DefaultGateSet
+    ~resource_config
+
 Operators
 ~~~~~~~~~
->>>>>>> f4425314
 
 .. autosummary::
     :toctree: api
 
-<<<<<<< HEAD
-    ~get_resources
-    ~DefaultGateSet
-    ~resource_config
-
-=======
     ~ResourceCNOT
     ~ResourceControlledPhaseShift
     ~ResourceGlobalPhase
@@ -69,7 +68,7 @@
     :toctree: api
 
     ~ResourceQFT
->>>>>>> f4425314
+
 """
 
 from .resource_operator import ResourceOperator, ResourcesNotDefined
