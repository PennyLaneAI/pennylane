# Copyright 2025 Xanadu Quantum Technologies Inc.

# Licensed under the Apache License, Version 2.0 (the "License");
# you may not use this file except in compliance with the License.
# You may obtain a copy of the License at

#     http://www.apache.org/licenses/LICENSE-2.0

# Unless required by applicable law or agreed to in writing, software
# distributed under the License is distributed on an "AS IS" BASIS,
# WITHOUT WARRANTIES OR CONDITIONS OF ANY KIND, either express or implied.
# See the License for the specific language governing permissions and
# limitations under the License.
r"""
This module contains experimental features for
resource estimation.

.. warning::

    This module is experimental. Frequent changes will occur,
    with no guarantees of stability or backwards compatibility.

.. currentmodule:: pennylane.labs.resource_estimation


Resource Estimation Base Classes:
~~~~~~~~~~~~~~~~~~~~~~~~~~~~~~~~~

.. autosummary::
    :toctree: api

    ~Resources
    ~ResourceOperator
    ~CompressedResourceOp
    ~GateCount

Resource Estimation Functions:
~~~~~~~~~~~~~~~~~~~~~~~~~~~~~~

.. autosummary::
    :toctree: api

    ~estimate_resources
    ~resource_rep
    ~set_decomp
    ~set_adj_decomp
    ~set_ctrl_decomp
    ~set_pow_decomp

Qubit Management Classes:
~~~~~~~~~~~~~~~~~~~~~~~~~

.. autosummary::
    :toctree: api

    ~QubitManager
    ~AllocWires
    ~FreeWires

"""
from .qubit_manager import AllocWires, FreeWires, QubitManager
from .resources_base import Resources
from .resource_operator import (
    CompressedResourceOp,
    ResourceOperator,
    ResourcesNotDefined,
    resource_rep,
    set_adj_decomp,
    set_ctrl_decomp,
    set_decomp,
    set_pow_decomp,
    GateCount,
)
<<<<<<< HEAD
from .resource_tracking import DefaultGateSet, StandardGateSet, estimate_resources, resource_config
from .resources_base import Resources

from .ops import (
    ResourceHadamard,
    ResourceS,
    ResourceX,
    ResourceY,
    ResourceZ,
    ResourceRX,
    ResourceRY,
    ResourceRZ,
    ResourceT,
    ResourcePhaseShift,
    ResourceGlobalPhase,
    ResourceRot,
    ResourceIdentity,
    ResourceSWAP,
    ResourceCH,
    ResourceCY,
    ResourceCZ,
    ResourceCSWAP,
    ResourceCCZ,
    ResourceCNOT,
    ResourceToffoli,
    ResourceMultiControlledX,
    ResourceCRX,
    ResourceCRY,
    ResourceCRZ,
    ResourceCRot,
    ResourceControlledPhaseShift,
    ResourceTempAND,
=======
from .resource_mapping import map_to_resource_op
from .resource_tracking import (
    StandardGateSet,
    DefaultGateSet,
    resource_config,
    estimate_resources,
>>>>>>> 71a04047
)<|MERGE_RESOLUTION|>--- conflicted
+++ resolved
@@ -71,9 +71,6 @@
     set_pow_decomp,
     GateCount,
 )
-<<<<<<< HEAD
-from .resource_tracking import DefaultGateSet, StandardGateSet, estimate_resources, resource_config
-from .resources_base import Resources
 
 from .ops import (
     ResourceHadamard,
@@ -104,12 +101,11 @@
     ResourceCRot,
     ResourceControlledPhaseShift,
     ResourceTempAND,
-=======
+)
+
 from .resource_mapping import map_to_resource_op
 from .resource_tracking import (
     StandardGateSet,
     DefaultGateSet,
     resource_config,
-    estimate_resources,
->>>>>>> 71a04047
-)+    estimate_resources,