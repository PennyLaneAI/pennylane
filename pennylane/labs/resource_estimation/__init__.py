--- conflicted
+++ resolved
@@ -116,10 +116,7 @@
     ~ResourceModExp
     ~ResourceMultiplier
     ~ResourcePhaseAdder
-<<<<<<< HEAD
     ~ResourceQubitUnitary
-=======
->>>>>>> c930fff4
 
 State Preparation Templates
 ~~~~~~~~~~~~~~~~~~~~~~~~~~~
@@ -128,7 +125,6 @@
     :toctree: api
 
     ~ResourceBasisState
-<<<<<<< HEAD
     ~ResourceMPSPrep
     ~ResourceStatePrep
     ~ResourceSuperposition
@@ -141,11 +137,6 @@
     :toctree: api
 
     ~CompactState
-=======
-    ~ResourceStatePrep
-    ~ResourceSuperposition
-    ~ResourceMottonenStatePreparation
->>>>>>> c930fff4
 
 Tracking Resources
 ~~~~~~~~~~~~~~~~~~
@@ -253,12 +244,8 @@
     ResourceSuperposition,
     ResourceAmplitudeAmplification,
     ResourceBasisState,
-<<<<<<< HEAD
     ResourceMPSPrep,
     ResourceQubitUnitary,
 )
 
-from .compact import CompactState
-=======
-)
->>>>>>> c930fff4
+from .compact import CompactState