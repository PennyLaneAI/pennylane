--- conflicted
+++ resolved
@@ -66,7 +66,6 @@
     set_ctrl_decomp,
     set_decomp,
     set_pow_decomp,
-<<<<<<< HEAD
     GateCount,
 )
 from .resource_mapping import map_to_resource_op
@@ -76,7 +75,4 @@
     resource_config,
     estimate_resources,
 )
-=======
-)
-from .resources_base import Resources
->>>>>>> 37c05f66
+from .resources_base import Resources