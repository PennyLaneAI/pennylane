# Copyright 2025 Xanadu Quantum Technologies Inc.

# Licensed under the Apache License, Version 2.0 (the "License");
# you may not use this file except in compliance with the License.
# You may obtain a copy of the License at

#     http://www.apache.org/licenses/LICENSE-2.0

# Unless required by applicable law or agreed to in writing, software
# distributed under the License is distributed on an "AS IS" BASIS,
# WITHOUT WARRANTIES OR CONDITIONS OF ANY KIND, either express or implied.
# See the License for the specific language governing permissions and
# limitations under the License.
r"""
This module contains experimental features for
resource estimation.

.. warning::

    This module is experimental. Frequent changes will occur,
    with no guarantees of stability or backwards compatibility.

.. currentmodule:: pennylane.labs.resource_estimation

Resource Estimation Base Classes:
~~~~~~~~~~~~~~~~~~~~~~~~~~~~~~~~~

.. autosummary::
    :toctree: api

    ~Resources
    ~CompressedResourceOp
    ~ResourceOperator

Operators
~~~~~~~~~

.. autosummary::
    :toctree: api

    ~ResourceCCZ
    ~ResourceCH
    ~ResourceCNOT
    ~ResourceControlledPhaseShift
    ~ResourceCRot
    ~ResourceCRX
    ~ResourceCRY
    ~ResourceCRZ
    ~ResourceCSWAP
    ~ResourceCY
    ~ResourceCZ
    ~ResourceDoubleExcitation
    ~ResourceDoubleExcitationMinus
    ~ResourceDoubleExcitationPlus
    ~ResourceFermionicSWAP
    ~ResourceGlobalPhase
    ~ResourceHadamard
    ~ResourceIdentity
    ~ResourceIsingXX
    ~ResourceIsingXY
    ~ResourceIsingYY
    ~ResourceIsingZZ
    ~ResourceMultiControlledX
    ~ResourceMultiRZ
    ~ResourceMultiControlledX
    ~ResourceOrbitalRotation
    ~ResourcePauliRot
    ~ResourcePhaseShift
    ~ResourcePauliRot
    ~ResourcePhaseShift
    ~ResourcePSWAP
    ~ResourceRot
    ~ResourceRX
    ~ResourceRY
    ~ResourceRZ
    ~ResourceS
    ~ResourceSingleExcitation
    ~ResourceSingleExcitationMinus
    ~ResourceSingleExcitationPlus
    ~ResourceSWAP
    ~ResourceT
    ~ResourceToffoli
    ~ResourceX
    ~ResourceY
    ~ResourceZ

Symbolic Operators
~~~~~~~~~~~~~~~~~~

.. autosummary::
    :toctree: api

    ~ResourceAdjoint
    ~ResourceControlled
    ~ResourceExp
    ~ResourcePow
    ~ResourceProd

Templates
~~~~~~~~~

.. autosummary::
    :toctree: api

    ~ResourceBasisRotation
    ~ResourcePrepSelPrep
    ~ResourceQFT
    ~ResourceQPE
    ~ResourceQubitization
<<<<<<< HEAD
    ~ResourceQROM
    ~ResourceReflection
    ~ResourceSelect
    ~ResourceTrotterProduct
    ~ResourceTrotterizedQfunc
    ~resource_trotterize
    ~ResourceControlledSequence
    ~ResourceModExp
    ~ResourceMultiplier
    ~ResourcePhaseAdder

State Preparation Templates
~~~~~~~~~~~~~~~~~~~~~~~~~~~
=======
    ~ResourceReflection
    ~ResourceSelect
    ~ResourceStatePrep
    ~ResourceTrotterProduct
    ~ResourceTrotterizedQfunc
    ~resource_trotterize
>>>>>>> f383a9c9

.. autosummary::
    :toctree: api

    ~ResourceStatePrep
    ~ResourceSuperposition
    ~ResourceMottonenStatePreparation
    
Tracking Resources
~~~~~~~~~~~~~~~~~~

.. autosummary::
    :toctree: api

    ~get_resources

Resource Object Functions:
~~~~~~~~~~~~~~~~~~~~~~~~~~

.. autosummary::
    :toctree: api

    ~add_in_series
    ~add_in_parallel
    ~mul_in_series
    ~mul_in_parallel
    ~substitute
"""

from .resource_operator import ResourceOperator, ResourcesNotDefined
from .resource_tracking import DefaultGateSet, get_resources, resource_config

from .resource_container import (
    CompressedResourceOp,
    Resources,
    add_in_series,
    add_in_parallel,
    mul_in_series,
    mul_in_parallel,
    substitute,
)

from .ops import (
    ResourceAdjoint,
    ResourceCCZ,
    ResourceCH,
    ResourceCNOT,
    ResourceControlled,
    ResourceControlledPhaseShift,
    ResourceCRot,
    ResourceCRX,
    ResourceCRY,
    ResourceCRZ,
    ResourceCSWAP,
    ResourceCY,
    ResourceCZ,
    ResourceDoubleExcitation,
    ResourceDoubleExcitationMinus,
    ResourceDoubleExcitationPlus,
    ResourceExp,
    ResourceFermionicSWAP,
    ResourceGlobalPhase,
    ResourceHadamard,
    ResourceIdentity,
    ResourceIsingXX,
    ResourceIsingXY,
    ResourceIsingYY,
    ResourceIsingZZ,
    ResourceMultiControlledX,
    ResourceMultiRZ,
    ResourceOrbitalRotation,
    ResourcePauliRot,
    ResourcePow,
    ResourcePSWAP,
    ResourcePhaseShift,
    ResourceProd,
    ResourceRot,
    ResourceRX,
    ResourceRY,
    ResourceRZ,
    ResourceS,
    ResourceSingleExcitation,
    ResourceSingleExcitationMinus,
    ResourceSingleExcitationPlus,
    ResourceSWAP,
    ResourceT,
    ResourceToffoli,
    ResourceX,
    ResourceY,
    ResourceZ,
)

from .templates import (
<<<<<<< HEAD
    ResourceControlledSequence,
    ResourceModExp,
    ResourceMultiplier,
    ResourcePhaseAdder,
=======
>>>>>>> f383a9c9
    ResourceBasisRotation,
    ResourcePrepSelPrep,
    ResourceQFT,
    ResourceQPE,
    ResourceQuantumPhaseEstimation,
    ResourceQubitization,
<<<<<<< HEAD
    ResourceQROM,
=======
>>>>>>> f383a9c9
    ResourceReflection,
    ResourceSelect,
    ResourceStatePrep,
    ResourceTrotterProduct,
    ResourceTrotterizedQfunc,
    resource_trotterize,
<<<<<<< HEAD
    ResourceMottonenStatePreparation,
    ResourceSuperposition,
    ResourceQROMStatePreparation,
    ResourceQubitUnitary,
=======
>>>>>>> f383a9c9
)<|MERGE_RESOLUTION|>--- conflicted
+++ resolved
@@ -107,7 +107,6 @@
     ~ResourceQFT
     ~ResourceQPE
     ~ResourceQubitization
-<<<<<<< HEAD
     ~ResourceQROM
     ~ResourceReflection
     ~ResourceSelect
@@ -121,14 +120,6 @@
 
 State Preparation Templates
 ~~~~~~~~~~~~~~~~~~~~~~~~~~~
-=======
-    ~ResourceReflection
-    ~ResourceSelect
-    ~ResourceStatePrep
-    ~ResourceTrotterProduct
-    ~ResourceTrotterizedQfunc
-    ~resource_trotterize
->>>>>>> f383a9c9
 
 .. autosummary::
     :toctree: api
@@ -136,7 +127,7 @@
     ~ResourceStatePrep
     ~ResourceSuperposition
     ~ResourceMottonenStatePreparation
-    
+
 Tracking Resources
 ~~~~~~~~~~~~~~~~~~
 
@@ -222,34 +213,25 @@
 )
 
 from .templates import (
-<<<<<<< HEAD
     ResourceControlledSequence,
     ResourceModExp,
     ResourceMultiplier,
     ResourcePhaseAdder,
-=======
->>>>>>> f383a9c9
     ResourceBasisRotation,
     ResourcePrepSelPrep,
     ResourceQFT,
     ResourceQPE,
     ResourceQuantumPhaseEstimation,
     ResourceQubitization,
-<<<<<<< HEAD
     ResourceQROM,
-=======
->>>>>>> f383a9c9
     ResourceReflection,
     ResourceSelect,
     ResourceStatePrep,
     ResourceTrotterProduct,
     ResourceTrotterizedQfunc,
     resource_trotterize,
-<<<<<<< HEAD
     ResourceMottonenStatePreparation,
     ResourceSuperposition,
     ResourceQROMStatePreparation,
     ResourceQubitUnitary,
-=======
->>>>>>> f383a9c9
 )