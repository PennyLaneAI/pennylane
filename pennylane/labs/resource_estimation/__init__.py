# Copyright 2024 Xanadu Quantum Technologies Inc.

# Licensed under the Apache License, Version 2.0 (the "License");
# you may not use this file except in compliance with the License.
# You may obtain a copy of the License at

#     http://www.apache.org/licenses/LICENSE-2.0

# Unless required by applicable law or agreed to in writing, software
# distributed under the License is distributed on an "AS IS" BASIS,
# WITHOUT WARRANTIES OR CONDITIONS OF ANY KIND, either express or implied.
# See the License for the specific language governing permissions and
# limitations under the License.
r"""
This module contains experimental features for
resource estimation.

.. warning::

    This module is experimental. Frequent changes will occur,
    with no guarantees of stability or backwards compatibility.

.. currentmodule:: pennylane.labs.resource_estimation

Resource Estimation Base Classes:
~~~~~~~~~~~~~~~~~~~~~~~~~~~~~~~~~

.. autosummary::
    :toctree: api

    ~Resources
    ~CompressedResourceOp
    ~ResourceOperator

Operators
~~~~~~~~~

.. autosummary::
    :toctree: api

<<<<<<< HEAD
    ~ResourceAdjoint
=======
    ~ResourceCH
>>>>>>> d7e1dbbe
    ~ResourceCNOT
    ~ResourceControlled
    ~ResourceControlledPhaseShift
    ~ResourceDoubleExcitation
    ~ResourceDoubleExcitationMinus
    ~ResourceDoubleExcitationPlus
    ~ResourceCRY
    ~ResourceCY
    ~ResourceCZ
    ~ResourceFermionicSWAP
    ~ResourceGlobalPhase
    ~ResourceHadamard
    ~ResourceIdentity
    ~ResourceIsingXX
    ~ResourceIsingXY
    ~ResourceIsingYY
    ~ResourceIsingZZ
    ~ResourceMultiControlledX
    ~ResourceMultiRZ
    ~ResourceOrbitalRotation
<<<<<<< HEAD
    ~ResourcePauliRot
=======
    ~ResourceMultiControlledX
>>>>>>> resource_multi_qubit
    ~ResourcePhaseShift
    ~ResourcePow
    ~ResourcePSWAP
    ~ResourceRot
    ~ResourceRX
    ~ResourceRY
    ~ResourceRZ
    ~ResourceS
    ~ResourceSingleExcitation
    ~ResourceSingleExcitationMinus
    ~ResourceSingleExcitationPlus
    ~ResourceSWAP
    ~ResourceT
    ~ResourceToffoli
    ~ResourceX
    ~ResourceY
    ~ResourceZ

Templates
~~~~~~~~~

.. autosummary::
    :toctree: api

    ~ResourceQFT

Exceptions
~~~~~~~~~~

.. autosummary::
    :toctree: api

    ~ResourcesNotDefined
"""

from .resource_operator import ResourceOperator, ResourcesNotDefined
from .resource_container import CompressedResourceOp, Resources

from .ops import (
<<<<<<< HEAD
    ResourceAdjoint,
=======
    ResourceCH,
>>>>>>> d7e1dbbe
    ResourceCNOT,
    ResourceControlled,
    ResourceControlledPhaseShift,
    ResourceCRY,
    ResourceCY,
    ResourceCZ,
    ResourceDoubleExcitation,
    ResourceDoubleExcitationMinus,
    ResourceDoubleExcitationPlus,
    ResourceFermionicSWAP,
    ResourceGlobalPhase,
    ResourceHadamard,
    ResourceIdentity,
    ResourceIsingXX,
    ResourceIsingXY,
    ResourceIsingYY,
    ResourceIsingZZ,
    ResourceMultiControlledX,
    ResourceMultiRZ,
    ResourceOrbitalRotation,
    ResourcePauliRot,
    ResourcePow,
    ResourcePSWAP,
    ResourcePhaseShift,
    ResourceRot,
    ResourceRX,
    ResourceRY,
    ResourceRZ,
    ResourceS,
    ResourceSingleExcitation,
    ResourceSingleExcitationMinus,
    ResourceSingleExcitationPlus,
    ResourceSWAP,
    ResourceT,
    ResourceToffoli,
    ResourceX,
    ResourceY,
    ResourceZ,
)

from .templates import (
    ResourceQFT,
)<|MERGE_RESOLUTION|>--- conflicted
+++ resolved
@@ -38,11 +38,8 @@
 .. autosummary::
     :toctree: api
 
-<<<<<<< HEAD
     ~ResourceAdjoint
-=======
     ~ResourceCH
->>>>>>> d7e1dbbe
     ~ResourceCNOT
     ~ResourceControlled
     ~ResourceControlledPhaseShift
@@ -63,11 +60,8 @@
     ~ResourceMultiControlledX
     ~ResourceMultiRZ
     ~ResourceOrbitalRotation
-<<<<<<< HEAD
+    ~ResourceMultiControlledX
     ~ResourcePauliRot
-=======
-    ~ResourceMultiControlledX
->>>>>>> resource_multi_qubit
     ~ResourcePhaseShift
     ~ResourcePow
     ~ResourcePSWAP
@@ -107,11 +101,8 @@
 from .resource_container import CompressedResourceOp, Resources
 
 from .ops import (
-<<<<<<< HEAD
     ResourceAdjoint,
-=======
     ResourceCH,
->>>>>>> d7e1dbbe
     ResourceCNOT,
     ResourceControlled,
     ResourceControlledPhaseShift,
