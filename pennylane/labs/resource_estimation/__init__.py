--- conflicted
+++ resolved
@@ -38,11 +38,8 @@
 .. autosummary::
     :toctree: api
 
-<<<<<<< HEAD
     ~ResourceAdjoint
-=======
     ~ResourceCCZ
->>>>>>> c6436563
     ~ResourceCH
     ~ResourceCNOT
     ~ResourceControlled
@@ -116,11 +113,8 @@
 from .resource_tracking import DefaultGateSet, get_resources, resource_config
 
 from .ops import (
-<<<<<<< HEAD
     ResourceAdjoint,
-=======
     ResourceCCZ,
->>>>>>> c6436563
     ResourceCH,
     ResourceCNOT,
     ResourceControlled,
