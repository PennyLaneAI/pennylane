--- conflicted
+++ resolved
@@ -72,46 +72,5 @@
 )
 from .resource_tracking import DefaultGateSet, StandardGateSet, estimate_resources, resource_config
 from .resources_base import Resources
-
-from .ops import (
-    ResourceHadamard,
-    ResourceS,
-    ResourceX,
-    ResourceY,
-    ResourceZ,
-    ResourceRX,
-    ResourceRY,
-    ResourceRZ,
-    ResourceT,
-    ResourcePhaseShift,
-    ResourceGlobalPhase,
-    ResourceRot,
-    ResourceIdentity,
-    ResourceCH,
-    ResourceCY,
-    ResourceCZ,
-    ResourceCSWAP,
-    ResourceCCZ,
-    ResourceCNOT,
-    ResourceToffoli,
-    ResourceMultiControlledX,
-    ResourceCRX,
-    ResourceCRY,
-    ResourceCRZ,
-    ResourceCRot,
-    ResourceControlledPhaseShift,
-    ResourceTempAND,
-<<<<<<< HEAD
-)
-
 from .ops import *
-from .templates import *
-=======
-    ResourceAdjoint,
-    ResourceControlled,
-    ResourceProd,
-    ResourceChangeBasisOp,
-    ResourcePow,
-    ResourceSWAP,
-)
->>>>>>> f94fed9d
+from .templates import *