--- conflicted
+++ resolved
@@ -118,14 +118,6 @@
 .. autosummary::
     :toctree: api
 
-<<<<<<< HEAD
-    ~ResourceTrotterCDF
-    ~ResourceTrotterTHC
-    ~ResourceTrotterVibrational
-    ~ResourceTrotterVibronic
-    ~ResourceQubitizeTHC
-=======
->>>>>>> f0b80e1f
     ~ResourceOutOfPlaceSquare
     ~ResourcePhaseGradient
     ~ResourceOutMultiplier
@@ -137,6 +129,7 @@
     ~ResourceTrotterTHC
     ~ResourceTrotterVibrational
     ~ResourceTrotterVibronic
+    ~ResourceQubitizeTHC
 
 Compact Hamiltonian Class:
 ~~~~~~~~~~~~~~~~~~~~~~~~~~
@@ -168,24 +161,6 @@
     resource_config,
     estimate_resources,
 )
-<<<<<<< HEAD
-from .templates import (
-    CompactHamiltonian,
-    ResourceBasisRotation,
-    ResourceOutMultiplier,
-    ResourceOutOfPlaceSquare,
-    ResourcePhaseGradient,
-    ResourceQROM,
-    ResourceSelect,
-    ResourceSemiAdder,
-    ResourceTrotterCDF,
-    ResourceTrotterTHC,
-    ResourceTrotterVibrational,
-    ResourceTrotterVibronic,
-    ResourceQubitizeTHC,
-)
-=======
->>>>>>> f0b80e1f
 from .ops import (
     ResourceHadamard,
     ResourceS,
@@ -243,4 +218,5 @@
     CompactHamiltonian,
     ResourceTrotterVibrational,
     ResourceTrotterVibronic,
+    ResourceQubitizeTHC
 )