# Copyright 2024 Xanadu Quantum Technologies Inc.

# Licensed under the Apache License, Version 2.0 (the "License");
# you may not use this file except in compliance with the License.
# You may obtain a copy of the License at

#     http://www.apache.org/licenses/LICENSE-2.0

# Unless required by applicable law or agreed to in writing, software
# distributed under the License is distributed on an "AS IS" BASIS,
# WITHOUT WARRANTIES OR CONDITIONS OF ANY KIND, either express or implied.
# See the License for the specific language governing permissions and
# limitations under the License.
r"""
As part of the labs module, this module contains experimental features for
resource estimation.
<<<<<<< HEAD

.. warning::

    This module is experimental. Frequent changes will occur,
    with no guarantees of stability or backwards compatibility.

.. currentmodule:: pennylane.labs.resource_estimation

Base Objects
~~~~~~~~~~~~

.. autosummary::
    :toctree: api

    ~ResourceOperator
    ~Resources
    ~CompressedResourceOp

Operators
~~~~~~~~~

.. autosummary::
    :toctree: api

    ~ResourceCNOT
    ~ResourceControlledPhaseShift
    ~ResourceHadamard
    ~ResourceRZ
    ~ResourceSWAP
    ~ResourceT

Templates
~~~~~~~~~

.. autosummary::
    :toctree: api

    ~ResourceQFT

Exceptions
~~~~~~~~~~

.. autosummary::
    :toctree: api

    ~ResourcesNotDefined

=======
>>>>>>> 4db704a8
"""

from .resource_operator import ResourceOperator, ResourcesNotDefined
from .resource_container import CompressedResourceOp, Resources

from .ops import (
    ResourceCNOT,
    ResourceControlledPhaseShift,
    ResourceHadamard,
    ResourceRZ,
    ResourceSWAP,
    ResourceT,
)

from .templates import (
    ResourceQFT,
)<|MERGE_RESOLUTION|>--- conflicted
+++ resolved
@@ -14,56 +14,6 @@
 r"""
 As part of the labs module, this module contains experimental features for
 resource estimation.
-<<<<<<< HEAD
-
-.. warning::
-
-    This module is experimental. Frequent changes will occur,
-    with no guarantees of stability or backwards compatibility.
-
-.. currentmodule:: pennylane.labs.resource_estimation
-
-Base Objects
-~~~~~~~~~~~~
-
-.. autosummary::
-    :toctree: api
-
-    ~ResourceOperator
-    ~Resources
-    ~CompressedResourceOp
-
-Operators
-~~~~~~~~~
-
-.. autosummary::
-    :toctree: api
-
-    ~ResourceCNOT
-    ~ResourceControlledPhaseShift
-    ~ResourceHadamard
-    ~ResourceRZ
-    ~ResourceSWAP
-    ~ResourceT
-
-Templates
-~~~~~~~~~
-
-.. autosummary::
-    :toctree: api
-
-    ~ResourceQFT
-
-Exceptions
-~~~~~~~~~~
-
-.. autosummary::
-    :toctree: api
-
-    ~ResourcesNotDefined
-
-=======
->>>>>>> 4db704a8
 """
 
 from .resource_operator import ResourceOperator, ResourcesNotDefined
