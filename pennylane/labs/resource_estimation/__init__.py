# Copyright 2025 Xanadu Quantum Technologies Inc.

# Licensed under the Apache License, Version 2.0 (the "License");
# you may not use this file except in compliance with the License.
# You may obtain a copy of the License at

#     http://www.apache.org/licenses/LICENSE-2.0

# Unless required by applicable law or agreed to in writing, software
# distributed under the License is distributed on an "AS IS" BASIS,
# WITHOUT WARRANTIES OR CONDITIONS OF ANY KIND, either express or implied.
# See the License for the specific language governing permissions and
# limitations under the License.
r"""
This module contains experimental features for
resource estimation.

.. warning::

    This module is experimental. Frequent changes will occur,
    with no guarantees of stability or backwards compatibility.

.. currentmodule:: pennylane.labs.resource_estimation


Resource Estimation Functions:
~~~~~~~~~~~~~~~~~~~~~~~~~~~~~~

.. autosummary::
    :toctree: api

    ~set_decomp
    ~set_adj_decomp
    ~set_ctrl_decomp
    ~set_pow_decomp

Resource Estimation Base Classes:
~~~~~~~~~~~~~~~~~~~~~~~~~~~~~~~~~

.. autosummary::
    :toctree: api

    ~Resources
    ~ResourceOperator
    ~CompressedResourceOp

Qubit Management Classes:
~~~~~~~~~~~~~~~~~~~~~~~~~

.. autosummary::
    :toctree: api

    ~QubitManager
    ~AllocWires
    ~FreeWires

"""


from .qubit_manager import AllocWires, FreeWires, QubitManager
from .resource_mapping import map_to_resource_op
from .resource_operator import (
    CompressedResourceOp,
    GateCount,
    ResourceOperator,
    ResourcesNotDefined,
    resource_rep,
    set_adj_decomp,
    set_ctrl_decomp,
    set_decomp,
    set_pow_decomp,
)
<<<<<<< HEAD
from .resource_mapping import map_to_resource_op
from .resource_tracking import (
    StandardGateSet,
    DefaultGateSet,
    resource_config,
    estimate_resources,
)

from .ops import *
from .templates import *
=======
from .resource_tracking import DefaultGateSet, StandardGateSet, estimate_resources, resource_config
from .resources_base import Resources

from .ops import (
    ResourceHadamard,
    ResourceS,
    ResourceX,
    ResourceY,
    ResourceZ,
    ResourceRX,
    ResourceRY,
    ResourceRZ,
    ResourceT,
    ResourcePhaseShift,
    ResourceGlobalPhase,
    ResourceRot,
    ResourceIdentity,
    ResourceCH,
    ResourceCY,
    ResourceCZ,
    ResourceCSWAP,
    ResourceCCZ,
    ResourceCNOT,
    ResourceToffoli,
    ResourceMultiControlledX,
    ResourceCRX,
    ResourceCRY,
    ResourceCRZ,
    ResourceCRot,
    ResourceControlledPhaseShift,
    ResourceTempAND,
)

from .ops import (
    ResourceHadamard,
    ResourceS,
    ResourceX,
    ResourceY,
    ResourceZ,
    ResourceRX,
    ResourceRY,
    ResourceRZ,
    ResourceT,
    ResourcePhaseShift,
    ResourceGlobalPhase,
    ResourceRot,
    ResourceIdentity,
    ResourceCH,
    ResourceCY,
    ResourceCZ,
    ResourceCSWAP,
    ResourceCCZ,
    ResourceCNOT,
    ResourceToffoli,
    ResourceMultiControlledX,
    ResourceCRX,
    ResourceCRY,
    ResourceCRZ,
    ResourceCRot,
    ResourceControlledPhaseShift,
)
>>>>>>> 26c55186
<|MERGE_RESOLUTION|>--- conflicted
+++ resolved
@@ -70,18 +70,6 @@
     set_decomp,
     set_pow_decomp,
 )
-<<<<<<< HEAD
-from .resource_mapping import map_to_resource_op
-from .resource_tracking import (
-    StandardGateSet,
-    DefaultGateSet,
-    resource_config,
-    estimate_resources,
-)
-
-from .ops import *
-from .templates import *
-=======
 from .resource_tracking import DefaultGateSet, StandardGateSet, estimate_resources, resource_config
 from .resources_base import Resources
 
@@ -143,4 +131,6 @@
     ResourceCRot,
     ResourceControlledPhaseShift,
 )
->>>>>>> 26c55186
+
+from .ops import *
+from .templates import *