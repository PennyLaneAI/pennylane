# Copyright 2025 Xanadu Quantum Technologies Inc.

# Licensed under the Apache License, Version 2.0 (the "License");
# you may not use this file except in compliance with the License.
# You may obtain a copy of the License at

#     http://www.apache.org/licenses/LICENSE-2.0

# Unless required by applicable law or agreed to in writing, software
# distributed under the License is distributed on an "AS IS" BASIS,
# WITHOUT WARRANTIES OR CONDITIONS OF ANY KIND, either express or implied.
# See the License for the specific language governing permissions and
# limitations under the License.
r"""
This module contains experimental features for
resource estimation.

.. warning::

    This module is experimental. Frequent changes will occur,
    with no guarantees of stability or backwards compatibility.

.. currentmodule:: pennylane.labs.resource_estimation

Resource Estimation Base Classes:
~~~~~~~~~~~~~~~~~~~~~~~~~~~~~~~~~

.. autosummary::
    :toctree: api

    ~Resources
    ~CompressedResourceOp
    ~ResourceOperator

Resource Object Functions:
~~~~~~~~~~~~~~~~~~~~~~~~~~

.. autosummary::
    :toctree: api

    ~add_in_series
    ~add_in_parallel
    ~mul_in_series
    ~mul_in_parallel
    ~substitute

Operators
~~~~~~~~~

.. autosummary::
    :toctree: api

    ~ResourceCCZ
    ~ResourceCH
    ~ResourceCNOT
    ~ResourceControlledPhaseShift
    ~ResourceCRot
    ~ResourceCRX
    ~ResourceCRY
    ~ResourceCRZ
    ~ResourceCSWAP
    ~ResourceCY
    ~ResourceCZ
    ~ResourceDoubleExcitation
    ~ResourceDoubleExcitationMinus
    ~ResourceDoubleExcitationPlus
    ~ResourceFermionicSWAP
    ~ResourceGlobalPhase
    ~ResourceHadamard
    ~ResourceIdentity
    ~ResourceIsingXX
    ~ResourceIsingXY
    ~ResourceIsingYY
    ~ResourceIsingZZ
    ~ResourceMultiControlledX
    ~ResourceMultiRZ
    ~ResourceMultiControlledX
    ~ResourceOrbitalRotation
    ~ResourcePauliRot
    ~ResourcePhaseShift
    ~ResourcePauliRot
    ~ResourcePhaseShift
    ~ResourcePSWAP
    ~ResourceRot
    ~ResourceRX
    ~ResourceRY
    ~ResourceRZ
    ~ResourceS
    ~ResourceSingleExcitation
    ~ResourceSingleExcitationMinus
    ~ResourceSingleExcitationPlus
    ~ResourceSWAP
    ~ResourceT
    ~ResourceToffoli
    ~ResourceX
    ~ResourceY
    ~ResourceZ

Symbolic Operators
~~~~~~~~~~~~~~~~~~

.. autosummary::
    :toctree: api

    ~ResourceAdjoint
    ~ResourceControlled
    ~ResourceExp
    ~ResourcePow
    ~ResourceProd

Templates
~~~~~~~~~

.. autosummary::
    :toctree: api

    ~ResourceBasisRotation
    ~ResourcePrepSelPrep
    ~ResourceQFT
    ~ResourceQPE
    ~ResourceQubitization
    ~ResourceReflection
    ~ResourceSelect
    ~ResourceStatePrep
    ~ResourceTrotterProduct
<<<<<<< HEAD
    ~resource_trotterize
    ~ResourceControlledSequence
    ~ResourceModExp
    ~ResourceMultiplier
    ~ResourcePhaseAdder
=======
    ~ResourceTrotterizedQfunc
    ~resource_trotterize
>>>>>>> 9863befa

Tracking Resources
~~~~~~~~~~~~~~~~~~

.. autosummary::
    :toctree: api

    ~get_resources

Exceptions
~~~~~~~~~~

.. autosummary::
    :toctree: api

    ~ResourcesNotDefined
"""

from .resource_operator import ResourceOperator, ResourcesNotDefined
from .resource_tracking import DefaultGateSet, get_resources, resource_config

from .resource_container import (
    CompressedResourceOp,
    Resources,
    add_in_series,
    add_in_parallel,
    mul_in_series,
    mul_in_parallel,
    substitute,
)

from .ops import (
    ResourceAdjoint,
    ResourceCCZ,
    ResourceCH,
    ResourceCNOT,
    ResourceControlled,
    ResourceControlledPhaseShift,
    ResourceCRot,
    ResourceCRX,
    ResourceCRY,
    ResourceCRZ,
    ResourceCSWAP,
    ResourceCY,
    ResourceCZ,
    ResourceDoubleExcitation,
    ResourceDoubleExcitationMinus,
    ResourceDoubleExcitationPlus,
    ResourceExp,
    ResourceFermionicSWAP,
    ResourceGlobalPhase,
    ResourceHadamard,
    ResourceIdentity,
    ResourceIsingXX,
    ResourceIsingXY,
    ResourceIsingYY,
    ResourceIsingZZ,
    ResourceMultiControlledX,
    ResourceMultiRZ,
    ResourceOrbitalRotation,
    ResourcePauliRot,
    ResourcePow,
    ResourcePSWAP,
    ResourcePhaseShift,
    ResourceProd,
    ResourceRot,
    ResourceRX,
    ResourceRY,
    ResourceRZ,
    ResourceS,
    ResourceSingleExcitation,
    ResourceSingleExcitationMinus,
    ResourceSingleExcitationPlus,
    ResourceSWAP,
    ResourceT,
    ResourceToffoli,
    ResourceX,
    ResourceY,
    ResourceZ,
)

from .templates import (
<<<<<<< HEAD
    ResourceControlledSequence,
    ResourceModExp,
    ResourceMultiplier,
    ResourcePhaseAdder,
=======
>>>>>>> 9863befa
    ResourceBasisRotation,
    ResourcePrepSelPrep,
    ResourceQFT,
    ResourceQPE,
    ResourceQuantumPhaseEstimation,
    ResourceQubitization,
    ResourceReflection,
    ResourceSelect,
    ResourceStatePrep,
    ResourceTrotterProduct,
<<<<<<< HEAD
=======
    ResourceTrotterizedQfunc,
>>>>>>> 9863befa
    resource_trotterize,
)<|MERGE_RESOLUTION|>--- conflicted
+++ resolved
@@ -123,16 +123,12 @@
     ~ResourceSelect
     ~ResourceStatePrep
     ~ResourceTrotterProduct
-<<<<<<< HEAD
+    ~ResourceTrotterizedQfunc
     ~resource_trotterize
     ~ResourceControlledSequence
     ~ResourceModExp
     ~ResourceMultiplier
     ~ResourcePhaseAdder
-=======
-    ~ResourceTrotterizedQfunc
-    ~resource_trotterize
->>>>>>> 9863befa
 
 Tracking Resources
 ~~~~~~~~~~~~~~~~~~
@@ -215,13 +211,10 @@
 )
 
 from .templates import (
-<<<<<<< HEAD
     ResourceControlledSequence,
     ResourceModExp,
     ResourceMultiplier,
     ResourcePhaseAdder,
-=======
->>>>>>> 9863befa
     ResourceBasisRotation,
     ResourcePrepSelPrep,
     ResourceQFT,
@@ -232,9 +225,6 @@
     ResourceSelect,
     ResourceStatePrep,
     ResourceTrotterProduct,
-<<<<<<< HEAD
-=======
     ResourceTrotterizedQfunc,
->>>>>>> 9863befa
     resource_trotterize,
 )