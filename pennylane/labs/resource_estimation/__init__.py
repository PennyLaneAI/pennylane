# Copyright 2024 Xanadu Quantum Technologies Inc.

# Licensed under the Apache License, Version 2.0 (the "License");
# you may not use this file except in compliance with the License.
# You may obtain a copy of the License at

#     http://www.apache.org/licenses/LICENSE-2.0

# Unless required by applicable law or agreed to in writing, software
# distributed under the License is distributed on an "AS IS" BASIS,
# WITHOUT WARRANTIES OR CONDITIONS OF ANY KIND, either express or implied.
# See the License for the specific language governing permissions and
# limitations under the License.
r"""
As part of the labs module, this module contains experimental features for
resource estimation.

.. warning::

    This module is experimental. Frequent changes will occur,
    with no guarantees of stability or backwards compatibility.

.. currentmodule:: pennylane.labs.resource_estimation

Base Objects
~~~~~~~~~~~~

.. autosummary::
    :toctree: api

    ~ResourceOperator
    ~Resources
    ~CompressedResourceOp

"""

<<<<<<< HEAD
from .resource_operator import ResourceOperator, ResourcesNotDefined
from .resource_container import CompressedResourceOp, Resources
from .resource_tracking import get_resources, DefaultGateSet, _StandardGateSet, resource_config

from .ops import (
    ResourceCNOT,
    ResourceControlledPhaseShift,
    ResourceHadamard,
    ResourceRZ,
    ResourceSWAP,
    ResourceT,
)

from .templates import (
    ResourceQFT,
)
=======
from .resource_operator import ResourceOperator
from .resource_container import CompressedResourceOp, Resources
>>>>>>> 15d95125
<|MERGE_RESOLUTION|>--- conflicted
+++ resolved
@@ -34,8 +34,7 @@
 
 """
 
-<<<<<<< HEAD
-from .resource_operator import ResourceOperator, ResourcesNotDefined
+from .resource_operator import ResourceOperator
 from .resource_container import CompressedResourceOp, Resources
 from .resource_tracking import get_resources, DefaultGateSet, _StandardGateSet, resource_config
 
@@ -50,8 +49,4 @@
 
 from .templates import (
     ResourceQFT,
-)
-=======
-from .resource_operator import ResourceOperator
-from .resource_container import CompressedResourceOp, Resources
->>>>>>> 15d95125
+)