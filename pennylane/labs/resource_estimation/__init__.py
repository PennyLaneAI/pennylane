--- conflicted
+++ resolved
@@ -196,13 +196,7 @@
     ResourcePrepCDF,
     ResourceAliasSampling,
     ResourceSelectSparsePauli,
-<<<<<<< HEAD
-    ResourcePrepSparsePauli
-    # ResourcePrepAC,
-    # ResourceSelectAC,
-=======
     ResourcePrepSparsePauli,
     ResourcePrepAC,
     ResourceSelectAC,
->>>>>>> bc93d8b7
 )