--- conflicted
+++ resolved
@@ -48,12 +48,9 @@
     ~ResourceGlobalPhase
     ~ResourceHadamard
     ~ResourceIdentity
-<<<<<<< HEAD
     ~ResourceMultiRZ
     ~ResourceOrbitalRotation
-=======
     ~ResourcePhaseShift
->>>>>>> 142b7b23
     ~ResourceRot
     ~ResourceRX
     ~ResourceRY
@@ -99,7 +96,6 @@
     ResourceGlobalPhase,
     ResourceHadamard,
     ResourceIdentity,
-<<<<<<< HEAD
     ResourceIsingXX,
     ResourceIsingXY,
     ResourceIsingYY,
@@ -108,9 +104,7 @@
     ResourceOrbitalRotation,
     ResourcePauliRot,
     ResourcePSWAP,
-=======
     ResourcePhaseShift,
->>>>>>> 142b7b23
     ResourceRot,
     ResourceRX,
     ResourceRY,
