--- conflicted
+++ resolved
@@ -93,11 +93,6 @@
     :toctree: api
 
     ~get_resources
-<<<<<<< HEAD
-    ~DefaultGateSet
-    ~resource_config
-=======
->>>>>>> e33901fd
 
 Exceptions
 ~~~~~~~~~~
@@ -109,11 +104,6 @@
     ~ResourceOperatorNotImplemented
 """
 
-<<<<<<< HEAD
-from .resource_operator import ResourceOperator, ResourcesNotDefined, ResourceOperatorNotImplemented
-from .resource_container import CompressedResourceOp, Resources
-from .resource_tracking import DefaultGateSet, get_resources, resource_config
-=======
 from .resource_operator import ResourceOperator, ResourcesNotDefined
 from .resource_tracking import DefaultGateSet, get_resources, resource_config
 
@@ -126,7 +116,6 @@
     mul_in_parallel,
     substitute,
 )
->>>>>>> e33901fd
 
 from .ops import (
     ResourceCCZ,
