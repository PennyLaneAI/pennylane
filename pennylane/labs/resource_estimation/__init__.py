--- conflicted
+++ resolved
@@ -44,8 +44,6 @@
     ~Resources
     ~ResourceOperator
     ~CompressedResourceOp
-<<<<<<< HEAD
-=======
 
 Resource Estimation Functions:
 ~~~~~~~~~~~~~~~~~~~~~~~~~~~~~~
@@ -57,7 +55,6 @@
     ~set_adj_decomp
     ~set_ctrl_decomp
     ~set_pow_decomp
->>>>>>> 6926173c
 
 Qubit Management Classes:
 ~~~~~~~~~~~~~~~~~~~~~~~~~
@@ -72,24 +69,16 @@
 """
 
 from .qubit_manager import AllocWires, FreeWires, QubitManager
-<<<<<<< HEAD
-=======
-from .resources_base import Resources
->>>>>>> 6926173c
 from .resource_mapping import map_to_resource_op
 from .resource_operator import (
     CompressedResourceOp,
     ResourceOperator,
     ResourcesNotDefined,
-<<<<<<< HEAD
     resource_rep,
-=======
->>>>>>> 6926173c
     set_adj_decomp,
     set_ctrl_decomp,
     set_decomp,
     set_pow_decomp,
-<<<<<<< HEAD
     GateCount,
 )
 from .resource_mapping import map_to_resource_op
@@ -100,6 +89,13 @@
     estimate_resources,
 )
 from .resources_base import Resources
-=======
-)
->>>>>>> 6926173c
+from .resource_mapping import map_to_resource_op
+from .resource_operator import (
+    CompressedResourceOp,
+    ResourceOperator,
+    ResourcesNotDefined,
+    set_adj_decomp,
+    set_ctrl_decomp,
+    set_decomp,
+    set_pow_decomp,
+)