--- conflicted
+++ resolved
@@ -14,64 +14,6 @@
 r"""
 As part of the labs module, this module contains experimental features for
 resource estimation.
-<<<<<<< HEAD
-
-.. warning::
-
-    This module is experimental. Frequent changes will occur,
-    with no guarantees of stability or backwards compatibility.
-
-.. currentmodule:: pennylane.labs.resource_estimation
-
-Base Objects
-~~~~~~~~~~~~
-
-.. autosummary::
-    :toctree: api
-
-    ~ResourceOperator
-    ~Resources
-    ~CompressedResourceOp
-
-Tracking Resources
-~~~~~~~~~~~~~~~~~~
-
-.. autosummary::
-    :toctree: api
-    
-    ~get_resources
-    ~DefaultGateSet
-    ~resource_config
-
-Operators
-~~~~~~~~~
-
-.. autosummary::
-    :toctree: api
-
-    ~ResourceCNOT
-    ~ResourceControlledPhaseShift
-    ~ResourceGlobalPhase
-    ~ResourceHadamard
-    ~ResourceIdentity
-    ~ResourceRot
-    ~ResourceRX
-    ~ResourceRY
-    ~ResourceRZ
-    ~ResourceS
-    ~ResourceSWAP
-    ~ResourceT
-
-Templates
-~~~~~~~~~
-
-.. autosummary::
-    :toctree: api
-
-    ~ResourceQFT
-
-=======
->>>>>>> 23866523
 """
 
 from .resource_operator import ResourceOperator, ResourcesNotDefined
