# Copyright 2024 Xanadu Quantum Technologies Inc.

# Licensed under the Apache License, Version 2.0 (the "License");
# you may not use this file except in compliance with the License.
# You may obtain a copy of the License at

#     http://www.apache.org/licenses/LICENSE-2.0

# Unless required by applicable law or agreed to in writing, software
# distributed under the License is distributed on an "AS IS" BASIS,
# WITHOUT WARRANTIES OR CONDITIONS OF ANY KIND, either express or implied.
# See the License for the specific language governing permissions and
# limitations under the License.
r"""
This module contains experimental features for
resource estimation.

.. warning::

    This module is experimental. Frequent changes will occur,
    with no guarantees of stability or backwards compatibility.

.. currentmodule:: pennylane.labs.resource_estimation

Resource Estimation Base Classes:
~~~~~~~~~~~~~~~~~~~~~~~~~~~~~~~~~

.. autosummary::
    :toctree: api

    ~Resources
    ~CompressedResourceOp
    ~ResourceOperator

Operators
~~~~~~~~~

.. autosummary::
    :toctree: api

<<<<<<< HEAD
    ~ResourceAdjoint
=======
    ~ResourceCH
>>>>>>> 3699385d
    ~ResourceCNOT
    ~ResourceControlled
    ~ResourceControlledPhaseShift
    ~ResourceDoubleExcitation
    ~ResourceDoubleExcitationMinus
    ~ResourceDoubleExcitationPlus
    ~ResourceCRY
    ~ResourceCY
    ~ResourceCZ
    ~ResourceFermionicSWAP
    ~ResourceGlobalPhase
    ~ResourceHadamard
    ~ResourceIdentity
    ~ResourceIsingXX
    ~ResourceIsingXY
    ~ResourceIsingYY
    ~ResourceIsingZZ
    ~ResourceMultiControlledX
    ~ResourceMultiRZ
    ~ResourceOrbitalRotation
<<<<<<< HEAD
    ~ResourcePauliRot
=======
    ~ResourceMultiControlledX
>>>>>>> resource_multi_qubit
    ~ResourcePhaseShift
    ~ResourcePow
    ~ResourcePSWAP
    ~ResourceRot
    ~ResourceRX
    ~ResourceRY
    ~ResourceRZ
    ~ResourceS
    ~ResourceSingleExcitation
    ~ResourceSingleExcitationMinus
    ~ResourceSingleExcitationPlus
    ~ResourceSWAP
    ~ResourceT
    ~ResourceToffoli
    ~ResourceX
    ~ResourceY
    ~ResourceZ

Templates
~~~~~~~~~

.. autosummary::
    :toctree: api

    ~ResourceQFT

Tracking Resources
~~~~~~~~~~~~~~~~~~

.. autosummary::
    :toctree: api

    ~get_resources
    ~DefaultGateSet
    ~resource_config

Exceptions
~~~~~~~~~~

.. autosummary::
    :toctree: api

    ~ResourcesNotDefined
"""

from .resource_operator import ResourceOperator, ResourcesNotDefined
from .resource_container import CompressedResourceOp, Resources
from .resource_tracking import DefaultGateSet, get_resources, resource_config

from .ops import (
<<<<<<< HEAD
    ResourceAdjoint,
=======
    ResourceCH,
>>>>>>> 3699385d
    ResourceCNOT,
    ResourceControlled,
    ResourceControlledPhaseShift,
    ResourceCRY,
    ResourceCY,
    ResourceCZ,
    ResourceDoubleExcitation,
    ResourceDoubleExcitationMinus,
    ResourceDoubleExcitationPlus,
    ResourceFermionicSWAP,
    ResourceGlobalPhase,
    ResourceHadamard,
    ResourceIdentity,
    ResourceIsingXX,
    ResourceIsingXY,
    ResourceIsingYY,
    ResourceIsingZZ,
    ResourceMultiControlledX,
    ResourceMultiRZ,
    ResourceOrbitalRotation,
    ResourcePauliRot,
    ResourcePow,
    ResourcePSWAP,
    ResourcePhaseShift,
    ResourceRot,
    ResourceRX,
    ResourceRY,
    ResourceRZ,
    ResourceS,
    ResourceSingleExcitation,
    ResourceSingleExcitationMinus,
    ResourceSingleExcitationPlus,
    ResourceSWAP,
    ResourceT,
    ResourceToffoli,
    ResourceX,
    ResourceY,
    ResourceZ,
)

from .templates import (
    ResourceQFT,
)<|MERGE_RESOLUTION|>--- conflicted
+++ resolved
@@ -38,11 +38,8 @@
 .. autosummary::
     :toctree: api
 
-<<<<<<< HEAD
     ~ResourceAdjoint
-=======
     ~ResourceCH
->>>>>>> 3699385d
     ~ResourceCNOT
     ~ResourceControlled
     ~ResourceControlledPhaseShift
@@ -63,11 +60,8 @@
     ~ResourceMultiControlledX
     ~ResourceMultiRZ
     ~ResourceOrbitalRotation
-<<<<<<< HEAD
     ~ResourcePauliRot
-=======
     ~ResourceMultiControlledX
->>>>>>> resource_multi_qubit
     ~ResourcePhaseShift
     ~ResourcePow
     ~ResourcePSWAP
@@ -118,11 +112,8 @@
 from .resource_tracking import DefaultGateSet, get_resources, resource_config
 
 from .ops import (
-<<<<<<< HEAD
     ResourceAdjoint,
-=======
     ResourceCH,
->>>>>>> 3699385d
     ResourceCNOT,
     ResourceControlled,
     ResourceControlledPhaseShift,
