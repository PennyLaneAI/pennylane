--- conflicted
+++ resolved
@@ -118,13 +118,6 @@
 .. autosummary::
     :toctree: api
 
-<<<<<<< HEAD
-    ~ResourceTrotterCDF
-    ~ResourceTrotterTHC
-    ~ResourceTrotterVibrational
-    ~ResourceTrotterVibronic
-=======
->>>>>>> 478dc77e
     ~ResourceOutOfPlaceSquare
     ~ResourcePhaseGradient
     ~ResourceOutMultiplier
@@ -134,6 +127,8 @@
     ~ResourceQROM
     ~ResourceTrotterCDF
     ~ResourceTrotterTHC
+    ~ResourceTrotterVibrational
+    ~ResourceTrotterVibronic
 
 Compact Hamiltonian Class:
 ~~~~~~~~~~~~~~~~~~~~~~~~~~
@@ -165,23 +160,6 @@
     resource_config,
     estimate_resources,
 )
-<<<<<<< HEAD
-from .templates import (
-    CompactHamiltonian,
-    ResourceBasisRotation,
-    ResourceOutMultiplier,
-    ResourceOutOfPlaceSquare,
-    ResourcePhaseGradient,
-    ResourceQROM,
-    ResourceSelect,
-    ResourceSemiAdder,
-    ResourceTrotterCDF,
-    ResourceTrotterTHC,
-    ResourceTrotterVibrational,
-    ResourceTrotterVibronic,
-)
-=======
->>>>>>> 478dc77e
 from .ops import (
     ResourceHadamard,
     ResourceS,
@@ -237,4 +215,6 @@
     ResourceTrotterCDF,
     ResourceTrotterTHC,
     CompactHamiltonian,
+    ResourceTrotterVibrational,
+    ResourceTrotterVibronic,
 )