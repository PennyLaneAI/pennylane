# Copyright 2025 Xanadu Quantum Technologies Inc.

# Licensed under the Apache License, Version 2.0 (the "License");
# you may not use this file except in compliance with the License.
# You may obtain a copy of the License at

#     http://www.apache.org/licenses/LICENSE-2.0

# Unless required by applicable law or agreed to in writing, software
# distributed under the License is distributed on an "AS IS" BASIS,
# WITHOUT WARRANTIES OR CONDITIONS OF ANY KIND, either express or implied.
# See the License for the specific language governing permissions and
# limitations under the License.
r"""
This module contains experimental features for
resource estimation.

.. warning::

    This module is experimental. Frequent changes will occur,
    with no guarantees of stability or backwards compatibility.

.. currentmodule:: pennylane.labs.resource_estimation


Resource Estimation Base Classes:
~~~~~~~~~~~~~~~~~~~~~~~~~~~~~~~~~

.. autosummary::
    :toctree: api

    ~Resources
    ~ResourceOperator
    ~CompressedResourceOp
    ~GateCount

Resource Estimation Functions:
~~~~~~~~~~~~~~~~~~~~~~~~~~~~~~

.. autosummary::
    :toctree: api

    ~estimate_resources
    ~resource_rep
    ~set_decomp
    ~set_adj_decomp
    ~set_ctrl_decomp
    ~set_pow_decomp

Qubit Management Classes:
~~~~~~~~~~~~~~~~~~~~~~~~~

.. autosummary::
    :toctree: api

    ~QubitManager
    ~AllocWires
    ~FreeWires

Operators:
~~~~~~~~~~

.. autosummary::
    :toctree: api

    ~ResourceGlobalPhase
    ~ResourceHadamard
    ~ResourceIdentity
    ~ResourceS
    ~ResourceT
    ~ResourceX
    ~ResourceY
    ~ResourceZ
    ~ResourceRX
    ~ResourceRY
    ~ResourceRZ
    ~ResourceRot
    ~ResourcePhaseShift
    ~ResourceSWAP
    ~ResourceCH
    ~ResourceCY
    ~ResourceCZ
    ~ResourceCSWAP
    ~ResourceCCZ
    ~ResourceCNOT
    ~ResourceToffoli
    ~ResourceMultiControlledX
    ~ResourceCRX
    ~ResourceCRY
    ~ResourceCRZ
    ~ResourceCRot
    ~ResourceControlledPhaseShift
    ~ResourceTempAND

"""

from .qubit_manager import AllocWires, FreeWires, QubitManager
from .resources_base import Resources
from .resource_operator import (
    CompressedResourceOp,
    ResourceOperator,
    ResourcesNotDefined,
    resource_rep,
    set_adj_decomp,
    set_ctrl_decomp,
    set_decomp,
    set_pow_decomp,
    GateCount,
)
from .resource_mapping import map_to_resource_op
from .resource_tracking import (
    StandardGateSet,
    DefaultGateSet,
    resource_config,
    estimate_resources,
)
from .ops import (
    ResourceHadamard,
    ResourceS,
    ResourceX,
    ResourceY,
    ResourceZ,
    ResourceRX,
    ResourceRY,
    ResourceRZ,
    ResourceT,
    ResourcePhaseShift,
    ResourceGlobalPhase,
    ResourceRot,
    ResourceIdentity,
    ResourceSWAP,
    ResourceCH,
    ResourceCY,
    ResourceCZ,
    ResourceCSWAP,
    ResourceCCZ,
    ResourceCNOT,
    ResourceToffoli,
    ResourceMultiControlledX,
    ResourceCRX,
    ResourceCRY,
    ResourceCRZ,
    ResourceCRot,
    ResourceControlledPhaseShift,
<<<<<<< HEAD
    ResourceMultiRZ,
    ResourcePauliRot,
    ResourceIsingXX,
    ResourceIsingYY,
    ResourceIsingXY,
    ResourceIsingZZ,
    ResourcePSWAP,
=======
    ResourceTempAND,
    ResourceAdjoint,
    ResourceControlled,
    ResourceProd,
    ResourceChangeBasisOp,
    ResourcePow,
>>>>>>> 8a55910d
)<|MERGE_RESOLUTION|>--- conflicted
+++ resolved
@@ -91,6 +91,13 @@
     ~ResourceCRot
     ~ResourceControlledPhaseShift
     ~ResourceTempAND
+    ~ResourceMultiRZ,
+    ~ResourcePauliRot
+    ~ResourceIsingXX
+    ~ResourceIsingYY
+    ~ResourceIsingXY
+    ~ResourceIsingZZ
+    ~ResourcePSWAP
 
 """
 
@@ -142,7 +149,6 @@
     ResourceCRZ,
     ResourceCRot,
     ResourceControlledPhaseShift,
-<<<<<<< HEAD
     ResourceMultiRZ,
     ResourcePauliRot,
     ResourceIsingXX,
@@ -150,12 +156,10 @@
     ResourceIsingXY,
     ResourceIsingZZ,
     ResourcePSWAP,
-=======
     ResourceTempAND,
     ResourceAdjoint,
     ResourceControlled,
     ResourceProd,
     ResourceChangeBasisOp,
     ResourcePow,
->>>>>>> 8a55910d
 )