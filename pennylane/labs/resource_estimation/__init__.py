--- conflicted
+++ resolved
@@ -24,9 +24,5 @@
 
 """
 
-<<<<<<< HEAD
-from .qubit_manager import QubitManager, GrabWires, FreeWires
-from .resources_base import Resources
-=======
 from .qubit_manager import AllocWires, FreeWires, QubitManager
->>>>>>> ee16ed4b
+from .resources_base import Resources