--- conflicted
+++ resolved
@@ -281,13 +281,8 @@
 
     @staticmethod
     def _resource_decomp(**kwargs):
-<<<<<<< HEAD
-        fermionic_swap = re.ResourceFermionicSWAP.resource_rep(**kwargs)
-        single_excitation = re.ResourceSingleExcitation.resource_rep(**kwargs)
-=======
         fermionic_swap = re.ResourceFermionicSWAP.resource_rep()
         single_excitation = re.ResourceSingleExcitation.resource_rep()
->>>>>>> 9350cb29
 
         gate_types = {}
         gate_types[fermionic_swap] = 2
