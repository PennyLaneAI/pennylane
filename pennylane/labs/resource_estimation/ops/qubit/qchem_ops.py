--- conflicted
+++ resolved
@@ -194,8 +194,6 @@
     def resource_rep(cls):
         return re.CompressedResourceOp(cls, {})
 
-
-<<<<<<< HEAD
 class ResourceDoubleExcitationMinus(qml.DoubleExcitationMinus, re.ResourceOperator):
     r"""Resource class for the DoubleExcitationMinus gate.
 
@@ -297,9 +295,7 @@
     def resource_rep(cls, **kwargs):
         return re.CompressedResourceOp(cls, {})
 
-
-=======
->>>>>>> 3018ddc5
+      
 class ResourceFermionicSWAP(qml.FermionicSWAP, re.ResourceOperator):
     r"""Resource class for the FermionicSWAP gate.
 
