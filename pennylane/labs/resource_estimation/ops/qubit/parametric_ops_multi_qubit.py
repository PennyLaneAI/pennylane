# Copyright 2025 Xanadu Quantum Technologies Inc.

# Licensed under the Apache License, Version 2.0 (the "License");
# you may not use this file except in compliance with the License.
# You may obtain a copy of the License at

#     http://www.apache.org/licenses/LICENSE-2.0

# Unless required by applicable law or agreed to in writing, software
# distributed under the License is distributed on an "AS IS" BASIS,
# WITHOUT WARRANTIES OR CONDITIONS OF ANY KIND, either express or implied.
# See the License for the specific language governing permissions and
# limitations under the License.
r"""Resource operators for parametric multi qubit operations."""
from typing import Dict

import pennylane as qml
import pennylane.labs.resource_estimation as re

# pylint: disable=arguments-differ


class ResourceMultiRZ(qml.MultiRZ, re.ResourceOperator):
    r"""Resource class for the MultiRZ gate.

    Args:
<<<<<<< HEAD
        num_wires (int): the number of qubits the operation acts upon
=======
        theta (tensor_like or float): rotation angle :math:`\theta`
        wires (Sequence[int] or int): the wires the operation acts on
        id (str or None): String representing the operation (optional)

    Resource Parameters:
        * num_wires (int): the number of qubits the operation acts upon
>>>>>>> c930fff4

    Resources:
        The resources come from Section VIII (Figure 3) of `The Bravyi-Kitaev transformation for
        quantum computation of electronic structure <https://arxiv.org/pdf/1208.5986>`_ paper.

        Specifically, the resources are given by one :class:`~.ResourceRZ` gate and a cascade of
        :math:`2 * (n - 1)` :class:`~.ResourceCNOT` gates where :math:`n` is the number of qubits
        the gate acts on.

    .. seealso:: :class:`~.MultiRZ`

<<<<<<< HEAD
=======
    **Example**

    The resources for this operation are computed using:

    >>> re.ResourceMultiRZ.resources(num_wires=3)
    {CNOT: 4, RZ: 1}
>>>>>>> c930fff4
    """

    @staticmethod
    def _resource_decomp(num_wires, **kwargs):
        r"""Returns a dictionary representing the resources of the operator. The
        keys are the operators and the associated values are the counts.

        Args:
            num_wires (int): the number of qubits the operation acts upon

        Resources:
<<<<<<< HEAD
            The resources come from Section VIII (figure 3) of `The Bravyi-Kitaev transformation for
=======
            The resources come from Section VIII (Figure 3) of `The Bravyi-Kitaev transformation for
>>>>>>> c930fff4
            quantum computation of electronic structure <https://arxiv.org/pdf/1208.5986>`_ paper.

            Specifically, the resources are given by one :class:`~.ResourceRZ` gate and a cascade of
            :math:`2 * (n - 1)` :class:`~.ResourceCNOT` gates where :math:`n` is the number of qubits
            the gate acts on.
        """
        cnot = re.ResourceCNOT.resource_rep()
        rz = re.ResourceRZ.resource_rep()

        gate_types = {}
        gate_types[cnot] = 2 * (num_wires - 1)
        gate_types[rz] = 1

        return gate_types

    @property
    def resource_params(self):
        r"""Returns a dictionary containing the minimal information needed to compute the resources.

<<<<<<< HEAD
        Resource parameters:
            num_wires (int): the number of qubits the operation acts upon

        Returns:
            dict: dictionary containing the resource parameters
=======
        Returns:
            dict: A dictionary containing the resource parameters:
                * num_wires (int): the number of qubits the operation acts upon
>>>>>>> c930fff4
        """
        return {"num_wires": len(self.wires)}

    @classmethod
    def resource_rep(cls, num_wires):
        """Returns a compressed representation containing only the parameters of
        the Operator that are needed to compute a resource estimation.

        Args:
            num_wires (int): the number of qubits the operation acts upon

        Returns:
            CompressedResourceOp: the operator in a compressed representation
        """
        return re.CompressedResourceOp(cls, {"num_wires": num_wires})

    @classmethod
    def adjoint_resource_decomp(cls, num_wires) -> Dict[re.CompressedResourceOp, int]:
        r"""Returns a dictionary representing the resources for the adjoint of the operator.

        Args:
            num_wires (int): the number of qubits the operation acts upon

        Resources:
            The adjoint of this operator just changes the sign of the phase, thus
            the resources of the adjoint operation results in the original operation.

        Returns:
            Dict[CompressedResourceOp, int]: The keys are the operators and the associated
                values are the counts.
        """
        return {cls.resource_rep(num_wires=num_wires): 1}

    @staticmethod
    def controlled_resource_decomp(
        num_ctrl_wires,
        num_ctrl_values,
        num_work_wires,
        num_wires,
    ) -> Dict[re.CompressedResourceOp, int]:
        r"""Returns a dictionary representing the resources for a controlled version of the operator.

        Args:
            num_ctrl_wires (int): the number of qubits the operation is controlled on
<<<<<<< HEAD
            num_ctrl_values (int): the number of control qubits, that are controlled when off
=======
            num_ctrl_values (int): the number of control qubits, that are controlled when in the :math:`|0\rangle` state
>>>>>>> c930fff4
            num_work_wires (int): the number of additional qubits that can be used for decomposition
            num_wires (int): the number of qubits the base operation acts upon

        Resources:
            The resources are derived from the following identity. If an operation :math:`\hat{A}`
            can be expressed as :math:`\hat{A} \ = \ \hat{U} \cdot \hat{B} \cdot \hat{U}^{\dagger}`
            then the controlled operation :math:`C\hat{A}` can be expressed as:

            .. math:: C\hat{A} \ = \ \hat{U} \cdot C\hat{B} \cdot \hat{U}^{\dagger}

            Specifically, the resources are one multi-controlled RZ-gate and a cascade of
            :math:`2 * (n - 1)` :class:`~.ResourceCNOT` gates where :math:`n` is the number of qubits
            the gate acts on.

        Returns:
            Dict[CompressedResourceOp, int]: The keys are the operators and the associated
                values are the counts.
        """
        if num_ctrl_values == 0:
            cnot = re.ResourceCNOT.resource_rep()
            ctrl_rz = re.ResourceControlled.resource_rep(
                base_class=re.ResourceRZ,
                base_params={},
                num_ctrl_wires=num_ctrl_wires,
                num_ctrl_values=num_ctrl_values,
                num_work_wires=num_work_wires,
            )

            gate_types = {}
            gate_types[cnot] = 2 * (num_wires - 1)
            gate_types[ctrl_rz] = 1

            return gate_types

        raise re.ResourcesNotDefined

    @classmethod
    def pow_resource_decomp(cls, z, num_wires) -> Dict[re.CompressedResourceOp, int]:
        r"""Returns a dictionary representing the resources for an operator raised to a power.

        Args:
            z (int): the power that the operator is being raised to
            num_wires (int): the number of qubits the base operation acts upon

        Resources:
            Taking arbitrary powers of a general rotation produces a sum of rotations.
            The resources simplify to just one total multi-RZ rotation.

        Returns:
            Dict[CompressedResourceOp, int]: The keys are the operators and the associated
                values are the counts.
        """
        return {cls.resource_rep(num_wires=num_wires): 1}


class ResourcePauliRot(qml.PauliRot, re.ResourceOperator):
    r"""Resource class for the PauliRot gate.

    Args:
<<<<<<< HEAD
        pauli_string (str): a string describing the pauli operators that define the rotation
=======
        theta (float): rotation angle :math:`\theta`
        pauli_word (string): the Pauli word defining the rotation
        wires (Sequence[int] or int): the wire the operation acts on
        id (str or None): String representing the operation (optional)

    Resource Parameters:
        * pauli_string (str): a string describing the pauli operators that define the rotation
>>>>>>> c930fff4

    Resources:
        When the :code:`pauli_string` is a single Pauli operator (:code:`X, Y, Z, Identity`)
        the cost is the associated single qubit rotation (:code:`RX, RY, RZ, GlobalPhase`).

<<<<<<< HEAD
        The resources come from Section VIII (figures 3, 4) of `The Bravyi-Kitaev transformation
=======
        The resources come from Section VIII (Figures 3 & 4) of `The Bravyi-Kitaev transformation
>>>>>>> c930fff4
        for quantum computation of electronic structure <https://arxiv.org/pdf/1208.5986>`_ paper,
        in combination with the following identity:

        .. math::

            \begin{align}
                \hat{X} &= \hat{H} \cdot \hat{Z} \cdot \hat{H}, \\
                \hat{Y} &= \hat{S} \cdot \hat{H} \cdot \hat{Z} \cdot \hat{H} \cdot \hat{S}^{\dagger}.
            \end{align}

        Specifically, the resources are given by one :class:`~.ResourceRZ` gate and a cascade of
        :math:`2 * (n - 1)` :class:`~.ResourceCNOT` gates where :math:`n` is the number of qubits
        the gate acts on. Additionally, for each :code:`X` gate in the Pauli word we conjugate by
        a pair of :class:`~.ResourceHadamard` gates, and for each :code:`Y` gate in the Pauli word we
        conjugate by a pair of :class:`~.ResourceHadamard` and a pair of :class:`~.ResourceS` gates.

    .. seealso:: :class:`~.PauliRot`
<<<<<<< HEAD
=======

    **Example**
>>>>>>> c930fff4

    The resources for this operation are computed using:

    >>> re.ResourcePauliRot.resources(pauli_string="XYZ")
    {Hadamard: 4, S: 1, Adjoint(S): 1, RZ: 1, CNOT: 4}
    """

    @staticmethod
    def _resource_decomp(pauli_string, **kwargs):
        r"""Returns a dictionary representing the resources of the operator. The
        keys are the operators and the associated values are the counts.

        Args:
            pauli_string (str): a string describing the pauli operators that define the rotation

        Resources:
            When the :code:`pauli_string` is a single Pauli operator (:code:`X, Y, Z, Identity`)
            the cost is the associated single qubit rotation (:code:`RX, RY, RZ, GlobalPhase`).

<<<<<<< HEAD
            The resources come from Section VIII (figures 3, 4) of `The Bravyi-Kitaev transformation
=======
            The resources come from Section VIII (Figures 3 & 4) of `The Bravyi-Kitaev transformation
>>>>>>> c930fff4
            for quantum computation of electronic structure <https://arxiv.org/pdf/1208.5986>`_ paper,
            in combination with the following identity:

            .. math::

                \begin{align}
                    \hat{X} &= \hat{H} \cdot \hat{Z} \cdot \hat{H}, \\
                    \hat{Y} &= \hat{S} \cdot \hat{H} \cdot \hat{Z} \cdot \hat{H} \cdot \hat{S}^{\dagger}.
                \end{align}

            Specifically, the resources are given by one :class:`~.ResourceRZ` gate and a cascade of
            :math:`2 * (n - 1)` :class:`~.ResourceCNOT` gates where :math:`n` is the number of qubits
            the gate acts on. Additionally, for each :code:`X` gate in the Pauli word we conjugate by
            a pair of :class:`~.ResourceHadamard` gates, and for each :code:`Y` gate in the Pauli word we
            conjugate by a pair of :class:`~.ResourceHadamard` and a pair of :class:`~.ResourceS` gates.
        """
        if (set(pauli_string) == {"I"}) or (len(pauli_string) == 0):
            gp = re.ResourceGlobalPhase.resource_rep()
            return {gp: 1}

        if pauli_string == "X":
            return {re.ResourceRX.resource_rep(): 1}
        if pauli_string == "Y":
            return {re.ResourceRY.resource_rep(): 1}
        if pauli_string == "Z":
            return {re.ResourceRZ.resource_rep(): 1}

        active_wires = len(pauli_string.replace("I", ""))

        h = re.ResourceHadamard.resource_rep()
        s = re.ResourceS.resource_rep()
        rz = re.ResourceRZ.resource_rep()
        s_dagg = re.ResourceAdjoint.resource_rep(re.ResourceS, {})
        cnot = re.ResourceCNOT.resource_rep()

        h_count = 0
        s_count = 0

        for gate in pauli_string:
            if gate == "X":
                h_count += 1
            if gate == "Y":
                h_count += 1
                s_count += 1

        gate_types = {}
        if h_count:
            gate_types[h] = 2 * h_count

        if s_count:
            gate_types[s] = s_count
            gate_types[s_dagg] = s_count

        gate_types[rz] = 1
        gate_types[cnot] = 2 * (active_wires - 1)

        return gate_types

    @property
    def resource_params(self):
        r"""Returns a dictionary containing the minimal information needed to compute the resources.

<<<<<<< HEAD
        Resource parameters:
            pauli_string (str): a string describing the pauli operators that define the rotation

        Returns:
            dict: dictionary containing the resource parameters
=======
        Returns:
            dict: A dictionary containing the resource parameters:
                * pauli_string (str): a string describing the pauli operators that define the rotation
>>>>>>> c930fff4
        """
        return {
            "pauli_string": self.hyperparameters["pauli_word"],
        }

    @classmethod
    def resource_rep(cls, pauli_string):
        """Returns a compressed representation containing only the parameters of
        the Operator that are needed to compute a resource estimation.

        Args:
            pauli_string (str): a string describing the pauli operators that define the rotation

        Returns:
            CompressedResourceOp: the operator in a compressed representation
        """
        return re.CompressedResourceOp(cls, {"pauli_string": pauli_string})

    @classmethod
    def adjoint_resource_decomp(cls, pauli_string) -> Dict[re.CompressedResourceOp, int]:
        r"""Returns a dictionary representing the resources for the adjoint of the operator.

        Args:
            pauli_string (str): a string describing the pauli operators that define the rotation

        Resources:
            The adjoint of this operator just changes the sign of the phase, thus
            the resources of the adjoint operation results in the original operation.

        Returns:
            Dict[CompressedResourceOp, int]: The keys are the operators and the associated
                values are the counts.
        """
        return {cls.resource_rep(pauli_string=pauli_string): 1}

    @classmethod
    def controlled_resource_decomp(
        cls,
        num_ctrl_wires,
        num_ctrl_values,
        num_work_wires,
        pauli_string,
    ) -> Dict[re.CompressedResourceOp, int]:
        r"""Returns a dictionary representing the resources for a controlled version of the operator.

        Args:
            num_ctrl_wires (int): the number of qubits the operation is controlled on
<<<<<<< HEAD
            num_ctrl_values (int): the number of control qubits, that are controlled when off
=======
            num_ctrl_values (int): the number of control qubits, that are controlled when in the :math:`|0\rangle` state
>>>>>>> c930fff4
            num_work_wires (int): the number of additional qubits that can be used for decomposition
            pauli_string (str): a string describing the pauli operators that define the rotation

        Resources:
            When the :code:`pauli_string` is a single Pauli operator (:code:`X, Y, Z, Identity`)
            the cost is the associated controlled single qubit rotation gate: (:class:`~.ResourceCRX`,
            :class:`~.ResourceCRY`, :class:`~.ResourceCRZ`, controlled-:class:`~.ResourceGlobalPhase`).

            The resources are derived from the following identity. If an operation :math:`\hat{A}`
            can be expressed as :math:`\hat{A} \ = \ \hat{U} \cdot \hat{B} \cdot \hat{U}^{\dagger}`
            then the controlled operation :math:`C\hat{A}` can be expressed as:

            .. math:: C\hat{A} \ = \ \hat{U} \cdot C\hat{B} \cdot \hat{U}^{\dagger}

            Specifically, the resources are one multi-controlled RZ-gate and a cascade of
            :math:`2 * (n - 1)` :class:`~.ResourceCNOT` gates where :math:`n` is the number of qubits
            the gate acts on. Additionally, for each :code:`X` gate in the Pauli word we conjugate by
            a pair of :class:`~.ResourceHadamard` gates, and for each :code:`Y` gate in the Pauli word
            we conjugate by a pair of :class:`~.ResourceHadamard` and a pair of :class:`~.ResourceS` gates.

        Returns:
            Dict[CompressedResourceOp, int]: The keys are the operators and the associated
                values are the counts.
        """
        base_gate_types = cls.resources(pauli_string)

        pivotal_gates = (
            re.ResourceRX.resource_rep(),
            re.ResourceRY.resource_rep(),
            re.ResourceRZ.resource_rep(),
            re.ResourceGlobalPhase.resource_rep(),
        )

        for gate in pivotal_gates:
            if gate in base_gate_types:
                counts = base_gate_types.pop(gate)
                ctrl_gate = re.ResourceControlled.resource_rep(
                    gate.op_type,
                    gate.params,
                    num_ctrl_wires,
                    num_ctrl_values,
                    num_work_wires,
                )

                base_gate_types[ctrl_gate] = counts

        return base_gate_types

    @classmethod
    def pow_resource_decomp(cls, z, pauli_string) -> Dict[re.CompressedResourceOp, int]:
        r"""Returns a dictionary representing the resources for an operator raised to a power.

        Args:
            z (int): the power that the operator is being raised to
            pauli_string (str): a string describing the pauli operators that define the rotation

        Resources:
            Taking arbitrary powers of a general rotation produces a sum of rotations.
            The resources simplify to just one total pauli rotation.

        Returns:
            Dict[CompressedResourceOp, int]: The keys are the operators and the associated
                values are the counts.
        """
        return {cls.resource_rep(pauli_string=pauli_string): 1}


class ResourceIsingXX(qml.IsingXX, re.ResourceOperator):
    r"""Resource class for the IsingXX gate.

    Args:
        phi (float): the phase angle
        wires (int): the subsystem the gate acts on
        id (str or None): String representing the operation (optional)

    Resources:
        Ising XX coupling gate

        .. math:: XX(\phi) = \exp\left(-i \frac{\phi}{2} (X \otimes X)\right) =
            \begin{bmatrix} =
                \cos(\phi / 2) & 0 & 0 & -i \sin(\phi / 2) \\
                0 & \cos(\phi / 2) & -i \sin(\phi / 2) & 0 \\
                0 & -i \sin(\phi / 2) & \cos(\phi / 2) & 0 \\
                -i \sin(\phi / 2) & 0 & 0 & \cos(\phi / 2)
            \end{bmatrix}.

        The circuit implementing this transformation is given by:

        .. code-block:: bash

            0: ─╭●─────RX────╭●─┤
            1: ─╰X───────────╰X─┤

    .. seealso:: :class:`~.IsingXX`

<<<<<<< HEAD
=======
    **Example**

    The resources for this operation are computed using:

    >>> re.ResourceIsingXX.resources()
    {CNOT: 2, RX: 1}
>>>>>>> c930fff4
    """

    @staticmethod
    def _resource_decomp(**kwargs):
        r"""Returns a dictionary representing the resources of the operator. The
        keys are the operators and the associated values are the counts.

        Resources:
            Ising XX coupling gate

            .. math:: XX(\phi) = \exp\left(-i \frac{\phi}{2} (X \otimes X)\right) =
                \begin{bmatrix} =
                    \cos(\phi / 2) & 0 & 0 & -i \sin(\phi / 2) \\
                    0 & \cos(\phi / 2) & -i \sin(\phi / 2) & 0 \\
                    0 & -i \sin(\phi / 2) & \cos(\phi / 2) & 0 \\
                    -i \sin(\phi / 2) & 0 & 0 & \cos(\phi / 2)
                \end{bmatrix}.

            The cost for implementing this transformation is given by:

            .. code-block:: bash

                0: ─╭●─────RX────╭●─┤
                1: ─╰X───────────╰X─┤

        """
        cnot = re.ResourceCNOT.resource_rep()
        rx = re.ResourceRX.resource_rep()

        gate_types = {}
        gate_types[cnot] = 2
        gate_types[rx] = 1

        return gate_types

    @property
    def resource_params(self):
        r"""Returns a dictionary containing the minimal information needed to compute the resources.

<<<<<<< HEAD
        Resource parameters:
            The resources of this operation don't depend on any additional parameters.

        Returns:
            dict: empty dictionary
=======
        Returns:
            dict: Empty dictionary. The resources of this operation don't depend on any additional parameters.
>>>>>>> c930fff4
        """
        return {}

    @classmethod
    def resource_rep(cls):
        r"""Returns a compressed representation containing only the parameters of
        the Operator that are needed to compute a resource estimation."""
        return re.CompressedResourceOp(cls, {})

    @classmethod
    def adjoint_resource_decomp(cls) -> Dict[re.CompressedResourceOp, int]:
        r"""Returns a dictionary representing the resources for the adjoint of the operator.

        Resources:
            The adjoint of this operator just changes the sign of the phase angle, thus
            the resources of the adjoint operation results in the original operation.

        Returns:
            Dict[CompressedResourceOp, int]: The keys are the operators and the associated
                values are the counts.
        """
        return {cls.resource_rep(): 1}

    @staticmethod
    def controlled_resource_decomp(
        num_ctrl_wires,
        num_ctrl_values,
        num_work_wires,
    ) -> Dict[re.CompressedResourceOp, int]:
        r"""Returns a dictionary representing the resources for a controlled version of the operator.

        Args:
            num_ctrl_wires (int): the number of qubits the operation is controlled on
<<<<<<< HEAD
            num_ctrl_values (int): the number of control qubits, that are controlled when off
=======
            num_ctrl_values (int): the number of control qubits, that are controlled when in the :math:`|0\rangle` state
>>>>>>> c930fff4
            num_work_wires (int): the number of additional qubits that can be used for decomposition

        Resources:
            The resources are derived from the following identity. If an operation :math:`\hat{A}`
            can be expressed as :math:`\hat{A} \ = \ \hat{U} \cdot \hat{B} \cdot \hat{U}^{\dagger}`
            then the controlled operation :math:`C\hat{A}` can be expressed as:

            .. math:: C\hat{A} \ = \ \hat{U} \cdot C\hat{B} \cdot \hat{U}^{\dagger}

            Specifically, the resources are one multi-controlled RX-gate and a pair of
            :class:`~.ResourceCNOT` gates.

        Returns:
            Dict[CompressedResourceOp, int]: The keys are the operators and the associated
                values are the counts.
        """
        if num_ctrl_values == 0:
            cnot = re.ResourceCNOT.resource_rep()
            ctrl_rx = re.ResourceControlled.resource_rep(
                base_class=re.ResourceRX,
                base_params={},
                num_ctrl_wires=num_ctrl_wires,
                num_ctrl_values=num_ctrl_values,
                num_work_wires=num_work_wires,
            )

            gate_types = {}
            gate_types[cnot] = 2
            gate_types[ctrl_rx] = 1

            return gate_types
        raise re.ResourcesNotDefined

    @classmethod
    def pow_resource_decomp(cls, z) -> Dict[re.CompressedResourceOp, int]:
        r"""Returns a dictionary representing the resources for an operator raised to a power.

        Args:
            z (int): the power that the operator is being raised to

        Resources:
            Taking arbitrary powers of a rotation produces a sum of rotations.
            The resources simplify to just one total Ising rotation.

        Returns:
            Dict[CompressedResourceOp, int]: The keys are the operators and the associated
                values are the counts.
        """
        return {cls.resource_rep(): 1}


class ResourceIsingYY(qml.IsingYY, re.ResourceOperator):
    r"""Resource class for the IsingYY gate.

    Args:
        phi (float): the phase angle
        wires (int): the subsystem the gate acts on
        id (str or None): String representing the operation (optional)

    Resources:
        Ising YY coupling gate

        .. math:: \mathtt{YY}(\phi) = \exp\left(-i \frac{\phi}{2} (Y \otimes Y)\right) =
            \begin{bmatrix}
                \cos(\phi / 2) & 0 & 0 & i \sin(\phi / 2) \\
                0 & \cos(\phi / 2) & -i \sin(\phi / 2) & 0 \\
                0 & -i \sin(\phi / 2) & \cos(\phi / 2) & 0 \\
                i \sin(\phi / 2) & 0 & 0 & \cos(\phi / 2)
            \end{bmatrix}.

        The cost for implementing this transformation is given by:

        .. code-block:: bash

            0: ─╭●─────RY────╭●─┤
            1: ─╰Y───────────╰Y─┤

    .. seealso:: :class:`~.IsingYY`

<<<<<<< HEAD
=======
    **Example**

    The resources for this operation are computed using:

    >>> re.ResourceIsingYY.resources()
    {CY: 2, RY: 1}
>>>>>>> c930fff4
    """

    @staticmethod
    def _resource_decomp(**kwargs):
        r"""Returns a dictionary representing the resources of the operator. The
        keys are the operators and the associated values are the counts.

        Resources:
            Ising YY coupling gate

            .. math:: \mathtt{YY}(\phi) = \exp\left(-i \frac{\phi}{2} (Y \otimes Y)\right) =
                \begin{bmatrix}
                    \cos(\phi / 2) & 0 & 0 & i \sin(\phi / 2) \\
                    0 & \cos(\phi / 2) & -i \sin(\phi / 2) & 0 \\
                    0 & -i \sin(\phi / 2) & \cos(\phi / 2) & 0 \\
                    i \sin(\phi / 2) & 0 & 0 & \cos(\phi / 2)
                \end{bmatrix}.

            The cost for implementing this transformation is given by:

            .. code-block:: bash

                0: ─╭●─────RY────╭●─┤
                1: ─╰Y───────────╰Y─┤

        """

        cy = re.ops.ResourceCY.resource_rep()
        ry = re.ops.ResourceRY.resource_rep()

        gate_types = {}
        gate_types[cy] = 2
        gate_types[ry] = 1

        return gate_types

    @property
    def resource_params(self):
        r"""Returns a dictionary containing the minimal information needed to compute the resources.

<<<<<<< HEAD
        Resource parameters:
            The resources of this operation don't depend on any additional parameters.

        Returns:
            dict: empty dictionary
=======
        Returns:
            dict: Empty dictionary. The resources of this operation don't depend on any additional parameters.
>>>>>>> c930fff4
        """
        return {}

    @classmethod
    def resource_rep(cls):
        r"""Returns a compressed representation containing only the parameters of
        the Operator that are needed to compute a resource estimation."""
        return re.CompressedResourceOp(cls, {})

    @classmethod
    def adjoint_resource_decomp(cls) -> Dict[re.CompressedResourceOp, int]:
        r"""Returns a dictionary representing the resources for the adjoint of the operator.

        Resources:
            The adjoint of this operator just changes the sign of the phase angle, thus
            the resources of the adjoint operation results in the original operation.

        Returns:
            Dict[CompressedResourceOp, int]: The keys are the operators and the associated
                values are the counts.
        """
        return {cls.resource_rep(): 1}

    @staticmethod
    def controlled_resource_decomp(
        num_ctrl_wires,
        num_ctrl_values,
        num_work_wires,
    ) -> Dict[re.CompressedResourceOp, int]:
        r"""Returns a dictionary representing the resources for a controlled version of the operator.

        Args:
            num_ctrl_wires (int): the number of qubits the operation is controlled on
<<<<<<< HEAD
            num_ctrl_values (int): the number of control qubits, that are controlled when off
=======
            num_ctrl_values (int): the number of control qubits, that are controlled when in the :math:`|0\rangle` state
>>>>>>> c930fff4
            num_work_wires (int): the number of additional qubits that can be used for decomposition

        Resources:
            The resources are derived from the following identity. If an operation :math:`\hat{A}`
            can be expressed as :math:`\hat{A} \ = \ \hat{U} \cdot \hat{B} \cdot \hat{U}^{\dagger}`
            then the controlled operation :math:`C\hat{A}` can be expressed as:

            .. math:: C\hat{A} \ = \ \hat{U} \cdot C\hat{B} \cdot \hat{U}^{\dagger}

            Specifically, the resources are one multi-controlled RY-gate and a pair of
            :class:`~.ResourceCY` gates.

        Returns:
            Dict[CompressedResourceOp, int]: The keys are the operators and the associated
                values are the counts.
        """
        if num_ctrl_values == 0:
            cy = re.ops.ResourceCY.resource_rep()
            ctrl_ry = re.ResourceControlled.resource_rep(
                base_class=re.ResourceRY,
                base_params={},
                num_ctrl_wires=num_ctrl_wires,
                num_ctrl_values=num_ctrl_values,
                num_work_wires=num_work_wires,
            )

            gate_types = {}
            gate_types[cy] = 2
            gate_types[ctrl_ry] = 1

            return gate_types
        raise re.ResourcesNotDefined

    @classmethod
    def pow_resource_decomp(cls, z) -> Dict[re.CompressedResourceOp, int]:
        r"""Returns a dictionary representing the resources for an operator raised to a power.

        Args:
            z (int): the power that the operator is being raised to

        Resources:
            Taking arbitrary powers of a rotation produces a sum of rotations.
            The resources simplify to just one total Ising rotation.

        Returns:
            Dict[CompressedResourceOp, int]: The keys are the operators and the associated
                values are the counts.
        """
        return {cls.resource_rep(): 1}


class ResourceIsingXY(qml.IsingXY, re.ResourceOperator):
    r"""Resource class for the IsingXY gate.

    Args:
        phi (float): the phase angle
        wires (int): the subsystem the gate acts on
        id (str or None): String representing the operation (optional)

    Resources:
        Ising (XX + YY) coupling gate

        .. math:: \mathtt{XY}(\phi) = \exp\left(i \frac{\theta}{4} (X \otimes X + Y \otimes Y)\right) =
            \begin{bmatrix}
                1 & 0 & 0 & 0 \\
                0 & \cos(\phi / 2) & i \sin(\phi / 2) & 0 \\
                0 & i \sin(\phi / 2) & \cos(\phi / 2) & 0 \\
                0 & 0 & 0 & 1
            \end{bmatrix}.

        The cost for implementing this transformation is given by:

        .. code-block:: bash

            0: ──H─╭●─────RY────╭●──H─┤
            1: ────╰Y─────RX────╰Y────┤

    .. seealso:: :class:`~.IsingXY`

<<<<<<< HEAD
=======
    **Example**

    The resources for this operation are computed using:

    >>> re.ResourceIsingXY.resources()
    {Hadamard: 2, CY: 2, RY: 1, RX: 1}
>>>>>>> c930fff4
    """

    @staticmethod
    def _resource_decomp(**kwargs):
        r"""Returns a dictionary representing the resources of the operator. The
        keys are the operators and the associated values are the counts.

        Resources:
            IsingXY coupling gate

            .. math:: \mathtt{XY}(\phi) = \exp\left(i \frac{\theta}{4} (X \otimes X + Y \otimes Y)\right) =
                \begin{bmatrix}
                    1 & 0 & 0 & 0 \\
                    0 & \cos(\phi / 2) & i \sin(\phi / 2) & 0 \\
                    0 & i \sin(\phi / 2) & \cos(\phi / 2) & 0 \\
                    0 & 0 & 0 & 1
                \end{bmatrix}.

            The cost for implementing this transformation is given by:

            .. code-block:: bash

                0: ──H─╭●─────RY────╭●──H─┤
                1: ────╰Y─────RX────╰Y────┤

        """
        h = re.ResourceHadamard.resource_rep()
        cy = re.ResourceCY.resource_rep()
        ry = re.ResourceRY.resource_rep()
        rx = re.ResourceRX.resource_rep()

        gate_types = {}
        gate_types[h] = 2
        gate_types[cy] = 2
        gate_types[ry] = 1
        gate_types[rx] = 1

        return gate_types

    @property
    def resource_params(self):
        r"""Returns a dictionary containing the minimal information needed to compute the resources.

<<<<<<< HEAD
        Resource parameters:
            The resources of this operation don't depend on any additional parameters.

        Returns:
            dict: empty dictionary
=======
        Returns:
            dict: Empty dictionary. The resources of this operation don't depend on any additional parameters.
>>>>>>> c930fff4
        """
        return {}

    @classmethod
    def resource_rep(cls):
        r"""Returns a compressed representation containing only the parameters of
        the Operator that are needed to compute a resource estimation."""
        return re.CompressedResourceOp(cls, {})

    @classmethod
    def adjoint_resource_decomp(cls) -> Dict[re.CompressedResourceOp, int]:
        r"""Returns a dictionary representing the resources for the adjoint of the operator.

        Resources:
            The adjoint of this operator just changes the sign of the phase angle, thus
            the resources of the adjoint operation results in the original operation.

        Returns:
            Dict[CompressedResourceOp, int]: The keys are the operators and the associated
                values are the counts.
        """
        return {cls.resource_rep(): 1}

    @staticmethod
    def controlled_resource_decomp(
        num_ctrl_wires,
        num_ctrl_values,
        num_work_wires,
    ) -> Dict[re.CompressedResourceOp, int]:
        r"""Returns a dictionary representing the resources for a controlled version of the operator.

        Args:
            num_ctrl_wires (int): the number of qubits the operation is controlled on
<<<<<<< HEAD
            num_ctrl_values (int): the number of control qubits, that are controlled when off
=======
            num_ctrl_values (int): the number of control qubits, that are controlled when in the :math:`|0\rangle` state
>>>>>>> c930fff4
            num_work_wires (int): the number of additional qubits that can be used for decomposition

        Resources:
            The resources are derived from the following identity. If an operation :math:`\hat{A}`
            can be expressed as :math:`\hat{A} \ = \ \hat{U} \cdot \hat{B} \cdot \hat{U}^{\dagger}`
            then the controlled operation :math:`C\hat{A}` can be expressed as:

            .. math:: C\hat{A} \ = \ \hat{U} \cdot C\hat{B} \cdot \hat{U}^{\dagger}

            Specifically, the resources are one multi-controlled RY-gate, one multi-controlled RX-gate,
            a pair of :class:`~.ResourceCY` gates and a pair of :class:`~.ResourceHadamard` gates.

        Returns:
            Dict[CompressedResourceOp, int]: The keys are the operators and the associated
                values are the counts.
        """
        if num_ctrl_values == 0:
            h = re.ResourceHadamard.resource_rep()
            cy = re.ResourceCY.resource_rep()
            ctrl_rx = re.ResourceControlled.resource_rep(
                base_class=re.ResourceRX,
                base_params={},
                num_ctrl_wires=num_ctrl_wires,
                num_ctrl_values=num_ctrl_values,
                num_work_wires=num_work_wires,
            )
            ctrl_ry = re.ResourceControlled.resource_rep(
                base_class=re.ResourceRY,
                base_params={},
                num_ctrl_wires=num_ctrl_wires,
                num_ctrl_values=num_ctrl_values,
                num_work_wires=num_work_wires,
            )

            gate_types = {}
            gate_types[h] = 2
            gate_types[cy] = 2
            gate_types[ctrl_ry] = 1
            gate_types[ctrl_rx] = 1

            return gate_types
        raise re.ResourcesNotDefined

    @classmethod
    def pow_resource_decomp(cls, z) -> Dict[re.CompressedResourceOp, int]:
        r"""Returns a dictionary representing the resources for an operator raised to a power.

        Args:
            z (int): the power that the operator is being raised to

        Resources:
            Taking arbitrary powers of a rotation produces a sum of rotations.
            The resources simplify to just one total Ising rotation.

        Returns:
            Dict[CompressedResourceOp, int]: The keys are the operators and the associated
                values are the counts.
        """
        return {cls.resource_rep(): 1}


class ResourceIsingZZ(qml.IsingZZ, re.ResourceOperator):
    r"""Resource class for the IsingZZ gate.

    Args:
        phi (float): the phase angle
        wires (int): the subsystem the gate acts on
        id (str or None): String representing the operation (optional)

    Resources:
        Ising ZZ coupling gate

        .. math:: ZZ(\phi) = \exp\left(-i \frac{\phi}{2} (Z \otimes Z)\right) =
            \begin{bmatrix}
                e^{-i \phi / 2} & 0 & 0 & 0 \\
                0 & e^{i \phi / 2} & 0 & 0 \\
                0 & 0 & e^{i \phi / 2} & 0 \\
                0 & 0 & 0 & e^{-i \phi / 2}
            \end{bmatrix}.

        The cost for implmenting this transformation is given by:

        .. code-block:: bash

            0: ─╭●───────────╭●─┤
            1: ─╰X─────RZ────╰X─┤

    .. seealso:: :class:`~.IsingZZ`

<<<<<<< HEAD
=======
    **Example**

    The resources for this operation are computed using:

    >>> re.ResourceIsingZZ.resources()
    {CNOT: 2, RZ: 1}
>>>>>>> c930fff4
    """

    @staticmethod
    def _resource_decomp(**kwargs):
        r"""Returns a dictionary representing the resources of the operator. The
        keys are the operators and the associated values are the counts.

        Resources:
            Ising ZZ coupling gate

            .. math:: ZZ(\phi) = \exp\left(-i \frac{\phi}{2} (Z \otimes Z)\right) =
                \begin{bmatrix}
                    e^{-i \phi / 2} & 0 & 0 & 0 \\
                    0 & e^{i \phi / 2} & 0 & 0 \\
                    0 & 0 & e^{i \phi / 2} & 0 \\
                    0 & 0 & 0 & e^{-i \phi / 2}
                \end{bmatrix}.

            The cost for implmenting this transformation is given by:

            .. code-block:: bash

                0: ─╭●───────────╭●─┤
                1: ─╰X─────RZ────╰X─┤

        """
        cnot = re.ResourceCNOT.resource_rep()
        rz = re.ResourceRZ.resource_rep()

        gate_types = {}
        gate_types[cnot] = 2
        gate_types[rz] = 1

        return gate_types

    @property
    def resource_params(self):
        r"""Returns a dictionary containing the minimal information needed to compute the resources.

<<<<<<< HEAD
        Resource parameters:
            The resources of this operation don't depend on any additional parameters.

        Returns:
            dict: empty dictionary
=======
        Returns:
            dict: Empty dictionary. The resources of this operation don't depend on any additional parameters.
>>>>>>> c930fff4
        """
        return {}

    @classmethod
    def resource_rep(cls):
        r"""Returns a compressed representation containing only the parameters of
        the Operator that are needed to compute a resource estimation."""
        return re.CompressedResourceOp(cls, {})

    @classmethod
    def adjoint_resource_decomp(cls) -> Dict[re.CompressedResourceOp, int]:
        r"""Returns a dictionary representing the resources for the adjoint of the operator.

        Resources:
            The adjoint of this operator just changes the sign of the phase angle, thus
            the resources of the adjoint operation results in the original operation.

        Returns:
            Dict[CompressedResourceOp, int]: The keys are the operators and the associated
                values are the counts.
        """
        return {cls.resource_rep(): 1}

    @staticmethod
    def controlled_resource_decomp(
        num_ctrl_wires,
        num_ctrl_values,
        num_work_wires,
    ) -> Dict[re.CompressedResourceOp, int]:
        r"""Returns a dictionary representing the resources for a controlled version of the operator.

        Args:
            num_ctrl_wires (int): the number of qubits the operation is controlled on
<<<<<<< HEAD
            num_ctrl_values (int): the number of control qubits, that are controlled when off
=======
            num_ctrl_values (int): the number of control qubits, that are controlled when in the :math:`|0\rangle` state
>>>>>>> c930fff4
            num_work_wires (int): the number of additional qubits that can be used for decomposition

        Resources:
            The resources are derived from the following identity. If an operation :math:`\hat{A}`
            can be expressed as :math:`\hat{A} \ = \ \hat{U} \cdot \hat{B} \cdot \hat{U}^{\dagger}`
            then the controlled operation :math:`C\hat{A}` can be expressed as:

            .. math:: C\hat{A} \ = \ \hat{U} \cdot C\hat{B} \cdot \hat{U}^{\dagger}

            Specifically, the resources are one multi-controlled RZ-gate and a pair of
            :class:`~.ResourceCNOT` gates.

        Returns:
            Dict[CompressedResourceOp, int]: The keys are the operators and the associated
                values are the counts.
        """
        if num_ctrl_values == 0:
            cnot = re.ResourceCNOT.resource_rep()
            ctrl_rz = re.ResourceControlled.resource_rep(
                base_class=re.ResourceRZ,
                base_params={},
                num_ctrl_wires=num_ctrl_wires,
                num_ctrl_values=num_ctrl_values,
                num_work_wires=num_work_wires,
            )

            gate_types = {}
            gate_types[cnot] = 2
            gate_types[ctrl_rz] = 1

            return gate_types
        raise re.ResourcesNotDefined

    @classmethod
    def pow_resource_decomp(cls, z) -> Dict[re.CompressedResourceOp, int]:
        r"""Returns a dictionary representing the resources for an operator raised to a power.

        Args:
            z (int): the power that the operator is being raised to

        Resources:
            Taking arbitrary powers of a rotation produces a sum of rotations.
            The resources simplify to just one total Ising rotation.

        Returns:
            Dict[CompressedResourceOp, int]: The keys are the operators and the associated
                values are the counts.
        """
        return {cls.resource_rep(): 1}


class ResourcePSWAP(qml.PSWAP, re.ResourceOperator):
    r"""Resource class for the PSWAP gate.

    Args:
        phi (float): the phase angle
        wires (int): the subsystem the gate acts on
        id (str or None): String representing the operation (optional)

    Resources:
        The :code:`PSWAP` gate is defined as:

        .. math:: PSWAP(\phi) = \begin{bmatrix}
                1 & 0 & 0 & 0 \\
                0 & 0 & e^{i \phi} & 0 \\
                0 & e^{i \phi} & 0 & 0 \\
                0 & 0 & 0 & 1
            \end{bmatrix}.

        The cost for implementing this transformation is given by:

        .. code-block:: bash

            0: ─╭SWAP─╭●───────────╭●─┤
            1: ─╰SWAP─╰X─────Rϕ────╰X─┤

    .. seealso:: :class:`~.PSWAP`

<<<<<<< HEAD
=======
    **Example**

    The resources for this operation are computed using:

    >>> re.ResourcePSWAP.resources()
    {SWAP: 1, CNOT: 2, PhaseShift: 1}
>>>>>>> c930fff4
    """

    @staticmethod
    def _resource_decomp(**kwargs):
        r"""Returns a dictionary representing the resources of the operator. The
        keys are the operators and the associated values are the counts.

        Resources:
            The :code:`PSWAP` gate is defined as:

            .. math:: PSWAP(\phi) = \begin{bmatrix}
                    1 & 0 & 0 & 0 \\
                    0 & 0 & e^{i \phi} & 0 \\
                    0 & e^{i \phi} & 0 & 0 \\
                    0 & 0 & 0 & 1
                \end{bmatrix}.

            The cost for implementing this transformation is given by:

            .. code-block:: bash

                0: ─╭SWAP─╭●───────────╭●─┤
                1: ─╰SWAP─╰X─────Rϕ────╰X─┤

        """
        swap = re.ResourceSWAP.resource_rep()
        cnot = re.ResourceCNOT.resource_rep()
        phase = re.ResourcePhaseShift.resource_rep()

        gate_types = {}
        gate_types[swap] = 1
        gate_types[cnot] = 2
        gate_types[phase] = 1

        return gate_types

    @property
    def resource_params(self):
        r"""Returns a dictionary containing the minimal information needed to compute the resources.

<<<<<<< HEAD
        Resource parameters:
            The resources of this operation don't depend on any additional parameters.

        Returns:
            dict: empty dictionary
=======
        Returns:
            dict: Empty dictionary. The resources of this operation don't depend on any additional parameters.
>>>>>>> c930fff4
        """
        return {}

    @classmethod
    def resource_rep(cls):
        r"""Returns a compressed representation containing only the parameters of
        the Operator that are needed to compute a resource estimation."""
        return re.CompressedResourceOp(cls, {})

    @classmethod
    def adjoint_resource_decomp(cls) -> Dict[re.CompressedResourceOp, int]:
        r"""Returns a dictionary representing the resources for the adjoint of the operator.

        Resources:
            The adjoint of this operator just changes the sign of the phase angle, thus
            the resources of the adjoint operation results in the original operation.

        Returns:
            Dict[CompressedResourceOp, int]: The keys are the operators and the associated
                values are the counts.
        """
        return {cls.resource_rep(): 1}

    @staticmethod
    def controlled_resource_decomp(
        num_ctrl_wires,
        num_ctrl_values,
        num_work_wires,
    ) -> Dict[re.CompressedResourceOp, int]:
        r"""Returns a dictionary representing the resources for a controlled version of the operator.

        Args:
            num_ctrl_wires (int): the number of qubits the operation is controlled on
<<<<<<< HEAD
            num_ctrl_values (int): the number of control qubits, that are controlled when off
=======
            num_ctrl_values (int): the number of control qubits, that are controlled when in the :math:`|0\rangle` state
>>>>>>> c930fff4
            num_work_wires (int): the number of additional qubits that can be used for decomposition

        Resources:
            The resources are derived from the following identity. If an operation :math:`\hat{A}`
            can be expressed as :math:`\hat{A} \ = \ \hat{U} \cdot \hat{B} \cdot \hat{U}^{\dagger}`
            then the controlled operation :math:`C\hat{A}` can be expressed as:

            .. math:: C\hat{A} \ = \ \hat{U} \cdot C\hat{B} \cdot \hat{U}^{\dagger}

            Specifically, the resources are one multi-controlled phase shift gate, one multi-controlled
            SWAP gate and a pair of :class:`~.ResourceCNOT` gates.

        Returns:
            Dict[CompressedResourceOp, int]: The keys are the operators and the associated
                values are the counts.
        """
        if num_ctrl_values == 0:
            cnot = re.ResourceCNOT.resource_rep()
            ctrl_swap = re.ResourceControlled.resource_rep(
                base_class=re.ResourceSWAP,
                base_params={},
                num_ctrl_wires=num_ctrl_wires,
                num_ctrl_values=num_ctrl_values,
                num_work_wires=num_work_wires,
            )
            ctrl_ps = re.ResourceControlled.resource_rep(
                base_class=re.ResourcePhaseShift,
                base_params={},
                num_ctrl_wires=num_ctrl_wires,
                num_ctrl_values=num_ctrl_values,
                num_work_wires=num_work_wires,
            )

            gate_types = {}
            gate_types[ctrl_swap] = 1
            gate_types[cnot] = 2
            gate_types[ctrl_ps] = 1
            return gate_types

        raise re.ResourcesNotDefined<|MERGE_RESOLUTION|>--- conflicted
+++ resolved
@@ -24,16 +24,12 @@
     r"""Resource class for the MultiRZ gate.
 
     Args:
-<<<<<<< HEAD
-        num_wires (int): the number of qubits the operation acts upon
-=======
         theta (tensor_like or float): rotation angle :math:`\theta`
         wires (Sequence[int] or int): the wires the operation acts on
         id (str or None): String representing the operation (optional)
 
     Resource Parameters:
         * num_wires (int): the number of qubits the operation acts upon
->>>>>>> c930fff4
 
     Resources:
         The resources come from Section VIII (Figure 3) of `The Bravyi-Kitaev transformation for
@@ -45,15 +41,12 @@
 
     .. seealso:: :class:`~.MultiRZ`
 
-<<<<<<< HEAD
-=======
     **Example**
 
     The resources for this operation are computed using:
 
     >>> re.ResourceMultiRZ.resources(num_wires=3)
     {CNOT: 4, RZ: 1}
->>>>>>> c930fff4
     """
 
     @staticmethod
@@ -65,11 +58,7 @@
             num_wires (int): the number of qubits the operation acts upon
 
         Resources:
-<<<<<<< HEAD
-            The resources come from Section VIII (figure 3) of `The Bravyi-Kitaev transformation for
-=======
             The resources come from Section VIII (Figure 3) of `The Bravyi-Kitaev transformation for
->>>>>>> c930fff4
             quantum computation of electronic structure <https://arxiv.org/pdf/1208.5986>`_ paper.
 
             Specifically, the resources are given by one :class:`~.ResourceRZ` gate and a cascade of
@@ -89,17 +78,9 @@
     def resource_params(self):
         r"""Returns a dictionary containing the minimal information needed to compute the resources.
 
-<<<<<<< HEAD
-        Resource parameters:
-            num_wires (int): the number of qubits the operation acts upon
-
-        Returns:
-            dict: dictionary containing the resource parameters
-=======
         Returns:
             dict: A dictionary containing the resource parameters:
                 * num_wires (int): the number of qubits the operation acts upon
->>>>>>> c930fff4
         """
         return {"num_wires": len(self.wires)}
 
@@ -144,11 +125,7 @@
 
         Args:
             num_ctrl_wires (int): the number of qubits the operation is controlled on
-<<<<<<< HEAD
-            num_ctrl_values (int): the number of control qubits, that are controlled when off
-=======
             num_ctrl_values (int): the number of control qubits, that are controlled when in the :math:`|0\rangle` state
->>>>>>> c930fff4
             num_work_wires (int): the number of additional qubits that can be used for decomposition
             num_wires (int): the number of qubits the base operation acts upon
 
@@ -208,9 +185,6 @@
     r"""Resource class for the PauliRot gate.
 
     Args:
-<<<<<<< HEAD
-        pauli_string (str): a string describing the pauli operators that define the rotation
-=======
         theta (float): rotation angle :math:`\theta`
         pauli_word (string): the Pauli word defining the rotation
         wires (Sequence[int] or int): the wire the operation acts on
@@ -218,17 +192,12 @@
 
     Resource Parameters:
         * pauli_string (str): a string describing the pauli operators that define the rotation
->>>>>>> c930fff4
 
     Resources:
         When the :code:`pauli_string` is a single Pauli operator (:code:`X, Y, Z, Identity`)
         the cost is the associated single qubit rotation (:code:`RX, RY, RZ, GlobalPhase`).
 
-<<<<<<< HEAD
-        The resources come from Section VIII (figures 3, 4) of `The Bravyi-Kitaev transformation
-=======
         The resources come from Section VIII (Figures 3 & 4) of `The Bravyi-Kitaev transformation
->>>>>>> c930fff4
         for quantum computation of electronic structure <https://arxiv.org/pdf/1208.5986>`_ paper,
         in combination with the following identity:
 
@@ -246,11 +215,8 @@
         conjugate by a pair of :class:`~.ResourceHadamard` and a pair of :class:`~.ResourceS` gates.
 
     .. seealso:: :class:`~.PauliRot`
-<<<<<<< HEAD
-=======
 
     **Example**
->>>>>>> c930fff4
 
     The resources for this operation are computed using:
 
@@ -270,11 +236,7 @@
             When the :code:`pauli_string` is a single Pauli operator (:code:`X, Y, Z, Identity`)
             the cost is the associated single qubit rotation (:code:`RX, RY, RZ, GlobalPhase`).
 
-<<<<<<< HEAD
-            The resources come from Section VIII (figures 3, 4) of `The Bravyi-Kitaev transformation
-=======
             The resources come from Section VIII (Figures 3 & 4) of `The Bravyi-Kitaev transformation
->>>>>>> c930fff4
             for quantum computation of electronic structure <https://arxiv.org/pdf/1208.5986>`_ paper,
             in combination with the following identity:
 
@@ -337,17 +299,9 @@
     def resource_params(self):
         r"""Returns a dictionary containing the minimal information needed to compute the resources.
 
-<<<<<<< HEAD
-        Resource parameters:
-            pauli_string (str): a string describing the pauli operators that define the rotation
-
-        Returns:
-            dict: dictionary containing the resource parameters
-=======
         Returns:
             dict: A dictionary containing the resource parameters:
                 * pauli_string (str): a string describing the pauli operators that define the rotation
->>>>>>> c930fff4
         """
         return {
             "pauli_string": self.hyperparameters["pauli_word"],
@@ -395,11 +349,7 @@
 
         Args:
             num_ctrl_wires (int): the number of qubits the operation is controlled on
-<<<<<<< HEAD
-            num_ctrl_values (int): the number of control qubits, that are controlled when off
-=======
             num_ctrl_values (int): the number of control qubits, that are controlled when in the :math:`|0\rangle` state
->>>>>>> c930fff4
             num_work_wires (int): the number of additional qubits that can be used for decomposition
             pauli_string (str): a string describing the pauli operators that define the rotation
 
@@ -495,15 +445,12 @@
 
     .. seealso:: :class:`~.IsingXX`
 
-<<<<<<< HEAD
-=======
     **Example**
 
     The resources for this operation are computed using:
 
     >>> re.ResourceIsingXX.resources()
     {CNOT: 2, RX: 1}
->>>>>>> c930fff4
     """
 
     @staticmethod
@@ -543,16 +490,8 @@
     def resource_params(self):
         r"""Returns a dictionary containing the minimal information needed to compute the resources.
 
-<<<<<<< HEAD
-        Resource parameters:
-            The resources of this operation don't depend on any additional parameters.
-
-        Returns:
-            dict: empty dictionary
-=======
         Returns:
             dict: Empty dictionary. The resources of this operation don't depend on any additional parameters.
->>>>>>> c930fff4
         """
         return {}
 
@@ -586,11 +525,7 @@
 
         Args:
             num_ctrl_wires (int): the number of qubits the operation is controlled on
-<<<<<<< HEAD
-            num_ctrl_values (int): the number of control qubits, that are controlled when off
-=======
             num_ctrl_values (int): the number of control qubits, that are controlled when in the :math:`|0\rangle` state
->>>>>>> c930fff4
             num_work_wires (int): the number of additional qubits that can be used for decomposition
 
         Resources:
@@ -670,15 +605,12 @@
 
     .. seealso:: :class:`~.IsingYY`
 
-<<<<<<< HEAD
-=======
     **Example**
 
     The resources for this operation are computed using:
 
     >>> re.ResourceIsingYY.resources()
     {CY: 2, RY: 1}
->>>>>>> c930fff4
     """
 
     @staticmethod
@@ -719,16 +651,8 @@
     def resource_params(self):
         r"""Returns a dictionary containing the minimal information needed to compute the resources.
 
-<<<<<<< HEAD
-        Resource parameters:
-            The resources of this operation don't depend on any additional parameters.
-
-        Returns:
-            dict: empty dictionary
-=======
         Returns:
             dict: Empty dictionary. The resources of this operation don't depend on any additional parameters.
->>>>>>> c930fff4
         """
         return {}
 
@@ -762,11 +686,7 @@
 
         Args:
             num_ctrl_wires (int): the number of qubits the operation is controlled on
-<<<<<<< HEAD
-            num_ctrl_values (int): the number of control qubits, that are controlled when off
-=======
             num_ctrl_values (int): the number of control qubits, that are controlled when in the :math:`|0\rangle` state
->>>>>>> c930fff4
             num_work_wires (int): the number of additional qubits that can be used for decomposition
 
         Resources:
@@ -846,15 +766,12 @@
 
     .. seealso:: :class:`~.IsingXY`
 
-<<<<<<< HEAD
-=======
     **Example**
 
     The resources for this operation are computed using:
 
     >>> re.ResourceIsingXY.resources()
     {Hadamard: 2, CY: 2, RY: 1, RX: 1}
->>>>>>> c930fff4
     """
 
     @staticmethod
@@ -898,16 +815,8 @@
     def resource_params(self):
         r"""Returns a dictionary containing the minimal information needed to compute the resources.
 
-<<<<<<< HEAD
-        Resource parameters:
-            The resources of this operation don't depend on any additional parameters.
-
-        Returns:
-            dict: empty dictionary
-=======
         Returns:
             dict: Empty dictionary. The resources of this operation don't depend on any additional parameters.
->>>>>>> c930fff4
         """
         return {}
 
@@ -941,11 +850,7 @@
 
         Args:
             num_ctrl_wires (int): the number of qubits the operation is controlled on
-<<<<<<< HEAD
-            num_ctrl_values (int): the number of control qubits, that are controlled when off
-=======
             num_ctrl_values (int): the number of control qubits, that are controlled when in the :math:`|0\rangle` state
->>>>>>> c930fff4
             num_work_wires (int): the number of additional qubits that can be used for decomposition
 
         Resources:
@@ -1035,15 +940,12 @@
 
     .. seealso:: :class:`~.IsingZZ`
 
-<<<<<<< HEAD
-=======
     **Example**
 
     The resources for this operation are computed using:
 
     >>> re.ResourceIsingZZ.resources()
     {CNOT: 2, RZ: 1}
->>>>>>> c930fff4
     """
 
     @staticmethod
@@ -1083,16 +985,8 @@
     def resource_params(self):
         r"""Returns a dictionary containing the minimal information needed to compute the resources.
 
-<<<<<<< HEAD
-        Resource parameters:
-            The resources of this operation don't depend on any additional parameters.
-
-        Returns:
-            dict: empty dictionary
-=======
         Returns:
             dict: Empty dictionary. The resources of this operation don't depend on any additional parameters.
->>>>>>> c930fff4
         """
         return {}
 
@@ -1126,11 +1020,7 @@
 
         Args:
             num_ctrl_wires (int): the number of qubits the operation is controlled on
-<<<<<<< HEAD
-            num_ctrl_values (int): the number of control qubits, that are controlled when off
-=======
             num_ctrl_values (int): the number of control qubits, that are controlled when in the :math:`|0\rangle` state
->>>>>>> c930fff4
             num_work_wires (int): the number of additional qubits that can be used for decomposition
 
         Resources:
@@ -1209,15 +1099,12 @@
 
     .. seealso:: :class:`~.PSWAP`
 
-<<<<<<< HEAD
-=======
     **Example**
 
     The resources for this operation are computed using:
 
     >>> re.ResourcePSWAP.resources()
     {SWAP: 1, CNOT: 2, PhaseShift: 1}
->>>>>>> c930fff4
     """
 
     @staticmethod
@@ -1258,16 +1145,8 @@
     def resource_params(self):
         r"""Returns a dictionary containing the minimal information needed to compute the resources.
 
-<<<<<<< HEAD
-        Resource parameters:
-            The resources of this operation don't depend on any additional parameters.
-
-        Returns:
-            dict: empty dictionary
-=======
         Returns:
             dict: Empty dictionary. The resources of this operation don't depend on any additional parameters.
->>>>>>> c930fff4
         """
         return {}
 
@@ -1301,11 +1180,7 @@
 
         Args:
             num_ctrl_wires (int): the number of qubits the operation is controlled on
-<<<<<<< HEAD
-            num_ctrl_values (int): the number of control qubits, that are controlled when off
-=======
             num_ctrl_values (int): the number of control qubits, that are controlled when in the :math:`|0\rangle` state
->>>>>>> c930fff4
             num_work_wires (int): the number of additional qubits that can be used for decomposition
 
         Resources:
