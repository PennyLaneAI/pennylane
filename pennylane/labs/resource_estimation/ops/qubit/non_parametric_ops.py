--- conflicted
+++ resolved
@@ -131,7 +131,6 @@
     def resource_rep(cls) -> re.CompressedResourceOp:
         return re.CompressedResourceOp(cls, {})
 
-<<<<<<< HEAD
     @classmethod
     def adjoint_resource_decomp(cls, **kwargs) -> Dict[re.CompressedResourceOp, int]:
         """Resources obtained from the identity T^8 = I."""
@@ -141,7 +140,6 @@
     def pow_resource_decomp(cls, z, **kwargs) -> Dict[re.CompressedResourceOp, int]:
         """Resources obtained from the identity T^8 = I."""
         return {cls.resource_rep(): z % 8}
-=======
 
 class ResourceX(qml.X, re.ResourceOperator):
     """Resource class for X"""
@@ -204,5 +202,4 @@
 
     @classmethod
     def resource_rep(cls) -> re.CompressedResourceOp:
-        return re.CompressedResourceOp(cls, {})
->>>>>>> 93c86e98
+        return re.CompressedResourceOp(cls, {})