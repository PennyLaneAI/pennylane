--- conflicted
+++ resolved
@@ -35,8 +35,7 @@
         return re.CompressedResourceOp(cls, {})
 
 
-<<<<<<< HEAD
-class ResourceS(qml.S, re.ResourceConstructor):
+class ResourceS(qml.S, re.ResourceOperator):
     """Resource class for S"""
 
     @staticmethod
@@ -55,10 +54,7 @@
         return re.CompressedResourceOp(cls, {})
 
 
-class ResourceSWAP(qml.SWAP, re.ResourceConstructor):
-=======
 class ResourceSWAP(qml.SWAP, re.ResourceOperator):
->>>>>>> ed42a829
     """Resource class for SWAP"""
 
     @staticmethod
