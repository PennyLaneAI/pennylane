# Copyright 2024 Xanadu Quantum Technologies Inc.

# Licensed under the Apache License, Version 2.0 (the "License");
# you may not use this file except in compliance with the License.
# You may obtain a copy of the License at

#     http://www.apache.org/licenses/LICENSE-2.0

# Unless required by applicable law or agreed to in writing, software
# distributed under the License is distributed on an "AS IS" BASIS,
# WITHOUT WARRANTIES OR CONDITIONS OF ANY KIND, either express or implied.
# See the License for the specific language governing permissions and
# limitations under the License.
r"""Resource operators for non parametric single qubit operations."""
from typing import Dict

import pennylane as qml
import pennylane.labs.resource_estimation as re

# pylint: disable=arguments-differ


class ResourceHadamard(qml.Hadamard, re.ResourceOperator):
    r"""Resource class for the Hadamard gate.

<<<<<<< HEAD
    Resources:
        The Hadamard gate is treated as a terminal gate and thus it cannot be decomposed
=======
    Args:
        wires (Sequence[int] or int): the wire the operation acts on

    Resources:
        The Hadamard gate is treated as a fundamental gate and thus it cannot be decomposed
>>>>>>> 731d80f9
        further. Requesting the resources of this gate raises a :code:`ResourcesNotDefined` error.

    .. seealso:: :class:`~.Hadamard`

    """

    @staticmethod
    def _resource_decomp(**kwargs) -> Dict[re.CompressedResourceOp, int]:
        r"""Returns a dictionary representing the resources of the operator. The
        keys are the operators and the associated values are the counts.

        Resources:
<<<<<<< HEAD
            The Hadamard gate is treated as a terminal gate and thus it cannot be decomposed
            further. Requesting the resources of this gate raises a :code:`ResourcesNotDefined` error.
=======
            The Hadamard gate is treated as a fundamental gate and thus it cannot be decomposed
            further. Requesting the resources of this gate raises a :code:`ResourcesNotDefined` error.

        Raises:
            ResourcesNotDefined: This gate is fundamental, no further decomposition defined.
>>>>>>> 731d80f9
        """
        raise re.ResourcesNotDefined

    @property
    def resource_params(self) -> dict:
        r"""Returns a dictionary containing the minimal information needed to compute the resources.

<<<<<<< HEAD
        Resource parameters:
            The resources of this operation don't depend on any additional parameters.

        Returns:
            dict: empty dictionary
=======
        Returns:
            dict: Empty dictionary. The resources of this operation don't depend on any additional parameters.
>>>>>>> 731d80f9
        """
        return {}

    @classmethod
    def resource_rep(cls) -> re.CompressedResourceOp:
        r"""Returns a compressed representation containing only the parameters of
        the Operator that are needed to compute a resource estimation."""
        return re.CompressedResourceOp(cls, {})

    @classmethod
    def adjoint_resource_decomp(cls) -> Dict[re.CompressedResourceOp, int]:
        r"""Returns a dictionary representing the resources for the adjoint of the operator.

        Resources:
            This operation is self-adjoint, so the resources of the adjoint operation results
            in the original operation.

        Returns:
            Dict[CompressedResourceOp, int]: The keys are the operators and the associated
                values are the counts.
        """
        return {cls.resource_rep(): 1}

    @staticmethod
    def controlled_resource_decomp(
        num_ctrl_wires, num_ctrl_values, num_work_wires
    ) -> Dict[re.CompressedResourceOp, int]:
        r"""Returns a dictionary representing the resources for a controlled version of the operator.

        Args:
            num_ctrl_wires (int): the number of qubits the operation is controlled on
<<<<<<< HEAD
            num_ctrl_values (int): the number of control qubits, that are controlled when off
=======
            num_ctrl_values (int): the number of control qubits, that are controlled when in the :math:`|0\rangle` state
>>>>>>> 731d80f9
            num_work_wires (int): the number of additional qubits that can be used for decomposition

        Resources:
            For a single control wire, the cost is a single instance of :class:`~.ResourceCH`.
            Two additional :class:`~.ResourceX` gates are used to flip the control qubit if
            it is zero-controlled.

            In the case where multiple controlled wires are provided, the resources are derived from
            the following identities (as presented in this `blog post <https://quantumcomputing.stackexchange.com/questions/15734/how-to-construct-a-controlled-hadamard-gate-using-single-qubit-gates-and-control>`_):

            .. math::

                \begin{align}
                    \hat{H} &= \hat{R}_{y}(\frac{\pi}{4}) \cdot \hat{Z}  \cdot \hat{R}_{y}(\frac{-\pi}{4}), \\
                    \hat{Z} &= \hat{H} \cdot \hat{X}  \cdot \hat{H}.
                \end{align}

            Specifically, the resources are given by two :class:`~.ResourceRY` gates, two
            :class:`~.ResourceHadamard` gates and a :class:`~.ResourceX` gate. By replacing the
            :class:`~.ResourceX` gate with :class:`~.ResourceMultiControlledX` gate, we obtain a
            controlled-version of this identity.

        Returns:
            Dict[CompressedResourceOp, int]: The keys are the operators and the associated
                values are the counts.
        """
        if num_ctrl_wires == 1:
            gate_types = {re.ResourceCH.resource_rep(): 1}

            if num_ctrl_values:
                gate_types[re.ResourceX.resource_rep()] = 2

            return gate_types

        gate_types = {}

        ry = re.ResourceRY.resource_rep()
        h = re.ResourceHadamard.resource_rep()
        mcx = re.ResourceMultiControlledX.resource_rep(
            num_ctrl_wires=num_ctrl_wires,
            num_ctrl_values=num_ctrl_values,
            num_work_wires=num_work_wires,
        )

        gate_types[h] = 2
        gate_types[ry] = 2
        gate_types[mcx] = 1
        return gate_types

    @classmethod
    def pow_resource_decomp(cls, z) -> Dict[re.CompressedResourceOp, int]:
        r"""Returns a dictionary representing the resources for an operator raised to a power.

        Args:
            z (int): the power that the operator is being raised to

        Resources:
            The Hadamard gate raised to even powers produces identity and raised
            to odd powers it produces itself.

        Returns:
            Dict[CompressedResourceOp, int]: The keys are the operators and the associated
                values are the counts.
        """
        if z % 2 == 0:
            return {re.ResourceIdentity.resource_rep(): 1}
        return {cls.resource_rep(): 1}


class ResourceS(qml.S, re.ResourceOperator):
    r"""Resource class for the S-gate.

<<<<<<< HEAD
=======
    Args:
        wires (Sequence[int] or int): the wire the operation acts on

>>>>>>> 731d80f9
    Resources:
        The S-gate decomposes into two T-gates.

    .. seealso:: :class:`~.S`

<<<<<<< HEAD
=======
    **Example**

    The resources for this operation are computed using:

    >>> re.ResourceS.resources()
    {T: 2}
>>>>>>> 731d80f9
    """

    @staticmethod
    def _resource_decomp(**kwargs) -> Dict[re.CompressedResourceOp, int]:
        r"""Returns a dictionary representing the resources of the operator. The
        keys are the operators and the associated values are the counts.

        Resources:
            The S-gate decomposes into two T-gates.
        """
        gate_types = {}
        t = ResourceT.resource_rep()
        gate_types[t] = 2

        return gate_types

    @property
    def resource_params(self) -> dict:
        r"""Returns a dictionary containing the minimal information needed to compute the resources.

<<<<<<< HEAD
        Resource parameters:
            The resources of this operation don't depend on any additional parameters.

        Returns:
            dict: empty dictionary
=======
        Returns:
            dict: Empty dictionary. The resources of this operation don't depend on any additional parameters.
>>>>>>> 731d80f9
        """
        return {}

    @classmethod
    def resource_rep(cls) -> re.CompressedResourceOp:
        r"""Returns a compressed representation containing only the parameters of
        the Operator that are needed to compute a resource estimation."""
        return re.CompressedResourceOp(cls, {})

    @classmethod
    def adjoint_resource_decomp(cls) -> Dict[re.CompressedResourceOp, int]:
        r"""Returns a dictionary representing the resources for the adjoint of the operator.

        Resources:
            The adjoint of the S-gate is equivalent to the S-gate raised to the third power.
            The resources are defined as three instances of the S-gate.

        Returns:
            Dict[CompressedResourceOp, int]: The keys are the operators and the associated
                values are the counts.
        """
        return {cls.resource_rep(): 3}

    @staticmethod
    def controlled_resource_decomp(num_ctrl_wires, num_ctrl_values, num_work_wires):
        r"""Returns a dictionary representing the resources for a controlled version of the operator.

        Args:
            num_ctrl_wires (int): the number of qubits the operation is controlled on
<<<<<<< HEAD
            num_ctrl_values (int): the number of control qubits, that are controlled when off
=======
            num_ctrl_values (int): the number of control qubits, that are controlled when in the :math:`|0\rangle` state
>>>>>>> 731d80f9
            num_work_wires (int): the number of additional qubits that can be used for decomposition

        Resources:
            The S-gate is equivalent to the PhaseShift gate for some fixed phase. Given a single
            control wire, the cost is therefore a single instance of
            :class:`~.ResourceControlledPhaseShift`. Two additional :class:`~.ResourceX` gates are
            used to flip the control qubit if it is zero-controlled.

            In the case where multiple controlled wires are provided, we can collapse the control
            wires by introducing one 'clean' auxilliary qubit (which gets reset at the end).
            In this case the cost increases by two additional :class:`~.ResourceMultiControlledX` gates,
<<<<<<< HEAD
            as described in (lemma 7.11) `Elementary gates for quantum computation <https://arxiv.org/pdf/quant-ph/9503016>`_.
=======
            as described in (Lemma 7.11) `Barenco et al. <https://arxiv.org/pdf/quant-ph/9503016>`_.
>>>>>>> 731d80f9

        Returns:
            Dict[CompressedResourceOp, int]: The keys are the operators and the associated
                values are the counts.
        """
        if num_ctrl_wires == 1:
            gate_types = {re.ResourceControlledPhaseShift.resource_rep(): 1}

            if num_ctrl_values:
                gate_types[re.ResourceX.resource_rep()] = 2

            return gate_types

        cs = re.ResourceControlledPhaseShift.resource_rep()
        mcx = re.ResourceMultiControlledX.resource_rep(
            num_ctrl_wires=num_ctrl_wires,
            num_ctrl_values=num_ctrl_values,
            num_work_wires=num_work_wires,
        )
        return {cs: 1, mcx: 2}

    @classmethod
    def pow_resource_decomp(cls, z) -> Dict[re.CompressedResourceOp, int]:
        r"""Returns a dictionary representing the resources for an operator raised to a power.

        Args:
            z (int): the power that the operator is being raised to

        Resources:
            The S-gate, when raised to a power which is a multiple of four, produces identity.
            The cost of raising to an arbitrary integer power :math:`z` is given by
            :math:`z \mod 4` instances of the S-gate.

        Returns:
            Dict[CompressedResourceOp, int]: The keys are the operators and the associated
                values are the counts.
        """
        if (mod_4 := z % 4) == 0:
            return {re.ResourceIdentity.resource_rep(): 1}
        return {cls.resource_rep(): mod_4}


class ResourceSWAP(qml.SWAP, re.ResourceOperator):
    r"""Resource class for the SWAP gate.

    Args:
        wires (Sequence[int]): the wires the operation acts on

    Resources:
        The resources come from the following identity expressing SWAP as the product of
<<<<<<< HEAD
        three CNOT gates:
=======
        three :class:`~.CNOT` gates:
>>>>>>> 731d80f9

        .. math::

            SWAP = \begin{bmatrix}
                        1 & 0 & 0 & 0 \\
                        0 & 0 & 1 & 0\\
                        0 & 1 & 0 & 0\\
                        0 & 0 & 0 & 1
                    \end{bmatrix}
            =  \begin{bmatrix}
                    1 & 0 & 0 & 0 \\
                    0 & 1 & 0 & 0\\
                    0 & 0 & 0 & 1\\
                    0 & 0 & 1 & 0
                \end{bmatrix}
                \begin{bmatrix}
                    1 & 0 & 0 & 0 \\
                    0 & 0 & 0 & 1\\
                    0 & 0 & 1 & 0\\
                    0 & 1 & 0 & 0
                \end{bmatrix}
                \begin{bmatrix}
                    1 & 0 & 0 & 0 \\
                    0 & 1 & 0 & 0\\
                    0 & 0 & 0 & 1\\
                    0 & 0 & 1 & 0
            \end{bmatrix}.

    .. seealso:: :class:`~.SWAP`

<<<<<<< HEAD
=======
    **Example**

    The resources for this operation are computed using:

    >>> re.ResourceSWAP.resources()
    {CNOT: 3}
>>>>>>> 731d80f9
    """

    @staticmethod
    def _resource_decomp(**kwargs) -> Dict[re.CompressedResourceOp, int]:
        r"""Returns a dictionary representing the resources of the operator. The
        keys are the operators and the associated values are the counts.

        Resources:
            The resources come from the following identity expressing SWAP as the product of
            three CNOT gates:

            .. math::

                SWAP = \begin{bmatrix}
                            1 & 0 & 0 & 0 \\
                            0 & 0 & 1 & 0\\
                            0 & 1 & 0 & 0\\
                            0 & 0 & 0 & 1
                        \end{bmatrix}
                =  \begin{bmatrix}
                        1 & 0 & 0 & 0 \\
                        0 & 1 & 0 & 0\\
                        0 & 0 & 0 & 1\\
                        0 & 0 & 1 & 0
                    \end{bmatrix}
                    \begin{bmatrix}
                        1 & 0 & 0 & 0 \\
                        0 & 0 & 0 & 1\\
                        0 & 0 & 1 & 0\\
                        0 & 1 & 0 & 0
                    \end{bmatrix}
                    \begin{bmatrix}
                        1 & 0 & 0 & 0 \\
                        0 & 1 & 0 & 0\\
                        0 & 0 & 0 & 1\\
                        0 & 0 & 1 & 0
                \end{bmatrix}.
        """
        gate_types = {}
        cnot = re.ResourceCNOT.resource_rep()
        gate_types[cnot] = 3

        return gate_types

    @property
    def resource_params(self) -> dict:
        r"""Returns a dictionary containing the minimal information needed to compute the resources.

<<<<<<< HEAD
        Resource parameters:
            The resources of this operation don't depend on any additional parameters.

        Returns:
            dict: empty dictionary
=======
        Returns:
            dict: Empty dictionary. The resources of this operation don't depend on any additional parameters.
>>>>>>> 731d80f9
        """
        return {}

    @classmethod
    def resource_rep(cls) -> re.CompressedResourceOp:
        r"""Returns a compressed representation containing only the parameters of
        the Operator that are needed to compute a resource estimation."""
        return re.CompressedResourceOp(cls, {})

    @classmethod
    def adjoint_resource_decomp(cls) -> Dict[re.CompressedResourceOp, int]:
        r"""Returns a dictionary representing the resources for the adjoint of the operator.

        Resources:
            This operation is self-adjoint, so the resources of the adjoint operation results
            in the original operation.

        Returns:
            Dict[CompressedResourceOp, int]: The keys are the operators and the associated
                values are the counts.
        """
        return {cls.resource_rep(): 1}

    @staticmethod
    def controlled_resource_decomp(
        num_ctrl_wires, num_ctrl_values, num_work_wires
    ) -> Dict[re.CompressedResourceOp, int]:
        r"""Returns a dictionary representing the resources for a controlled version of the operator.

        Args:
            num_ctrl_wires (int): the number of qubits the operation is controlled on
<<<<<<< HEAD
            num_ctrl_values (int): the number of control qubits, that are controlled when off
=======
            num_ctrl_values (int): the number of control qubits, that are controlled when in the :math:`|0\rangle` state
>>>>>>> 731d80f9
            num_work_wires (int): the number of additional qubits that can be used for decomposition

        Resources:
            For a single control wire, the cost is a single instance of :class:`~.ResourceCSWAP`.
            Two additional :class:`~.ResourceX` gates are used to flip the control qubit if
            it is zero-controlled.

            In the case where multiple controlled wires are provided, the resources are given by
            two :class:`~.ResourceCNOT` gates and one :class:`~.ResourceMultiControlledX` gate. This
            is because of the symmetric resource decomposition of the SWAP gate. By controlling on
            the middle CNOT gate, we obtain the required controlled operation.

        Returns:
            Dict[CompressedResourceOp, int]: The keys are the operators and the associated
                values are the counts.
        """
        if num_ctrl_wires == 1:
            gate_types = {re.ResourceCSWAP.resource_rep(): 1}

            if num_ctrl_values:
                gate_types[re.ResourceX.resource_rep()] = 2

            return gate_types

        cnot = re.ResourceCNOT.resource_rep()
        mcx = re.ResourceMultiControlledX.resource_rep(
            num_ctrl_wires=num_ctrl_wires,
            num_ctrl_values=num_ctrl_values,
            num_work_wires=num_work_wires,
        )
        return {cnot: 2, mcx: 1}

    @classmethod
    def pow_resource_decomp(cls, z) -> Dict[re.CompressedResourceOp, int]:
        r"""Returns a dictionary representing the resources for an operator raised to a power.

        Args:
            z (int): the power that the operator is being raised to

        Resources:
            The SWAP gate raised to even powers produces identity and raised
            to odd powers it produces itself.

        Returns:
            Dict[CompressedResourceOp, int]: The keys are the operators and the associated
                values are the counts.
        """
        if z % 2 == 0:
            return {re.ResourceIdentity.resource_rep(): 1}
        return {cls.resource_rep(): 1}


class ResourceT(qml.T, re.ResourceOperator):
    r"""Resource class for the T-gate.

<<<<<<< HEAD
    Resources:
        The T-gate is treated as a terminal gate and thus it cannot be decomposed
=======
    Args:
        wires (Sequence[int] or int): the wire the operation acts on

    Resources:
        The T-gate is treated as a fundamental gate and thus it cannot be decomposed
>>>>>>> 731d80f9
        further. Requesting the resources of this gate raises a :code:`ResourcesNotDefined` error.

    .. seealso:: :class:`~.T`

    """

    @staticmethod
    def _resource_decomp(**kwargs) -> Dict[re.CompressedResourceOp, int]:
        r"""Returns a dictionary representing the resources of the operator. The
        keys are the operators and the associated values are the counts.

        Resources:
<<<<<<< HEAD
            The T-gate is treated as a terminal gate and thus it cannot be decomposed
            further. Requesting the resources of this gate raises a :code:`ResourcesNotDefined` error.
=======
            The T-gate is treated as a fundamental gate and thus it cannot be decomposed
            further. Requesting the resources of this gate raises a :code:`ResourcesNotDefined` error.

        Raises:
            ResourcesNotDefined: This gate is fundamental, no further decomposition defined.
>>>>>>> 731d80f9
        """
        raise re.ResourcesNotDefined

    @property
    def resource_params(self) -> dict:
        r"""Returns a dictionary containing the minimal information needed to compute the resources.

<<<<<<< HEAD
        Resource parameters:
            The resources of this operation don't depend on any additional parameters.

        Returns:
            dict: empty dictionary
=======
        Returns:
            dict: Empty dictionary. The resources of this operation don't depend on any additional parameters.
>>>>>>> 731d80f9
        """
        return {}

    @classmethod
    def resource_rep(cls) -> re.CompressedResourceOp:
        r"""Returns a compressed representation containing only the parameters of
        the Operator that are needed to compute a resource estimation."""
        return re.CompressedResourceOp(cls, {})

    @classmethod
    def adjoint_resource_decomp(cls) -> Dict[re.CompressedResourceOp, int]:
        r"""Returns a dictionary representing the resources for the adjoint of the operator.

        Resources:
            The adjoint of the T-gate is equivalent to the T-gate raised to the 7th power.
            The resources are defined as seven instances of the T-gate.

        Returns:
            Dict[CompressedResourceOp, int]: The keys are the operators and the associated
                values are the counts.
        """

        return {cls.resource_rep(): 7}

    @staticmethod
    def controlled_resource_decomp(num_ctrl_wires, num_ctrl_values, num_work_wires):
        r"""Returns a dictionary representing the resources for a controlled version of the operator.

        Args:
            num_ctrl_wires (int): the number of qubits the operation is controlled on
<<<<<<< HEAD
            num_ctrl_values (int): the number of control qubits, that are controlled when off
=======
            num_ctrl_values (int): the number of control qubits, that are controlled when in the :math:`|0\rangle` state
>>>>>>> 731d80f9
            num_work_wires (int): the number of additional qubits that can be used for decomposition

        Resources:
            The T-gate is equivalent to the PhaseShift gate for some fixed phase. Given a single
            control wire, the cost is therefore a single instance of
            :class:`~.ResourceControlledPhaseShift`. Two additional :class:`~.ResourceX` gates are
            used to flip the control qubit if it is zero-controlled.

            In the case where multiple controlled wires are provided, we can collapse the control
            wires by introducing one 'clean' auxilliary qubit (which gets reset at the end).
            In this case the cost increases by two additional :class:`~.ResourceMultiControlledX` gates,
<<<<<<< HEAD
            as described in (lemma 7.11) `Elementary gates for quantum computation <https://arxiv.org/pdf/quant-ph/9503016>`_.
=======
            as described in (Lemma 7.11) `Barenco et al. <https://arxiv.org/pdf/quant-ph/9503016>`_.
>>>>>>> 731d80f9

        Returns:
            Dict[CompressedResourceOp, int]: The keys are the operators and the associated
                values are the counts.
        """
        if num_ctrl_wires == 1:
            gate_types = {re.ResourceControlledPhaseShift.resource_rep(): 1}

            if num_ctrl_values:
                gate_types[re.ResourceX.resource_rep()] = 2

            return gate_types

        ct = re.ResourceControlledPhaseShift.resource_rep()
        mcx = re.ResourceMultiControlledX.resource_rep(
            num_ctrl_wires=num_ctrl_wires,
            num_ctrl_values=num_ctrl_values,
            num_work_wires=num_work_wires,
        )
        return {ct: 1, mcx: 2}

    @classmethod
    def pow_resource_decomp(cls, z) -> Dict[re.CompressedResourceOp, int]:
        r"""Returns a dictionary representing the resources for an operator raised to a power.

        Args:
            z (int): the power that the operator is being raised to

        Resources:
            The T-gate, when raised to a power which is a multiple of eight, produces identity.
            The cost of raising to an arbitrary integer power :math:`z` is given by
            :math:`z \mod 8` instances of the T-gate.

        Returns:
            Dict[CompressedResourceOp, int]: The keys are the operators and the associated
                values are the counts.
        """
        if (mod_8 := z % 8) == 0:
            return {re.ResourceIdentity.resource_rep(): 1}
        return {cls.resource_rep(): mod_8}


class ResourceX(qml.X, re.ResourceOperator):
    r"""Resource class for the X-gate.

<<<<<<< HEAD
=======
    Args:
        wires (Sequence[int] or int): the wire the operation acts on

>>>>>>> 731d80f9
    Resources:
        The X-gate can be decomposed according to the following identities:

        .. math::

            \begin{align}
                \hat{X} &= \hat{H} \cdot \hat{Z} \cdot \hat{H}, \\
                \hat{Z} &= \hat{S}^{2}.
            \end{align}

        Thus the resources for an X-gate are two :class:`~.ResourceS` gates and
        two :class:`~.ResourceHadamard` gates.

    .. seealso:: :class:`~.X`

<<<<<<< HEAD
=======
    **Example**

    The resources for this operation are computed using:

    >>> re.ResourceX.resources()
    {S: 2, Hadamard: 2}
>>>>>>> 731d80f9
    """

    @staticmethod
    def _resource_decomp(**kwargs) -> Dict[re.CompressedResourceOp, int]:
        r"""Returns a dictionary representing the resources of the operator. The
        keys are the operators and the associated values are the counts.

        Resources:
            The X-gate can be decomposed according to the following identities:

            .. math::

                \begin{align}
                    \hat{X} &= \hat{H} \cdot \hat{Z} \cdot \hat{H}, \\
                    \hat{Z} &= \hat{S}^{2}.
                \end{align}

            Thus the resources for an X-gate are two :class:`~.ResourceS` gates and
            two :class:`~.ResourceHadamard` gates.
        """
        s = re.ResourceS.resource_rep()
        h = re.ResourceHadamard.resource_rep()

        gate_types = {}
        gate_types[s] = 2
        gate_types[h] = 2

        return gate_types

    @property
    def resource_params(self) -> dict:
        r"""Returns a dictionary containing the minimal information needed to compute the resources.

<<<<<<< HEAD
        Resource parameters:
            The resources of this operation don't depend on any additional parameters.

        Returns:
            dict: empty dictionary
=======
        Returns:
            dict: Empty dictionary. The resources of this operation don't depend on any additional parameters.
>>>>>>> 731d80f9
        """
        return {}

    @classmethod
    def resource_rep(cls) -> re.CompressedResourceOp:
        r"""Returns a compressed representation containing only the parameters of
        the Operator that are needed to compute a resource estimation."""
        return re.CompressedResourceOp(cls, {})

    @classmethod
    def adjoint_resource_decomp(cls) -> Dict[re.CompressedResourceOp, int]:
        r"""Returns a dictionary representing the resources for the adjoint of the operator.

        Resources:
            This operation is self-adjoint, so the resources of the adjoint operation results
            in the original operation.

        Returns:
            Dict[CompressedResourceOp, int]: The keys are the operators and the associated
                values are the counts.
        """
        return {cls.resource_rep(): 1}

    @staticmethod
    def controlled_resource_decomp(num_ctrl_wires, num_ctrl_values, num_work_wires):
        r"""Returns a dictionary representing the resources for a controlled version of the operator.

        Args:
            num_ctrl_wires (int): the number of qubits the operation is controlled on
<<<<<<< HEAD
            num_ctrl_values (int): the number of control qubits, that are controlled when off
=======
            num_ctrl_values (int): the number of control qubits, that are controlled when in the :math:`|0\rangle` state
>>>>>>> 731d80f9
            num_work_wires (int): the number of additional qubits that can be used for decomposition

        Resources:
            For one or two control wires, the cost is one of :class:`~.ResourceCNOT`
            or :class:`~.ResourceToffoli` respectively. Two additional :class:`~.ResourceX` gates
            per control qubit are used to flip the control qubits if they are zero-controlled.

            In the case where multiple controlled wires are provided, the cost is one general
            :class:`~.ResourceMultiControlledX` gate.

        Returns:
            Dict[CompressedResourceOp, int]: The keys are the operators and the associated
                values are the counts.
        """
        if num_ctrl_wires > 2:
            return {
                re.ResourceMultiControlledX.resource_rep(
                    num_ctrl_wires, num_ctrl_values, num_work_wires
                ): 1
            }

        gate_types = {}
        if num_ctrl_values:
            gate_types[re.ResourceX.resource_rep()] = 2 * num_ctrl_values

        if num_ctrl_wires == 1:
            gate_types[re.ResourceCNOT.resource_rep()] = 1

        if num_ctrl_wires == 2:
            gate_types[re.ResourceToffoli.resource_rep()] = 1

        return gate_types

    @classmethod
    def pow_resource_decomp(cls, z) -> Dict[re.CompressedResourceOp, int]:
        r"""Returns a dictionary representing the resources for an operator raised to a power.

        Args:
            z (int): the power that the operator is being raised to

        Resources:
            The X-gate raised to even powers produces identity and raised
            to odd powers it produces itself.

        Returns:
            Dict[CompressedResourceOp, int]: The keys are the operators and the associated
                values are the counts.
        """
        if z % 2 == 0:
            return {re.ResourceIdentity.resource_rep(): 1}
        return {cls.resource_rep(): 1}


class ResourceY(qml.Y, re.ResourceOperator):
    r"""Resource class for the Y-gate.

<<<<<<< HEAD
=======
    Args:
        wires (Sequence[int] or int): the wire the operation acts on

>>>>>>> 731d80f9
    Resources:
        The Y-gate can be decomposed according to the following identities:

        .. math::

            \begin{align}
                \hat{Y} &= \hat{S} \cdot \hat{X} \cdot \hat{S}^{\dagger}, \\
                \hat{X} &= \hat{H} \cdot \hat{Z} \cdot \hat{H}, \\
                \hat{Z} &= \hat{S}^{2}, \\
                \hat{S}^{\dagger} &= 3 \hat{S}.
            \end{align}

        Thus the resources for a Y-gate are six :class:`~.ResourceS` gates and
        two :class:`~.ResourceHadamard` gates.

    .. seealso:: :class:`~.Y`

<<<<<<< HEAD
=======
    **Example**

    The resources for this operation are computed using:

    >>> re.ResourceY.resources()
    {S: 6, Hadamard: 2}
>>>>>>> 731d80f9
    """

    @staticmethod
    def _resource_decomp(**kwargs) -> Dict[re.CompressedResourceOp, int]:
        r"""Returns a dictionary representing the resources of the operator. The
        keys are the operators and the associated values are the counts.

        Resources:
            The Y-gate can be decomposed according to the following identities:

            .. math::

                \begin{align}
                    \hat{Y} &= \hat{S} \cdot \hat{X} \cdot \hat{S}^{\dagger}, \\
                    \hat{X} &= \hat{H} \cdot \hat{Z} \cdot \hat{H}, \\
                    \hat{Z} &= \hat{S}^{2}, \\
                    \hat{S}^{\dagger} &= 3 \hat{S}.
                \end{align}

            Thus the resources for a Y-gate are six :class:`~.ResourceS` gates and
            two :class:`~.ResourceHadamard` gates.
        """
        s = re.ResourceS.resource_rep()
        h = re.ResourceHadamard.resource_rep()

        gate_types = {}
        gate_types[s] = 6
        gate_types[h] = 2

        return gate_types

    @property
    def resource_params(self) -> dict:
        r"""Returns a dictionary containing the minimal information needed to compute the resources.

<<<<<<< HEAD
        Resource parameters:
            The resources of this operation don't depend on any additional parameters.

        Returns:
            dict: empty dictionary
=======
        Returns:
            dict: Empty dictionary. The resources of this operation don't depend on any additional parameters.
>>>>>>> 731d80f9
        """
        return {}

    @classmethod
    def resource_rep(cls) -> re.CompressedResourceOp:
        r"""Returns a compressed representation containing only the parameters of
        the Operator that are needed to compute a resource estimation."""
        return re.CompressedResourceOp(cls, {})

    @classmethod
    def adjoint_resource_decomp(cls) -> Dict[re.CompressedResourceOp, int]:
        r"""Returns a dictionary representing the resources for the adjoint of the operator.

        Resources:
            This operation is self-adjoint, so the resources of the adjoint operation results
            in the original operation.

        Returns:
            Dict[CompressedResourceOp, int]: The keys are the operators and the associated
                values are the counts.
        """
        return {cls.resource_rep(): 1}

    @staticmethod
    def controlled_resource_decomp(
        num_ctrl_wires, num_ctrl_values, num_work_wires
    ) -> Dict[re.CompressedResourceOp, int]:
        r"""Returns a dictionary representing the resources for a controlled version of the operator.

        Args:
            num_ctrl_wires (int): the number of qubits the operation is controlled on
<<<<<<< HEAD
            num_ctrl_values (int): the number of control qubits, that are controlled when off
=======
            num_ctrl_values (int): the number of control qubits, that are controlled when in the :math:`|0\rangle` state
>>>>>>> 731d80f9
            num_work_wires (int): the number of additional qubits that can be used for decomposition

        Resources:
            For a single control wire, the cost is a single instance of :class:`~.ResourceCY`.
            Two additional :class:`~.ResourceX` gates are used to flip the control qubit if
            it is zero-controlled.

            In the case where multiple controlled wires are provided, the resources are derived from
            the following identity:

                .. math:: \hat{Y} = \hat{S} \cdot \hat{X} \cdot \hat{S}^{\dagger}.

            Specifically, the resources are given by a :class:`~.ResourceX` gate conjugated with
            a pair of :class:`~.ResourceS` gates. By replacing the :class:`~.ResourceX` gate with a
            :class:`~.ResourceMultiControlledX` gate, we obtain a controlled-version of this identity.

        Returns:
            Dict[CompressedResourceOp, int]: The keys are the operators and the associated
                values are the counts.
        """
        if num_ctrl_wires == 1:
            gate_types = {re.ResourceCY.resource_rep(): 1}

            if num_ctrl_values:
                gate_types[re.ResourceX.resource_rep()] = 2

            return gate_types

        gate_types = {}

        s = re.ResourceS.resource_rep()
        s_dagg = re.ResourceAdjoint.resource_rep(re.ResourceS, {})
        mcx = re.ResourceMultiControlledX.resource_rep(
            num_ctrl_wires=num_ctrl_wires,
            num_ctrl_values=num_ctrl_values,
            num_work_wires=num_work_wires,
        )

        gate_types[s] = 1
        gate_types[s_dagg] = 1
        gate_types[mcx] = 1
        return gate_types

    @classmethod
    def pow_resource_decomp(cls, z) -> Dict[re.CompressedResourceOp, int]:
        r"""Returns a dictionary representing the resources for an operator raised to a power.

        Args:
            z (int): the power that the operator is being raised to

        Resources:
            The Y-gate raised to even powers produces identity and raised
            to odd powers it produces itself.

        Returns:
            Dict[CompressedResourceOp, int]: The keys are the operators and the associated
                values are the counts.
        """
        if z % 2 == 0:
            return {re.ResourceIdentity.resource_rep(): 1}
        return {cls.resource_rep(): 1}


class ResourceZ(qml.Z, re.ResourceOperator):
    r"""Resource class for the Z-gate.

<<<<<<< HEAD
=======
    Args:
        wires (Sequence[int] or int): the wire the operation acts on

>>>>>>> 731d80f9
    Resources:
        The Z-gate can be decomposed according to the following identities:

        .. math:: \hat{Z} = \hat{S}^{2},

        thus the resources for a Z-gate are two :class:`~.ResourceS` gates.

    .. seealso:: :class:`~.Z`

<<<<<<< HEAD
=======
    **Example**

    The resources for this operation are computed using:

    >>> re.ResourceZ.resources()
    {S: 2}
>>>>>>> 731d80f9
    """

    @staticmethod
    def _resource_decomp(**kwargs) -> Dict[re.CompressedResourceOp, int]:
        r"""Returns a dictionary representing the resources of the operator. The
        keys are the operators and the associated values are the counts.

        Resources:
            The Z-gate can be decomposed according to the following identities:

            .. math:: \hat{Z} = \hat{S}^{2},

            thus the resources for a Z-gate are two :class:`~.ResourceS` gates.
        """
        s = re.ResourceS.resource_rep()

        gate_types = {}
        gate_types[s] = 2

        return gate_types

    @property
    def resource_params(self) -> dict:
        r"""Returns a dictionary containing the minimal information needed to compute the resources.

<<<<<<< HEAD
        Resource parameters:
            The resources of this operation don't depend on any additional parameters.

        Returns:
            dict: empty dictionary
=======
        Returns:
            dict: Empty dictionary. The resources of this operation don't depend on any additional parameters.
>>>>>>> 731d80f9
        """
        return {}

    @classmethod
    def resource_rep(cls) -> re.CompressedResourceOp:
        r"""Returns a compressed representation containing only the parameters of
        the Operator that are needed to compute a resource estimation."""
        return re.CompressedResourceOp(cls, {})

    @classmethod
    def adjoint_resource_decomp(cls) -> Dict[re.CompressedResourceOp, int]:
        r"""Returns a dictionary representing the resources for the adjoint of the operator.

        Resources:
            This operation is self-adjoint, so the resources of the adjoint operation results
            in the original operation.

        Returns:
            Dict[CompressedResourceOp, int]: The keys are the operators and the associated
                values are the counts.
        """
        return {cls.resource_rep(): 1}

    @staticmethod
    def controlled_resource_decomp(
        num_ctrl_wires, num_ctrl_values, num_work_wires
    ) -> Dict[re.CompressedResourceOp, int]:
        r"""Returns a dictionary representing the resources for a controlled version of the operator.

        Args:
            num_ctrl_wires (int): the number of qubits the operation is controlled on
<<<<<<< HEAD
            num_ctrl_values (int): the number of control qubits, that are controlled when off
=======
            num_ctrl_values (int): the number of control qubits, that are controlled when in the :math:`|0\rangle` state
>>>>>>> 731d80f9
            num_work_wires (int): the number of additional qubits that can be used for decomposition

        Resources:
            For one or two control wires, the cost is one of :class:`~.ResourceCZ`
            or :class:`~.ResourceCCZ` respectively. Two additional :class:`~.ResourceX` gates
            per control qubit are used to flip the control qubits if they are zero-controlled.

            In the case where multiple controlled wires are provided, the resources are derived from
            the following identity:

            .. math:: \hat{Z} = \hat{H} \cdot \hat{X} \cdot \hat{H}.

            Specifically, the resources are given by a :class:`~.ResourceX` gate conjugated with
            a pair of :class:`~.ResourceHadamard` gates. By replacing the :class:`~.ResourceX` gate
            with a :class:`~.ResourceMultiControlledX` gate, we obtain a controlled-version of this
            identity.

        Returns:
            Dict[CompressedResourceOp, int]: The keys are the operators and the associated
                values are the counts.
        """
        if num_ctrl_wires > 2:
            h = re.ResourceHadamard.resource_rep()
            mcx = re.ResourceMultiControlledX.resource_rep(
                num_ctrl_wires=num_ctrl_wires,
                num_ctrl_values=num_ctrl_values,
                num_work_wires=num_work_wires,
            )
            return {h: 2, mcx: 1}

        gate_types = {}
        if num_ctrl_wires == 1:
            gate_types[re.ResourceCZ.resource_rep()] = 1

        if num_ctrl_wires == 2:
            gate_types[re.ResourceCCZ.resource_rep()] = 1

        if num_ctrl_values:
            gate_types[re.ResourceX.resource_rep()] = 2 * num_ctrl_values

        return gate_types

    @classmethod
    def pow_resource_decomp(cls, z) -> Dict[re.CompressedResourceOp, int]:
        r"""Returns a dictionary representing the resources for an operator raised to a power.

        Args:
            z (int): the power that the operator is being raised to

        Resources:
            The Z-gate raised to even powers produces identity and raised
            to odd powers it produces itself.

        Returns:
            Dict[CompressedResourceOp, int]: The keys are the operators and the associated
                values are the counts.
        """
        if z % 2 == 0:
            return {re.ResourceIdentity.resource_rep(): 1}
        return {cls.resource_rep(): 1}<|MERGE_RESOLUTION|>--- conflicted
+++ resolved
@@ -23,16 +23,11 @@
 class ResourceHadamard(qml.Hadamard, re.ResourceOperator):
     r"""Resource class for the Hadamard gate.
 
-<<<<<<< HEAD
-    Resources:
-        The Hadamard gate is treated as a terminal gate and thus it cannot be decomposed
-=======
     Args:
         wires (Sequence[int] or int): the wire the operation acts on
 
     Resources:
         The Hadamard gate is treated as a fundamental gate and thus it cannot be decomposed
->>>>>>> 731d80f9
         further. Requesting the resources of this gate raises a :code:`ResourcesNotDefined` error.
 
     .. seealso:: :class:`~.Hadamard`
@@ -45,16 +40,11 @@
         keys are the operators and the associated values are the counts.
 
         Resources:
-<<<<<<< HEAD
-            The Hadamard gate is treated as a terminal gate and thus it cannot be decomposed
-            further. Requesting the resources of this gate raises a :code:`ResourcesNotDefined` error.
-=======
             The Hadamard gate is treated as a fundamental gate and thus it cannot be decomposed
             further. Requesting the resources of this gate raises a :code:`ResourcesNotDefined` error.
 
         Raises:
             ResourcesNotDefined: This gate is fundamental, no further decomposition defined.
->>>>>>> 731d80f9
         """
         raise re.ResourcesNotDefined
 
@@ -62,16 +52,8 @@
     def resource_params(self) -> dict:
         r"""Returns a dictionary containing the minimal information needed to compute the resources.
 
-<<<<<<< HEAD
-        Resource parameters:
-            The resources of this operation don't depend on any additional parameters.
-
-        Returns:
-            dict: empty dictionary
-=======
         Returns:
             dict: Empty dictionary. The resources of this operation don't depend on any additional parameters.
->>>>>>> 731d80f9
         """
         return {}
 
@@ -103,11 +85,7 @@
 
         Args:
             num_ctrl_wires (int): the number of qubits the operation is controlled on
-<<<<<<< HEAD
-            num_ctrl_values (int): the number of control qubits, that are controlled when off
-=======
             num_ctrl_values (int): the number of control qubits, that are controlled when in the :math:`|0\rangle` state
->>>>>>> 731d80f9
             num_work_wires (int): the number of additional qubits that can be used for decomposition
 
         Resources:
@@ -180,26 +158,20 @@
 class ResourceS(qml.S, re.ResourceOperator):
     r"""Resource class for the S-gate.
 
-<<<<<<< HEAD
-=======
     Args:
         wires (Sequence[int] or int): the wire the operation acts on
 
->>>>>>> 731d80f9
     Resources:
         The S-gate decomposes into two T-gates.
 
     .. seealso:: :class:`~.S`
 
-<<<<<<< HEAD
-=======
     **Example**
 
     The resources for this operation are computed using:
 
     >>> re.ResourceS.resources()
     {T: 2}
->>>>>>> 731d80f9
     """
 
     @staticmethod
@@ -220,16 +192,8 @@
     def resource_params(self) -> dict:
         r"""Returns a dictionary containing the minimal information needed to compute the resources.
 
-<<<<<<< HEAD
-        Resource parameters:
-            The resources of this operation don't depend on any additional parameters.
-
-        Returns:
-            dict: empty dictionary
-=======
         Returns:
             dict: Empty dictionary. The resources of this operation don't depend on any additional parameters.
->>>>>>> 731d80f9
         """
         return {}
 
@@ -259,11 +223,7 @@
 
         Args:
             num_ctrl_wires (int): the number of qubits the operation is controlled on
-<<<<<<< HEAD
-            num_ctrl_values (int): the number of control qubits, that are controlled when off
-=======
             num_ctrl_values (int): the number of control qubits, that are controlled when in the :math:`|0\rangle` state
->>>>>>> 731d80f9
             num_work_wires (int): the number of additional qubits that can be used for decomposition
 
         Resources:
@@ -275,11 +235,7 @@
             In the case where multiple controlled wires are provided, we can collapse the control
             wires by introducing one 'clean' auxilliary qubit (which gets reset at the end).
             In this case the cost increases by two additional :class:`~.ResourceMultiControlledX` gates,
-<<<<<<< HEAD
-            as described in (lemma 7.11) `Elementary gates for quantum computation <https://arxiv.org/pdf/quant-ph/9503016>`_.
-=======
             as described in (Lemma 7.11) `Barenco et al. <https://arxiv.org/pdf/quant-ph/9503016>`_.
->>>>>>> 731d80f9
 
         Returns:
             Dict[CompressedResourceOp, int]: The keys are the operators and the associated
@@ -330,11 +286,7 @@
 
     Resources:
         The resources come from the following identity expressing SWAP as the product of
-<<<<<<< HEAD
-        three CNOT gates:
-=======
         three :class:`~.CNOT` gates:
->>>>>>> 731d80f9
 
         .. math::
 
@@ -365,15 +317,12 @@
 
     .. seealso:: :class:`~.SWAP`
 
-<<<<<<< HEAD
-=======
     **Example**
 
     The resources for this operation are computed using:
 
     >>> re.ResourceSWAP.resources()
     {CNOT: 3}
->>>>>>> 731d80f9
     """
 
     @staticmethod
@@ -422,16 +371,8 @@
     def resource_params(self) -> dict:
         r"""Returns a dictionary containing the minimal information needed to compute the resources.
 
-<<<<<<< HEAD
-        Resource parameters:
-            The resources of this operation don't depend on any additional parameters.
-
-        Returns:
-            dict: empty dictionary
-=======
         Returns:
             dict: Empty dictionary. The resources of this operation don't depend on any additional parameters.
->>>>>>> 731d80f9
         """
         return {}
 
@@ -463,11 +404,7 @@
 
         Args:
             num_ctrl_wires (int): the number of qubits the operation is controlled on
-<<<<<<< HEAD
-            num_ctrl_values (int): the number of control qubits, that are controlled when off
-=======
             num_ctrl_values (int): the number of control qubits, that are controlled when in the :math:`|0\rangle` state
->>>>>>> 731d80f9
             num_work_wires (int): the number of additional qubits that can be used for decomposition
 
         Resources:
@@ -523,16 +460,11 @@
 class ResourceT(qml.T, re.ResourceOperator):
     r"""Resource class for the T-gate.
 
-<<<<<<< HEAD
-    Resources:
-        The T-gate is treated as a terminal gate and thus it cannot be decomposed
-=======
     Args:
         wires (Sequence[int] or int): the wire the operation acts on
 
     Resources:
         The T-gate is treated as a fundamental gate and thus it cannot be decomposed
->>>>>>> 731d80f9
         further. Requesting the resources of this gate raises a :code:`ResourcesNotDefined` error.
 
     .. seealso:: :class:`~.T`
@@ -545,16 +477,11 @@
         keys are the operators and the associated values are the counts.
 
         Resources:
-<<<<<<< HEAD
-            The T-gate is treated as a terminal gate and thus it cannot be decomposed
-            further. Requesting the resources of this gate raises a :code:`ResourcesNotDefined` error.
-=======
             The T-gate is treated as a fundamental gate and thus it cannot be decomposed
             further. Requesting the resources of this gate raises a :code:`ResourcesNotDefined` error.
 
         Raises:
             ResourcesNotDefined: This gate is fundamental, no further decomposition defined.
->>>>>>> 731d80f9
         """
         raise re.ResourcesNotDefined
 
@@ -562,16 +489,8 @@
     def resource_params(self) -> dict:
         r"""Returns a dictionary containing the minimal information needed to compute the resources.
 
-<<<<<<< HEAD
-        Resource parameters:
-            The resources of this operation don't depend on any additional parameters.
-
-        Returns:
-            dict: empty dictionary
-=======
         Returns:
             dict: Empty dictionary. The resources of this operation don't depend on any additional parameters.
->>>>>>> 731d80f9
         """
         return {}
 
@@ -602,11 +521,7 @@
 
         Args:
             num_ctrl_wires (int): the number of qubits the operation is controlled on
-<<<<<<< HEAD
-            num_ctrl_values (int): the number of control qubits, that are controlled when off
-=======
             num_ctrl_values (int): the number of control qubits, that are controlled when in the :math:`|0\rangle` state
->>>>>>> 731d80f9
             num_work_wires (int): the number of additional qubits that can be used for decomposition
 
         Resources:
@@ -618,11 +533,7 @@
             In the case where multiple controlled wires are provided, we can collapse the control
             wires by introducing one 'clean' auxilliary qubit (which gets reset at the end).
             In this case the cost increases by two additional :class:`~.ResourceMultiControlledX` gates,
-<<<<<<< HEAD
-            as described in (lemma 7.11) `Elementary gates for quantum computation <https://arxiv.org/pdf/quant-ph/9503016>`_.
-=======
             as described in (Lemma 7.11) `Barenco et al. <https://arxiv.org/pdf/quant-ph/9503016>`_.
->>>>>>> 731d80f9
 
         Returns:
             Dict[CompressedResourceOp, int]: The keys are the operators and the associated
@@ -668,12 +579,9 @@
 class ResourceX(qml.X, re.ResourceOperator):
     r"""Resource class for the X-gate.
 
-<<<<<<< HEAD
-=======
     Args:
         wires (Sequence[int] or int): the wire the operation acts on
 
->>>>>>> 731d80f9
     Resources:
         The X-gate can be decomposed according to the following identities:
 
@@ -689,15 +597,12 @@
 
     .. seealso:: :class:`~.X`
 
-<<<<<<< HEAD
-=======
     **Example**
 
     The resources for this operation are computed using:
 
     >>> re.ResourceX.resources()
     {S: 2, Hadamard: 2}
->>>>>>> 731d80f9
     """
 
     @staticmethod
@@ -731,16 +636,8 @@
     def resource_params(self) -> dict:
         r"""Returns a dictionary containing the minimal information needed to compute the resources.
 
-<<<<<<< HEAD
-        Resource parameters:
-            The resources of this operation don't depend on any additional parameters.
-
-        Returns:
-            dict: empty dictionary
-=======
         Returns:
             dict: Empty dictionary. The resources of this operation don't depend on any additional parameters.
->>>>>>> 731d80f9
         """
         return {}
 
@@ -770,11 +667,7 @@
 
         Args:
             num_ctrl_wires (int): the number of qubits the operation is controlled on
-<<<<<<< HEAD
-            num_ctrl_values (int): the number of control qubits, that are controlled when off
-=======
             num_ctrl_values (int): the number of control qubits, that are controlled when in the :math:`|0\rangle` state
->>>>>>> 731d80f9
             num_work_wires (int): the number of additional qubits that can be used for decomposition
 
         Resources:
@@ -831,12 +724,9 @@
 class ResourceY(qml.Y, re.ResourceOperator):
     r"""Resource class for the Y-gate.
 
-<<<<<<< HEAD
-=======
     Args:
         wires (Sequence[int] or int): the wire the operation acts on
 
->>>>>>> 731d80f9
     Resources:
         The Y-gate can be decomposed according to the following identities:
 
@@ -854,15 +744,12 @@
 
     .. seealso:: :class:`~.Y`
 
-<<<<<<< HEAD
-=======
     **Example**
 
     The resources for this operation are computed using:
 
     >>> re.ResourceY.resources()
     {S: 6, Hadamard: 2}
->>>>>>> 731d80f9
     """
 
     @staticmethod
@@ -898,16 +785,8 @@
     def resource_params(self) -> dict:
         r"""Returns a dictionary containing the minimal information needed to compute the resources.
 
-<<<<<<< HEAD
-        Resource parameters:
-            The resources of this operation don't depend on any additional parameters.
-
-        Returns:
-            dict: empty dictionary
-=======
         Returns:
             dict: Empty dictionary. The resources of this operation don't depend on any additional parameters.
->>>>>>> 731d80f9
         """
         return {}
 
@@ -939,11 +818,7 @@
 
         Args:
             num_ctrl_wires (int): the number of qubits the operation is controlled on
-<<<<<<< HEAD
-            num_ctrl_values (int): the number of control qubits, that are controlled when off
-=======
             num_ctrl_values (int): the number of control qubits, that are controlled when in the :math:`|0\rangle` state
->>>>>>> 731d80f9
             num_work_wires (int): the number of additional qubits that can be used for decomposition
 
         Resources:
@@ -1010,12 +885,9 @@
 class ResourceZ(qml.Z, re.ResourceOperator):
     r"""Resource class for the Z-gate.
 
-<<<<<<< HEAD
-=======
     Args:
         wires (Sequence[int] or int): the wire the operation acts on
 
->>>>>>> 731d80f9
     Resources:
         The Z-gate can be decomposed according to the following identities:
 
@@ -1025,15 +897,12 @@
 
     .. seealso:: :class:`~.Z`
 
-<<<<<<< HEAD
-=======
     **Example**
 
     The resources for this operation are computed using:
 
     >>> re.ResourceZ.resources()
     {S: 2}
->>>>>>> 731d80f9
     """
 
     @staticmethod
@@ -1059,16 +928,8 @@
     def resource_params(self) -> dict:
         r"""Returns a dictionary containing the minimal information needed to compute the resources.
 
-<<<<<<< HEAD
-        Resource parameters:
-            The resources of this operation don't depend on any additional parameters.
-
-        Returns:
-            dict: empty dictionary
-=======
         Returns:
             dict: Empty dictionary. The resources of this operation don't depend on any additional parameters.
->>>>>>> 731d80f9
         """
         return {}
 
@@ -1100,11 +961,7 @@
 
         Args:
             num_ctrl_wires (int): the number of qubits the operation is controlled on
-<<<<<<< HEAD
-            num_ctrl_values (int): the number of control qubits, that are controlled when off
-=======
             num_ctrl_values (int): the number of control qubits, that are controlled when in the :math:`|0\rangle` state
->>>>>>> 731d80f9
             num_work_wires (int): the number of additional qubits that can be used for decomposition
 
         Resources:
