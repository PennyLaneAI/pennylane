# Copyright 2024 Xanadu Quantum Technologies Inc.

# Licensed under the Apache License, Version 2.0 (the "License");
# you may not use this file except in compliance with the License.
# You may obtain a copy of the License at

#     http://www.apache.org/licenses/LICENSE-2.0

# Unless required by applicable law or agreed to in writing, software
# distributed under the License is distributed on an "AS IS" BASIS,
# WITHOUT WARRANTIES OR CONDITIONS OF ANY KIND, either express or implied.
# See the License for the specific language governing permissions and
# limitations under the License.
r"""This module contains experimental resource estimation functionality. """

<<<<<<< HEAD
from .non_parametric_ops import (
    ResourceHadamard,
    ResourceS,
    ResourceSWAP,
    ResourceT,
    ResourceX,
    ResourceY,
    ResourceZ,
)

from .parametric_ops_multi_qubit import (
    ResourceIsingXX,
    ResourceIsingXY,
    ResourceIsingYY,
    ResourceIsingZZ,
    ResourceMultiRZ,
    ResourcePauliRot,
    ResourcePSWAP,
)

from .parametric_ops_single_qubit import (
    ResourcePhaseShift,
    ResourceRot,
    ResourceRX,
    ResourceRY,
    ResourceRZ,
)

from .qchem_ops import (
    ResourceDoubleExcitation,
    ResourceDoubleExcitationMinus,
    ResourceDoubleExcitationPlus,
    ResourceFermionicSWAP,
    ResourceOrbitalRotation,
    ResourceSingleExcitation,
    ResourceSingleExcitationMinus,
    ResourceSingleExcitationPlus,
)
=======
from .non_parametric_ops import *
from .parametric_ops_single_qubit import *
>>>>>>> 142b7b23
<|MERGE_RESOLUTION|>--- conflicted
+++ resolved
@@ -13,46 +13,5 @@
 # limitations under the License.
 r"""This module contains experimental resource estimation functionality. """
 
-<<<<<<< HEAD
-from .non_parametric_ops import (
-    ResourceHadamard,
-    ResourceS,
-    ResourceSWAP,
-    ResourceT,
-    ResourceX,
-    ResourceY,
-    ResourceZ,
-)
-
-from .parametric_ops_multi_qubit import (
-    ResourceIsingXX,
-    ResourceIsingXY,
-    ResourceIsingYY,
-    ResourceIsingZZ,
-    ResourceMultiRZ,
-    ResourcePauliRot,
-    ResourcePSWAP,
-)
-
-from .parametric_ops_single_qubit import (
-    ResourcePhaseShift,
-    ResourceRot,
-    ResourceRX,
-    ResourceRY,
-    ResourceRZ,
-)
-
-from .qchem_ops import (
-    ResourceDoubleExcitation,
-    ResourceDoubleExcitationMinus,
-    ResourceDoubleExcitationPlus,
-    ResourceFermionicSWAP,
-    ResourceOrbitalRotation,
-    ResourceSingleExcitation,
-    ResourceSingleExcitationMinus,
-    ResourceSingleExcitationPlus,
-)
-=======
 from .non_parametric_ops import *
-from .parametric_ops_single_qubit import *
->>>>>>> 142b7b23
+from .parametric_ops_single_qubit import *