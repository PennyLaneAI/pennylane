# Copyright 2025 Xanadu Quantum Technologies Inc.

# Licensed under the Apache License, Version 2.0 (the "License");
# you may not use this file except in compliance with the License.
# You may obtain a copy of the License at

#     http://www.apache.org/licenses/LICENSE-2.0

# Unless required by applicable law or agreed to in writing, software
# distributed under the License is distributed on an "AS IS" BASIS,
# WITHOUT WARRANTIES OR CONDITIONS OF ANY KIND, either express or implied.
# See the License for the specific language governing permissions and
# limitations under the License.
r"""This module contains experimental resource estimation functionality."""

from .non_parametric_ops import (
    ResourceHadamard,
    ResourceS,
    ResourceT,
    ResourceX,
    ResourceY,
    ResourceZ,
<<<<<<< HEAD
)
from .parametric_ops_single_qubit import (
    ResourcePhaseShift,
    ResourceRot,
    ResourceRX,
    ResourceRY,
    ResourceRZ,
=======
>>>>>>> 4295c967
)<|MERGE_RESOLUTION|>--- conflicted
+++ resolved
@@ -20,7 +20,6 @@
     ResourceX,
     ResourceY,
     ResourceZ,
-<<<<<<< HEAD
 )
 from .parametric_ops_single_qubit import (
     ResourcePhaseShift,
@@ -28,6 +27,4 @@
     ResourceRX,
     ResourceRY,
     ResourceRZ,
-=======
->>>>>>> 4295c967
 )