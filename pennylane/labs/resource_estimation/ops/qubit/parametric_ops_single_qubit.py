# Copyright 2025 Xanadu Quantum Technologies Inc.

# Licensed under the Apache License, Version 2.0 (the "License");
# you may not use this file except in compliance with the License.
# You may obtain a copy of the License at

#     http://www.apache.org/licenses/LICENSE-2.0

# Unless required by applicable law or agreed to in writing, software
# distributed under the License is distributed on an "AS IS" BASIS,
# WITHOUT WARRANTIES OR CONDITIONS OF ANY KIND, either express or implied.
# See the License for the specific language governing permissions and
# limitations under the License.
r"""Resource operators for parametric single qubit operations."""

import numpy as np

import pennylane.labs.resource_estimation as plre
from pennylane.labs.resource_estimation.qubit_manager import AllocWires, FreeWires
from pennylane.labs.resource_estimation.resource_operator import (
    CompressedResourceOp,
    GateCount,
    ResourceOperator,
    resource_rep,
)

# pylint: disable=arguments-differ


def _rotation_resources(epsilon=10e-3):
    r"""An estimate on the number of T gates needed to implement a Pauli rotation.

    The expected T-count is taken from (the 'Simulation Results' section) `Efficient
    Synthesis of Universal Repeat-Until-Success Circuits <https://arxiv.org/abs/1404.5320>`_.
    The cost is given as:

        .. math:: T_{count} = \lceil(1.149 * log_{2}(\frac{1}{\epsilon}) + 9.2)\rceil

    Args:
        epsilon (float): the acceptable error threshold for the approximation

    Returns:
        list[GateCount]: A list of GateCount objects, where each object
        represents a specific quantum gate and the number of times it appears
        in the decomposition.
    """
    num_gates = round(1.149 * np.log2(1 / epsilon) + 9.2)
    t = resource_rep(plre.ResourceT)
    return [GateCount(t, num_gates)]


class ResourcePhaseShift(ResourceOperator):
    r"""Resource class for the PhaseShift gate.

    Keyword Args:
        eps (float, optional): The error threshold for clifford plus T decomposition of this operation.
            The default value is `None` which corresponds to using the epsilon stated in the config.
        wires (Any or Wires, optional): the wire the operation acts on

    Resources:
        The phase shift gate is equivalent to a Z-rotation upto some global phase,
        as defined from the following identity:

        .. math:: R_\phi(\phi) = e^{i\phi/2}R_z(\phi) = \begin{bmatrix}
                    1 & 0 \\
                    0 & e^{i\phi}
                \end{bmatrix}.

    .. seealso:: :class:`~.PhaseShift`

    **Example**

    The resources for this operation are computed as:

    >>> plre.ResourcePhaseShift.resource_decomp()
    [(1 x RZ), (1 x GlobalPhase)]
    """

    num_wires = 1
    resource_keys = {"eps"}

    def __init__(self, epsilon=None, wires=None) -> None:
        self.eps = epsilon
        super().__init__(wires=wires)

    @property
    def resource_params(self) -> dict:
        r"""Returns a dictionary containing the minimal information needed to compute the resources.

        Returns:
            A dictionary containing the resource parameters:
                * eps (Union[float, None]): error threshold for the approximation
        """
        return {"eps": self.eps}

    @classmethod
    def resource_rep(cls, eps=None) -> CompressedResourceOp:
        r"""Returns a compressed representation containing only the parameters of
        the Operator that are needed to compute the resources."""

        return CompressedResourceOp(cls, {"eps": eps})

    @classmethod
    def default_resource_decomp(cls, eps=None, **kwargs) -> list[GateCount]:
        r"""Returns a list representing the resources of the operator. Each object represents a quantum gate
        and the number of times it occurs in the decomposition.

        Keyword Args:
            eps (float): error threshold for clifford plus T decomposition of this operation

        Resources:
            The phase shift gate is equivalent to a Z-rotation upto some global phase,
            as defined from the following identity:

            .. math:: R_\phi(\phi) = e^{i\phi/2}R_z(\phi) = \begin{bmatrix}
                        1 & 0 \\
                        0 & e^{i\phi}
                    \end{bmatrix}.

        Returns:
            list[GateCount]: A list of GateCount objects, where each object
            represents a specific quantum gate and the number of times it appears
            in the decomposition.
        """
        rz = resource_rep(ResourceRZ, {"eps": eps})
        global_phase = resource_rep(plre.ResourceGlobalPhase)
        return [GateCount(rz), GateCount(global_phase)]

    @classmethod
    def default_adjoint_resource_decomp(cls, eps=None) -> list[GateCount]:
        r"""Returns a list representing the resources for the adjoint of the operator.

        Resources:
            The adjoint of a phase shift operator just changes the sign of the phase, thus
            the resources of the adjoint operation results in the original operation.

        Returns:
            list[GateCount]: A list of GateCount objects, where each object
            represents a specific quantum gate and the number of times it appears
            in the decomposition.
        """
        return [GateCount(cls.resource_rep(eps=eps))]

    @classmethod
    def default_controlled_resource_decomp(
        cls,
        ctrl_num_ctrl_wires,
        ctrl_num_ctrl_values,
        eps=None,
    ) -> list[GateCount]:
        r"""Returns a list representing the resources for a controlled version of the operator.

        Args:
            ctrl_num_ctrl_wires (int): the number of qubits the operation is controlled on
            ctrl_num_ctrl_values (int): the number of control qubits, that are controlled when in the :math:`|0\rangle` state
            eps (float): error threshold for clifford plus T decomposition of this operation

        Resources:
            For a single control wire, the cost is a single instance of
            :class:`~.ResourceControlledPhaseShift`. Two additional :class:`~.ResourceX` gates are used
            to flip the control qubit if it is zero-controlled.

            In the case where multiple controlled wires are provided, we can collapse the control
            wires by introducing one 'clean' auxilliary qubit (which gets reset at the end).
            In this case the cost increases by two additional :class:`~.ResourceMultiControlledX` gates,
            as described in (lemma 7.11) `Elementary gates for quantum computation <https://arxiv.org/pdf/quant-ph/9503016>`_.

        Returns:
            list[GateCount]: A list of GateCount objects, where each object
            represents a specific quantum gate and the number of times it appears
            in the decomposition.
        """
        if ctrl_num_ctrl_wires == 1:
            gate_types = [GateCount(resource_rep(plre.ResourceControlledPhaseShift, {"eps": eps}))]

            if ctrl_num_ctrl_values:
                gate_types.append(GateCount(resource_rep(plre.ResourceX), 2))

            return gate_types

        c_ps = resource_rep(plre.ResourceControlledPhaseShift, {"eps": eps})
        mcx = resource_rep(
            plre.ResourceMultiControlledX,
            {
                "num_ctrl_wires": ctrl_num_ctrl_wires,
                "num_ctrl_values": ctrl_num_ctrl_values,
            },
        )
        return [AllocWires(1), GateCount(c_ps), GateCount(mcx, 2), FreeWires(1)]

    @classmethod
    def default_pow_resource_decomp(cls, pow_z, eps=None) -> list[GateCount]:
        r"""Returns a list representing the resources for an operator raised to a power.

        Args:
            pow_z (int): the power that the operator is being raised to

        Resources:
            Taking arbitrary powers of a phase shift produces a sum of shifts.
            The resources simplify to just one total phase shift operator.

        Returns:
            list[GateCount]: A list of GateCount objects, where each object
            represents a specific quantum gate and the number of times it appears
            in the decomposition.
        """
        return [GateCount(cls.resource_rep(eps=eps))]


class ResourceRX(ResourceOperator):
    r"""Resource class for the RX gate.

    Keyword Args:
        eps (float): error threshold for clifford plus T decomposition of this operation
        wires (Any, Wires, optional): the wire the operation acts on

    Resources:
        A single qubit rotation gate can be approximately synthesised from Clifford and T gates. The
        resources are approximating the gate with a series of T gates. The expected T-count is taken
        from (the 'Simulation Results' section) `Efficient Synthesis of Universal Repeat-Until-Success
        Circuits <https://arxiv.org/abs/1404.5320>`_. The cost is given as:

        .. math:: T_{count} = \lceil(1.149 * log_{2}(\frac{1}{\epsilon}) + 9.2)\rceil

    .. seealso:: :class:`~.RX`

    **Example**

    The resources for this operation are computed as:

    >>> op = plre.estimate_resources(plre.ResourceRX)()
    >>> print(op)
    --- Resources: ---
     Total qubits: 1
     Total gates : 21
     Qubit breakdown:
      clean qubits: 0, dirty qubits: 0, algorithmic qubits: 1
     Gate breakdown:
      {'T': 21}

    The operation does not require any parameters directly, however, it will depend on the single
    qubit error threshold, which can be set using a config dictionary.

    >>> config = {"error_rx": 1e-4}
    >>> op = plre.estimate_resources(plre.ResourceRX, config=config)()
    >>> print(op)
    --- Resources: ---
     Total qubits: 1
     Total gates : 24
     Qubit breakdown:
      clean qubits: 0, dirty qubits: 0, algorithmic qubits: 1
     Gate breakdown:
      {'T': 24}
    """

    num_wires = 1
    resource_keys = {"eps"}

    def __init__(self, eps=None, wires=None) -> None:
        self.eps = eps
        super().__init__(wires=wires)

    @property
    def resource_params(self) -> dict:
        r"""Returns a dictionary containing the minimal information needed to compute the resources.

        Returns:
            dict: A dictionary containing the resource parameters:
                * eps (Union[float, None]): the number of qubits the operation is controlled on
        """
        return {"eps": self.eps}

    @classmethod
    def resource_rep(cls, eps=None) -> CompressedResourceOp:
        r"""Returns a compressed representation containing only the parameters of
        the Operator that are needed to compute the resources."""

        return CompressedResourceOp(cls, {"eps": eps})

    @classmethod
    def default_resource_decomp(cls, eps=None, **kwargs) -> list[GateCount]:
        r"""Returns a list representing the resources of the operator. Each object represents a quantum gate
        and the number of times it occurs in the decomposition.

        Keyword Args:
            eps (float): error threshold for clifford plus T decomposition of this operation

        Resources:
            A single qubit rotation gate can be approximately synthesised from Clifford and T gates. The
            resources are approximating the gate with a series of T gates. The expected T-count is taken
            from (the 'Simulation Results' section) `Eﬃcient Synthesis of Universal Repeat-Until-Success
            Circuits <https://arxiv.org/abs/1404.5320>`_. The cost is given as:

            .. math:: T_{count} = \lceil(1.149 * log_{2}(\frac{1}{\epsilon}) + 9.2)\rceil

        """
        eps = eps or kwargs["config"]["error_rx"]
        return _rotation_resources(epsilon=eps)

    @classmethod
    def default_adjoint_resource_decomp(cls, eps=None) -> list[GateCount]:
        r"""Returns a list representing the resources for the adjoint of the operator.

        Resources:
            The adjoint of a single qubit rotation changes the sign of the rotation angle,
            thus the resources of the adjoint operation result in the original operation.

        Returns:
            list[GateCount]: A list of GateCount objects, where each object
            represents a specific quantum gate and the number of times it appears
            in the decomposition.
        """
        return [GateCount(cls.resource_rep(eps))]

    @classmethod
    def default_controlled_resource_decomp(
        cls,
        ctrl_num_ctrl_wires,
        ctrl_num_ctrl_values,
        eps=None,
    ) -> list[GateCount]:
        r"""Returns a list representing the resources for a controlled version of the operator.

        Args:
            ctrl_num_ctrl_wires (int): the number of qubits the operation is controlled on
            ctrl_num_ctrl_values (int): the number of control qubits, that are controlled when in the :math:`|0\rangle` state
            eps (float): error threshold for clifford plus T decomposition of this operation

        Resources:
            For a single control wire, the cost is a single instance of :class:`~.ResourceCRX`.
            Two additional :class:`~.ResourceX` gates are used to flip the control qubit if
            it is zero-controlled.

            In the case where multiple controlled wires are provided, the resources are taken
            from Figure 1b of the paper `T-count and T-depth of any multi-qubit unitary
            <https://arxiv.org/pdf/2110.10292>`_. In combination with the following identity:

            .. math:: \hat{RX} = \hat{H} \cdot \hat{RZ}  \cdot \hat{H},

            we can express the :code:`CRX` gate as a :code:`CRZ` gate conjugated by :code:`Hadamard`
            gates. The expression for controlled-RZ gates is used as defined in the reference above.
            By replacing the :code:`X` gates with multi-controlled :code:`X` gates, we obtain a
            controlled-version of that identity.

        Returns:
            list[GateCount]: A list of GateCount objects, where each object
            represents a specific quantum gate and the number of times it appears
            in the decomposition.
        """
        if ctrl_num_ctrl_wires == 1:

            gate_types = [GateCount(resource_rep(plre.ResourceCRX, {"eps": eps}))]

            if ctrl_num_ctrl_values:
                gate_types.append(GateCount(resource_rep(plre.ResourceX), 2))

            return gate_types

        h = resource_rep(plre.ResourceHadamard)
        rz = resource_rep(ResourceRZ, {"eps": eps})
        mcx = resource_rep(
            plre.ResourceMultiControlledX,
            {
                "num_ctrl_wires": ctrl_num_ctrl_wires,
                "num_ctrl_values": ctrl_num_ctrl_values,
            },
        )
        return [GateCount(h, 2), GateCount(rz, 2), GateCount(mcx, 2)]

    @classmethod
    def default_pow_resource_decomp(cls, pow_z, eps=None) -> list[GateCount]:
        r"""Returns a list representing the resources for an operator raised to a power.

        Args:
            pow_z (int): the power that the operator is being raised to

        Resources:
            Taking arbitrary powers of a single qubit rotation produces a sum of rotations.
            The resources simplify to just one total single qubit rotation.

        Returns:
            list[GateCount]: A list of GateCount objects, where each object
            represents a specific quantum gate and the number of times it appears
            in the decomposition.
        """
        return [GateCount(cls.resource_rep(eps))]


class ResourceRY(ResourceOperator):
    r"""Resource class for the RY gate.

    Keyword Args:
        eps (float): error threshold for clifford plus T decomposition of this operation
        wires (Any, Wires, optional): the wire the operation acts on

    Resources:
        A single qubit rotation gate can be approximately synthesised from Clifford and T gates. The
        resources are approximating the gate with a series of T gates. The expected T-count is taken
        from (the 'Simulation Results' section) `Efficient Synthesis of Universal Repeat-Until-Success
        Circuits <https://arxiv.org/abs/1404.5320>`_. The cost is given as:

        .. math:: T_{count} = \lceil(1.149 * log_{2}(\frac{1}{\epsilon}) + 9.2)\rceil

    .. seealso:: :class:`~.RY`

    **Example**

    The resources for this operation are computed using:

    >>> op = plre.estimate_resources(plre.ResourceRY)()
    >>> print(op)
    --- Resources: ---
     Total qubits: 1
     Total gates : 1
     Qubit breakdown:
      clean qubits: 0, dirty qubits: 0, algorithmic qubits: 1
     Gate breakdown:
      {'T': 21}

    The operation does not require any parameters directly, however, it will depend on the single
    qubit error threshold, which can be set using a config dictionary.

    >>> config = {"error_ry": 1e-4}
    >>> op = plre.estimate_resources(plre.ResourceRY, config=config)()
    --- Resources: ---
     Total qubits: 1
     Total gates : 24
     Qubit breakdown:
      clean qubits: 0, dirty qubits: 0, algorithmic qubits: 1
     Gate breakdown:
      {'T': 24}
    """

    num_wires = 1
    resource_keys = {"eps"}

    def __init__(self, eps=None, wires=None) -> None:
        self.eps = eps
        super().__init__(wires=wires)

    @property
    def resource_params(self) -> dict:
        r"""Returns a dictionary containing the minimal information needed to compute the resources.

        Returns:
            A dictionary containing the resource parameters:
                * eps (Union[float, None]): error threshold for the approximation
        """
        return {"eps": self.eps}

    @classmethod
    def resource_rep(cls, eps=None) -> CompressedResourceOp:
        r"""Returns a compressed representation containing only the parameters of
        the Operator that are needed to compute the resources."""
        return CompressedResourceOp(cls, {"eps": eps})

    @classmethod
    def default_resource_decomp(cls, eps=None, **kwargs) -> list[GateCount]:
        r"""Returns a list representing the resources of the operator. Each object represents a quantum gate
        and the number of times it occurs in the decomposition.

        Keyword Args:
            eps (float): error threshold for clifford plus T decomposition of this operation

        Resources:
            A single qubit rotation gate can be approximately synthesised from Clifford and T gates. The
            resources are approximating the gate with a series of T gates. The expected T-count is taken
            from (the 'Simulation Results' section) `Efficient Synthesis of Universal Repeat-Until-Success
            Circuits <https://arxiv.org/abs/1404.5320>`_. The cost is given as:

            .. math:: T_{count} = \lceil(1.149 * log_{2}(\frac{1}{\epsilon}) + 9.2)\rceil

        """
        eps = eps or kwargs["config"]["error_ry"]
        return _rotation_resources(epsilon=eps)

    @classmethod
    def default_adjoint_resource_decomp(cls, eps=None) -> list[GateCount]:
        r"""Returns a list representing the resources for the adjoint of the operator.

        Resources:
            The adjoint of a single qubit rotation changes the sign of the rotation angle,
            thus the resources of the adjoint operation result in the original operation.

        Returns:
            list[GateCount]: A list of GateCount objects, where each object
            represents a specific quantum gate and the number of times it appears
            in the decomposition.
        """
        return [GateCount(cls.resource_rep(eps))]

    @classmethod
    def default_controlled_resource_decomp(
        cls,
        ctrl_num_ctrl_wires,
        ctrl_num_ctrl_values,
        eps=None,
    ) -> list[GateCount]:
        r"""Returns a list representing the resources for a controlled version of the operator.

        Args:
            ctrl_num_ctrl_wires (int): the number of qubits the operation is controlled on
            ctrl_num_ctrl_values (int): the number of control qubits, that are controlled when in the :math:`|0\rangle` state
            eps (float): error threshold for clifford plus T decomposition of this operation

        Resources:
            For a single control wire, the cost is a single instance of :class:`~.ResourceCRY`.
            Two additional :class:`~.ResourceX` gates are used to flip the control qubit if
            it is zero-controlled.

            In the case where multiple controlled wires are provided, the resources are taken
            from Figure 1b of the paper `T-count and T-depth of any multi-qubit
            unitary <https://arxiv.org/pdf/2110.10292>`_. The resources are derived with the
            following identity:

            .. math:: \hat{RY}(\theta) = \hat{X} \cdot \hat{RY}(- \theta) \cdot \hat{X}.

            By replacing the :code:`X` gates with multi-controlled :code:`X` gates, we obtain a
            controlled-version of this identity. Thus we are able to constructively or destructively
            interfere the gates based on the value of the control qubits.

        Returns:
            list[GateCount]: A list of GateCount objects, where each object
            represents a specific quantum gate and the number of times it appears
            in the decomposition.
        """
        if ctrl_num_ctrl_wires == 1:
            gate_types = [GateCount(resource_rep(plre.ResourceCRY, {"eps": eps}))]

            if ctrl_num_ctrl_values:
                gate_types.append(GateCount(resource_rep(plre.ResourceX), 2))

            return gate_types

        ry = resource_rep(ResourceRY, {"eps": eps})
        mcx = resource_rep(
            plre.ResourceMultiControlledX,
            {
                "num_ctrl_wires": ctrl_num_ctrl_wires,
                "num_ctrl_values": ctrl_num_ctrl_values,
            },
        )

        return [GateCount(ry, 2), GateCount(mcx, 2)]

    @classmethod
    def default_pow_resource_decomp(cls, pow_z, eps=None) -> list[GateCount]:
        r"""Returns a list representing the resources for an operator raised to a power.

        Args:
            pow_z (int): the power that the operator is being raised to
            eps (float): error threshold for clifford plus T decomposition of this operation

        Resources:
            Taking arbitrary powers of a single qubit rotation produces a sum of rotations.
            The resources simplify to just one total single qubit rotation.

        Returns:
            list[GateCount]: A list of GateCount objects, where each object
            represents a specific quantum gate and the number of times it appears
            in the decomposition.
        """
        return [GateCount(cls.resource_rep(eps))]


class ResourceRZ(ResourceOperator):
    r"""Resource class for the RZ gate.

    Keyword Args:
        eps (float): error threshold for clifford plus T decomposition of this operation
        wires (Any, Wires, optional): the wire the operation acts on

    Resources:
        A single qubit rotation gate can be approximately synthesised from Clifford and T gates. The
        resources are approximating the gate with a series of T gates. The expected T-count is taken
        from (the 'Simulation Results' section) `Eﬃcient Synthesis of Universal Repeat-Until-Success
        Circuits <https://arxiv.org/abs/1404.5320>`_. The cost is given as:

        .. math:: T_{count} = \lceil(1.149 * log_{2}(\frac{1}{\epsilon}) + 9.2)\rceil

    .. seealso:: :class:`~.RZ`

    **Example**

    The resources for this operation are computed using:

    >>> op = plre.estimate_resources(plre.ResourceRZ)()
    >>> op
    --- Resources: ---
     Total qubits: 1
     Total gates : 21
     Qubit breakdown:
      clean qubits: 0, dirty qubits: 0, algorithmic qubits: 1
     Gate breakdown:
      {'T': 21}

    The operation does not require any parameters directly, however, it will depend on the single
    qubit error threshold, which can be set using a config dictionary.

    >>> config = {"error_rz": 1e-4}
    >>> op = plre.estimate_resources(plre.ResourceRZ, config=config)()
    >>> print(op)
    --- Resources: ---
     Total qubits: 1
     Total gates : 24
     Qubit breakdown:
      clean qubits: 0, dirty qubits: 0, algorithmic qubits: 1
     Gate breakdown:
      {'T': 24}
    """

    num_wires = 1
    resource_keys = {"eps"}

    def __init__(self, eps=None, wires=None) -> None:
        self.eps = eps
        super().__init__(wires=wires)

    @property
    def resource_params(self) -> dict:
        r"""Returns a dictionary containing the minimal information needed to compute the resources.

        Returns:
            A dictionary containing the resource parameters:
                * eps (Union[float, None]): error threshold for the approximation
        """
        return {"eps": self.eps}

    @classmethod
    def resource_rep(cls, eps=None) -> CompressedResourceOp:
        r"""Returns a compressed representation containing only the parameters of
        the Operator that are needed to compute the resources."""
        return CompressedResourceOp(cls, {"eps": eps})

    @classmethod
    def default_resource_decomp(cls, eps=None, **kwargs) -> list[GateCount]:
        r"""Returns a list representing the resources of the operator. Each object represents a quantum gate
        and the number of times it occurs in the decomposition.

        Resources:
            A single qubit rotation gate can be approximately synthesised from Clifford and T gates. The
            resources are approximating the gate with a series of T gates. The expected T-count is taken
            from (the 'Simulation Results' section) `Eﬃcient Synthesis of Universal Repeat-Until-Success
            Circuits <https://arxiv.org/abs/1404.5320>`_. The cost is given as:

            .. math:: T_{count} = \lceil(1.149 * log_{2}(\frac{1}{\epsilon}) + 9.2)\rceil

        Args:
            eps (float): error threshold for clifford plus T decomposition of this operation
        """
        eps = eps or kwargs["config"]["error_rz"]
        return _rotation_resources(epsilon=eps)

    @classmethod
    def default_adjoint_resource_decomp(cls, eps=None) -> list[GateCount]:
        r"""Returns a list representing the resources for the adjoint of the operator.

        Resources:
            The adjoint of a single qubit rotation changes the sign of the rotation angle,
            thus the resources of the adjoint operation result in the original operation.

        Returns:
            list[GateCount]: A list of GateCount objects, where each object
            represents a specific quantum gate and the number of times it appears
            in the decomposition.
        """
        return [GateCount(cls.resource_rep(eps))]

    @classmethod
    def default_controlled_resource_decomp(
        cls,
        ctrl_num_ctrl_wires,
        ctrl_num_ctrl_values,
        eps=None,
    ) -> list[GateCount]:
        r"""Returns a list representing the resources for a controlled version of the operator.

        Args:
            ctrl_num_ctrl_wires (int): the number of qubits the operation is controlled on
            ctrl_num_ctrl_values (int): the number of control qubits, that are controlled when in the :math:`|0\rangle` state
<<<<<<< HEAD
            eps (float): error threshold for clifford plus T decomposition of this operation
=======
            eps (float, optional): error threshold for clifford plus T decomposition of this operation
>>>>>>> 76cba836

        Resources:
            For a single control wire, the cost is a single instance of :class:`~.ResourceCRY`.
            Two additional :class:`~.ResourceX` gates are used to flip the control qubit if
            it is zero-controlled.

            In the case where multiple controlled wires are provided, the resources are obtained
            from Figure 1b of the paper `T-count and T-depth of any multi-qubit unitary
            <https://arxiv.org/pdf/2110.10292>`_. They are derived from the following identity:

            .. math:: \hat{RZ}(\theta) = \hat{X} \cdot \hat{RZ}(- \theta) \cdot \hat{X}.

            By replacing the :code:`X` gates with multi-controlled :code:`X` gates, we obtain a
            controlled-version of this identity. Thus we are able to constructively or destructively
            interfere the gates based on the value of the control qubits.

        Returns:
            list[GateCount]: A list of GateCount objects, where each object
            represents a specific quantum gate and the number of times it appears
            in the decomposition.
        """
        if ctrl_num_ctrl_wires == 1:
            gate_types = [GateCount(resource_rep(plre.ResourceCRZ, {"eps": eps}))]

            if ctrl_num_ctrl_values:
                gate_types.append(GateCount(resource_rep(plre.ResourceX), 2))

            return gate_types

        rz = resource_rep(ResourceRZ, {"eps": eps})
        mcx = resource_rep(
            plre.ResourceMultiControlledX,
            {
                "num_ctrl_wires": ctrl_num_ctrl_wires,
                "num_ctrl_values": ctrl_num_ctrl_values,
            },
        )

        return [GateCount(rz, 2), GateCount(mcx, 2)]

    @classmethod
    def default_pow_resource_decomp(cls, pow_z, eps=None) -> list[GateCount]:
        r"""Returns a list representing the resources for an operator raised to a power.

        Args:
            pow_z (int): the power that the operator is being raised to

        Resources:
            Taking arbitrary powers of a single qubit rotation produces a sum of rotations.
            The resources simplify to just one total single qubit rotation.

        Returns:
            list[GateCount]: A list of GateCount objects, where each object
                represents a specific quantum gate and the number of times it appears
                in the decomposition.
        """
        return [GateCount(cls.resource_rep(eps))]


class ResourceRot(ResourceOperator):
    r"""Resource class for the Rot-gate.

    Args:
        eps (float): error threshold for clifford plus T decomposition of this operation
        wires (Any, Wires, optional): the wire the operation acts on

    Resources:
        The resources are obtained according to the definition of the :class:`Rot` gate:

        .. math:: \hat{R}(\omega, \theta, \phi) = \hat{RZ}(\omega) \cdot \hat{RY}(\theta) \cdot \hat{RZ}(\phi).

    .. seealso:: :class:`~.Rot`

    **Example**

    The resources for this operation are computed using:

    >>> plre.ResourceRot.resource_decomp()
    [(1 x RY), (2 x RZ)]
    """

    num_wires = 1
    resource_keys = {"eps"}

    def __init__(self, eps=None, wires=None) -> None:
        self.eps = eps
        super().__init__(wires=wires)

    @property
    def resource_params(self):
        r"""Returns a dictionary containing the minimal information needed to compute the resources.

        Returns:
            A dictionary containing the resource parameters:
                * eps (Union[float, None]): error threshold for the approximation
        """
        return {"eps": self.eps}

    @classmethod
    def resource_rep(cls, eps=None) -> CompressedResourceOp:
        r"""Returns a compressed representation containing only the parameters of
        the Operator that are needed to compute the resources."""
        return CompressedResourceOp(cls, {"eps": eps})

    @classmethod
    def default_resource_decomp(cls, eps=None, **kwargs) -> list[GateCount]:
        r"""Returns a list representing the resources of the operator. Each object represents a quantum gate
        and the number of times it occurs in the decomposition.

        Resources:
            The resources are obtained according to the definition of the :class:`Rot` gate:

            .. math:: \hat{R}(\omega, \theta, \phi) = \hat{RZ}(\omega) \cdot \hat{RY}(\theta) \cdot \hat{RZ}(\phi).

        """
        ry = resource_rep(ResourceRY, {"eps": eps})
        rz = resource_rep(ResourceRZ, {"eps": eps})

        return [GateCount(ry), GateCount(rz, 2)]

    @classmethod
    def default_adjoint_resource_decomp(cls, eps=None) -> list[GateCount]:
        r"""Returns a list representing the resources for the adjoint of the operator.

        Resources:
            The adjoint of a general single qubit rotation changes the sign of the rotation angles,
            thus the resources of the adjoint operation results in the original operation.

        Returns:
            list[GateCount]: A list of GateCount objects, where each object
            represents a specific quantum gate and the number of times it appears
            in the decomposition.
        """
        return [GateCount(cls.resource_rep(eps))]

    @classmethod
    def default_controlled_resource_decomp(
        cls, ctrl_num_ctrl_wires, ctrl_num_ctrl_values, eps=None
    ) -> list[GateCount]:
        r"""Returns a list representing the resources for a controlled version of the operator.

        Args:
            ctrl_num_ctrl_wires (int): the number of qubits the operation is controlled on
            ctrl_num_ctrl_values (int): the number of control qubits, that are controlled when in the :math:`|0\rangle` state
            eps (float): error threshold for clifford plus T decomposition of this operation

        Resources:
            For a single control wire, the cost is a single instance of :class:`~.ResourceCRot`.
            Two additional :class:`~.ResourceX` gates are used to flip the control qubit if
            it is zero-controlled.
            In the case where multiple controlled wires are provided, the resources are derived
            from Figure 1b of the paper `T-count and T-depth of any multi-qubit unitary
            <https://arxiv.org/pdf/2110.10292>`_. The resources are derived with the following
            identities:

            .. math::

                \begin{align}
                    \hat{RZ}(\theta) = \hat{X} \cdot \hat{RZ}(- \theta) \cdot \hat{X}, \\
                    \hat{RY}(\theta) = \hat{X} \cdot \hat{RY}(- \theta) \cdot \hat{X}.
                \end{align}

            This identity is applied along with some clever choices for the angle values to combine
            rotations; the final circuit takes the form:

            .. code-block:: bash

                ctrl: ─────╭●─────────╭●─────────┤
                trgt: ──RZ─╰X──RZ──RY─╰X──RY──RZ─┤

            The :code:`CNOT` gates are replaced with multi-controlled X-gates to generalize to the
            multi-controlled case.

        Returns:
            list[GateCount]: A list of GateCount objects, where each object
            represents a specific quantum gate and the number of times it appears
            in the decomposition.
        """
        if ctrl_num_ctrl_wires == 1:
            gate_types = [GateCount(resource_rep(plre.ResourceCRot, {"eps": eps}))]

            if ctrl_num_ctrl_values:
                gate_types.append(GateCount(resource_rep(plre.ResourceX), 2))

            return gate_types

        rz = resource_rep(ResourceRZ, {"eps": eps})
        ry = resource_rep(ResourceRY, {"eps": eps})
        mcx = resource_rep(
            plre.ResourceMultiControlledX,
            {
                "num_ctrl_wires": ctrl_num_ctrl_wires,
                "num_ctrl_values": ctrl_num_ctrl_values,
            },
        )

        return [GateCount(mcx, 2), GateCount(rz, 3), GateCount(ry, 2)]

    @classmethod
    def default_pow_resource_decomp(cls, pow_z, eps=None) -> list[GateCount]:
        r"""Returns a list representing the resources for an operator raised to a power.

        Args:
            pow_z (int): the power that the operator is being raised to

        Resources:
            Taking arbitrary powers of a general single qubit rotation produces a sum of rotations.
            The resources simplify to just one total single qubit rotation.

        Returns:
            list[GateCount]: A list of GateCount objects, where each object
            represents a specific quantum gate and the number of times it appears
            in the decomposition.
        """
        return [GateCount(cls.resource_rep(eps))]<|MERGE_RESOLUTION|>--- conflicted
+++ resolved
@@ -678,11 +678,7 @@
         Args:
             ctrl_num_ctrl_wires (int): the number of qubits the operation is controlled on
             ctrl_num_ctrl_values (int): the number of control qubits, that are controlled when in the :math:`|0\rangle` state
-<<<<<<< HEAD
-            eps (float): error threshold for clifford plus T decomposition of this operation
-=======
             eps (float, optional): error threshold for clifford plus T decomposition of this operation
->>>>>>> 76cba836
 
         Resources:
             For a single control wire, the cost is a single instance of :class:`~.ResourceCRY`.
