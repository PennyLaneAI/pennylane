--- conflicted
+++ resolved
@@ -32,8 +32,7 @@
     return gate_types
 
 
-<<<<<<< HEAD
-class ResourcePhaseShift(qml.PhaseShift, re.ResourceConstructor):
+class ResourcePhaseShift(qml.PhaseShift, re.ResourceOperator):
     """Resource class for PhaseShift"""
 
     @staticmethod
@@ -54,7 +53,7 @@
         return re.CompressedResourceOp(cls, {})
 
 
-class ResourceRX(qml.RX, re.ResourceConstructor):
+class ResourceRX(qml.RX, re.ResourceOperator):
     """Resource class for RX"""
 
     @staticmethod
@@ -69,7 +68,7 @@
         return re.CompressedResourceOp(cls, {})
 
 
-class ResourceRY(qml.RY, re.ResourceConstructor):
+class ResourceRY(qml.RY, re.ResourceOperator):
     """Resource class for RY"""
 
     @staticmethod
@@ -84,10 +83,7 @@
         return re.CompressedResourceOp(cls, {})
 
 
-class ResourceRZ(qml.RZ, re.ResourceConstructor):
-=======
 class ResourceRZ(qml.RZ, re.ResourceOperator):
->>>>>>> ed42a829
     """Resource class for RZ"""
 
     @staticmethod
@@ -102,7 +98,7 @@
         return re.CompressedResourceOp(cls, {})
 
 
-class ResourceRot(qml.Rot, re.ResourceConstructor):
+class ResourceRot(qml.Rot, re.ResourceOperator):
     """Resource class for Rot"""
 
     @staticmethod
