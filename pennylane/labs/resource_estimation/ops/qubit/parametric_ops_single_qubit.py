--- conflicted
+++ resolved
@@ -112,15 +112,6 @@
     def resource_rep(cls) -> re.CompressedResourceOp:
         return re.CompressedResourceOp(cls, {})
 
-<<<<<<< HEAD
-    @classmethod
-    def adjoint_resource_decomp(cls, config):
-        return cls.resources(config)
-
-    @classmethod
-    def pow_resource_decomp(cls, z, config):
-        return cls.resources(config)
-=======
 
 class ResourceRot(qml.Rot, re.ResourceOperator):
     """Resource class for Rot"""
@@ -140,4 +131,11 @@
     @classmethod
     def resource_rep(cls) -> re.CompressedResourceOp:
         return re.CompressedResourceOp(cls, {})
->>>>>>> 93c86e98
+
+    @classmethod
+    def adjoint_resource_decomp(cls, config):
+        return cls.resources(config)
+
+    @classmethod
+    def pow_resource_decomp(cls, z, config):
+        return cls.resources(config)