import numpy as np
from typing import Dict

import pennylane as qml
import pennylane.labs.resource_estimation as re

def _rotation_resources(epsilon=10e-3):
    gate_types = {}

    num_gates = round(1.149 * np.log2(1 / epsilon) + 9.2)
    t = re.ResourceT.resource_rep()
    gate_types[t] = num_gates

    return gate_types

<<<<<<< HEAD
class ResourceRX(qml.RX, ResourceConstructor):
    """Resource class for RX"""

    @staticmethod
    def _resource_decomp(epsilon=10e-3) -> Dict[CompressedResourceOp, int]:
        return _rotation_resources(epsilon=epsilon)

    @staticmethod
    def compute_resource_rep(epsilon=10e-3) -> CompressedResourceOp:
        return CompressedResourceOp(qml.RX, {"epsilon": epsilon})

    def resource_rep(self, epsilon=10e-3) -> CompressedResourceOp:
        return ResourceRX.compute_resource_rep(epsilon=epsilon)

class ResourceRY(qml.RY, ResourceConstructor):
    """Resource class for RY"""

    @staticmethod
    def _resource_decomp(epsilon=10e-3) -> Dict[CompressedResourceOp, int]:
        return _rotation_resources(epsilon=epsilon)

    @staticmethod
    def compute_resource_rep(epsilon=10e-3) -> CompressedResourceOp:
        return CompressedResourceOp(qml.RY, {"epsilon": epsilon})

    def resource_rep(self, epsilon=10e-3) -> CompressedResourceOp:
        return ResourceRY.compute_resource_rep(epsilon=epsilon)

class ResourceRZ(qml.RZ, ResourceConstructor):
=======
class ResourceRZ(qml.RZ, re.ResourceConstructor):
>>>>>>> d961edd4
    """Resource class for RZ"""

    @staticmethod
    def _resource_decomp(epsilon=10e-3) -> Dict[re.CompressedResourceOp, int]:
        return _rotation_resources(epsilon=epsilon)

    @staticmethod
<<<<<<< HEAD
    def compute_resource_rep(epsilon=10e-3) -> CompressedResourceOp:
        return CompressedResourceOp(qml.RZ, {"epsilon": epsilon})

    def resource_rep(self, epsilon=10e-3) -> CompressedResourceOp:
        return ResourceRZ.compute_resource_rep(epsilon=epsilon)

class ResourceRot(qml.Rot, ResourceConstructor):
    """Resource class for Rot"""

    @staticmethod
    def _resource_decomp() -> Dict[CompressedResourceOp, int]:
        rx = ResourceRX.compute_resource_rep()
        ry = ResourceRY.compute_resource_rep()
        rz = ResourceRZ.compute_resource_rep()

        gate_types = {rx: 1, ry: 1, rz: 1}
        return gate_types

    @staticmethod
    def compute_resource_rep() -> CompressedResourceOp:
        return CompressedResourceOp(qml.Rot, {})

    def resource_rep(self) -> CompressedResourceOp:
        return ResourceRot.compute_resource_rep()
=======
    def resource_rep(epsilon=10e-3) -> re.CompressedResourceOp:
        return re.CompressedResourceOp(qml.RZ, {"epsilon": epsilon})
>>>>>>> d961edd4
<|MERGE_RESOLUTION|>--- conflicted
+++ resolved
@@ -13,39 +13,35 @@
 
     return gate_types
 
-<<<<<<< HEAD
-class ResourceRX(qml.RX, ResourceConstructor):
+class ResourceRX(qml.RX, re.ResourceConstructor):
     """Resource class for RX"""
 
     @staticmethod
-    def _resource_decomp(epsilon=10e-3) -> Dict[CompressedResourceOp, int]:
+    def _resource_decomp(epsilon=10e-3) -> Dict[re.CompressedResourceOp, int]:
         return _rotation_resources(epsilon=epsilon)
 
     @staticmethod
-    def compute_resource_rep(epsilon=10e-3) -> CompressedResourceOp:
-        return CompressedResourceOp(qml.RX, {"epsilon": epsilon})
+    def compute_resource_rep(epsilon=10e-3) -> re.CompressedResourceOp:
+        return re.CompressedResourceOp(qml.RX, {"epsilon": epsilon})
 
-    def resource_rep(self, epsilon=10e-3) -> CompressedResourceOp:
+    def resource_rep(self, epsilon=10e-3) -> re.CompressedResourceOp:
         return ResourceRX.compute_resource_rep(epsilon=epsilon)
 
-class ResourceRY(qml.RY, ResourceConstructor):
+class ResourceRY(qml.RY, re.ResourceConstructor):
     """Resource class for RY"""
 
     @staticmethod
-    def _resource_decomp(epsilon=10e-3) -> Dict[CompressedResourceOp, int]:
+    def _resource_decomp(epsilon=10e-3) -> Dict[re.CompressedResourceOp, int]:
         return _rotation_resources(epsilon=epsilon)
 
     @staticmethod
-    def compute_resource_rep(epsilon=10e-3) -> CompressedResourceOp:
-        return CompressedResourceOp(qml.RY, {"epsilon": epsilon})
+    def compute_resource_rep(epsilon=10e-3) -> re.CompressedResourceOp:
+        return re.CompressedResourceOp(qml.RY, {"epsilon": epsilon})
 
-    def resource_rep(self, epsilon=10e-3) -> CompressedResourceOp:
+    def resource_rep(self, epsilon=10e-3) -> re.CompressedResourceOp:
         return ResourceRY.compute_resource_rep(epsilon=epsilon)
 
-class ResourceRZ(qml.RZ, ResourceConstructor):
-=======
 class ResourceRZ(qml.RZ, re.ResourceConstructor):
->>>>>>> d961edd4
     """Resource class for RZ"""
 
     @staticmethod
@@ -53,18 +49,17 @@
         return _rotation_resources(epsilon=epsilon)
 
     @staticmethod
-<<<<<<< HEAD
-    def compute_resource_rep(epsilon=10e-3) -> CompressedResourceOp:
-        return CompressedResourceOp(qml.RZ, {"epsilon": epsilon})
+    def compute_resource_rep(epsilon=10e-3) -> re.CompressedResourceOp:
+        return re.CompressedResourceOp(qml.RZ, {"epsilon": epsilon})
 
-    def resource_rep(self, epsilon=10e-3) -> CompressedResourceOp:
+    def resource_rep(self, epsilon=10e-3) -> re.CompressedResourceOp:
         return ResourceRZ.compute_resource_rep(epsilon=epsilon)
 
-class ResourceRot(qml.Rot, ResourceConstructor):
+class ResourceRot(qml.Rot, re.ResourceConstructor):
     """Resource class for Rot"""
 
     @staticmethod
-    def _resource_decomp() -> Dict[CompressedResourceOp, int]:
+    def _resource_decomp() -> Dict[re.CompressedResourceOp, int]:
         rx = ResourceRX.compute_resource_rep()
         ry = ResourceRY.compute_resource_rep()
         rz = ResourceRZ.compute_resource_rep()
@@ -73,12 +68,8 @@
         return gate_types
 
     @staticmethod
-    def compute_resource_rep() -> CompressedResourceOp:
-        return CompressedResourceOp(qml.Rot, {})
+    def compute_resource_rep() -> re.CompressedResourceOp:
+        return re.CompressedResourceOp(qml.Rot, {})
 
-    def resource_rep(self) -> CompressedResourceOp:
-        return ResourceRot.compute_resource_rep()
-=======
-    def resource_rep(epsilon=10e-3) -> re.CompressedResourceOp:
-        return re.CompressedResourceOp(qml.RZ, {"epsilon": epsilon})
->>>>>>> d961edd4
+    def resource_rep(self) -> re.CompressedResourceOp:
+        return ResourceRot.compute_resource_rep()