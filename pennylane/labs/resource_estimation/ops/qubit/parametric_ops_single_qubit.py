--- conflicted
+++ resolved
@@ -179,13 +179,6 @@
 
 
 class ResourceRX(qml.RX, re.ResourceOperator):
-<<<<<<< HEAD
-    """Resource class for the RX gate.
-
-    Resources:
-        The resources are estimated by approximating the gate with a series of T gates.
-        The estimate is taken from https://arxiv.org/abs/1404.5320.
-=======
     r"""Resource class for the RX gate.
 
     Resources:
@@ -198,7 +191,6 @@
 
     .. seealso:: :class:`~.RX`
 
->>>>>>> f383a9c9
     """
 
     @staticmethod
@@ -328,13 +320,6 @@
 
 
 class ResourceRY(qml.RY, re.ResourceOperator):
-<<<<<<< HEAD
-    """Resource class for the RY gate.
-
-    Resources:
-        The resources are estimated by approximating the gate with a series of T gates.
-        The estimate is taken from https://arxiv.org/abs/1404.5320.
-=======
     r"""Resource class for the RY gate.
 
     Resources:
@@ -347,7 +332,6 @@
 
     .. seealso:: :class:`~.RY`
 
->>>>>>> f383a9c9
     """
 
     @staticmethod
