# Copyright 2024 Xanadu Quantum Technologies Inc.

# Licensed under the Apache License, Version 2.0 (the "License");
# you may not use this file except in compliance with the License.
# You may obtain a copy of the License at

#     http://www.apache.org/licenses/LICENSE-2.0

# Unless required by applicable law or agreed to in writing, software
# distributed under the License is distributed on an "AS IS" BASIS,
# WITHOUT WARRANTIES OR CONDITIONS OF ANY KIND, either express or implied.
# See the License for the specific language governing permissions and
# limitations under the License.
r"""Resource operators for parametric single qubit operations."""
from typing import Dict

import numpy as np

import pennylane as qml
import pennylane.labs.resource_estimation as re

# pylint: disable=arguments-differ


def _rotation_resources(epsilon=10e-3):
    """An estimate on the number of T gates needed to implement a Pauli rotation. The estimate is taken from https://arxiv.org/abs/1404.5320."""
    gate_types = {}

    num_gates = round(1.149 * np.log2(1 / epsilon) + 9.2)
    t = re.ResourceT.resource_rep()
    gate_types[t] = num_gates

    return gate_types


class ResourcePhaseShift(qml.PhaseShift, re.ResourceOperator):
<<<<<<< HEAD
    r"""Resource class for PhaseShift

    Resources:
        The resources are defined from the following identity:

        .. math:: R_\phi(\phi) = e^{i\phi/2}R_z(\phi) = \begin{bmatrix}
                    1 & 0 \\
                    0 & e^{i\phi}
                \end{bmatrix}.
=======
    r"""
    Resource class for the PhaseShift gate.

    The resources are defined from the following identity:

    .. math:: R_\phi(\phi) = e^{i\phi/2}R_z(\phi) = \begin{bmatrix}
                1 & 0 \\
                0 & e^{i\phi}
            \end{bmatrix}.
>>>>>>> d377b765
    """

    @staticmethod
    def _resource_decomp() -> Dict[re.CompressedResourceOp, int]:
        gate_types = {}
        rz = re.ResourceRZ.resource_rep()
        global_phase = re.ResourceGlobalPhase.resource_rep()
        gate_types[rz] = 1
        gate_types[global_phase] = 1

        return gate_types

    def resource_params(self) -> dict:
        return {}

    @classmethod
    def resource_rep(cls) -> re.CompressedResourceOp:
        return re.CompressedResourceOp(cls, {})


class ResourceRX(qml.RX, re.ResourceOperator):
<<<<<<< HEAD
    """Resource class for RX"""
=======
    """Resource class for the RX gate."""
>>>>>>> d377b765

    @staticmethod
    def _resource_decomp(config) -> Dict[re.CompressedResourceOp, int]:
        return _rotation_resources(epsilon=config["error_rx"])

    def resource_params(self) -> dict:
        return {}

    @classmethod
    def resource_rep(cls) -> re.CompressedResourceOp:
        return re.CompressedResourceOp(cls, {})


class ResourceRY(qml.RY, re.ResourceOperator):
<<<<<<< HEAD
    """Resource class for RY"""
=======
    """Resource class for the RY gate."""
>>>>>>> d377b765

    @staticmethod
    def _resource_decomp(config) -> Dict[re.CompressedResourceOp, int]:
        return _rotation_resources(epsilon=config["error_ry"])

    def resource_params(self) -> dict:
        return {}

    @classmethod
    def resource_rep(cls) -> re.CompressedResourceOp:
        return re.CompressedResourceOp(cls, {})


class ResourceRZ(qml.RZ, re.ResourceOperator):
    r"""Resource class for the RZ gate.

    Resources:
        The resources are estimated by approximating the gate with a series of T gates.
        The estimate is taken from https://arxiv.org/abs/1404.5320.
    """

    @staticmethod
    def _resource_decomp(config) -> Dict[re.CompressedResourceOp, int]:
        return _rotation_resources(epsilon=config["error_rz"])

    def resource_params(self) -> dict:
        return {}

    @classmethod
    def resource_rep(cls) -> re.CompressedResourceOp:
        return re.CompressedResourceOp(cls, {})


class ResourceRot(qml.Rot, re.ResourceOperator):
<<<<<<< HEAD
    """Resource class for Rot"""
=======
    """Resource class for the Rot gate."""
>>>>>>> d377b765

    @staticmethod
    def _resource_decomp() -> Dict[re.CompressedResourceOp, int]:
        rx = ResourceRX.resource_rep()
        ry = ResourceRY.resource_rep()
        rz = ResourceRZ.resource_rep()

        gate_types = {rx: 1, ry: 1, rz: 1}
        return gate_types

    def resource_params(self):
        return {}

    @classmethod
    def resource_rep(cls) -> re.CompressedResourceOp:
        return re.CompressedResourceOp(cls, {})<|MERGE_RESOLUTION|>--- conflicted
+++ resolved
@@ -34,17 +34,6 @@
 
 
 class ResourcePhaseShift(qml.PhaseShift, re.ResourceOperator):
-<<<<<<< HEAD
-    r"""Resource class for PhaseShift
-
-    Resources:
-        The resources are defined from the following identity:
-
-        .. math:: R_\phi(\phi) = e^{i\phi/2}R_z(\phi) = \begin{bmatrix}
-                    1 & 0 \\
-                    0 & e^{i\phi}
-                \end{bmatrix}.
-=======
     r"""
     Resource class for the PhaseShift gate.
 
@@ -54,7 +43,6 @@
                 1 & 0 \\
                 0 & e^{i\phi}
             \end{bmatrix}.
->>>>>>> d377b765
     """
 
     @staticmethod
@@ -76,11 +64,7 @@
 
 
 class ResourceRX(qml.RX, re.ResourceOperator):
-<<<<<<< HEAD
-    """Resource class for RX"""
-=======
     """Resource class for the RX gate."""
->>>>>>> d377b765
 
     @staticmethod
     def _resource_decomp(config) -> Dict[re.CompressedResourceOp, int]:
@@ -95,11 +79,7 @@
 
 
 class ResourceRY(qml.RY, re.ResourceOperator):
-<<<<<<< HEAD
-    """Resource class for RY"""
-=======
     """Resource class for the RY gate."""
->>>>>>> d377b765
 
     @staticmethod
     def _resource_decomp(config) -> Dict[re.CompressedResourceOp, int]:
@@ -134,11 +114,7 @@
 
 
 class ResourceRot(qml.Rot, re.ResourceOperator):
-<<<<<<< HEAD
-    """Resource class for Rot"""
-=======
     """Resource class for the Rot gate."""
->>>>>>> d377b765
 
     @staticmethod
     def _resource_decomp() -> Dict[re.CompressedResourceOp, int]:
