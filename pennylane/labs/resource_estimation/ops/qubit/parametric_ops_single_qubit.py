from typing import Dict

import numpy as np

import pennylane as qml
import pennylane.labs.resource_estimation as re

#pylint: disable=arguments-differ


def _rotation_resources(epsilon=10e-3):
    gate_types = {}

    num_gates = round(1.149 * np.log2(1 / epsilon) + 9.2)
    t = re.ResourceT.resource_rep()
    gate_types[t] = num_gates

    return gate_types


class ResourcePhaseShift(qml.PhaseShift, re.ResourceConstructor):
    """Resource class for PhaseShift"""

    @staticmethod
    def _resource_decomp() -> Dict[re.CompressedResourceOp, int]:
        gate_types = {}
        rz = re.ResourceRZ.resource_rep()
        global_phase = re.ResourceGlobalPhase.resource_rep()
        gate_types[rz] = 1
        gate_types[global_phase] = 1

        return gate_types

    def resource_params(self) -> dict:
        return {}

    @classmethod
    def resource_rep(cls) -> re.CompressedResourceOp:
        return re.CompressedResourceOp(cls, {})


class ResourceRX(qml.RX, re.ResourceConstructor):
    """Resource class for RX"""

    @staticmethod
    def _resource_decomp(epsilon=10e-3) -> Dict[re.CompressedResourceOp, int]:
        return _rotation_resources(epsilon=epsilon)

    def resource_params(self) -> dict:
        return {}

    @classmethod
    def resource_rep(cls, epsilon=10e-3) -> re.CompressedResourceOp:
        return re.CompressedResourceOp(cls, {"epsilon": epsilon})


class ResourceRY(qml.RY, re.ResourceConstructor):
    """Resource class for RY"""

    @staticmethod
    def _resource_decomp(epsilon=10e-3) -> Dict[re.CompressedResourceOp, int]:
        return _rotation_resources(epsilon=epsilon)

    def resource_params(self) -> dict:
        return {}

    @classmethod
    def resource_rep(cls, epsilon=10e-3) -> re.CompressedResourceOp:
        return re.CompressedResourceOp(cls, {"epsilon": epsilon})


class ResourceRZ(qml.RZ, re.ResourceConstructor):
    """Resource class for RZ"""

    @staticmethod
    def _resource_decomp(config) -> Dict[re.CompressedResourceOp, int]:
        return _rotation_resources(epsilon=config['error_rz'])

<<<<<<< HEAD
    def resource_params(self) -> dict:
        return {}

    @classmethod
    def resource_rep(cls, epsilon=10e-3) -> re.CompressedResourceOp:
        return re.CompressedResourceOp(cls, {"epsilon": epsilon})


class ResourceRot(qml.Rot, re.ResourceConstructor):
    """Resource class for Rot"""

    @staticmethod
    def _resource_decomp() -> Dict[re.CompressedResourceOp, int]:
        rx = ResourceRX.resource_rep()
        ry = ResourceRY.resource_rep()
        rz = ResourceRZ.resource_rep()

        gate_types = {rx: 1, ry: 1, rz: 1}
        return gate_types

=======
>>>>>>> 3626e5f8
    def resource_params(self):
        return {}

    @classmethod
    def resource_rep(cls) -> re.CompressedResourceOp:
        return re.CompressedResourceOp(cls, {})<|MERGE_RESOLUTION|>--- conflicted
+++ resolved
@@ -43,30 +43,30 @@
     """Resource class for RX"""
 
     @staticmethod
-    def _resource_decomp(epsilon=10e-3) -> Dict[re.CompressedResourceOp, int]:
-        return _rotation_resources(epsilon=epsilon)
+    def _resource_decomp(config) -> Dict[re.CompressedResourceOp, int]:
+        return _rotation_resources(epsilon=config['error_rx'])
 
     def resource_params(self) -> dict:
         return {}
 
     @classmethod
-    def resource_rep(cls, epsilon=10e-3) -> re.CompressedResourceOp:
-        return re.CompressedResourceOp(cls, {"epsilon": epsilon})
+    def resource_rep(cls) -> re.CompressedResourceOp:
+        return re.CompressedResourceOp(cls, {})
 
 
 class ResourceRY(qml.RY, re.ResourceConstructor):
     """Resource class for RY"""
 
     @staticmethod
-    def _resource_decomp(epsilon=10e-3) -> Dict[re.CompressedResourceOp, int]:
-        return _rotation_resources(epsilon=epsilon)
+    def _resource_decomp(config) -> Dict[re.CompressedResourceOp, int]:
+        return _rotation_resources(epsilon=config['error_ry'])
 
     def resource_params(self) -> dict:
         return {}
 
     @classmethod
-    def resource_rep(cls, epsilon=10e-3) -> re.CompressedResourceOp:
-        return re.CompressedResourceOp(cls, {"epsilon": epsilon})
+    def resource_rep(cls) -> re.CompressedResourceOp:
+        return re.CompressedResourceOp(cls, {})
 
 
 class ResourceRZ(qml.RZ, re.ResourceConstructor):
@@ -76,13 +76,12 @@
     def _resource_decomp(config) -> Dict[re.CompressedResourceOp, int]:
         return _rotation_resources(epsilon=config['error_rz'])
 
-<<<<<<< HEAD
     def resource_params(self) -> dict:
         return {}
 
     @classmethod
-    def resource_rep(cls, epsilon=10e-3) -> re.CompressedResourceOp:
-        return re.CompressedResourceOp(cls, {"epsilon": epsilon})
+    def resource_rep(cls) -> re.CompressedResourceOp:
+        return re.CompressedResourceOp(cls, {})
 
 
 class ResourceRot(qml.Rot, re.ResourceConstructor):
@@ -97,8 +96,6 @@
         gate_types = {rx: 1, ry: 1, rz: 1}
         return gate_types
 
-=======
->>>>>>> 3626e5f8
     def resource_params(self):
         return {}
 
