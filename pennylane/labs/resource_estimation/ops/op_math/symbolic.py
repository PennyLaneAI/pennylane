# Copyright 2025 Xanadu Quantum Technologies Inc.

# Licensed under the Apache License, Version 2.0 (the "License");
# you may not use this file except in compliance with the License.
# You may obtain a copy of the License at

#     http://www.apache.org/licenses/LICENSE-2.0

# Unless required by applicable law or agreed to in writing, software
# distributed under the License is distributed on an "AS IS" BASIS,
# WITHOUT WARRANTIES OR CONDITIONS OF ANY KIND, either express or implied.
# See the License for the specific language governing permissions and
# limitations under the License.
r"""Resource operators for symbolic operations."""
from collections import defaultdict
from typing import Dict

import pennylane.labs.resource_estimation as re
from pennylane import math
<<<<<<< HEAD
from pennylane.labs.resource_estimation.resource_container import _combine_dict, _scale_dict
=======
from pennylane.labs.resource_estimation.resource_container import _scale_dict
>>>>>>> 9863befa
from pennylane.ops.op_math.adjoint import AdjointOperation
from pennylane.ops.op_math.controlled import ControlledOp
from pennylane.ops.op_math.exp import Exp
from pennylane.ops.op_math.pow import PowOperation
from pennylane.ops.op_math.prod import Prod

# pylint: disable=too-many-ancestors,arguments-differ,protected-access,too-many-arguments,too-many-positional-arguments


class ResourceAdjoint(AdjointOperation, re.ResourceOperator):
    """Resource class for the Adjoint symbolic operation."""

    @classmethod
    def _resource_decomp(
        cls, base_class, base_params, **kwargs
    ) -> Dict[re.CompressedResourceOp, int]:
        try:
            return base_class.adjoint_resource_decomp(**base_params)
        except re.ResourcesNotDefined:
            gate_types = defaultdict(int)
            decomp = base_class.resources(**base_params, **kwargs)
            for gate, count in decomp.items():
                rep = cls.resource_rep(gate.op_type, gate.params)
                gate_types[rep] = count

            return gate_types

    def resource_params(self) -> dict:
        return {"base_class": type(self.base), "base_params": self.base.resource_params()}

    @classmethod
    def resource_rep(cls, base_class, base_params) -> re.CompressedResourceOp:
        return re.CompressedResourceOp(cls, {"base_class": base_class, "base_params": base_params})

    @staticmethod
    def adjoint_resource_decomp(base_class, base_params) -> Dict[re.CompressedResourceOp, int]:
        return {base_class.resource_rep(**base_params): 1}

    @staticmethod
    def tracking_name(base_class, base_params) -> str:
        base_name = base_class.tracking_name(**base_params)
        return f"Adjoint({base_name})"


class ResourceControlled(ControlledOp, re.ResourceOperator):
    """Resource class for the Controlled symbolic operation."""

    @classmethod
    def _resource_decomp(
        cls, base_class, base_params, num_ctrl_wires, num_ctrl_values, num_work_wires, **kwargs
    ) -> Dict[re.CompressedResourceOp, int]:
        try:
            return base_class.controlled_resource_decomp(
                num_ctrl_wires, num_ctrl_values, num_work_wires, **base_params
            )
        except re.ResourcesNotDefined:
            pass

        gate_types = defaultdict(int)

        if num_ctrl_values == 0:
            decomp = base_class.resources(**base_params, **kwargs)
            for gate, count in decomp.items():
                rep = cls.resource_rep(gate.op_type, gate.params, num_ctrl_wires, 0, num_work_wires)
                gate_types[rep] = count

            return gate_types

        no_control = cls.resource_rep(base_class, base_params, num_ctrl_wires, 0, num_work_wires)
        x = re.ResourceX.resource_rep()
        gate_types[no_control] = 1
        gate_types[x] = 2 * num_ctrl_values

        return gate_types

    def resource_params(self) -> dict:
        return {
            "base_class": type(self.base),
            "base_params": self.base.resource_params(),
            "num_ctrl_wires": len(self.control_wires),
            "num_ctrl_values": len([val for val in self.control_values if not val]),
            "num_work_wires": len(self.work_wires),
        }

    @classmethod
    def resource_rep(
        cls, base_class, base_params, num_ctrl_wires, num_ctrl_values, num_work_wires
    ) -> re.CompressedResourceOp:
        return re.CompressedResourceOp(
            cls,
            {
                "base_class": base_class,
                "base_params": base_params,
                "num_ctrl_wires": num_ctrl_wires,
                "num_ctrl_values": num_ctrl_values,
                "num_work_wires": num_work_wires,
            },
        )

    @classmethod
    def controlled_resource_decomp(
        cls,
        outer_num_ctrl_wires,
        outer_num_ctrl_values,
        outer_num_work_wires,
        base_class,
        base_params,
        num_ctrl_wires,
        num_ctrl_values,
        num_work_wires,
    ) -> Dict[re.CompressedResourceOp, int]:
        return {
            cls.resource_rep(
                base_class,
                base_params,
                outer_num_ctrl_wires + num_ctrl_wires,
                outer_num_ctrl_values + num_ctrl_values,
                outer_num_work_wires + num_work_wires,
            ): 1
        }

    @staticmethod
    def tracking_name(base_class, base_params, num_ctrl_wires, num_ctrl_values, num_work_wires):
        base_name = base_class.tracking_name(**base_params)
        return f"C({base_name},{num_ctrl_wires},{num_ctrl_values},{num_work_wires})"


class ResourcePow(PowOperation, re.ResourceOperator):
    """Resource class for the Pow symbolic operation."""

    @classmethod
    def _resource_decomp(
        cls, base_class, base_params, z, **kwargs
    ) -> Dict[re.CompressedResourceOp, int]:
        if z == 0:
            return {re.ResourceIdentity.resource_rep(): 1}

        try:
            return base_class.pow_resource_decomp(z, **base_params)
        except re.ResourcesNotDefined:
            pass

        try:
            gate_types = defaultdict(int)
            decomp = base_class.resources(**base_params, **kwargs)
            for gate, count in decomp.items():
                rep = cls.resource_rep(gate.op_type, gate.params, z)
                gate_types[rep] = count

            return gate_types
        except re.ResourcesNotDefined:
            pass

        return {base_class.resource_rep(**base_params): z}

    def resource_params(self) -> dict:
        return {
            "base_class": type(self.base),
            "base_params": self.base.resource_params(),
            "z": self.z,
        }

    @classmethod
    def resource_rep(cls, base_class, base_params, z) -> re.CompressedResourceOp:
        return re.CompressedResourceOp(
            cls, {"base_class": base_class, "base_params": base_params, "z": z}
        )

    @classmethod
    def pow_resource_decomp(
        cls, z0, base_class, base_params, z
    ) -> Dict[re.CompressedResourceOp, int]:
        return {cls.resource_rep(base_class, base_params, z0 * z): 1}

    @staticmethod
    def tracking_name(base_class, base_params, z) -> str:
        base_name = base_class.tracking_name(**base_params)
        return f"Pow({base_name}, {z})"


class ResourceExp(Exp, re.ResourceOperator):
    """Resource class for Exp"""

    @staticmethod
    def _resource_decomp(base_class, base_params, base_pauli_rep, coeff, num_steps, **kwargs):

        # Custom exponential operator resources:
        if issubclass(base_class, re.ResourceOperator):
            try:
                return base_class.exp_resource_decomp(coeff, num_steps, **base_params)
            except re.ResourcesNotDefined:
                pass

        if base_pauli_rep and math.real(coeff) == 0:
            scalar = num_steps or 1  # 1st-order Trotter-Suzuki with 'num_steps' trotter steps:
            return _scale_dict(
                _resources_from_pauli_sentence(base_pauli_rep), scalar=scalar, in_place=True
            )

        raise re.ResourcesNotDefined

    def resource_params(self):
        return _extract_exp_params(self.base, self.scalar, self.num_steps)

    @classmethod
    def resource_rep(cls, base_class, base_params, base_pauli_rep, coeff, num_steps):
        name = cls.tracking_name(base_class, base_params, base_pauli_rep, coeff, num_steps)
        return re.CompressedResourceOp(
            cls,
            {
                "base_class": base_class,
                "base_params": base_params,
                "base_pauli_rep": base_pauli_rep,
                "coeff": coeff,
                "num_steps": num_steps,
            },
            name=name,
        )

    @classmethod
    def pow_resource_decomp(
        cls, z0, base_class, base_params, base_pauli_rep, coeff, num_steps
    ) -> Dict[re.CompressedResourceOp, int]:
        return {cls.resource_rep(base_class, base_params, base_pauli_rep, z0 * coeff, num_steps): 1}

    @staticmethod
<<<<<<< HEAD
    def tracking_name(base_class, base_params, base_pauli_rep, coeff, num_steps):
=======
    def tracking_name(
        base_class, base_params, base_pauli_rep, coeff, num_steps
    ):  # pylint: disable=unused-argument
>>>>>>> 9863befa
        base_name = (
            base_class.tracking_name(**base_params)
            if issubclass(base_class, re.ResourceOperator)
            else base_class.__name__
        )

        return f"Exp({base_name}, {coeff}, num_steps={num_steps})".replace("Resource", "")


<<<<<<< HEAD
=======
class ResourceProd(Prod, re.ResourceOperator):
    """Resource class for Exp"""

    @staticmethod
    def _resource_decomp(cmpr_factors, **kwargs) -> Dict[re.CompressedResourceOp, int]:
        res = defaultdict(int)
        for factor in cmpr_factors:
            res[factor] += 1
        return res

    def resource_params(self) -> Dict:
        try:
            cmpr_factors = tuple(factor.resource_rep_from_op() for factor in self.operands)
        except AttributeError as error:
            raise ValueError(
                "All factors of the Product must be instances of `ResourceOperator` in order to obtain resources."
            ) from error

        return {"cmpr_factors": cmpr_factors}

    @classmethod
    def resource_rep(cls, cmpr_factors) -> re.CompressedResourceOp:
        return re.CompressedResourceOp(cls, {"cmpr_factors": cmpr_factors})


>>>>>>> 9863befa
def _extract_exp_params(base_op, scalar, num_steps):
    pauli_rep = base_op.pauli_rep
    isinstance_resource_op = isinstance(base_op, re.ResourceOperator)

    if (not isinstance_resource_op) and (pauli_rep is None):
        raise ValueError(
            f"Cannot obtain resources for the exponential of {base_op}, if it is not a ResourceOperator and it doesn't have a Pauli decomposition."
        )

    base_class = type(base_op)
    base_params = base_op.resource_params() if isinstance_resource_op else {}

    return {
        "base_class": base_class,
        "base_params": base_params,
        "base_pauli_rep": pauli_rep,
        "coeff": scalar,
        "num_steps": num_steps,
    }


def _resources_from_pauli_sentence(pauli_sentence):
    gate_types = defaultdict(int)

    for pauli_word in iter(pauli_sentence.keys()):
        pauli_string = "".join((str(v) for v in pauli_word.values()))
        pauli_rot_gate = re.ResourcePauliRot.resource_rep(pauli_string)
        gate_types[pauli_rot_gate] = 1

    return gate_types<|MERGE_RESOLUTION|>--- conflicted
+++ resolved
@@ -17,11 +17,7 @@
 
 import pennylane.labs.resource_estimation as re
 from pennylane import math
-<<<<<<< HEAD
-from pennylane.labs.resource_estimation.resource_container import _combine_dict, _scale_dict
-=======
 from pennylane.labs.resource_estimation.resource_container import _scale_dict
->>>>>>> 9863befa
 from pennylane.ops.op_math.adjoint import AdjointOperation
 from pennylane.ops.op_math.controlled import ControlledOp
 from pennylane.ops.op_math.exp import Exp
@@ -248,13 +244,9 @@
         return {cls.resource_rep(base_class, base_params, base_pauli_rep, z0 * coeff, num_steps): 1}
 
     @staticmethod
-<<<<<<< HEAD
-    def tracking_name(base_class, base_params, base_pauli_rep, coeff, num_steps):
-=======
     def tracking_name(
         base_class, base_params, base_pauli_rep, coeff, num_steps
     ):  # pylint: disable=unused-argument
->>>>>>> 9863befa
         base_name = (
             base_class.tracking_name(**base_params)
             if issubclass(base_class, re.ResourceOperator)
@@ -264,8 +256,6 @@
         return f"Exp({base_name}, {coeff}, num_steps={num_steps})".replace("Resource", "")
 
 
-<<<<<<< HEAD
-=======
 class ResourceProd(Prod, re.ResourceOperator):
     """Resource class for Exp"""
 
@@ -291,7 +281,6 @@
         return re.CompressedResourceOp(cls, {"cmpr_factors": cmpr_factors})
 
 
->>>>>>> 9863befa
 def _extract_exp_params(base_op, scalar, num_steps):
     pauli_rep = base_op.pauli_rep
     isinstance_resource_op = isinstance(base_op, re.ResourceOperator)
