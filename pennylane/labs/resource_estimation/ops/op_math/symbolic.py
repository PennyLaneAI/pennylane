--- conflicted
+++ resolved
@@ -181,11 +181,7 @@
     def resource_params(self) -> dict:
         return {
             "base_class": type(self.base),
-<<<<<<< HEAD
-            "base_params": self.base.resource_params(),
-=======
             "base_params": self.base.resource_params,
->>>>>>> 8f4fe9a6
             "z": self.z,
         }
 
@@ -234,10 +230,7 @@
 
         raise re.ResourcesNotDefined
 
-<<<<<<< HEAD
-=======
-    @property
->>>>>>> 8f4fe9a6
+    @property
     def resource_params(self):
         return _extract_exp_params(self.base, self.scalar, self.num_steps)
 
@@ -289,10 +282,7 @@
             res[factor] += 1
         return res
 
-<<<<<<< HEAD
-=======
-    @property
->>>>>>> 8f4fe9a6
+    @property
     def resource_params(self) -> Dict:
         try:
             cmpr_factors = tuple(factor.resource_rep_from_op() for factor in self.operands)
@@ -318,11 +308,7 @@
         )
 
     base_class = type(base_op)
-<<<<<<< HEAD
-    base_params = base_op.resource_params() if isinstance_resource_op else {}
-=======
     base_params = base_op.resource_params if isinstance_resource_op else {}
->>>>>>> 8f4fe9a6
 
     return {
         "base_class": base_class,
