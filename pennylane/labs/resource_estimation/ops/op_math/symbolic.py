--- conflicted
+++ resolved
@@ -35,16 +35,11 @@
     A symbolic class used to represent the adjoint of some base operation.
 
     Args:
-<<<<<<< HEAD
-        base_class (Type[~.ResourceOperator]): the class type of the base operator that is adjointed
-        base_params (dict): the resource parameters required to extract the cost of the base operator
-=======
         base (~.operation.Operator): The operator that we want the adjoint of.
 
     Resource Parameters:
         * base_class (Type[~.ResourceOperator]): the class type of the base operator that we want the adjoint of
         * base_params (dict): the resource parameters required to extract the cost of the base operator
->>>>>>> 731d80f9
 
     Resources:
         This symbolic operation represents the adjoint of some base operation. The resources are
@@ -123,11 +118,7 @@
         keys are the operators and the associated values are the counts.
 
         Args:
-<<<<<<< HEAD
-            base_class (Type[~.ResourceOperator]): the class type of the base operator that is adjointed
-=======
             base_class (Type[~.ResourceOperator]): the class type of the base operator that we want the adjoint of
->>>>>>> 731d80f9
             base_params (dict): the resource parameters required to extract the cost of the base operator
 
         Resources:
@@ -210,20 +201,11 @@
     def resource_params(self) -> dict:
         r"""Returns a dictionary containing the minimal information needed to compute the resources.
 
-<<<<<<< HEAD
-        Resource parameters:
-            base_class (Type[~.ResourceOperator]): the class type of the base operator that is adjointed
-            base_params (dict): the resource parameters required to extract the cost of the base operator
-
-        Returns:
-            dict: dictionary containing the resource parameters
-=======
         Returns:
             dict: A dictionary containing the resource parameters:
                 * base_class (Type[~.ResourceOperator]): the class type of the base operator that we want the adjoint of
                 * base_params (dict): the resource parameters required to extract the cost of the base operator
 
->>>>>>> 731d80f9
         """
         return {"base_class": type(self.base), "base_params": self.base.resource_params}
 
@@ -233,11 +215,7 @@
         the Operator that are needed to compute a resource estimation.
 
         Args:
-<<<<<<< HEAD
-            base_class (Type[~.ResourceOperator]): the class type of the base operator that is adjointed
-=======
             base_class (Type[~.ResourceOperator]): the class type of the base operator that we want the adjoint of
->>>>>>> 731d80f9
             base_params (dict): the resource parameters required to extract the cost of the base operator
 
         Returns:
@@ -250,11 +228,7 @@
         r"""Returns a dictionary representing the resources for the adjoint of the operator.
 
         Args:
-<<<<<<< HEAD
-            base_class (Type[~.ResourceOperator]): the class type of the base operator that is adjointed
-=======
             base_class (Type[~.ResourceOperator]): the class type of the base operator that we want the adjoint of
->>>>>>> 731d80f9
             base_params (dict): the resource parameters required to extract the cost of the base operator
 
         Resources:
@@ -281,13 +255,6 @@
     of some control qubits.
 
     Args:
-<<<<<<< HEAD
-        base_class (Type[~.ResourceOperator]): the class type of the base operator to be controlled
-        base_params (dict): the resource parameters required to extract the cost of the base operator
-        num_ctrl_wires (int): the number of qubits the operation is controlled on
-        num_ctrl_values (int): the number of control qubits, that are controlled when off
-        num_work_wires (int): the number of additional qubits that can be used for decomposition
-=======
         base (~.operation.Operator): the operator that is controlled
         control_wires (Any): The wires to control on.
         control_values (Iterable[Bool]): The values to control on. Must be the same
@@ -301,7 +268,6 @@
         * num_ctrl_wires (int): the number of qubits the operation is controlled on
         * num_ctrl_values (int): the number of control qubits, that are controlled when in the :math:`|0\rangle` state
         * num_work_wires (int): the number of additional qubits that can be used for decomposition
->>>>>>> 731d80f9
 
     Resources:
         The resources are determined as follows. If the base operation class :code:`base_class`
@@ -309,11 +275,7 @@
         directly from this.
 
         Otherwise, the controlled resources are given in two steps. Firstly, any control qubits which
-<<<<<<< HEAD
-        should be triggered when off (in the 0 state) are flipped. This corresponds to an additional
-=======
         should be triggered when in the :math:`|0\rangle` state, are flipped. This corresponds to an additional
->>>>>>> 731d80f9
         cost of two :class:`~.ResourceX` gates per :code:`num_ctrl_values`. Secondly, the base operation
         resources are extracted (via :code:`.resources()`) and we add to the cost the controlled
         variant of each operation in the resources.
@@ -368,11 +330,7 @@
         defaultdict(<class 'int'>, {C(S,2,0,3): 2})
 
         We can update the controlled resources with the observation that the PauliZ gate when controlled
-<<<<<<< HEAD
-        on a single wire is equivalent to :math:`\hat{CZ} &= \hat{H} \cdot \hat{CNOT} \cdot \hat{H}`.
-=======
         on a single wire is equivalent to :math:`\hat{CZ} = \hat{H} \cdot \hat{CNOT} \cdot \hat{H}`.
->>>>>>> 731d80f9
         so we can modify the base operation:
 
         .. code-block:: python
@@ -404,11 +362,7 @@
             base_class (Type[~.ResourceOperator]): the class type of the base operator to be controlled
             base_params (dict): the resource parameters required to extract the cost of the base operator
             num_ctrl_wires (int): the number of qubits the operation is controlled on
-<<<<<<< HEAD
-            num_ctrl_values (int): the number of control qubits, that are controlled when off
-=======
             num_ctrl_values (int): the number of control qubits, that are controlled when in the :math:`|0\rangle` state
->>>>>>> 731d80f9
             num_work_wires (int): the number of additional qubits that can be used for decomposition
 
         Resources:
@@ -417,11 +371,7 @@
             directly from this.
 
             Otherwise, the controlled resources are given in two steps. Firstly, any control qubits which
-<<<<<<< HEAD
-            should be triggered when off (in the 0 state) are flipped. This corresponds to an additional
-=======
             should be triggered when in the :math:`|0\rangle` state, are flipped. This corresponds to an additional
->>>>>>> 731d80f9
             cost of two :class:`~.ResourceX` gates per :code:`num_ctrl_values`. Secondly, the base operation
             resources are extracted (via :code:`.resources()`) and we add to the cost the controlled
             variant of each operation in the resources.
@@ -475,11 +425,7 @@
             defaultdict(<class 'int'>, {C(S,2,0,3): 2})
 
             We can update the controlled resources with the observation that the PauliZ gate when controlled
-<<<<<<< HEAD
-            on a single wire is equivalent to :math:`\hat{CZ} &= \hat{H} \cdot \hat{CNOT} \cdot \hat{H}`.
-=======
             on a single wire is equivalent to :math:`\hat{CZ} = \hat{H} \cdot \hat{CNOT} \cdot \hat{H}`.
->>>>>>> 731d80f9
             so we can modify the base operation:
 
             .. code-block:: python
@@ -527,17 +473,6 @@
     def resource_params(self) -> dict:
         r"""Returns a dictionary containing the minimal information needed to compute the resources.
 
-<<<<<<< HEAD
-        Resource parameters:
-            base_class (Type[~.ResourceOperator]): the class type of the base operator to be controlled
-            base_params (dict): the resource parameters required to extract the cost of the base operator
-            num_ctrl_wires (int): the number of qubits the operation is controlled on
-            num_ctrl_values (int): the number of control qubits, that are controlled when off
-            num_work_wires (int): the number of additional qubits that can be used for decomposition
-
-        Returns:
-            dict: dictionary containing the resource parameters
-=======
         Returns:
             dict: A dictionary containing the resource parameters:
                 * base_class (Type[~.ResourceOperator]): the class type of the base operator to be controlled
@@ -545,7 +480,6 @@
                 * num_ctrl_wires (int): the number of qubits the operation is controlled on
                 * num_ctrl_values (int): the number of control qubits, that are controlled when in the :math:`|0\rangle` state
                 * num_work_wires (int): the number of additional qubits that can be used for decomposition
->>>>>>> 731d80f9
         """
         return {
             "base_class": type(self.base),
@@ -566,11 +500,7 @@
             base_class (Type[~.ResourceOperator]): the class type of the base operator to be controlled
             base_params (dict): the resource parameters required to extract the cost of the base operator
             num_ctrl_wires (int): the number of qubits the operation is controlled on
-<<<<<<< HEAD
-            num_ctrl_values (int): the number of control qubits, that are controlled when off
-=======
             num_ctrl_values (int): the number of control qubits, that are controlled when in the :math:`|0\rangle` state
->>>>>>> 731d80f9
             num_work_wires (int): the number of additional qubits that can be used for decomposition
 
         Returns:
@@ -605,22 +535,14 @@
             outer_num_ctrl_wires (int): The number of control qubits to further control the base
                 controlled operation upon.
             outer_num_ctrl_values (int): The subset of those control qubits, which further control
-<<<<<<< HEAD
-                the base controlled operation, which are controlled when off.
-=======
                 the base controlled operation, which are controlled when in the :math:`|0\rangle` state.
->>>>>>> 731d80f9
             outer_num_work_wires (int): the number of additional qubits that can be used in the
                 decomposition for the further controlled, base control oepration.
             base_class (Type[~.ResourceOperator]): the class type of the base operator to be controlled
             base_params (dict): the resource parameters required to extract the cost of the base operator
             num_ctrl_wires (int): the number of control qubits of the operation
             num_ctrl_values (int): The subset of control qubits of the operation, that are controlled
-<<<<<<< HEAD
-                when off.
-=======
                 when in the :math:`|0\rangle` state.
->>>>>>> 731d80f9
             num_work_wires (int): The number of additional qubits that can be used for the
                 decomposition of the operation.
 
@@ -651,20 +573,11 @@
 
 
 class ResourcePow(PowOperation, re.ResourceOperator):
-<<<<<<< HEAD
-    r"""Resource class for the symbolic PowOperation.
-=======
     r"""Resource class for the symbolic Pow operation.
->>>>>>> 731d80f9
 
     A symbolic class used to represent some base operation raised to a power.
 
     Args:
-<<<<<<< HEAD
-        base_class (Type[~.ResourceOperator]): The class type of the base operator to be raised to some power.
-        base_params (dict): the resource parameters required to extract the cost of the base operator
-        z (int): the power that the operator is being raised to
-=======
         base (~.operation.Operator): the operator to be raised to a power
         z (float): the exponent (default value is 1)
 
@@ -672,7 +585,6 @@
         * base_class (Type[~.ResourceOperator]): The class type of the base operator to be raised to some power.
         * base_params (dict): the resource parameters required to extract the cost of the base operator
         * z (int): the power that the operator is being raised to
->>>>>>> 731d80f9
 
     Resources:
         The resources are determined as follows. If the power :math:`z = 0`, then we have the identitiy
@@ -856,21 +768,11 @@
     def resource_params(self) -> dict:
         r"""Returns a dictionary containing the minimal information needed to compute the resources.
 
-<<<<<<< HEAD
-        Resource parameters:
-            base_class (Type[~.ResourceOperator]): The class type of the base operator to be raised to some power.
-            base_params (dict): the resource parameters required to extract the cost of the base operator
-            z (int): the power that the operator is being raised to
-
-        Returns:
-            dict: dictionary containing the resource parameters
-=======
         Returns:
             dict: A dictionary containing the resource parameters:
                 * base_class (Type[~.ResourceOperator]): The class type of the base operator to be raised to some power.
                 * base_params (dict): the resource parameters required to extract the cost of the base operator
                 * z (int): the power that the operator is being raised to
->>>>>>> 731d80f9
         """
         return {
             "base_class": type(self.base),
@@ -931,15 +833,6 @@
     A symbolic class used to represent the exponential of some base operation.
 
     Args:
-<<<<<<< HEAD
-        base_class (Type[~.ResourceOperator]): The class type of the base operator that is
-            exponentiated.
-        base_params (dict): the resource parameters required to extract the cost of the base operator
-        base_pauli_rep (Union[PauliSentence, None]): The base operator represented as a linear
-            combination of Pauli words. If such a representation is not applicable, then :code:`None`.
-        coeff (complex): a scalar value which multiplies the base operator in the exponent
-        num_steps (int): the number of trotter steps to use in approximating the exponential
-=======
         base (~.operation.Operator): The operator to be exponentiated
         coeff=1 (Number): A scalar coefficient of the operator.
         num_steps (int): The number of steps used in the decomposition of the exponential operator,
@@ -953,7 +846,6 @@
         * base_pauli_rep (Union[PauliSentence, None]): The base operator represented as a linear combination of Pauli words. If such a representation is not applicable, then :code:`None`.
         * coeff (complex): a scalar value which multiplies the base operator in the exponent
         * num_steps (int): the number of trotter steps to use in approximating the exponential
->>>>>>> 731d80f9
 
     Resources:
         This symbolic operation represents the exponential of some base operation. The resources
@@ -1144,17 +1036,6 @@
     def resource_params(self):
         r"""Returns a dictionary containing the minimal information needed to compute the resources.
 
-<<<<<<< HEAD
-        Resource parameters:
-            base_class (Type[ResourceOperator]): The class type of the base operator that is exponentiated.
-            base_params (dict): the resource parameters required to extract the cost of the base operator
-            base_pauli_rep (Union[PauliSentence, None]): The base operator represented as a linear combination of Pauli words. If such a representation is not applicable, then :code:`None`.
-            coeff (complex): a scalar value which multiplies the base operator in the exponent
-            num_steps (int): the number of trotter steps to use in approximating the exponential
-
-        Returns:
-            dict: dictionary containing the resource parameters
-=======
         Returns:
             dict: A dictionary containing the resource parameters:
                 * base_class (Type[ResourceOperator]): The class type of the base operator that is exponentiated.
@@ -1162,7 +1043,6 @@
                 * base_pauli_rep (Union[PauliSentence, None]): The base operator represented as a linear combination of Pauli words. If such a representation is not applicable, then :code:`None`.
                 * coeff (complex): a scalar value which multiplies the base operator in the exponent
                 * num_steps (int): the number of trotter steps to use in approximating the exponential
->>>>>>> 731d80f9
         """
         return _extract_exp_params(self.base, self.scalar, self.num_steps)
 
@@ -1247,14 +1127,6 @@
     A symbolic class used to represent a product of some base operations.
 
     Args:
-<<<<<<< HEAD
-        cmpr_factors (list[CompressedResourceOp]): A list of operations, in the compressed
-            representation, corresponding to the factors in the product.
-
-    Resources:
-        This symbolic class represents a product of operations. The resources are defined
-            trivially as the counts for each operation in the product.
-=======
         *factors (tuple[~.operation.Operator]): a tuple of operators which will be multiplied together.
 
     Resource Parameters:
@@ -1262,7 +1134,6 @@
 
     Resources:
         This symbolic class represents a product of operations. The resources are defined trivially as the counts for each operation in the product.
->>>>>>> 731d80f9
 
     .. seealso:: :class:`~.ops.op_math.prod.Prod`
 
@@ -1323,18 +1194,9 @@
     def resource_params(self) -> Dict:
         r"""Returns a dictionary containing the minimal information needed to compute the resources.
 
-<<<<<<< HEAD
-        Resource parameters:
-            cmpr_factors (list[CompressedResourceOp]): A list of operations, in the compressed
-                representation, corresponding to the factors in the product.
-
-        Returns:
-            dict: dictionary containing the resource parameters
-=======
         Returns:
             dict: A dictionary containing the resource parameters:
                 * cmpr_factors (list[CompressedResourceOp]): A list of operations, in the compressed representation, corresponding to the factors in the product.
->>>>>>> 731d80f9
         """
         try:
             cmpr_factors = tuple(factor.resource_rep_from_op() for factor in self.operands)
