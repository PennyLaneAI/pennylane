# Copyright 2025 Xanadu Quantum Technologies Inc.

# Licensed under the Apache License, Version 2.0 (the "License");
# you may not use this file except in compliance with the License.
# You may obtain a copy of the License at

#     http://www.apache.org/licenses/LICENSE-2.0

# Unless required by applicable law or agreed to in writing, software
# distributed under the License is distributed on an "AS IS" BASIS,
# WITHOUT WARRANTIES OR CONDITIONS OF ANY KIND, either express or implied.
# See the License for the specific language governing permissions and
# limitations under the License.
r"""Resource operators for symbolic operations."""
from collections.abc import Iterable
from functools import singledispatch

import pennylane.labs.resource_estimation as re
from pennylane.labs.resource_estimation.qubit_manager import AllocWires, FreeWires
from pennylane.labs.resource_estimation.resource_operator import (
    CompressedResourceOp,
    GateCount,
    ResourceOperator,
    ResourcesNotDefined,
    resource_rep,
)
from pennylane.wires import Wires

# pylint: disable=too-many-ancestors,arguments-differ,protected-access,too-many-arguments,too-many-positional-arguments,super-init-not-called


class ResourceAdjoint(ResourceOperator):
    r"""Resource class for the symbolic Adjoint operation.

    A symbolic class used to represent the adjoint of some base operation.

    Args:
        base_op (~.pennylane.labs.resource_estimation.ResourceOperator): The operator that we
            want the adjoint of.
        wires (Sequence[int], optional): the wires the operation acts on

    Resources:
        This symbolic operation represents the adjoint of some base operation. The resources are
        determined as follows. If the base operation implements the
        :code:`.default_adjoint_resource_decomp()` method, then the resources are obtained from
        this.

        Otherwise, the adjoint resources are given as the adjoint of each operation in the
        base operation's resources.

    .. seealso:: :class:`~.ops.op_math.adjoint.AdjointOperation`

    **Example**

    The adjoint operation can be constructed like this:

    >>> qft = plre.ResourceQFT(num_wires=3)
    >>> adj_qft = plre.ResourceAdjoint(qft)

    We can see how the resources differ by choosing a suitable gateset and estimating resources:

    >>> gate_set = {
    ...     "SWAP",
    ...     "Adjoint(SWAP)",
    ...     "Hadamard",
    ...     "Adjoint(Hadamard)",
    ...     "ControlledPhaseShift",
    ...     "Adjoint(ControlledPhaseShift)",
    ... }
    >>>
    >>> print(plre.estimate_resources(qft, gate_set))
    --- Resources: ---
    Total qubits: 3
    Total gates : 7
    Qubit breakdown:
     clean qubits: 0, dirty qubits: 0, algorithmic qubits: 3
    Gate breakdown:
     {'Hadamard': 3, 'SWAP': 1, 'ControlledPhaseShift': 3}
    >>>
    >>> print(plre.estimate_resources(adj_qft, gate_set))
    --- Resources: ---
    Total qubits: 3
    Total gates : 7
    Qubit breakdown:
     clean qubits: 0, dirty qubits: 0, algorithmic qubits: 3
    Gate breakdown:
     {'Adjoint(ControlledPhaseShift)': 3, 'Adjoint(SWAP)': 1, 'Adjoint(Hadamard)': 3}

    """

    resource_keys = {"base_cmpr_op"}

    def __init__(self, base_op: ResourceOperator, wires=None) -> None:
        self.dequeue(op_to_remove=base_op)
        self.queue()
        base_cmpr_op = base_op.resource_rep_from_op()

        self.base_op = base_cmpr_op

        if wires:
            self.wires = Wires(wires)
            self.num_wires = len(self.wires)
        else:
            self.wires = None or base_op.wires
            self.num_wires = base_op.num_wires

<<<<<<< HEAD
    # pylint: disable=arguments-renamed
    def queue(self, remove_op, context: QueuingManager = QueuingManager):
        """Append the operator to the Operator queue."""
        context.remove(remove_op)
        context.append(self)
        return self

=======
>>>>>>> af637c06
    @property
    def resource_params(self) -> dict:
        r"""Returns a dictionary containing the minimal information needed to compute the resources.

        Returns:
            dict: A dictionary containing the resource parameters:
            * base_cmpr_op (~.pennylane.labs.resource_estimation.ResourceOperator): The operator
            that we want the adjoint of.

        """
        return {"base_cmpr_op": self.base_op}

    @classmethod
    def resource_rep(cls, base_cmpr_op) -> CompressedResourceOp:
        r"""Returns a compressed representation containing only the parameters of
        the Operator that are needed to compute a resource estimation.

        Args:
            base_cmpr_op (~.pennylane.labs.resource_estimation.ResourceOperator): The operator
                that we want the adjoint of.

        Returns:
            CompressedResourceOp: the operator in a compressed representation
        """
        return CompressedResourceOp(cls, {"base_cmpr_op": base_cmpr_op})

    @classmethod
    def default_resource_decomp(cls, base_cmpr_op: CompressedResourceOp, **kwargs):
        r"""Returns a list representing the resources of the operator. Each object represents a
        quantum gate and the number of times it occurs in the decomposition.

        Args:
            base_cmpr_op (~.pennylane.labs.resource_estimation.CompressedResourceOp): A
                compressed resource representation for the operator we want the adjoint of.
            wires (Sequence[int], optional): the wires the operation acts on

        Resources:
            This symbolic operation represents the adjoint of some base operation. The resources are
            determined as follows. If the base operation implements the
            :code:`.default_adjoint_resource_decomp()` method, then the resources are obtained from
            this.

            Otherwise, the adjoint resources are given as the adjoint of each operation in the
            base operation's resources.

        Returns:
            list[GateCount]: A list of GateCount objects, where each object
            represents a specific quantum gate and the number of times it appears
            in the decomposition.

        .. seealso:: :class:`~.ops.op_math.adjoint.AdjointOperation`

        **Example**

        The adjoint operation can be constructed like this:

        >>> qft = plre.ResourceQFT(num_wires=3)
        >>> adj_qft = plre.ResourceAdjoint(qft)

        We can see how the resources differ by choosing a suitable gateset and estimating resources:

        >>> gate_set = {
        ...     "SWAP",
        ...     "Adjoint(SWAP)",
        ...     "Hadamard",
        ...     "Adjoint(Hadamard)",
        ...     "ControlledPhaseShift",
        ...     "Adjoint(ControlledPhaseShift)",
        ... }
        >>>
        >>> print(plre.estimate_resources(qft, gate_set))
        --- Resources: ---
        Total qubits: 3
        Total gates : 7
        Qubit breakdown:
        clean qubits: 0, dirty qubits: 0, algorithmic qubits: 3
        Gate breakdown:
        {'Hadamard': 3, 'SWAP': 1, 'ControlledPhaseShift': 3}
        >>>
        >>> print(plre.estimate_resources(adj_qft, gate_set))
        --- Resources: ---
        Total qubits: 3
        Total gates : 7
        Qubit breakdown:
        clean qubits: 0, dirty qubits: 0, algorithmic qubits: 3
        Gate breakdown:
        {'Adjoint(ControlledPhaseShift)': 3, 'Adjoint(SWAP)': 1, 'Adjoint(Hadamard)': 3}

        """
        base_class, base_params = (base_cmpr_op.op_type, base_cmpr_op.params)
        try:
            return base_class.adjoint_resource_decomp(**base_params)
        except ResourcesNotDefined:
            gate_lst = []
            decomp = base_class.resource_decomp(**base_params, **kwargs)

            for gate in decomp[::-1]:  # reverse the order
                gate_lst.append(_apply_adj(gate))
            return gate_lst

    @classmethod
    def default_adjoint_resource_decomp(cls, base_cmpr_op: CompressedResourceOp):
        r"""Returns a list representing the resources for the adjoint of the operator.

        Args:
            base_cmpr_op (~.pennylane.labs.resource_estimation.CompressedResourceOp): A
                compressed resource representation for the operator we want the adjoint of.

        Resources:
            The adjoint of an adjointed operation is just the original operation. The resources
            are given as one instance of the base operation.

        Returns:
            list[GateCount]: A list of GateCount objects, where each object
            represents a specific quantum gate and the number of times it appears
            in the decomposition.
        """
        return [GateCount(base_cmpr_op)]

    @staticmethod
    def tracking_name(base_cmpr_op: CompressedResourceOp) -> str:
        r"""Returns the tracking name built with the operator's parameters."""
        base_name = base_cmpr_op.name
        return f"Adjoint({base_name})"


class ResourceControlled(ResourceOperator):
    r"""Resource class for the symbolic Controlled operation.

    A symbolic class used to represent the application of some base operation controlled on the
    state of some control qubits.

    Args:
        base_op (~.pennylane.labs.resource_estimation.ResourceOperator): The base operator to be
            controlled.
        num_ctrl_wires (int): the number of qubits the operation is controlled on
        num_ctrl_values (int): the number of control qubits, that are controlled when in the
            :math:`|0\rangle` state

    Resources:
        The resources are determined as follows. If the base operator implements the
        :code:`.controlled_resource_decomp()` method, then the resources are obtained directly from
        this.

        Otherwise, the controlled resources are given in two steps. Firstly, any control qubits
        which should be triggered when in the :math:`|0\rangle` state, are flipped. This corresponds
        to an additional cost of two :class:`~.ResourceX` gates per :code:`num_ctrl_values`.
        Secondly, the base operation resources are extracted and we add to the cost the controlled
        variant of each operation in the resources.

    .. seealso:: :class:`~.ops.op_math.controlled.ControlledOp`

    **Example**

    The controlled operation can be constructed like this:

    >>> x = plre.ResourceX()
    >>> cx = plre.ResourceControlled(x, num_ctrl_wires=1, num_ctrl_values=0)
    >>> ccx = plre.ResourceControlled(x, num_ctrl_wires=2, num_ctrl_values=2)

    We can observe the expected gates when we estimate the resources.

    >>> print(plre.estimate_resources(cx))
    --- Resources: ---
    Total qubits: 2
    Total gates : 1
    Qubit breakdown:
    clean qubits: 0, dirty qubits: 0, algorithmic qubits: 2
    Gate breakdown:
    {'CNOT': 1}
    >>>
    >>> print(plre.estimate_resources(ccx))
    --- Resources: ---
    Total qubits: 3
    Total gates : 5
    Qubit breakdown:
    clean qubits: 0, dirty qubits: 0, algorithmic qubits: 3
    Gate breakdown:
    {'X': 4, 'Toffoli': 1}

    """

    resource_keys = {"base_cmpr_op", "num_ctrl_wires", "num_ctrl_values"}

    def __init__(
        self,
        base_op: ResourceOperator,
        num_ctrl_wires: int,
        num_ctrl_values: int,
        wires=None,
    ) -> None:
        self.dequeue(op_to_remove=base_op)
        self.queue()
        base_cmpr_op = base_op.resource_rep_from_op()

        self.base_op = base_cmpr_op
        self.num_ctrl_wires = num_ctrl_wires
        self.num_ctrl_values = num_ctrl_values

        if wires:
            self.wires = Wires(wires)
            self.num_wires = len(self.wires)
        else:
            self.wires = None
            num_base_wires = base_op.num_wires
            self.num_wires = num_ctrl_wires + num_base_wires

<<<<<<< HEAD
    # pylint: disable=arguments-renamed
    def queue(self, remove_base_op, context: QueuingManager = QueuingManager):
        """Append the operator to the Operator queue."""
        context.remove(remove_base_op)
        context.append(self)
        return self

=======
>>>>>>> af637c06
    @property
    def resource_params(self) -> dict:
        r"""Returns a dictionary containing the minimal information needed to compute the resources.

        Returns:
            dict: A dictionary containing the resource parameters:
            * base_cmpr_op (~.pennylane.labs.resource_estimation.CompressedResourceOp): The base
            operator to be controlled.
            * num_ctrl_wires (int): the number of qubits the operation is controlled on
            * num_ctrl_values (int): the number of control qubits, that are controlled when in the
            :math:`|0\rangle` state
        """

        return {
            "base_cmpr_op": self.base_op,
            "num_ctrl_wires": self.num_ctrl_wires,
            "num_ctrl_values": self.num_ctrl_values,
        }

    @classmethod
    def resource_rep(
        cls,
        base_cmpr_op,
        num_ctrl_wires,
        num_ctrl_values,
    ) -> CompressedResourceOp:
        r"""Returns a compressed representation containing only the parameters of
        the Operator that are needed to compute a resource estimation.

        Args:
            base_cmpr_op (~.pennylane.labs.resource_estimation.CompressedResourceOp): The base
                operator to be controlled.
            num_ctrl_wires (int): the number of qubits the operation is controlled on
            num_ctrl_values (int): the number of control qubits, that are controlled when in the
                :math:`|0\rangle` state

        Returns:
            CompressedResourceOp: the operator in a compressed representation
        """
        return CompressedResourceOp(
            cls,
            {
                "base_cmpr_op": base_cmpr_op,
                "num_ctrl_wires": num_ctrl_wires,
                "num_ctrl_values": num_ctrl_values,
            },
        )

    @classmethod
    def default_resource_decomp(
        cls, base_cmpr_op, num_ctrl_wires, num_ctrl_values, **kwargs
    ) -> list[GateCount]:
        r"""Returns a list representing the resources of the operator. Each object represents a
        quantum gate and the number of times it occurs in the decomposition.

        Args:
            base_cmpr_op (~.pennylane.labs.resource_estimation.CompressedResourceOp): The base
                operator to be controlled.
            num_ctrl_wires (int): the number of qubits the operation is controlled on
            num_ctrl_values (int): the number of control qubits, that are controlled when in the
                :math:`|0\rangle` state

        Resources:
            The resources are determined as follows. If the base operator implements the
            :code:`.controlled_resource_decomp()` method, then the resources are obtained directly from
            this.

            Otherwise, the controlled resources are given in two steps. Firstly, any control qubits
            which should be triggered when in the :math:`|0\rangle` state, are flipped. This corresponds
            to an additional cost of two :class:`~.ResourceX` gates per :code:`num_ctrl_values`.
            Secondly, the base operation resources are extracted and we add to the cost the controlled
            variant of each operation in the resources.

        Returns:
            list[GateCount]: A list of GateCount objects, where each object
            represents a specific quantum gate and the number of times it appears
            in the decomposition.

        .. seealso:: :class:`~.ops.op_math.controlled.ControlledOp`

        **Example**

        The controlled operation can be constructed like this:

        >>> x = plre.ResourceX()
        >>> cx = plre.ResourceControlled(x, num_ctrl_wires=1, num_ctrl_values=0)
        >>> ccx = plre.ResourceControlled(x, num_ctrl_wires=2, num_ctrl_values=2)

        We can observe the expected gates when we estimate the resources.

        >>> print(plre.estimate_resources(cx))
        --- Resources: ---
        Total qubits: 2
        Total gates : 1
        Qubit breakdown:
        clean qubits: 0, dirty qubits: 0, algorithmic qubits: 2
        Gate breakdown:
        {'CNOT': 1}
        >>>
        >>> print(plre.estimate_resources(ccx))
        --- Resources: ---
        Total qubits: 3
        Total gates : 5
        Qubit breakdown:
        clean qubits: 0, dirty qubits: 0, algorithmic qubits: 3
        Gate breakdown:
        {'X': 4, 'Toffoli': 1}

        """

        base_class, base_params = (base_cmpr_op.op_type, base_cmpr_op.params)
        try:
            return base_class.controlled_resource_decomp(
                ctrl_num_ctrl_wires=num_ctrl_wires,
                ctrl_num_ctrl_values=num_ctrl_values,
                **base_params,
            )
        except re.ResourcesNotDefined:
            pass

        gate_lst = []
        if num_ctrl_values != 0:
            x = resource_rep(re.ResourceX)
            gate_lst.append(GateCount(x, 2 * num_ctrl_values))

        decomp = base_class.resource_decomp(**base_params, **kwargs)
        for action in decomp:
            if isinstance(action, GateCount):
                gate = action.gate
                c_gate = cls.resource_rep(
                    gate,
                    num_ctrl_wires,
                    num_ctrl_values=0,  # we flipped already and added the X gates above
                )
                gate_lst.append(GateCount(c_gate, action.count))

            else:
                gate_lst.append(action)

        return gate_lst

    @classmethod
    def default_controlled_resource_decomp(
        cls,
        ctrl_num_ctrl_wires,
        ctrl_num_ctrl_values,
        base_cmpr_op,
        num_ctrl_wires,
        num_ctrl_values,
    ) -> list[GateCount]:
        r"""Returns a list representing the resources for a controlled version of the operator.

        Args:
            ctrl_num_ctrl_wires (int): The number of control qubits to further control the base
                controlled operation upon.
            ctrl_num_ctrl_values (int): The subset of those control qubits, which further control
                the base controlled operation, which are controlled when in the :math:`|0\rangle` state.
            base_cmpr_op (~.pennylane.labs.resource_estimation.CompressedResourceOp): The base
                operator to be controlled.
            num_ctrl_wires (int): the number of control qubits of the operation
            num_ctrl_values (int): The subset of control qubits of the operation, that are controlled
                when in the :math:`|0\rangle` state.

        Resources:
            The resources are derived by simply combining the control qubits, control-values and
            work qubits into a single instance of :class:`~.ResourceControlled` gate, controlled
            on the whole set of control-qubits.

        Returns:
            list[GateCount]: A list of GateCount objects, where each object
            represents a specific quantum gate and the number of times it appears
            in the decomposition.
        """
        return [
            GateCount(
                cls.resource_rep(
                    base_cmpr_op,
                    ctrl_num_ctrl_wires + num_ctrl_wires,
                    ctrl_num_ctrl_values + num_ctrl_values,
                )
            ),
        ]

    @staticmethod
    def tracking_name(
        base_cmpr_op: CompressedResourceOp,
        num_ctrl_wires: int,
        num_ctrl_values: int,
    ):
        r"""Returns the tracking name built with the operator's parameters."""
        base_name = base_cmpr_op.name
        return f"C({base_name}, num_ctrl_wires={num_ctrl_wires},num_ctrl_values={num_ctrl_values})"


class ResourcePow(ResourceOperator):
    r"""Resource class for the symbolic Pow operation.

    A symbolic class used to represent some base operation raised to a power.

    Args:
        base_op (~.pennylane.labs.resource_estimation.ResourceOperator): The operator that we
            want to exponentiate.
        z (float): the exponent (default value is 1)
        wires (Sequence[int], optional): the wires the operation acts on

    Resources:
        The resources are determined as follows. If the power :math:`z = 0`, then we have the identitiy
        gate and we have no resources. If the base operation class :code:`base_class` implements the
        :code:`.pow_resource_decomp()` method, then the resources are obtained from this. Otherwise,
        the resources of the operation raised to the power :math:`z` are given by extracting the base
        operation's resources (via :code:`.resources()`) and raising each operation to the same power.

    .. seealso:: :class:`~.ops.op_math.pow.PowOperation`

    **Example**

    The operation raised to a power :math:`z` can be constructed like this:

    >>> z = plre.ResourceZ()
    >>> z_2 = plre.ResourcePow(z, 2)
    >>> z_5 = plre.ResourcePow(z, 5)

    We obtain the expected resources.

    >>> print(plre.estimate_resources(z_2, gate_set={"Identity", "Z"}))
    --- Resources: ---
    Total qubits: 1
    Total gates : 1
    Qubit breakdown:
    clean qubits: 0, dirty qubits: 0, algorithmic qubits: 1
    Gate breakdown:
    {'Identity': 1}
    >>>
    >>> print(plre.estimate_resources(z_5, gate_set={"Identity", "Z"}))
    --- Resources: ---
    Total qubits: 1
    Total gates : 1
    Qubit breakdown:
    clean qubits: 0, dirty qubits: 0, algorithmic qubits: 1
    Gate breakdown:
    {'Z': 1}

    """

    resource_keys = {"base_cmpr_op", "z"}

    def __init__(self, base_op: ResourceOperator, z: int, wires=None) -> None:
        self.dequeue(op_to_remove=base_op)
        self.queue()
        base_cmpr_op = base_op.resource_rep_from_op()

        self.z = z
        self.base_op = base_cmpr_op

        if wires:
            self.wires = Wires(wires)
            self.num_wires = len(self.wires)
        else:
            self.wires = None or base_op.wires
            self.num_wires = base_op.num_wires

<<<<<<< HEAD
    # pylint: disable=arguments-renamed
    def queue(self, remove_op, context: QueuingManager = QueuingManager):
        """Append the operator to the Operator queue."""
        context.remove(remove_op)
        context.append(self)
        return self

=======
>>>>>>> af637c06
    @property
    def resource_params(self) -> dict:
        r"""Returns a dictionary containing the minimal information needed to compute the resources.

        Returns:
            dict: A dictionary containing the resource parameters:
                * base_class (Type[~.pennylane.labs.resource_estimation.ResourceOperator]): The class type of the base operator to be raised to some power.
                * base_params (dict): the resource parameters required to extract the cost of the base operator
                * z (int): the power that the operator is being raised to
        """
        return {
            "base_cmpr_op": self.base_op,
            "z": self.z,
        }

    @classmethod
    def resource_rep(cls, base_cmpr_op, z) -> CompressedResourceOp:
        r"""Returns a compressed representation containing only the parameters of
        the Operator that are needed to compute a resource estimation.

        Args:
            base_class (Type[~.pennylane.labs.resource_estimation.ResourceOperator]): The class type of the base operator to be raised to some power.
            base_params (dict): the resource parameters required to extract the cost of the base operator
            z (int): the power that the operator is being raised to

        Returns:
            CompressedResourceOp: the operator in a compressed representation
        """
        return CompressedResourceOp(cls, {"base_cmpr_op": base_cmpr_op, "z": z})

    @classmethod
    def default_resource_decomp(cls, base_cmpr_op, z, **kwargs) -> list[GateCount]:
        r"""Returns a list representing the resources of the operator. Each object represents a
        quantum gate and the number of times it occurs in the decomposition.

        Args:
            base_cmpr_op (~.pennylane.labs.resource_estimation.CompressedResourceOp): A
                compressed resource representation for the operator we want to exponentiate.
            z (float): the exponent (default value is 1)

        Resources:
            The resources are determined as follows. If the power :math:`z = 0`, then we have the identitiy
            gate and we have no resources. If the base operation class :code:`base_class` implements the
            :code:`.pow_resource_decomp()` method, then the resources are obtained from this. Otherwise,
            the resources of the operation raised to the power :math:`z` are given by extracting the base
            operation's resources (via :code:`.resources()`) and raising each operation to the same power.

        Returns:
            list[GateCount]: A list of GateCount objects, where each object
            represents a specific quantum gate and the number of times it appears
            in the decomposition.

        .. seealso:: :class:`~.ops.op_math.pow.PowOperation`

        **Example**

        The operation raised to a power :math:`z` can be constructed like this:

        >>> z = plre.ResourceZ()
        >>> z_2 = plre.ResourcePow(z, 2)
        >>> z_5 = plre.ResourcePow(z, 5)

        We obtain the expected resources.

        >>> print(plre.estimate_resources(z_2, gate_set={"Identity", "Z"}))
        --- Resources: ---
        Total qubits: 1
        Total gates : 1
        Qubit breakdown:
        clean qubits: 0, dirty qubits: 0, algorithmic qubits: 1
        Gate breakdown:
        {'Identity': 1}
        >>>
        >>> print(plre.estimate_resources(z_5, gate_set={"Identity", "Z"}))
        --- Resources: ---
        Total qubits: 1
        Total gates : 1
        Qubit breakdown:
        clean qubits: 0, dirty qubits: 0, algorithmic qubits: 1
        Gate breakdown:
        {'Z': 1}

        """
        base_class, base_params = (base_cmpr_op.op_type, base_cmpr_op.params)

        if z == 0:
            return [GateCount(resource_rep(re.ResourceIdentity))]

        if z == 1:
            return [GateCount(base_cmpr_op)]

        try:
            return base_class.pow_resource_decomp(pow_z=z, **base_params)
        except re.ResourcesNotDefined:
            return [GateCount(base_cmpr_op, z)]

    @classmethod
    def default_pow_resource_decomp(cls, pow_z, base_cmpr_op, z):
        r"""Returns a list representing the resources of the operator. Each object represents a
        quantum gate and the number of times it occurs in the decomposition.

        Args:
            pow_z (int): the exponent that the pow-operator is being raised to
            base_cmpr_op (~.pennylane.labs.resource_estimation.CompressedResourceOp): A
                compressed resource representation for the operator we want to exponentiate.
            z (float): the exponent that the base operator is being raised to (default value is 1)

        Resources:
            The resources are derived by simply adding together the :math:`z` exponent and the
            :math:`z_{0}` exponent into a single instance of :class:`~.ResourcePow` gate, raising
            the base operator to the power :math:`z + z_{0}`.

        Returns:
            list[GateCount]: A list of GateCount objects, where each object
            represents a specific quantum gate and the number of times it appears
            in the decomposition.
        """
        return [GateCount(cls.resource_rep(base_cmpr_op, pow_z * z))]

    @staticmethod
    def tracking_name(base_cmpr_op: CompressedResourceOp, z: int) -> str:
        r"""Returns the tracking name built with the operator's parameters."""
        base_name = base_cmpr_op.name
        return f"Pow({base_name}, {z})"


class ResourceProd(ResourceOperator):
    r"""Resource class for the symbolic Prod operation.

    A symbolic class used to represent a product of some base operations.

    Args:
        res_ops (tuple[~.pennylane.labs.resource_estimation.ResourceOperator]): A tuple of
            resource operators or a nested tuple of resource operators and counts.
        wires (Sequence[int], optional): the wires the operation acts on

    Resources:
        This symbolic class represents a product of operations. The resources are defined trivially
        as the counts for each operation in the product.

    .. seealso:: :class:`~.ops.op_math.prod.Prod`

    **Example**

    The product of operations can be constructed from a list of operations or
    a nested tuple where each operator is accompanied with the number of counts.
    Note, each operation in the product must be a valid :class:`~.pennylane.labs.resource_estimation.ResourceOperator`

    We can construct a product operator as follows:

    >>> factors = [plre.ResourceX(), plre.ResourceY(), plre.ResourceZ()]
    >>> prod_xyz = plre.ResourceProd(factors)
    >>>
    >>> print(plre.estimate_resources(prod_xyz))
    --- Resources: ---
    Total qubits: 1
    Total gates : 3
    Qubit breakdown:
     clean qubits: 0, dirty qubits: 0, algorithmic qubits: 1
    Gate breakdown:
     {'X': 1, 'Y': 1, 'Z': 1}

    We can also specify the factors as a tuple with

    >>> factors = [(plre.ResourceX(), 2), (plre.ResourceZ(), 3)]
    >>> prod_x2z3 = plre.ResourceProd(factors)
    >>>
    >>> print(plre.estimate_resources(prod_x2z3))
    --- Resources: ---
    Total qubits: 1
    Total gates : 5
    Qubit breakdown:
     clean qubits: 0, dirty qubits: 0, algorithmic qubits: 1
    Gate breakdown:
     {'X': 2, 'Z': 3}

    """

    resource_keys = {"cmpr_factors_and_counts"}

    def __init__(
        self,
        res_ops: Iterable[ResourceOperator | tuple[int, ResourceOperator]],
        wires=None,
    ) -> None:

        ops = []
        counts = []
        for op_or_tup in res_ops:
            op, count = op_or_tup if isinstance(op_or_tup, tuple) else (op_or_tup, 1)

            ops.append(op)
            counts.append(count)

        self.dequeue(op_to_remove=ops)
        self.queue()

        try:
            cmpr_ops = tuple(op.resource_rep_from_op() for op in ops)
        except AttributeError as error:
            raise ValueError(
                "All factors of the Product must be instances of `ResourceOperator` in order to obtain resources."
            ) from error

        self.cmpr_factors_and_counts = tuple(zip(cmpr_ops, counts))

        if wires:
            self.wires = Wires(wires)
            self.num_wires = len(self.wires)
        else:
            ops_wires = [op.wires for op in ops if op.wires is not None]
            if len(ops_wires) == 0:
                self.wires = None
                self.num_wires = max(op.num_wires for op in ops)
            else:
                self.wires = Wires.all_wires(ops_wires)
                self.num_wires = len(self.wires)

<<<<<<< HEAD
    # pylint: disable=arguments-renamed
    def queue(self, ops_to_remove, context: QueuingManager = QueuingManager):
        """Append the operator to the Operator queue."""
        for op in ops_to_remove:
            context.remove(op)
        context.append(self)
        return self

=======
>>>>>>> af637c06
    @property
    def resource_params(self) -> dict:
        r"""Returns a dictionary containing the minimal information needed to compute the resources.

        Returns:
            dict: A dictionary containing the resource parameters:
            * cmpr_factors_and_counts (Tuple[Tuple[~.labs.resource_estimation.CompressedResourceOp, int]]):
            A sequence of tuples containing the operations, in the compressed representation, and
            a count for how many times they are repeated corresponding to the factors in the product.
        """
        return {"cmpr_factors_and_counts": self.cmpr_factors_and_counts}

    @classmethod
    def resource_rep(cls, cmpr_factors_and_counts) -> CompressedResourceOp:
        r"""Returns a compressed representation containing only the parameters of
        the Operator that are needed to compute a resource estimation.

        Args:
            cmpr_factors_and_counts (Tuple[Tuple[~.labs.resource_estimation.CompressedResourceOp, int]]):
                A sequence of tuples containing the operations, in the compressed representation, and
                a count for how many times they are repeated corresponding to the factors in the product.

        Returns:
            CompressedResourceOp: the operator in a compressed representation
        """
        return CompressedResourceOp(cls, {"cmpr_factors_and_counts": cmpr_factors_and_counts})

    @classmethod
    def default_resource_decomp(cls, cmpr_factors_and_counts, **kwargs):
        r"""Returns a list representing the resources of the operator. Each object represents a
        quantum gate and the number of times it occurs in the decomposition.

        Args:
            cmpr_factors_and_counts (Tuple[Tuple[~.labs.resource_estimation.CompressedResourceOp, int]]):
                A sequence of tuples containing the operations, in the compressed representation, and
                a count for how many times they are repeated corresponding to the factors in the product.

        Resources:
            This symbolic class represents a product of operations. The resources are defined
            trivially as the counts for each operation in the product.

        Returns:
            list[GateCount]: A list of GateCount objects, where each object
            represents a specific quantum gate and the number of times it appears
            in the decomposition.

        .. seealso:: :class:`~.ops.op_math.prod.Prod`

        **Example**

        The product of operations can be constructed as follows. Note, each operation in the
        product must be a valid :class:`~.pennylane.labs.resource_estimation.ResourceOperator`

        >>> factors = [plre.ResourceX(), plre.ResourceY(), plre.ResourceZ()]
        >>> prod_xyz = plre.ResourceProd(factors)
        >>>
        >>> print(plre.estimate_resources(prod_xyz))
        --- Resources: ---
        Total qubits: 1
        Total gates : 3
        Qubit breakdown:
        clean qubits: 0, dirty qubits: 0, algorithmic qubits: 1
        Gate breakdown:
        {'X': 1, 'Y': 1, 'Z': 1}

        We can also specify the factors as a tuple with

        >>> factors = [(plre.ResourceX(), 2), (plre.ResourceZ(), 3)]
        >>> prod_x2z3 = plre.ResourceProd(factors)
        >>>
        >>> print(plre.estimate_resources(prod_x2z3))
        --- Resources: ---
        Total qubits: 1
        Total gates : 5
        Qubit breakdown:
        clean qubits: 0, dirty qubits: 0, algorithmic qubits: 1
        Gate breakdown:
        {'X': 2, 'Z': 3}

        """
        return [GateCount(cmpr_op, count) for cmpr_op, count in cmpr_factors_and_counts]


class ResourceChangeBasisOp(ResourceOperator):
    r"""Change of Basis resource operator.

    A symbolic class used to represent a change of basis operation. This is a special
    type of operator which can be expressed as
    :math:`\hat{U}_{compute} \cdot \hat{V} \cdot \hat{U}_{uncompute}`. If no :code:`uncompute_op` is
    provided then the adjoint of the :code:`compute_op` is used by default.

    Args:
        compute_op (~.pennylane.labs.resource_estimation.ResourceOperator): A resource operator
            representing the basis change operation.
        base_op (~.pennylane.labs.resource_estimation.ResourceOperator): A resource operator
            representing the base operation.
        uncompute_op (~.pennylane.labs.resource_estimation.ResourceOperator, optional): An optional
            resource operator representing the inverse of the basis change operation.
        wires (Sequence[int], optional): the wires the operation acts on

    Resources:
        This symbolic class represents a product of the three provided operations. The resources are
        defined trivially as the sum of the costs of each.

    .. seealso:: :class:`~.ops.op_math.prod.Prod`

    **Example**

    Note, each operation in the product must be a valid :class:`~.pennylane.labs.resource_estimation.ResourceOperator`
    The change of basis operation can be constructed as follows:

    >>> compute_u = plre.ResourceS()
    >>> base_v = plre.ResourceZ()
    >>> cb_op = plre.ResourceChangeBasisOp(compute_u, base_v)
    >>> print(plre.estimate_resources(cb_op, gate_set={"Z", "S", "Adjoint(S)"}))
    --- Resources: ---
    Total qubits: 1
    Total gates : 3
    Qubit breakdown:
    clean qubits: 0, dirty qubits: 0, algorithmic qubits: 1
    Gate breakdown:
    {'S': 1, 'Z': 1, 'Adjoint(S)': 1}

    We can also set the :code:`uncompute_op` directly.

    >>> uncompute_u = plre.ResourceProd([plre.ResourceZ(), plre.ResourceS()])
    >>> cb_op = plre.ResourceChangeBasisOp(compute_u, base_v, uncompute_u)
    >>> print(plre.estimate_resources(cb_op, gate_set={"Z", "S", "Adjoint(S)"}))
    --- Resources: ---
    Total qubits: 1
    Total gates : 4
    Qubit breakdown:
    clean qubits: 0, dirty qubits: 0, algorithmic qubits: 1
    Gate breakdown:
    {'S': 2, 'Z': 2}

    """

    resource_keys = {"cmpr_compute_op", "cmpr_base_op", "cmpr_uncompute_op"}

    def __init__(
        self,
        compute_op: ResourceOperator,
        base_op: ResourceOperator,
        uncompute_op: None | ResourceOperator = None,
        wires=None,
    ) -> None:
        uncompute_op = uncompute_op or ResourceAdjoint(compute_op)
        ops_to_remove = [compute_op, base_op, uncompute_op]

        self.dequeue(op_to_remove=ops_to_remove)
        self.queue()

        try:
            self.cmpr_compute_op = compute_op.resource_rep_from_op()
            self.cmpr_base_op = base_op.resource_rep_from_op()
            self.cmpr_uncompute_op = uncompute_op.resource_rep_from_op()

        except AttributeError as error:
            raise ValueError(
                "All ops of the ChangeofBasisOp must be instances of `ResourceOperator` in order to obtain resources."
            ) from error

        if wires:
            self.wires = Wires(wires)
            self.num_wires = len(self.wires)
        else:
            ops_wires = [op.wires for op in ops_to_remove if op.wires is not None]
            if len(ops_wires) == 0:
                self.wires = None
                self.num_wires = max(op.num_wires for op in ops_to_remove)
            else:
                self.wires = Wires.all_wires(ops_wires)
                self.num_wires = len(self.wires)

<<<<<<< HEAD
    # pylint: disable=arguments-renamed
    def queue(self, ops_to_remove, context: QueuingManager = QueuingManager):
        """Append the operator to the Operator queue."""
        for op in ops_to_remove:
            context.remove(op)
        context.append(self)
        return self

=======
>>>>>>> af637c06
    @property
    def resource_params(self) -> dict:
        r"""Returns a dictionary containing the minimal information needed to compute the resources.

        Returns:
            dict: A dictionary containing the resource parameters:
            * cmpr_compute_op (CompressedResourceOp): A compressed resource operator, corresponding
            to the compute operation.
            * cmpr_base_op (CompressedResourceOp): A compressed resource operator, corresponding
            to the base operation.
            * cmpr_uncompute_op (CompressedResourceOp): A compressed resource operator, corresponding
            to the uncompute operation.

        """
        return {
            "cmpr_compute_op": self.cmpr_compute_op,
            "cmpr_base_op": self.cmpr_base_op,
            "cmpr_uncompute_op": self.cmpr_uncompute_op,
        }

    @classmethod
    def resource_rep(
        cls, cmpr_compute_op, cmpr_base_op, cmpr_uncompute_op=None
    ) -> CompressedResourceOp:
        r"""Returns a compressed representation containing only the parameters of
        the Operator that are needed to estimate the resources.

        Args:
            cmpr_compute_op (CompressedResourceOp): A compressed resource operator, corresponding
                to the compute operation.
            cmpr_base_op (CompressedResourceOp): A compressed resource operator, corresponding
                to the base operation.
            cmpr_uncompute_op (CompressedResourceOp): A compressed resource operator, corresponding
                to the uncompute operation.

        Returns:
            CompressedResourceOp: the operator in a compressed representation
        """
        cmpr_uncompute_op = cmpr_uncompute_op or resource_rep(
            ResourceAdjoint, {"base_cmpr_op": cmpr_compute_op}
        )
        return CompressedResourceOp(
            cls,
            {
                "cmpr_compute_op": cmpr_compute_op,
                "cmpr_base_op": cmpr_base_op,
                "cmpr_uncompute_op": cmpr_uncompute_op,
            },
        )

    @classmethod
    def default_resource_decomp(cls, cmpr_compute_op, cmpr_base_op, cmpr_uncompute_op, **kwargs):
        r"""Returns a list representing the resources of the operator. Each object represents a
        quantum gate and the number of times it occurs in the decomposition.

        Args:
            cmpr_compute_op (CompressedResourceOp): A compressed resource operator, corresponding
                to the compute operation.
            cmpr_base_op (CompressedResourceOp): A compressed resource operator, corresponding
                to the base operation.
            cmpr_uncompute_op (CompressedResourceOp): A compressed resource operator, corresponding
                to the uncompute operation.

        Resources:
            This symbolic class represents a product of the three provided operations. The resources are
            defined trivially as the sum of the costs of each.

        .. seealso:: :class:`~.ops.op_math.prod.Prod`

        **Example**

        Note, each operation in the product must be a valid :class:`~.pennylane.labs.resource_estimation.ResourceOperator`
        The change of basis operation can be constructed as follows:

        >>> compute_u = plre.ResourceS()
        >>> base_v = plre.ResourceZ()
        >>> cb_op = plre.ResourceChangeBasisOp(compute_u, base_v)
        >>> print(plre.estimate_resources(cb_op, gate_set={"Z", "S", "Adjoint(S)"}))
        --- Resources: ---
        Total qubits: 1
        Total gates : 3
        Qubit breakdown:
        clean qubits: 0, dirty qubits: 0, algorithmic qubits: 1
        Gate breakdown:
        {'S': 1, 'Z': 1, 'Adjoint(S)': 1}

        We can also set the :code:`uncompute_op` directly.

        >>> uncompute_u = plre.ResourceProd([plre.ResourceZ(), plre.ResourceS()])
        >>> cb_op = plre.ResourceChangeBasisOp(compute_u, base_v, uncompute_u)
        >>> print(plre.estimate_resources(cb_op, gate_set={"Z", "S", "Adjoint(S)"}))
        --- Resources: ---
        Total qubits: 1
        Total gates : 4
        Qubit breakdown:
        clean qubits: 0, dirty qubits: 0, algorithmic qubits: 1
        Gate breakdown:
        {'S': 2, 'Z': 2}

        """
        return [
            GateCount(cmpr_compute_op),
            GateCount(cmpr_base_op),
            GateCount(cmpr_uncompute_op),
        ]


@singledispatch
def _apply_adj(action):
    raise TypeError(f"Unsupported type {action}")


@_apply_adj.register
def _(action: GateCount):
    gate = action.gate
    return GateCount(resource_rep(ResourceAdjoint, {"base_cmpr_op": gate}), action.count)


@_apply_adj.register
def _(action: AllocWires):
    return FreeWires(action.num_wires)


@_apply_adj.register
def _(action: FreeWires):
    return AllocWires(action.num_wires)<|MERGE_RESOLUTION|>--- conflicted
+++ resolved
@@ -104,16 +104,6 @@
             self.wires = None or base_op.wires
             self.num_wires = base_op.num_wires
 
-<<<<<<< HEAD
-    # pylint: disable=arguments-renamed
-    def queue(self, remove_op, context: QueuingManager = QueuingManager):
-        """Append the operator to the Operator queue."""
-        context.remove(remove_op)
-        context.append(self)
-        return self
-
-=======
->>>>>>> af637c06
     @property
     def resource_params(self) -> dict:
         r"""Returns a dictionary containing the minimal information needed to compute the resources.
@@ -321,16 +311,6 @@
             num_base_wires = base_op.num_wires
             self.num_wires = num_ctrl_wires + num_base_wires
 
-<<<<<<< HEAD
-    # pylint: disable=arguments-renamed
-    def queue(self, remove_base_op, context: QueuingManager = QueuingManager):
-        """Append the operator to the Operator queue."""
-        context.remove(remove_base_op)
-        context.append(self)
-        return self
-
-=======
->>>>>>> af637c06
     @property
     def resource_params(self) -> dict:
         r"""Returns a dictionary containing the minimal information needed to compute the resources.
@@ -592,16 +572,6 @@
             self.wires = None or base_op.wires
             self.num_wires = base_op.num_wires
 
-<<<<<<< HEAD
-    # pylint: disable=arguments-renamed
-    def queue(self, remove_op, context: QueuingManager = QueuingManager):
-        """Append the operator to the Operator queue."""
-        context.remove(remove_op)
-        context.append(self)
-        return self
-
-=======
->>>>>>> af637c06
     @property
     def resource_params(self) -> dict:
         r"""Returns a dictionary containing the minimal information needed to compute the resources.
@@ -820,17 +790,6 @@
                 self.wires = Wires.all_wires(ops_wires)
                 self.num_wires = len(self.wires)
 
-<<<<<<< HEAD
-    # pylint: disable=arguments-renamed
-    def queue(self, ops_to_remove, context: QueuingManager = QueuingManager):
-        """Append the operator to the Operator queue."""
-        for op in ops_to_remove:
-            context.remove(op)
-        context.append(self)
-        return self
-
-=======
->>>>>>> af637c06
     @property
     def resource_params(self) -> dict:
         r"""Returns a dictionary containing the minimal information needed to compute the resources.
@@ -1006,17 +965,6 @@
                 self.wires = Wires.all_wires(ops_wires)
                 self.num_wires = len(self.wires)
 
-<<<<<<< HEAD
-    # pylint: disable=arguments-renamed
-    def queue(self, ops_to_remove, context: QueuingManager = QueuingManager):
-        """Append the operator to the Operator queue."""
-        for op in ops_to_remove:
-            context.remove(op)
-        context.append(self)
-        return self
-
-=======
->>>>>>> af637c06
     @property
     def resource_params(self) -> dict:
         r"""Returns a dictionary containing the minimal information needed to compute the resources.
