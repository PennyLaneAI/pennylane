--- conflicted
+++ resolved
@@ -196,9 +196,13 @@
     def resource_rep(cls) -> re.CompressedResourceOp:
         return re.CompressedResourceOp(cls, {})
 
+    @classmethod
+    def adjoint_resource_decomp(cls, **kwargs):
+        return {cls.resource_rep(): 1}
+
 
 class ResourceCNOT(qml.CNOT, re.ResourceOperator):
-    r"""Resource class for CNOT
+    """Resource class for the CNOT gate."""
 
     Resources:
         There is no further decomposition provided for this gate.
@@ -449,7 +453,6 @@
     @classmethod
     def resource_rep(cls) -> re.CompressedResourceOp:
         return re.CompressedResourceOp(cls, {})
-
 
 class ResourceControlledPhaseShift(qml.ControlledPhaseShift, re.ResourceOperator):
     r"""Resource class for the ControlledPhaseShift gate.
@@ -488,26 +491,6 @@
 
     @classmethod
     def resource_rep(cls) -> re.CompressedResourceOp:
-<<<<<<< HEAD
-        return re.CompressedResourceOp(cls, {})
-
-    @classmethod
-    def adjoint_resource_decomp(cls, **kwargs):
-        return {cls.resource_rep(): 1}
-
-
-class ResourceCNOT(qml.CNOT, re.ResourceOperator):
-    """Resource class for the CNOT gate."""
-
-    @staticmethod
-    def _resource_decomp(**kwargs) -> Dict[re.CompressedResourceOp, int]:
-        raise re.ResourcesNotDefined
-
-    def resource_params(self) -> dict:
-        return {}
-
-    @classmethod
-    def resource_rep(cls) -> re.CompressedResourceOp:
         return re.CompressedResourceOp(cls, {})
 
     @classmethod
@@ -516,7 +499,4 @@
 
     @classmethod
     def pow_resource_decomp(cls, z, **kwargs) -> Dict[re.CompressedResourceOp, int]:
-        return {cls.resource_rep(): z % 2}
-=======
-        return re.CompressedResourceOp(cls, {})
->>>>>>> 93c86e98
+        return {cls.resource_rep(): z % 2}