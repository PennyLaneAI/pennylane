--- conflicted
+++ resolved
@@ -99,12 +99,8 @@
         s_dag = re.ResourceAdjoint.resource_rep(re.ResourceS, {})
 
         gate_types[cnot] = 1
-<<<<<<< HEAD
         gate_types[s] = 1
         gate_types[s_dag] = 1
-=======
-        gate_types[s] = 1 + 3  # S^dagg = 3*S in cost  TODO: Update with Adjoint(S)
->>>>>>> 1f0e85be
 
         return gate_types
 
@@ -364,12 +360,14 @@
         h = re.ResourceHadamard.resource_rep()
         s = re.ResourceS.resource_rep()
         cz = re.ResourceCZ.resource_rep()
+        t_dag = re.ResourceAdjoint(re.ResourceT, {})
 
         gate_types[cnot] = 9
         gate_types[h] = 3
         gate_types[s] = 1
         gate_types[cz] = 1
-        gate_types[t] = 2 + 2 * (7)  # T^dagg = 7*T in cost  TODO: Update with Adjoint(T)
+        gate_types[t] = 2
+        gate_types[t_dag] = 2
 
         return gate_types
 
@@ -582,7 +580,7 @@
     ) -> Dict[re.CompressedResourceOp, int]:
         return {
             re.ResourceControlled.resource_rep(
-                re.ResourceRX, {}, num_ctrl_wires + 1, num_ctrl_values + 1, num_work_wires
+                re.ResourceRX, {}, num_ctrl_wires + 1, num_ctrl_values, num_work_wires
             ): 1
         }
 
@@ -635,7 +633,7 @@
     ) -> Dict[re.CompressedResourceOp, int]:
         return {
             re.ResourceControlled.resource_rep(
-                re.ResourceRY, {}, num_ctrl_wires + 1, num_ctrl_values + 1, num_work_wires
+                re.ResourceRY, {}, num_ctrl_wires + 1, num_ctrl_values, num_work_wires
             ): 1
         }
 
@@ -688,7 +686,7 @@
     ) -> Dict[re.CompressedResourceOp, int]:
         return {
             re.ResourceControlled.resource_rep(
-                re.ResourceRZ, {}, num_ctrl_wires + 1, num_ctrl_values + 1, num_work_wires
+                re.ResourceRZ, {}, num_ctrl_wires + 1, num_ctrl_values, num_work_wires
             ): 1
         }
 
@@ -752,7 +750,7 @@
     ) -> Dict[re.CompressedResourceOp, int]:
         return {
             re.ResourceControlled.resource_rep(
-                re.ResourceRot, {}, num_ctrl_wires + 1, num_ctrl_values + 1, num_work_wires
+                re.ResourceRot, {}, num_ctrl_wires + 1, num_ctrl_values, num_work_wires
             ): 1
         }
 
@@ -798,7 +796,7 @@
     ) -> Dict[re.CompressedResourceOp, int]:
         return {
             re.ResourceControlled.resource_rep(
-                re.ResourcePhaseShift, {}, num_ctrl_wires + 1, num_ctrl_values + 1, num_work_wires
+                re.ResourcePhaseShift, {}, num_ctrl_wires + 1, num_ctrl_values, num_work_wires
             ): 1
         }
 
