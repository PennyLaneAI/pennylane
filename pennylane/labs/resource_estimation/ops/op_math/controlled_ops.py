--- conflicted
+++ resolved
@@ -1,17 +1,7 @@
 from typing import Dict
 
 import pennylane as qml
-<<<<<<< HEAD
-from pennylane.labs.resource_estimation import (
-    CompressedResourceOp,
-    ResourceConstructor,
-    ResourcesNotDefined,
-)
-
-# pylint: disable=too-many-ancestors
-=======
 import pennylane.labs.resource_estimation as re
->>>>>>> 09d64c33
 
 
 class ResourceControlledPhaseShift(qml.ControlledPhaseShift, re.ResourceConstructor):
@@ -32,16 +22,11 @@
     def resource_params(self):
         return {}
 
-<<<<<<< HEAD
-
-class ResourceCNOT(qml.CNOT, ResourceConstructor):
-=======
     @staticmethod
     def resource_rep() -> re.CompressedResourceOp:
         return re.CompressedResourceOp(qml.ControlledPhaseShift, {})
 
 class ResourceCNOT(qml.CNOT, re.ResourceConstructor):
->>>>>>> 09d64c33
     """Resource class for CNOT"""
 
     @staticmethod
