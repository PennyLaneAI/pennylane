--- conflicted
+++ resolved
@@ -290,11 +290,7 @@
 
 
 class ResourceCNOT(qml.CNOT, re.ResourceOperator):
-<<<<<<< HEAD
-    """Resource class for the CNOT gate.
-=======
     r"""Resource class for the CNOT gate.
->>>>>>> 66f0ba77
 
     Resources:
         There is no further decomposition provided for this gate.
