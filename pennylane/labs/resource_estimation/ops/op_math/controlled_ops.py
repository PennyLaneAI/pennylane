--- conflicted
+++ resolved
@@ -100,12 +100,8 @@
         s_dag = re.ResourceAdjoint.resource_rep(re.ResourceS, {})
 
         gate_types[cnot] = 1
-<<<<<<< HEAD
         gate_types[s] = 1
         gate_types[s_dag] = 1
-=======
-        gate_types[s] = 1 + 3  # S^dagg = 3*S in cost
->>>>>>> 71897924
 
         return gate_types
 
@@ -795,7 +791,7 @@
     ) -> Dict[re.CompressedResourceOp, int]:
         return {
             re.ResourceControlled.resource_rep(
-                re.ResourcePhaseShift, num_ctrl_wires + 1, num_ctrl_values + 1, num_work_wires
+                re.ResourcePhaseShift, {}, num_ctrl_wires + 1, num_ctrl_values + 1, num_work_wires
             ): 1
         }
 
