--- conflicted
+++ resolved
@@ -940,9 +940,6 @@
         num_work_wires,
         **kwargs,  # pylint: disable=unused-argument
     ) -> Dict[re.CompressedResourceOp, int]:
-<<<<<<< HEAD
-        gate_types = defaultdict(int)
-=======
         r"""Returns a dictionary representing the resources of the operator. The
         keys are the operators and the associated values are the counts.
 
@@ -956,6 +953,8 @@
             without ancilla qubits <https://www.nature.com/articles/s41467-024-50065-x>`_. Specifically, the
             resources are given by the following rules:
 
+            * If there are no control qubits, treat the operation as a :class:`~.ResourceX` gate.
+
             * If there is only one control qubit, treat the resources as a :class:`~.ResourceCNOT` gate.
 
             * If there are two control qubits, treat the resources as a :class:`~.ResourceToffoli` gate.
@@ -966,8 +965,7 @@
             * If there are more than three control qubits (:math:`n`), the resources are given by
             :math:`36n - 111` :class:`~.ResourceCNOT` gates.
         """
-        gate_types = {}
->>>>>>> c4c9f163
+        gate_types = defaultdict(int)
 
         x = re.ResourceX.resource_rep()
         if num_ctrl_values:
