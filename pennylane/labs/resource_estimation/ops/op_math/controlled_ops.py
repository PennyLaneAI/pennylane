# Copyright 2024 Xanadu Quantum Technologies Inc.

# Licensed under the Apache License, Version 2.0 (the "License");
# you may not use this file except in compliance with the License.
# You may obtain a copy of the License at

#     http://www.apache.org/licenses/LICENSE-2.0

# Unless required by applicable law or agreed to in writing, software
# distributed under the License is distributed on an "AS IS" BASIS,
# WITHOUT WARRANTIES OR CONDITIONS OF ANY KIND, either express or implied.
# See the License for the specific language governing permissions and
# limitations under the License.
r"""Resource operators for controlled operations."""
from typing import Dict

import pennylane as qml
import pennylane.labs.resource_estimation as re

# pylint: disable=arguments-differ,too-many-ancestors


class ResourceCH(qml.CH, re.ResourceOperator):
<<<<<<< HEAD
    r"""Resource class for CH gate.
=======
    r"""Resource class for the CH gate.
>>>>>>> da480d98

    Resources:
        The resources are derived from the following identities (as presented in this
        `blog post <https://quantumcomputing.stackexchange.com/questions/15734/how-to-construct-a-controlled-hadamard-gate-using-single-qubit-gates-and-control>`_):

        .. math::

            \begin{align}
                \hat{H} &= \hat{R}_{y}(\frac{\pi}{4}) \cdot \hat{Z}  \cdot \hat{R}_{y}(\frac{-\pi}{4}), \\
                \hat{Z} &= \hat{H} \cdot \hat{X}  \cdot \hat{H}.
            \end{align}

        We can control on the Pauli-X gate to obtain our controlled Hadamard gate.

    """

    @staticmethod
    def _resource_decomp(**kwargs) -> Dict[re.CompressedResourceOp, int]:
        gate_types = {}

        ry = re.ResourceRY.resource_rep()
        h = re.ResourceHadamard.resource_rep()
        cnot = re.ResourceCNOT.resource_rep()

        gate_types[h] = 2
        gate_types[ry] = 2
        gate_types[cnot] = 1

        return gate_types

    def resource_params(self) -> dict:
        return {}

    @classmethod
    def resource_rep(cls) -> re.CompressedResourceOp:
        return re.CompressedResourceOp(cls, {})


class ResourceCY(qml.CY, re.ResourceOperator):
<<<<<<< HEAD
    r"""Resource class for CY gate.
=======
    r"""Resource class for the CY gate.
>>>>>>> da480d98

    Resources:
        The resources are derived from the following identity:

        .. math:: \hat{Y} = \hat{S} \cdot \hat{X} \cdot \hat{S}^{\dagger}.

        We can control on the Pauli-X gate to obtain our controlled-Y gate.

    """

    @staticmethod
    def _resource_decomp(**kwargs) -> Dict[re.CompressedResourceOp, int]:
        gate_types = {}

        cnot = re.ResourceCNOT.resource_rep()
        s = re.ResourceS.resource_rep()

        gate_types[cnot] = 1
        gate_types[s] = 1 + 3  # S^dagg = 3*S in cost  TODO: Update with Adjoint(S)

        return gate_types

    def resource_params(self) -> dict:
        return {}

    @classmethod
    def resource_rep(cls) -> re.CompressedResourceOp:
        return re.CompressedResourceOp(cls, {})


class ResourceCZ(qml.CZ, re.ResourceOperator):
<<<<<<< HEAD
    r"""Resource class for CZ
=======
    r"""Resource class for the CZ gate.
>>>>>>> da480d98

    Resources:
        The resources are derived from the following identity:

        .. math:: \hat{Z} = \hat{H} \cdot \hat{X} \cdot \hat{H}.

        We can control on the Pauli-X gate to obtain our controlled-Z gate.

    """

    @staticmethod
    def _resource_decomp(**kwargs) -> Dict[re.CompressedResourceOp, int]:
        gate_types = {}

        cnot = re.ResourceCNOT.resource_rep()
        h = re.ResourceHadamard.resource_rep()

        gate_types[cnot] = 1
        gate_types[h] = 2

        return gate_types

    def resource_params(self) -> dict:
        return {}

    @classmethod
    def resource_rep(cls) -> re.CompressedResourceOp:
        return re.CompressedResourceOp(cls, {})


class ResourceCSWAP(qml.CSWAP, re.ResourceOperator):
<<<<<<< HEAD
    r"""Resource class for CSWAP
=======
    r"""Resource class for the CSWAP gate.
>>>>>>> da480d98

    Resources:
        The resources are taken (figure 1d) from the paper `Shallow unitary decompositions
        of quantum Fredkin and Toffoli gates for connectivity-aware equivalent circuit averaging
        <https://arxiv.org/pdf/2305.18128>`_.

        The circuit which applies the SWAP operation on wires (1, 2) and controlled on wire (0) is
        given by:

        .. code-block:: bash

            0: ────╭●────┤
            1: ─╭X─├●─╭X─┤
            2: ─╰●─╰X─╰●─┤

    """

    @staticmethod
    def _resource_decomp(**kwargs) -> Dict[re.CompressedResourceOp, int]:
        gate_types = {}

        tof = re.ResourceToffoli.resource_rep()
        cnot = re.ResourceCNOT.resource_rep()

        gate_types[tof] = 1
        gate_types[cnot] = 2

        return gate_types

    def resource_params(self) -> dict:
        return {}

    @classmethod
    def resource_rep(cls) -> re.CompressedResourceOp:
        return re.CompressedResourceOp(cls, {})


class ResourceCCZ(qml.CCZ, re.ResourceOperator):
<<<<<<< HEAD
    r"""Resource class for CCZ
=======
    r"""Resource class for the CCZ gate.
>>>>>>> da480d98

    Resources:
        The resources are derived from the following identity:

        .. math:: \hat{Z} = \hat{H} \cdot \hat{X} \cdot \hat{H}.

        We replace the Pauli-X gate with a Toffoli gate to obtain our control-control-Z gate.
    """

    @staticmethod
    def _resource_decomp(**kwargs) -> Dict[re.CompressedResourceOp, int]:
        gate_types = {}

        toffoli = re.ResourceToffoli.resource_rep()
        h = re.ResourceHadamard.resource_rep()

        gate_types[toffoli] = 1
        gate_types[h] = 2

        return gate_types

    def resource_params(self) -> dict:
        return {}

    @classmethod
    def resource_rep(cls) -> re.CompressedResourceOp:
        return re.CompressedResourceOp(cls, {})


class ResourceCNOT(qml.CNOT, re.ResourceOperator):
<<<<<<< HEAD
    r"""Resource class for CNOT
=======
    r"""Resource class for the CNOT gate.
>>>>>>> da480d98

    Resources:
        There is no further decomposition provided for this gate.

    """

    @staticmethod
    def _resource_decomp(**kwargs) -> Dict[re.CompressedResourceOp, int]:
        raise re.ResourcesNotDefined

    def resource_params(self) -> dict:
        return {}

    @classmethod
    def resource_rep(cls) -> re.CompressedResourceOp:
        return re.CompressedResourceOp(cls, {})


class ResourceToffoli(qml.Toffoli, re.ResourceOperator):
<<<<<<< HEAD
    r"""Resource class for Toffoli
=======
    r"""Resource class for the Toffoli gate.
>>>>>>> da480d98

    Resources:
        The resources are obtained from (in figure 1.) the paper `Novel constructions for the fault-tolerant
        Toffoli gate <https://arxiv.org/pdf/1212.5069>`_.

        The circuit which applies the Toffoli gate on target wire 'target' with control wires ('c1', 'c2') is
        given by:

        .. code-block:: bash

                c1: ─╭●────╭X──T†────────╭X────╭●───────────────╭●─┤
                c2: ─│──╭X─│──╭●───T†─╭●─│──╭X─│────────────────╰Z─┤
              aux1: ─╰X─│──│──╰X───T──╰X─│──│──╰X────────────────║─┤
              aux2: ──H─╰●─╰●──T─────────╰●─╰●──H──S─╭●──H──┤↗├──║─┤
            target: ─────────────────────────────────╰X──────║───║─┤
                                                             ╚═══╝

    """

    @staticmethod
    def _resource_decomp(**kwargs) -> Dict[re.CompressedResourceOp, int]:
        gate_types = {}

        cnot = re.ResourceCNOT.resource_rep()
        t = re.ResourceT.resource_rep()
        h = re.ResourceHadamard.resource_rep()
        s = re.ResourceS.resource_rep()
        cz = re.ResourceCZ.resource_rep()

        gate_types[cnot] = 9
        gate_types[h] = 3
        gate_types[s] = 1
        gate_types[cz] = 1
        gate_types[t] = 2 + 2 * (7)  # T^dagg = 7*T in cost  TODO: Update with Adjoint(T)

        return gate_types

    @staticmethod
    def textbook_resource_decomp() -> Dict[re.CompressedResourceOp, int]:
        r"""Resources for the Toffoli gate

        Resources:
            The resources are taken (figure 4.9) from the textbook `Quantum Computation and Quantum Information
            <https://www.cambridge.org/highereducation/books/quantum-computation-and-quantum-information/01E10196D0A682A6AEFFEA52D53BE9AE#overview>`_.

            The circuit is given by:

            .. code-block:: bash

                0: ───────────╭●───────────╭●────╭●──T──╭●─┤
                1: ────╭●─────│─────╭●─────│───T─╰X──T†─╰X─┤
                2: ──H─╰X──T†─╰X──T─╰X──T†─╰X──T──H────────┤

        """
        gate_types = {}

        cnot = re.ResourceCNOT.resource_rep()
        t = re.ResourceT.resource_rep()
        h = re.ResourceHadamard.resource_rep()

        gate_types[cnot] = 6
        gate_types[h] = 2
        gate_types[t] = 7

        return gate_types

    def resource_params(self) -> dict:
        return {}

    @classmethod
    def resource_rep(cls) -> re.CompressedResourceOp:
        return re.CompressedResourceOp(cls, {})


class ResourceMultiControlledX(qml.MultiControlledX, re.ResourceOperator):
<<<<<<< HEAD
    r"""Resource class for MultiControlledX
=======
    r"""Resource class for the MultiControlledX gate.
>>>>>>> da480d98

    Resources:
        The resources are obtained from (table 3.) the paper `Polylogarithmic-depth controlled-NOT gates
        without ancilla qubits <https://www.nature.com/articles/s41467-024-50065-x>`_. Specifically, the
        resources are given by the following rules:

        * If there is only one control qubit, treat the resources as a :code:`CNOT` gate.

        * If there are two control qubits, treat the resources as a :code:`Toffoli` gate.

        * If there are three control qubits, the resources are two :code:`CNOT` gates and
          one :code:`Toffoli` gate.

        * If there are more than three control qubits (:math:`n`), the resources are given by
          :math:`36n - 111` :code:`CNOT` gates.

    """

    # TODO: There is a more efficient resource decomposition, need to update this based on the paper.

    @staticmethod
    def _resource_decomp(
        num_ctrl_wires,
        num_ctrl_values,
        num_work_wires,
        **kwargs,  # pylint: disable=unused-argument
    ) -> Dict[re.CompressedResourceOp, int]:
        gate_types = {}

        if num_ctrl_values:
            x = re.ResourceX.resource_rep()
            gate_types[x] = num_ctrl_values * 2

        cnot = re.ResourceCNOT.resource_rep()
        if num_ctrl_wires == 1:
            gate_types[cnot] = 1
            return gate_types

        toffoli = re.ResourceToffoli.resource_rep()
        if num_ctrl_wires == 2:
            gate_types[toffoli] = 1
            return gate_types

        if num_ctrl_wires == 3:
            gate_types[cnot] = 2
            gate_types[toffoli] = 1
            return gate_types

        gate_types[cnot] = 36 * num_ctrl_wires - 111
        return gate_types

    def resource_params(self) -> dict:
        num_control = len(self.hyperparameters["control_wires"])
        num_work_wires = len(self.hyperparameters["work_wires"])

        num_control_values = len([val for val in self.hyperparameters["control_values"] if not val])

        return {
            "num_ctrl_wires": num_control,
            "num_ctrl_values": num_control_values,
            "num_work_wires": num_work_wires,
        }

    @classmethod
    def resource_rep(
        cls, num_ctrl_wires, num_ctrl_values, num_work_wires
    ) -> re.CompressedResourceOp:
        return re.CompressedResourceOp(
            cls,
            {
                "num_ctrl_wires": num_ctrl_wires,
                "num_ctrl_values": num_ctrl_values,
                "num_work_wires": num_work_wires,
            },
        )


class ResourceCRX(qml.CRX, re.ResourceOperator):
<<<<<<< HEAD
    r"""Resource class for CRX

    Resources:
        The resources are based from (in figure 1b.) the paper `T-count and T-depth of any multi-qubit
=======
    r"""Resource class for the CRX gate.

    Resources:
        The resources are taken from (in figure 1b.) the paper `T-count and T-depth of any multi-qubit
>>>>>>> da480d98
        unitary <https://arxiv.org/pdf/2110.10292>`_. In combination with the following identity:

        .. math:: \hat{RX} = \hat{H} \cdot \hat{RZ}  \cdot \hat{H},

        we can express the :code:`CRX` gate as a :code:`CRZ` gate conjugated by :code:`Hadamard` gates.
        The expression for controlled-RZ gates is used as defined in the reference above.

    """

    @staticmethod
    def _resource_decomp(**kwargs) -> Dict[re.CompressedResourceOp, int]:
        gate_types = {}

        h = re.ResourceHadamard.resource_rep()
        rz = re.ResourceRZ.resource_rep()
        cnot = re.ResourceCNOT.resource_rep()

        gate_types[cnot] = 2
        gate_types[rz] = 2
        gate_types[h] = 2

        return gate_types

    def resource_params(self) -> dict:
        return {}

    @classmethod
    def resource_rep(cls) -> re.CompressedResourceOp:
        return re.CompressedResourceOp(cls, {})


class ResourceCRY(qml.CRY, re.ResourceOperator):
<<<<<<< HEAD
    r"""Resource class for CRY

    Resources:
        The resources are based from (in figure 1b.) the paper `T-count and T-depth of any multi-qubit
=======
    r"""Resource class for the CRY gate.

    Resources:
        The resources are taken from (in figure 1b.) the paper `T-count and T-depth of any multi-qubit
>>>>>>> da480d98
        unitary <https://arxiv.org/pdf/2110.10292>`_. The resources are derived with the following identity:

        .. math:: \hat{RY}(\theta) = \hat{X} \cdot \hat{RY}(- \theta) \cdot \hat{X}.

        By replacing the :code:`X` gates with :code:`CNOT` gates, we obtain a controlled-version of this
        identity. Thus we are able to constructively or destructively interfere the gates based on the value
        of the control qubit.

    """

    @staticmethod
    def _resource_decomp(**kwargs) -> Dict[re.CompressedResourceOp, int]:
        gate_types = {}

        cnot = re.ResourceCNOT.resource_rep()
        ry = re.ResourceRY.resource_rep()

        gate_types[cnot] = 2
        gate_types[ry] = 2

        return gate_types

    def resource_params(self) -> dict:
        return {}

    @classmethod
    def resource_rep(cls) -> re.CompressedResourceOp:
        return re.CompressedResourceOp(cls, {})


class ResourceCRZ(qml.CRZ, re.ResourceOperator):
<<<<<<< HEAD
    r"""Resource class for CRZ
=======
    r"""Resource class for the CRZ gate.
>>>>>>> da480d98

    Resources:
        The resources are obtained from (in figure 1b.) the paper `T-count and T-depth of any multi-qubit
        unitary <https://arxiv.org/pdf/2110.10292>`_. They are derived from the following identity:

        .. math:: \hat{RZ}(\theta) = \hat{X} \cdot \hat{RZ}(- \theta) \cdot \hat{X}.

        By replacing the :code:`X` gates with :code:`CNOT` gates, we obtain a controlled-version of this
        identity. Thus we are able to constructively or destructively interfere the gates based on the value
        of the control qubit.

    """

    @staticmethod
    def _resource_decomp(**kwargs) -> Dict[re.CompressedResourceOp, int]:
        gate_types = {}

        cnot = re.ResourceCNOT.resource_rep()
        rz = re.ResourceRZ.resource_rep()

        gate_types[cnot] = 2
        gate_types[rz] = 2

        return gate_types

    def resource_params(self) -> dict:
        return {}

    @classmethod
    def resource_rep(cls) -> re.CompressedResourceOp:
        return re.CompressedResourceOp(cls, {})


class ResourceCRot(qml.CRot, re.ResourceOperator):
<<<<<<< HEAD
    r"""Resource class for CRot
=======
    r"""Resource class for the CRot gate.
>>>>>>> da480d98

    Resources:
        The resources are derived from (in figure 1b.) the paper `T-count and T-depth of any multi-qubit
        unitary <https://arxiv.org/pdf/2110.10292>`_. The resources are derived with the following identities:

        .. math::

            \begin{align}
                \hat{RZ}(\theta) = \hat{X} \cdot \hat{RZ}(- \theta) \cdot \hat{X}, \\
                \hat{RY}(\theta) = \hat{X} \cdot \hat{RY}(- \theta) \cdot \hat{X}.
            \end{align}

        This identity is applied along with some clever choices for the angle values to combine rotation;
        the final circuit takes the form:

        .. code-block:: bash

            ctrl: ─────╭●─────────╭●─────────┤
            trgt: ──RZ─╰X──RZ──RY─╰X──RY──RZ─┤

    """

    @staticmethod
    def _resource_decomp(**kwargs) -> Dict[re.CompressedResourceOp, int]:
        gate_types = {}

        cnot = re.ResourceCNOT.resource_rep()
        rz = re.ResourceRZ.resource_rep()
        ry = re.ResourceRY.resource_rep()

        gate_types[cnot] = 2
        gate_types[rz] = 3
        gate_types[ry] = 2

        return gate_types

    def resource_params(self) -> dict:
        return {}

    @classmethod
    def resource_rep(cls) -> re.CompressedResourceOp:
        return re.CompressedResourceOp(cls, {})


class ResourceControlledPhaseShift(qml.ControlledPhaseShift, re.ResourceOperator):
    r"""Resource class for the ControlledPhaseShift gate.

    Resources:
        The resources are derived using the fact that a :code:`PhaseShift` gate is identical to
        the :code:`RZ` gate up to some global phase. Furthermore, a controlled global phase simplifies
        to a :code:`PhaseShift` gate. This gives rise to the following identity:

        .. math:: CR_\phi(\phi) = (R_\phi(\phi/2) \otimes I) \cdot CNOT \cdot (I \otimes R_\phi(-\phi/2)) \cdot CNOT \cdot (I \otimes R_\phi(\phi/2))

    """

    @staticmethod
    def _resource_decomp(**kwargs) -> Dict[re.CompressedResourceOp, int]:
        gate_types = {}

        cnot = re.ResourceCNOT.resource_rep()
        rz = re.ResourceRZ.resource_rep()

        gate_types[cnot] = 2
        gate_types[rz] = 3

        return gate_types

    def resource_params(self):
        return {}

    @classmethod
    def resource_rep(cls) -> re.CompressedResourceOp:
        return re.CompressedResourceOp(cls, {})<|MERGE_RESOLUTION|>--- conflicted
+++ resolved
@@ -21,11 +21,7 @@
 
 
 class ResourceCH(qml.CH, re.ResourceOperator):
-<<<<<<< HEAD
-    r"""Resource class for CH gate.
-=======
     r"""Resource class for the CH gate.
->>>>>>> da480d98
 
     Resources:
         The resources are derived from the following identities (as presented in this
@@ -65,11 +61,7 @@
 
 
 class ResourceCY(qml.CY, re.ResourceOperator):
-<<<<<<< HEAD
-    r"""Resource class for CY gate.
-=======
     r"""Resource class for the CY gate.
->>>>>>> da480d98
 
     Resources:
         The resources are derived from the following identity:
@@ -101,11 +93,7 @@
 
 
 class ResourceCZ(qml.CZ, re.ResourceOperator):
-<<<<<<< HEAD
-    r"""Resource class for CZ
-=======
     r"""Resource class for the CZ gate.
->>>>>>> da480d98
 
     Resources:
         The resources are derived from the following identity:
@@ -137,11 +125,7 @@
 
 
 class ResourceCSWAP(qml.CSWAP, re.ResourceOperator):
-<<<<<<< HEAD
-    r"""Resource class for CSWAP
-=======
     r"""Resource class for the CSWAP gate.
->>>>>>> da480d98
 
     Resources:
         The resources are taken (figure 1d) from the paper `Shallow unitary decompositions
@@ -180,11 +164,7 @@
 
 
 class ResourceCCZ(qml.CCZ, re.ResourceOperator):
-<<<<<<< HEAD
-    r"""Resource class for CCZ
-=======
     r"""Resource class for the CCZ gate.
->>>>>>> da480d98
 
     Resources:
         The resources are derived from the following identity:
@@ -215,11 +195,7 @@
 
 
 class ResourceCNOT(qml.CNOT, re.ResourceOperator):
-<<<<<<< HEAD
-    r"""Resource class for CNOT
-=======
     r"""Resource class for the CNOT gate.
->>>>>>> da480d98
 
     Resources:
         There is no further decomposition provided for this gate.
@@ -239,11 +215,7 @@
 
 
 class ResourceToffoli(qml.Toffoli, re.ResourceOperator):
-<<<<<<< HEAD
-    r"""Resource class for Toffoli
-=======
     r"""Resource class for the Toffoli gate.
->>>>>>> da480d98
 
     Resources:
         The resources are obtained from (in figure 1.) the paper `Novel constructions for the fault-tolerant
@@ -319,11 +291,7 @@
 
 
 class ResourceMultiControlledX(qml.MultiControlledX, re.ResourceOperator):
-<<<<<<< HEAD
-    r"""Resource class for MultiControlledX
-=======
     r"""Resource class for the MultiControlledX gate.
->>>>>>> da480d98
 
     Resources:
         The resources are obtained from (table 3.) the paper `Polylogarithmic-depth controlled-NOT gates
@@ -402,17 +370,10 @@
 
 
 class ResourceCRX(qml.CRX, re.ResourceOperator):
-<<<<<<< HEAD
-    r"""Resource class for CRX
-
-    Resources:
-        The resources are based from (in figure 1b.) the paper `T-count and T-depth of any multi-qubit
-=======
     r"""Resource class for the CRX gate.
 
     Resources:
         The resources are taken from (in figure 1b.) the paper `T-count and T-depth of any multi-qubit
->>>>>>> da480d98
         unitary <https://arxiv.org/pdf/2110.10292>`_. In combination with the following identity:
 
         .. math:: \hat{RX} = \hat{H} \cdot \hat{RZ}  \cdot \hat{H},
@@ -445,17 +406,10 @@
 
 
 class ResourceCRY(qml.CRY, re.ResourceOperator):
-<<<<<<< HEAD
-    r"""Resource class for CRY
-
-    Resources:
-        The resources are based from (in figure 1b.) the paper `T-count and T-depth of any multi-qubit
-=======
     r"""Resource class for the CRY gate.
 
     Resources:
         The resources are taken from (in figure 1b.) the paper `T-count and T-depth of any multi-qubit
->>>>>>> da480d98
         unitary <https://arxiv.org/pdf/2110.10292>`_. The resources are derived with the following identity:
 
         .. math:: \hat{RY}(\theta) = \hat{X} \cdot \hat{RY}(- \theta) \cdot \hat{X}.
@@ -487,11 +441,7 @@
 
 
 class ResourceCRZ(qml.CRZ, re.ResourceOperator):
-<<<<<<< HEAD
-    r"""Resource class for CRZ
-=======
     r"""Resource class for the CRZ gate.
->>>>>>> da480d98
 
     Resources:
         The resources are obtained from (in figure 1b.) the paper `T-count and T-depth of any multi-qubit
@@ -526,11 +476,7 @@
 
 
 class ResourceCRot(qml.CRot, re.ResourceOperator):
-<<<<<<< HEAD
-    r"""Resource class for CRot
-=======
     r"""Resource class for the CRot gate.
->>>>>>> da480d98
 
     Resources:
         The resources are derived from (in figure 1b.) the paper `T-count and T-depth of any multi-qubit
