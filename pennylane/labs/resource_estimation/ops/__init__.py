# Copyright 2025 Xanadu Quantum Technologies Inc.

# Licensed under the Apache License, Version 2.0 (the "License");
# you may not use this file except in compliance with the License.
# You may obtain a copy of the License at

#     http://www.apache.org/licenses/LICENSE-2.0

# Unless required by applicable law or agreed to in writing, software
# distributed under the License is distributed on an "AS IS" BASIS,
# WITHOUT WARRANTIES OR CONDITIONS OF ANY KIND, either express or implied.
# See the License for the specific language governing permissions and
# limitations under the License.
r"""This module contains resource operators for PennyLane Operators"""

from .identity import ResourceGlobalPhase, ResourceIdentity
<<<<<<< HEAD

=======
>>>>>>> 6f146da3
from .qubit import (
    ResourceHadamard,
    ResourcePhaseShift,
    ResourceRot,
    ResourceRX,
    ResourceRY,
    ResourceRZ,
    ResourceS,
    ResourceT,
    ResourceX,
    ResourceY,
    ResourceZ,
<<<<<<< HEAD
)

from .op_math import (
    ResourceCY,
    ResourceCH,
    ResourceCZ,
    ResourceCSWAP,
    ResourceCCZ,
    ResourceCRot,
    ResourceCRX,
    ResourceCRY,
    ResourceCRZ,
    ResourceToffoli,
    ResourceMultiControlledX,
    ResourceCNOT,
    ResourceControlledPhaseShift,
    ResourceTempAND,
)    
=======
)
>>>>>>> 6f146da3
<|MERGE_RESOLUTION|>--- conflicted
+++ resolved
@@ -14,10 +14,7 @@
 r"""This module contains resource operators for PennyLane Operators"""
 
 from .identity import ResourceGlobalPhase, ResourceIdentity
-<<<<<<< HEAD
 
-=======
->>>>>>> 6f146da3
 from .qubit import (
     ResourceHadamard,
     ResourcePhaseShift,
@@ -30,7 +27,6 @@
     ResourceX,
     ResourceY,
     ResourceZ,
-<<<<<<< HEAD
 )
 
 from .op_math import (
@@ -48,7 +44,4 @@
     ResourceCNOT,
     ResourceControlledPhaseShift,
     ResourceTempAND,
-)    
-=======
-)
->>>>>>> 6f146da3
+)