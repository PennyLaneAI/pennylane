--- conflicted
+++ resolved
@@ -23,14 +23,11 @@
 class ResourceIdentity(qml.Identity, re.ResourceOperator):
     r"""Resource class for the Identity gate.
 
-<<<<<<< HEAD
-=======
     Args:
         wires (Iterable[Any] or Any): Wire label(s) that the identity acts on.
         id (str): custom label given to an operator instance,
             can be useful for some applications where the instance has to be identified.
 
->>>>>>> c930fff4
     Resources:
         The Identity gate is treated as a free gate and thus it cannot be decomposed
         further. Requesting the resources of this gate returns an empty dictionary.
@@ -57,16 +54,8 @@
     def resource_params(self) -> dict:
         r"""Returns a dictionary containing the minimal information needed to compute the resources.
 
-<<<<<<< HEAD
-        Resource parameters:
-            The resources of this operation don't depend on any additional parameters.
-
-        Returns:
-            dict: empty dictionary
-=======
         Returns:
             dict: Empty dictionary. The resources of this operation don't depend on any additional parameters.
->>>>>>> c930fff4
         """
         return {}
 
@@ -81,12 +70,7 @@
         r"""Returns a dictionary representing the resources for the adjoint of the operator.
 
         Resources:
-<<<<<<< HEAD
-            This operation is self-adjoint, so the resources of the adjoint operation results
-            in the original operation.
-=======
             This operation is self-adjoint, so the resources of the adjoint operation is also an empty dictionary.
->>>>>>> c930fff4
 
         Returns:
             Dict[CompressedResourceOp, int]: The keys are the operators and the associated
@@ -102,11 +86,7 @@
 
         Args:
             num_ctrl_wires (int): the number of qubits the operation is controlled on
-<<<<<<< HEAD
-            num_ctrl_values (int): the number of control qubits, that are controlled when off
-=======
             num_ctrl_values (int): The number of control qubits, that are triggered when in the :math:`|0\rangle` state.
->>>>>>> c930fff4
             num_work_wires (int): the number of additional qubits that can be used for decomposition
 
         Resources:
@@ -140,15 +120,12 @@
 class ResourceGlobalPhase(qml.GlobalPhase, re.ResourceOperator):
     r"""Resource class for the GlobalPhase gate.
 
-<<<<<<< HEAD
-=======
     Args:
         phi (TensorLike): the global phase
         wires (Iterable[Any] or Any): unused argument - the operator is applied to all wires
         id (str): custom label given to an operator instance,
             can be useful for some applications where the instance has to be identified.
 
->>>>>>> c930fff4
     Resources:
         The GlobalPhase gate is treated as a free gate and thus it cannot be decomposed
         further. Requesting the resources of this gate returns an empty dictionary.
@@ -175,16 +152,8 @@
     def resource_params(self) -> dict:
         r"""Returns a dictionary containing the minimal information needed to compute the resources.
 
-<<<<<<< HEAD
-        Resource parameters:
-            The resources of this operation don't depend on any additional parameters.
-
-        Returns:
-            dict: empty dictionary
-=======
         Returns:
             dict: Empty dictionary. The resources of this operation don't depend on any additional parameters.
->>>>>>> c930fff4
         """
         return {}
 
@@ -200,11 +169,7 @@
 
         Resources:
             The adjoint of a global phase operator changes the sign of the phase, thus
-<<<<<<< HEAD
-            the resources of the adjoint operation results in the original operation.
-=======
             the resources of the adjoint operation is the original operation.
->>>>>>> c930fff4
 
         Returns:
             Dict[CompressedResourceOp, int]: The keys are the operators and the associated
@@ -220,11 +185,7 @@
 
         Args:
             num_ctrl_wires (int): the number of qubits the operation is controlled on
-<<<<<<< HEAD
-            num_ctrl_values (int): the number of control qubits, that are controlled when off
-=======
             num_ctrl_values (int): the number of control qubits, that are controlled when in the :math:`|0\rangle` state
->>>>>>> c930fff4
             num_work_wires (int): the number of additional qubits that can be used for decomposition
 
         Resources:
