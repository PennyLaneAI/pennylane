# Copyright 2024 Xanadu Quantum Technologies Inc.

# Licensed under the Apache License, Version 2.0 (the "License");
# you may not use this file except in compliance with the License.
# You may obtain a copy of the License at

#     http://www.apache.org/licenses/LICENSE-2.0

# Unless required by applicable law or agreed to in writing, software
# distributed under the License is distributed on an "AS IS" BASIS,
# WITHOUT WARRANTIES OR CONDITIONS OF ANY KIND, either express or implied.
# See the License for the specific language governing permissions and
# limitations under the License.
r"""Resource operators for identity operations."""
from typing import Dict

import pennylane as qml
import pennylane.labs.resource_estimation as re

# pylint: disable=arguments-differ,no-self-use,too-many-ancestors


class ResourceIdentity(qml.Identity, re.ResourceOperator):
    """Resource class for the Identity gate."""

    @staticmethod
    def _resource_decomp(*args, **kwargs) -> Dict[re.CompressedResourceOp, int]:
        return {}

    def resource_params(self) -> dict:
        return {}

    @classmethod
    def resource_rep(cls, **kwargs) -> re.CompressedResourceOp:
        return re.CompressedResourceOp(cls, {})

    @classmethod
    def adjoint_resource_decomp(cls) -> Dict[re.CompressedResourceOp, int]:
        return {cls.resource_rep(): 1}

    @classmethod
    def controlled_resource_decomp(
        cls, num_ctrl_wires, num_ctrl_values, num_work_wires
    ) -> Dict[re.CompressedResourceOp, int]:
        return {cls.resource_rep(): 1}

    @classmethod
    def pow_resource_decomp(cls, z) -> Dict[re.CompressedResourceOp, int]:
        return {cls.resource_rep(): 1}


class ResourceGlobalPhase(qml.GlobalPhase, re.ResourceOperator):
    """Resource class for the GlobalPhase gate."""

    @staticmethod
    def _resource_decomp(*args, **kwargs) -> Dict[re.CompressedResourceOp, int]:
        return {}

    def resource_params(self) -> dict:
        return {}

    @classmethod
    def resource_rep(cls, **kwargs) -> re.CompressedResourceOp:
        return re.CompressedResourceOp(cls, {})

    @staticmethod
    def adjoint_resource_decomp() -> Dict[re.CompressedResourceOp, int]:
        """The adjoint of a global phase is itself another global phase"""
        return {re.ResourceGlobalPhase.resource_rep(): 1}

    @staticmethod
    def controlled_resource_decomp(
        num_ctrl_wires, num_ctrl_values, num_work_wires
    ) -> Dict[re.CompressedResourceOp, int]:
        """
        Resources:
            The resources are generated from the identity that a global phase
            controlled on a single qubit is equivalent to a local phase shift on that qubit.

            This idea can be generalized to a multi-qubit global phase by introducing one
            'clean' auxilliary qubit which gets reset at the end of the computation. In this
<<<<<<< HEAD
            case, we apply sandwich the phase shift operation with two multi-controlled X gates.
=======
            case, we sandwich the phase shift operation with two multi-controlled X gates.
>>>>>>> 9350cb29
        """
        if num_ctrl_wires == 1:
            gate_types = {re.ResourcePhaseShift.resource_rep(): 1}

            if num_ctrl_values:
                gate_types[re.ResourceX.resource_rep()] = 2

            return gate_types

        ps = re.ResourcePhaseShift.resource_rep()
        mcx = re.ResourceMultiControlledX.resource_rep(
            num_ctrl_wires=num_ctrl_wires,
            num_ctrl_values=num_ctrl_values,
            num_work_wires=num_work_wires,
        )

        return {ps: 1, mcx: 2}

    @staticmethod
    def pow_resource_decomp(z) -> Dict[re.CompressedResourceOp, int]:
        """Taking arbitrary powers of a global phase produces another global phase"""
        return {re.ResourceGlobalPhase.resource_rep(): 1}<|MERGE_RESOLUTION|>--- conflicted
+++ resolved
@@ -79,11 +79,7 @@
 
             This idea can be generalized to a multi-qubit global phase by introducing one
             'clean' auxilliary qubit which gets reset at the end of the computation. In this
-<<<<<<< HEAD
-            case, we apply sandwich the phase shift operation with two multi-controlled X gates.
-=======
             case, we sandwich the phase shift operation with two multi-controlled X gates.
->>>>>>> 9350cb29
         """
         if num_ctrl_wires == 1:
             gate_types = {re.ResourcePhaseShift.resource_rep(): 1}
