# Copyright 2024 Xanadu Quantum Technologies Inc.

# Licensed under the Apache License, Version 2.0 (the "License");
# you may not use this file except in compliance with the License.
# You may obtain a copy of the License at

#     http://www.apache.org/licenses/LICENSE-2.0

# Unless required by applicable law or agreed to in writing, software
# distributed under the License is distributed on an "AS IS" BASIS,
# WITHOUT WARRANTIES OR CONDITIONS OF ANY KIND, either express or implied.
# See the License for the specific language governing permissions and
# limitations under the License.
r"""Resource operators for identity operations."""
from typing import Dict

import pennylane as qml
import pennylane.labs.resource_estimation as re

# pylint: disable=arguments-differ,no-self-use,too-many-ancestors


class ResourceIdentity(qml.Identity, re.ResourceOperator):
    """Resource class for the Identity gate."""

    @staticmethod
    def _resource_decomp(*args, **kwargs) -> Dict[re.CompressedResourceOp, int]:
        return {}

    def resource_params(self) -> dict:
        return {}

    @classmethod
<<<<<<< HEAD
    def make_resource_rep(cls) -> re.CompressedResourceOp:
=======
    def resource_rep(cls, **kwargs) -> re.CompressedResourceOp:
>>>>>>> 2b80fe25
        return re.CompressedResourceOp(cls, {})

    @classmethod
    def adjoint_resource_decomp(cls) -> Dict[re.CompressedResourceOp, int]:
        return {cls.resource_rep(): 1}

    @classmethod
    def controlled_resource_decomp(
        cls, num_ctrl_wires, num_ctrl_values, num_work_wires
    ) -> Dict[re.CompressedResourceOp, int]:
        return {cls.resource_rep(): 1}

    @classmethod
    def pow_resource_decomp(cls, z) -> Dict[re.CompressedResourceOp, int]:
        return {cls.resource_rep(): 1}


class ResourceGlobalPhase(qml.GlobalPhase, re.ResourceOperator):
    """Resource class for the GlobalPhase gate."""

    @staticmethod
    def _resource_decomp(*args, **kwargs) -> Dict[re.CompressedResourceOp, int]:
        return {}

    def resource_params(self) -> dict:
        return {}

    @classmethod
<<<<<<< HEAD
    def make_resource_rep(cls) -> re.CompressedResourceOp:
=======
    def resource_rep(cls, **kwargs) -> re.CompressedResourceOp:
>>>>>>> 2b80fe25
        return re.CompressedResourceOp(cls, {})

    @staticmethod
    def adjoint_resource_decomp() -> Dict[re.CompressedResourceOp, int]:
        """The adjoint of a global phase is itself another global phase"""
        return {re.ResourceGlobalPhase.resource_rep(): 1}

    @staticmethod
    def controlled_resource_decomp(
        num_ctrl_wires, num_ctrl_values, num_work_wires
    ) -> Dict[re.CompressedResourceOp, int]:
        """
        Resources:
            The resources are generated from the identity that a global phase
            controlled on a single qubit is equivalent to a local phase shift on that qubit.

            This idea can be generalized to a multi-qubit global phase by introducing one
            'clean' auxilliary qubit which gets reset at the end of the computation. In this
            case, we sandwich the phase shift operation with two multi-controlled X gates.
        """
        if num_ctrl_wires == 1:
            gate_types = {re.ResourcePhaseShift.resource_rep(): 1}

            if num_ctrl_values:
                gate_types[re.ResourceX.resource_rep()] = 2

            return gate_types

        ps = re.ResourcePhaseShift.resource_rep()
        mcx = re.ResourceMultiControlledX.resource_rep(
            num_ctrl_wires=num_ctrl_wires,
            num_ctrl_values=num_ctrl_values,
            num_work_wires=num_work_wires,
        )

        return {ps: 1, mcx: 2}

    @staticmethod
    def pow_resource_decomp(z) -> Dict[re.CompressedResourceOp, int]:
        """Taking arbitrary powers of a global phase produces another global phase"""
        return {re.ResourceGlobalPhase.resource_rep(): 1}<|MERGE_RESOLUTION|>--- conflicted
+++ resolved
@@ -31,11 +31,7 @@
         return {}
 
     @classmethod
-<<<<<<< HEAD
-    def make_resource_rep(cls) -> re.CompressedResourceOp:
-=======
     def resource_rep(cls, **kwargs) -> re.CompressedResourceOp:
->>>>>>> 2b80fe25
         return re.CompressedResourceOp(cls, {})
 
     @classmethod
@@ -64,11 +60,7 @@
         return {}
 
     @classmethod
-<<<<<<< HEAD
-    def make_resource_rep(cls) -> re.CompressedResourceOp:
-=======
     def resource_rep(cls, **kwargs) -> re.CompressedResourceOp:
->>>>>>> 2b80fe25
         return re.CompressedResourceOp(cls, {})
 
     @staticmethod
