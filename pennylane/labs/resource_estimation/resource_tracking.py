--- conflicted
+++ resolved
@@ -217,11 +217,8 @@
         gate_counts = defaultdict(int)
         for cmp_rep_op in compressed_res_ops_lst:
             _counts_from_compressed_res_op(
-<<<<<<< HEAD
                 cmp_rep_op, gate_counts, qm, gate_set=gate_set, config=config
-=======
                 cmp_rep_op, gate_counts, qbit_mngr=qm, gate_set=gate_set, config=config
->>>>>>> c5dc361d
             )
 
         return Resources(qubit_manager=qm, gate_types=gate_counts)
