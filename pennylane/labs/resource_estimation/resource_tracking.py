# Copyright 2024 Xanadu Quantum Technologies Inc.

# Licensed under the Apache License, Version 2.0 (the "License");
# you may not use this file except in compliance with the License.
# You may obtain a copy of the License at

#     http://www.apache.org/licenses/LICENSE-2.0

# Unless required by applicable law or agreed to in writing, software
# distributed under the License is distributed on an "AS IS" BASIS,
# WITHOUT WARRANTIES OR CONDITIONS OF ANY KIND, either express or implied.
# See the License for the specific language governing permissions and
# limitations under the License.
r"""Core resource tracking logic."""
from collections import defaultdict
from collections.abc import Callable
from functools import singledispatch, wraps
from typing import Dict, Iterable, List, Set

import pennylane as qml
from pennylane.measurements import MeasurementProcess
from pennylane.operation import Operation
from pennylane.queuing import AnnotatedQueue
from pennylane.tape import QuantumScript
from pennylane.wires import Wires

from .resource_operator import ResourceOperator
from .resource_container import CompressedResourceOp, Resources

# pylint: disable=dangerous-default-value,protected-access

_StandardGateSet = {
    "PauliX",
    "PauliY",
    "PauliZ",
    "Hadamard",
    "SWAP",
    "CNOT",
    "S",
    "T",
    "Toffoli",
    "RX",
    "RY",
    "RZ",
    "PhaseShift",
}


DefaultGateSet = {
    "Hadamard",
    "CNOT",
    "S",
    "T",
    "Toffoli",
}


resource_config = {
    "error_rx": 10e-3,
    "error_ry": 10e-3,
    "error_rz": 10e-3,
}


@singledispatch
def get_resources(obj, gate_set: Set = DefaultGateSet, config: Dict = resource_config) -> Resources:
    """Obtain the resources from a quantum circuit or operation in terms of the gates provided
    in the gate_set.

    Args:
        obj (Union[Operation, Callable, QuantumScript]): The quantum circuit or operation to obtain resources from.
        gate_set (Set, optional): A set (str) specifying the names of opertions to track. Defaults to DefaultGateSet.
        config (Dict, optional): Additional configurations to specify how resources are tracked. Defaults to resource_config.

    Returns:
        Resources: The total resources of the quantum circuit.

    Rasies:
        TypeError: "Could not obtain resources for obj of type (type(obj)).
    """

    raise TypeError(
        f"Could not obtain resources for obj of type {type(obj)}. obj must be one of Operation, Callable or QuantumScript"
    )


@get_resources.register
def resources_from_operation(
    obj: Operation, gate_set: Set = DefaultGateSet, config: Dict = resource_config
) -> Resources:
    """Get resources from an operation"""

<<<<<<< HEAD
    if not isinstance(obj, Operation):
        raise TypeError(f"obj must be of type Operation. Got type {type(obj)}.")

    if not isinstance(obj, ResourceOperator):
        obj = _op_to_resource_op(obj)

    cp_rep = obj.resource_rep_from_op()
    gate_counts_dict = defaultdict(int)
    _counts_from_compressed_res_op(cp_rep, gate_counts_dict, gate_set=gate_set, config=config)

    num_wires = len(obj.wires)
    num_gates = sum(gate_counts_dict.values())

    return Resources(gate_types=gate_counts_dict, num_gates=num_gates, num_wires=num_wires)
=======
    if isinstance(obj, ResourceOperator):
        cp_rep = obj.resource_rep_from_op()
        gate_counts_dict = defaultdict(int)
        _counts_from_compressed_res_op(cp_rep, gate_counts_dict, gate_set=gate_set, config=config)
        return Resources(gate_types=gate_counts_dict)
>>>>>>> 79b973e7



@get_resources.register
def resources_from_qfunc(
    obj: Callable, gate_set: Set = DefaultGateSet, config: Dict = resource_config
) -> Resources:
    """Get resources from a quantum function which queues operations!"""

    @wraps(obj)
    def wrapper(*args, **kwargs):
        with AnnotatedQueue() as q:
            obj(*args, **kwargs)

        operations = tuple(op for op in q.queue if not isinstance(op, MeasurementProcess))
        compressed_res_ops_lst = _operations_to_compressed_reps(operations)

        gate_counts_dict = defaultdict(int)
        for cmp_rep_op in compressed_res_ops_lst:
            _counts_from_compressed_res_op(
                cmp_rep_op, gate_counts_dict, gate_set=_StandardGateSet, config=config
            )

        # Validation:
        condensed_gate_counts = defaultdict(int)
        for sub_cmp_rep, counts in gate_counts_dict.items():
            _counts_from_compressed_res_op(
                sub_cmp_rep, condensed_gate_counts, scalar=counts, gate_set=gate_set, config=config
            )

        clean_gate_counts = _clean_gate_counts(condensed_gate_counts)
        num_gates = sum(clean_gate_counts.values())
        num_wires = len(Wires.shared_wires(tuple(op.wires for op in operations)))
        return Resources(num_wires=num_wires, num_gates=num_gates, gate_types=clean_gate_counts)

    return wrapper


@get_resources.register
def resources_from_tape(
    obj: QuantumScript, gate_set: Set = DefaultGateSet, config: Dict = resource_config
) -> Resources:
    """Get resources from a quantum tape"""
    num_wires = obj.num_wires
    operations = obj.operations
    compressed_res_ops_lst = _operations_to_compressed_reps(operations)

    gate_counts_dict = defaultdict(int)
    for cmp_rep_op in compressed_res_ops_lst:
        _counts_from_compressed_res_op(
            cmp_rep_op, gate_counts_dict, gate_set=_StandardGateSet, config=config
        )

    # Validation:
    condensed_gate_counts = defaultdict(int)
    for sub_cmp_rep, counts in gate_counts_dict.items():
        _counts_from_compressed_res_op(
            sub_cmp_rep, condensed_gate_counts, scalar=counts, gate_set=gate_set, config=config
        )

    clean_gate_counts = _clean_gate_counts(condensed_gate_counts)
    num_gates = sum(clean_gate_counts.values())

    return Resources(num_wires=num_wires, num_gates=num_gates, gate_types=clean_gate_counts)


def _counts_from_compressed_res_op(
    cp_rep: CompressedResourceOp,
    gate_counts_dict,
    gate_set: Set,
    scalar: int = 1,
    config: Dict = resource_config,
) -> None:
    """Modifies the `gate_counts_dict` argument by adding the (scaled) resources of the operation provided.

    Args:
        cp_rep (CompressedResourceOp): operation in compressed representation to extract resources from
        gate_counts_dict (_type_): base dictionary to modify with the resource counts
        gate_set (Set): the set of operations to track resources with respect too
        scalar (int, optional): optional scalar to multiply the counts. Defaults to 1.
        config (Dict, optional): additional parameters to specify the resources from an operator. Defaults to resource_config.
    """
    ## If op in gate_set add to resources
    if cp_rep._name in gate_set:
        gate_counts_dict[cp_rep] += scalar
        return

    ## Else decompose cp_rep using its resource decomp [cp_rep --> dict[cp_rep: counts]] and extract resources
    resource_decomp = cp_rep.op_type.resources(config=config, **cp_rep.params)

    for sub_cp_rep, counts in resource_decomp.items():
        _counts_from_compressed_res_op(
            sub_cp_rep, gate_counts_dict, scalar=scalar * counts, gate_set=gate_set, config=config
        )

    return


def _op_to_resource_op(op: Operation) -> ResourceOperator:
    """Map a PL Operator to its corresponding Resource Operator

    Args:
        op Operation: A PennyLane operator

    Returns:
        ResourceOperator: A ResourceOperator instantiated with op's parameters and hyperparameters.

    """
    import pennylane.labs.resource_estimation as re  # pylint: disable=import-outside-toplevel

    name = "Resource" + op._name

    try:
        cls = vars(re)[name]
    except KeyError as exc:
        raise ResourceOperatorNotImplemented(
            f"No resource operator for PennyLane operator {op._name} has been implemented."
        ) from exc

    return cls._unflatten(*op._flatten())


def _clean_gate_counts(gate_counts: Dict[CompressedResourceOp, int]) -> Dict[str, int]:
    """Map resources with gate_types made from CompressedResourceOps
    into one which tracks just strings of operations!

    Args:
        gate_counts (Dict[CompressedResourceOp, int]): gate counts in terms of compressed resource ops

    Returns:
        Dict[str, int]: gate counts in terms of names of operations
    """
    clean_gate_counts = defaultdict(int)

    for cmp_res_op, counts in gate_counts.items():
        clean_gate_counts[cmp_res_op._name] += counts

    return clean_gate_counts


@qml.QueuingManager.stop_recording()
def _operations_to_compressed_reps(ops: Iterable[Operation]) -> List[CompressedResourceOp]:
    """Convert the sequence of operations to a list of compressed resource ops.

    Args:
        ops (Iterable[Operation]): set of operations to convert.

    Returns:
        List[CompressedResourceOp]: set of converted compressed resource ops.
    """
    cmp_rep_ops = []
    for op in ops:
        if isinstance(op, ResourceOperator):
            cmp_rep_ops.append(op.resource_rep_from_op())

        else:
            try:
                cmp_rep_ops.append(_op_to_resource_op(op).resource_rep_from_op())

            except NotImplementedError:
                decomp = op.decomposition()
                cmp_rep_ops.extend(_operations_to_compressed_reps(decomp))

    return cmp_rep_ops<|MERGE_RESOLUTION|>--- conflicted
+++ resolved
@@ -24,7 +24,7 @@
 from pennylane.tape import QuantumScript
 from pennylane.wires import Wires
 
-from .resource_operator import ResourceOperator
+from .resource_operator import ResourceOperator, ResourceOperatorNotImplemented
 from .resource_container import CompressedResourceOp, Resources
 
 # pylint: disable=dangerous-default-value,protected-access
@@ -90,10 +90,6 @@
 ) -> Resources:
     """Get resources from an operation"""
 
-<<<<<<< HEAD
-    if not isinstance(obj, Operation):
-        raise TypeError(f"obj must be of type Operation. Got type {type(obj)}.")
-
     if not isinstance(obj, ResourceOperator):
         obj = _op_to_resource_op(obj)
 
@@ -105,13 +101,6 @@
     num_gates = sum(gate_counts_dict.values())
 
     return Resources(gate_types=gate_counts_dict, num_gates=num_gates, num_wires=num_wires)
-=======
-    if isinstance(obj, ResourceOperator):
-        cp_rep = obj.resource_rep_from_op()
-        gate_counts_dict = defaultdict(int)
-        _counts_from_compressed_res_op(cp_rep, gate_counts_dict, gate_set=gate_set, config=config)
-        return Resources(gate_types=gate_counts_dict)
->>>>>>> 79b973e7
 
 
 
