# Copyright 2025 Xanadu Quantum Technologies Inc.

# Licensed under the Apache License, Version 2.0 (the "License");
# you may not use this file except in compliance with the License.
# You may obtain a copy of the License at

#     http://www.apache.org/licenses/LICENSE-2.0

# Unless required by applicable law or agreed to in writing, software
# distributed under the License is distributed on an "AS IS" BASIS,
# WITHOUT WARRANTIES OR CONDITIONS OF ANY KIND, either express or implied.
# See the License for the specific language governing permissions and
# limitations under the License.
r"""Core resource tracking logic."""
from collections import defaultdict
from collections.abc import Callable
from functools import singledispatch, wraps
from typing import Dict, Iterable, List, Set, Union

import pennylane as qml
from pennylane.operation import DecompositionUndefinedError, Operation
from pennylane.queuing import AnnotatedQueue
from pennylane.tape import QuantumScript
from pennylane.wires import Wires

from .resource_container import CompressedResourceOp, Resources
from .resource_operator import ResourceOperator, ResourceOperatorNotImplemented

# pylint: disable=dangerous-default-value,protected-access

_StandardGateSet = {
    "X",
    "Y",
    "Z",
    "Hadamard",
    "SWAP",
    "CNOT",
    "S",
    "T",
    "Toffoli",
    "RX",
    "RY",
    "RZ",
    "PhaseShift",
}


DefaultGateSet = {
    "Hadamard",
    "CNOT",
    "S",
    "T",
    "Toffoli",
}

<<<<<<< HEAD

=======
# parameters for further configuration of the decompositions
>>>>>>> a1050b41
resource_config = {
    "error_rx": 10e-3,
    "error_ry": 10e-3,
    "error_rz": 10e-3,
}


@singledispatch
def get_resources(
    obj, gate_set: Set = DefaultGateSet, config: Dict = resource_config
) -> Union[Resources, Callable]:
    r"""Obtain the resources from a quantum circuit or operation in terms of the gates provided
    in the gate_set.

    Args:
        obj (Union[Operation, Callable, QuantumScript]): The quantum circuit or operation to obtain resources from.
        gate_set (Set, optional): A set (str) specifying the names of opertions to track. Defaults to DefaultGateSet.
        config (Dict, optional): Additional configurations to specify how resources are tracked. Defaults to resource_config.

    Returns:
        Resources: The total resources of the quantum circuit.

    Rasies:
        TypeError: "Could not obtain resources for obj of type (type(obj))".

    **Example**

    We can track the resources of a quantum workflow by passing the quantum function defining our workflow directly
    into this function.

    .. code-block:: python

        import pennylane.labs.resource_estimation as re

        def my_circuit():
            for w in range(2):
                re.ResourceHadamard(w)

            re.ResourceCNOT([0, 1])
            re.ResourceRX(1.23, 0)
            re.ResourceRY(-4.56, 1)

            re.ResourceQFT(wires=[0, 1, 2])
            return qml.expval(re.ResourceHadamard(2))

    Note that we are passing a python function NOT a :class:`~.QNode`. The resources for this workflow are then obtained by:

    >>> res = re.get_resources(my_circuit)()
    >>> print(res)
    wires: 3
    gates: 202
    gate_types:
    {'Hadamard': 5, 'CNOT': 10, 'T': 187}

    .. details::
        :title: Usage Details

        Users can provide custom gatesets to track resources with. Consider :code:`my_circuit()` from above:

        >>> my_gateset = {"Hadamard", "RX", "RY", "QFT", "CNOT"}
        >>> print(re.get_resources(my_circuit, gate_set = my_gateset)())
        wires: 3
        gates: 6
        gate_types:
        {'Hadamard': 2, 'CNOT': 1, 'RX': 1, 'RY': 1, 'QFT': 1}

        We can also obtain resources for individual operations and quantum tapes in a similar manner:

        >>> op = re.ResourceRX(1.23, 0)
        >>> print(re.get_resources(op))
        wires: 1
        gates: 17
        gate_types:
        {'T': 17}

        Finally, we can modify the config values listed in the global :code:`labs.resource_estimation.resource_config`
        dictionary to have finegrain control of how the resources are computed.

        >>> re.resource_config
        {'error_rx': 0.01, 'error_ry': 0.01, 'error_rz': 0.01}
        >>>
        >>> my_config = copy.copy(re.resource_config)
        >>> my_config["error_rx"] = 0.001
        >>>
        >>> print(re.get_resources(op, config=my_config))
        wires: 1
        gates: 21
        gate_types:
        {'T': 21}

    """

    raise TypeError(
        f"Could not obtain resources for obj of type {type(obj)}. obj must be one of Operation, Callable or QuantumScript"
    )


@get_resources.register
def resources_from_operation(
    obj: Operation, gate_set: Set = DefaultGateSet, config: Dict = resource_config
) -> Resources:
    """Get resources from an operation"""

    if not isinstance(obj, ResourceOperator):
        obj = _op_to_resource_op(obj)

    cp_rep = obj.resource_rep_from_op()
    gate_counts_dict = defaultdict(int)
    _counts_from_compressed_res_op(cp_rep, gate_counts_dict, gate_set=gate_set, config=config)

    num_wires = len(obj.wires)
    num_gates = sum(gate_counts_dict.values())

    return Resources(gate_types=gate_counts_dict, num_gates=num_gates, num_wires=num_wires)


@get_resources.register
def resources_from_qfunc(
    obj: Callable, gate_set: Set = DefaultGateSet, config: Dict = resource_config
) -> Callable:
    """Get resources from a quantum function which queues operations"""

    @wraps(obj)
    def wrapper(*args, **kwargs):
        with AnnotatedQueue() as q:
            obj(*args, **kwargs)

        operations = tuple(op for op in q.queue if isinstance(op, Operation))
        compressed_res_ops_lst = _operations_to_compressed_reps(operations)

        initial_gate_set = set.union(gate_set, _StandardGateSet)

        gate_counts_dict = defaultdict(int)
        for cmp_rep_op in compressed_res_ops_lst:
            _counts_from_compressed_res_op(
                cmp_rep_op, gate_counts_dict, gate_set=initial_gate_set, config=config
            )

        # Validation:
        condensed_gate_counts = defaultdict(int)
        for sub_cmp_rep, counts in gate_counts_dict.items():
            _counts_from_compressed_res_op(
                sub_cmp_rep, condensed_gate_counts, scalar=counts, gate_set=gate_set, config=config
            )

        clean_gate_counts = _clean_gate_counts(condensed_gate_counts)
        num_gates = sum(clean_gate_counts.values())
        num_wires = len(Wires.all_wires(tuple(op.wires for op in operations)))
        return Resources(num_wires=num_wires, num_gates=num_gates, gate_types=clean_gate_counts)

    return wrapper


@get_resources.register
def resources_from_tape(
    obj: QuantumScript, gate_set: Set = DefaultGateSet, config: Dict = resource_config
) -> Resources:
    """Get resources from a quantum tape"""
    num_wires = obj.num_wires
    operations = obj.operations
    compressed_res_ops_lst = _operations_to_compressed_reps(operations)

    gate_counts_dict = defaultdict(int)
    for cmp_rep_op in compressed_res_ops_lst:
        _counts_from_compressed_res_op(
            cmp_rep_op, gate_counts_dict, gate_set=_StandardGateSet, config=config
        )

    # Validation:
    condensed_gate_counts = defaultdict(int)
    for sub_cmp_rep, counts in gate_counts_dict.items():
        _counts_from_compressed_res_op(
            sub_cmp_rep, condensed_gate_counts, scalar=counts, gate_set=gate_set, config=config
        )

    clean_gate_counts = _clean_gate_counts(condensed_gate_counts)
    num_gates = sum(clean_gate_counts.values())

    return Resources(num_wires=num_wires, num_gates=num_gates, gate_types=clean_gate_counts)


def _counts_from_compressed_res_op(
    cp_rep: CompressedResourceOp,
    gate_counts_dict,
    gate_set: Set,
    scalar: int = 1,
    config: Dict = resource_config,
) -> None:
    """Modifies the `gate_counts_dict` argument by adding the (scaled) resources of the operation provided.

    Args:
        cp_rep (CompressedResourceOp): operation in compressed representation to extract resources from
        gate_counts_dict (Dict): base dictionary to modify with the resource counts
        gate_set (Set): the set of operations to track resources with respect to
        scalar (int, optional): optional scalar to multiply the counts. Defaults to 1.
        config (Dict, optional): additional parameters to specify the resources from an operator. Defaults to resource_config.
    """
    ## If op in gate_set add to resources
    if cp_rep._name in gate_set:
        gate_counts_dict[cp_rep] += scalar
        return

    ## Else decompose cp_rep using its resource decomp [cp_rep --> dict[cp_rep: counts]] and extract resources
    resource_decomp = cp_rep.op_type.resources(config=config, **cp_rep.params)

    for sub_cp_rep, counts in resource_decomp.items():
        _counts_from_compressed_res_op(
            sub_cp_rep, gate_counts_dict, scalar=scalar * counts, gate_set=gate_set, config=config
        )

    return


@qml.QueuingManager.stop_recording()
def _op_to_resource_op(op: Operation) -> ResourceOperator:
    """Map a PL Operator to its corresponding Resource Operator

    Args:
        op Operation: A PennyLane operator

    Returns:
        ResourceOperator: A ResourceOperator instantiated with op's parameters and hyperparameters.

    """
    import pennylane.labs.resource_estimation as re  # pylint: disable=import-outside-toplevel

    name = "Resource" + op._name

    try:
        cls = vars(re)[name]
    except KeyError as exc:
        raise ResourceOperatorNotImplemented(
            f"No resource operator for PennyLane operator {op._name} has been implemented."
        ) from exc

    return cls._unflatten(*op._flatten())


def _clean_gate_counts(gate_counts: Dict[CompressedResourceOp, int]) -> Dict[str, int]:
    """Map resources with gate_types made from CompressedResourceOps
    <<<<<<< HEAD
        into one which tracks just strings of operations!
    =======
        into one which tracks just strings of operations.
    >>>>>>> e33901fd824724bd5192b36010069599b9895cd8

        Args:
            gate_counts (Dict[CompressedResourceOp, int]): gate counts in terms of compressed resource ops

        Returns:
            Dict[str, int]: gate counts in terms of names of operations
    """
    clean_gate_counts = defaultdict(int)

    for cmp_res_op, counts in gate_counts.items():
        clean_gate_counts[cmp_res_op._name] += counts

    return clean_gate_counts


@qml.QueuingManager.stop_recording()
def _operations_to_compressed_reps(ops: Iterable[Operation]) -> List[CompressedResourceOp]:
    """Convert the sequence of operations to a list of compressed resource ops.

    Args:
        ops (Iterable[Operation]): set of operations to convert.

    Returns:
        List[CompressedResourceOp]: set of converted compressed resource ops.
    """
    cmp_rep_ops = []
    for op in ops:
        if isinstance(op, ResourceOperator):
            cmp_rep_ops.append(op.resource_rep_from_op())
            continue

        try:
            cmp_rep_ops.append(_op_to_resource_op(op).resource_rep_from_op())
        except ResourceOperatorNotImplemented:
            pass

        try:
            decomp = op.decomposition()
            cmp_rep_ops.extend(_operations_to_compressed_reps(decomp))
        except DecompositionUndefinedError as exc:
            raise ResourceOperatorNotImplemented(
                f"No resource operator defined for {op._name}, and {op._name} does not decompose into resource operators."
            ) from exc

    return cmp_rep_ops<|MERGE_RESOLUTION|>--- conflicted
+++ resolved
@@ -53,11 +53,8 @@
     "Toffoli",
 }
 
-<<<<<<< HEAD
-
-=======
+
 # parameters for further configuration of the decompositions
->>>>>>> a1050b41
 resource_config = {
     "error_rx": 10e-3,
     "error_ry": 10e-3,
