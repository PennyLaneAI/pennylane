--- conflicted
+++ resolved
@@ -78,11 +78,7 @@
         if not issubclass(op_type, rc.ResourceConstructor):
             raise TypeError(f"op_type must be a subclass of ResourceConstructor. Got type {type(op_type)}.")
 
-<<<<<<< HEAD
-        self._name = op_type.__name__[8:]
-=======
         self._name = (op_type.__name__).strip("Resource")
->>>>>>> 24bb6855
         self.op_type = op_type
         self.params = params
         self._hashable_params = tuple(params.items())
