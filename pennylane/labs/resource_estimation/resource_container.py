--- conflicted
+++ resolved
@@ -124,15 +124,9 @@
         """Add two resources objects in series"""
         return add_in_series(self, other, in_place=True)
 
-<<<<<<< HEAD
-    def __imull__(self, scaler: int) -> "Resources":
-        """Scale a resources object in series"""
-        return mul_in_series(self, scaler, in_place=True)
-=======
     def __imull__(self, scalar: int) -> "Resources":
         """Scale a resources object in series"""
         return mul_in_series(self, scalar, in_place=True)
->>>>>>> dfba3c2a
 
     def __str__(self):
         """String representation of the Resources object."""
