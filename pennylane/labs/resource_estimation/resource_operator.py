--- conflicted
+++ resolved
@@ -129,11 +129,7 @@
 
         Args:
             num_ctrl_wires (int): the number of qubits the operation is controlled on
-<<<<<<< HEAD
-            num_ctrl_values (int): the number of control qubits, that are controlled when off
-=======
             num_ctrl_values (int): the number of control qubits, that are controlled when in the :math:`|0\rangle` state
->>>>>>> 731d80f9
             num_work_wires (int): the number of additional qubits that can be used for decomposition
 
         Raises:
