--- conflicted
+++ resolved
@@ -16,12 +16,8 @@
 
 from abc import ABC, abstractmethod
 from collections import defaultdict
-<<<<<<< HEAD
-from typing import Callable, List, Type, Optional, Hashable, Dict, Union
-=======
 from inspect import signature
-from typing import Callable, Hashable, List, Optional, Type
->>>>>>> 37c05f66
+from typing import Callable, Hashable, List, Optional, Type, Dict, Union
 
 import numpy as np
 
