--- conflicted
+++ resolved
@@ -15,23 +15,16 @@
 from __future__ import annotations
 
 from abc import ABC, abstractmethod
-<<<<<<< HEAD
-from typing import Callable, List, Hashable, Optional, Type
-=======
 from collections import defaultdict
-from typing import Callable, List, Type
->>>>>>> 507c8eaa
+from typing import Callable, List, Type, Optional, Hashable
 
 from pennylane.wires import Wires
 from pennylane.queuing import QueuingManager
 from pennylane.operation import classproperty
 
-<<<<<<< HEAD
-=======
 from pennylane.labs.resource_estimation.resources_base import Resources
 from pennylane.labs.resource_estimation.qubit_manager import QubitManager
 
->>>>>>> 507c8eaa
 # pylint: disable=unused-argument
 
 class CompressedResourceOp:  # pylint: disable=too-few-public-methods
@@ -267,16 +260,6 @@
         qubit_manager = QubitManager(0)
         qubit_manager._logic_qubit_counts = self.num_wires
 
-<<<<<<< HEAD
-    #     from pennylane.labs.resource_estimation.resource_container import Resources
-    #     return Resources(qubit_manager, gate_types)
-
-    # def __matmul__(self, scalar: int):
-    #     assert isinstance(scalar, int)
-    #     gate_types = defaultdict(int, {self.resource_rep_from_op(): scalar})
-    #     qubit_manager = QubitManager(0)
-    #     qubit_manager._logic_qubit_counts = scalar * self.num_wires
-=======
         return Resources(qubit_manager, gate_types)
 
     def __matmul__(self, scalar: int):
@@ -284,7 +267,6 @@
         gate_types = defaultdict(int, {self.resource_rep_from_op(): scalar})
         qubit_manager = QubitManager(0)
         qubit_manager._logic_qubit_counts = scalar * self.num_wires
->>>>>>> 507c8eaa
 
         return Resources(qubit_manager, gate_types)
 
