# Copyright 2025 Xanadu Quantum Technologies Inc.

# Licensed under the Apache License, Version 2.0 (the "License");
# you may not use this file except in compliance with the License.
# You may obtain a copy of the License at

#     http://www.apache.org/licenses/LICENSE-2.0

# Unless required by applicable law or agreed to in writing, software
# distributed under the License is distributed on an "AS IS" BASIS,
# WITHOUT WARRANTIES OR CONDITIONS OF ANY KIND, either express or implied.
# See the License for the specific language governing permissions and
# limitations under the License.
r"""Abstract base class for resource operators."""
from __future__ import annotations

from abc import ABC, abstractmethod
from collections import defaultdict
from inspect import signature
<<<<<<< HEAD
from typing import Callable, Hashable, List, Optional, Type

import numpy as np

=======
from typing import Callable, List, Type

>>>>>>> d86f09eb
from pennylane.labs.resource_estimation.qubit_manager import QubitManager
from pennylane.labs.resource_estimation.resources_base import Resources
from pennylane.operation import classproperty
from pennylane.queuing import QueuingManager
from pennylane.wires import Wires

# pylint: disable=unused-argument


class CompressedResourceOp:  # pylint: disable=too-few-public-methods
    r"""Instantiate a light weight class corresponding to the operator type and parameters.

    Args:
        op_type (Type): the class object of an operation which inherits from '~.ResourceOperator'
        params (dict): a dictionary containing the minimal pairs of parameter names and values
            required to compute the resources for the given operator

    .. details::

        This representation is the minimal amount of information required to estimate resources for the operator.

        **Example**

        >>> op_tp = CompressedResourceOp(ResourceHadamard, {"num_wires":1})
        >>> print(op_tp)
        Hadamard(num_wires=1)
    """

    def __init__(
        self, op_type: Type[ResourceOperator], params: Optional[dict] = None, name: str = None
    ):

        if not issubclass(op_type, ResourceOperator):
            raise TypeError(f"op_type must be a subclass of ResourceOperator. Got {op_type}.")
        self.op_type = op_type
        self.params = params or {}
        self._hashable_params = _make_hashable(params) if params else ()
        self._name = name or op_type.tracking_name(**self.params)

    def __hash__(self) -> int:
        return hash((self.op_type, self._hashable_params))

    def __eq__(self, other: CompressedResourceOp) -> bool:
        return (
            isinstance(other, CompressedResourceOp)
            and self.op_type == other.op_type
            and self.params == other.params
        )

    def __repr__(self) -> str:

        class_name = self.__class__.__qualname__
        op_type_name = self.op_type.__name__

        params_arg_str = ""
        if self.params:
            params = sorted(self.params.items())
            params_str = ", ".join(f"{k!r}:{v!r}" for k, v in params)
            params_arg_str = f", params={{{params_str}}}"

        return f"{class_name}({op_type_name}{params_arg_str})"

    @property
    def name(self) -> str:
        r"""Returns the name of operator."""
        return self._name


def _make_hashable(d) -> tuple:
    r"""Converts a potentially non-hashable object into a hashable tuple.

    Args:
        d : The object to potentially convert to a hashable tuple.
           This can be a dictionary, list, set, or an array.

    Returns:
        A hashable tuple representation of the input.

    """

    if isinstance(d, Hashable):
        return d

    if isinstance(d, dict):
        return tuple(sorted((_make_hashable(k), _make_hashable(v)) for k, v in d.items()))
    if isinstance(d, (list, tuple)):
        return tuple(_make_hashable(elem) for elem in d)
    if isinstance(d, set):
        return tuple(sorted(_make_hashable(elem) for elem in d))
    if isinstance(d, np.ndarray):
        return _make_hashable(d.tolist())

    raise TypeError(f"Object of type {type(d)} is not hashable and cannot be converted.")


class ResourceOperator(ABC):
    r"""Base class to represent quantum operators according to the set of information
    required for resource estimation.

<<<<<<< HEAD
    Operators defined for the purpose of resource estimation require less detailed information.
    This is because the cost of a quantum gate can be well approximated without a full description
    of its parameters. For example two :class:`~.RX` gates have the same cost regardless
    of their rotation angle parameters.

    A :class:`~.pennylane.labs.resource_estimations.ResourceOperator` is uniquely defined by its
    name (the class type) and its resource parameters ():code:`op.resource_params`). Additionally,
=======
    A :class:`~.pennylane.labs.resource_estimation.ResourceOperator` is uniquely defined by its
    name (the class type) and its resource parameters (:code:`op.resource_params`).
>>>>>>> d86f09eb

    .. details::

        **Example**

        This example shows how to create a custom :class:`~.pennylane.labs.resource_estimation.ResourceOperator`
        class for resource estimation. We use :class:`~.pennylane.QFT` as a well known gate for
        simplicity.

        .. code-block:: python

            from pennylane.labs import resource_estimation as plre

            class ResourceQFT(plre.ResourceOperator):

                resource_keys = {"num_wires"}  # the only parameter that its resources depend upon.

                def __init__(self, num_wires, wires=None):  # wire labels are optional
                    self.num_wires = num_wires
                    super().__init__(wires=wires)

                @property
                def resource_params(self) -> dict:        # The keys must match the `resource_keys`
                    return {"num_wires": self.num_wires}  # and values obtained from the operator.

                @classmethod
                def resource_rep(cls, num_wires):             # Takes the `resource_keys` as input
                    params = {"num_wires": num_wires}         #   and produces a compressed
                    return plre.CompressedResourceOp(cls, params)  # representation of the operator

                @classmethod
                def default_resource_decomp(cls, num_wires, **kwargs):  # `resource_keys` are input

                    # Get compressed reps for each gate in the decomposition:

                    swap = plre.resource_rep(plre.ResourceSWAP)
                    hadamard = plre.resource_rep(plre.ResourceHadamard)
                    ctrl_phase_shift = plre.resource_rep(plre.ResourceControlledPhaseShift)

                    # Figure out the associated counts for each type of gate:

                    swap_counts = num_wires // 2
                    hadamard_counts = num_wires
                    ctrl_phase_shift_counts = num_wires*(num_wires - 1) // 2

                    return [                                  # Return the decomposition
                        plre.GateCount(swap, swap_counts),
                        plre.GateCount(hadamard, hadamard_counts),
                        plre.GateCount(ctrl_phase_shift, ctrl_phase_shift_counts),
                    ]

        Which can be instantiated as a normal operation, but now contains the resources:

        .. code-block:: bash

<<<<<<< HEAD
            >>> op = ResourceQFT(range(3))
            >>> op.resources(**op.resource_params)
            {Hadamard: 3, SWAP: 1, ControlledPhaseShift: 3}
=======
            >>> op = ResourceQFT(num_wires=3)
            >>> print(plre.estimate_resources(op, gate_set={'Hadamard', 'SWAP', 'ControlledPhaseShift'}))
            --- Resources: ---
            Total qubits: 3
            Total gates : 7
            Qubit breakdown:
             clean qubits: 0, dirty qubits: 0, algorithmic qubits: 3
            Gate breakdown:
             {'SWAP': 1, 'Hadamard': 3, 'ControlledPhaseShift': 3}

>>>>>>> d86f09eb
    """

    num_wires = 0
    _queue_category = "_resource_op"

    def __init__(self, *args, wires=None, **kwargs) -> None:
        self.wires = None
        if wires:
            self.wires = Wires(wires)
            self.num_wires = len(self.wires)

        self.queue()
        super().__init__()

    def queue(self, context: QueuingManager = QueuingManager):
        """Append the operator to the Operator queue."""
        context.append(self)
        return self

    @classproperty
    @classmethod
    def resource_keys(cls) -> set:  # pylint: disable=no-self-use
        """The set of parameters that affects the resource requirement of the operator.

        All resource decomposition functions for this operator class are expected to accept the
        keyword arguments that match these keys exactly. The :func:`~pennylane.resource_rep`
        function will also expect keyword arguments that match these keys when called with this
        operator type.

        The default implementation is an empty set, which is suitable for most operators.
        """
        return set()

    @property
    @abstractmethod
    def resource_params(self) -> dict:
        """A dictionary containing the minimal information needed to compute a resource estimate
        of the operator's decomposition. The keys of this dictionary should match the
        ``resource_keys`` attribute of the operator class.
        """

    @classmethod
    @abstractmethod
    def resource_rep(cls, *args, **kwargs):
        r"""Returns a compressed representation containing only the parameters of
        the Operator that are needed to compute a resource estimation."""

    def resource_rep_from_op(self):
        r"""Returns a compressed representation directly from the operator"""
        return self.__class__.resource_rep(**self.resource_params)

    @classmethod
    @abstractmethod
    def default_resource_decomp(cls, *args, **kwargs) -> List:
        r"""Returns a list of actions that define the resources of the operator."""

    @classmethod
    def resource_decomp(cls, *args, **kwargs) -> List:
        r"""Returns a list of actions that define the resources of the operator."""
        return cls.default_resource_decomp(*args, **kwargs)

    @classmethod
    def default_adjoint_resource_decomp(cls, *args, **kwargs) -> List:
        r"""Returns a list representing the resources for the adjoint of the operator."""
        raise ResourcesNotDefined

    @classmethod
    def adjoint_resource_decomp(cls, *args, **kwargs) -> List:
        r"""Returns a list of actions that define the resources of the operator."""
        return cls.default_adjoint_resource_decomp(*args, **kwargs)

    @classmethod
    def default_controlled_resource_decomp(
        cls, ctrl_num_ctrl_wires: int, ctrl_num_ctrl_values: int, *args, **kwargs
    ) -> List:
        r"""Returns a list representing the resources for a controlled version of the operator.

        Args:
            ctrl_num_ctrl_wires (int): the number of qubits the
                operation is controlled on
            ctrl_num_ctrl_values (int): the number of control qubits, that are
                        controlled when in the :math:`|0\rangle` state
        """
        raise ResourcesNotDefined

    @classmethod
    def controlled_resource_decomp(
        cls, ctrl_num_ctrl_wires: int, ctrl_num_ctrl_values: int, *args, **kwargs
    ) -> List:
        r"""Returns a list representing the resources for a controlled version of the operator.

        Args:
            ctrl_num_ctrl_wires (int): the number of qubits the
                operation is controlled on
            ctrl_num_ctrl_values (int): the number of control qubits, that are
                        controlled when in the :math:`|0\rangle` state
        """
        return cls.default_controlled_resource_decomp(
            ctrl_num_ctrl_wires, ctrl_num_ctrl_values, *args, **kwargs
        )

    @classmethod
    def default_pow_resource_decomp(cls, pow_z: int, *args, **kwargs) -> List:
        r"""Returns a list representing the resources for an operator
        raised to a power.

        Args:
            pow_z (int): exponent that the operator is being raised to
        """
        raise ResourcesNotDefined

    @classmethod
    def pow_resource_decomp(cls, pow_z, *args, **kwargs) -> List:
        r"""Returns a list representing the resources for an operator
        raised to a power.

        Args:
            pow_z (int): exponent that the operator is being raised to
        """
        return cls.default_pow_resource_decomp(pow_z, *args, **kwargs)

    @classmethod
    def set_resources(cls, new_func: Callable, override_type: str = "base"):
        """Set a custom function to override the default resource decomposition.

        This method allows users to replace any of the `resource_decomp`, `adjoint_resource_decomp`,
        `ctrl_resource_decomp`, or `pow_resource_decomp` methods globally for every instance of
        the class.

        """
        if override_type == "base":
            keys = cls.resource_keys.union({"kwargs"})
            _validate_signature(new_func, keys)
            cls.resource_decomp = new_func
        if override_type == "pow":
            keys = cls.resource_keys.union({"pow_z", "kwargs"})
            _validate_signature(new_func, keys)
            cls.pow_resource_decomp = new_func
        if override_type == "adj":
            keys = cls.resource_keys.union({"kwargs"})
            _validate_signature(new_func, keys)
            cls.adjoint_resource_decomp = new_func
        if override_type == "ctrl":
            keys = cls.resource_keys.union(
                {"ctrl_num_ctrl_wires", "ctrl_num_ctrl_values", "kwargs"}
            )
            _validate_signature(new_func, keys)
            cls.controlled_resource_decomp = new_func

    def __repr__(self) -> str:
        str_rep = self.__class__.__name__ + "(" + str(self.resource_params) + ")"
        return str_rep

    def __mul__(self, scalar: int):
        assert isinstance(scalar, int)
        gate_types = defaultdict(int, {self.resource_rep_from_op(): scalar})
        qubit_manager = QubitManager(0)
        qubit_manager._logic_qubit_counts = self.num_wires

        return Resources(qubit_manager, gate_types)

    def __matmul__(self, scalar: int):
        assert isinstance(scalar, int)
        gate_types = defaultdict(int, {self.resource_rep_from_op(): scalar})
        qubit_manager = QubitManager(0)
        qubit_manager._logic_qubit_counts = scalar * self.num_wires

        return Resources(qubit_manager, gate_types)

    def __add__(self, other):
        if isinstance(other, self.__class__):
            return (1 * self) + (1 * other)
        if isinstance(other, Resources):
            return (1 * self) + other

        raise TypeError(f"Cannot add resource operator {self} with type {type(other)}.")

    def __and__(self, other):
        if isinstance(other, self.__class__):
            return (1 * self) & (1 * other)
        if isinstance(other, Resources):
            return (1 * self) & other

        raise TypeError(f"Cannot add resource operator {self} with type {type(other)}.")

    __radd__ = __add__
    __rand__ = __and__
    __rmul__ = __mul__
    __rmatmul__ = __matmul__

    @classmethod
    def tracking_name(cls, *args, **kwargs) -> str:
        r"""Returns a name used to track the operator during resource estimation."""
        return cls.__name__.replace("Resource", "")

    def tracking_name_from_op(self) -> str:
        r"""Returns the tracking name built with the operator's parameters."""
        return self.__class__.tracking_name(**self.resource_params)


def _validate_signature(func: Callable, expected_args: set):
    """Raise an error if the provided function doesn't match expected signature

    Args:
        func (Callable): function to match signature with
        expected_args (set): expected signature
    """

    sig = signature(func)
    actual_args = set(sig.parameters)

    if extra_args := actual_args - expected_args:
        raise ValueError(
            f"The function provided specifies addtional arguments ({extra_args}) from"
            + f" the expected arguments ({expected_args}). Please update the function signature or"
            + " modify the base class' `resource_keys` argument."
        )

    if missing_args := expected_args - actual_args:
        raise ValueError(
            f"The function is missing arguments ({missing_args}) which are expected. Please"
            + " update the function signature or modify the base class' `resource_keys` argument."
        )


class ResourcesNotDefined(Exception):
    r"""Exception to be raised when a ``ResourceOperator`` does not implement _resource_decomp"""


def set_decomp(cls: Type[ResourceOperator], decomp_func: Callable) -> None:
    """Set a custom function to override the default resource decomposition. This
    function will be set globally for every instance of the class.

    Note, the new decomposition function should have the same signature as the one
    it replaces. Specificall, the signature should match the `resource_keys` of the
    base resource operator class being overriden.

    Args:
        cls (Type[ResourceOperator]): the operator class whos decompositions is being overriden.
        decomp_func (Callable): the new resource decomposition function to be set as default.

    **Example**

    .. code-block:: python

        from pennylane.labs import resource_estimation as plre

        def custom_res_decomp(**kwargs):
            h = plre.resource_rep(plre.ResourceHadamard)
            s = plre.resource_rep(plre.ResourceS)
            return [plre.GateCount(h, 2), plre.GateCount(s, 2)]

    .. code-block:: bash

        >>> print(plre.estimate_resources(plre.ResourceX(), gate_set={"Hadamard", "Z", "S"}))
        --- Resources: ---
        Total qubits: 1
        Total gates : 3
        Qubit breakdown:
        clean qubits: 0, dirty qubits: 0, algorithmic qubits: 1
        Gate breakdown:
        {'Z': 1, 'Hadamard': 2}
        >>>
        >>> plre.set_decomp(plre.ResourceX, custom_res_decomp)
        >>>
        >>> print(plre.estimate_resources(plre.ResourceX(), gate_set={"Hadamard", "Z", "S"}))
        --- Resources: ---
        Total qubits: 1
        Total gates : 3
        Qubit breakdown:
         clean qubits: 0, dirty qubits: 0, algorithmic qubits: 1
        Gate breakdown:
         {'S': 2, 'Hadamard': 2}

    """
    cls.set_resources(decomp_func, override_type="base")


def set_ctrl_decomp(cls: Type[ResourceOperator], decomp_func: Callable) -> None:
    """Set a custom function to override the default controlled-resource decomposition. This
    function will be set globally for every instance of the class.

    Note, the new decomposition function should have the same signature as the one
    it replaces. Specificall, the signature should match the `resource_keys` of the
    base resource operator class being overriden.

    Args:
        cls (Type[ResourceOperator]): the operator class whos decompositions is being overriden.
        decomp_func (Callable): the new resource decomposition function to be set as default.

    **Example**

    .. code-block:: python

        from pennylane.labs import resource_estimation as plre

        def custom_ctrl_decomp(ctrl_num_ctrl_wires, ctrl_num_ctrl_values, **kwargs):
            h = plre.resource_rep(plre.ResourceHadamard)
            cz = plre.resource_rep(plre.ResourceCZ)
            return [plre.GateCount(h, 2), plre.GateCount(cz, 1)]

    .. code-block:: bash

        >>> cx = plre.ResourceControlled(plre.ResourceX(), 1, 0)
        >>> print(plre.estimate_resources(cx, gate_set={"CNOT", "Hadamard", "CZ"}))
        --- Resources: ---
        Total qubits: 2
        Total gates : 1
        Qubit breakdown:
         clean qubits: 0, dirty qubits: 0, algorithmic qubits: 2
        Gate breakdown:
         {'CNOT': 1}
        >>>
        >>> plre.set_ctrl_decomp(plre.ResourceX, custom_ctrl_decomp)
        >>>
        >>> print(plre.estimate_resources(cx, gate_set={"CNOT", "Hadamard", "CZ"}))
        --- Resources: ---
        Total qubits: 2
        Total gates : 1
        Qubit breakdown:
         clean qubits: 0, dirty qubits: 0, algorithmic qubits: 2
        Gate breakdown:
         {'Hadamard': 2, 'CZ': 1}

    """
    cls.set_resources(decomp_func, override_type="ctrl")


def set_adj_decomp(cls: Type[ResourceOperator], decomp_func: Callable) -> None:
    """Set a custom function to override the default adjoint-resource decomposition. This
    function will be set globally for every instance of the class.

    Note, the new decomposition function should have the same signature as the one
    it replaces. Specificall, the signature should match the `resource_keys` of the
    base resource operator class being overriden.

    Args:
        cls (Type[ResourceOperator]): the operator class whos decompositions is being overriden.
        decomp_func (Callable): the new resource decomposition function to be set as default.

    **Example**

    .. code-block:: python

        from pennylane.labs import resource_estimation as plre

        def custom_adj_decomp(**kwargs):
            h = plre.resource_rep(plre.ResourceHadamard)
            s = plre.resource_rep(plre.ResourceS)
            return [plre.GateCount(h, 2), plre.GateCount(s, 2)]

    .. code-block:: bash

        >>> adj_x = plre.ResourceAdjoint(plre.ResourceX())
        >>> print(plre.estimate_resources(adj_x, gate_set={"X", "Hadamard", "S"}))
        --- Resources: ---
        Total qubits: 1
        Total gates : 1
        Qubit breakdown:
         clean qubits: 0, dirty qubits: 0, algorithmic qubits: 1
        Gate breakdown:
         {'X': 1}
        >>>
        >>> plre.set_adj_decomp(plre.ResourceX, custom_adj_decomp)
        >>>
        >>> print(plre.estimate_resources(adj_x, gate_set={"X", "Hadamard", "S"}))
        --- Resources: ---
        Total qubits: 1
        Total gates : 4
        Qubit breakdown:
         clean qubits: 0, dirty qubits: 0, algorithmic qubits: 1
        Gate breakdown:
         {'Hadamard': 2, 'S': 2}

    """
    cls.set_resources(decomp_func, override_type="adj")


def set_pow_decomp(cls: Type[ResourceOperator], decomp_func: Callable) -> None:
    """Set a custom function to override the default pow-resource decomposition. This
    function will be set globally for every instance of the class.

    Note, the new decomposition function should have the same signature as the one
    it replaces. Specificall, the signature should match the `resource_keys` of the
    base resource operator class being overriden.

    Args:
        cls (Type[ResourceOperator]): the operator class whos decompositions is being overriden.
        decomp_func (Callable): the new resource decomposition function to be set as default.

    .. code-block:: python

        from pennylane.labs import resource_estimation as plre

        def custom_pow_decomp(pow_z, **kwargs):
            h = plre.resource_rep(plre.ResourceHadamard)
            s = plre.resource_rep(plre.ResourceS)
            id = plre.resource_rep(plre.ResourceIdentity)

            if pow_z % 2 == 0:
                return [plre.GateCount(id, 1)]

            return [plre.GateCount(h, 2), plre.GateCount(s, 2)]

    .. code-block:: bash

        >>> pow_x = plre.ResourcePow(plre.ResourceX(), 3)
        >>> print(plre.estimate_resources(pow_x, gate_set={"X", "Hadamard", "S"}))
        --- Resources: ---
        Total qubits: 1
        Total gates : 1
        Qubit breakdown:
         clean qubits: 0, dirty qubits: 0, algorithmic qubits: 1
        Gate breakdown:
         {'X': 1}
        >>>
        >>> plre.set_pow_decomp(plre.ResourceX, custom_pow_decomp)
        >>>
        >>> print(plre.estimate_resources(pow_x, gate_set={"X", "Hadamard", "S"}))
        --- Resources: ---
        Total qubits: 1
        Total gates : 4
        Qubit breakdown:
         clean qubits: 0, dirty qubits: 0, algorithmic qubits: 1
        Gate breakdown:
         {'Hadamard': 2, 'S': 2}

    """
    cls.set_resources(decomp_func, override_type="pow")<|MERGE_RESOLUTION|>--- conflicted
+++ resolved
@@ -17,15 +17,9 @@
 from abc import ABC, abstractmethod
 from collections import defaultdict
 from inspect import signature
-<<<<<<< HEAD
 from typing import Callable, Hashable, List, Optional, Type
 
 import numpy as np
-
-=======
-from typing import Callable, List, Type
-
->>>>>>> d86f09eb
 from pennylane.labs.resource_estimation.qubit_manager import QubitManager
 from pennylane.labs.resource_estimation.resources_base import Resources
 from pennylane.operation import classproperty
@@ -125,18 +119,8 @@
     r"""Base class to represent quantum operators according to the set of information
     required for resource estimation.
 
-<<<<<<< HEAD
-    Operators defined for the purpose of resource estimation require less detailed information.
-    This is because the cost of a quantum gate can be well approximated without a full description
-    of its parameters. For example two :class:`~.RX` gates have the same cost regardless
-    of their rotation angle parameters.
-
-    A :class:`~.pennylane.labs.resource_estimations.ResourceOperator` is uniquely defined by its
-    name (the class type) and its resource parameters ():code:`op.resource_params`). Additionally,
-=======
     A :class:`~.pennylane.labs.resource_estimation.ResourceOperator` is uniquely defined by its
     name (the class type) and its resource parameters (:code:`op.resource_params`).
->>>>>>> d86f09eb
 
     .. details::
 
@@ -192,11 +176,6 @@
 
         .. code-block:: bash
 
-<<<<<<< HEAD
-            >>> op = ResourceQFT(range(3))
-            >>> op.resources(**op.resource_params)
-            {Hadamard: 3, SWAP: 1, ControlledPhaseShift: 3}
-=======
             >>> op = ResourceQFT(num_wires=3)
             >>> print(plre.estimate_resources(op, gate_set={'Hadamard', 'SWAP', 'ControlledPhaseShift'}))
             --- Resources: ---
@@ -206,8 +185,6 @@
              clean qubits: 0, dirty qubits: 0, algorithmic qubits: 3
             Gate breakdown:
              {'SWAP': 1, 'Hadamard': 3, 'ControlledPhaseShift': 3}
-
->>>>>>> d86f09eb
     """
 
     num_wires = 0
