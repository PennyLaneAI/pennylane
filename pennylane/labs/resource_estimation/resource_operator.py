# Copyright 2024 Xanadu Quantum Technologies Inc.

# Licensed under the Apache License, Version 2.0 (the "License");
# you may not use this file except in compliance with the License.
# You may obtain a copy of the License at

#     http://www.apache.org/licenses/LICENSE-2.0

# Unless required by applicable law or agreed to in writing, software
# distributed under the License is distributed on an "AS IS" BASIS,
# WITHOUT WARRANTIES OR CONDITIONS OF ANY KIND, either express or implied.
# See the License for the specific language governing permissions and
# limitations under the License.
r"""Abstract base class for resource operators."""
from __future__ import annotations

from abc import ABC, abstractmethod
from typing import TYPE_CHECKING, Callable, Dict

if TYPE_CHECKING:
    from pennylane.labs.resource_estimation import CompressedResourceOp


class ResourceOperator(ABC):
    r"""This is an abstract class that defines the methods a PennyLane Operator
    must implement in order to be used for resource estimation.

    .. details::

        **Example**

        A PennyLane Operator can be extended for resource estimation by creating a new class that inherits from both the Operator and ``ResourceOperator``.
        Here is an example showing how to extend ``qml.QFT`` for resource estimation.

        .. code-block:: python

            import pennylane as qml
            from pennylane.labs.resource_estimation import CompressedResourceOp, ResourceOperator

            class ResourceQFT(qml.QFT, ResourceOperator):

                @staticmethod
                def _resource_decomp(num_wires) -> Dict[CompressedResourceOp, int]:
                    gate_types = {}

                    hadamard = CompressedResourceOp(ResourceHadamard, {})
                    swap = CompressedResourceOp(ResourceSWAP, {})
                    ctrl_phase_shift = CompressedResourceOp(ResourceControlledPhaseShift, {})

                    gate_types[hadamard] = num_wires
                    gate_types[swap] = num_wires // 2
                    gate_types[ctrl_phase_shift] = num_wires*(num_wires - 1) // 2

                    return gate_types

                def resource_params(self) -> dict:
                    return {"num_wires": len(self.wires)}

                @classmethod
                def resource_rep(cls, num_wires) -> CompressedResourceOp:
                    params = {"num_wires": num_wires}
                    return CompressedResourceOp(cls, params)
    """

    @staticmethod
    @abstractmethod
    def _resource_decomp(*args, **kwargs) -> Dict[CompressedResourceOp, int]:
        """Returns the Resource object. This method is only to be used inside
        the methods of classes inheriting from ResourceOperator."""

    @classmethod
    def resources(cls, *args, **kwargs):
        """Returns the Resource object. This method is intended to be user facing
        and overridable."""
        return cls._resource_decomp(*args, **kwargs)

    @classmethod
    def set_resources(cls, new_func: Callable) -> None:
        """Set a custom resource method."""
        cls.resources = new_func

    @abstractmethod
    def resource_params(self) -> dict:
        """Returns a dictionary containing the minimal information needed to
        compute a comparessed representation"""

    @classmethod
    @abstractmethod
    def resource_rep(cls, **kwargs) -> CompressedResourceOp:
        """Returns a compressed representation containing only the parameters of
        the Operator that are needed to compute a resource estimation."""

    def resource_rep_from_op(self) -> CompressedResourceOp:
        """Returns a compressed representation directly from the operator"""
        params = self.resource_params()
<<<<<<< HEAD
        return self.__class__.resource_rep(**params)


class ResourceOperatorNotImplemented(Exception):
    """Exception to be raised when a ResourceOperator has not been defined for a PennyLane Operator"""


class ResourcesNotDefined(Exception):
    """Exception to be raised when a ``ResourceOperator`` does not implement _resource_decomp"""
=======
        return self.__class__.resource_rep(**params)
>>>>>>> 79b973e7
<|MERGE_RESOLUTION|>--- conflicted
+++ resolved
@@ -93,7 +93,6 @@
     def resource_rep_from_op(self) -> CompressedResourceOp:
         """Returns a compressed representation directly from the operator"""
         params = self.resource_params()
-<<<<<<< HEAD
         return self.__class__.resource_rep(**params)
 
 
@@ -102,7 +101,4 @@
 
 
 class ResourcesNotDefined(Exception):
-    """Exception to be raised when a ``ResourceOperator`` does not implement _resource_decomp"""
-=======
-        return self.__class__.resource_rep(**params)
->>>>>>> 79b973e7
+    """Exception to be raised when a ``ResourceOperator`` does not implement _resource_decomp"""