# Copyright 2025 Xanadu Quantum Technologies Inc.

# Licensed under the Apache License, Version 2.0 (the "License");
# you may not use this file except in compliance with the License.
# You may obtain a copy of the License at

#     http://www.apache.org/licenses/LICENSE-2.0

# Unless required by applicable law or agreed to in writing, software
# distributed under the License is distributed on an "AS IS" BASIS,
# WITHOUT WARRANTIES OR CONDITIONS OF ANY KIND, either express or implied.
# See the License for the specific language governing permissions and
# limitations under the License.
r"""Abstract base class for resource operators."""
from __future__ import annotations

from abc import ABC, abstractmethod
from collections import defaultdict
from inspect import signature
from typing import Callable, Dict, Hashable, List, Optional, Type, Union

import numpy as np

from pennylane.labs.resource_estimation.qubit_manager import QubitManager
from pennylane.labs.resource_estimation.resources_base import Resources
from pennylane.operation import classproperty
from pennylane.queuing import QueuingManager
from pennylane.wires import Wires

# pylint: disable=unused-argument, no-member


class CompressedResourceOp:  # pylint: disable=too-few-public-methods
    r"""Instantiate a light weight class corresponding to the operator type and parameters.

    This class provides a minimal representation of an operation, containing
    only the operator type and the necessary parameters to estimate its resources.
    It's designed for efficient hashing and comparison, allowing it to be used
    effectively in collections where uniqueness and quick lookups are important.

    Args:
        op_type (Type): the class object of an operation which inherits from :class:'~.pennylane.labs.resource_estimation.ResourceOperator'
        params (dict): a dictionary containing the minimal pairs of parameter names and values
            required to compute the resources for the given operator
        name (str, optional): A custom name for the compressed operator. If not
            provided, a name will be generated using `op_type.tracking_name`
            with the given parameters.

    .. details::

        This representation is the minimal amount of information required to estimate resources for the operator.

    **Example**

    >>> op_tp = plre.CompressedResourceOp(plre.ResourceHadamard, {"num_wires":1})
    >>> print(op_tp)
    CompressedResourceOp(ResourceHadamard, params={'num_wires':1})
    """

    def __init__(
        self, op_type: Type[ResourceOperator], params: Optional[dict] = None, name: str = None
    ):

        if not issubclass(op_type, ResourceOperator):
            raise TypeError(f"op_type must be a subclass of ResourceOperator. Got {op_type}.")
        self.op_type = op_type
        self.params = params or {}
        self._hashable_params = _make_hashable(params) if params else ()
        self._name = name or op_type.tracking_name(**self.params)

    def __hash__(self) -> int:
        return hash((self.op_type, self._hashable_params))

    def __eq__(self, other: CompressedResourceOp) -> bool:
        return (
            isinstance(other, CompressedResourceOp)
            and self.op_type == other.op_type
            and self.params == other.params
        )

    def __repr__(self) -> str:

        class_name = self.__class__.__qualname__
        op_type_name = self.op_type.__name__

        params_arg_str = ""
        if self.params:
            params = sorted(self.params.items())
            params_str = ", ".join(f"{k!r}:{v!r}" for k, v in params)
            params_arg_str = f", params={{{params_str}}}"

        return f"{class_name}({op_type_name}{params_arg_str})"

    @property
    def name(self) -> str:
        r"""Returns the name of operator."""
        return self._name


def _make_hashable(d) -> tuple:
    r"""Converts a potentially non-hashable object into a hashable tuple.

    Args:
        d : The object to potentially convert to a hashable tuple.
           This can be a dictionary, list, set, or an array.

    Returns:
        A hashable tuple representation of the input.

    """

    if isinstance(d, Hashable):
        return d

    if isinstance(d, dict):
        return tuple(sorted((_make_hashable(k), _make_hashable(v)) for k, v in d.items()))
    if isinstance(d, (list, tuple)):
        return tuple(_make_hashable(elem) for elem in d)
    if isinstance(d, set):
        return tuple(sorted(_make_hashable(elem) for elem in d))
    if isinstance(d, np.ndarray):
        return _make_hashable(d.tolist())

    raise TypeError(f"Object of type {type(d)} is not hashable and cannot be converted.")


class ResourceOperator(ABC):
    r"""Base class to represent quantum operators according to the set of information
    required for resource estimation.

    A :class:`~.pennylane.labs.resource_estimation.ResourceOperator` is uniquely defined by its
    name (the class type) and its resource parameters (:code:`op.resource_params`).

    **Example**

    This example shows how to create a custom :class:`~.pennylane.labs.resource_estimation.ResourceOperator`
    class for resource estimation. We use :class:`~.pennylane.QFT` as a well known gate for
    simplicity.

    .. code-block:: python

        from pennylane.labs import resource_estimation as plre

        class ResourceQFT(plre.ResourceOperator):

            resource_keys = {"num_wires"}  # the only parameter that its resources depend upon.

            def __init__(self, num_wires, wires=None):  # wire labels are optional
                self.num_wires = num_wires
                super().__init__(wires=wires)

            @property
            def resource_params(self) -> dict:        # The keys must match the `resource_keys`
                return {"num_wires": self.num_wires}  # and values obtained from the operator.

            @classmethod
            def resource_rep(cls, num_wires):             # Takes the `resource_keys` as input
                params = {"num_wires": num_wires}         #   and produces a compressed
                return plre.CompressedResourceOp(cls, params)  # representation of the operator

            @classmethod
            def default_resource_decomp(cls, num_wires, **kwargs):  # `resource_keys` are input

                # Get compressed reps for each gate in the decomposition:

                swap = plre.resource_rep(plre.ResourceSWAP)
                hadamard = plre.resource_rep(plre.ResourceHadamard)
                ctrl_phase_shift = plre.resource_rep(plre.ResourceControlledPhaseShift)

                # Figure out the associated counts for each type of gate:

                swap_counts = num_wires // 2
                hadamard_counts = num_wires
                ctrl_phase_shift_counts = num_wires*(num_wires - 1) // 2

                return [                                  # Return the decomposition
                    plre.GateCount(swap, swap_counts),
                    plre.GateCount(hadamard, hadamard_counts),
                    plre.GateCount(ctrl_phase_shift, ctrl_phase_shift_counts),
                ]

    Which can be instantiated as a normal operation, but now contains the resources:

    .. code-block:: pycon

        >>> op = ResourceQFT(num_wires=3)
        >>> print(plre.estimate_resources(op, gate_set={'Hadamard', 'SWAP', 'ControlledPhaseShift'}))
        --- Resources: ---
        Total qubits: 3
        Total gates : 7
        Qubit breakdown:
         clean qubits: 0, dirty qubits: 0, algorithmic qubits: 3
        Gate breakdown:
         {'SWAP': 1, 'Hadamard': 3, 'ControlledPhaseShift': 3}

    """

    num_wires = 0
    _queue_category = "_resource_op"

    def __init__(self, *args, wires=None, **kwargs) -> None:
        self.wires = None
        if wires is not None:
            self.wires = Wires(wires)
            self.num_wires = len(self.wires)

        self.queue()
        super().__init__()

    def queue(self, context: QueuingManager = QueuingManager):
        """Append the operator to the Operator queue."""
        context.append(self)
        return self

    @classproperty
    @classmethod
    def resource_keys(cls) -> set:  # pylint: disable=no-self-use
        """The set of parameters that affects the resource requirement of the operator.

        All resource decomposition functions for this operator class are expected to accept the
        keyword arguments that match these keys exactly. The :func:`~pennylane.resource_rep`
        function will also expect keyword arguments that match these keys when called with this
        operator type.

        The default implementation is an empty set, which is suitable for most operators.
        """
        return set()

    @property
    @abstractmethod
    def resource_params(self) -> dict:
        """A dictionary containing the minimal information needed to compute a resource estimate
        of the operator's decomposition. The keys of this dictionary should match the
        ``resource_keys`` attribute of the operator class.
        """

    @classmethod
    @abstractmethod
    def resource_rep(cls, *args, **kwargs):
        r"""Returns a compressed representation containing only the parameters of
        the Operator that are needed to estimate the resources."""

    def resource_rep_from_op(self):
        r"""Returns a compressed representation directly from the operator"""
        return self.__class__.resource_rep(**self.resource_params)

    @classmethod
    @abstractmethod
    def default_resource_decomp(cls, *args, **kwargs) -> List:
        r"""Returns a list of actions that define the resources of the operator."""

    @classmethod
    def resource_decomp(cls, *args, **kwargs) -> List:
        r"""Returns a list of actions that define the resources of the operator."""
        return cls.default_resource_decomp(*args, **kwargs)

    @classmethod
    def default_adjoint_resource_decomp(cls, *args, **kwargs) -> List:
        r"""Returns a list representing the resources for the adjoint of the operator."""
        raise ResourcesNotDefined

    @classmethod
    def adjoint_resource_decomp(cls, *args, **kwargs) -> List:
        r"""Returns a list of actions that define the resources of the operator."""
        return cls.default_adjoint_resource_decomp(*args, **kwargs)

    @classmethod
    def default_controlled_resource_decomp(
        cls, ctrl_num_ctrl_wires: int, ctrl_num_ctrl_values: int, *args, **kwargs
    ) -> List:
        r"""Returns a list representing the resources for a controlled version of the operator.

        Args:
            ctrl_num_ctrl_wires (int): the number of qubits the
                operation is controlled on
            ctrl_num_ctrl_values (int): the number of control qubits, that are
                controlled when in the :math:`|0\rangle` state
        """
        raise ResourcesNotDefined

    @classmethod
    def controlled_resource_decomp(
        cls, ctrl_num_ctrl_wires: int, ctrl_num_ctrl_values: int, *args, **kwargs
    ) -> List:
        r"""Returns a list representing the resources for a controlled version of the operator.

        Args:
            ctrl_num_ctrl_wires (int): the number of qubits the
                operation is controlled on
            ctrl_num_ctrl_values (int): the number of control qubits, that are
                controlled when in the :math:`|0\rangle` state
        """
        return cls.default_controlled_resource_decomp(
            ctrl_num_ctrl_wires, ctrl_num_ctrl_values, *args, **kwargs
        )

    @classmethod
    def default_pow_resource_decomp(cls, pow_z: int, *args, **kwargs) -> List:
        r"""Returns a list representing the resources for an operator
        raised to a power.

        Args:
            pow_z (int): exponent that the operator is being raised to
        """
        raise ResourcesNotDefined

    @classmethod
    def pow_resource_decomp(cls, pow_z, *args, **kwargs) -> List:
        r"""Returns a list representing the resources for an operator
        raised to a power.

        Args:
            pow_z (int): exponent that the operator is being raised to
        """
        return cls.default_pow_resource_decomp(pow_z, *args, **kwargs)

    @classmethod
    def set_resources(cls, new_func: Callable, override_type: str = "base"):
        """Set a custom function to override the default resource decomposition.

        This method allows users to replace any of the `resource_decomp`, `adjoint_resource_decomp`,
        `ctrl_resource_decomp`, or `pow_resource_decomp` methods globally for every instance of
        the class.

        """
        if override_type == "base":
            keys = cls.resource_keys.union({"kwargs"})
            _validate_signature(new_func, keys)
            cls.resource_decomp = new_func
        if override_type == "pow":
            keys = cls.resource_keys.union({"pow_z", "kwargs"})
            _validate_signature(new_func, keys)
            cls.pow_resource_decomp = new_func
        if override_type == "adj":
            keys = cls.resource_keys.union({"kwargs"})
            _validate_signature(new_func, keys)
            cls.adjoint_resource_decomp = new_func
        if override_type == "ctrl":
            keys = cls.resource_keys.union(
                {"ctrl_num_ctrl_wires", "ctrl_num_ctrl_values", "kwargs"}
            )
            _validate_signature(new_func, keys)
            cls.controlled_resource_decomp = new_func

    def __repr__(self) -> str:
        str_rep = self.__class__.__name__ + "(" + str(self.resource_params) + ")"
        return str_rep

    def __mul__(self, scalar: int):
        assert isinstance(scalar, int)
        gate_types = defaultdict(int, {self.resource_rep_from_op(): scalar})
        qubit_manager = QubitManager(0, algo_wires=self.num_wires)

        return Resources(qubit_manager, gate_types)

    def __matmul__(self, scalar: int):
        assert isinstance(scalar, int)
        gate_types = defaultdict(int, {self.resource_rep_from_op(): scalar})
        qubit_manager = QubitManager(0, algo_wires=scalar * self.num_wires)

        return Resources(qubit_manager, gate_types)

    def __add__(self, other):
        if isinstance(other, ResourceOperator):
            return (1 * self) + (1 * other)
        if isinstance(other, Resources):
            return (1 * self) + other

        raise TypeError(f"Cannot add resource operator {self} with type {type(other)}.")

    def __and__(self, other):
        if isinstance(other, ResourceOperator):
            return (1 * self) & (1 * other)
        if isinstance(other, Resources):
            return (1 * self) & other

        raise TypeError(f"Cannot add resource operator {self} with type {type(other)}.")

    __radd__ = __add__
    __rand__ = __and__
    __rmul__ = __mul__
    __rmatmul__ = __matmul__

    @classmethod
    def tracking_name(cls, *args, **kwargs) -> str:
        r"""Returns a name used to track the operator during resource estimation."""
        return cls.__name__.replace("Resource", "")

    def tracking_name_from_op(self) -> str:
        r"""Returns the tracking name built with the operator's parameters."""
        return self.__class__.tracking_name(**self.resource_params)


def _validate_signature(func: Callable, expected_args: set):
    """Raise an error if the provided function doesn't match expected signature

    Args:
        func (Callable): function to match signature with
        expected_args (set): expected signature
    """

    sig = signature(func)
    actual_args = set(sig.parameters)

    if extra_args := actual_args - expected_args:
        raise ValueError(
            f"The function provided specifies additional arguments ({extra_args}) from"
            + f" the expected arguments ({expected_args}). Please update the function signature or"
            + " modify the base class' `resource_keys` argument."
        )

    if missing_args := expected_args - actual_args:
        raise ValueError(
            f"The function is missing arguments ({missing_args}) which are expected. Please"
            + " update the function signature or modify the base class' `resource_keys` argument."
        )


class ResourcesNotDefined(Exception):
    r"""Exception to be raised when a ``ResourceOperator`` does not implement _resource_decomp"""


def set_decomp(cls: Type[ResourceOperator], decomp_func: Callable) -> None:
    """Set a custom function to override the default resource decomposition. This
    function will be set globally for every instance of the class.

    Args:
        cls (Type[ResourceOperator]): the operator class whose decomposition is being overriden.
        decomp_func (Callable): the new resource decomposition function to be set as default.

    .. note::

        The new decomposition function should have the same signature as the one it replaces.
        Specifically, the signature should match the :code:`resource_keys` of the base resource
        operator class being overriden.

    **Example**

    .. code-block:: python

        from pennylane.labs import resource_estimation as plre

        def custom_res_decomp(**kwargs):
            h = plre.resource_rep(plre.ResourceHadamard)
            s = plre.resource_rep(plre.ResourceS)
            return [plre.GateCount(h, 2), plre.GateCount(s, 2)]

    .. code-block:: pycon

        >>> print(plre.estimate_resources(plre.ResourceX(), gate_set={"Hadamard", "Z", "S"}))
        --- Resources: ---
        Total qubits: 1
        Total gates : 3
        Qubit breakdown:
         clean qubits: 0, dirty qubits: 0, algorithmic qubits: 1
        Gate breakdown:
         {'Z': 1, 'Hadamard': 2}
        >>> plre.set_decomp(plre.ResourceX, custom_res_decomp)
        >>> print(plre.estimate_resources(plre.ResourceX(), gate_set={"Hadamard", "Z", "S"}))
        --- Resources: ---
        Total qubits: 1
        Total gates : 4
        Qubit breakdown:
         clean qubits: 0, dirty qubits: 0, algorithmic qubits: 1
        Gate breakdown:
         {'S': 2, 'Hadamard': 2}

    """
    cls.set_resources(decomp_func, override_type="base")


def set_ctrl_decomp(cls: Type[ResourceOperator], decomp_func: Callable) -> None:
    """Set a custom function to override the default controlled-resource decomposition. This
    function will be set globally for every instance of the class.

    Args:
        cls (Type[ResourceOperator]): the operator class whose decomposition is being overriden.
        decomp_func (Callable): the new resource decomposition function to be set as default.

    .. note::

        The new decomposition function should have the same signature as the one it replaces.
        Specifically, the signature should match the `resource_keys` of the base resource operator
        class being overriden. Addtionally, the controlled decomposition requires two additional
        arguments: :code:`ctrl_num_ctrl_wires` and :code:`ctrl_num_ctrl_values`.

    **Example**

    .. code-block:: python

        from pennylane.labs import resource_estimation as plre

        def custom_ctrl_decomp(ctrl_num_ctrl_wires, ctrl_num_ctrl_values, **kwargs):
            h = plre.resource_rep(plre.ResourceHadamard)
            cz = plre.resource_rep(plre.ResourceCZ)
            return [plre.GateCount(h, 2), plre.GateCount(cz, 1)]

    .. code-block:: pycon

        >>> cx = plre.ResourceControlled(plre.ResourceX(), 1, 0)
        >>> print(plre.estimate_resources(cx, gate_set={"CNOT", "Hadamard", "CZ"}))
        --- Resources: ---
        Total qubits: 2
        Total gates : 1
        Qubit breakdown:
         clean qubits: 0, dirty qubits: 0, algorithmic qubits: 2
        Gate breakdown:
         {'CNOT': 1}
        >>> plre.set_ctrl_decomp(plre.ResourceX, custom_ctrl_decomp)
        >>> print(plre.estimate_resources(cx, gate_set={"CNOT", "Hadamard", "CZ"}))
        --- Resources: ---
        Total qubits: 2
        Total gates : 3
        Qubit breakdown:
         clean qubits: 0, dirty qubits: 0, algorithmic qubits: 2
        Gate breakdown:
         {'Hadamard': 2, 'CZ': 1}

    """
    cls.set_resources(decomp_func, override_type="ctrl")


def set_adj_decomp(cls: Type[ResourceOperator], decomp_func: Callable) -> None:
    """Set a custom function to override the default adjoint-resource decomposition. This
    function will be set globally for every instance of the class.

    Args:
        cls (Type[ResourceOperator]): the operator class whose decomposition is being overriden.
        decomp_func (Callable): the new resource decomposition function to be set as default.

    .. note::

        The new decomposition function should have the same signature as the one it replaces.
        Specifically, the signature should match the `resource_keys` of the base resource operator
        class being overriden.

    **Example**

    .. code-block:: python

        from pennylane.labs import resource_estimation as plre

        def custom_adj_decomp(**kwargs):
            h = plre.resource_rep(plre.ResourceHadamard)
            s = plre.resource_rep(plre.ResourceS)
            return [plre.GateCount(h, 2), plre.GateCount(s, 2)]

    .. code-block:: pycon

        >>> adj_x = plre.ResourceAdjoint(plre.ResourceX())
        >>> print(plre.estimate_resources(adj_x, gate_set={"X", "Hadamard", "S"}))
        --- Resources: ---
        Total qubits: 1
        Total gates : 1
        Qubit breakdown:
         clean qubits: 0, dirty qubits: 0, algorithmic qubits: 1
        Gate breakdown:
         {'X': 1}
        >>> plre.set_adj_decomp(plre.ResourceX, custom_adj_decomp)
        >>> print(plre.estimate_resources(adj_x, gate_set={"X", "Hadamard", "S"}))
        --- Resources: ---
        Total qubits: 1
        Total gates : 4
        Qubit breakdown:
         clean qubits: 0, dirty qubits: 0, algorithmic qubits: 1
        Gate breakdown:
         {'Hadamard': 2, 'S': 2}

    """
    cls.set_resources(decomp_func, override_type="adj")


def set_pow_decomp(cls: Type[ResourceOperator], decomp_func: Callable) -> None:
    """Set a custom function to override the default pow-resource decomposition. This
    function will be set globally for every instance of the class.

    Args:
        cls (Type[ResourceOperator]): the operator class whose decomposition is being overriden.
        decomp_func (Callable): the new resource decomposition function to be set as default.

    .. note::

        The new decomposition function should have the same signature as the one it replaces.
        Specifically, the signature should match the `resource_keys` of the base resource operator
        class being overriden. Addtionally, the pow-decomposition requires an additional argument:
        :code:`pow_z`.

    **Example**

    .. code-block:: python

        from pennylane.labs import resource_estimation as plre

        def custom_pow_decomp(pow_z, **kwargs):
            h = plre.resource_rep(plre.ResourceHadamard)
            s = plre.resource_rep(plre.ResourceS)
            id = plre.resource_rep(plre.ResourceIdentity)

            if pow_z % 2 == 0:
                return [plre.GateCount(id, 1)]

            return [plre.GateCount(h, 2), plre.GateCount(s, 2)]

    .. code-block:: pycon

        >>> pow_x = plre.ResourcePow(plre.ResourceX(), 3)
        >>> print(plre.estimate_resources(pow_x, gate_set={"X", "Hadamard", "S"}))
        --- Resources: ---
        Total qubits: 1
        Total gates : 1
        Qubit breakdown:
         clean qubits: 0, dirty qubits: 0, algorithmic qubits: 1
        Gate breakdown:
         {'X': 1}
        >>> plre.set_pow_decomp(plre.ResourceX, custom_pow_decomp)
        >>> print(plre.estimate_resources(pow_x, gate_set={"X", "Hadamard", "S"}))
        --- Resources: ---
        Total qubits: 1
        Total gates : 4
        Qubit breakdown:
         clean qubits: 0, dirty qubits: 0, algorithmic qubits: 1
        Gate breakdown:
         {'Hadamard': 2, 'S': 2}

    """
    cls.set_resources(decomp_func, override_type="pow")


class GateCount:
<<<<<<< HEAD
    r"""A class to represent a gate and its number of occurances in a circuit or decomposition.
=======
    r"""A class to represent a gate and its number of occurrences in a circuit or decomposition.
>>>>>>> b97533d6

    Args:
        gate (CompressedResourceOp): a compressed resource representation of the gate being counted
        counts (int, optional): The number of occurances of the quantum gate in the circuit or
            decomposition. Defaults to 1.

    Returns:
        GateCount: the container object holding both pieces of information

    **Example**

    In this example we create an object to count 5 instances of :code:`plre.ResourceQFT` acting
    on three wires:

    >>> qft = plre.resource_rep(plre.ResourceQFT, {"num_wires": 3})
    >>> counts = plre.GateCount(qft, 5)
    >>> counts
    (5 x QFT(3))

    """

    def __init__(self, gate: CompressedResourceOp, count: int = 1) -> None:
        self.gate = gate
        self.count = count

    def __mul__(self, other):
        if isinstance(other, int):
            return self.__class__(self.gate, self.count * other)
        raise NotImplementedError

    def __add__(self, other):
        if isinstance(other, self.__class__) and (self.gate == other.gate):
            return self.__class__(self.gate, self.count + other.count)
        raise NotImplementedError

    __rmul__ = __mul__

    def __eq__(self, other) -> bool:
        if not isinstance(other, GateCount):
            return False
        return self.gate == other.gate and self.count == other.count

    def __repr__(self) -> str:
        return f"({self.count} x {self.gate._name})"


def resource_rep(
    resource_op: Type[ResourceOperator],
    resource_params: Union[Dict, None] = None,
) -> CompressedResourceOp:
    r"""Produce a compressed representation of the resource operator to be used when
    tracking resources.

    Note, the :code:`resource_params` dictionary should specify the required resource
    parameters of the operator. The required resource parameters are listed in the
    :code:`resource_keys` class property of every :class:`~.pennylane.labs.resource_estimation.ResourceOperator`.

    Args:
        resource_op (Type[ResourceOperator]]): The type of operator we wish to compactify
        resource_params (Dict): The required set of parameters to specify the operator

    Returns:
        CompressedResourceOp: A compressed representation of a resource operator

    **Example**

    In this example we obtain the compressed resource representation for :code:`ResourceQFT`.
    We begin by checking what parameters are required for resource estimation, and then providing
    them accordingly:

    >>> plre.ResourceQFT.resource_keys
    {'num_wires'}
    >>> cmpr_qft = plre.resource_rep(
    ...     plre.ResourceQFT,
    ...     {"num_wires": 3},
    ... )
    >>> cmpr_qft
    QFT(3)

    """

    if resource_params:
        return resource_op.resource_rep(**resource_params)

    return resource_op.resource_rep()<|MERGE_RESOLUTION|>--- conflicted
+++ resolved
@@ -627,11 +627,7 @@
 
 
 class GateCount:
-<<<<<<< HEAD
-    r"""A class to represent a gate and its number of occurances in a circuit or decomposition.
-=======
     r"""A class to represent a gate and its number of occurrences in a circuit or decomposition.
->>>>>>> b97533d6
 
     Args:
         gate (CompressedResourceOp): a compressed resource representation of the gate being counted
