--- conflicted
+++ resolved
@@ -406,8 +406,4 @@
     if resource_params:
         return resource_op.resource_rep(**resource_params)
 
-<<<<<<< HEAD
-    return resource_op.resource_rep()  # don't need to provide empty dict
-=======
-    return resource_op.resource_rep()
->>>>>>> 1cb9caa1
+    return resource_op.resource_rep()