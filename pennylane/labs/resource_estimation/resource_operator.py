# Copyright 2025 Xanadu Quantum Technologies Inc.

# Licensed under the Apache License, Version 2.0 (the "License");
# you may not use this file except in compliance with the License.
# You may obtain a copy of the License at

#     http://www.apache.org/licenses/LICENSE-2.0

# Unless required by applicable law or agreed to in writing, software
# distributed under the License is distributed on an "AS IS" BASIS,
# WITHOUT WARRANTIES OR CONDITIONS OF ANY KIND, either express or implied.
# See the License for the specific language governing permissions and
# limitations under the License.
r"""Abstract base class for resource operators."""
from __future__ import annotations

from abc import ABC, abstractmethod
from collections import defaultdict
from inspect import signature
from typing import Callable, Dict, Hashable, List, Optional, Type, Union

from pennylane.labs.resource_estimation.qubit_manager import QubitManager
from pennylane.labs.resource_estimation.resources_base import Resources
from pennylane.operation import classproperty
from pennylane.queuing import QueuingManager
from pennylane.wires import Wires

# pylint: disable=unused-argument


class CompressedResourceOp:  # pylint: disable=too-few-public-methods
    r"""Instantiate the light weight class corresponding to the operator type and parameters.

    Args:
        op_type (Type): the class object of an operation which inherits from '~.ResourceOperator'
        params (dict): a dictionary containing the minimal pairs of parameter names and values
                    required to compute the resources for the given operator

    .. details::

        This representation is the minimal amount of information required to estimate resources for the operator.

        **Example**

        >>> op_tp = CompressedResourceOp(ResourceHadamard, {"num_wires":1})
        >>> print(op_tp)
        Hadamard(num_wires=1)
    """

    def __init__(
        self, op_type: Type[ResourceOperator], params: Optional[dict] = None, name: str = None
    ):

        if not issubclass(op_type, ResourceOperator):
            raise TypeError(f"op_type must be a subclass of ResourceOperator. Got {op_type}.")
        self.op_type = op_type
        self.params = params or {}
        self._hashable_params = _make_hashable(params) if params else ()
        self._name = name or op_type.tracking_name(**self.params)

    @property
    def name(self):
        return self._name

    def __hash__(self) -> int:
        return hash((self.op_type, self._hashable_params))

    def __eq__(self, other: CompressedResourceOp) -> bool:
        return (
            isinstance(other, CompressedResourceOp)
            and self.op_type == other.op_type
            and self.params == other.params
        )

    def __repr__(self) -> str:
        return self._name


def _make_hashable(d) -> tuple:
    r"""Converts a potentially non-hashable object into a hashable tuple.

    Args:
        d : The object to potentially convert to a hashable tuple.
           This can be a dictionary, list, set, or an array.

    Returns:
        A hashable tuple representation of the input.

    """

    if isinstance(d, Hashable):
        return d
    sorted_keys = sorted(d)
    return tuple((k, _make_hashable(d[k])) for k in sorted_keys)


class ResourceOperator(ABC):
    r"""Abstract base class to represent quantum operators according to the
    information required for resource estimation.
    """

    num_wires = 0
    _queue_category = "_resource_op"

    def __init__(self, *args, wires=None, **kwargs) -> None:
        self.wires = None
        if wires:
            self.wires = Wires(wires)
            self.num_wires = len(self.wires)

        self.queue()
        super().__init__()

    def queue(self, context: QueuingManager = QueuingManager):
        """Append the operator to the Operator queue."""
        context.append(self)
        return self

    @classproperty
    @classmethod
    def resource_keys(cls) -> set:  # pylint: disable=no-self-use
        """The set of parameters that affects the resource requirement of the operator.

        All resource decomposition functions for this operator class are expected to accept the
        keyword arguments that match these keys exactly. The :func:`~pennylane.resource_rep`
        function will also expect keyword arguments that match these keys when called with this
        operator type.

        The default implementation is an empty set, which is suitable for most operators.
        """
        return set()

    @property
    @abstractmethod
    def resource_params(self) -> dict:
        """A dictionary containing the minimal information needed to compute a
        resource estimate of the operator's decomposition.

        The keys of this dictionary should match the ``resource_keys`` attribute of the operator
        class. Two instances of the same operator type should have identical ``resource_params`` if
        their decompositions exhibit the same counts for each gate type, even if the individual
        gate parameters differ.

        **Examples**

        The ``MultiRZ`` operator has non-empty ``resource_keys``:

        >>> re.ResourceMultiRZ.resource_keys
        {"num_wires"}

        The ``resource_params`` of an instance of ``MultiRZ`` will contain the number of wires:

        >>> op = re.ResourceMultiRZ(0.5, wires=[0, 1])
        >>> op.resource_params
        {"num_wires": 2}

        Note that another ``MultiRZ`` may have different parameters but the same ``resource_params``:

        >>> op2 = qml.ResourceMultiRZ(0.7, wires=[1, 2])
        >>> op2.resource_params
        {"num_wires": 2}

        """

    @classmethod
    @abstractmethod
    def resource_rep(cls, *args, **kwargs):
        r"""Returns a compressed representation containing only the parameters of
        the Operator that are needed to compute a resource estimation."""

    def resource_rep_from_op(self):
        r"""Returns a compressed representation directly from the operator"""
        return self.__class__.resource_rep(**self.resource_params)

    @classmethod
    @abstractmethod
    def default_resource_decomp(cls, *args, **kwargs) -> List:
        r"""Returns a list of actions that define the resources of the operator."""

    @classmethod
    def resource_decomp(cls, *args, **kwargs) -> List:
        r"""Returns a list of actions that define the resources of the operator."""
        return cls.default_resource_decomp(*args, **kwargs)

    @classmethod
    def default_adjoint_resource_decomp(cls, *args, **kwargs) -> List:
        r"""Returns a list representing the resources for the adjoint of the operator."""
        raise ResourcesNotDefined

    @classmethod
    def adjoint_resource_decomp(cls, *args, **kwargs) -> List:
        r"""Returns a list of actions that define the resources of the operator."""
        return cls.default_adjoint_resource_decomp(*args, **kwargs)

    @classmethod
    def default_controlled_resource_decomp(
        cls, ctrl_num_ctrl_wires: int, ctrl_num_ctrl_values: int, *args, **kwargs
    ) -> List:
        r"""Returns a list representing the resources for a controlled version of the operator.

        Args:
            ctrl_num_ctrl_wires (int): the number of qubits the
                operation is controlled on
            ctrl_num_ctrl_values (int): the number of control qubits, that are
                        controlled when in the :math:`|0\rangle` state
        """
        raise ResourcesNotDefined

    @classmethod
    def controlled_resource_decomp(
        cls, ctrl_num_ctrl_wires: int, ctrl_num_ctrl_values: int, *args, **kwargs
    ) -> List:
        r"""Returns a list representing the resources for a controlled version of the operator.

        Args:
            ctrl_num_ctrl_wires (int): the number of qubits the
                operation is controlled on
            ctrl_num_ctrl_values (int): the number of control qubits, that are
                        controlled when in the :math:`|0\rangle` state
        """
        return cls.default_controlled_resource_decomp(
            ctrl_num_ctrl_wires, ctrl_num_ctrl_values, *args, **kwargs
        )

    @classmethod
    def default_pow_resource_decomp(cls, pow_z: int, *args, **kwargs) -> List:
        r"""Returns a list representing the resources for an operator
        raised to a power.

        Args:
            pow_z (int): the power that the operator is being raised to
        """
        raise ResourcesNotDefined

    @classmethod
    def pow_resource_decomp(cls, pow_z, *args, **kwargs) -> List:
        r"""Returns a list representing the resources for an operator
        raised to a power.

        Args:
            pow_z (int): the power that the operator is being raised to
        """
        return cls.default_pow_resource_decomp(pow_z, *args, **kwargs)

    @classmethod
    def set_resources(cls, new_func: Callable, override_type: str = "base"):
        """Set a custom resource method."""
        if override_type == "base":
            keys = cls.resource_keys.union({"kwargs"})
            _validate_signature(new_func, keys)
            cls.resource_decomp = new_func
        if override_type == "pow":
            keys = cls.resource_keys.union({"pow_z", "kwargs"})
            _validate_signature(new_func, keys)
            cls.pow_resource_decomp = new_func
        if override_type == "adj":
            keys = cls.resource_keys.union({"kwargs"})
            _validate_signature(new_func, keys)
            cls.adjoint_resource_decomp = new_func
        if override_type == "ctrl":
            keys = cls.resource_keys.union(
                {"ctrl_num_ctrl_wires", "ctrl_num_ctrl_values", "kwargs"}
            )
            _validate_signature(new_func, keys)
            cls.controlled_resource_decomp = new_func
        return

    def __repr__(self) -> str:
        str_rep = self.__class__.__name__ + "(" + str(self.resource_params) + ")"
        return str_rep

    def __mul__(self, scalar: int):
        assert isinstance(scalar, int)
        gate_types = defaultdict(int, {self.resource_rep_from_op(): scalar})
        qubit_manager = QubitManager(0)
        qubit_manager._logic_qubit_counts = self.num_wires

        return Resources(qubit_manager, gate_types)

    def __matmul__(self, scalar: int):
        assert isinstance(scalar, int)
        gate_types = defaultdict(int, {self.resource_rep_from_op(): scalar})
        qubit_manager = QubitManager(0)
        qubit_manager._logic_qubit_counts = scalar * self.num_wires

        return Resources(qubit_manager, gate_types)

    def __add__(self, other):
        if isinstance(other, self.__class__):
            return (1 * self) + (1 * other)
        if isinstance(other, Resources):
            return (1 * self) + other

        raise TypeError(f"Cannot add resource operator {self} with type {type(other)}.")

    def __and__(self, other):
        if isinstance(other, self.__class__):
            return (1 * self) & (1 * other)
        if isinstance(other, Resources):
            return (1 * self) & other

        raise TypeError(f"Cannot add resource operator {self} with type {type(other)}.")

    __radd__ = __add__
    __rand__ = __and__
    __rmul__ = __mul__
    __rmatmul__ = __matmul__

    @classmethod
    def tracking_name(cls, *args, **kwargs) -> str:
        r"""Returns a name used to track the operator during resource estimation."""
        return cls.__name__.replace("Resource", "")

    def tracking_name_from_op(self) -> str:
        r"""Returns the tracking name built with the operator's parameters."""
        return self.__class__.tracking_name(**self.resource_params)


def _validate_signature(func: Callable, expected_args: set):
    """Raise an error if the provided function doesn't match expected signature

    Args:
        func (Callable): function to match signature with
        expected_args (set): expected signature
    """

    sig = signature(func)
    actual_args = set(sig.parameters)

    if extra_args := actual_args - expected_args:
        raise ValueError(
            f"The function provided specifies addtional arguments ({extra_args}) from"
            + f" the expected arguments ({expected_args}). Please update the function signature or"
            + " modify the base class' `resource_keys` argument."
        )

    if missing_args := expected_args - actual_args:
        raise ValueError(
            f"The function is missing arguments ({missing_args}) which are expected. Please"
            + " update the function signature or modify the base class' `resource_keys` argument."
        )


class ResourcesNotDefined(Exception):
    r"""Exception to be raised when a ``ResourceOperator`` does not implement _resource_decomp"""


def set_decomp(cls: Type[ResourceOperator], decomp_func: Callable) -> None:
    cls.set_resources(decomp_func, override_type="base")


def set_ctrl_decomp(cls: Type[ResourceOperator], decomp_func: Callable) -> None:
    cls.set_resources(decomp_func, override_type="ctrl")


def set_adj_decomp(cls: Type[ResourceOperator], decomp_func: Callable) -> None:
    cls.set_resources(decomp_func, override_type="adj")


def set_pow_decomp(cls: Type[ResourceOperator], decomp_func: Callable) -> None:
    cls.set_resources(decomp_func, override_type="pow")


class GateCount:
    """A class to represent a gate and the amount of times it was repeated."""

    def __init__(self, gate: CompressedResourceOp, count: int = 1) -> None:
        self.gate = gate
        self.count = count

    def __mul__(self, other):
        if isinstance(other, int):
            return self.__class__(self.gate, self.count * other)
        raise NotImplementedError

    def __add__(self, other):
        if isinstance(other, self.__class__) and (self.gate == other.gate):
            return self.__class__(self.gate, self.count + other.count)
        raise NotImplementedError

    __rmul__ = __mul__

    def __eq__(self, other) -> bool:
        if not isinstance(other, GateCount):
            return False
        return self.gate == other.gate and self.count == other.count

    def __repr__(self) -> str:
        return f"({self.count} x {self.gate._name})"


def resource_rep(
    resource_op: Type[ResourceOperator],
    resource_params: Dict = None,
) -> CompressedResourceOp:
    r"""Produce a compressed representation of the resource operator to be used when
    tracking resources.

    Args:
        resource_op (Type[ResourceOperator]]): The type of operator we wish to compactify
        resource_params (Dict): The required set of parameters to specify the operator

    Returns:
        CompressedResourceOp: A compressed representation of a resource operator
    """
<<<<<<< HEAD
    if resource_params:
        return resource_op.resource_rep(**resource_params)

    return resource_op.resource_rep()  # don't need to provide empty dict
=======

    if resource_params:
        return resource_op.resource_rep(**resource_params)

    return resource_op.resource_rep()
>>>>>>> 40608991
<|MERGE_RESOLUTION|>--- conflicted
+++ resolved
@@ -403,15 +403,7 @@
     Returns:
         CompressedResourceOp: A compressed representation of a resource operator
     """
-<<<<<<< HEAD
     if resource_params:
         return resource_op.resource_rep(**resource_params)
 
-    return resource_op.resource_rep()  # don't need to provide empty dict
-=======
-
-    if resource_params:
-        return resource_op.resource_rep(**resource_params)
-
-    return resource_op.resource_rep()
->>>>>>> 40608991
+    return resource_op.resource_rep()