# Copyright 2024 Xanadu Quantum Technologies Inc.

# Licensed under the Apache License, Version 2.0 (the "License");
# you may not use this file except in compliance with the License.
# You may obtain a copy of the License at

#     http://www.apache.org/licenses/LICENSE-2.0

# Unless required by applicable law or agreed to in writing, software
# distributed under the License is distributed on an "AS IS" BASIS,
# WITHOUT WARRANTIES OR CONDITIONS OF ANY KIND, either express or implied.
# See the License for the specific language governing permissions and
# limitations under the License.
r"""Abstract base class for resource operators."""
from __future__ import annotations

from abc import ABC, abstractmethod
from typing import TYPE_CHECKING, Callable, Dict

if TYPE_CHECKING:
    from pennylane.labs.resource_estimation import CompressedResourceOp


class ResourceOperator(ABC):
    r"""This is an abstract class that defines the methods a PennyLane Operator
    must implement in order to be used for resource estimation.

    .. details::

        **Example**

        A PennyLane Operator can be extended for resource estimation by creating a new class that
        inherits from both the Operator and ``ResourceOperator``. Here is an example showing how to
        extend ``qml.QFT`` for resource estimation.

        .. code-block:: python

            import pennylane as qml
            from pennylane.labs.resource_estimation import CompressedResourceOp, ResourceOperator

            class ResourceQFT(qml.QFT, ResourceOperator):

                @staticmethod
                def _resource_decomp(num_wires) -> Dict[CompressedResourceOp, int]:
                    gate_types = {}

                    hadamard = CompressedResourceOp(ResourceHadamard, {})
                    swap = CompressedResourceOp(ResourceSWAP, {})
                    ctrl_phase_shift = CompressedResourceOp(ResourceControlledPhaseShift, {})

                    gate_types[hadamard] = num_wires
                    gate_types[swap] = num_wires // 2
                    gate_types[ctrl_phase_shift] = num_wires*(num_wires - 1) // 2

                    return gate_types

                def resource_params(self) -> dict:
                    return {"num_wires": len(self.wires)}

                @classmethod
                def resource_rep(cls, num_wires) -> CompressedResourceOp:
                    params = {"num_wires": num_wires}
                    return CompressedResourceOp(cls, params)
    """

    @staticmethod
    @abstractmethod
    def _resource_decomp(*args, **kwargs) -> Dict[CompressedResourceOp, int]:
        """Returns the Resource object. This method is only to be used inside
        the methods of classes inheriting from ResourceOperator."""

    @classmethod
    def resources(cls, *args, **kwargs) -> Dict[CompressedResourceOp, int]:
        """Returns a dictionary containing the counts of each operator type used to
        compute the resources of the operator."""
        return cls._resource_decomp(*args, **kwargs)

    @classmethod
    def set_resources(cls, new_func: Callable) -> None:
        """Set a custom resource method."""
        cls.resources = new_func

    @abstractmethod
    def resource_params(self) -> dict:
        """Returns a dictionary containing the minimal information needed to
        compute a comparessed representation."""

    @classmethod
    @abstractmethod
    def resource_rep(cls, *args, **kwargs) -> CompressedResourceOp:
        """Returns a compressed representation containing only the parameters of
        the Operator that are needed to compute a resource estimation."""

    def resource_rep_from_op(self) -> CompressedResourceOp:
        """Returns a compressed representation directly from the operator"""
<<<<<<< HEAD
        params = self.resource_params()
        return self.__class__.resource_rep(**params)


class ResourcesNotDefined(Exception):
    """Exception to be raised when a ``ResourceOperator`` does not implement _resource_decomp"""
=======
        return self.__class__.resource_rep(**self.resource_params())
>>>>>>> dfba3c2a
<|MERGE_RESOLUTION|>--- conflicted
+++ resolved
@@ -93,13 +93,9 @@
 
     def resource_rep_from_op(self) -> CompressedResourceOp:
         """Returns a compressed representation directly from the operator"""
-<<<<<<< HEAD
         params = self.resource_params()
         return self.__class__.resource_rep(**params)
 
 
 class ResourcesNotDefined(Exception):
-    """Exception to be raised when a ``ResourceOperator`` does not implement _resource_decomp"""
-=======
-        return self.__class__.resource_rep(**self.resource_params())
->>>>>>> dfba3c2a
+    """Exception to be raised when a ``ResourceOperator`` does not implement _resource_decomp"""