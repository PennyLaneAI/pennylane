--- conflicted
+++ resolved
@@ -556,12 +556,8 @@
 class _WireAction:
     """Base class for operations that manage qubit resources."""
 
-<<<<<<< HEAD
     def __init__(self, num_wires, wires=None):
         self.wires = None if wires is None else Wires(wires)
-=======
-    def __init__(self, num_wires):
->>>>>>> 58fc7e00
         self.num_wires = num_wires
         if qml.QueuingManager.recording():
             self.queue()
