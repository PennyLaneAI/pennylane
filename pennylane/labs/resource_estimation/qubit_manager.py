--- conflicted
+++ resolved
@@ -21,12 +21,8 @@
 
 
 class QubitManager:
-<<<<<<< HEAD
-    r"""Contains attributes which help track how auxiliary qubits are used in a circuit
-=======
     r"""Manages and tracks the auxiliary and algorithmic qubits used in a quantum circuit.
 
->>>>>>> 0452d375
     Args:
         work_wires (int or Dict[str, int]): Number of work wires or a dictionary containing
             number of clean and dirty work wires. All ``work_wires`` are assumed to be clean when
