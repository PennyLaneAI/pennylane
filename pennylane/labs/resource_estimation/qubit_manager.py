# Copyright 2025 Xanadu Quantum Technologies Inc.

# Licensed under the Apache License, Version 2.0 (the "License");
# you may not use this file except in compliance with the License.
# You may obtain a copy of the License at

#     http://www.apache.org/licenses/LICENSE-2.0

# Unless required by applicable law or agreed to in writing, software
# distributed under the License is distributed on an "AS IS" BASIS,
# WITHOUT WARRANTIES OR CONDITIONS OF ANY KIND, either express or implied.
# See the License for the specific language governing permissions and
# limitations under the License.
r"""This module contains the base class for qubit management"""

from typing import Union

import pennylane as qml

# pylint: disable= too-few-public-methods


class QubitManager:
    r"""Contains attributes which help track how auxiliary qubits are used in a circuit
<<<<<<< HEAD

=======
>>>>>>> 96cc3260
    Args:
        work_wires (int or dict): Number of work wires or a dictionary containing
            number of clean and dirty work wires. All work_wires are assumed to be clean when
            `int` is provided.
        tight_budget (bool): flag to determine whether extra clean qubits are available

    **Example**

    >>> q = QubitManager(
    ...             work_wires={"clean": 2, "dirty": 2},
    ...             tight_budget=False,
    ...     )
    >>> print(q)
    QubitManager(clean=2, dirty=2, logic=0, tight_budget=False)

    """

    def __init__(self, work_wires: Union[int, dict], tight_budget=False) -> None:

        if isinstance(work_wires, dict):
            clean_wires = work_wires["clean"]
            dirty_wires = work_wires["dirty"]
        else:
            clean_wires = work_wires
            dirty_wires = 0

        self.tight_budget = tight_budget
        self._logic_qubit_counts = 0
        self._clean_qubit_counts = clean_wires
        self._dirty_qubit_counts = dirty_wires

    def __str__(self):
        return f"QubitManager(clean qubits={self._clean_qubit_counts}, dirty qubits={self._dirty_qubit_counts}, logic qubits={self._logic_qubit_counts}, tight budget={self.tight_budget})"

    def __repr__(self) -> str:
        return str(self)

    def __eq__(self, other: object) -> bool:
        return (
            isinstance(other, self.__class__)
            and (self.clean_qubits == other.clean_qubits)
            and (self.dirty_qubits == other.dirty_qubits)
            and (self.algo_qubits == other.algo_qubits)
            and (self.tight_budget == other.tight_budget)
        )

    @property
    def clean_qubits(self):
        r"""Returns the number of clean qubits."""
        return self._clean_qubit_counts

    @property
    def dirty_qubits(self):
        r"""Returns the number of dirty qubits."""
        return self._dirty_qubit_counts

    @property
    def algo_qubits(self):
        r"""Returns the number of algorithmic qubits."""
        return self._logic_qubit_counts

    @property
    def total_qubits(self):
        r"""Returns the number of total qubits."""
        total_qubits = self._clean_qubit_counts + self._dirty_qubit_counts + self.algo_qubits
        return total_qubits

    @algo_qubits.setter
    def algo_qubits(self, count: int):  # these get set manually, the rest
        r"""Setter for algorithmic qubits."""
        self._logic_qubit_counts = count  #  are dynamically updated

    def allocate_qubits(self, num_qubits: int):
        r"""Allocates extra clean qubits.

        Args:
            num_qubits(int): number of qubits to be allocated

        """
        self._clean_qubit_counts += num_qubits

    def grab_clean_qubits(self, num_qubits: int):
        r"""Grabs clean qubits.

        Args:
            num_qubits(int) : number of clean qubits to be grabbed

        Raises:
            ValueError: If tight_budget is `True` number of qubits to be grabbed is greater than available clean qubits.

        """
        available_clean = self.clean_qubits

        if num_qubits > available_clean:
            if self.tight_budget:
                raise ValueError(
                    f"Grabbing more qubits than available clean qubits."
                    f"Number of clean qubits available is {available_clean}, while {num_qubits} are being grabbed."
                )
            self._clean_qubit_counts = 0
        else:
            self._clean_qubit_counts -= num_qubits
        self._dirty_qubit_counts += num_qubits

    def free_qubits(self, num_qubits: int):
        r"""Frees dirty qubits and converts them to clean qubits.

        Args:
            num_qubits(int) : number of qubits to be freed

        Raises:
            ValueError: If number of qubits to be freed is greater than available dirty qubits.
        """

        if num_qubits > self.dirty_qubits:
            raise ValueError(
                f"Freeing more qubits than available dirty qubits."
                f"Number of dirty qubits available is {self.dirty_qubits}, while {num_qubits} qubits are being released."
            )

        self._dirty_qubit_counts -= num_qubits
        self._clean_qubit_counts += num_qubits


class _WireAction:
    """Base class for operations that manage qubit resources."""

    _queue_category = "_resource_qubit_action"

    def __init__(self, num_wires):
        self.num_wires = num_wires
        if qml.QueuingManager.recording():
            self.queue()

    def queue(self, context=qml.QueuingManager):
        r"""Adds the wire action object to a queue."""
        context.append(self)
        return self


class AllocWires(_WireAction):
    r"""Allows users to allocate clean work wires.

    Args:
        num_wires (int): number of work wires to be allocated.
    """

    def __repr__(self) -> str:
        return f"AllocWires({self.num_wires})"


class FreeWires(_WireAction):
    r"""Allows users to free dirty work wires.

    Args:
        num_wires (int): number of dirty work wires to be freed.
    """

    def __repr__(self) -> str:
        return f"FreeWires({self.num_wires})"<|MERGE_RESOLUTION|>--- conflicted
+++ resolved
@@ -22,10 +22,7 @@
 
 class QubitManager:
     r"""Contains attributes which help track how auxiliary qubits are used in a circuit
-<<<<<<< HEAD
 
-=======
->>>>>>> 96cc3260
     Args:
         work_wires (int or dict): Number of work wires or a dictionary containing
             number of clean and dirty work wires. All work_wires are assumed to be clean when
