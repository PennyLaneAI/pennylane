--- conflicted
+++ resolved
@@ -148,7 +148,7 @@
             num_coeffs=num_coeffs,
             precision=precision,
             num_work_wires=num_work_wires,
-<<<<<<< HEAD
+            positive_and_real=positive_and_real,
         )
 
 class CompactHamiltonian: 
@@ -171,8 +171,4 @@
     
     @classmethod 
     def from_factorized_lcu(cls, num_qubits, num_terms):
-        return cls()
-=======
-            positive_and_real=positive_and_real,
-        )
->>>>>>> c1b4c6f0
+        return cls()