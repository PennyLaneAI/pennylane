--- conflicted
+++ resolved
@@ -17,55 +17,6 @@
 This module contains experimental features enabling
 advanced quantum computing research.
 
-<<<<<<< HEAD
-.. warning::
-
-    This module is experimental. Frequent changes will occur,
-    with no guarantees of stability or backwards compatibility.
-
-.. currentmodule:: pennylane.labs.resource_estimation
-
-Resource Estimation Base Classes:
-~~~~~~~~~~~~~~~~~~~~~~~~~~~~~~~~~
-
-.. autosummary::
-    :toctree: api
-
-    ~Resources
-    ~CompressedResourceOp
-    ~ResourceOperator
-
-Operators
-~~~~~~~~~
-
-.. autosummary::
-    :toctree: api
-
-    ~ResourceCNOT
-    ~ResourceControlledPhaseShift
-    ~ResourceHadamard
-    ~ResourceRZ
-    ~ResourceSWAP
-    ~ResourceT
-
-Templates
-~~~~~~~~~
-
-.. autosummary::
-    :toctree: api
-
-    ~ResourceQFT
-
-Exceptions
-~~~~~~~~~~
-
-.. autosummary::
-    :toctree: api
-
-    ~ResourcesNotDefined
-
-=======
->>>>>>> bbee938a
 .. currentmodule:: pennylane.labs
 
 Modules
@@ -80,23 +31,7 @@
 """
 
 from pennylane.labs import dla
-<<<<<<< HEAD
-from .resource_estimation import (
-    Resources,
-    CompressedResourceOp,
-    ResourceOperator,
-    ResourcesNotDefined,
-    ResourceCNOT,
-    ResourceControlledPhaseShift,
-    ResourceHadamard,
-    ResourceRZ,
-    ResourceSWAP,
-    ResourceT,
-    ResourceQFT,
-)
-=======
 from pennylane.labs import resource_estimation
->>>>>>> bbee938a
 
 
 __all__ = [
