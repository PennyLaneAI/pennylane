--- conflicted
+++ resolved
@@ -30,10 +30,19 @@
 .. autosummary::
     :toctree: api
 
-<<<<<<< HEAD
     ~Resources
     ~CompressedResourceOp
     ~ResourceOperator
+
+.. currentmodule:: pennylane.labs
+
+Modules
+~~~~~~~
+
+.. autosummary::
+    :toctree: api
+
+    dla
 
 """
 
@@ -43,13 +52,7 @@
     ResourceOperator,
 )
 
-__all__ = ["Resources", "CompressedResourceOp", "ResourceOperator"]
-=======
-    dla
-
-"""
-
 from pennylane.labs import dla
 
-__all__ = []
->>>>>>> 0fda6682
+
+__all__ = ["Resources", "CompressedResourceOp", "ResourceOperator"]
