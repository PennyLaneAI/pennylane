--- conflicted
+++ resolved
@@ -17,41 +17,14 @@
 This module contains experimental features enabling
 advanced quantum computing research.
 
-<<<<<<< HEAD
-.. warning::
-
-    This module is experimental. Frequent changes will occur,
-    with no guarantees of stability or backwards compatibility.
-
-.. currentmodule:: pennylane.labs.resource_estimation
-
-Resource Estimation
-~~~~~~~~~~~~~~~~~~~
-=======
 .. currentmodule:: pennylane.labs
 
 Modules
 ~~~~~~~
->>>>>>> 0b0f9069
 
 .. autosummary::
     :toctree: api
 
-<<<<<<< HEAD
-    ~Resources
-    ~CompressedResourceOp
-    ~ResourceOperator
-
-"""
-
-from .resource_estimation import (
-    Resources,
-    CompressedResourceOp,
-    ResourceOperator,
-)
-
-__all__ = ["Resources", "CompressedResourceOp"]
-=======
     dla
     resource_estimation
 
@@ -61,5 +34,4 @@
 from pennylane.labs import resource_estimation
 
 
-__all__ = []
->>>>>>> 0b0f9069
+__all__ = []