# Copyright 2024 Xanadu Quantum Technologies Inc.

# Licensed under the Apache License, Version 2.0 (the "License");
# you may not use this file except in compliance with the License.
# You may obtain a copy of the License at

#     http://www.apache.org/licenses/LICENSE-2.0

# Unless required by applicable law or agreed to in writing, software
# distributed under the License is distributed on an "AS IS" BASIS,
# WITHOUT WARRANTIES OR CONDITIONS OF ANY KIND, either express or implied.
# See the License for the specific language governing permissions and
# limitations under the License.
r"""
.. currentmodule:: pennylane

This module contains experimental features enabling
advanced quantum computing research.

.. warning::

    This module is experimental. Frequent changes will occur,
    with no guarantees of stability or backwards compatibility.

.. currentmodule:: pennylane.labs.resource_estimation

Resource Estimation Base Classes:
~~~~~~~~~~~~~~~~~~~~~~~~~~~~~~~~~

.. autosummary::
    :toctree: api

    ~Resources
    ~CompressedResourceOp
    ~ResourceOperator

Operators
~~~~~~~~~

.. autosummary::
    :toctree: api

    ~ResourceCNOT
    ~ResourceControlledPhaseShift
    ~ResourceHadamard
    ~ResourceRZ
    ~ResourceSWAP
    ~ResourceT

Templates
~~~~~~~~~

.. autosummary::
    :toctree: api

    ~ResourceQFT

Exceptions
~~~~~~~~~~

.. autosummary::
    :toctree: api

    ~ResourcesNotDefined    
    
.. currentmodule:: pennylane.labs

Modules
~~~~~~~

.. autosummary::
    :toctree: api

    dla

"""

from pennylane.labs import dla
from .resource_estimation import (
    Resources,
    CompressedResourceOp,
    ResourceOperator,
    ResourcesNotDefined,
    ResourceCNOT,
    ResourceControlledPhaseShift,
    ResourceHadamard,
    ResourceRZ,
    ResourceSWAP,
    ResourceT,
    ResourceQFT,
)


<<<<<<< HEAD
__all__ = [
    "Resources",
    "CompressedResourceOp",
    "ResourceOperator",
    "ResourcesNotDefined",
    "ResourceCNOT",
    "ResourceControlledPhaseShift",
    "ResourceHadamard",
    "ResourceRZ",
    "ResourceSWAP",
    "ResourceT",
    "ResourceQFT",
]
=======
__all__ = ["Resources", "CompressedResourceOp", "ResourceOperator"]
>>>>>>> c6787feb
<|MERGE_RESOLUTION|>--- conflicted
+++ resolved
@@ -91,7 +91,6 @@
 )
 
 
-<<<<<<< HEAD
 __all__ = [
     "Resources",
     "CompressedResourceOp",
@@ -104,7 +103,4 @@
     "ResourceSWAP",
     "ResourceT",
     "ResourceQFT",
-]
-=======
-__all__ = ["Resources", "CompressedResourceOp", "ResourceOperator"]
->>>>>>> c6787feb
+]