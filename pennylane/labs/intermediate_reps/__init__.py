# Copyright 2025 Xanadu Quantum Technologies Inc.

# Licensed under the Apache License, Version 2.0 (the "License");
# you may not use this file except in compliance with the License.
# You may obtain a copy of the License at

#     http://www.apache.org/licenses/LICENSE-2.0

# Unless required by applicable law or agreed to in writing, software
# distributed under the License is distributed on an "AS IS" BASIS,
# WITHOUT WARRANTIES OR CONDITIONS OF ANY KIND, either express or implied.
# See the License for the specific language governing permissions and
# limitations under the License.
r"""
Quantum circuit intermediate representations
~~~~~~~~~~~~~~~~~~~~~~~~~~~~~~~~~~~~~~~~~~~~

Intermediate representations (IRs) are alternative representations of quantum circuits, typically offering a more efficient classical description for special classes of circuits.

.. currentmodule:: pennylane.labs.intermediate_reps

.. autosummary::
    :toctree: api

    ~parity_matrix
<<<<<<< HEAD
    ~rowcol
    ~postorder_traverse
    ~preorder_traverse
=======
    ~phase_polynomial
>>>>>>> 9629bb71


"""

from .parity_matrix import parity_matrix
<<<<<<< HEAD
from .rowcol import postorder_traverse, preorder_traverse, rowcol
=======
from .phase_polynomial import phase_polynomial
>>>>>>> 9629bb71
<|MERGE_RESOLUTION|>--- conflicted
+++ resolved
@@ -23,20 +23,13 @@
     :toctree: api
 
     ~parity_matrix
-<<<<<<< HEAD
-    ~rowcol
+    ~phase_polynomial
     ~postorder_traverse
     ~preorder_traverse
-=======
-    ~phase_polynomial
->>>>>>> 9629bb71
-
+    ~rowcol
 
 """
 
 from .parity_matrix import parity_matrix
-<<<<<<< HEAD
-from .rowcol import postorder_traverse, preorder_traverse, rowcol
-=======
 from .phase_polynomial import phase_polynomial
->>>>>>> 9629bb71
+from .rowcol import postorder_traverse, preorder_traverse, rowcol