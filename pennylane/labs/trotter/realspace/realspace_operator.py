--- conflicted
+++ resolved
@@ -267,7 +267,6 @@
 
         return norm
 
-<<<<<<< HEAD
     def apply(self, state: HOState) -> HOState:
         if not isinstance(state, HOState):
             raise TypeError
@@ -282,8 +281,4 @@
 
     def expectation(self, state_left: HOState, state_right: HOState) -> float:
         """Compute expectation value"""
-        return state_left.dot(self.apply(state_right))
-=======
-    def apply():
-        raise NotImplementedError
->>>>>>> cb01e2fe
+        return state_left.dot(self.apply(state_right))