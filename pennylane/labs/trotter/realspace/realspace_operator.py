--- conflicted
+++ resolved
@@ -272,7 +272,6 @@
 
             norm += coeff_sum * term_op_norm
 
-<<<<<<< HEAD
         return norm
 
     def apply(self, state: HOState) -> HOState:
@@ -289,7 +288,4 @@
 
     def expectation(self, state_left: HOState, state_right: HOState) -> float:
         """Compute expectation value"""
-        return state_left.dot(self.apply(state_right))
-=======
-        return norm
->>>>>>> b29c31cb
+        return state_left.dot(self.apply(state_right))