--- conflicted
+++ resolved
@@ -1,7 +1,3 @@
-<<<<<<< HEAD
-from .trotter import trotter_error
-=======
 """Module containing functions for computing product formulas"""
 
-from .trotter import trotter
->>>>>>> 79a09279
+from .trotter import trotter_error