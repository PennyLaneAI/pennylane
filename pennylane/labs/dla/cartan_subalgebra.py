--- conflicted
+++ resolved
@@ -235,14 +235,6 @@
     np_mtilde = _orthogonal_complement_basis(np_h, np_m, tol=tol)  # the "rest" of m without h
     np_newg = np.vstack([np_k, np_mtilde, np_h])
 
-<<<<<<< HEAD
-    # Instead of recomputing the adjoint representation, take the basis transformation oldg -> newg and transform the adjoint representation accordingly
-    # implementation to be tested:
-    basis_change = np.linalg.lstsq(np.vstack([np_k, np_m]).T, np_newg.T, rcond=None)[
-        0
-    ]  # basis change old g @ X = new g => adj_new = contract(adj, X, X, X)
-    new_adj = np.einsum("kmn,ki,mj,nl->ijl", ad, basis_change, basis_change, basis_change)
-=======
     # Instead of recomputing the adjoint representation, take the basis transformation
     # oldg -> newg and transform the adjoint representation accordingly
     # TODO: implementation to be tested:
@@ -252,7 +244,6 @@
     new_adj = np.tensordot(ad, basis_change, axes=[[0], [0]])  # "kmn,ki->mni"
     new_adj = np.tensordot(ad, basis_change, axes=[[0], [0]])  # "mni,mj->nij"
     new_adj = np.tensordot(ad, basis_change, axes=[[0], [0]])  # "nij,nl->ijl"
->>>>>>> a1fdf7ee
 
     if return_adjvec:
         return np_newg, np_k, np_mtilde, np_h, new_adj
