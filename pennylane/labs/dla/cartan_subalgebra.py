# Copyright 2024 Xanadu Quantum Technologies Inc.

# Licensed under the Apache License, Version 2.0 (the "License");
# you may not use this file except in compliance with the License.
# You may obtain a copy of the License at

#     http://www.apache.org/licenses/LICENSE-2.0

# Unless required by applicable law or agreed to in writing, software
# distributed under the License is distributed on an "AS IS" BASIS,
# WITHOUT WARRANTIES OR CONDITIONS OF ANY KIND, either express or implied.
# See the License for the specific language governing permissions and
# limitations under the License.
"""Functionality to compute the Cartan subalgebra"""
from itertools import combinations_with_replacement

# pylint: disable=too-many-arguments
from typing import Union

import numpy as np
from scipy.linalg import null_space

import pennylane as qml
from pennylane.operation import Operator
from pennylane.pauli import PauliSentence, PauliVSpace
from pennylane.pauli.dla.center import _intersect_bases
from pennylane.typing import TensorLike


def _gram_schmidt(X):
    """Orthogonalize basis of column vectors in X"""
    _, R = np.linalg.qr(X.T, mode="complete")
    return R.T


def _is_independent(v, A, tol=1e-14):
    v /= np.linalg.norm(v)
    v = v - A @ qml.math.linalg.solve(qml.math.conj(A.T) @ A, A.conj().T) @ v
    return np.linalg.norm(v) > tol


def _orthogonal_complement_basis(h, m, tol):
    """find mtilde = m - h"""
    # Step 1: Find the span of h
    h = np.array(h)
    m = np.array(m)

    # Compute the orthonormal basis of h using QR decomposition
    Q, _ = np.linalg.qr(h.T)

    # Step 2: Project each vector in m onto the orthogonal complement of span(h)
    projections = m - np.dot(np.dot(m, Q), Q.T)

    # Step 3: Find a basis for the non-zero projections
    # We'll use SVD to find the basis
    U, S, _ = np.linalg.svd(projections.T)

    # Choose columns of U corresponding to non-zero singular values
    rank = np.sum(S > tol)
    basis = U[:, :rank]

    return basis.T  # Transpose to get row vectors


def _change_basis_adj(adj, old_g, new_g):
    # basis change old g @ X = new g => adj_new = contact(adj, X, X, X)
    basis_change = np.tensordot(new_g, np.linalg.pinv(old_g), axes=[[1], [0]])
    # Perform the einsum contraction "mnp, mh, ni, pj -> hij" via three einsum steps
    new_adj = np.einsum("mnp,im->inp", adj, np.linalg.pinv(basis_change.T))
    new_adj = np.einsum("mnp,in->mip", new_adj, basis_change)
    new_adj = np.einsum("mnp,ip->mni", new_adj, basis_change)

    return new_adj


def cartan_subalgebra(g, k, m, ad, start_idx=0, tol=1e-10, verbose=0, return_adjvec=False):
    r"""
    Compute Cartan subalgebra (CSA) m in g, the odd parity subspace. I.e. the maximal Abelian subalgebra in m.

    .. seealso:: :func:`~cartan_decomposition`, :func:`~structure_constants`

    Args:
        g (List[Union[PauliSentence, np.ndarray]]): Lie algebra :math:`\mathfrak{g}`, which is assumed to be ordered as :math:`\mathfrak{g} = \mathfrak{k} \oplus \mathfrak{m}`
        k (List[Union[PauliSentence, np.ndarray]]): Vertical space :math:`\mathfrak{m}` from Cartan decomposition :math:`\mathfrak{g} = \mathfrak{k} \oplus \mathfrak{m}`
        m (List[Union[PauliSentence, np.ndarray]]): Horizontal space :math:`\mathfrak{m}` from Cartan decomposition :math:`\mathfrak{g} = \mathfrak{k} \oplus \mathfrak{m}`
        ad (Array): The math:`|\mathfrak{g}| \times |\mathfrak{g}| \times |\mathfrak{g}|` dimensional adjoint representation of :math:`\mathfrak{g}`
        start_idx (bool): Indicates from which element in ``m`` the CSA computation starts.
        tol (float): Numerical tolerance for linear independence check
        verbose (bool): Whether or not to output progress during computation
        return_adjvec (bool): The output format. If ``False``, returns operators in their original
            input format (matrices of :class:`~PauliSentence`). If ``True``, returns the spaces as adjoint representaiton vectors.

    Returns:
        np.ndarray: Adjoint vectors for new ordered :math:`\mathfrak{g}` of dimension :math:`|\mathfrak{g}| \times |\mathfrak{g}|`, ordered as :math:`\mathfrak{g} = \mathfrak{k} \oplus \tilde{\mathfrak{m}} \oplus \mathfrak{h}`
        np.ndarray: Adjoint vectors for :math:`\mathfrak{k}` of dimension :math:`|\mathfrak{k}| \times |\mathfrak{g}|`.
        np.ndarray: Adjoint vectors for :math:`\tilde{\mathfrak{m}}` of dimension :math:`|\tilde{\mathfrak{m}}| \times |\mathfrak{g}|`.
        np.ndarray: Adjoint vectors for :math:`\mathfrak{h}` of dimension :math:`|\mathfrak{h}| \times |\mathfrak{g}|`.
        np.ndarray: The new :math:`|\mathfrak{g}| \times |\mathfrak{g}| \times |\mathfrak{g}|` dimensional adjoint representation of :math:`\mathfrak{g}_\text{new}`, according to the ordering of new vectors.

    **Example**

    A quick example computing a Cartan subalgebra of :math:`\mathfrak{su}(4)` using the Cartan involution :func:`~even_odd_involution`.

    >>> import pennylane as qml
    >>> from pennylane.labs.dla import cartan_decomposition, cartan_subalgebra, even_odd_involution
    >>> g = list(qml.pauli.pauli_group(2)) # u(4)
    >>> g = g[1:] # remove identity -> su(4)
    >>> g = [op.pauli_rep for op in g] # optional; turn to PauliSentence for convenience
    >>> k, m = cartan_decomposition(g, even_odd_involution)
    >>> g = k + m # re-order g to separate k and m
    >>> adj = qml.structure_constants(g)
    >>> newg, k, mtilde, h, new_adj = cartan_subalgebra(g, k, m, adj)
    >>> newg == k + mtilde + h
    True
    >>> h
    [(1+0j) * Z(0) @ Z(1), (-1+0j) * Y(0) @ Y(1), (1+0j) * X(0) @ X(1)]

    We can confirm that these all commute with each other, as the CSA is Abelian (= all operators commute).

    >>> from pennylane.labs.dla import check_all_commuting
    >>> assert check_all_commuting(h)

    We can opt-in to return what we call adjoint vectors of dimension :math:`|\mathfrak{g}|`, where each component corresponds to an entry in (the ordered) ``g``.
    The adjoint vectors for the Cartan subalgebra are in ``np_h``.

    >>> np_newg, np_k, np_mtilde, np_h, new_adj = cartan_subalgebra(g, k, m, adj, return_adjvec=True)

    We can reconstruct an operator by computing :math:`\hat{O}_v = \sum_i v_i g_i` for an adjoint vector :math:`v` and :math:`g_i \in \mathfrak{g}`.

    >>> v = np_h[0]
    >>> op = sum(v_i * g_i for v_i, g_i in zip(v, g))
    >>> op = qml.simplify(op)
    >>> op
    Z(0) @ Z(1)

    For convenience, we provide a helper function :func:`~adjvec_to_op` for the collections of adjoint vectors in the returns.

    >>> from pennylane.labs.dla import adjvec_to_op
    >>> h = adjvec_to_op(np_h, g)
    >>> h
    [Z(0) @ Z(1), (-1+0j) * (Y(0) @ X(1)), (-1+0j) * (X(0) @ Y(1))]

    .. details::
        :title: Usage Details

        Let us walk through an example of computing the Cartan subalgebra. The basis for computing
        the Cartan subalgebra is having the Lie algebra :math:`\mathfrak{g}`, a Cartan decomposition
        :math:`\mathfrak{g} = \mathfrak{k} \oplus \mathfrak{m}` and its adjoint representation.

        We start by computing these ingredients using :func:`~cartan_decomposition` and :func:`~structure_constants`.
        As an example, we take the Lie algebra of the Heisenberg model with generators :math:`\{X_i X_j, Y_i Y_j, Z_i, Z_j\}`.

        >>> from pennylane.labs.dla import lie_closure_dense, cartan_decomposition
        >>> n = 3
        >>> gens = [X(i) @ X(i+1) for i in range(n-1)]
        >>> gens += [Y(i) @ Y(i+1) for i in range(n-1)]
        >>> gens += [Z(i) @ Z(i+1) for i in range(n-1)]
        >>> g = lie_closure_dense(gens)

        Taking the Heisenberg Lie algebra, can perform the Cartan decomposition. We take the :math:`~even_odd_involution` as a valid Cartan involution.
        The resulting vertical and horizontal subspaces :math:`\mathfrak{k}` and :math:`\mathfrak{m}` need to fulfill the commutation relations
        :math:`[\mathfrak{k}, \mathfrak{k}] \subeq \mathfrak{k}`, :math:`[\mathfrak{k}, \mathfrak{m}] \subeq \mathfrak{m}` and :math:`[\mathfrak{m}, \mathfrak{m}] \subeq \mathfrak{k}`,
        which we can check using the helper function :math:`~check_cartan_decomp`.

        >>> from pennylane.labs.dla import even_odd_involution, check_cartan_decomp
        >>> k, m = cartan_decomposition(g, even_odd_involution)
        >>> assert check_cartan_decomp(k, m) # check commutation relations to be valid Cartan decomposition

        Our life is easier when we use a canonical ordering of the operators. This is why we re-define ``g`` with the new ordering in terms of operators in :math:`\mathfrak{k}` first, and then
        all remaining operators from :math:`\mathfrak{m}`.

        >>> g = np.vstack([k, m]) # re-order g to separate k and m operators
        >>> adj = structure_constants_dense(g) # compute adjoint representation of g

        Finally, we can compute a Cartan subalgebra :math:`\mathfrak{h}`, a maximal Abelian subalgebra of :math:`\mathfrak{m}`.

        >>> newg, k, mtilde, h, new_adj = cartan_subalgebra(g, k, m, adj, start_idx=3)

        The new DLA ``newg`` is just the concatenation of ``k``, ``mtilde``, ``h``. Each component is returned in the original input format.
        Here we obtain collections of :math:`8\times 8` matrices (``numpy`` arrays), as this is what we started from.

        >>> newg.shape, k.shape, mtilde.shape, h.shape, new_adj.shape
        ((15, 8, 8), (6, 8, 8), (6, 8, 8), (3, 8, 8), (15, 15, 15))

        We can also let the function return what we call adjoint representation vectors.

        >>> np_newg, np_k, np_mtilde, np_h, new_adj = cartan_subalgebra(g, k, m, adj, start_idx=3, return_adjvec=True)
        >>> np_newg.shape, np_k.shape, np_mtilde.shape, np_h.shape, new_adj.shape
        ((15, 15), (6, 15), (6, 15), (3, 15), (15, 15, 15))

        These are dense vector representations of dimension :math:`|\mathfrak{g}|`, in which each entry corresponds to the respective operator in :math:`\mathfrak{g}`.
        Given an adjoint representation vector :math:`v`, we can reconstruct the respective operator by simply computing :math:`\hat{O}_v = \sum_i v_i g_i`, where
        :math:`g_i \in \mathfrak{g}` (hence the need for a canonical ordering).

        We provide a convenience function :func:`~adjvec_to_op` that works with both ``g`` represented as dense matrices or PL operators.
        Because we used dense matrices in this example, we transform the operators back to PennyLane operators using :func:`~pauli_decompose`.

        >>> from pennylane.labs.dla import adjvec_to_op
        >>> h = adjvec_to_op(np_h, g)
        >>> h_op = [qml.pauli_decompose(op).pauli_rep for op in h]
        >>> h_op
        [0.35355339059327384 * Y(1) @ Y(2),
         0.3535533905932738 * Y(0) @ Y(2),
         -0.3535533905932738 * Y(0) @ Y(1)]

        In that case we chose a Cartan subalgebra from which we can readily see that it is commuting, but we also provide a small helper function to check that.

        >>> from pennylane.labs.dla import check_all_commuting
        >>> assert check_all_commuting(h_op)

        Last but not least, the adjoint representation ``new_adj`` is updated to represent the new basis and its ordering of ``g``.
        In particular, we can compute commutators between
    """

    np_m = op_to_adjvec(m, g)
    np_h = op_to_adjvec([m[start_idx]], g)

    iteration = 1
    while True:
        if verbose:
            print(f"iteration {iteration}: Found {len(np_h)} independent Abelian operators.")
        kernel_intersection = np_m.T
        for h_i in np_h:

            # obtain adjoint rep of candidate h_i
            adjoint_of_h_i = np.tensordot(ad, h_i, axes=[[1], [0]])
            # compute kernel of adjoint
            new_kernel = null_space(adjoint_of_h_i, rcond=tol)

            # intersect kernel to stay in m
            kernel_intersection = _intersect_bases(kernel_intersection, new_kernel, rcond=tol)

        if kernel_intersection.shape[1] == len(np_h):
            # No new vector was added from all the kernels
            break

        kernel_intersection = _gram_schmidt(kernel_intersection)  # orthogonalize
        for vec in kernel_intersection.T:
            if _is_independent(vec, np.array(np_h).T, tol):
                np_h = np.vstack([np_h, vec])
                break

        iteration += 1

    np_h = _gram_schmidt(np_h.T).T  # orthogonalize Abelian subalgebra
    np_k = op_to_adjvec(k, g)  # adjoint vectors of k space for re-ordering
    np_k = _gram_schmidt(np_k.T).T

    np_mtilde = _orthogonal_complement_basis(np_h, np_m, tol=tol)  # the "rest" of m without h
    np_newg = np.vstack([np_k, np_mtilde, np_h])

    # Instead of recomputing the adjoint representation, take the basis transformation
    # oldg -> newg and transform the adjoint representation accordingly
    # TODO: implementation to be tested:
    np_oldg = np.vstack([np_k, np_m])
    new_adj = _change_basis_adj(ad, np_oldg, np_newg)

    if return_adjvec:
        return np_newg, np_k, np_mtilde, np_h, new_adj

    newg, k, mtilde, h = [adjvec_to_op(adjvec, g) for adjvec in [np_newg, np_k, np_mtilde, np_h]]

    return newg, k, mtilde, h, new_adj


def adjvec_to_op(adj_vecs, basis):
    """Transform adjoint vectors representing operators back into a basis of choice

    Args:
        adj_vecs (np.ndarray): collection of vectors with shape ``(batch, dim_basis)``
        basis (List[Union[PauliSentence, Operator, np.ndarray]]): collection of basis operators

    """
    res = []
    # currently agnostic to dense or op input, but could be vectorized in the dense case (TODO?)
    if all(isinstance(op, PauliSentence) for op in basis):
        for vec in adj_vecs:
            op_j = sum(c * op for c, op in zip(vec, basis))
            op_j.simplify()
            res.append(op_j)
        return res

    if all(isinstance(op, Operator) for op in basis):
        for vec in adj_vecs:
            op_j = sum(c * op for c, op in zip(vec, basis))
            op_j = qml.simplify(op_j)
            res.append(op_j)
        return res

    if all(isinstance(op, np.ndarray) for op in basis):
        res = np.tensordot(adj_vecs, basis, axes=1)
        return res

    return NotImplementedError


def _op_to_adjvec_ps(ops: PauliSentence, basis: PauliSentence, is_orthogonal: bool = True):
    """Pauli sentence branch of ``op_to_adjvec``."""
    if not all(isinstance(op, PauliSentence) for op in ops):
        ops = [op.pauli_rep for op in ops]

    res = []
    if is_orthogonal:
        norms_squared = [(basis_i @ basis_i).trace() for basis_i in basis]
    else:
        # Fake the norm correction if we anyways will apply the inverse Gram matrix later
        norms_squared = np.ones(len(basis))
        gram = np.zeros((len(basis), len(basis)))
        for (i, b_i), (j, b_j) in combinations_with_replacement(enumerate(basis), r=2):
            gram[i, j] = gram[j, i] = (b_i @ b_j).trace()
        inv_gram = np.linalg.pinv(gram)

    for op in ops:
        rep = np.zeros((len(basis),))
        for i, basis_i in enumerate(basis):
            # v = ∑ (v · e_j / ||e_j||^2) * e_j
            rep[i] = (basis_i @ op).trace() / norms_squared[i]

        res.append(rep)
    res = np.array(res)
    if not is_orthogonal:
        res = np.einsum("ij,kj->ik", inv_gram, res)

    return res


def op_to_adjvec(
    ops: Union[PauliSentence, Operator, np.ndarray],
    basis: Union[PauliSentence, Operator, np.ndarray],
    is_orthogonal: bool = True,
):
    """Project a batch of ops onto a given basis

    The format of the resulting operators is determined by the ``type`` in ``basis``.
    If ``is_orthogonal=True`` (the default), only normalization is taken into account
    in the projection. For ``is_orthogonal=False``, orthogonalization also is considered.
    """
    if isinstance(basis, PauliVSpace):
        basis = basis.basis

    if all(isinstance(op, Operator) for op in basis):
        ops = [op.pauli_rep for op in ops]
        basis = [op.pauli_rep for op in basis]

    # PauliSentence branch
    if all(isinstance(op, PauliSentence) for op in basis):
        return _op_to_adjvec_ps(ops, basis, is_orthogonal)

    # dense branch
    if all(isinstance(op, TensorLike) for op in basis):
        if not all(isinstance(op, TensorLike) for op in ops):
            _n = int(np.round(np.log2(basis[0].shape[-1])))
            ops = np.array([qml.matrix(op, wire_order=range(_n)) for op in ops])

        basis = np.array(basis)
        res = np.tensordot(ops, basis, axes=[[1, 2], [2, 1]])
<<<<<<< HEAD
        norm = np.einsum("bij,bji->b", basis, basis)  # TODO: gram matrix for non-orthonormal bases

        return (res / norm).real
=======
        if is_orthogonal:
            norm = np.einsum(
                "bij,bji->b", basis, basis
            )  # TODO: gram matrix for non-orthonormal bases
            return res / norm
        gram = np.tensordot(basis, basis, axes=[[1, 2], [2, 1]])
        return np.einsum("ij,kj->ik", np.linalg.pinv(gram), res)
>>>>>>> 7ee273a5

    return NotImplemented<|MERGE_RESOLUTION|>--- conflicted
+++ resolved
@@ -354,18 +354,12 @@
 
         basis = np.array(basis)
         res = np.tensordot(ops, basis, axes=[[1, 2], [2, 1]])
-<<<<<<< HEAD
-        norm = np.einsum("bij,bji->b", basis, basis)  # TODO: gram matrix for non-orthonormal bases
-
-        return (res / norm).real
-=======
         if is_orthogonal:
             norm = np.einsum(
                 "bij,bji->b", basis, basis
             )  # TODO: gram matrix for non-orthonormal bases
-            return res / norm
+            return (res / norm).real
         gram = np.tensordot(basis, basis, axes=[[1, 2], [2, 1]])
-        return np.einsum("ij,kj->ik", np.linalg.pinv(gram), res)
->>>>>>> 7ee273a5
+        return np.einsum("ij,kj->ik", np.linalg.pinv(gram), res).real
 
     return NotImplemented