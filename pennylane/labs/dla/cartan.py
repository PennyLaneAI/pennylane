--- conflicted
+++ resolved
@@ -12,14 +12,9 @@
 # See the License for the specific language governing permissions and
 # limitations under the License.
 """Functionality for Cartan decomposition"""
-<<<<<<< HEAD
 # pylint: disable= missing-function-docstring
 from functools import partial, singledispatch
-from typing import Union
-=======
-from functools import singledispatch
 from typing import List, Union
->>>>>>> 8e7b901b
 
 import numpy as np
 
@@ -252,8 +247,13 @@
 
 @_concurrence_involution.register(np.ndarray)
 def _concurrence_involution_matrix(op: np.ndarray):
-<<<<<<< HEAD
-    return np.allclose(op, -op.T)
+    if np.allclose(op, -op.T):
+        return True
+    if np.allclose(op, op.T):
+        return False
+    raise ValueError(
+        f"The concurrence canonical decomposition is not well-defined for operator {op}"
+    )
 
 
 IDENTITY = object()
@@ -306,7 +306,7 @@
     )
 
 
-def recursive_cartan_decomposition(g, chain, validate=True, verbose=True):
+def recursive_cartan_decomp(g, chain, validate=True, verbose=True):
     r"""Apply a recursive Cartan decomposition specified by a chain of decomposition types.
     The decompositions will use canonical involutions and hardcoded basis transformations
     between them in order to obtain a valid recursion.
@@ -349,9 +349,9 @@
 
     Now we can apply Cartan decompositions of type AI and DIII in sequence:
 
-    >>> from pennylane.labs.dla import recursive_cartan_decomposition, AI, DIII
+    >>> from pennylane.labs.dla import recursive_cartan_decomp, AI, DIII
     >>> chain = [AI, DIII]
-    >>> decompositions = recursive_cartan_decomposition(g, chain)
+    >>> decompositions = recursive_cartan_decomp(g, chain)
     Iteration 0:   15 -----AI---->    6,   9
     Iteration 1:    6 ----DIII--->    4,   2
 
@@ -378,7 +378,7 @@
     ...     partial(DIII, wire=2),
     ... ]
     >>> g = [qml.matrix(op, wire_order=range(4)) for op in qml.pauli.pauli_group(4)] # u(16)
-    >>> decompositions = recursive_cartan_decomposition(g, chain)
+    >>> decompositions = recursive_cartan_decomp(g, chain)
     Iteration 0:  256 ----AII---->  136, 120
     Iteration 1:  136 -----CI---->   64,  72
     Iteration 2:   64 -----AI---->   28,  36
@@ -412,7 +412,7 @@
 
         >>> g = [qml.matrix(op, wire_order=range(2)) for op in qml.pauli.pauli_group(2)] # u(4)
         >>> chain = [AI, DIII, AII]
-        >>> decompositions = recursive_cartan_decomposition(g, chain)
+        >>> decompositions = recursive_cartan_decomp(g, chain)
         Iteration 0:   16 -----AI---->    6,  10
         Iteration 1:    6 ----DIII--->    4,   2
         Iteration 2:    4 ----AII---->    4,   0
@@ -421,7 +421,7 @@
         It works if we provide the correct ``wire`` argument:
 
         >>> chain = [AI, DIII, partial(AII, wire=1)]
-        >>> decompositions = recursive_cartan_decomposition(g, chain)
+        >>> decompositions = recursive_cartan_decomp(g, chain)
         Iteration 0:   16 -----AI---->    6,  10
         Iteration 1:    6 ----DIII--->    4,   2
         Iteration 2:    4 ----AII---->    3,   1
@@ -462,11 +462,11 @@
     decompositions = {}
     for i, (phi, bc) in enumerate(zip(chain, basis_changes)):
         try:
-            k, m = cartan_decomposition(g, phi)
+            k, m = cartan_decomp(g, phi)
         except ValueError as e:
             if "please specify p and q for the involution" in str(e):
                 phi = partial(phi, p=2 ** (num_wires - 1), q=2 ** (num_wires - 1))
-                k, m = cartan_decomposition(g, phi)
+                k, m = cartan_decomp(g, phi)
             else:
                 raise ValueError from e
 
@@ -481,13 +481,4 @@
             m = apply_basis_change(bc, m)
         g = k
 
-    return decompositions
-=======
-    if np.allclose(op, -op.T):
-        return True
-    if np.allclose(op, op.T):
-        return False
-    raise ValueError(
-        f"The concurrence canonical decomposition is not well-defined for operator {op}"
-    )
->>>>>>> 8e7b901b
+    return decompositions