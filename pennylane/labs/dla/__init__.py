# Copyright 2024 Xanadu Quantum Technologies Inc.

# Licensed under the Apache License, Version 2.0 (the "License");
# you may not use this file except in compliance with the License.
# You may obtain a copy of the License at

#     http://www.apache.org/licenses/LICENSE-2.0

# Unless required by applicable law or agreed to in writing, software
# distributed under the License is distributed on an "AS IS" BASIS,
# WITHOUT WARRANTIES OR CONDITIONS OF ANY KIND, either express or implied.
# See the License for the specific language governing permissions and
# limitations under the License.
r"""
Experimental Lie theory features
~~~~~~~~~~~~~~~~~~~~~~~~~~~~~~~~

.. currentmodule:: pennylane.labs.dla

.. autosummary::
    :toctree: api

    ~lie_closure_dense
    ~structure_constants_dense


Utility functions
~~~~~~~~~~~~~~~~~

.. currentmodule:: pennylane.labs.dla

.. autosummary::
    :toctree: api

    ~adjvec_to_op
    ~change_basis_ad_rep
    ~op_to_adjvec
    ~pauli_coefficients
    ~pauli_decompose
    ~pauli_coefficients
    ~orthonormalize
    ~check_orthonormal
    ~trace_inner_product


"""

from .lie_closure_dense import lie_closure_dense
from .structure_constants_dense import structure_constants_dense
from .dense_util import (
<<<<<<< HEAD
    pauli_coefficients,
    pauli_decompose,
    orthonormalize,
    check_orthonormal,
    trace_inner_product,
    adjvec_to_op,
    op_to_adjvec,
=======
    adjvec_to_op,
    change_basis_ad_rep,
    pauli_coefficients,
    pauli_decompose,
    op_to_adjvec,
    orthonormalize,
    check_orthonormal,
    trace_inner_product,
>>>>>>> ee1cbfe3
)<|MERGE_RESOLUTION|>--- conflicted
+++ resolved
@@ -48,7 +48,7 @@
 from .lie_closure_dense import lie_closure_dense
 from .structure_constants_dense import structure_constants_dense
 from .dense_util import (
-<<<<<<< HEAD
+    change_basis_ad_rep,
     pauli_coefficients,
     pauli_decompose,
     orthonormalize,
@@ -56,14 +56,4 @@
     trace_inner_product,
     adjvec_to_op,
     op_to_adjvec,
-=======
-    adjvec_to_op,
-    change_basis_ad_rep,
-    pauli_coefficients,
-    pauli_decompose,
-    op_to_adjvec,
-    orthonormalize,
-    check_orthonormal,
-    trace_inner_product,
->>>>>>> ee1cbfe3
 )