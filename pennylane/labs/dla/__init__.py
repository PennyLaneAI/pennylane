--- conflicted
+++ resolved
@@ -82,10 +82,6 @@
     check_all_commuting,
     apply_basis_change,
 )
-<<<<<<< HEAD
-
-=======
->>>>>>> 2f694492
 from .involutions import (
     khaneja_glaser_involution,
     AI,
@@ -96,10 +92,6 @@
     CII,
     DIII,
     ClassB,
-<<<<<<< HEAD
 )
 
-from .cartan_subalgebra import cartan_subalgebra, adjvec_to_op, op_to_adjvec
-=======
-)
->>>>>>> 2f694492
+from .cartan_subalgebra import cartan_subalgebra, adjvec_to_op, op_to_adjvec