# Copyright 2024 Xanadu Quantum Technologies Inc.

# Licensed under the Apache License, Version 2.0 (the "License");
# you may not use this file except in compliance with the License.
# You may obtain a copy of the License at

#     http://www.apache.org/licenses/LICENSE-2.0

# Unless required by applicable law or agreed to in writing, software
# distributed under the License is distributed on an "AS IS" BASIS,
# WITHOUT WARRANTIES OR CONDITIONS OF ANY KIND, either express or implied.
# See the License for the specific language governing permissions and
# limitations under the License.
r"""
Experimental Lie theory features
~~~~~~~~~~~~~~~~~~~~~~~~~~~~~~~~

.. currentmodule:: pennylane.labs.dla

.. autosummary::
    :toctree: api

    ~lie_closure_dense
    ~structure_constants_dense
    ~cartan_decomp
    ~recursive_cartan_decomp
<<<<<<< HEAD
    ~variational_kak
=======
    ~cartan_subalgebra
>>>>>>> 162e13a7


Utility functions
~~~~~~~~~~~~~~~~~

.. currentmodule:: pennylane.labs.dla

.. autosummary::
    :toctree: api

    ~adjvec_to_op
    ~op_to_adjvec
    ~trace_inner_product
    ~orthonormalize
    ~pauli_coefficients
    ~batched_pauli_decompose
    ~check_orthonormal
    ~check_commutation
    ~check_all_commuting
    ~check_cartan_decomp
    ~change_basis_ad_rep
    ~apply_basis_change
<<<<<<< HEAD
    ~orthonormalize
    ~check_orthonormal
    ~trace_inner_product
    ~validate_kak
    ~run_opt

=======
>>>>>>> 162e13a7

Involutions
~~~~~~~~~~~

A map :math:`\theta: \mathfrak{g} \rightarrow \mathfrak{g}` from the Lie algebra :math:`\mathfrak{g}` to itself is called an involution
when it fulfills :math:`\theta(\theta(g)) = g \ \forall g \in \mathfrak{g}` and is compatible with commutators,
:math:`[\theta(g), \theta(g')]=\theta([g, g']).` Involutions are used to construct a :func:`~cartan_decomp`. There are seven canonical
Cartan involutions (``AI, AII, AIII, BDI, CI, CII, DIII``), see `Wikipedia <https://en.wikipedia.org/wiki/Symmetric_space#Classification_result>`__.

.. currentmodule:: pennylane.labs.dla

.. autosummary::
    :toctree: api

    ~even_odd_involution
    ~concurrence_involution
    ~khaneja_glaser_involution
    ~AI
    ~AII
    ~AIII
    ~BDI
    ~CI
    ~CII
    ~DIII
    ~ClassB


"""

from .lie_closure_dense import lie_closure_dense
from .structure_constants_dense import structure_constants_dense
from .cartan import (
    cartan_decomp,
    recursive_cartan_decomp,
)
from .dense_util import (
    adjvec_to_op,
    apply_basis_change,
    change_basis_ad_rep,
    check_all_commuting,
    check_cartan_decomp,
    check_commutation,
    check_orthonormal,
    pauli_coefficients,
    batched_pauli_decompose,
    trace_inner_product,
    op_to_adjvec,
    orthonormalize,
)

from .involutions import (
    khaneja_glaser_involution,
    even_odd_involution,
    concurrence_involution,
    AI,
    AII,
    AIII,
    BDI,
    CI,
    CII,
    DIII,
    ClassB,
)
from .cartan_subalgebra import cartan_subalgebra
from .variational_kak import validate_kak, variational_kak, run_opt<|MERGE_RESOLUTION|>--- conflicted
+++ resolved
@@ -24,11 +24,8 @@
     ~structure_constants_dense
     ~cartan_decomp
     ~recursive_cartan_decomp
-<<<<<<< HEAD
+    ~cartan_subalgebra
     ~variational_kak
-=======
-    ~cartan_subalgebra
->>>>>>> 162e13a7
 
 
 Utility functions
@@ -51,15 +48,9 @@
     ~check_cartan_decomp
     ~change_basis_ad_rep
     ~apply_basis_change
-<<<<<<< HEAD
-    ~orthonormalize
-    ~check_orthonormal
-    ~trace_inner_product
     ~validate_kak
     ~run_opt
 
-=======
->>>>>>> 162e13a7
 
 Involutions
 ~~~~~~~~~~~
