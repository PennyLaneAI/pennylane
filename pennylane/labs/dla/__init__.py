# Copyright 2024 Xanadu Quantum Technologies Inc.

# Licensed under the Apache License, Version 2.0 (the "License");
# you may not use this file except in compliance with the License.
# You may obtain a copy of the License at

#     http://www.apache.org/licenses/LICENSE-2.0

# Unless required by applicable law or agreed to in writing, software
# distributed under the License is distributed on an "AS IS" BASIS,
# WITHOUT WARRANTIES OR CONDITIONS OF ANY KIND, either express or implied.
# See the License for the specific language governing permissions and
# limitations under the License.
r"""
Experimental Lie theory features
~~~~~~~~~~~~~~~~~~~~~~~~~~~~~~~~

.. currentmodule:: pennylane.labs.dla

.. autosummary::
    :toctree: api

    ~lie_closure_dense
    ~structure_constants_dense
    ~cartan_decomposition
    ~recursive_cartan_decomposition
    ~cartan_khk


Utility functions
~~~~~~~~~~~~~~~~~

.. currentmodule:: pennylane.labs.dla

.. autosummary::
    :toctree: api

    ~adjvec_to_op
    ~change_basis_ad_rep
    ~op_to_adjvec
    ~pauli_coefficients
    ~pauli_decompose
    ~pauli_coefficients
    ~check_cartan_decomp
    ~check_commutation
    ~check_all_commuting
    ~apply_basis_change
    ~orthonormalize
    ~check_orthonormal
    ~trace_inner_product
    ~op_to_adjvec
    ~adjvec_to_op
    ~validate_khk

Involutions
~~~~~~~~~~~

.. currentmodule:: pennylane.labs.dla

.. autosummary::
    :toctree: api

    ~even_odd_involution
    ~concurrence_involution
    ~khaneja_glaser_involutio
    ~AI
    ~AII
    ~AIII
    ~BDI
    ~CI
    ~CII
    ~DIII
    ~ClassB


"""

from .lie_closure_dense import lie_closure_dense
from .structure_constants_dense import structure_constants_dense
from .cartan import (
    cartan_decomposition,
    even_odd_involution,
    concurrence_involution,
    recursive_cartan_decomposition,
)

from .dense_util import (
    adjvec_to_op,
    apply_basis_change,
    change_basis_ad_rep,
    check_all_commuting,
    check_cartan_decomp,
    check_commutation,
    check_orthonormal,
    pauli_coefficients,
    pauli_decompose,
    op_to_adjvec,
    orthonormalize,
    trace_inner_product,
)
from .involutions import (
    khaneja_glaser_involution,
    AI,
    AII,
    AIII,
    BDI,
    CI,
    CII,
    DIII,
    ClassB,
)

<<<<<<< HEAD
from .cartan_subalgebra import cartan_subalgebra, adjvec_to_op, op_to_adjvec

from .variational_kak import validate_kak, variational_kak
=======
from .cartan_subalgebra import cartan_subalgebra
>>>>>>> 1742df5c
<|MERGE_RESOLUTION|>--- conflicted
+++ resolved
@@ -109,11 +109,5 @@
     DIII,
     ClassB,
 )
-
-<<<<<<< HEAD
-from .cartan_subalgebra import cartan_subalgebra, adjvec_to_op, op_to_adjvec
-
-from .variational_kak import validate_kak, variational_kak
-=======
 from .cartan_subalgebra import cartan_subalgebra
->>>>>>> 1742df5c
+from .variational_kak import validate_kak, variational_kak