# Copyright 2024 Xanadu Quantum Technologies Inc.

# Licensed under the Apache License, Version 2.0 (the "License");
# you may not use this file except in compliance with the License.
# You may obtain a copy of the License at

#     http://www.apache.org/licenses/LICENSE-2.0

# Unless required by applicable law or agreed to in writing, software
# distributed under the License is distributed on an "AS IS" BASIS,
# WITHOUT WARRANTIES OR CONDITIONS OF ANY KIND, either express or implied.
# See the License for the specific language governing permissions and
# limitations under the License.
r"""
Experimental Lie theory features
~~~~~~~~~~~~~~~~~~~~~~~~~~~~~~~~

.. currentmodule:: pennylane.labs.dla

.. autosummary::
    :toctree: api

    ~lie_closure_dense
    ~structure_constants_dense
<<<<<<< HEAD
    ~cartan_decomposition
=======
>>>>>>> 6e9f8297


Utility functions
~~~~~~~~~~~~~~~~~

.. currentmodule:: pennylane.labs.dla

.. autosummary::
    :toctree: api

    ~adjvec_to_op
    ~change_basis_ad_rep
<<<<<<< HEAD
=======
    ~check_orthonormal
>>>>>>> 6e9f8297
    ~op_to_adjvec
    ~orthonormalize
    ~pauli_coefficients
    ~batched_pauli_decompose
    ~trace_inner_product

Involutions
~~~~~~~~~~~

.. currentmodule:: pennylane.labs.dla

.. autosummary::
    :toctree: api

    ~even_odd_involution
    ~concurrence_involution


"""

from .lie_closure_dense import lie_closure_dense
from .structure_constants_dense import structure_constants_dense
<<<<<<< HEAD
from .cartan import cartan_decomposition, even_odd_involution, concurrence_involution
=======
>>>>>>> 6e9f8297
from .dense_util import (
    change_basis_ad_rep,
    pauli_coefficients,
    batched_pauli_decompose,
    orthonormalize,
    check_orthonormal,
    trace_inner_product,
    adjvec_to_op,
    op_to_adjvec,
)<|MERGE_RESOLUTION|>--- conflicted
+++ resolved
@@ -22,10 +22,7 @@
 
     ~lie_closure_dense
     ~structure_constants_dense
-<<<<<<< HEAD
     ~cartan_decomposition
-=======
->>>>>>> 6e9f8297
 
 
 Utility functions
@@ -38,10 +35,7 @@
 
     ~adjvec_to_op
     ~change_basis_ad_rep
-<<<<<<< HEAD
-=======
     ~check_orthonormal
->>>>>>> 6e9f8297
     ~op_to_adjvec
     ~orthonormalize
     ~pauli_coefficients
@@ -64,10 +58,7 @@
 
 from .lie_closure_dense import lie_closure_dense
 from .structure_constants_dense import structure_constants_dense
-<<<<<<< HEAD
 from .cartan import cartan_decomposition, even_odd_involution, concurrence_involution
-=======
->>>>>>> 6e9f8297
 from .dense_util import (
     change_basis_ad_rep,
     pauli_coefficients,
