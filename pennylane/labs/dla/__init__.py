--- conflicted
+++ resolved
@@ -79,21 +79,16 @@
     recursive_cartan_decomposition,
 )
 from .dense_util import (
-<<<<<<< HEAD
-    pauli_decompose,
-    pauli_coefficients,
+    adjvec_to_op,
+    apply_basis_change,
+    change_basis_ad_rep,
     check_cartan_decomp,
     check_commutation,
-    apply_basis_change,
-=======
-    adjvec_to_op,
-    change_basis_ad_rep,
+    check_orthonormal,
     pauli_coefficients,
     pauli_decompose,
     op_to_adjvec,
->>>>>>> 1f69a906
     orthonormalize,
-    check_orthonormal,
     trace_inner_product,
 )
 from .involutions import (
