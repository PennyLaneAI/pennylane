# Copyright 2024 Xanadu Quantum Technologies Inc.

# Licensed under the Apache License, Version 2.0 (the "License");
# you may not use this file except in compliance with the License.
# You may obtain a copy of the License at

#     http://www.apache.org/licenses/LICENSE-2.0

# Unless required by applicable law or agreed to in writing, software
# distributed under the License is distributed on an "AS IS" BASIS,
# WITHOUT WARRANTIES OR CONDITIONS OF ANY KIND, either express or implied.
# See the License for the specific language governing permissions and
# limitations under the License.
r"""
Experimental Lie theory features
~~~~~~~~~~~~~~~~~~~~~~~~~~~~~~~~

.. currentmodule:: pennylane.labs.dla

.. autosummary::
    :toctree: api

    ~lie_closure_dense
    ~structure_constants_dense
<<<<<<< HEAD
    ~cartan_decomposition
    ~recursive_cartan_decomposition
=======
    ~cartan_decomp
>>>>>>> 8e7b901b


Utility functions
~~~~~~~~~~~~~~~~~

.. currentmodule:: pennylane.labs.dla

.. autosummary::
    :toctree: api

    ~adjvec_to_op
    ~change_basis_ad_rep
    ~check_orthonormal
    ~check_commutation
    ~check_all_commuting
    ~check_cartan_decomp
    ~op_to_adjvec
    ~orthonormalize
    ~pauli_coefficients
    ~batched_pauli_decompose
    ~pauli_coefficients
    ~check_cartan_decomp
    ~check_commutation
    ~check_all_commuting
    ~apply_basis_change
    ~orthonormalize
    ~check_orthonormal
    ~trace_inner_product


Involutions
~~~~~~~~~~~

.. currentmodule:: pennylane.labs.dla

.. autosummary::
    :toctree: api

    ~even_odd_involution
    ~concurrence_involution
    ~khaneja_glaser_involutio
    ~AI
    ~AII
    ~AIII
    ~BDI
    ~CI
    ~CII
    ~DIII
    ~ClassB


"""

from .lie_closure_dense import lie_closure_dense
from .structure_constants_dense import structure_constants_dense
<<<<<<< HEAD
from .cartan import (
    cartan_decomposition,
    even_odd_involution,
    concurrence_involution,
    recursive_cartan_decomposition,
)

=======
from .cartan import cartan_decomp, even_odd_involution, concurrence_involution
>>>>>>> 8e7b901b
from .dense_util import (
    adjvec_to_op,
    apply_basis_change,
    change_basis_ad_rep,
    check_all_commuting,
    check_cartan_decomp,
    check_commutation,
    check_orthonormal,
    pauli_coefficients,
    batched_pauli_decompose,
    trace_inner_product,
    op_to_adjvec,
<<<<<<< HEAD
    orthonormalize,
)

from .involutions import (
    khaneja_glaser_involution,
    AI,
    AII,
    AIII,
    BDI,
    CI,
    CII,
    DIII,
    ClassB,
)

from .cartan_subalgebra import cartan_subalgebra
=======
    check_commutation,
    check_all_commuting,
    check_cartan_decomp,
)
>>>>>>> 8e7b901b
<|MERGE_RESOLUTION|>--- conflicted
+++ resolved
@@ -22,12 +22,8 @@
 
     ~lie_closure_dense
     ~structure_constants_dense
-<<<<<<< HEAD
-    ~cartan_decomposition
-    ~recursive_cartan_decomposition
-=======
     ~cartan_decomp
->>>>>>> 8e7b901b
+    ~recursive_cartan_decomp
 
 
 Utility functions
@@ -83,17 +79,12 @@
 
 from .lie_closure_dense import lie_closure_dense
 from .structure_constants_dense import structure_constants_dense
-<<<<<<< HEAD
 from .cartan import (
-    cartan_decomposition,
+    cartan_decomp,
     even_odd_involution,
     concurrence_involution,
-    recursive_cartan_decomposition,
+    recursive_cartan_decomp,
 )
-
-=======
-from .cartan import cartan_decomp, even_odd_involution, concurrence_involution
->>>>>>> 8e7b901b
 from .dense_util import (
     adjvec_to_op,
     apply_basis_change,
@@ -106,7 +97,6 @@
     batched_pauli_decompose,
     trace_inner_product,
     op_to_adjvec,
-<<<<<<< HEAD
     orthonormalize,
 )
 
@@ -122,10 +112,4 @@
     ClassB,
 )
 
-from .cartan_subalgebra import cartan_subalgebra
-=======
-    check_commutation,
-    check_all_commuting,
-    check_cartan_decomp,
-)
->>>>>>> 8e7b901b
+from .cartan_subalgebra import cartan_subalgebra