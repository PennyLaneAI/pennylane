--- conflicted
+++ resolved
@@ -37,15 +37,12 @@
     ~pauli_coefficients
     ~pauli_decompose
     ~pauli_coefficients
-<<<<<<< HEAD
     ~check_cartan_decomp
     ~check_commutation
     ~apply_basis_change
-=======
     ~orthonormalize
     ~check_orthonormal
     ~trace_inner_product
->>>>>>> 90f62c87
 
 Involutions
 ~~~~~~~~~~~
@@ -72,7 +69,6 @@
 
 from .lie_closure_dense import lie_closure_dense
 from .structure_constants_dense import structure_constants_dense
-<<<<<<< HEAD
 from .cartan import (
     cartan_decomposition,
     even_odd_involution,
@@ -85,6 +81,9 @@
     check_cartan_decomp,
     check_commutation,
     apply_basis_change,
+    orthonormalize,
+    check_orthonormal,
+    trace_inner_product,
 )
 from .involutions import (
     khaneja_glaser_involution,
@@ -96,13 +95,4 @@
     CII,
     DIII,
     ClassB,
-=======
-from .cartan import cartan_decomposition, even_odd_involution, concurrence_involution
-from .dense_util import (
-    pauli_coefficients,
-    pauli_decompose,
-    orthonormalize,
-    check_orthonormal,
-    trace_inner_product,
->>>>>>> 90f62c87
 )