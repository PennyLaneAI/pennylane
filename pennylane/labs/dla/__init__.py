--- conflicted
+++ resolved
@@ -49,13 +49,9 @@
 from .dense_util import (
     change_basis_ad_rep,
     pauli_coefficients,
-<<<<<<< HEAD
-    pauli_decompose,
+    batched_pauli_decompose,
     orthonormalize,
     check_orthonormal,
-=======
-    batched_pauli_decompose,
->>>>>>> f8f5aabb
     trace_inner_product,
     adjvec_to_op,
     op_to_adjvec,
