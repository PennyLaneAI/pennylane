--- conflicted
+++ resolved
@@ -12,11 +12,7 @@
 # See the License for the specific language governing permissions and
 # limitations under the License.
 """Utility tools for dense Lie algebra representations"""
-<<<<<<< HEAD
 # pylint: disable=too-many-return-statements, missing-function-docstring, possibly-used-before-assignment
-=======
-# pylint: disable=possibly-used-before-assignment, too-many-return-statements
->>>>>>> 8e7b901b
 from functools import reduce
 from itertools import combinations, combinations_with_replacement
 from typing import Iterable, List, Optional, Union
@@ -239,10 +235,6 @@
 
 
 def check_commutation(ops1, ops2, vspace):
-<<<<<<< HEAD
-    """Helper function to check things like [k, m] subspace m; expensive"""
-    assert_vals = []
-=======
     r"""Helper function to check :math:`[\text{ops1}, \text{ops2}] \subseteq \text{vspace}`
 
     .. warning:: This function is expensive to compute
@@ -273,23 +265,11 @@
     >>> check_commutation(ops1, ops2, vspace2)
     True
     """
->>>>>>> 8e7b901b
     for o1 in ops1:
         for o2 in ops2:
             com = o1.commutator(o2)
             com.simplify()
             if len(com) != 0:
-<<<<<<< HEAD
-                assert_vals.append(not vspace.is_independent(com))
-            else:
-                assert_vals.append(True)
-
-    return all(assert_vals)
-
-
-def check_all_commuting(ops: List[Union[PauliSentence, np.ndarray, Operator]]):
-    """Helper function to check if all operators in a set of operators commute"""
-=======
                 if vspace.is_independent(com):
                     return False
 
@@ -317,7 +297,6 @@
 
     Operators on different wires (trivially) commute with each other.
     """
->>>>>>> 8e7b901b
     if all(isinstance(op, PauliSentence) for op in ops):
         for oi, oj in combinations(ops, 2):
             com = oj.commutator(oi)
@@ -347,9 +326,6 @@
 
 
 def check_cartan_decomp(k: List[PauliSentence], m: List[PauliSentence], verbose=True):
-<<<<<<< HEAD
-    """Helper function to check the validity of a Cartan decomposition by checking its commutation relations"""
-=======
     r"""Helper function to check the validity of a Cartan decomposition :math:`\mathfrak{g} = \mathfrak{k} \oplus \mathfrak{m}`
 
     Check whether of not the following properties are fulfilled.
@@ -402,20 +378,16 @@
     True
 
     """
->>>>>>> 8e7b901b
     if any(isinstance(op, np.ndarray) for op in k):
         k = [qml.pauli_decompose(op).pauli_rep for op in k]
     if any(isinstance(op, np.ndarray) for op in m):
         m = [qml.pauli_decompose(op).pauli_rep for op in m]
 
-<<<<<<< HEAD
-=======
     if any(isinstance(op, Operator) for op in k):
         k = [op.pauli_rep for op in k]
     if any(isinstance(op, Operator) for op in m):
         m = [op.pauli_rep for op in m]
 
->>>>>>> 8e7b901b
     k_space = qml.pauli.PauliVSpace(k, dtype=complex)
     m_space = qml.pauli.PauliVSpace(m, dtype=complex)
 
@@ -430,7 +402,6 @@
     return all([check_kk, check_km, check_mm])
 
 
-<<<<<<< HEAD
 def apply_basis_change(change_op, targets):
     """Helper function for recursive Cartan decompositions"""
     if single_target := np.ndim(targets) == 2:
@@ -445,8 +416,6 @@
     return out
 
 
-=======
->>>>>>> 8e7b901b
 def orthonormalize(basis: Iterable[Union[PauliSentence, Operator, np.ndarray]]) -> np.ndarray:
     r"""Orthonormalize a list of basis vectors.
 
