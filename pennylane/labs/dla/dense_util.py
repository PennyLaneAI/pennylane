--- conflicted
+++ resolved
@@ -240,7 +240,6 @@
     return all([check_kk, check_km, check_mm])
 
 
-<<<<<<< HEAD
 def project(ops, basis):
     """Project a batch of ops onto a given basis"""
     if isinstance(basis, PauliVSpace):
@@ -279,9 +278,11 @@
         return res
 
     return NotImplemented
-=======
+
+
 def apply_basis_change(change_op, targets):
-    if single_target := (np.ndim(targets) == 2):
+    """Helper function for recursive Cartan decompositions"""
+    if single_target := np.ndim(targets) == 2:
         targets = [targets]
     if isinstance(targets, list):
         targets = np.array(targets)
@@ -290,5 +291,4 @@
     out = np.tensordot(out, change_op.conj().T, axes=[[2], [0]])
     if single_target:
         return out[0]
-    return out
->>>>>>> ae03cd5c
+    return out