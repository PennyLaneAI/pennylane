--- conflicted
+++ resolved
@@ -229,7 +229,6 @@
     return H_ops
 
 
-<<<<<<< HEAD
 def orthonormalize(basis):
     r"""Orthonormalize a list of basis vectors"""
 
@@ -310,8 +309,6 @@
     return True
 
 
-=======
->>>>>>> 75bb9ebe
 def trace_inner_product(
     A: Union[PauliSentence, Operator, np.ndarray], B: Union[PauliSentence, Operator, np.ndarray]
 ):
@@ -337,7 +334,6 @@
     raise NotImplementedError
 
 
-<<<<<<< HEAD
 def change_basis_ad_rep(adj: np.ndarray, basis_change: np.ndarray):
     """Apply the basis change between bases of operators to the adjoint representation.
 
@@ -354,8 +350,6 @@
     return np.einsum("mnp,ip->mni", new_adj, basis_change)
 
 
-=======
->>>>>>> 75bb9ebe
 def adjvec_to_op(adj_vecs, basis, is_orthogonal=True):
     """Transform vectors representing operators in an operator basis back into operator format.
 
