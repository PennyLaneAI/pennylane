# Copyright 2024 Xanadu Quantum Technologies Inc.

# Licensed under the Apache License, Version 2.0 (the "License");
# you may not use this file except in compliance with the License.
# You may obtain a copy of the License at

#     http://www.apache.org/licenses/LICENSE-2.0

# Unless required by applicable law or agreed to in writing, software
# distributed under the License is distributed on an "AS IS" BASIS,
# WITHOUT WARRANTIES OR CONDITIONS OF ANY KIND, either express or implied.
# See the License for the specific language governing permissions and
# limitations under the License.
"""Utility tools for dense Lie algebra representations"""
<<<<<<< HEAD
# pylint: disable=missing-function-docstring, possibly-used-before-assignment

from collections.abc import Iterable
from functools import reduce
from itertools import combinations, combinations_with_replacement
from typing import List, Optional, Union
=======
# pylint: disable=possibly-used-before-assignment
from functools import reduce
from itertools import combinations, combinations_with_replacement
from typing import Iterable, Optional, Union
>>>>>>> 1870c865

import numpy as np
from scipy.linalg import sqrtm

import pennylane as qml
from pennylane.operation import Operator
from pennylane.ops.qubit.matrix_ops import _walsh_hadamard_transform
from pennylane.pauli import PauliSentence, PauliVSpace, PauliWord
from pennylane.typing import TensorLike


def _make_phase_mat(n: int) -> np.ndarray:
    r"""Create an array with shape ``(2**n, 2**n)`` containing powers of :math:`i`.
    For the entry at position ``(i, k)``, the entry is ``1j**p(i,k)`` with the
    power being the Hamming weight of the product of the binary bitstrings of
    ``i`` and ``k``.
    """
    _slice = (slice(None), None, None)
    # Compute the bitwise and of the row and column index for all matrix entries
    ids_bit_and = np.bitwise_and(np.arange(2**n)[:, None], np.arange(2**n)[None])
    # Compute the Hamming weight of the bitwise and. Can be replaced by bitwise_count with np>=2.0
    hamming_weight = np.sum(
        np.bitwise_and(ids_bit_and[None] >> np.arange(n + 1)[_slice], 1), axis=0
    )
    return 1j**hamming_weight


def _make_permutation_indices(dim: int) -> list[np.ndarray]:
    r"""Make a list of ``dim`` arrays of length ``dim`` containing the indices
    ``0`` through ``dim-1`` in a specific permutation order to match the Walsh-Hadamard
    transform to the Pauli decomposition task."""
    indices = [qml.math.arange(dim)]
    for idx in range(dim - 1):
        indices.append(qml.math.bitwise_xor(indices[-1], (idx + 1) ^ (idx)))
    return indices


def _make_extraction_indices(n: int) -> tuple[tuple]:
    r"""Create a tuple of two tuples of indices to extract Pauli basis coefficients.
    The first tuple of indices as bit strings encodes the presence of a Pauli Z or Pauli Y
    on the ``k``\ th wire in the ``k``\ th bit. The second tuple encodes the presence of
    Pauli X or Pauli Y. That is, for a given position, the four different Pauli operators
    are encoded as ``(0, 0) = "I"``, ``(0, 1) = "X"``, ``(1, 0) = "Z"`` and ``(1, 1) = "Y"``.
    """
    if n == 1:
        return ((0, 0, 1, 1), (0, 1, 1, 0))

    ids0, ids1 = np.array(_make_extraction_indices(n - 1))
    return (
        tuple(np.concatenate([ids0, ids0, ids0 + 2 ** (n - 1), ids0 + 2 ** (n - 1)])),
        tuple(np.concatenate([ids1, ids1 + 2 ** (n - 1), ids1 + 2 ** (n - 1), ids1])),
    )


def pauli_coefficients(H: TensorLike) -> np.ndarray:
    r"""Computes the coefficients of a Hermitian matrix in the Pauli basis.

    Args:
        H (tensor_like[complex]): a Hermitian matrix of dimension ``(2**n, 2**n)`` or a collection
            of Hermitian matrices of dimension ``(batch, 2**n, 2**n)``.

    Returns:
        np.ndarray: The coefficients of ``H`` in the Pauli basis with shape ``(4**n,)`` for a single
        matrix input and ``(batch, 4**n)`` for a collection of matrices. The output is real-valued.

    **Examples**

    Consider the Hamiltonian :math:`H=\frac{1}{4} X_0 + \frac{2}{5} Z_0 X_1` with matrix

    >>> H = 1 / 4 * qml.X(0) + 2 / 5 * qml.Z(0) @ qml.X(1)
    >>> mat = H.matrix()
    array([[ 0.  +0.j,  0.4 +0.j,  0.25+0.j,  0.  +0.j],
           [ 0.4 +0.j,  0.  +0.j,  0.  +0.j,  0.25+0.j],
           [ 0.25+0.j,  0.  +0.j,  0.  +0.j, -0.4 +0.j],
           [ 0.  +0.j,  0.25+0.j, -0.4 +0.j,  0.  +0.j]])

    Then we can obtain the coefficients of :math:`H` in the Pauli basis via

    >>> from pennylane.labs.dla import pauli_coefficients
    >>> pauli_coefficients(mat)
    array([ 0.  ,  0.  ,  0.  ,  0.  ,  0.25,  0.  ,  0.  ,  0.  ,  0.  ,
            0.  , -0.  ,  0.  ,  0.  ,  0.4 ,  0.  ,  0.  ])

    The function can be used on a batch of matrices:

    >>> ops = [1 / 4 * qml.X(0), 1 / 2 * qml.Z(0), 3 / 5 * qml.Y(0)]
    >>> batch = np.stack([op.matrix() for op in ops])
    >>> pauli_coefficients(batch)
    array([[0.  , 0.25, 0.  , 0.  ],
           [0.  , 0.  , 0.  , 0.5 ],
           [0.  , 0.  , 0.6 , 0.  ]])

    """
    # Preparations
    shape = H.shape
    batch = shape[0] if H.ndim == 3 else None
    dim = shape[-1]
    n = int(np.round(np.log2(dim)))
    assert dim == 2**n

    # Permutation
    indices = _make_permutation_indices(dim)
    # Apply the permutation by slicing and stacking again
    sliced_H = [
        qml.math.take(H[..., idx, :], _indices, axis=-1) for idx, _indices in enumerate(indices)
    ]
    sliced_H = qml.math.cast(qml.math.stack(sliced_H), complex)
    # Move leading axis (different permutation slices) to last position and combine broadcasting axis
    # and slicing axis into one leading axis (because `_walsh_hadamard_transform` only takes one batch axis)
    term_mat = qml.math.reshape(qml.math.moveaxis(sliced_H, 0, -1), (-1, dim))
    # Apply Walsh-Hadamard transform
    hadamard_transform_mat = _walsh_hadamard_transform(term_mat)
    # Reshape again to separate actual broadcasting axis and previous slicing axis
    hadamard_transform_mat = qml.math.reshape(hadamard_transform_mat, shape)
    # _make phase matrix that allows us to figure out phase contributions from Pauli Y terms.
    phase_mat = qml.math.convert_like(_make_phase_mat(n), H)
    # Multiply phase matrix to Hadamard transformed matrix and transpose the two Hilbert-space-dim axes
    coefficients = qml.math.moveaxis(
        qml.math.real(qml.math.multiply(hadamard_transform_mat, phase_mat)), -2, -1
    )
    # Extract the coefficients by reordering them according to the encoding in `qml.pauli.pauli_decompose`
    indices = _make_extraction_indices(n)
    new_shape = (dim**2,) if batch is None else (batch, dim**2)
    return qml.math.reshape(coefficients[..., indices[0], indices[1]], new_shape)


_pauli_strings = (None, "X", "Y", "Z")


def _idx_to_pw(idx, n):
    pw = {}
    wire = n - 1
    while idx > 0:
        p = _pauli_strings[idx % 4]
        if p:
            pw[wire] = p
        idx //= 4
        wire -= 1
    return PauliWord(pw)


def pauli_decompose(H: TensorLike, tol: Optional[float] = None, pauli: bool = False):
    r"""Decomposes a Hermitian matrix into a linear combination of Pauli operators.

    Args:
        H (tensor_like[complex]): a Hermitian matrix of dimension ``(2**n, 2**n)`` or a collection
            of Hermitian matrices of dimension ``(batch, 2**n, 2**n)``.
        tol (float): Tolerance below which Pauli coefficients are discarded.
        pauli (bool): Whether to format the output as :class:`~.PauliSentence`.

    Returns:
        Union[~.Hamiltonian, ~.PauliSentence]: the matrix (matrices) decomposed as a
        linear combination of Pauli operators, returned either as a :class:`~.Hamiltonian`
        or :class:`~.PauliSentence` instance.

    .. seealso:: :func:`~.pauli_coefficients`

    **Examples**

    Consider the Hamiltonian :math:`H=\frac{1}{4} X_0 + \frac{2}{5} Z_0 X_1`. We can compute its
    matrix and get back the Pauli representation via ``pauli_decompose``.

    >>> from pennylane.labs.dla import pauli_decompose
    >>> H = 1 / 4 * qml.X(0) + 2 / 5 * qml.Z(0) @ qml.X(1)
    >>> mat = H.matrix()
    >>> op = pauli_decompose(mat)
    >>> op
    0.25 * X(1) + 0.4 * Z(1)
    >>> type(op)
    pennylane.ops.op_math.sum.Sum

    We can choose to receive a :class:`~.PauliSentence` instead as output instead, by setting
    ``pauli=True``:

    >>> op = pauli_decompose(mat, pauli=True)
    >>> type(op)
    pennylane.pauli.pauli_arithmetic.PauliSentence

    This function supports batching and will return a list of operations for a batched input:

    >>> ops = [1 / 4 * qml.X(0), 1 / 2 * qml.Z(0) + 1e-7 * qml.Y(0)]
    >>> batch = np.stack([op.matrix() for op in ops])
    >>> pauli_decompose(batch)
    [0.25 * X(0), 1e-07 * Y(0) + 0.5 * Z(0)]

    Small contributions can be removed by specifying the ``tol`` parameter, which defaults
    to ``1e-10``, accordingly:

    >>> pauli_decompose(batch, tol=1e-6)
    [0.25 * X(0), 0.5 * Z(0)]
    """
    if tol is None:
        tol = 1e-10
    coeffs = pauli_coefficients(H)
    if single_H := qml.math.ndim(coeffs) == 1:
        coeffs = [coeffs]

    n = int(np.round(np.log2(qml.math.shape(coeffs)[1]))) // 2

    H_ops = []
    for _coeffs in coeffs:
        ids = qml.math.where(qml.math.abs(_coeffs) > tol)[0]
        sentence = PauliSentence({_idx_to_pw(idx, n): c for c, idx in zip(_coeffs[ids], ids)})
        if pauli:
            H_ops.append(sentence)
        else:
            H_ops.append(sentence.operation())

    if single_H:
        return H_ops[0]
    return H_ops


def check_commutation(ops1, ops2, vspace):
    """Helper function to check things like [k, m] subspace m; expensive"""
    assert_vals = []
    for o1 in ops1:
        for o2 in ops2:
            com = o1.commutator(o2)
            assert_vals.append(not vspace.is_independent(com))

    return all(assert_vals)


def check_cartan_decomp(k: List[PauliSentence], m: List[PauliSentence], verbose=True):
    """Helper function to check the validity of a Cartan decomposition by checking its commutation relations"""
    if any(isinstance(op, np.ndarray) for op in k):
        k = [qml.pauli_decompose(op).pauli_rep for op in k]
    if any(isinstance(op, np.ndarray) for op in m):
        m = [qml.pauli_decompose(op).pauli_rep for op in m]

    k_space = qml.pauli.PauliVSpace(k, dtype=complex)
    m_space = qml.pauli.PauliVSpace(m, dtype=complex)

    # Commutation relations for Cartan pair
    if not (check_kk := check_commutation(k, k, k_space)):
        _ = print("[k, k] sub k not fulfilled") if verbose else None
    if not (check_km := check_commutation(k, m, m_space)):
        _ = print("[k, m] sub m not fulfilled") if verbose else None
    if not (check_mm := check_commutation(m, m, k_space)):
        _ = print("[m, m] sub k not fulfilled") if verbose else None

    return all([check_kk, check_km, check_mm])


def apply_basis_change(change_op, targets):
    if single_target := np.ndim(targets) == 2:
        targets = [targets]
    if isinstance(targets, list):
        targets = np.array(targets)
    # Compute x V^\dagger for all x in ``targets``. ``moveaxis`` brings the batch axis to the front
    out = np.moveaxis(np.tensordot(change_op, targets, axes=[[1], [1]]), 1, 0)
    out = np.tensordot(out, change_op.conj().T, axes=[[2], [0]])
    if single_target:
        return out[0]
    return out


def orthonormalize(basis):
    r"""Orthonormalize a list of basis vectors"""

    if isinstance(basis, PauliVSpace) or all(
        isinstance(op, (PauliSentence, Operator)) for op in basis
    ):
        return _orthonormalize_ps(basis)

    if all(isinstance(op, np.ndarray) for op in basis):
        return _orthonormalize_np(basis)

    raise NotImplementedError(
        f"orthonormalize not implemented for basis of type {type(basis[0])}:\n{basis}"
    )


def _orthonormalize_np(basis: Iterable[np.ndarray]):
    basis = np.array(basis)
    gram_inv = np.linalg.pinv(sqrtm(trace_inner_product(basis, basis).real))
    return np.tensordot(gram_inv, basis, axes=1)


def _orthonormalize_ps(basis: Union[PauliVSpace, Iterable[Union[PauliSentence, Operator]]]):
    if isinstance(basis, PauliVSpace):
        basis = basis.basis

    if not all(isinstance(op, PauliSentence) for op in basis):
        basis = [op.pauli_rep for op in basis]

    if len(basis) == 0:
        return basis

    all_pws = reduce(set.__or__, [set(ps.keys()) for ps in basis])
    num_pw = len(all_pws)

    _pw_to_idx = {pw: i for i, pw in enumerate(all_pws)}
    _idx_to_pw = dict(enumerate(all_pws))
    _M = np.zeros((num_pw, len(basis)), dtype=float)

    for i, gen in enumerate(basis):
        for pw, value in gen.items():
            _M[_pw_to_idx[pw], i] = value

    def gram_schmidt(X):
        Q, _ = np.linalg.qr(X)
        return Q

    OM = gram_schmidt(_M)
    for i in range(OM.shape[1]):
        for j in range(OM.shape[1]):
            prod = OM[:, i] @ OM[:, j]
            if i == j:
                assert np.isclose(prod, 1)
            else:
                assert np.isclose(prod, 0)

    # reconstruct normalized operators

    generators_orthogonal = []
    for i in range(len(basis)):
        u1 = PauliSentence({})
        for j in range(num_pw):
            u1 += _idx_to_pw[j] * OM[j, i]
        u1.simplify()
        generators_orthogonal.append(u1)

    return generators_orthogonal


def check_orthonormal(g, inner_product):
    """Utility function to check if operators in ``g`` are orthonormal with respect to the provided ``inner_product``"""
    for op in g:
        if not np.isclose(inner_product(op, op), 1.0):
            return False
    for opi, opj in combinations(g, r=2):
        if not np.isclose(inner_product(opi, opj), 0.0):
            return False
    return True


def trace_inner_product(
    A: Union[PauliSentence, Operator, np.ndarray], B: Union[PauliSentence, Operator, np.ndarray]
):
    r"""Trace inner product :math:`\langle A, B \rangle = \text{tr}\left(A^\dagger B\right)/\text{dim}(A)`.
    If the inputs are ``np.ndarray``, leading broadcasting axes are supported for either or both
    inputs.
    """
    if getattr(A, "pauli_rep", None) is not None and getattr(B, "pauli_rep", None) is not None:
        return (A.pauli_rep @ B.pauli_rep).trace()

    if not isinstance(A, type(B)):
        raise TypeError("Both input operators need to be of the same type")

    if isinstance(A, np.ndarray):
        assert A.shape[-2:] == B.shape[-2:]
        # The axes of the first input are switched, compared to tr[A@B], because we need to
        # transpose A.
        return np.tensordot(A.conj(), B, axes=[[-1, -2], [-1, -2]]) / A.shape[-1]

    if isinstance(A, (PauliSentence, PauliWord)):
        return (A @ B).trace()

    raise NotImplementedError


def change_basis_ad_rep(adj: np.ndarray, basis_change: np.ndarray):
    """Apply the basis change between bases of operators to the adjoint representation.

    Args:
        adj (numpy.ndarray): Adjoint representation in old basis.
        basis_change (numpy.ndarray): Basis change matrix from old to new basis.

    Returns:
        numpy.ndarray: Adjoint representation in new basis.
    """
    # Perform the einsum contraction "mnp, hm, in, jp -> hij" via three einsum steps
    new_adj = np.einsum("mnp,im->inp", adj, np.linalg.pinv(basis_change.T))
    new_adj = np.einsum("mnp,in->mip", new_adj, basis_change)
    return np.einsum("mnp,ip->mni", new_adj, basis_change)


def adjvec_to_op(adj_vecs, basis, is_orthogonal=True):
    """Transform vectors representing operators in an operator basis back into operator format.

    Args:
        adj_vecs (np.ndarray): collection of vectors with shape ``(batch, len(basis))``
        basis (List[Union[PauliSentence, Operator, np.ndarray]]): collection of basis operators
        is_orthogonal (bool): Whether the ``basis`` consists of orthogonal elements.

    Returns:
        list: collection of operators corresponding to the input vectors read in the input basis.
        The operators are in the format specified by the elements in ``basis``.

    """
    assert qml.math.shape(adj_vecs)[1] == len(basis)

    if all(isinstance(op, PauliSentence) for op in basis):
        if not is_orthogonal:
            gram = _gram_ps(basis)
            adj_vecs = np.tensordot(adj_vecs, sqrtm(np.linalg.pinv(gram)), axes=[[1], [0]])
        res = []
        for vec in adj_vecs:
            op_j = sum(c * op for c, op in zip(vec, basis))
            op_j.simplify()
            res.append(op_j)
        return res

    if all(isinstance(op, Operator) for op in basis):
        if not is_orthogonal:
            basis_ps = [op.pauli_rep for op in basis]
            gram = _gram_ps(basis_ps)
            adj_vecs = np.tensordot(adj_vecs, sqrtm(np.linalg.pinv(gram)), axes=[[1], [0]])
        res = []
        for vec in adj_vecs:
            op_j = sum(c * op for c, op in zip(vec, basis))
            op_j = qml.simplify(op_j)
            res.append(op_j)
        return res

    if isinstance(basis, np.ndarray) or all(isinstance(op, np.ndarray) for op in basis):
        if not is_orthogonal:
            gram = np.tensordot(basis, basis, axes=[[1, 2], [2, 1]]).real / basis[0].shape[0]
            adj_vecs = np.tensordot(adj_vecs, sqrtm(np.linalg.pinv(gram)), axes=[[1], [0]])
        return np.tensordot(adj_vecs, basis, axes=1)

    raise NotImplementedError(
        "At least one operator in the specified basis is of unsupported type, "
        "or not all operators are of the same type."
    )


def _gram_ps(basis: Iterable[PauliSentence]):
    gram = np.zeros((len(basis), len(basis)))
    for (i, b_i), (j, b_j) in combinations_with_replacement(enumerate(basis), r=2):
        gram[i, j] = gram[j, i] = (b_i @ b_j).trace()
    return gram


def _op_to_adjvec_ps(ops: PauliSentence, basis: PauliSentence, is_orthogonal: bool = True):
    """Pauli sentence branch of ``op_to_adjvec``."""
    if not all(isinstance(op, PauliSentence) for op in ops):
        ops = [op.pauli_rep for op in ops]

    res = []
    if is_orthogonal:
        norms_squared = [(basis_i @ basis_i).trace() for basis_i in basis]
    else:
        # Fake the norm correction if we anyways will apply the inverse Gram matrix later
        norms_squared = np.ones(len(basis))
        gram = _gram_ps(basis)
        inv_gram = sqrtm(np.linalg.pinv(gram))

    for op in ops:
        rep = np.zeros((len(basis),))
        for i, basis_i in enumerate(basis):
            # v = ∑ (v · e_j / ||e_j||^2) * e_j
            rep[i] = (basis_i @ op).trace() / norms_squared[i]

        res.append(rep)
    res = np.array(res)
    if not is_orthogonal:
        res = np.einsum("ij,kj->ki", inv_gram, res)

    return res


def op_to_adjvec(
    ops: Union[PauliSentence, Operator, np.ndarray],
    basis: Union[PauliSentence, Operator, np.ndarray],
    is_orthogonal: bool = True,
):
    """Decompose a batch of operators onto a given operator basis.

    Args:
        ops (Union[PauliSentence, Operator, np.ndarray]): Operators to decompose
        basis (Iterable[Union[PauliSentence, Operator, np.ndarray]]): Operator basis
        is_orthogonal (bool): Whether the basis is orthogonal with respect to the trace inner
            product. Defaults to ``True``, which allows to skip some computations.

    Returns:
        np.ndarray: The batch of coefficient vectors of the operators ``ops`` expressed in
        ``basis``. The shape is ``(len(ops), len(basis)``.

    The format of the resulting operators is determined by the ``type`` in ``basis``.
    If ``is_orthogonal=True`` (the default), only normalization is taken into account
    in the projection. For ``is_orthogonal=False``, orthogonalization also is considered.
    """
    if isinstance(basis, PauliVSpace):
        basis = basis.basis

    if all(isinstance(op, Operator) for op in basis):
        ops = [op.pauli_rep for op in ops]
        basis = [op.pauli_rep for op in basis]

    # PauliSentence branch
    if all(isinstance(op, PauliSentence) for op in basis):
        return _op_to_adjvec_ps(ops, basis, is_orthogonal)

    # dense branch
    if all(isinstance(op, TensorLike) for op in basis):
        if not all(isinstance(op, TensorLike) for op in ops):
            _n = int(np.round(np.log2(basis[0].shape[-1])))
            ops = np.array([qml.matrix(op, wire_order=range(_n)) for op in ops])

        basis = np.array(basis)
        res = trace_inner_product(np.array(ops), basis).real
        if is_orthogonal:
            norm = np.einsum("bij,bji->b", basis, basis) / basis[0].shape[0]
            return res / norm
        gram = trace_inner_product(basis, basis).real
        return np.einsum("ij,kj->ki", sqrtm(np.linalg.pinv(gram)), res)

    raise NotImplementedError(
        "At least one operator in the specified basis is of unsupported type, "
        "or not all operators are of the same type."
    )<|MERGE_RESOLUTION|>--- conflicted
+++ resolved
@@ -12,19 +12,11 @@
 # See the License for the specific language governing permissions and
 # limitations under the License.
 """Utility tools for dense Lie algebra representations"""
-<<<<<<< HEAD
 # pylint: disable=missing-function-docstring, possibly-used-before-assignment
 
-from collections.abc import Iterable
 from functools import reduce
 from itertools import combinations, combinations_with_replacement
-from typing import List, Optional, Union
-=======
-# pylint: disable=possibly-used-before-assignment
-from functools import reduce
-from itertools import combinations, combinations_with_replacement
-from typing import Iterable, Optional, Union
->>>>>>> 1870c865
+from typing import Iterable, List, Optional, Union
 
 import numpy as np
 from scipy.linalg import sqrtm
