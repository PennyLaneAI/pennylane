--- conflicted
+++ resolved
@@ -15,13 +15,8 @@
 # pylint: disable=missing-function-docstring
 from collections.abc import Iterable
 from functools import reduce
-<<<<<<< HEAD
-from itertools import combinations
+from itertools import combinations, combinations_with_replacement
 from typing import List, Optional, Union
-=======
-from itertools import combinations, combinations_with_replacement
-from typing import Optional, Union
->>>>>>> 1f69a906
 
 import numpy as np
 import scipy
