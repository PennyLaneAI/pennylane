--- conflicted
+++ resolved
@@ -12,13 +12,9 @@
 # See the License for the specific language governing permissions and
 # limitations under the License.
 """Utility tools for dense Lie algebra representations"""
+# pylint: disable=too-many-return-statements, missing-function-docstring
 from collections.abc import Iterable
 from functools import reduce
-<<<<<<< HEAD
-
-# pylint: disable=too-many-return-statements, missing-function-docstring
-=======
->>>>>>> 71ff7c4a
 from itertools import combinations
 from typing import List, Optional, Union
 
