# Copyright 2024 Xanadu Quantum Technologies Inc.

# Licensed under the Apache License, Version 2.0 (the "License");
# you may not use this file except in compliance with the License.
# You may obtain a copy of the License at

#     http://www.apache.org/licenses/LICENSE-2.0

# Unless required by applicable law or agreed to in writing, software
# distributed under the License is distributed on an "AS IS" BASIS,
# WITHOUT WARRANTIES OR CONDITIONS OF ANY KIND, either express or implied.
# See the License for the specific language governing permissions and
# limitations under the License.
"""Utility tools for dense Lie algebra representations"""
<<<<<<< HEAD
# pylint: disable=too-many-return-statements
from itertools import combinations, product
from typing import List, Union
=======
# pylint: disable=missing-function-docstring
from typing import List, Optional
>>>>>>> f927a776

import numpy as np

import pennylane as qml
from pennylane.operation import Operator
from pennylane.ops.qubit.matrix_ops import _walsh_hadamard_transform
from pennylane.pauli import PauliSentence, PauliWord
from pennylane.typing import TensorLike


def _make_phase_mat(n: int) -> np.ndarray:
    r"""Create an array with shape ``(2**n, 2**n)`` containing powers of :math:`i`.
    For the entry at position ``(i, k)``, the entry is ``1j**p(i,k)`` with the
    power being the Hamming weight of the product of the binary bitstrings of
    ``i`` and ``k``.
    """
    _slice = (slice(None), None, None)
    # Compute the bitwise and of the row and column index for all matrix entries
    ids_bit_and = np.bitwise_and(np.arange(2**n)[:, None], np.arange(2**n)[None])
    # Compute the Hamming weight of the bitwise and. Can be replaced by bitwise_count with np>=2.0
    hamming_weight = np.sum(
        np.bitwise_and(ids_bit_and[None] >> np.arange(n + 1)[_slice], 1), axis=0
    )
    return 1j**hamming_weight


def _make_permutation_indices(dim: int) -> list[np.ndarray]:
    r"""Make a list of ``dim`` arrays of length ``dim`` containing the indices
    ``0`` through ``dim-1`` in a specific permutation order to match the Walsh-Hadamard
    transform to the Pauli decomposition task."""
    indices = [qml.math.arange(dim)]
    for idx in range(dim - 1):
        indices.append(qml.math.bitwise_xor(indices[-1], (idx + 1) ^ (idx)))
    return indices


def _make_extraction_indices(n: int) -> tuple[tuple]:
    r"""Create a tuple of two tuples of indices to extract Pauli basis coefficients.
    The first tuple of indices as bit strings encodes the presence of a Pauli Z or Pauli Y
    on the ``k``\ th wire in the ``k``\ th bit. The second tuple encodes the presence of
    Pauli X or Pauli Y. That is, for a given position, the four different Pauli operators
    are encoded as ``(0, 0) = "I"``, ``(0, 1) = "X"``, ``(1, 0) = "Z"`` and ``(1, 1) = "Y"``.
    """
    if n == 1:
        return ((0, 0, 1, 1), (0, 1, 1, 0))

    ids0, ids1 = np.array(_make_extraction_indices(n - 1))
    return (
        tuple(np.concatenate([ids0, ids0, ids0 + 2 ** (n - 1), ids0 + 2 ** (n - 1)])),
        tuple(np.concatenate([ids1, ids1 + 2 ** (n - 1), ids1 + 2 ** (n - 1), ids1])),
    )


def pauli_coefficients(H: TensorLike) -> np.ndarray:
    r"""Computes the coefficients of a Hermitian matrix in the Pauli basis.

    Args:
        H (tensor_like[complex]): a Hermitian matrix of dimension ``(2**n, 2**n)`` or a collection
            of Hermitian matrices of dimension ``(batch, 2**n, 2**n)``.

    Returns:
        np.ndarray: The coefficients of ``H`` in the Pauli basis with shape ``(4**n,)`` for a single
        matrix input and ``(batch, 4**n)`` for a collection of matrices. The output is real-valued.

    **Examples**

    Consider the Hamiltonian :math:`H=\frac{1}{4} X_0 + \frac{2}{5} Z_0 X_1` with matrix

    >>> H = 1 / 4 * qml.X(0) + 2 / 5 * qml.Z(0) @ qml.X(1)
    >>> mat = H.matrix()
    array([[ 0.  +0.j,  0.4 +0.j,  0.25+0.j,  0.  +0.j],
           [ 0.4 +0.j,  0.  +0.j,  0.  +0.j,  0.25+0.j],
           [ 0.25+0.j,  0.  +0.j,  0.  +0.j, -0.4 +0.j],
           [ 0.  +0.j,  0.25+0.j, -0.4 +0.j,  0.  +0.j]])

    Then we can obtain the coefficients of :math:`H` in the Pauli basis via

    >>> from pennylane.labs.dla import pauli_coefficients
    >>> pauli_coefficients(mat)
    array([ 0.  ,  0.  ,  0.  ,  0.  ,  0.25,  0.  ,  0.  ,  0.  ,  0.  ,
            0.  , -0.  ,  0.  ,  0.  ,  0.4 ,  0.  ,  0.  ])

    The function can be used on a batch of matrices:

    >>> ops = [1 / 4 * qml.X(0), 1 / 2 * qml.Z(0), 3 / 5 * qml.Y(0)]
    >>> batch = np.stack([op.matrix() for op in ops])
    >>> pauli_coefficients(batch)
    array([[0.  , 0.25, 0.  , 0.  ],
           [0.  , 0.  , 0.  , 0.5 ],
           [0.  , 0.  , 0.6 , 0.  ]])


    **Examples**
    Consider the Hamiltonian :math:`H=\frac{1}{4} X_0 + \frac{2}{5} Z_0 X_1` with matrix

    >>> H = 1 / 4 * qml.X(0) + 2 / 5 * qml.Z(0) @ qml.X(1)
    >>> mat = H.matrix()
    array([[ 0.  +0.j,  0.4 +0.j,  0.25+0.j,  0.  +0.j],
           [ 0.4 +0.j,  0.  +0.j,  0.  +0.j,  0.25+0.j],
           [ 0.25+0.j,  0.  +0.j,  0.  +0.j, -0.4 +0.j],
           [ 0.  +0.j,  0.25+0.j, -0.4 +0.j,  0.  +0.j]])

    Then we can obtain the coefficients of :math:`H` in the Pauli basis via

    >>> from pennylane.labs.dla import pauli_coefficients
    >>> pauli_coefficients(mat)
    array([ 0.  ,  0.  ,  0.  ,  0.  ,  0.25,  0.  ,  0.  ,  0.  ,  0.  ,
            0.  , -0.  ,  0.  ,  0.  ,  0.4 ,  0.  ,  0.  ])

    The function can be used on a batch of matrices:

    >>> ops = [1 / 4 * qml.X(0), 1 / 2 * qml.Z(0), 3 / 5 * qml.Y(0)]
    >>> batch = np.stack([op.matrix() for op in ops])
    >>> pauli_coefficients(batch)
    array([[0.  , 0.25, 0.  , 0.  ],
           [0.  , 0.  , 0.  , 0.5 ],
           [0.  , 0.  , 0.6 , 0.  ]])
    """
    # Preparations
    shape = H.shape
    batch = shape[0] if H.ndim == 3 else None
    dim = shape[-1]
    n = int(np.round(np.log2(dim)))
    assert dim == 2**n

    # Permutation
    indices = _make_permutation_indices(dim)
    # Apply the permutation by slicing and stacking again
    sliced_H = [
        qml.math.take(H[..., idx, :], _indices, axis=-1) for idx, _indices in enumerate(indices)
    ]
    sliced_H = qml.math.cast(qml.math.stack(sliced_H), complex)
    # Move leading axis (different permutation slices) to last position and combine broadcasting axis
    # and slicing axis into one leading axis (because `_walsh_hadamard_transform` only takes one batch axis)
    term_mat = qml.math.reshape(qml.math.moveaxis(sliced_H, 0, -1), (-1, dim))
    # Apply Walsh-Hadamard transform
    hadamard_transform_mat = _walsh_hadamard_transform(term_mat)
    # Reshape again to separate actual broadcasting axis and previous slicing axis
    hadamard_transform_mat = qml.math.reshape(hadamard_transform_mat, shape)
    # _make phase matrix that allows us to figure out phase contributions from Pauli Y terms.
    phase_mat = qml.math.convert_like(_make_phase_mat(n), H)
    # Multiply phase matrix to Hadamard transformed matrix and transpose the two Hilbert-space-dim axes
    coefficients = qml.math.moveaxis(
        qml.math.real(qml.math.multiply(hadamard_transform_mat, phase_mat)), -2, -1
    )
    # Extract the coefficients by reordering them according to the encoding in `qml.pauli.pauli_decompose`
    indices = _make_extraction_indices(n)
    new_shape = (dim**2,) if batch is None else (batch, dim**2)
    return qml.math.reshape(coefficients[..., indices[0], indices[1]], new_shape)


_pauli_strings = (None, "X", "Y", "Z")


def _idx_to_pw(idx, n):
    pw = {}
    wire = n - 1
    while idx > 0:
        p = _pauli_strings[idx % 4]
        if p:
            pw[wire] = p
        idx //= 4
        wire -= 1
    return PauliWord(pw)


def pauli_decompose(H: TensorLike, tol: Optional[float] = None, pauli: bool = False):
    r"""Decomposes a Hermitian matrix into a linear combination of Pauli operators.

    Args:
        H (tensor_like[complex]): a Hermitian matrix of dimension ``(2**n, 2**n)`` or a collection
            of Hermitian matrices of dimension ``(batch, 2**n, 2**n)``.
        tol (float): Tolerance below which Pauli coefficients are discarded.
        pauli (bool): Whether to format the output as :class:`~.PauliSentence`.

    Returns:
        Union[~.Hamiltonian, ~.PauliSentence]: the matrix (matrices) decomposed as a
        linear combination of Pauli operators, returned either as a :class:`~.Hamiltonian`
        or :class:`~.PauliSentence` instance.

    .. seealso:: :func:`~.pauli_coefficients`

    **Examples**

    Consider the Hamiltonian :math:`H=\frac{1}{4} X_0 + \frac{2}{5} Z_0 X_1`. We can compute its
    matrix and get back the Pauli representation via ``pauli_decompose``.

    >>> from pennylane.labs.dla import pauli_decompose
    >>> H = 1 / 4 * qml.X(0) + 2 / 5 * qml.Z(0) @ qml.X(1)
    >>> mat = H.matrix()
    >>> op = pauli_decompose(mat)
    >>> op
    0.25 * X(1) + 0.4 * Z(1)
    >>> type(op)
    pennylane.ops.op_math.sum.Sum

    We can choose to receive a :class:`~.PauliSentence` instead as output instead, by setting
    ``pauli=True``:

    >>> op = pauli_decompose(mat, pauli=True)
    >>> type(op)
    pennylane.pauli.pauli_arithmetic.PauliSentence

    This function supports batching and will return a list of operations for a batched input:

    >>> ops = [1 / 4 * qml.X(0), 1 / 2 * qml.Z(0) + 1e-7 * qml.Y(0)]
    >>> batch = np.stack([op.matrix() for op in ops])
    >>> pauli_decompose(batch)
    [0.25 * X(0), 1e-07 * Y(0) + 0.5 * Z(0)]

    Small contributions can be removed by specifying the ``tol`` parameter, which defaults
    to ``1e-10``, accordingly:

    >>> pauli_decompose(batch, tol=1e-6)
    [0.25 * X(0), 0.5 * Z(0)]
    """
    if tol is None:
        tol = 1e-10
    coeffs = pauli_coefficients(H)
    if single_H := qml.math.ndim(coeffs) == 1:
        coeffs = [coeffs]

    n = int(np.round(np.log2(qml.math.shape(coeffs)[1]))) // 2

    H_ops = []
    for _coeffs in coeffs:
        ids = qml.math.where(qml.math.abs(_coeffs) > tol)[0]
        sentence = PauliSentence({_idx_to_pw(idx, n): c for c, idx in zip(_coeffs[ids], ids)})
        if pauli:
            H_ops.append(sentence)
        else:
            H_ops.append(sentence.operation())

    if single_H:
        return H_ops[0]
    return H_ops


def check_commutation(ops1, ops2, vspace):
    """Helper function to check things like [k, m] subspace m; expensive"""
    assert_vals = []
    for o1 in ops1:
        for o2 in ops2:
            com = o1.commutator(o2)
            com.simplify()
            if len(com) != 0:
                assert_vals.append(not vspace.is_independent(com))
            else:
                assert_vals.append(True)

    return all(assert_vals)


def check_all_commuting(ops: List[Union[PauliSentence, np.ndarray, Operator]]):
    """Helper function to check if all operators in a set of operators commute"""
    if all(isinstance(op, PauliSentence) for op in ops):
        for oi, oj in combinations(ops, 2):
            com = oj.commutator(oi)
            com.simplify()
            if len(com) != 0:
                return False

        return True

    if all(isinstance(op, Operator) for op in ops):
        for oi, oj in combinations(ops, 2):
            com = qml.simplify(qml.commutator(oj, oi))
            if not qml.equal(com, 0 * qml.Identity()):
                return False

        return True

    if all(isinstance(op, np.ndarray) for op in ops):
        for oi, oj in combinations(ops, 2):
            com = oj @ oi - oi @ oj
            if not np.allclose(com, np.zeros_like(com)):
                return False

        return True

    return NotImplemented


def check_cartan_decomp(k: List[PauliSentence], m: List[PauliSentence], verbose=True):
    """Helper function to check the validity of a Cartan decomposition by checking its commutation relations"""
    if any(isinstance(op, np.ndarray) for op in k):
        k = [qml.pauli_decompose(op).pauli_rep for op in k]
    if any(isinstance(op, np.ndarray) for op in m):
        m = [qml.pauli_decompose(op).pauli_rep for op in m]

    k_space = qml.pauli.PauliVSpace(k, dtype=complex)
    m_space = qml.pauli.PauliVSpace(m, dtype=complex)

    # Commutation relations for Cartan pair
    if not (check_kk := check_commutation(k, k, k_space)):
        _ = print("[k, k] sub k not fulfilled") if verbose else None
    if not (check_km := check_commutation(k, m, m_space)):
        _ = print("[k, m] sub m not fulfilled") if verbose else None
    if not (check_mm := check_commutation(m, m, k_space)):
        _ = print("[m, m] sub k not fulfilled") if verbose else None

    return all([check_kk, check_km, check_mm])


def apply_basis_change(change_op, targets):
<<<<<<< HEAD
    """Helper function for recursive Cartan decompositions"""
=======
>>>>>>> f927a776
    if single_target := np.ndim(targets) == 2:
        targets = [targets]
    if isinstance(targets, list):
        targets = np.array(targets)
    # Compute x V^\dagger for all x in ``targets``. ``moveaxis`` brings the batch axis to the front
    out = np.moveaxis(np.tensordot(change_op, targets, axes=[[1], [1]]), 1, 0)
    out = np.tensordot(out, change_op.conj().T, axes=[[2], [0]])
    if single_target:
        return out[0]
    return out<|MERGE_RESOLUTION|>--- conflicted
+++ resolved
@@ -12,14 +12,9 @@
 # See the License for the specific language governing permissions and
 # limitations under the License.
 """Utility tools for dense Lie algebra representations"""
-<<<<<<< HEAD
-# pylint: disable=too-many-return-statements
-from itertools import combinations, product
-from typing import List, Union
-=======
-# pylint: disable=missing-function-docstring
-from typing import List, Optional
->>>>>>> f927a776
+# pylint: disable=too-many-return-statements, missing-function-docstring
+from itertools import combinations
+from typing import List, Optional, Union
 
 import numpy as np
 
@@ -325,10 +320,7 @@
 
 
 def apply_basis_change(change_op, targets):
-<<<<<<< HEAD
     """Helper function for recursive Cartan decompositions"""
-=======
->>>>>>> f927a776
     if single_target := np.ndim(targets) == 2:
         targets = [targets]
     if isinstance(targets, list):
