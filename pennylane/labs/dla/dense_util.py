# Copyright 2024 Xanadu Quantum Technologies Inc.

# Licensed under the Apache License, Version 2.0 (the "License");
# you may not use this file except in compliance with the License.
# You may obtain a copy of the License at

#     http://www.apache.org/licenses/LICENSE-2.0

# Unless required by applicable law or agreed to in writing, software
# distributed under the License is distributed on an "AS IS" BASIS,
# WITHOUT WARRANTIES OR CONDITIONS OF ANY KIND, either express or implied.
# See the License for the specific language governing permissions and
# limitations under the License.
"""Utility tools for dense Lie algebra representations"""
<<<<<<< HEAD
# pylint: disable=possibly-used-before-assignment
from collections.abc import Iterable
from functools import reduce
from itertools import combinations, combinations_with_replacement
from typing import Optional, Union

import numpy as np
import scipy
=======

from itertools import combinations_with_replacement
from typing import Iterable, Optional, Union

import numpy as np
from scipy.linalg import sqrtm
>>>>>>> 92e0bf78

import pennylane as qml
from pennylane.operation import Operator
from pennylane.ops.qubit.matrix_ops import _walsh_hadamard_transform
from pennylane.pauli import PauliSentence, PauliVSpace, PauliWord
from pennylane.typing import TensorLike


def _make_phase_mat(n: int) -> np.ndarray:
    r"""Create an array with shape ``(2**n, 2**n)`` containing powers of :math:`i`.
    For the entry at position ``(i, k)``, the entry is ``1j**p(i,k)`` with the
    power being the Hamming weight of the product of the binary bitstrings of
    ``i`` and ``k``.
    """
    _slice = (slice(None), None, None)
    # Compute the bitwise and of the row and column index for all matrix entries
    ids_bit_and = np.bitwise_and(np.arange(2**n)[:, None], np.arange(2**n)[None])
    # Compute the Hamming weight of the bitwise and. Can be replaced by bitwise_count with np>=2.0
    hamming_weight = np.sum(
        np.bitwise_and(ids_bit_and[None] >> np.arange(n + 1)[_slice], 1), axis=0
    )
    return 1j**hamming_weight


def _make_permutation_indices(dim: int) -> list[np.ndarray]:
    r"""Make a list of ``dim`` arrays of length ``dim`` containing the indices
    ``0`` through ``dim-1`` in a specific permutation order to match the Walsh-Hadamard
    transform to the Pauli decomposition task."""
    indices = [qml.math.arange(dim)]
    for idx in range(dim - 1):
        indices.append(qml.math.bitwise_xor(indices[-1], (idx + 1) ^ (idx)))
    return indices


def _make_extraction_indices(n: int) -> tuple[tuple]:
    r"""Create a tuple of two tuples of indices to extract Pauli basis coefficients.
    The first tuple of indices as bit strings encodes the presence of a Pauli Z or Pauli Y
    on the ``k``\ th wire in the ``k``\ th bit. The second tuple encodes the presence of
    Pauli X or Pauli Y. That is, for a given position, the four different Pauli operators
    are encoded as ``(0, 0) = "I"``, ``(0, 1) = "X"``, ``(1, 0) = "Z"`` and ``(1, 1) = "Y"``.
    """
    if n == 1:
        return ((0, 0, 1, 1), (0, 1, 1, 0))

    ids0, ids1 = np.array(_make_extraction_indices(n - 1))
    return (
        tuple(np.concatenate([ids0, ids0, ids0 + 2 ** (n - 1), ids0 + 2 ** (n - 1)])),
        tuple(np.concatenate([ids1, ids1 + 2 ** (n - 1), ids1 + 2 ** (n - 1), ids1])),
    )


def pauli_coefficients(H: TensorLike) -> np.ndarray:
    r"""Computes the coefficients of a Hermitian matrix in the Pauli basis.

    Args:
        H (tensor_like[complex]): a Hermitian matrix of dimension ``(2**n, 2**n)`` or a collection
            of Hermitian matrices of dimension ``(batch, 2**n, 2**n)``.

    Returns:
        np.ndarray: The coefficients of ``H`` in the Pauli basis with shape ``(4**n,)`` for a single
        matrix input and ``(batch, 4**n)`` for a collection of matrices. The output is real-valued.

    **Examples**

    Consider the Hamiltonian :math:`H=\frac{1}{4} X_0 + \frac{2}{5} Z_0 X_1` with matrix

    >>> H = 1 / 4 * qml.X(0) + 2 / 5 * qml.Z(0) @ qml.X(1)
    >>> mat = H.matrix()
    array([[ 0.  +0.j,  0.4 +0.j,  0.25+0.j,  0.  +0.j],
           [ 0.4 +0.j,  0.  +0.j,  0.  +0.j,  0.25+0.j],
           [ 0.25+0.j,  0.  +0.j,  0.  +0.j, -0.4 +0.j],
           [ 0.  +0.j,  0.25+0.j, -0.4 +0.j,  0.  +0.j]])

    Then we can obtain the coefficients of :math:`H` in the Pauli basis via

    >>> from pennylane.labs.dla import pauli_coefficients
    >>> pauli_coefficients(mat)
    array([ 0.  ,  0.  ,  0.  ,  0.  ,  0.25,  0.  ,  0.  ,  0.  ,  0.  ,
            0.  , -0.  ,  0.  ,  0.  ,  0.4 ,  0.  ,  0.  ])

    The function can be used on a batch of matrices:

    >>> ops = [1 / 4 * qml.X(0), 1 / 2 * qml.Z(0), 3 / 5 * qml.Y(0)]
    >>> batch = np.stack([op.matrix() for op in ops])
    >>> pauli_coefficients(batch)
    array([[0.  , 0.25, 0.  , 0.  ],
           [0.  , 0.  , 0.  , 0.5 ],
           [0.  , 0.  , 0.6 , 0.  ]])

    """
    # Preparations
    shape = H.shape
    batch = shape[0] if H.ndim == 3 else None
    dim = shape[-1]
    n = int(np.round(np.log2(dim)))
    assert dim == 2**n

    # Permutation
    indices = _make_permutation_indices(dim)
    # Apply the permutation by slicing and stacking again
    sliced_H = [
        qml.math.take(H[..., idx, :], _indices, axis=-1) for idx, _indices in enumerate(indices)
    ]
    sliced_H = qml.math.cast(qml.math.stack(sliced_H), complex)
    # Move leading axis (different permutation slices) to last position and combine broadcasting axis
    # and slicing axis into one leading axis (because `_walsh_hadamard_transform` only takes one batch axis)
    term_mat = qml.math.reshape(qml.math.moveaxis(sliced_H, 0, -1), (-1, dim))
    # Apply Walsh-Hadamard transform
    hadamard_transform_mat = _walsh_hadamard_transform(term_mat)
    # Reshape again to separate actual broadcasting axis and previous slicing axis
    hadamard_transform_mat = qml.math.reshape(hadamard_transform_mat, shape)
    # _make phase matrix that allows us to figure out phase contributions from Pauli Y terms.
    phase_mat = qml.math.convert_like(_make_phase_mat(n), H)
    # Multiply phase matrix to Hadamard transformed matrix and transpose the two Hilbert-space-dim axes
    coefficients = qml.math.moveaxis(
        qml.math.real(qml.math.multiply(hadamard_transform_mat, phase_mat)), -2, -1
    )
    # Extract the coefficients by reordering them according to the encoding in `qml.pauli.pauli_decompose`
    indices = _make_extraction_indices(n)
    new_shape = (dim**2,) if batch is None else (batch, dim**2)
    return qml.math.reshape(coefficients[..., indices[0], indices[1]], new_shape)


_pauli_strings = (None, "X", "Y", "Z")


def _idx_to_pw(idx, n):
    pw = {}
    wire = n - 1
    while idx > 0:
        p = _pauli_strings[idx % 4]
        if p:
            pw[wire] = p
        idx //= 4
        wire -= 1
    return PauliWord(pw)


def pauli_decompose(H: TensorLike, tol: Optional[float] = None, pauli: bool = False):
    r"""Decomposes a Hermitian matrix into a linear combination of Pauli operators.

    Args:
        H (tensor_like[complex]): a Hermitian matrix of dimension ``(2**n, 2**n)`` or a collection
            of Hermitian matrices of dimension ``(batch, 2**n, 2**n)``.
        tol (float): Tolerance below which Pauli coefficients are discarded.
        pauli (bool): Whether to format the output as :class:`~.PauliSentence`.

    Returns:
        Union[~.Hamiltonian, ~.PauliSentence]: the matrix (matrices) decomposed as a
        linear combination of Pauli operators, returned either as a :class:`~.Hamiltonian`
        or :class:`~.PauliSentence` instance.

    .. seealso:: :func:`~.pauli_coefficients`

    **Examples**

    Consider the Hamiltonian :math:`H=\frac{1}{4} X_0 + \frac{2}{5} Z_0 X_1`. We can compute its
    matrix and get back the Pauli representation via ``pauli_decompose``.

    >>> from pennylane.labs.dla import pauli_decompose
    >>> H = 1 / 4 * qml.X(0) + 2 / 5 * qml.Z(0) @ qml.X(1)
    >>> mat = H.matrix()
    >>> op = pauli_decompose(mat)
    >>> op
    0.25 * X(1) + 0.4 * Z(1)
    >>> type(op)
    pennylane.ops.op_math.sum.Sum

    We can choose to receive a :class:`~.PauliSentence` instead as output instead, by setting
    ``pauli=True``:

    >>> op = pauli_decompose(mat, pauli=True)
    >>> type(op)
    pennylane.pauli.pauli_arithmetic.PauliSentence

    This function supports batching and will return a list of operations for a batched input:

    >>> ops = [1 / 4 * qml.X(0), 1 / 2 * qml.Z(0) + 1e-7 * qml.Y(0)]
    >>> batch = np.stack([op.matrix() for op in ops])
    >>> pauli_decompose(batch)
    [0.25 * X(0), 1e-07 * Y(0) + 0.5 * Z(0)]

    Small contributions can be removed by specifying the ``tol`` parameter, which defaults
    to ``1e-10``, accordingly:

    >>> pauli_decompose(batch, tol=1e-6)
    [0.25 * X(0), 0.5 * Z(0)]
    """
    if tol is None:
        tol = 1e-10
    coeffs = pauli_coefficients(H)
    if single_H := qml.math.ndim(coeffs) == 1:
        coeffs = [coeffs]

    n = int(np.round(np.log2(qml.math.shape(coeffs)[1]))) // 2

    H_ops = []
    for _coeffs in coeffs:
        ids = qml.math.where(qml.math.abs(_coeffs) > tol)[0]
        sentence = PauliSentence({_idx_to_pw(idx, n): c for c, idx in zip(_coeffs[ids], ids)})
        if pauli:
            H_ops.append(sentence)
        else:
            H_ops.append(sentence.operation())

    if single_H:
        return H_ops[0]
    return H_ops


<<<<<<< HEAD
def orthonormalize(basis):
    r"""Orthonormalize a list of basis vectors"""

    if isinstance(basis, PauliVSpace) or all(
        isinstance(op, (PauliSentence, Operator)) for op in basis
    ):
        return _orthonormalize_ps(basis)

    if all(isinstance(op, np.ndarray) for op in basis):
        return _orthonormalize_np(basis)

    raise NotImplementedError(
        f"orthonormalize not implemented for basis of type {type(basis[0])}:\n{basis}"
    )


def _orthonormalize_np(basis: Iterable[np.ndarray]):
    basis = np.array(basis)
    gram_inv = np.linalg.pinv(scipy.linalg.sqrtm(trace_inner_product(basis, basis).real))
    return np.tensordot(gram_inv, basis, axes=1)


def _orthonormalize_ps(basis: Union[PauliVSpace, Iterable[Union[PauliSentence, Operator]]]):
    if isinstance(basis, PauliVSpace):
        basis = basis.basis

    if not all(isinstance(op, PauliSentence) for op in basis):
        basis = [op.pauli_rep for op in basis]

    if len(basis) == 0:
        return basis

    all_pws = reduce(set.__or__, [set(ps.keys()) for ps in basis])
    num_pw = len(all_pws)

    _pw_to_idx = {pw: i for i, pw in enumerate(all_pws)}
    _idx_to_pw = dict(enumerate(all_pws))
    _M = np.zeros((num_pw, len(basis)), dtype=float)

    for i, gen in enumerate(basis):
        for pw, value in gen.items():
            _M[_pw_to_idx[pw], i] = value

    def gram_schmidt(X):
        Q, _ = np.linalg.qr(X)
        return Q

    OM = gram_schmidt(_M)
    for i in range(OM.shape[1]):
        for j in range(OM.shape[1]):
            prod = OM[:, i] @ OM[:, j]
            if i == j:
                assert np.isclose(prod, 1)
            else:
                assert np.isclose(prod, 0)

    # reconstruct normalized operators

    generators_orthogonal = []
    for i in range(len(basis)):
        u1 = PauliSentence({})
        for j in range(num_pw):
            u1 += _idx_to_pw[j] * OM[j, i]
        u1.simplify()
        generators_orthogonal.append(u1)

    return generators_orthogonal


def check_orthonormal(g, inner_product):
    """Utility function to check if operators in ``g`` are orthonormal with respect to the provided ``inner_product``"""
    for op in g:
        if not np.isclose(inner_product(op, op), 1.0):
            return False
    for opi, opj in combinations(g, r=2):
        if not np.isclose(inner_product(opi, opj), 0.0):
            return False
    return True


def trace_inner_product(
    A: Union[PauliSentence, Operator, np.ndarray], B: Union[PauliSentence, Operator, np.ndarray]
):
    r"""Trace inner product :math:`\langle A, B \rangle = \text{tr}\left(A^\dagger B\right)/\text{dim}(A)`.
    If the inputs are ``np.ndarray``, leading broadcasting axes are supported for either or both
    inputs.
    """
    if getattr(A, "pauli_rep", None) is not None and getattr(B, "pauli_rep", None) is not None:
        return (A.pauli_rep @ B.pauli_rep).trace()

    if not isinstance(A, type(B)):
        raise TypeError("Both input operators need to be of the same type")

    if isinstance(A, np.ndarray):
        assert A.shape[-2:] == B.shape[-2:]
        # The axes of the first input are switched, compared to tr[A@B], because we need to
        # transpose A.
        return np.tensordot(A.conj(), B, axes=[[-1, -2], [-1, -2]]) / A.shape[-1]

    if isinstance(A, (PauliSentence, PauliWord)):
        return (A @ B).trace()

    raise NotImplementedError


def change_basis_ad_rep(adj: np.ndarray, basis_change: np.ndarray):
    """Apply the basis change between bases of operators to the adjoint representation.

    Args:
        adj (numpy.ndarray): Adjoint representation in old basis.
        basis_change (numpy.ndarray): Basis change matrix from old to new basis.

    Returns:
        numpy.ndarray: Adjoint representation in new basis.
    """
    # Perform the einsum contraction "mnp, hm, in, jp -> hij" via three einsum steps
    new_adj = np.einsum("mnp,im->inp", adj, np.linalg.pinv(basis_change.T))
    new_adj = np.einsum("mnp,in->mip", new_adj, basis_change)
    return np.einsum("mnp,ip->mni", new_adj, basis_change)


def adjvec_to_op(adj_vecs, basis):
=======
def adjvec_to_op(adj_vecs, basis, is_orthogonal=True):
>>>>>>> 92e0bf78
    """Transform vectors representing operators in an operator basis back into operator format.

    Args:
        adj_vecs (np.ndarray): collection of vectors with shape ``(batch, len(basis))``
        basis (List[Union[PauliSentence, Operator, np.ndarray]]): collection of basis operators
        is_orthogonal (bool): Whether the ``basis`` consists of orthogonal elements.

    Returns:
        list: collection of operators corresponding to the input vectors read in the input basis.
        The operators are in the format specified by the elements in ``basis``.

    """
    assert qml.math.shape(adj_vecs)[1] == len(basis)

    if all(isinstance(op, PauliSentence) for op in basis):
        if not is_orthogonal:
            gram = _gram_ps(basis)
            print(gram)
            adj_vecs = np.tensordot(adj_vecs, sqrtm(np.linalg.pinv(gram)), axes=[[1], [0]])
        res = []
        for vec in adj_vecs:
            op_j = sum(c * op for c, op in zip(vec, basis))
            op_j.simplify()
            res.append(op_j)
        return res

    if all(isinstance(op, Operator) for op in basis):
        if not is_orthogonal:
            basis_ps = [op.pauli_rep for op in basis]
            gram = _gram_ps(basis_ps)
            adj_vecs = np.tensordot(adj_vecs, sqrtm(np.linalg.pinv(gram)), axes=[[1], [0]])
        res = []
        for vec in adj_vecs:
            op_j = sum(c * op for c, op in zip(vec, basis))
            op_j = qml.simplify(op_j)
            res.append(op_j)
        return res

    if isinstance(basis, np.ndarray) or all(isinstance(op, np.ndarray) for op in basis):
        if not is_orthogonal:
            gram = np.tensordot(basis, basis, axes=[[1, 2], [2, 1]]) / basis[0].shape[0]
            adj_vecs = np.tensordot(adj_vecs, sqrtm(np.linalg.pinv(gram)), axes=[[1], [0]])
        return np.tensordot(adj_vecs, basis, axes=1)

    raise NotImplementedError(
        "At least one operator in the specified basis is of unsupported type, "
        "or not all operators are of the same type."
    )


def _gram_ps(basis: Iterable[PauliSentence]):
    gram = np.zeros((len(basis), len(basis)))
    for (i, b_i), (j, b_j) in combinations_with_replacement(enumerate(basis), r=2):
        gram[i, j] = gram[j, i] = (b_i @ b_j).trace()
    return gram


def _op_to_adjvec_ps(ops: PauliSentence, basis: PauliSentence, is_orthogonal: bool = True):
    """Pauli sentence branch of ``op_to_adjvec``."""
    if not all(isinstance(op, PauliSentence) for op in ops):
        ops = [op.pauli_rep for op in ops]

    res = []
    if is_orthogonal:
        norms_squared = [(basis_i @ basis_i).trace() for basis_i in basis]
    else:
        # Fake the norm correction if we anyways will apply the inverse Gram matrix later
        norms_squared = np.ones(len(basis))
        gram = _gram_ps(basis)
        inv_gram = sqrtm(np.linalg.pinv(gram))

    for op in ops:
        rep = np.zeros((len(basis),))
        for i, basis_i in enumerate(basis):
            # v = ∑ (v · e_j / ||e_j||^2) * e_j
            rep[i] = (basis_i @ op).trace() / norms_squared[i]

        res.append(rep)
    res = np.array(res)
    if not is_orthogonal:
        res = np.einsum("ij,kj->ki", inv_gram, res)

    return res


def op_to_adjvec(
    ops: Union[PauliSentence, Operator, np.ndarray],
    basis: Union[PauliSentence, Operator, np.ndarray],
    is_orthogonal: bool = True,
):
    """Decompose a batch of operators onto a given operator basis.

    Args:
        ops (Union[PauliSentence, Operator, np.ndarray]): Operators to decompose
        basis (Iterable[Union[PauliSentence, Operator, np.ndarray]]): Operator basis
        is_orthogonal (bool): Whether the basis is orthogonal with respect to the trace inner
            product. Defaults to ``True``, which allows to skip some computations.

    Returns:
        np.ndarray: The batch of coefficient vectors of the operators ``ops`` expressed in
        ``basis``. The shape is ``(len(ops), len(basis)``.

    The format of the resulting operators is determined by the ``type`` in ``basis``.
    If ``is_orthogonal=True`` (the default), only normalization is taken into account
    in the projection. For ``is_orthogonal=False``, orthogonalization also is considered.
    """
    if isinstance(basis, PauliVSpace):
        basis = basis.basis

    if all(isinstance(op, Operator) for op in basis):
        ops = [op.pauli_rep for op in ops]
        basis = [op.pauli_rep for op in basis]

    # PauliSentence branch
    if all(isinstance(op, PauliSentence) for op in basis):
        return _op_to_adjvec_ps(ops, basis, is_orthogonal)

    # dense branch
    if all(isinstance(op, TensorLike) for op in basis):
        if not all(isinstance(op, TensorLike) for op in ops):
            _n = int(np.round(np.log2(basis[0].shape[-1])))
            ops = np.array([qml.matrix(op, wire_order=range(_n)) for op in ops])

        basis = np.array(basis)
        res = np.tensordot(ops, basis, axes=[[1, 2], [2, 1]]) / basis[0].shape[0]
        if is_orthogonal:
            norm = np.einsum("bij,bji->b", basis, basis) / basis[0].shape[0]
            return res / norm
        gram = np.tensordot(basis, basis, axes=[[1, 2], [2, 1]]) / basis[0].shape[0]
        return np.einsum("ij,kj->ki", sqrtm(np.linalg.pinv(gram)), res)

    raise NotImplementedError(
        "At least one operator in the specified basis is of unsupported type, "
        "or not all operators are of the same type."
    )<|MERGE_RESOLUTION|>--- conflicted
+++ resolved
@@ -12,23 +12,13 @@
 # See the License for the specific language governing permissions and
 # limitations under the License.
 """Utility tools for dense Lie algebra representations"""
-<<<<<<< HEAD
 # pylint: disable=possibly-used-before-assignment
-from collections.abc import Iterable
 from functools import reduce
 from itertools import combinations, combinations_with_replacement
-from typing import Optional, Union
-
-import numpy as np
-import scipy
-=======
-
-from itertools import combinations_with_replacement
 from typing import Iterable, Optional, Union
 
 import numpy as np
 from scipy.linalg import sqrtm
->>>>>>> 92e0bf78
 
 import pennylane as qml
 from pennylane.operation import Operator
@@ -239,7 +229,6 @@
     return H_ops
 
 
-<<<<<<< HEAD
 def orthonormalize(basis):
     r"""Orthonormalize a list of basis vectors"""
 
@@ -258,7 +247,7 @@
 
 def _orthonormalize_np(basis: Iterable[np.ndarray]):
     basis = np.array(basis)
-    gram_inv = np.linalg.pinv(scipy.linalg.sqrtm(trace_inner_product(basis, basis).real))
+    gram_inv = np.linalg.pinv(sqrtm(trace_inner_product(basis, basis).real))
     return np.tensordot(gram_inv, basis, axes=1)
 
 
@@ -361,10 +350,7 @@
     return np.einsum("mnp,ip->mni", new_adj, basis_change)
 
 
-def adjvec_to_op(adj_vecs, basis):
-=======
 def adjvec_to_op(adj_vecs, basis, is_orthogonal=True):
->>>>>>> 92e0bf78
     """Transform vectors representing operators in an operator basis back into operator format.
 
     Args:
