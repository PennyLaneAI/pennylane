--- conflicted
+++ resolved
@@ -15,12 +15,8 @@
 # pylint: disable=missing-function-docstring
 from collections.abc import Iterable
 from functools import reduce
-<<<<<<< HEAD
+from itertools import combinations
 from typing import List, Optional, Union
-=======
-from itertools import combinations
-from typing import Optional, Union
->>>>>>> c8714b5f
 
 import numpy as np
 import scipy
