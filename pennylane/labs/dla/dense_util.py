--- conflicted
+++ resolved
@@ -19,11 +19,7 @@
 
 import pennylane as qml
 from pennylane.ops.qubit.matrix_ops import _walsh_hadamard_transform
-<<<<<<< HEAD
-from pennylane.pauli import PauliSentence
-=======
 from pennylane.pauli import PauliSentence, PauliWord
->>>>>>> 818f478a
 
 
 def _make_phase_mat(n):
@@ -120,45 +116,6 @@
     )
     # Extract the coefficients by reordering them according to the encoding in `qml.pauli.pauli_decompose`
     indices = _make_extraction_indices(n)
-<<<<<<< HEAD
-    coefficients = coefficients[..., indices[0], indices[1]].reshape((-1, dim**2))[..., 1:]
-    return coefficients
-
-
-# consistency check tools
-
-
-def check_commutation(ops1, ops2, vspace):
-    """Helper function to check things like [k, m] subspace m; expensive"""
-    assert_vals = []
-    for o1 in ops1:
-        for o2 in ops2:
-            com = o1.commutator(o2)
-            assert_vals.append(not vspace.is_independent(com))
-
-    return all(assert_vals)
-
-
-def check_cartan_decomp(k: List[PauliSentence], m: List[PauliSentence], verbose=True):
-    """Helper function to check the validity of a Cartan decomposition by checking its commutation relations"""
-    if any(isinstance(op, np.ndarray) for op in k):
-        k = [qml.pauli_decompose(op).pauli_rep for op in k]
-    if any(isinstance(op, np.ndarray) for op in m):
-        m = [qml.pauli_decompose(op).pauli_rep for op in m]
-
-    k_space = qml.pauli.PauliVSpace(k, dtype=complex)
-    m_space = qml.pauli.PauliVSpace(m, dtype=complex)
-
-    # Commutation relations for Cartan pair
-    if not (check_kk := check_commutation(k, k, k_space)):
-        _ = print("[k, k] sub k not fulfilled") if verbose else None
-    if not (check_km := check_commutation(k, m, m_space)):
-        _ = print("[k, m] sub m not fulfilled") if verbose else None
-    if not (check_mm := check_commutation(m, m, k_space)):
-        _ = print("[m, m] sub k not fulfilled") if verbose else None
-
-    return all([check_kk, check_km, check_mm])
-=======
     new_shape = (dim**2,) if batch is None else (batch, dim**2)
     return qml.math.reshape(coefficients[..., indices[0], indices[1]], new_shape)
 
@@ -231,7 +188,7 @@
     if tol is None:
         tol = 1e-10
     coeffs = pauli_coefficients(H)
-    if single_H := (qml.math.ndim(coeffs) == 1):
+    if single_H := qml.math.ndim(coeffs) == 1:
         coeffs = [coeffs]
 
     n = int(np.round(np.log2(qml.math.shape(coeffs)[1]))) // 2
@@ -248,4 +205,35 @@
     if single_H:
         return H_ops[0]
     return H_ops
->>>>>>> 818f478a
+
+
+def check_commutation(ops1, ops2, vspace):
+    """Helper function to check things like [k, m] subspace m; expensive"""
+    assert_vals = []
+    for o1 in ops1:
+        for o2 in ops2:
+            com = o1.commutator(o2)
+            assert_vals.append(not vspace.is_independent(com))
+
+    return all(assert_vals)
+
+
+def check_cartan_decomp(k: List[PauliSentence], m: List[PauliSentence], verbose=True):
+    """Helper function to check the validity of a Cartan decomposition by checking its commutation relations"""
+    if any(isinstance(op, np.ndarray) for op in k):
+        k = [qml.pauli_decompose(op).pauli_rep for op in k]
+    if any(isinstance(op, np.ndarray) for op in m):
+        m = [qml.pauli_decompose(op).pauli_rep for op in m]
+
+    k_space = qml.pauli.PauliVSpace(k, dtype=complex)
+    m_space = qml.pauli.PauliVSpace(m, dtype=complex)
+
+    # Commutation relations for Cartan pair
+    if not (check_kk := check_commutation(k, k, k_space)):
+        _ = print("[k, k] sub k not fulfilled") if verbose else None
+    if not (check_km := check_commutation(k, m, m_space)):
+        _ = print("[k, m] sub m not fulfilled") if verbose else None
+    if not (check_mm := check_commutation(m, m, k_space)):
+        _ = print("[m, m] sub k not fulfilled") if verbose else None
+
+    return all([check_kk, check_km, check_mm])