# Copyright 2024 Xanadu Quantum Technologies Inc.

# Licensed under the Apache License, Version 2.0 (the "License");
# you may not use this file except in compliance with the License.
# You may obtain a copy of the License at

#     http://www.apache.org/licenses/LICENSE-2.0

# Unless required by applicable law or agreed to in writing, software
# distributed under the License is distributed on an "AS IS" BASIS,
# WITHOUT WARRANTIES OR CONDITIONS OF ANY KIND, either express or implied.
# See the License for the specific language governing permissions and
# limitations under the License.
"""Utility tools for dense Lie algebra representations"""

from typing import Optional

import numpy as np

import pennylane as qml
from pennylane.ops.qubit.matrix_ops import _walsh_hadamard_transform
from pennylane.pauli import PauliSentence, PauliWord
<<<<<<< HEAD
=======
from pennylane.typing import TensorLike
>>>>>>> b5f30289


def _make_phase_mat(n: int) -> np.ndarray:
    r"""Create an array with shape ``(2**n, 2**n)`` containing powers of :math:`i`.
    For the entry at position ``(i, k)``, the entry is ``1j**p(i,k)`` with the
    power being the Hamming weight of the product of the binary bitstrings of
    ``i`` and ``k``.
    """
    _slice = (slice(None), None, None)
    # Compute the bitwise and of the row and column index for all matrix entries
    ids_bit_and = np.bitwise_and(np.arange(2**n)[:, None], np.arange(2**n)[None])
    # Compute the Hamming weight of the bitwise and. Can be replaced by bitwise_count with np>=2.0
    hamming_weight = np.sum(
        np.bitwise_and(ids_bit_and[None] >> np.arange(n + 1)[_slice], 1), axis=0
    )
    return 1j**hamming_weight


def _make_permutation_indices(dim: int) -> list[np.ndarray]:
    r"""Make a list of ``dim`` arrays of length ``dim`` containing the indices
    ``0`` through ``dim-1`` in a specific permutation order to match the Walsh-Hadamard
    transform to the Pauli decomposition task."""
    indices = [qml.math.arange(dim)]
    for idx in range(dim - 1):
        indices.append(qml.math.bitwise_xor(indices[-1], (idx + 1) ^ (idx)))
    return indices


def _make_extraction_indices(n: int) -> tuple[tuple]:
    r"""Create a tuple of two tuples of indices to extract Pauli basis coefficients.
    The first tuple of indices as bit strings encodes the presence of a Pauli Z or Pauli Y
    on the ``k``\ th wire in the ``k``\ th bit. The second tuple encodes the presence of
    Pauli X or Pauli Y. That is, for a given position, the four different Pauli operators
    are encoded as ``(0, 0) = "I"``, ``(0, 1) = "X"``, ``(1, 0) = "Z"`` and ``(1, 1) = "Y"``.
    """
    if n == 1:
        return ((0, 0, 1, 1), (0, 1, 1, 0))

    ids0, ids1 = np.array(_make_extraction_indices(n - 1))
    return (
        tuple(np.concatenate([ids0, ids0, ids0 + 2 ** (n - 1), ids0 + 2 ** (n - 1)])),
        tuple(np.concatenate([ids1, ids1 + 2 ** (n - 1), ids1 + 2 ** (n - 1), ids1])),
    )

<<<<<<< HEAD
def pauli_coefficients(H):
=======

def pauli_coefficients(H: TensorLike) -> np.ndarray:
>>>>>>> b5f30289
    r"""Computes the coefficients of a Hermitian matrix in the Pauli basis.

    Args:
        H (tensor_like[complex]): a Hermitian matrix of dimension ``(2**n, 2**n)`` or a collection
<<<<<<< HEAD
            of Hermitian matrices of dimension ``(batch, 2**n, 2**n)``.
=======
        of Hermitian matrices of dimension ``(batch, 2**n, 2**n)``.
>>>>>>> b5f30289

    Returns:
        np.ndarray: The coefficients of ``H`` in the Pauli basis with shape ``(4**n,)`` for a single
        matrix input and ``(batch, 4**n)`` for a collection of matrices. The output is real-valued.

<<<<<<< HEAD

    **Examples**
=======
    **Examples**

>>>>>>> b5f30289
    Consider the Hamiltonian :math:`H=\frac{1}{4} X_0 + \frac{2}{5} Z_0 X_1` with matrix

    >>> H = 1 / 4 * qml.X(0) + 2 / 5 * qml.Z(0) @ qml.X(1)
    >>> mat = H.matrix()
    array([[ 0.  +0.j,  0.4 +0.j,  0.25+0.j,  0.  +0.j],
           [ 0.4 +0.j,  0.  +0.j,  0.  +0.j,  0.25+0.j],
           [ 0.25+0.j,  0.  +0.j,  0.  +0.j, -0.4 +0.j],
           [ 0.  +0.j,  0.25+0.j, -0.4 +0.j,  0.  +0.j]])
<<<<<<< HEAD
=======

    Then we can obtain the coefficients of :math:`H` in the Pauli basis via

    >>> from pennylane.labs.dla import pauli_coefficients
    >>> pauli_coefficients(mat)
    array([ 0.  ,  0.  ,  0.  ,  0.  ,  0.25,  0.  ,  0.  ,  0.  ,  0.  ,
            0.  , -0.  ,  0.  ,  0.  ,  0.4 ,  0.  ,  0.  ])

    The function can be used on a batch of matrices:

    >>> ops = [1 / 4 * qml.X(0), 1 / 2 * qml.Z(0), 3 / 5 * qml.Y(0)]
    >>> batch = np.stack([op.matrix() for op in ops])
    >>> pauli_coefficients(batch)
    array([[0.  , 0.25, 0.  , 0.  ],
           [0.  , 0.  , 0.  , 0.5 ],
           [0.  , 0.  , 0.6 , 0.  ]])
>>>>>>> b5f30289

    Then we can obtain the coefficients of :math:`H` in the Pauli basis via

    >>> from pennylane.labs.dla import pauli_coefficients
    >>> pauli_coefficients(mat)
    array([ 0.  ,  0.  ,  0.  ,  0.  ,  0.25,  0.  ,  0.  ,  0.  ,  0.  ,
            0.  , -0.  ,  0.  ,  0.  ,  0.4 ,  0.  ,  0.  ])

    The function can be used on a batch of matrices:

    >>> ops = [1 / 4 * qml.X(0), 1 / 2 * qml.Z(0), 3 / 5 * qml.Y(0)]
    >>> batch = np.stack([op.matrix() for op in ops])
    >>> pauli_coefficients(batch)
    array([[0.  , 0.25, 0.  , 0.  ],
           [0.  , 0.  , 0.  , 0.5 ],
           [0.  , 0.  , 0.6 , 0.  ]])
    """
    # Preparations
    shape = H.shape
    batch = shape[0] if H.ndim == 3 else None
    dim = shape[-1]
    n = int(np.round(np.log2(dim)))
    assert dim == 2**n

    # Permutation
    indices = _make_permutation_indices(dim)
    # Apply the permutation by slicing and stacking again
    sliced_H = [
        qml.math.take(H[..., idx, :], _indices, axis=-1) for idx, _indices in enumerate(indices)
    ]
    sliced_H = qml.math.cast(qml.math.stack(sliced_H), complex)
    # Move leading axis (different permutation slices) to last position and combine broadcasting axis
    # and slicing axis into one leading axis (because `_walsh_hadamard_transform` only takes one batch axis)
    term_mat = qml.math.reshape(qml.math.moveaxis(sliced_H, 0, -1), (-1, dim))
    # Apply Walsh-Hadamard transform
    hadamard_transform_mat = _walsh_hadamard_transform(term_mat)
    # Reshape again to separate actual broadcasting axis and previous slicing axis
    hadamard_transform_mat = qml.math.reshape(hadamard_transform_mat, shape)
    # _make phase matrix that allows us to figure out phase contributions from Pauli Y terms.
    phase_mat = qml.math.convert_like(_make_phase_mat(n), H)
    # Multiply phase matrix to Hadamard transformed matrix and transpose the two Hilbert-space-dim axes
    coefficients = qml.math.moveaxis(
        qml.math.real(qml.math.multiply(hadamard_transform_mat, phase_mat)), -2, -1
    )
    # Extract the coefficients by reordering them according to the encoding in `qml.pauli.pauli_decompose`
    indices = _make_extraction_indices(n)
    new_shape = (dim**2,) if batch is None else (batch, dim**2)
    return qml.math.reshape(coefficients[..., indices[0], indices[1]], new_shape)


_pauli_strings = (None, "X", "Y", "Z")


def _idx_to_pw(idx, n):
    pw = {}
    wire = n - 1
    while idx > 0:
        p = _pauli_strings[idx % 4]
        if p:
            pw[wire] = p
        idx //= 4
        wire -= 1
    return PauliWord(pw)


<<<<<<< HEAD
def pauli_decompose(H, tol=None, pauli: bool = False):
=======
def pauli_decompose(H: TensorLike, tol: Optional[float] = None, pauli: bool = False):
>>>>>>> b5f30289
    r"""Decomposes a Hermitian matrix into a linear combination of Pauli operators.

    Args:
        H (tensor_like[complex]): a Hermitian matrix of dimension ``(2**n, 2**n)`` or a collection
            of Hermitian matrices of dimension ``(batch, 2**n, 2**n)``.
        tol (float): Tolerance below which Pauli coefficients are discarded.
        pauli (bool): Whether to format the output as :class:`~.PauliSentence`.

    Returns:
        Union[~.Hamiltonian, ~.PauliSentence]: the matrix (matrices) decomposed as a
        linear combination of Pauli operators, returned either as a :class:`~.Hamiltonian`
        or :class:`~.PauliSentence` instance.

    .. seealso:: :func:`~.pauli_coefficients`

    **Examples**

    Consider the Hamiltonian :math:`H=\frac{1}{4} X_0 + \frac{2}{5} Z_0 X_1`. We can compute its
    matrix and get back the Pauli representation via ``pauli_decompose``.

    >>> from pennylane.labs.dla import pauli_decompose
    >>> H = 1 / 4 * qml.X(0) + 2 / 5 * qml.Z(0) @ qml.X(1)
    >>> mat = H.matrix()
    >>> op = pauli_decompose(mat)
    >>> op
    0.25 * X(1) + 0.4 * Z(1)
    >>> type(op)
    pennylane.ops.op_math.sum.Sum

    We can choose to receive a :class:`~.PauliSentence` instead as output instead, by setting
    ``pauli=True``:

    >>> op = pauli_decompose(mat, pauli=True)
    >>> type(op)
    pennylane.pauli.pauli_arithmetic.PauliSentence

    This function supports batching and will return a list of operations for a batched input:

    >>> ops = [1 / 4 * qml.X(0), 1 / 2 * qml.Z(0) + 1e-7 * qml.Y(0)]
    >>> batch = np.stack([op.matrix() for op in ops])
    >>> pauli_decompose(batch)
    [0.25 * X(0), 1e-07 * Y(0) + 0.5 * Z(0)]

    Small contributions can be removed by specifying the ``tol`` parameter, which defaults
    to ``1e-10``, accordingly:

    >>> pauli_decompose(batch, tol=1e-6)
    [0.25 * X(0), 0.5 * Z(0)]
<<<<<<< HEAD
=======

>>>>>>> b5f30289
    """
    if tol is None:
        tol = 1e-10
    coeffs = pauli_coefficients(H)
<<<<<<< HEAD
    if single_H := (qml.math.ndim(coeffs) == 1):
=======
    if single_H := qml.math.ndim(coeffs) == 1:
>>>>>>> b5f30289
        coeffs = [coeffs]

    n = int(np.round(np.log2(qml.math.shape(coeffs)[1]))) // 2

    H_ops = []
    for _coeffs in coeffs:
        ids = qml.math.where(qml.math.abs(_coeffs) > tol)[0]
        sentence = PauliSentence({_idx_to_pw(idx, n): c for c, idx in zip(_coeffs[ids], ids)})
        if pauli:
            H_ops.append(sentence)
        else:
            H_ops.append(sentence.operation())

    if single_H:
        return H_ops[0]
    return H_ops<|MERGE_RESOLUTION|>--- conflicted
+++ resolved
@@ -20,10 +20,7 @@
 import pennylane as qml
 from pennylane.ops.qubit.matrix_ops import _walsh_hadamard_transform
 from pennylane.pauli import PauliSentence, PauliWord
-<<<<<<< HEAD
-=======
 from pennylane.typing import TensorLike
->>>>>>> b5f30289
 
 
 def _make_phase_mat(n: int) -> np.ndarray:
@@ -68,33 +65,20 @@
         tuple(np.concatenate([ids1, ids1 + 2 ** (n - 1), ids1 + 2 ** (n - 1), ids1])),
     )
 
-<<<<<<< HEAD
-def pauli_coefficients(H):
-=======
 
 def pauli_coefficients(H: TensorLike) -> np.ndarray:
->>>>>>> b5f30289
     r"""Computes the coefficients of a Hermitian matrix in the Pauli basis.
 
     Args:
         H (tensor_like[complex]): a Hermitian matrix of dimension ``(2**n, 2**n)`` or a collection
-<<<<<<< HEAD
             of Hermitian matrices of dimension ``(batch, 2**n, 2**n)``.
-=======
-        of Hermitian matrices of dimension ``(batch, 2**n, 2**n)``.
->>>>>>> b5f30289
 
     Returns:
         np.ndarray: The coefficients of ``H`` in the Pauli basis with shape ``(4**n,)`` for a single
         matrix input and ``(batch, 4**n)`` for a collection of matrices. The output is real-valued.
 
-<<<<<<< HEAD
-
     **Examples**
-=======
-    **Examples**
-
->>>>>>> b5f30289
+
     Consider the Hamiltonian :math:`H=\frac{1}{4} X_0 + \frac{2}{5} Z_0 X_1` with matrix
 
     >>> H = 1 / 4 * qml.X(0) + 2 / 5 * qml.Z(0) @ qml.X(1)
@@ -103,8 +87,6 @@
            [ 0.4 +0.j,  0.  +0.j,  0.  +0.j,  0.25+0.j],
            [ 0.25+0.j,  0.  +0.j,  0.  +0.j, -0.4 +0.j],
            [ 0.  +0.j,  0.25+0.j, -0.4 +0.j,  0.  +0.j]])
-<<<<<<< HEAD
-=======
 
     Then we can obtain the coefficients of :math:`H` in the Pauli basis via
 
@@ -121,7 +103,17 @@
     array([[0.  , 0.25, 0.  , 0.  ],
            [0.  , 0.  , 0.  , 0.5 ],
            [0.  , 0.  , 0.6 , 0.  ]])
->>>>>>> b5f30289
+
+
+    **Examples**
+    Consider the Hamiltonian :math:`H=\frac{1}{4} X_0 + \frac{2}{5} Z_0 X_1` with matrix
+
+    >>> H = 1 / 4 * qml.X(0) + 2 / 5 * qml.Z(0) @ qml.X(1)
+    >>> mat = H.matrix()
+    array([[ 0.  +0.j,  0.4 +0.j,  0.25+0.j,  0.  +0.j],
+           [ 0.4 +0.j,  0.  +0.j,  0.  +0.j,  0.25+0.j],
+           [ 0.25+0.j,  0.  +0.j,  0.  +0.j, -0.4 +0.j],
+           [ 0.  +0.j,  0.25+0.j, -0.4 +0.j,  0.  +0.j]])
 
     Then we can obtain the coefficients of :math:`H` in the Pauli basis via
 
@@ -187,11 +179,7 @@
     return PauliWord(pw)
 
 
-<<<<<<< HEAD
-def pauli_decompose(H, tol=None, pauli: bool = False):
-=======
 def pauli_decompose(H: TensorLike, tol: Optional[float] = None, pauli: bool = False):
->>>>>>> b5f30289
     r"""Decomposes a Hermitian matrix into a linear combination of Pauli operators.
 
     Args:
@@ -240,19 +228,11 @@
 
     >>> pauli_decompose(batch, tol=1e-6)
     [0.25 * X(0), 0.5 * Z(0)]
-<<<<<<< HEAD
-=======
-
->>>>>>> b5f30289
     """
     if tol is None:
         tol = 1e-10
     coeffs = pauli_coefficients(H)
-<<<<<<< HEAD
-    if single_H := (qml.math.ndim(coeffs) == 1):
-=======
     if single_H := qml.math.ndim(coeffs) == 1:
->>>>>>> b5f30289
         coeffs = [coeffs]
 
     n = int(np.round(np.log2(qml.math.shape(coeffs)[1]))) // 2
