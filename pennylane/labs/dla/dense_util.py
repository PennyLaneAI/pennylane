# Copyright 2024 Xanadu Quantum Technologies Inc.

# Licensed under the Apache License, Version 2.0 (the "License");
# you may not use this file except in compliance with the License.
# You may obtain a copy of the License at

#     http://www.apache.org/licenses/LICENSE-2.0

# Unless required by applicable law or agreed to in writing, software
# distributed under the License is distributed on an "AS IS" BASIS,
# WITHOUT WARRANTIES OR CONDITIONS OF ANY KIND, either express or implied.
# See the License for the specific language governing permissions and
# limitations under the License.
"""Utility tools for dense Lie algebra representations"""
<<<<<<< HEAD
# pylint: disable=missing-function-docstring, possibly-used-before-assignment

=======
# pylint: disable=too-many-return-statements, missing-function-docstring, possibly-used-before-assignment
# pylint: disable=possibly-used-before-assignment
>>>>>>> f078b445
from functools import reduce
from itertools import combinations, combinations_with_replacement
from typing import Iterable, List, Optional, Union

import numpy as np
from scipy.linalg import sqrtm

import pennylane as qml
from pennylane.operation import Operator
from pennylane.ops.qubit.matrix_ops import _walsh_hadamard_transform
from pennylane.pauli import PauliSentence, PauliVSpace, PauliWord
from pennylane.typing import TensorLike


def _make_phase_mat(n: int) -> np.ndarray:
    r"""Create an array with shape ``(2**n, 2**n)`` containing powers of :math:`i`.
    For the entry at position ``(i, k)``, the entry is ``1j**p(i,k)`` with the
    power being the Hamming weight of the product of the binary bitstrings of
    ``i`` and ``k``.
    """
    _slice = (slice(None), None, None)
    # Compute the bitwise and of the row and column index for all matrix entries
    ids_bit_and = np.bitwise_and(np.arange(2**n)[:, None], np.arange(2**n)[None])
    # Compute the Hamming weight of the bitwise and. Can be replaced by bitwise_count with np>=2.0
    hamming_weight = np.sum(
        np.bitwise_and(ids_bit_and[None] >> np.arange(n + 1)[_slice], 1), axis=0
    )
    return 1j**hamming_weight


def _make_permutation_indices(dim: int) -> list[np.ndarray]:
    r"""Make a list of ``dim`` arrays of length ``dim`` containing the indices
    ``0`` through ``dim-1`` in a specific permutation order to match the Walsh-Hadamard
    transform to the Pauli decomposition task."""
    indices = [qml.math.arange(dim)]
    for idx in range(dim - 1):
        indices.append(qml.math.bitwise_xor(indices[-1], (idx + 1) ^ (idx)))
    return indices


def _make_extraction_indices(n: int) -> tuple[tuple]:
    r"""Create a tuple of two tuples of indices to extract Pauli basis coefficients.
    The first tuple of indices as bit strings encodes the presence of a Pauli Z or Pauli Y
    on the ``k``\ th wire in the ``k``\ th bit. The second tuple encodes the presence of
    Pauli X or Pauli Y. That is, for a given position, the four different Pauli operators
    are encoded as ``(0, 0) = "I"``, ``(0, 1) = "X"``, ``(1, 0) = "Z"`` and ``(1, 1) = "Y"``.
    """
    if n == 1:
        return ((0, 0, 1, 1), (0, 1, 1, 0))

    ids0, ids1 = np.array(_make_extraction_indices(n - 1))
    return (
        tuple(np.concatenate([ids0, ids0, ids0 + 2 ** (n - 1), ids0 + 2 ** (n - 1)])),
        tuple(np.concatenate([ids1, ids1 + 2 ** (n - 1), ids1 + 2 ** (n - 1), ids1])),
    )


def pauli_coefficients(H: TensorLike) -> np.ndarray:
    r"""Computes the coefficients of a Hermitian matrix in the Pauli basis.

    Args:
        H (tensor_like[complex]): a Hermitian matrix of dimension ``(2**n, 2**n)`` or a collection
            of Hermitian matrices of dimension ``(batch, 2**n, 2**n)``.

    Returns:
        np.ndarray: The coefficients of ``H`` in the Pauli basis with shape ``(4**n,)`` for a single
        matrix input and ``(batch, 4**n)`` for a collection of matrices. The output is real-valued.

    **Examples**

    Consider the Hamiltonian :math:`H=\frac{1}{4} X_0 + \frac{2}{5} Z_0 X_1` with matrix

    >>> H = 1 / 4 * qml.X(0) + 2 / 5 * qml.Z(0) @ qml.X(1)
    >>> mat = H.matrix()
    array([[ 0.  +0.j,  0.4 +0.j,  0.25+0.j,  0.  +0.j],
           [ 0.4 +0.j,  0.  +0.j,  0.  +0.j,  0.25+0.j],
           [ 0.25+0.j,  0.  +0.j,  0.  +0.j, -0.4 +0.j],
           [ 0.  +0.j,  0.25+0.j, -0.4 +0.j,  0.  +0.j]])

    Then we can obtain the coefficients of :math:`H` in the Pauli basis via

    >>> from pennylane.labs.dla import pauli_coefficients
    >>> pauli_coefficients(mat)
    array([ 0.  ,  0.  ,  0.  ,  0.  ,  0.25,  0.  ,  0.  ,  0.  ,  0.  ,
            0.  , -0.  ,  0.  ,  0.  ,  0.4 ,  0.  ,  0.  ])

    The function can be used on a batch of matrices:

    >>> ops = [1 / 4 * qml.X(0), 1 / 2 * qml.Z(0), 3 / 5 * qml.Y(0)]
    >>> batch = np.stack([op.matrix() for op in ops])
    >>> pauli_coefficients(batch)
    array([[0.  , 0.25, 0.  , 0.  ],
           [0.  , 0.  , 0.  , 0.5 ],
           [0.  , 0.  , 0.6 , 0.  ]])

    """
    # Preparations
    shape = H.shape
    batch = shape[0] if H.ndim == 3 else None
    dim = shape[-1]
    n = int(np.round(np.log2(dim)))
    assert dim == 2**n

    # Permutation
    indices = _make_permutation_indices(dim)
    # Apply the permutation by slicing and stacking again
    sliced_H = [
        qml.math.take(H[..., idx, :], _indices, axis=-1) for idx, _indices in enumerate(indices)
    ]
    sliced_H = qml.math.cast(qml.math.stack(sliced_H), complex)
    # Move leading axis (different permutation slices) to last position and combine broadcasting axis
    # and slicing axis into one leading axis (because `_walsh_hadamard_transform` only takes one batch axis)
    term_mat = qml.math.reshape(qml.math.moveaxis(sliced_H, 0, -1), (-1, dim))
    # Apply Walsh-Hadamard transform
    hadamard_transform_mat = _walsh_hadamard_transform(term_mat)
    # Reshape again to separate actual broadcasting axis and previous slicing axis
    hadamard_transform_mat = qml.math.reshape(hadamard_transform_mat, shape)
    # _make phase matrix that allows us to figure out phase contributions from Pauli Y terms.
    phase_mat = qml.math.convert_like(_make_phase_mat(n), H)
    # Multiply phase matrix to Hadamard transformed matrix and transpose the two Hilbert-space-dim axes
    coefficients = qml.math.moveaxis(
        qml.math.real(qml.math.multiply(hadamard_transform_mat, phase_mat)), -2, -1
    )
    # Extract the coefficients by reordering them according to the encoding in `qml.pauli.pauli_decompose`
    indices = _make_extraction_indices(n)
    new_shape = (dim**2,) if batch is None else (batch, dim**2)
    return qml.math.reshape(coefficients[..., indices[0], indices[1]], new_shape)


_pauli_strings = (None, "X", "Y", "Z")


def _idx_to_pw(idx, n):
    pw = {}
    wire = n - 1
    while idx > 0:
        p = _pauli_strings[idx % 4]
        if p:
            pw[wire] = p
        idx //= 4
        wire -= 1
    return PauliWord(pw)


def pauli_decompose(H: TensorLike, tol: Optional[float] = None, pauli: bool = False):
    r"""Decomposes a Hermitian matrix into a linear combination of Pauli operators.

    Args:
        H (tensor_like[complex]): a Hermitian matrix of dimension ``(2**n, 2**n)`` or a collection
            of Hermitian matrices of dimension ``(batch, 2**n, 2**n)``.
        tol (float): Tolerance below which Pauli coefficients are discarded.
        pauli (bool): Whether to format the output as :class:`~.PauliSentence`.

    Returns:
        Union[~.Hamiltonian, ~.PauliSentence]: the matrix (matrices) decomposed as a
        linear combination of Pauli operators, returned either as a :class:`~.Hamiltonian`
        or :class:`~.PauliSentence` instance.

    .. seealso:: :func:`~.pauli_coefficients`

    **Examples**

    Consider the Hamiltonian :math:`H=\frac{1}{4} X_0 + \frac{2}{5} Z_0 X_1`. We can compute its
    matrix and get back the Pauli representation via ``pauli_decompose``.

    >>> from pennylane.labs.dla import pauli_decompose
    >>> H = 1 / 4 * qml.X(0) + 2 / 5 * qml.Z(0) @ qml.X(1)
    >>> mat = H.matrix()
    >>> op = pauli_decompose(mat)
    >>> op
    0.25 * X(1) + 0.4 * Z(1)
    >>> type(op)
    pennylane.ops.op_math.sum.Sum

    We can choose to receive a :class:`~.PauliSentence` instead as output instead, by setting
    ``pauli=True``:

    >>> op = pauli_decompose(mat, pauli=True)
    >>> type(op)
    pennylane.pauli.pauli_arithmetic.PauliSentence

    This function supports batching and will return a list of operations for a batched input:

    >>> ops = [1 / 4 * qml.X(0), 1 / 2 * qml.Z(0) + 1e-7 * qml.Y(0)]
    >>> batch = np.stack([op.matrix() for op in ops])
    >>> pauli_decompose(batch)
    [0.25 * X(0), 1e-07 * Y(0) + 0.5 * Z(0)]

    Small contributions can be removed by specifying the ``tol`` parameter, which defaults
    to ``1e-10``, accordingly:

    >>> pauli_decompose(batch, tol=1e-6)
    [0.25 * X(0), 0.5 * Z(0)]
    """
    if tol is None:
        tol = 1e-10
    coeffs = pauli_coefficients(H)
    if single_H := qml.math.ndim(coeffs) == 1:
        coeffs = [coeffs]

    n = int(np.round(np.log2(qml.math.shape(coeffs)[1]))) // 2

    H_ops = []
    for _coeffs in coeffs:
        ids = qml.math.where(qml.math.abs(_coeffs) > tol)[0]
        sentence = PauliSentence({_idx_to_pw(idx, n): c for c, idx in zip(_coeffs[ids], ids)})
        if pauli:
            H_ops.append(sentence)
        else:
            H_ops.append(sentence.operation())

    if single_H:
        return H_ops[0]
    return H_ops


def check_commutation(ops1, ops2, vspace):
    """Helper function to check things like [k, m] subspace m; expensive"""
    assert_vals = []
    for o1 in ops1:
        for o2 in ops2:
            com = o1.commutator(o2)
<<<<<<< HEAD
            assert_vals.append(not vspace.is_independent(com))
=======
            com.simplify()
            if len(com) != 0:
                assert_vals.append(not vspace.is_independent(com))
            else:
                assert_vals.append(True)
>>>>>>> f078b445

    return all(assert_vals)


<<<<<<< HEAD
=======
def check_all_commuting(ops: List[Union[PauliSentence, np.ndarray, Operator]]):
    """Helper function to check if all operators in a set of operators commute"""
    if all(isinstance(op, PauliSentence) for op in ops):
        for oi, oj in combinations(ops, 2):
            com = oj.commutator(oi)
            com.simplify()
            if len(com) != 0:
                return False

        return True

    if all(isinstance(op, Operator) for op in ops):
        for oi, oj in combinations(ops, 2):
            com = qml.simplify(qml.commutator(oj, oi))
            if not qml.equal(com, 0 * qml.Identity()):
                return False

        return True

    if all(isinstance(op, np.ndarray) for op in ops):
        for oi, oj in combinations(ops, 2):
            com = oj @ oi - oi @ oj
            if not np.allclose(com, np.zeros_like(com)):
                return False

        return True

    return NotImplemented


>>>>>>> f078b445
def check_cartan_decomp(k: List[PauliSentence], m: List[PauliSentence], verbose=True):
    """Helper function to check the validity of a Cartan decomposition by checking its commutation relations"""
    if any(isinstance(op, np.ndarray) for op in k):
        k = [qml.pauli_decompose(op).pauli_rep for op in k]
    if any(isinstance(op, np.ndarray) for op in m):
        m = [qml.pauli_decompose(op).pauli_rep for op in m]

    k_space = qml.pauli.PauliVSpace(k, dtype=complex)
    m_space = qml.pauli.PauliVSpace(m, dtype=complex)

    # Commutation relations for Cartan pair
    if not (check_kk := check_commutation(k, k, k_space)):
        _ = print("[k, k] sub k not fulfilled") if verbose else None
    if not (check_km := check_commutation(k, m, m_space)):
        _ = print("[k, m] sub m not fulfilled") if verbose else None
    if not (check_mm := check_commutation(m, m, k_space)):
        _ = print("[m, m] sub k not fulfilled") if verbose else None

    return all([check_kk, check_km, check_mm])


def apply_basis_change(change_op, targets):
<<<<<<< HEAD
=======
    """Helper function for recursive Cartan decompositions"""
>>>>>>> f078b445
    if single_target := np.ndim(targets) == 2:
        targets = [targets]
    if isinstance(targets, list):
        targets = np.array(targets)
    # Compute x V^\dagger for all x in ``targets``. ``moveaxis`` brings the batch axis to the front
    out = np.moveaxis(np.tensordot(change_op, targets, axes=[[1], [1]]), 1, 0)
    out = np.tensordot(out, change_op.conj().T, axes=[[2], [0]])
    if single_target:
        return out[0]
    return out


def orthonormalize(basis):
    r"""Orthonormalize a list of basis vectors"""

    if isinstance(basis, PauliVSpace) or all(
        isinstance(op, (PauliSentence, Operator)) for op in basis
    ):
        return _orthonormalize_ps(basis)

    if all(isinstance(op, np.ndarray) for op in basis):
        return _orthonormalize_np(basis)

    raise NotImplementedError(
        f"orthonormalize not implemented for basis of type {type(basis[0])}:\n{basis}"
    )


def _orthonormalize_np(basis: Iterable[np.ndarray]):
    basis = np.array(basis)
    gram_inv = np.linalg.pinv(sqrtm(trace_inner_product(basis, basis).real))
    return np.tensordot(gram_inv, basis, axes=1)


def _orthonormalize_ps(basis: Union[PauliVSpace, Iterable[Union[PauliSentence, Operator]]]):
    if isinstance(basis, PauliVSpace):
        basis = basis.basis

    if not all(isinstance(op, PauliSentence) for op in basis):
        basis = [op.pauli_rep for op in basis]

    if len(basis) == 0:
        return basis

    all_pws = reduce(set.__or__, [set(ps.keys()) for ps in basis])
    num_pw = len(all_pws)

    _pw_to_idx = {pw: i for i, pw in enumerate(all_pws)}
    _idx_to_pw = dict(enumerate(all_pws))
    _M = np.zeros((num_pw, len(basis)), dtype=float)

    for i, gen in enumerate(basis):
        for pw, value in gen.items():
            _M[_pw_to_idx[pw], i] = value

    def gram_schmidt(X):
        Q, _ = np.linalg.qr(X)
        return Q

    OM = gram_schmidt(_M)
    for i in range(OM.shape[1]):
        for j in range(OM.shape[1]):
            prod = OM[:, i] @ OM[:, j]
            if i == j:
                assert np.isclose(prod, 1)
            else:
                assert np.isclose(prod, 0)

    # reconstruct normalized operators

    generators_orthogonal = []
    for i in range(len(basis)):
        u1 = PauliSentence({})
        for j in range(num_pw):
            u1 += _idx_to_pw[j] * OM[j, i]
        u1.simplify()
        generators_orthogonal.append(u1)

    return generators_orthogonal


def check_orthonormal(g, inner_product):
    """Utility function to check if operators in ``g`` are orthonormal with respect to the provided ``inner_product``"""
    for op in g:
        if not np.isclose(inner_product(op, op), 1.0):
            return False
    for opi, opj in combinations(g, r=2):
        if not np.isclose(inner_product(opi, opj), 0.0):
            return False
    return True


def trace_inner_product(
    A: Union[PauliSentence, Operator, np.ndarray], B: Union[PauliSentence, Operator, np.ndarray]
):
    r"""Trace inner product :math:`\langle A, B \rangle = \text{tr}\left(A^\dagger B\right)/\text{dim}(A)`.
    If the inputs are ``np.ndarray``, leading broadcasting axes are supported for either or both
    inputs.
    """
    if getattr(A, "pauli_rep", None) is not None and getattr(B, "pauli_rep", None) is not None:
        return (A.pauli_rep @ B.pauli_rep).trace()

    if not isinstance(A, type(B)):
        raise TypeError("Both input operators need to be of the same type")

    if isinstance(A, np.ndarray):
        assert A.shape[-2:] == B.shape[-2:]
        # The axes of the first input are switched, compared to tr[A@B], because we need to
        # transpose A.
        return np.tensordot(A.conj(), B, axes=[[-1, -2], [-1, -2]]) / A.shape[-1]

    if isinstance(A, (PauliSentence, PauliWord)):
        return (A @ B).trace()

    raise NotImplementedError


def change_basis_ad_rep(adj: np.ndarray, basis_change: np.ndarray):
    """Apply the basis change between bases of operators to the adjoint representation.

    Args:
        adj (numpy.ndarray): Adjoint representation in old basis.
        basis_change (numpy.ndarray): Basis change matrix from old to new basis.

    Returns:
        numpy.ndarray: Adjoint representation in new basis.
    """
    # Perform the einsum contraction "mnp, hm, in, jp -> hij" via three einsum steps
    new_adj = np.einsum("mnp,im->inp", adj, np.linalg.pinv(basis_change.T))
    new_adj = np.einsum("mnp,in->mip", new_adj, basis_change)
    return np.einsum("mnp,ip->mni", new_adj, basis_change)


def adjvec_to_op(adj_vecs, basis, is_orthogonal=True):
    """Transform vectors representing operators in an operator basis back into operator format.

    Args:
        adj_vecs (np.ndarray): collection of vectors with shape ``(batch, len(basis))``
        basis (List[Union[PauliSentence, Operator, np.ndarray]]): collection of basis operators
        is_orthogonal (bool): Whether the ``basis`` consists of orthogonal elements.

    Returns:
        list: collection of operators corresponding to the input vectors read in the input basis.
        The operators are in the format specified by the elements in ``basis``.

    """
    assert qml.math.shape(adj_vecs)[1] == len(basis)

    if all(isinstance(op, PauliSentence) for op in basis):
        if not is_orthogonal:
            gram = _gram_ps(basis)
            adj_vecs = np.tensordot(adj_vecs, sqrtm(np.linalg.pinv(gram)), axes=[[1], [0]])
        res = []
        for vec in adj_vecs:
            op_j = sum(c * op for c, op in zip(vec, basis))
            op_j.simplify()
            res.append(op_j)
        return res

    if all(isinstance(op, Operator) for op in basis):
        if not is_orthogonal:
            basis_ps = [op.pauli_rep for op in basis]
            gram = _gram_ps(basis_ps)
            adj_vecs = np.tensordot(adj_vecs, sqrtm(np.linalg.pinv(gram)), axes=[[1], [0]])
        res = []
        for vec in adj_vecs:
            op_j = sum(c * op for c, op in zip(vec, basis))
            op_j = qml.simplify(op_j)
            res.append(op_j)
        return res

    if isinstance(basis, np.ndarray) or all(isinstance(op, np.ndarray) for op in basis):
        if not is_orthogonal:
            gram = np.tensordot(basis, basis, axes=[[1, 2], [2, 1]]).real / basis[0].shape[0]
            adj_vecs = np.tensordot(adj_vecs, sqrtm(np.linalg.pinv(gram)), axes=[[1], [0]])
        return np.tensordot(adj_vecs, basis, axes=1)

    raise NotImplementedError(
        "At least one operator in the specified basis is of unsupported type, "
        "or not all operators are of the same type."
    )


def _gram_ps(basis: Iterable[PauliSentence]):
    gram = np.zeros((len(basis), len(basis)))
    for (i, b_i), (j, b_j) in combinations_with_replacement(enumerate(basis), r=2):
        gram[i, j] = gram[j, i] = (b_i @ b_j).trace()
    return gram


def _op_to_adjvec_ps(ops: PauliSentence, basis: PauliSentence, is_orthogonal: bool = True):
    """Pauli sentence branch of ``op_to_adjvec``."""
    if not all(isinstance(op, PauliSentence) for op in ops):
        ops = [op.pauli_rep for op in ops]

    res = []
    if is_orthogonal:
        norms_squared = [(basis_i @ basis_i).trace() for basis_i in basis]
    else:
        # Fake the norm correction if we anyways will apply the inverse Gram matrix later
        norms_squared = np.ones(len(basis))
        gram = _gram_ps(basis)
        inv_gram = sqrtm(np.linalg.pinv(gram))

    for op in ops:
        rep = np.zeros((len(basis),))
        for i, basis_i in enumerate(basis):
            # v = ∑ (v · e_j / ||e_j||^2) * e_j
            rep[i] = (basis_i @ op).trace() / norms_squared[i]

        res.append(rep)
    res = np.array(res)
    if not is_orthogonal:
        res = np.einsum("ij,kj->ki", inv_gram, res)

    return res


def op_to_adjvec(
    ops: Union[PauliSentence, Operator, np.ndarray],
    basis: Union[PauliSentence, Operator, np.ndarray],
    is_orthogonal: bool = True,
):
    """Decompose a batch of operators onto a given operator basis.

    Args:
        ops (Union[PauliSentence, Operator, np.ndarray]): Operators to decompose
        basis (Iterable[Union[PauliSentence, Operator, np.ndarray]]): Operator basis
        is_orthogonal (bool): Whether the basis is orthogonal with respect to the trace inner
            product. Defaults to ``True``, which allows to skip some computations.

    Returns:
        np.ndarray: The batch of coefficient vectors of the operators ``ops`` expressed in
        ``basis``. The shape is ``(len(ops), len(basis)``.

    The format of the resulting operators is determined by the ``type`` in ``basis``.
    If ``is_orthogonal=True`` (the default), only normalization is taken into account
    in the projection. For ``is_orthogonal=False``, orthogonalization also is considered.
    """
    if isinstance(basis, PauliVSpace):
        basis = basis.basis

    if all(isinstance(op, Operator) for op in basis):
        ops = [op.pauli_rep for op in ops]
        basis = [op.pauli_rep for op in basis]

    # PauliSentence branch
    if all(isinstance(op, PauliSentence) for op in basis):
        return _op_to_adjvec_ps(ops, basis, is_orthogonal)

    # dense branch
    if all(isinstance(op, TensorLike) for op in basis):
        if not all(isinstance(op, TensorLike) for op in ops):
            _n = int(np.round(np.log2(basis[0].shape[-1])))
            ops = np.array([qml.matrix(op, wire_order=range(_n)) for op in ops])

        basis = np.array(basis)
        res = trace_inner_product(np.array(ops), basis).real
        if is_orthogonal:
            norm = np.einsum("bij,bji->b", basis, basis) / basis[0].shape[0]
            return res / norm
        gram = trace_inner_product(basis, basis).real
        return np.einsum("ij,kj->ki", sqrtm(np.linalg.pinv(gram)), res)

    raise NotImplementedError(
        "At least one operator in the specified basis is of unsupported type, "
        "or not all operators are of the same type."
    )<|MERGE_RESOLUTION|>--- conflicted
+++ resolved
@@ -12,13 +12,7 @@
 # See the License for the specific language governing permissions and
 # limitations under the License.
 """Utility tools for dense Lie algebra representations"""
-<<<<<<< HEAD
-# pylint: disable=missing-function-docstring, possibly-used-before-assignment
-
-=======
 # pylint: disable=too-many-return-statements, missing-function-docstring, possibly-used-before-assignment
-# pylint: disable=possibly-used-before-assignment
->>>>>>> f078b445
 from functools import reduce
 from itertools import combinations, combinations_with_replacement
 from typing import Iterable, List, Optional, Union
@@ -241,21 +235,15 @@
     for o1 in ops1:
         for o2 in ops2:
             com = o1.commutator(o2)
-<<<<<<< HEAD
-            assert_vals.append(not vspace.is_independent(com))
-=======
             com.simplify()
             if len(com) != 0:
                 assert_vals.append(not vspace.is_independent(com))
             else:
                 assert_vals.append(True)
->>>>>>> f078b445
 
     return all(assert_vals)
 
 
-<<<<<<< HEAD
-=======
 def check_all_commuting(ops: List[Union[PauliSentence, np.ndarray, Operator]]):
     """Helper function to check if all operators in a set of operators commute"""
     if all(isinstance(op, PauliSentence) for op in ops):
@@ -286,7 +274,6 @@
     return NotImplemented
 
 
->>>>>>> f078b445
 def check_cartan_decomp(k: List[PauliSentence], m: List[PauliSentence], verbose=True):
     """Helper function to check the validity of a Cartan decomposition by checking its commutation relations"""
     if any(isinstance(op, np.ndarray) for op in k):
@@ -309,10 +296,7 @@
 
 
 def apply_basis_change(change_op, targets):
-<<<<<<< HEAD
-=======
     """Helper function for recursive Cartan decompositions"""
->>>>>>> f078b445
     if single_target := np.ndim(targets) == 2:
         targets = [targets]
     if isinstance(targets, list):
