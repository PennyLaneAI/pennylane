# Copyright 2024 Xanadu Quantum Technologies Inc.

# Licensed under the Apache License, Version 2.0 (the "License");
# you may not use this file except in compliance with the License.
# You may obtain a copy of the License at

#     http://www.apache.org/licenses/LICENSE-2.0

# Unless required by applicable law or agreed to in writing, software
# distributed under the License is distributed on an "AS IS" BASIS,
# WITHOUT WARRANTIES OR CONDITIONS OF ANY KIND, either express or implied.
# See the License for the specific language governing permissions and
# limitations under the License.
"""Utility tools for dense Lie algebra representations"""
<<<<<<< HEAD
from collections.abc import Iterable
from functools import reduce
=======

from itertools import combinations_with_replacement
>>>>>>> 258c6075
from typing import Optional, Union

import numpy as np
import scipy

import pennylane as qml
from pennylane.operation import Operator
from pennylane.ops.qubit.matrix_ops import _walsh_hadamard_transform
from pennylane.pauli import PauliSentence, PauliVSpace, PauliWord
from pennylane.typing import TensorLike


def _make_phase_mat(n: int) -> np.ndarray:
    r"""Create an array with shape ``(2**n, 2**n)`` containing powers of :math:`i`.
    For the entry at position ``(i, k)``, the entry is ``1j**p(i,k)`` with the
    power being the Hamming weight of the product of the binary bitstrings of
    ``i`` and ``k``.
    """
    _slice = (slice(None), None, None)
    # Compute the bitwise and of the row and column index for all matrix entries
    ids_bit_and = np.bitwise_and(np.arange(2**n)[:, None], np.arange(2**n)[None])
    # Compute the Hamming weight of the bitwise and. Can be replaced by bitwise_count with np>=2.0
    hamming_weight = np.sum(
        np.bitwise_and(ids_bit_and[None] >> np.arange(n + 1)[_slice], 1), axis=0
    )
    return 1j**hamming_weight


def _make_permutation_indices(dim: int) -> list[np.ndarray]:
    r"""Make a list of ``dim`` arrays of length ``dim`` containing the indices
    ``0`` through ``dim-1`` in a specific permutation order to match the Walsh-Hadamard
    transform to the Pauli decomposition task."""
    indices = [qml.math.arange(dim)]
    for idx in range(dim - 1):
        indices.append(qml.math.bitwise_xor(indices[-1], (idx + 1) ^ (idx)))
    return indices


def _make_extraction_indices(n: int) -> tuple[tuple]:
    r"""Create a tuple of two tuples of indices to extract Pauli basis coefficients.
    The first tuple of indices as bit strings encodes the presence of a Pauli Z or Pauli Y
    on the ``k``\ th wire in the ``k``\ th bit. The second tuple encodes the presence of
    Pauli X or Pauli Y. That is, for a given position, the four different Pauli operators
    are encoded as ``(0, 0) = "I"``, ``(0, 1) = "X"``, ``(1, 0) = "Z"`` and ``(1, 1) = "Y"``.
    """
    if n == 1:
        return ((0, 0, 1, 1), (0, 1, 1, 0))

    ids0, ids1 = np.array(_make_extraction_indices(n - 1))
    return (
        tuple(np.concatenate([ids0, ids0, ids0 + 2 ** (n - 1), ids0 + 2 ** (n - 1)])),
        tuple(np.concatenate([ids1, ids1 + 2 ** (n - 1), ids1 + 2 ** (n - 1), ids1])),
    )


def pauli_coefficients(H: TensorLike) -> np.ndarray:
    r"""Computes the coefficients of a Hermitian matrix in the Pauli basis.

    Args:
        H (tensor_like[complex]): a Hermitian matrix of dimension ``(2**n, 2**n)`` or a collection
            of Hermitian matrices of dimension ``(batch, 2**n, 2**n)``.

    Returns:
        np.ndarray: The coefficients of ``H`` in the Pauli basis with shape ``(4**n,)`` for a single
        matrix input and ``(batch, 4**n)`` for a collection of matrices. The output is real-valued.

    **Examples**

    Consider the Hamiltonian :math:`H=\frac{1}{4} X_0 + \frac{2}{5} Z_0 X_1` with matrix

    >>> H = 1 / 4 * qml.X(0) + 2 / 5 * qml.Z(0) @ qml.X(1)
    >>> mat = H.matrix()
    array([[ 0.  +0.j,  0.4 +0.j,  0.25+0.j,  0.  +0.j],
           [ 0.4 +0.j,  0.  +0.j,  0.  +0.j,  0.25+0.j],
           [ 0.25+0.j,  0.  +0.j,  0.  +0.j, -0.4 +0.j],
           [ 0.  +0.j,  0.25+0.j, -0.4 +0.j,  0.  +0.j]])

    Then we can obtain the coefficients of :math:`H` in the Pauli basis via

    >>> from pennylane.labs.dla import pauli_coefficients
    >>> pauli_coefficients(mat)
    array([ 0.  ,  0.  ,  0.  ,  0.  ,  0.25,  0.  ,  0.  ,  0.  ,  0.  ,
            0.  , -0.  ,  0.  ,  0.  ,  0.4 ,  0.  ,  0.  ])

    The function can be used on a batch of matrices:

    >>> ops = [1 / 4 * qml.X(0), 1 / 2 * qml.Z(0), 3 / 5 * qml.Y(0)]
    >>> batch = np.stack([op.matrix() for op in ops])
    >>> pauli_coefficients(batch)
    array([[0.  , 0.25, 0.  , 0.  ],
           [0.  , 0.  , 0.  , 0.5 ],
           [0.  , 0.  , 0.6 , 0.  ]])

    """
    # Preparations
    shape = H.shape
    batch = shape[0] if H.ndim == 3 else None
    dim = shape[-1]
    n = int(np.round(np.log2(dim)))
    assert dim == 2**n

    # Permutation
    indices = _make_permutation_indices(dim)
    # Apply the permutation by slicing and stacking again
    sliced_H = [
        qml.math.take(H[..., idx, :], _indices, axis=-1) for idx, _indices in enumerate(indices)
    ]
    sliced_H = qml.math.cast(qml.math.stack(sliced_H), complex)
    # Move leading axis (different permutation slices) to last position and combine broadcasting axis
    # and slicing axis into one leading axis (because `_walsh_hadamard_transform` only takes one batch axis)
    term_mat = qml.math.reshape(qml.math.moveaxis(sliced_H, 0, -1), (-1, dim))
    # Apply Walsh-Hadamard transform
    hadamard_transform_mat = _walsh_hadamard_transform(term_mat)
    # Reshape again to separate actual broadcasting axis and previous slicing axis
    hadamard_transform_mat = qml.math.reshape(hadamard_transform_mat, shape)
    # _make phase matrix that allows us to figure out phase contributions from Pauli Y terms.
    phase_mat = qml.math.convert_like(_make_phase_mat(n), H)
    # Multiply phase matrix to Hadamard transformed matrix and transpose the two Hilbert-space-dim axes
    coefficients = qml.math.moveaxis(
        qml.math.real(qml.math.multiply(hadamard_transform_mat, phase_mat)), -2, -1
    )
    # Extract the coefficients by reordering them according to the encoding in `qml.pauli.pauli_decompose`
    indices = _make_extraction_indices(n)
    new_shape = (dim**2,) if batch is None else (batch, dim**2)
    return qml.math.reshape(coefficients[..., indices[0], indices[1]], new_shape)


_pauli_strings = (None, "X", "Y", "Z")


def _idx_to_pw(idx, n):
    pw = {}
    wire = n - 1
    while idx > 0:
        p = _pauli_strings[idx % 4]
        if p:
            pw[wire] = p
        idx //= 4
        wire -= 1
    return PauliWord(pw)


def pauli_decompose(H: TensorLike, tol: Optional[float] = None, pauli: bool = False):
    r"""Decomposes a Hermitian matrix into a linear combination of Pauli operators.

    Args:
        H (tensor_like[complex]): a Hermitian matrix of dimension ``(2**n, 2**n)`` or a collection
            of Hermitian matrices of dimension ``(batch, 2**n, 2**n)``.
        tol (float): Tolerance below which Pauli coefficients are discarded.
        pauli (bool): Whether to format the output as :class:`~.PauliSentence`.

    Returns:
        Union[~.Hamiltonian, ~.PauliSentence]: the matrix (matrices) decomposed as a
        linear combination of Pauli operators, returned either as a :class:`~.Hamiltonian`
        or :class:`~.PauliSentence` instance.

    .. seealso:: :func:`~.pauli_coefficients`

    **Examples**

    Consider the Hamiltonian :math:`H=\frac{1}{4} X_0 + \frac{2}{5} Z_0 X_1`. We can compute its
    matrix and get back the Pauli representation via ``pauli_decompose``.

    >>> from pennylane.labs.dla import pauli_decompose
    >>> H = 1 / 4 * qml.X(0) + 2 / 5 * qml.Z(0) @ qml.X(1)
    >>> mat = H.matrix()
    >>> op = pauli_decompose(mat)
    >>> op
    0.25 * X(1) + 0.4 * Z(1)
    >>> type(op)
    pennylane.ops.op_math.sum.Sum

    We can choose to receive a :class:`~.PauliSentence` instead as output instead, by setting
    ``pauli=True``:

    >>> op = pauli_decompose(mat, pauli=True)
    >>> type(op)
    pennylane.pauli.pauli_arithmetic.PauliSentence

    This function supports batching and will return a list of operations for a batched input:

    >>> ops = [1 / 4 * qml.X(0), 1 / 2 * qml.Z(0) + 1e-7 * qml.Y(0)]
    >>> batch = np.stack([op.matrix() for op in ops])
    >>> pauli_decompose(batch)
    [0.25 * X(0), 1e-07 * Y(0) + 0.5 * Z(0)]

    Small contributions can be removed by specifying the ``tol`` parameter, which defaults
    to ``1e-10``, accordingly:

    >>> pauli_decompose(batch, tol=1e-6)
    [0.25 * X(0), 0.5 * Z(0)]
    """
    if tol is None:
        tol = 1e-10
    coeffs = pauli_coefficients(H)
    if single_H := qml.math.ndim(coeffs) == 1:
        coeffs = [coeffs]

    n = int(np.round(np.log2(qml.math.shape(coeffs)[1]))) // 2

    H_ops = []
    for _coeffs in coeffs:
        ids = qml.math.where(qml.math.abs(_coeffs) > tol)[0]
        sentence = PauliSentence({_idx_to_pw(idx, n): c for c, idx in zip(_coeffs[ids], ids)})
        if pauli:
            H_ops.append(sentence)
        else:
            H_ops.append(sentence.operation())

    if single_H:
        return H_ops[0]
    return H_ops


<<<<<<< HEAD
def orthonormalize(basis):
    r"""Orthonormalize a list of basis vectors"""

    if all(isinstance(op, np.ndarray) for op in basis):
        return _orthonormalize_np(basis)

    if all(isinstance(op, (PauliSentence, PauliVSpace, Operator)) for op in basis):
        return _orthonormalize_ps(basis)

    raise NotImplementedError(f"orthonormalize not implemented for {basis} of type {type(basis)}")


def _orthonormalize_np(basis: Iterable[np.ndarray]):
    gram_inv = np.linalg.pinv(
        scipy.linalg.sqrtm(np.tensordot(basis, basis, axes=[[1, 2], [2, 1]]).real)
    )
    return np.tensordot(gram_inv, basis, axes=1) * np.sqrt(
        len(basis[0])
    )  # TODO absolutely not sure about this


def _orthonormalize_ps(basis: Iterable[Union[PauliSentence, PauliVSpace, Operator]]):
    if isinstance(basis, PauliVSpace):
        basis = basis.basis

    if not all(isinstance(op, PauliSentence) for op in basis):
        basis = [op.pauli_rep for op in basis]

    if len(basis) == 0:
        return basis

    all_pws = reduce(set.__or__, [set(ps.keys()) for ps in basis])
    num_pw = len(all_pws)

    _pw_to_idx = {pw: i for i, pw in enumerate(all_pws)}
    _idx_to_pw = dict(enumerate(all_pws))
    _M = np.zeros((num_pw, len(basis)), dtype=float)

    for i, gen in enumerate(basis):
        for pw, value in gen.items():
            _M[_pw_to_idx[pw], i] = value

    def gram_schmidt(X):
        Q, _ = np.linalg.qr(X)
        return Q

    OM = gram_schmidt(_M)
    for i in range(OM.shape[1]):
        for j in range(OM.shape[1]):
            prod = OM[:, i] @ OM[:, j]
            if i == j:
                assert np.isclose(prod, 1)
            else:
                assert np.isclose(prod, 0)

    # reconstruct normalized operators

    generators_orthogonal = []
    for i in range(len(basis)):
        u1 = PauliSentence({})
        for j in range(num_pw):
            u1 += _idx_to_pw[j] * OM[j, i]
        u1.simplify()
        generators_orthogonal.append(u1)

    return generators_orthogonal


def check_orthonormal(g, inner_product):
    """Utility function to check if operators in ``g`` are orthonormal with respect to the provided ``inner_product``"""
    norm = np.zeros((len(g), len(g)), dtype=complex)
    for i, gi in enumerate(g):
        for j, gj in enumerate(g):
            norm[i, j] = inner_product(gi, gj)

    return np.allclose(norm, np.eye(len(norm)))


def trace_inner_product(
    A: Union[PauliSentence, Operator, np.ndarray], B: Union[PauliSentence, Operator, np.ndarray]
):
    r"""Trace inner product :math:`\langle A, B \rangle = \text{tr}\left(A^\dagger B\right)/\text{dim}(A)`"""
    if not isinstance(A, type(B)):
        raise TypeError("Both input operators need to be of the same type")

    if isinstance(A, np.ndarray):
        assert np.allclose(A.shape, B.shape)
        return np.trace(A.conj().T @ B) / (len(A))

    if isinstance(A, (PauliSentence, PauliWord)):
        return (A @ B).trace()

    if getattr(A, "pauli_rep", None) is not None and getattr(B, "pauli_rep", None) is not None:
        return (A.pauli_rep @ B.pauli_rep).trace()

    return NotImplemented
=======
def adjvec_to_op(adj_vecs, basis):
    """Transform vectors representing operators in an operator basis back into operator format.

    Args:
        adj_vecs (np.ndarray): collection of vectors with shape ``(batch, len(basis))``
        basis (List[Union[PauliSentence, Operator, np.ndarray]]): collection of basis operators

    Returns:
        list: collection of operators corresponding to the input vectors read in the input basis.
        The operators are in the format specified by the elements in ``basis``.

    """
    assert qml.math.shape(adj_vecs)[1] == len(basis)

    if all(isinstance(op, PauliSentence) for op in basis):
        res = []
        for vec in adj_vecs:
            op_j = sum(c * op for c, op in zip(vec, basis))
            op_j.simplify()
            res.append(op_j)
        return res

    if all(isinstance(op, Operator) for op in basis):
        res = []
        for vec in adj_vecs:
            op_j = sum(c * op for c, op in zip(vec, basis))
            op_j = qml.simplify(op_j)
            res.append(op_j)
        return res

    if isinstance(basis, np.ndarray) or all(isinstance(op, np.ndarray) for op in basis):
        return np.tensordot(adj_vecs, basis, axes=1)

    raise NotImplementedError(
        "At least one operator in the specified basis is of unsupported type, "
        "or not all operators are of the same type."
    )


def _op_to_adjvec_ps(ops: PauliSentence, basis: PauliSentence, is_orthogonal: bool = True):
    """Pauli sentence branch of ``op_to_adjvec``."""
    if not all(isinstance(op, PauliSentence) for op in ops):
        ops = [op.pauli_rep for op in ops]

    res = []
    if is_orthogonal:
        norms_squared = [(basis_i @ basis_i).trace() for basis_i in basis]
    else:
        # Fake the norm correction if we anyways will apply the inverse Gram matrix later
        norms_squared = np.ones(len(basis))
        gram = np.zeros((len(basis), len(basis)))
        for (i, b_i), (j, b_j) in combinations_with_replacement(enumerate(basis), r=2):
            gram[i, j] = gram[j, i] = (b_i @ b_j).trace()
        inv_gram = np.linalg.pinv(gram)

    for op in ops:
        rep = np.zeros((len(basis),))
        for i, basis_i in enumerate(basis):
            # v = ∑ (v · e_j / ||e_j||^2) * e_j
            rep[i] = (basis_i @ op).trace() / norms_squared[i]

        res.append(rep)
    res = np.array(res)
    if not is_orthogonal:
        res = np.einsum("ij,kj->ki", inv_gram, res)

    return res


def op_to_adjvec(
    ops: Union[PauliSentence, Operator, np.ndarray],
    basis: Union[PauliSentence, Operator, np.ndarray],
    is_orthogonal: bool = True,
):
    """Decompose a batch of operators onto a given operator basis.

    Args:
        ops (Union[PauliSentence, Operator, np.ndarray]): Operators to decompose
        basis (Iterable[Union[PauliSentence, Operator, np.ndarray]]): Operator basis
        is_orthogonal (bool): Whether the basis is orthogonal with respect to the trace inner
            product. Defaults to ``True``, which allows to skip some computations.

    Returns:
        np.ndarray: The batch of coefficient vectors of the operators ``ops`` expressed in
        ``basis``. The shape is ``(len(ops), len(basis)``.

    The format of the resulting operators is determined by the ``type`` in ``basis``.
    If ``is_orthogonal=True`` (the default), only normalization is taken into account
    in the projection. For ``is_orthogonal=False``, orthogonalization also is considered.
    """
    if isinstance(basis, PauliVSpace):
        basis = basis.basis

    if all(isinstance(op, Operator) for op in basis):
        ops = [op.pauli_rep for op in ops]
        basis = [op.pauli_rep for op in basis]

    # PauliSentence branch
    if all(isinstance(op, PauliSentence) for op in basis):
        return _op_to_adjvec_ps(ops, basis, is_orthogonal)

    # dense branch
    if all(isinstance(op, TensorLike) for op in basis):
        if not all(isinstance(op, TensorLike) for op in ops):
            _n = int(np.round(np.log2(basis[0].shape[-1])))
            ops = np.array([qml.matrix(op, wire_order=range(_n)) for op in ops])

        basis = np.array(basis)
        res = np.tensordot(ops, basis, axes=[[1, 2], [2, 1]])
        if is_orthogonal:
            norm = np.einsum("bij,bji->b", basis, basis)
            return res / norm
        gram = np.tensordot(basis, basis, axes=[[1, 2], [2, 1]])
        return np.einsum("ij,kj->ki", np.linalg.pinv(gram), res)

    raise NotImplementedError(
        "At least one operator in the specified basis is of unsupported type, "
        "or not all operators are of the same type."
    )
>>>>>>> 258c6075
<|MERGE_RESOLUTION|>--- conflicted
+++ resolved
@@ -12,13 +12,10 @@
 # See the License for the specific language governing permissions and
 # limitations under the License.
 """Utility tools for dense Lie algebra representations"""
-<<<<<<< HEAD
+# pylint: disable=possibly-used-before-assignment
 from collections.abc import Iterable
 from functools import reduce
-=======
-
 from itertools import combinations_with_replacement
->>>>>>> 258c6075
 from typing import Optional, Union
 
 import numpy as np
@@ -233,7 +230,6 @@
     return H_ops
 
 
-<<<<<<< HEAD
 def orthonormalize(basis):
     r"""Orthonormalize a list of basis vectors"""
 
@@ -330,7 +326,8 @@
         return (A.pauli_rep @ B.pauli_rep).trace()
 
     return NotImplemented
-=======
+
+
 def adjvec_to_op(adj_vecs, basis):
     """Transform vectors representing operators in an operator basis back into operator format.
 
@@ -449,5 +446,4 @@
     raise NotImplementedError(
         "At least one operator in the specified basis is of unsupported type, "
         "or not all operators are of the same type."
-    )
->>>>>>> 258c6075
+    )