# Copyright 2024 Xanadu Quantum Technologies Inc.

# Licensed under the Apache License, Version 2.0 (the "License");
# you may not use this file except in compliance with the License.
# You may obtain a copy of the License at

#     http://www.apache.org/licenses/LICENSE-2.0

# Unless required by applicable law or agreed to in writing, software
# distributed under the License is distributed on an "AS IS" BASIS,
# WITHOUT WARRANTIES OR CONDITIONS OF ANY KIND, either express or implied.
# See the License for the specific language governing permissions and
# limitations under the License.
"""Utility tools for dense Lie algebra representations"""
<<<<<<< HEAD
from collections.abc import Iterable
from functools import reduce
from itertools import combinations
=======

from itertools import combinations_with_replacement
>>>>>>> 35a786ca
from typing import Optional, Union

import numpy as np
import scipy

import pennylane as qml
from pennylane.operation import Operator
from pennylane.ops.qubit.matrix_ops import _walsh_hadamard_transform
from pennylane.pauli import PauliSentence, PauliVSpace, PauliWord
from pennylane.typing import TensorLike


def _make_phase_mat(n: int) -> np.ndarray:
    r"""Create an array with shape ``(2**n, 2**n)`` containing powers of :math:`i`.
    For the entry at position ``(i, k)``, the entry is ``1j**p(i,k)`` with the
    power being the Hamming weight of the product of the binary bitstrings of
    ``i`` and ``k``.
    """
    _slice = (slice(None), None, None)
    # Compute the bitwise and of the row and column index for all matrix entries
    ids_bit_and = np.bitwise_and(np.arange(2**n)[:, None], np.arange(2**n)[None])
    # Compute the Hamming weight of the bitwise and. Can be replaced by bitwise_count with np>=2.0
    hamming_weight = np.sum(
        np.bitwise_and(ids_bit_and[None] >> np.arange(n + 1)[_slice], 1), axis=0
    )
    return 1j**hamming_weight


def _make_permutation_indices(dim: int) -> list[np.ndarray]:
    r"""Make a list of ``dim`` arrays of length ``dim`` containing the indices
    ``0`` through ``dim-1`` in a specific permutation order to match the Walsh-Hadamard
    transform to the Pauli decomposition task."""
    indices = [qml.math.arange(dim)]
    for idx in range(dim - 1):
        indices.append(qml.math.bitwise_xor(indices[-1], (idx + 1) ^ (idx)))
    return indices


def _make_extraction_indices(n: int) -> tuple[tuple]:
    r"""Create a tuple of two tuples of indices to extract Pauli basis coefficients.
    The first tuple of indices as bit strings encodes the presence of a Pauli Z or Pauli Y
    on the ``k``\ th wire in the ``k``\ th bit. The second tuple encodes the presence of
    Pauli X or Pauli Y. That is, for a given position, the four different Pauli operators
    are encoded as ``(0, 0) = "I"``, ``(0, 1) = "X"``, ``(1, 0) = "Z"`` and ``(1, 1) = "Y"``.
    """
    if n == 1:
        return ((0, 0, 1, 1), (0, 1, 1, 0))

    ids0, ids1 = np.array(_make_extraction_indices(n - 1))
    return (
        tuple(np.concatenate([ids0, ids0, ids0 + 2 ** (n - 1), ids0 + 2 ** (n - 1)])),
        tuple(np.concatenate([ids1, ids1 + 2 ** (n - 1), ids1 + 2 ** (n - 1), ids1])),
    )


def pauli_coefficients(H: TensorLike) -> np.ndarray:
    r"""Computes the coefficients of a Hermitian matrix in the Pauli basis.

    Args:
        H (tensor_like[complex]): a Hermitian matrix of dimension ``(2**n, 2**n)`` or a collection
            of Hermitian matrices of dimension ``(batch, 2**n, 2**n)``.

    Returns:
        np.ndarray: The coefficients of ``H`` in the Pauli basis with shape ``(4**n,)`` for a single
        matrix input and ``(batch, 4**n)`` for a collection of matrices. The output is real-valued.

    **Examples**

    Consider the Hamiltonian :math:`H=\frac{1}{4} X_0 + \frac{2}{5} Z_0 X_1` with matrix

    >>> H = 1 / 4 * qml.X(0) + 2 / 5 * qml.Z(0) @ qml.X(1)
    >>> mat = H.matrix()
    array([[ 0.  +0.j,  0.4 +0.j,  0.25+0.j,  0.  +0.j],
           [ 0.4 +0.j,  0.  +0.j,  0.  +0.j,  0.25+0.j],
           [ 0.25+0.j,  0.  +0.j,  0.  +0.j, -0.4 +0.j],
           [ 0.  +0.j,  0.25+0.j, -0.4 +0.j,  0.  +0.j]])

    Then we can obtain the coefficients of :math:`H` in the Pauli basis via

    >>> from pennylane.labs.dla import pauli_coefficients
    >>> pauli_coefficients(mat)
    array([ 0.  ,  0.  ,  0.  ,  0.  ,  0.25,  0.  ,  0.  ,  0.  ,  0.  ,
            0.  , -0.  ,  0.  ,  0.  ,  0.4 ,  0.  ,  0.  ])

    The function can be used on a batch of matrices:

    >>> ops = [1 / 4 * qml.X(0), 1 / 2 * qml.Z(0), 3 / 5 * qml.Y(0)]
    >>> batch = np.stack([op.matrix() for op in ops])
    >>> pauli_coefficients(batch)
    array([[0.  , 0.25, 0.  , 0.  ],
           [0.  , 0.  , 0.  , 0.5 ],
           [0.  , 0.  , 0.6 , 0.  ]])

    """
    # Preparations
    shape = H.shape
    batch = shape[0] if H.ndim == 3 else None
    dim = shape[-1]
    n = int(np.round(np.log2(dim)))
    assert dim == 2**n

    # Permutation
    indices = _make_permutation_indices(dim)
    # Apply the permutation by slicing and stacking again
    sliced_H = [
        qml.math.take(H[..., idx, :], _indices, axis=-1) for idx, _indices in enumerate(indices)
    ]
    sliced_H = qml.math.cast(qml.math.stack(sliced_H), complex)
    # Move leading axis (different permutation slices) to last position and combine broadcasting axis
    # and slicing axis into one leading axis (because `_walsh_hadamard_transform` only takes one batch axis)
    term_mat = qml.math.reshape(qml.math.moveaxis(sliced_H, 0, -1), (-1, dim))
    # Apply Walsh-Hadamard transform
    hadamard_transform_mat = _walsh_hadamard_transform(term_mat)
    # Reshape again to separate actual broadcasting axis and previous slicing axis
    hadamard_transform_mat = qml.math.reshape(hadamard_transform_mat, shape)
    # _make phase matrix that allows us to figure out phase contributions from Pauli Y terms.
    phase_mat = qml.math.convert_like(_make_phase_mat(n), H)
    # Multiply phase matrix to Hadamard transformed matrix and transpose the two Hilbert-space-dim axes
    coefficients = qml.math.moveaxis(
        qml.math.real(qml.math.multiply(hadamard_transform_mat, phase_mat)), -2, -1
    )
    # Extract the coefficients by reordering them according to the encoding in `qml.pauli.pauli_decompose`
    indices = _make_extraction_indices(n)
    new_shape = (dim**2,) if batch is None else (batch, dim**2)
    return qml.math.reshape(coefficients[..., indices[0], indices[1]], new_shape)


_pauli_strings = (None, "X", "Y", "Z")


def _idx_to_pw(idx, n):
    pw = {}
    wire = n - 1
    while idx > 0:
        p = _pauli_strings[idx % 4]
        if p:
            pw[wire] = p
        idx //= 4
        wire -= 1
    return PauliWord(pw)


def pauli_decompose(H: TensorLike, tol: Optional[float] = None, pauli: bool = False):
    r"""Decomposes a Hermitian matrix into a linear combination of Pauli operators.

    Args:
        H (tensor_like[complex]): a Hermitian matrix of dimension ``(2**n, 2**n)`` or a collection
            of Hermitian matrices of dimension ``(batch, 2**n, 2**n)``.
        tol (float): Tolerance below which Pauli coefficients are discarded.
        pauli (bool): Whether to format the output as :class:`~.PauliSentence`.

    Returns:
        Union[~.Hamiltonian, ~.PauliSentence]: the matrix (matrices) decomposed as a
        linear combination of Pauli operators, returned either as a :class:`~.Hamiltonian`
        or :class:`~.PauliSentence` instance.

    .. seealso:: :func:`~.pauli_coefficients`

    **Examples**

    Consider the Hamiltonian :math:`H=\frac{1}{4} X_0 + \frac{2}{5} Z_0 X_1`. We can compute its
    matrix and get back the Pauli representation via ``pauli_decompose``.

    >>> from pennylane.labs.dla import pauli_decompose
    >>> H = 1 / 4 * qml.X(0) + 2 / 5 * qml.Z(0) @ qml.X(1)
    >>> mat = H.matrix()
    >>> op = pauli_decompose(mat)
    >>> op
    0.25 * X(1) + 0.4 * Z(1)
    >>> type(op)
    pennylane.ops.op_math.sum.Sum

    We can choose to receive a :class:`~.PauliSentence` instead as output instead, by setting
    ``pauli=True``:

    >>> op = pauli_decompose(mat, pauli=True)
    >>> type(op)
    pennylane.pauli.pauli_arithmetic.PauliSentence

    This function supports batching and will return a list of operations for a batched input:

    >>> ops = [1 / 4 * qml.X(0), 1 / 2 * qml.Z(0) + 1e-7 * qml.Y(0)]
    >>> batch = np.stack([op.matrix() for op in ops])
    >>> pauli_decompose(batch)
    [0.25 * X(0), 1e-07 * Y(0) + 0.5 * Z(0)]

    Small contributions can be removed by specifying the ``tol`` parameter, which defaults
    to ``1e-10``, accordingly:

    >>> pauli_decompose(batch, tol=1e-6)
    [0.25 * X(0), 0.5 * Z(0)]
    """
    if tol is None:
        tol = 1e-10
    coeffs = pauli_coefficients(H)
    if single_H := qml.math.ndim(coeffs) == 1:
        coeffs = [coeffs]

    n = int(np.round(np.log2(qml.math.shape(coeffs)[1]))) // 2

    H_ops = []
    for _coeffs in coeffs:
        ids = qml.math.where(qml.math.abs(_coeffs) > tol)[0]
        sentence = PauliSentence({_idx_to_pw(idx, n): c for c, idx in zip(_coeffs[ids], ids)})
        if pauli:
            H_ops.append(sentence)
        else:
            H_ops.append(sentence.operation())

    if single_H:
        return H_ops[0]
    return H_ops


<<<<<<< HEAD
def orthonormalize(basis):
    r"""Orthonormalize a list of basis vectors"""

    if isinstance(basis, PauliVSpace) or all(
        isinstance(op, (PauliSentence, Operator)) for op in basis
    ):
        return _orthonormalize_ps(basis)

    if all(isinstance(op, np.ndarray) for op in basis):
        return _orthonormalize_np(basis)

    raise NotImplementedError(
        f"orthonormalize not implemented for basis of type {type(basis[0])}:\n{basis}"
    )


def _orthonormalize_np(basis: Iterable[np.ndarray]):
    basis = np.array(basis)
    gram_inv = np.linalg.pinv(scipy.linalg.sqrtm(trace_inner_product(basis, basis).real))
    return np.tensordot(gram_inv, basis, axes=1)


def _orthonormalize_ps(basis: Union[PauliVSpace, Iterable[Union[PauliSentence, Operator]]]):
    if isinstance(basis, PauliVSpace):
        basis = basis.basis

    if not all(isinstance(op, PauliSentence) for op in basis):
        basis = [op.pauli_rep for op in basis]

    if len(basis) == 0:
        return basis

    all_pws = reduce(set.__or__, [set(ps.keys()) for ps in basis])
    num_pw = len(all_pws)

    _pw_to_idx = {pw: i for i, pw in enumerate(all_pws)}
    _idx_to_pw = dict(enumerate(all_pws))
    _M = np.zeros((num_pw, len(basis)), dtype=float)

    for i, gen in enumerate(basis):
        for pw, value in gen.items():
            _M[_pw_to_idx[pw], i] = value

    def gram_schmidt(X):
        Q, _ = np.linalg.qr(X)
        return Q

    OM = gram_schmidt(_M)
    for i in range(OM.shape[1]):
        for j in range(OM.shape[1]):
            prod = OM[:, i] @ OM[:, j]
            if i == j:
                assert np.isclose(prod, 1)
            else:
                assert np.isclose(prod, 0)

    # reconstruct normalized operators

    generators_orthogonal = []
    for i in range(len(basis)):
        u1 = PauliSentence({})
        for j in range(num_pw):
            u1 += _idx_to_pw[j] * OM[j, i]
        u1.simplify()
        generators_orthogonal.append(u1)

    return generators_orthogonal


def check_orthonormal(g, inner_product):
    """Utility function to check if operators in ``g`` are orthonormal with respect to the provided ``inner_product``"""
    for op in g:
        if not np.isclose(inner_product(op, op), 1.0):
            return False
    for opi, opj in combinations(g, r=2):
        if not np.isclose(inner_product(opi, opj), 0.0):
            return False
    return True


def trace_inner_product(
    A: Union[PauliSentence, Operator, np.ndarray], B: Union[PauliSentence, Operator, np.ndarray]
):
    r"""Trace inner product :math:`\langle A, B \rangle = \text{tr}\left(A^\dagger B\right)/\text{dim}(A)`.
    If the inputs are ``np.ndarray``, leading broadcasting axes are supported for either or both
    inputs.
    """
    if getattr(A, "pauli_rep", None) is not None and getattr(B, "pauli_rep", None) is not None:
        return (A.pauli_rep @ B.pauli_rep).trace()

    if not isinstance(A, type(B)):
        raise TypeError("Both input operators need to be of the same type")

    if isinstance(A, np.ndarray):
        assert A.shape[-2:] == B.shape[-2:]
        # The axes of the first input are switched, compared to tr[A@B], because we need to
        # transpose A.
        return np.tensordot(A.conj(), B, axes=[[-1, -2], [-1, -2]]) / A.shape[-1]

    if isinstance(A, (PauliSentence, PauliWord)):
        return (A @ B).trace()

    raise NotImplementedError


def change_basis_ad_rep(adj: np.ndarray, basis_change: np.ndarray):
    """Apply the basis change between bases of operators to the adjoint representation.

    Args:
        adj (numpy.ndarray): Adjoint representation in old basis.
        basis_change (numpy.ndarray): Basis change matrix from old to new basis.

    Returns:
        numpy.ndarray: Adjoint representation in new basis.
    """
    # Perform the einsum contraction "mnp, hm, in, jp -> hij" via three einsum steps
    new_adj = np.einsum("mnp,im->inp", adj, np.linalg.pinv(basis_change.T))
    new_adj = np.einsum("mnp,in->mip", new_adj, basis_change)
    return np.einsum("mnp,ip->mni", new_adj, basis_change)
=======
def adjvec_to_op(adj_vecs, basis):
    """Transform vectors representing operators in an operator basis back into operator format.

    Args:
        adj_vecs (np.ndarray): collection of vectors with shape ``(batch, len(basis))``
        basis (List[Union[PauliSentence, Operator, np.ndarray]]): collection of basis operators

    Returns:
        list: collection of operators corresponding to the input vectors read in the input basis.
        The operators are in the format specified by the elements in ``basis``.

    """
    assert isinstance(adj_vecs, np.ndarray)
    assert adj_vecs.shape[1] == len(basis)

    if all(isinstance(op, PauliSentence) for op in basis):
        res = []
        for vec in adj_vecs:
            op_j = sum(c * op for c, op in zip(vec, basis))
            op_j.simplify()
            res.append(op_j)
        return res

    if all(isinstance(op, Operator) for op in basis):
        res = []
        for vec in adj_vecs:
            op_j = sum(c * op for c, op in zip(vec, basis))
            op_j = qml.simplify(op_j)
            res.append(op_j)
        return res

    if isinstance(basis, np.ndarray) or all(isinstance(op, np.ndarray) for op in basis):
        return np.tensordot(adj_vecs, basis, axes=1)

    raise NotImplementedError(
        "At least one operator in the specified basis is of unsupported type, "
        "or not all operators are of the same type."
    )


def _op_to_adjvec_ps(ops: PauliSentence, basis: PauliSentence, is_orthogonal: bool = True):
    """Pauli sentence branch of ``op_to_adjvec``."""
    if not all(isinstance(op, PauliSentence) for op in ops):
        ops = [op.pauli_rep for op in ops]

    res = []
    if is_orthogonal:
        norms_squared = [(basis_i @ basis_i).trace() for basis_i in basis]
    else:
        # Fake the norm correction if we anyways will apply the inverse Gram matrix later
        norms_squared = np.ones(len(basis))
        gram = np.zeros((len(basis), len(basis)))
        for (i, b_i), (j, b_j) in combinations_with_replacement(enumerate(basis), r=2):
            gram[i, j] = gram[j, i] = (b_i @ b_j).trace()
        inv_gram = np.linalg.pinv(gram)

    for op in ops:
        rep = np.zeros((len(basis),))
        for i, basis_i in enumerate(basis):
            # v = ∑ (v · e_j / ||e_j||^2) * e_j
            rep[i] = (basis_i @ op).trace() / norms_squared[i]

        res.append(rep)
    res = np.array(res)
    if not is_orthogonal:
        res = np.einsum("ij,kj->ki", inv_gram, res)

    return res


def op_to_adjvec(
    ops: Union[PauliSentence, Operator, np.ndarray],
    basis: Union[PauliSentence, Operator, np.ndarray],
    is_orthogonal: bool = True,
):
    """Decompose a batch of operators onto a given operator basis.

    Args:
        ops (Union[PauliSentence, Operator, np.ndarray]): Operators to decompose
        basis (Iterable[Union[PauliSentence, Operator, np.ndarray]]): Operator basis
        is_orthogonal (bool): Whether the basis is orthogonal with respect to the trace inner
            product. Defaults to ``True``, which allows to skip some computations.

    Returns:
        np.ndarray: The batch of coefficient vectors of the operators ``ops`` expressed in
        ``basis``. The shape is ``(len(ops), len(basis)``.

    The format of the resulting operators is determined by the ``type`` in ``basis``.
    If ``is_orthogonal=True`` (the default), only normalization is taken into account
    in the projection. For ``is_orthogonal=False``, orthogonalization also is considered.
    """
    if isinstance(basis, PauliVSpace):
        basis = basis.basis

    if all(isinstance(op, Operator) for op in basis):
        ops = [op.pauli_rep for op in ops]
        basis = [op.pauli_rep for op in basis]

    # PauliSentence branch
    if all(isinstance(op, PauliSentence) for op in basis):
        return _op_to_adjvec_ps(ops, basis, is_orthogonal)

    # dense branch
    if all(isinstance(op, TensorLike) for op in basis):
        if not all(isinstance(op, TensorLike) for op in ops):
            _n = int(np.round(np.log2(basis[0].shape[-1])))
            ops = np.array([qml.matrix(op, wire_order=range(_n)) for op in ops])

        basis = np.array(basis)
        res = np.tensordot(ops, basis, axes=[[1, 2], [2, 1]])
        if is_orthogonal:
            norm = np.einsum("bij,bji->b", basis, basis)
            return res / norm
        gram = np.tensordot(basis, basis, axes=[[1, 2], [2, 1]])
        return np.einsum("ij,kj->ki", np.linalg.pinv(gram), res)

    raise NotImplementedError(
        "At least one operator in the specified basis is of unsupported type, "
        "or not all operators are of the same type."
    )
>>>>>>> 35a786ca
<|MERGE_RESOLUTION|>--- conflicted
+++ resolved
@@ -12,14 +12,9 @@
 # See the License for the specific language governing permissions and
 # limitations under the License.
 """Utility tools for dense Lie algebra representations"""
-<<<<<<< HEAD
 from collections.abc import Iterable
 from functools import reduce
-from itertools import combinations
-=======
-
-from itertools import combinations_with_replacement
->>>>>>> 35a786ca
+from itertools import combinations, combinations_with_replacement
 from typing import Optional, Union
 
 import numpy as np
@@ -234,7 +229,6 @@
     return H_ops
 
 
-<<<<<<< HEAD
 def orthonormalize(basis):
     r"""Orthonormalize a list of basis vectors"""
 
@@ -354,7 +348,8 @@
     new_adj = np.einsum("mnp,im->inp", adj, np.linalg.pinv(basis_change.T))
     new_adj = np.einsum("mnp,in->mip", new_adj, basis_change)
     return np.einsum("mnp,ip->mni", new_adj, basis_change)
-=======
+
+
 def adjvec_to_op(adj_vecs, basis):
     """Transform vectors representing operators in an operator basis back into operator format.
 
@@ -474,5 +469,4 @@
     raise NotImplementedError(
         "At least one operator in the specified basis is of unsupported type, "
         "or not all operators are of the same type."
-    )
->>>>>>> 35a786ca
+    )