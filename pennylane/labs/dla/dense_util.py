--- conflicted
+++ resolved
@@ -12,16 +12,10 @@
 # See the License for the specific language governing permissions and
 # limitations under the License.
 """Utility tools for dense Lie algebra representations"""
-<<<<<<< HEAD
 # pylint: disable=possibly-used-before-assignment
 from collections.abc import Iterable
 from functools import reduce
-from itertools import combinations_with_replacement
-=======
-from collections.abc import Iterable
-from functools import reduce
 from itertools import combinations, combinations_with_replacement
->>>>>>> ee1cbfe3
 from typing import Optional, Union
 
 import numpy as np
@@ -239,27 +233,6 @@
 def orthonormalize(basis):
     r"""Orthonormalize a list of basis vectors"""
 
-<<<<<<< HEAD
-    if all(isinstance(op, np.ndarray) for op in basis):
-        return _orthonormalize_np(basis)
-
-    if all(isinstance(op, (PauliSentence, PauliVSpace, Operator)) for op in basis):
-        return _orthonormalize_ps(basis)
-
-    raise NotImplementedError(f"orthonormalize not implemented for {basis} of type {type(basis)}")
-
-
-def _orthonormalize_np(basis: Iterable[np.ndarray]):
-    gram_inv = np.linalg.pinv(
-        scipy.linalg.sqrtm(np.tensordot(basis, basis, axes=[[1, 2], [2, 1]]).real)
-    )
-    return np.tensordot(gram_inv, basis, axes=1) * np.sqrt(
-        len(basis[0])
-    )  # TODO absolutely not sure about this
-
-
-def _orthonormalize_ps(basis: Iterable[Union[PauliSentence, PauliVSpace, Operator]]):
-=======
     if isinstance(basis, PauliVSpace) or all(
         isinstance(op, (PauliSentence, Operator)) for op in basis
     ):
@@ -280,7 +253,6 @@
 
 
 def _orthonormalize_ps(basis: Union[PauliVSpace, Iterable[Union[PauliSentence, Operator]]]):
->>>>>>> ee1cbfe3
     if isinstance(basis, PauliVSpace):
         basis = basis.basis
 
@@ -329,14 +301,6 @@
 
 def check_orthonormal(g, inner_product):
     """Utility function to check if operators in ``g`` are orthonormal with respect to the provided ``inner_product``"""
-<<<<<<< HEAD
-    norm = np.zeros((len(g), len(g)), dtype=complex)
-    for i, gi in enumerate(g):
-        for j, gj in enumerate(g):
-            norm[i, j] = inner_product(gi, gj)
-
-    return np.allclose(norm, np.eye(len(norm)))
-=======
     for op in g:
         if not np.isclose(inner_product(op, op), 1.0):
             return False
@@ -344,15 +308,11 @@
         if not np.isclose(inner_product(opi, opj), 0.0):
             return False
     return True
->>>>>>> ee1cbfe3
 
 
 def trace_inner_product(
     A: Union[PauliSentence, Operator, np.ndarray], B: Union[PauliSentence, Operator, np.ndarray]
 ):
-<<<<<<< HEAD
-    r"""Trace inner product :math:`\langle A, B \rangle = \text{tr}\left(A^\dagger B\right)/\text{dim}(A)`"""
-=======
     r"""Trace inner product :math:`\langle A, B \rangle = \text{tr}\left(A^\dagger B\right)/\text{dim}(A)`.
     If the inputs are ``np.ndarray``, leading broadcasting axes are supported for either or both
     inputs.
@@ -360,30 +320,18 @@
     if getattr(A, "pauli_rep", None) is not None and getattr(B, "pauli_rep", None) is not None:
         return (A.pauli_rep @ B.pauli_rep).trace()
 
->>>>>>> ee1cbfe3
     if not isinstance(A, type(B)):
         raise TypeError("Both input operators need to be of the same type")
 
     if isinstance(A, np.ndarray):
-<<<<<<< HEAD
-        assert np.allclose(A.shape, B.shape)
-        return np.trace(A.conj().T @ B) / (len(A))
-=======
         assert A.shape[-2:] == B.shape[-2:]
         # The axes of the first input are switched, compared to tr[A@B], because we need to
         # transpose A.
         return np.tensordot(A.conj(), B, axes=[[-1, -2], [-1, -2]]) / A.shape[-1]
->>>>>>> ee1cbfe3
 
     if isinstance(A, (PauliSentence, PauliWord)):
         return (A @ B).trace()
 
-<<<<<<< HEAD
-    if getattr(A, "pauli_rep", None) is not None and getattr(B, "pauli_rep", None) is not None:
-        return (A.pauli_rep @ B.pauli_rep).trace()
-
-    return NotImplemented
-=======
     raise NotImplementedError
 
 
@@ -401,7 +349,6 @@
     new_adj = np.einsum("mnp,im->inp", adj, np.linalg.pinv(basis_change.T))
     new_adj = np.einsum("mnp,in->mip", new_adj, basis_change)
     return np.einsum("mnp,ip->mni", new_adj, basis_change)
->>>>>>> ee1cbfe3
 
 
 def adjvec_to_op(adj_vecs, basis):
