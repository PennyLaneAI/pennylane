--- conflicted
+++ resolved
@@ -200,13 +200,8 @@
         assert adj.shape == (len(vec_H), len(theta), len(vec_H))
         # Implement Ad_(K_1 .. K_|k|) (vec_H), so that we get K_1 .. K_|k| H K^†_|k| .. K^†_1
 
-<<<<<<< HEAD
-        for i in range(dim_k):
-            res @= jax.scipy.linalg.expm(theta[i] * adj[i])
-=======
         for i in range(dim_k - 1, -1, -1):
             vec_H = jax.scipy.linalg.expm(theta[i] * adj[:, i]) @ vec_H
->>>>>>> 3102d53f
 
         return (gammavec @ vec_H).real
 
