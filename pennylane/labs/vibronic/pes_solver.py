# Copyright 2025 Xanadu Quantum Technologies Inc.

# Licensed under the Apache License, Version 2.0 (the "License");
# you may not use this file except in compliance with the License.
# You may obtain a copy of the License at

#     http://www.apache.org/licenses/LICENSE-2.0

# Unless required by applicable law or agreed to in writing, software
# distributed under the License is distributed on an "AS IS" BASIS,
# WITHOUT WARRANTIES OR CONDITIONS OF ANY KIND, either express or implied.
# See the License for the specific language governing permissions and
# limitations under the License.
"""This module contains functions to calculate potential energy surfaces
per normal modes on a grid."""

import numpy as np
import scipy as sp

from pathlib import Path
from tempfile import TemporaryDirectory

import pyscf
from pyscf.hessian import thermo

from scipy.spatial.transform import Rotation

from itertools import combinations

from pyscf import gto, scf, mcscf, tdscf, cc
from pyscf.fci import direct_spin0
from pyscf.symm.geom import SymmSys
from gpu4pyscf.dft import rks, uks

from pennylane import concurrency, qchem

from pennylane.qchem.vibrational.vibrational_class import (
    VibrationalPES,
    optimize_geometry,
)


def _run_casscf(
    symbols,
    coords,
    ncas,
    nelecas,
    basis="6-31g*",
    max_macro=50,
    max_micro=20,
    conv_tol=1e-7,
    nroots=2,
    restrict_to_singlet=True,
    spin=0,
    point_group=None,
):
    """
    Run CASSCF calculation and return energies.

    Args:


    Returns:
        List of CASSCF energies for each root
    """

    coords = [[symbol, tuple(np.array(coords)[i])] for i, symbol in enumerate(symbols)]

    mol = gto.Mole()
    mol.atom = coords
    mol.unit = "Angstrom"
    mol.basis = basis
    mol.spin = spin
    if point_group:
        mol.symmetry = point_group.lower()
        mol.symmetry_subgroup = point_group.lower()

    mol.build()

    # Run RHF/UHF based on spin
    if mol.spin == 0:
        mf = scf.RHF(mol)
    else:
        mf = scf.UHF(mol)
    mf.kernel()

    # Run CASSCF
    mc = mcscf.CASSCF(mf, ncas, nelecas)
    mc.conv_tol = conv_tol

    # Set spin restriction if requested
    if restrict_to_singlet:
        if mol.spin != 0:
            raise ValueError("Cannot restrict to singlet for open-shell system")
        mc.fcisolver = direct_spin0.FCISolver(mol)
        mc.fcisolver.spin = 0
        mc.fix_spin_(shift=0.2, ss=0)
    else:
        # For open-shell systems, use appropriate FCI solver
        if mol.spin != 0:
            from pyscf.fci import direct_spin1

            mc.fcisolver = direct_spin1.FCISolver(mol)
            mc.fcisolver.spin = mol.spin

    # Compute multiple roots if requested
    if nroots > 1:
        weights = [1.0 / nroots] * nroots
        mc.fcisolver.nroots = nroots
        mc = mc.state_average_(weights)
        mc.verbose = 3
        mc.kernel()
        if not mc.converged:
            raise ValueError("The CASSCF did NOT converge.")
        # CASSCF energies for all states:
        energies = mc.e_states
    else:
        energies = [mc.kernel()[0]]

    return energies


def _run_tddft(
    symbols,
    coords,
    basis="6-31g*",
    functional="cam-b3lyp",
    nroots=2,
    conv_tol=1e-7,
    max_cycle=50,
    restrict_to_singlet=True,
    spin=0,
    point_group=None,
):
    """
    Run TDDFT calculation and return energies.

    Args:
        mol: PySCF Mole object

    Returns:
        List of TDDFT energies in Hartree, including ground state
    """

    coords = [[symbol, tuple(np.array(coords)[i])] for i, symbol in enumerate(symbols)]

    mol = gto.Mole()
    mol.atom = coords
    mol.unit = "Angstrom"
    mol.basis = basis
    mol.spin = spin
    if point_group:
        mol.symmetry = point_group.lower()
        mol.symmetry_subgroup = point_group.lower()

    mol.build()

    # Run DFT based on spin
    if mol.spin == 0:
        mf = scf.RKS(mol)
    else:
        mf = scf.UKS(mol)
    mf.xc = functional
    mf.kernel()

    # Get ground state energy
    gs_energy = mf.e_tot

    # Run TDDFT
    td = tdscf.TDA(mf)
    td.nstates = nroots - 1
    td.conv_tol = conv_tol
    td.max_cycle = max_cycle

    # Set spin restriction if requested
    if restrict_to_singlet:
        if mol.spin != 0:
            raise ValueError("Cannot restrict to singlet for open-shell system")
        td.singlet = True
    else:
        td.singlet = False

    # Run calculation
    td.kernel()
    td.analyze(verbose=4)

    # Get excitation energies (in eV) and convert to Hartree
    excitation_energies = td.e / 27.2114

    # Add ground state energy to get total energies
    energies = [gs_energy] + [gs_energy + e for e in excitation_energies]

    return energies


<<<<<<< HEAD
def _run_tddft_gpu(
    symbols,
    coords,
    basis="6-31g*",
    functional="cam-b3lyp",
    nroots=2,
    conv_tol=1e-7,
    max_cycle=50,
    restrict_to_singlet=True,
    spin=0,
    point_group=None,
):
    """
    Run TDDFT calculation and return energies.
=======
def _run_eom_ccsd(
    symbols,
    coords,
    basis="6-31g*",
    nroots=2,
    conv_tol=1e-7,
    conv_tol_eom=1e-6,
    max_cycle=50,
    max_cycle_eom=20,
    restrict_to_singlet=True,
    spin=0,
    point_group=None,
    frozen=None,
):
    """
    Run EOM-CCSD calculation and return energies.
>>>>>>> 43ca228a

    Args:
        mol: PySCF Mole object

    Returns:
<<<<<<< HEAD
        List of TDDFT energies in Hartree, including ground state
    """

=======
        List of EOM-CCSD energies in Hartree, including ground state
    """
>>>>>>> 43ca228a
    coords = [[symbol, tuple(np.array(coords)[i])] for i, symbol in enumerate(symbols)]

    mol = gto.Mole()
    mol.atom = coords
    mol.unit = "Angstrom"
    mol.basis = basis
    mol.spin = spin
    if point_group:
        mol.symmetry = point_group.lower()
        mol.symmetry_subgroup = point_group.lower()

    mol.build()

<<<<<<< HEAD
    # Run DFT based on spin
    if mol.spin == 0:
        mf = rks.RKS(mol)
    else:
        mf = uks.UKS(mol)
    mf.xc = functional
=======
    # Run HF based on spin
    if mol.spin == 0:
        mf = scf.RHF(mol)
    else:
        mf = scf.UHF(mol)

>>>>>>> 43ca228a
    mf.kernel()

    # Get ground state energy
    gs_energy = mf.e_tot

<<<<<<< HEAD
    # Run TDDFT
    td = mf.TDA()
    td.nstates = nroots - 1
    td.conv_tol = conv_tol
    td.max_cycle = max_cycle

    # Set spin restriction if requested
    if restrict_to_singlet:
        if mol.spin != 0:
            raise ValueError("Cannot restrict to singlet for open-shell system")
        td.singlet = True
    else:
        td.singlet = False

    print("DEBUG: Running TDDFT kernel...")
    # Run calculation
    td.kernel()
    print("DEBUG: TDDFT kernel completed")
    td.analyze(verbose=4)



    # Get excitation energies (in eV) and convert to Hartree
    excitation_energies = td.e / 27.2114

    # Add ground state energy to get total energies
    energies = [gs_energy] + [gs_energy + e for e in excitation_energies]
=======
    # Run CCSD
    if mol.spin == 0:
        mycc = cc.RCCSD(mf)
    else:
        mycc = cc.UCCSD(mf)

    # Set convergence parameters
    mycc.conv_tol = conv_tol
    mycc.max_cycle = max_cycle

    # Set frozen orbitals if specified
    if frozen is not None:
        mycc.frozen = frozen

    mycc.kernel()

    if not mycc.converged:
        raise RuntimeError("CCSD calculation did not converge")

    # Run EOM-CCSD
    if mol.spin == 0:
        energies_eomcc, cvecs_eomcc = mycc.eomee_ccsd_singlet(nroots=nroots - 1)
    else:
        energies_eomcc, cvecs_eomcc = cc.EOM(mycc)  # placeholder

    # Get excitation energies and convert to total energies
    excitation_energies = energies_eomcc

    energies = [mycc.e_tot] + [gs_energy + e for e in [excitation_energies]]
>>>>>>> 43ca228a

    return energies<|MERGE_RESOLUTION|>--- conflicted
+++ resolved
@@ -193,7 +193,6 @@
     return energies
 
 
-<<<<<<< HEAD
 def _run_tddft_gpu(
     symbols,
     coords,
@@ -208,7 +207,69 @@
 ):
     """
     Run TDDFT calculation and return energies.
-=======
+
+    Args:
+        mol: PySCF Mole object
+
+    Returns:
+        List of TDDFT energies in Hartree, including ground state
+    """
+
+    coords = [[symbol, tuple(np.array(coords)[i])] for i, symbol in enumerate(symbols)]
+
+    mol = gto.Mole()
+    mol.atom = coords
+    mol.unit = "Angstrom"
+    mol.basis = basis
+    mol.spin = spin
+    if point_group:
+        mol.symmetry = point_group.lower()
+        mol.symmetry_subgroup = point_group.lower()
+
+    mol.build()
+
+    # Run DFT based on spin
+    if mol.spin == 0:
+        mf = rks.RKS(mol)
+    else:
+        mf = uks.UKS(mol)
+    mf.xc = functional
+    mf.kernel()
+
+    # Get ground state energy
+    gs_energy = mf.e_tot
+
+    # Run TDDFT
+    td = mf.TDA()
+    td.nstates = nroots - 1
+    td.conv_tol = conv_tol
+    td.max_cycle = max_cycle
+
+    # Set spin restriction if requested
+    if restrict_to_singlet:
+        if mol.spin != 0:
+            raise ValueError("Cannot restrict to singlet for open-shell system")
+        td.singlet = True
+    else:
+        td.singlet = False
+
+    print("DEBUG: Running TDDFT kernel...")
+    # Run calculation
+    td.kernel()
+    print("DEBUG: TDDFT kernel completed")
+    td.analyze(verbose=4)
+
+
+
+    # Get excitation energies (in eV) and convert to Hartree
+    excitation_energies = td.e / 27.2114
+
+    # Add ground state energy to get total energies
+    energies = [gs_energy] + [gs_energy + e for e in excitation_energies]
+
+    return energies
+
+
 def _run_eom_ccsd(
     symbols,
     coords,
@@ -225,20 +286,13 @@
 ):
     """
     Run EOM-CCSD calculation and return energies.
->>>>>>> 43ca228a
 
     Args:
         mol: PySCF Mole object
 
     Returns:
-<<<<<<< HEAD
-        List of TDDFT energies in Hartree, including ground state
-    """
-
-=======
         List of EOM-CCSD energies in Hartree, including ground state
     """
->>>>>>> 43ca228a
     coords = [[symbol, tuple(np.array(coords)[i])] for i, symbol in enumerate(symbols)]
 
     mol = gto.Mole()
@@ -252,55 +306,17 @@
 
     mol.build()
 
-<<<<<<< HEAD
-    # Run DFT based on spin
-    if mol.spin == 0:
-        mf = rks.RKS(mol)
-    else:
-        mf = uks.UKS(mol)
-    mf.xc = functional
-=======
     # Run HF based on spin
     if mol.spin == 0:
         mf = scf.RHF(mol)
     else:
         mf = scf.UHF(mol)
 
->>>>>>> 43ca228a
     mf.kernel()
 
     # Get ground state energy
     gs_energy = mf.e_tot
 
-<<<<<<< HEAD
-    # Run TDDFT
-    td = mf.TDA()
-    td.nstates = nroots - 1
-    td.conv_tol = conv_tol
-    td.max_cycle = max_cycle
-
-    # Set spin restriction if requested
-    if restrict_to_singlet:
-        if mol.spin != 0:
-            raise ValueError("Cannot restrict to singlet for open-shell system")
-        td.singlet = True
-    else:
-        td.singlet = False
-
-    print("DEBUG: Running TDDFT kernel...")
-    # Run calculation
-    td.kernel()
-    print("DEBUG: TDDFT kernel completed")
-    td.analyze(verbose=4)
-
-
-
-    # Get excitation energies (in eV) and convert to Hartree
-    excitation_energies = td.e / 27.2114
-
-    # Add ground state energy to get total energies
-    energies = [gs_energy] + [gs_energy + e for e in excitation_energies]
-=======
     # Run CCSD
     if mol.spin == 0:
         mycc = cc.RCCSD(mf)
@@ -330,6 +346,5 @@
     excitation_energies = energies_eomcc
 
     energies = [mycc.e_tot] + [gs_energy + e for e in [excitation_energies]]
->>>>>>> 43ca228a
 
     return energies