--- conflicted
+++ resolved
@@ -39,11 +39,7 @@
 )
 
 from .pes_vibronic_utils import _harmonic_analysis, _grid_points, _generate_1d_grid
-<<<<<<< HEAD
-from .pes_solver import _run_casscf, _run_tddft, _run_tddft_gpu
-=======
 from .pes_solver import _run_casscf, _run_tddft, _run_eom_ccsd
->>>>>>> 43ca228a
 
 
 # constants
