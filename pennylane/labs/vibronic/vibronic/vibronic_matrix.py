--- conflicted
+++ resolved
@@ -112,30 +112,12 @@
 
         for term in word.terms:
             term_op_norm = math.prod(map(lambda op: op_norm(gridpoints) ** len(op), term.ops))
-<<<<<<< HEAD
             compiled = jit(term.coeffs.compute)
             coeff_sum = sum(
                 abs(compiled(index))
-                for index in product(range(self.modes), repeat=len(term.ops))
-            )
-=======
-            coeff_sum = sum(abs(term.coeffs.compute(index)) for index in term.coeffs.nonzero)
->>>>>>> 696601c4
+                for index in term.coeffs.nonzero
+            )
             norm += coeff_sum * term_op_norm
-
-        return norm
-
-    def _norm_base_case_bad(self, gridpoints: int) -> float:
-        if self.states != 1:
-            raise RuntimeError("Base case called on VibronicMatrix with >1 state")
-
-        word = self.block(0, 0)
-        norm = 0
-
-        for term in word.terms:
-            term_op_norm = math.prod(map(lambda op: op_norm(gridpoints) ** len(op), term.ops))
-            scalar = term.coeffs.compute_average() * (self.modes ** len(term.ops))
-            norm += scalar * term_op_norm
 
         return norm
 
@@ -278,7 +260,6 @@
                 print(f"{count}/{len(word.terms)}", self.modes ** len(term.ops), end - start)
 
 
-@jit
 def commutator(a: VibronicMatrix, b: VibronicMatrix):
     """Return the commutator [a, b] = ab - ba"""
     return a @ b - b @ a