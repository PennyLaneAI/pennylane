"""The VibronicMatrix class"""

from __future__ import annotations

import math
from itertools import product
from typing import Dict, Tuple, Union

import numpy as np
import scipy as sp
from jax import jit

from pennylane.labs.vibronic.utils import _kron, _zeros, is_pow_2, op_norm, word_to_matrix

from .vibronic_term import VibronicWord


class VibronicMatrix:
    """The VibronicMatrix class"""

    def __init__(
        self,
        states: int,
        modes: int,
        blocks: Dict[Tuple[int, int], VibronicWord] = None,
        sparse: bool = False,
    ) -> VibronicMatrix:

        if not is_pow_2(states) or states == 0:
            raise ValueError(f"The number of states must be a power of 2, got {states}.")

        if blocks is None:
            blocks = {}

        self._blocks = blocks
        self.states = states
        self.modes = modes
        self.sparse = sparse

    def block(self, row: int, col: int) -> VibronicWord:
        """Return the block indexed at (row, col)"""
        if row < 0 or col < 0:
            raise IndexError(f"Index cannot be negative, got {(row, col)}.")
        if row >= self.states or col >= self.states:
            raise IndexError(
                f"Index out of bounds. Got {(row, col)} but there are only {self.states} states."
            )

        return self._blocks.get((row, col), VibronicWord.zero_word())

    def set_block(self, row: int, col: int, word: VibronicWord) -> None:
        """Set the value of the block indexed at (row, col)"""
        if not isinstance(word, VibronicWord):
            raise TypeError(f"Block value must be VibronicWord. Got {type(word)}.")
        if row < 0 or col < 0:
            raise IndexError(f"Index cannot be negative, got {(row, col)}.")
        if row >= self.states or col >= self.states:
            raise IndexError(
                f"Index out of bounds. Got {(row, col)} but there are only {self.states} states."
            )

        if word.is_zero:
            return

        self._blocks[(row, col)] = word

    def matrix(
        self, gridpoints: int, sparse: bool = False
    ) -> Union[np.ndarray, sp.sparse.csr_matrix]:
        """Returns a sparse matrix representing the operator discretized on the given number of gridpoints"""
        dim = self.states * gridpoints**self.modes
        matrix = _zeros((dim, dim), sparse=sparse)

        for index, word in self._blocks.items():
            if sparse:
                data = np.array([1])
                indices = (np.array([index[0]]), np.array([index[1]]))
                shape = (self.states, self.states)
                indicator = sp.sparse.csr_matrix((data, indices), shape=shape)
            else:
                indicator = np.zeros(shape=(self.states, self.states))
                indicator[index] = 1

            block = word_to_matrix(word, self.modes, gridpoints, sparse=sparse)
            matrix += _kron(indicator, block)

        return matrix

    def norm(self, gridpoints: int) -> float:
        """Compute the spectral norm"""

        if not is_pow_2(gridpoints) or gridpoints <= 0:
            raise ValueError(
                f"Number of gridpoints must be a positive power of 2, got {gridpoints}."
            )

        return self._norm(gridpoints)

    def _norm(self, gridpoints: int) -> float:
        # pylint: disable=protected-access
        if self.states == 1:
            return self._norm_base_case(gridpoints)

        top_left, top_right, bottom_left, bottom_right = self._partition_into_quadrants()

        norm1 = max(top_left._norm(gridpoints), bottom_right._norm(gridpoints))
        norm2 = math.sqrt(top_right._norm(gridpoints) * bottom_left._norm(gridpoints))

        return norm1 + norm2

    def _norm_base_case(self, gridpoints: int) -> float:
        if self.states != 1:
            raise RuntimeError("Base case called on VibronicMatrix with >1 state")

        if self.sparse:
            return self._norm_base_case_sparse(gridpoints)

        word = self.block(0, 0)
        norm = 0

        for term in word.terms:
            term_op_norm = math.prod(map(lambda op: op_norm(gridpoints) ** len(op), term.ops))
<<<<<<< HEAD
            compiled = jit(term.coeffs.compute)
            coeff_sum = sum(
                abs(compiled(index))
                for index in term.coeffs.nonzero
=======
            coeff_sum = sum(
                abs(term.coeffs.compute(index))
                for index in product(range(self.modes), repeat=len(term.ops))
>>>>>>> abcfa2f3
            )
            norm += coeff_sum * term_op_norm

        return norm

<<<<<<< HEAD
=======
    def _norm_base_case_sparse(self, gridpoints: int) -> float:
        word = self.block(0, 0)
        norm = 0

        for term in word.terms:
            term_op_norm = math.prod(map(lambda op: op_norm(gridpoints) ** len(op), term.ops))
            coeff_sum = sum(abs(term.coeffs.compute(index)) for index in term.coeffs.nonzero())
            norm += coeff_sum * term_op_norm

        return norm

>>>>>>> abcfa2f3
    def __add__(self, other: VibronicMatrix) -> VibronicMatrix:
        if self.states != other.states:
            raise ValueError(
                f"Cannot add VibronicMatrix on {self.states} states with VibronicMatrix on {other.states} states."
            )

        if self.modes != other.modes:
            raise ValueError(
                f"Cannot add VibronicMatrix on {self.modes} modes with VibronicMatrix on {other.modes} modes."
            )

        new_blocks = {}
        l_keys = set(self._blocks.keys())
        r_keys = set(other._blocks.keys())

        for key in l_keys.intersection(r_keys):
            new_blocks[key] = self._blocks[key] + other._blocks[key]

        for key in l_keys.difference(r_keys):
            new_blocks[key] = self._blocks[key]

        for key in r_keys.difference(l_keys):
            new_blocks[key] = other._blocks[key]

        return VibronicMatrix(
            self.states, self.modes, new_blocks, sparse=(self.sparse and other.sparse)
        )

    def __sub__(self, other: VibronicMatrix) -> VibronicMatrix:
        if self.states != other.states:
            raise ValueError(
                f"Cannot subtract VibronicMatrix on {self.states} states with VibronicMatrix on {other.states} states."
            )

        if self.modes != other.modes:
            raise ValueError(
                f"Cannot subtract VibronicMatrix on {self.modes} modes with VibronicMatrix on {other.modes} modes."
            )

        new_blocks = {}

        l_keys = set(self._blocks.keys())
        r_keys = set(other._blocks.keys())

        for key in l_keys.intersection(r_keys):
            new_blocks[key] = self._blocks[key] - other._blocks[key]

        for key in l_keys.difference(r_keys):
            new_blocks[key] = self._blocks[key]

        for key in r_keys.difference(l_keys):
            new_blocks[key] = (-1) * other._blocks[key]

        return VibronicMatrix(
            self.states, self.modes, new_blocks, sparse=(self.sparse and other.sparse)
        )

    def __mul__(self, scalar: float) -> VibronicMatrix:
        new_blocks = {}
        for key in self._blocks.keys():
            new_blocks[key] = scalar * self._blocks[key]

        return VibronicMatrix(self.states, self.modes, new_blocks, sparse=self.sparse)

    __rmul__ = __mul__

    def __imul__(self, scalar: float) -> VibronicMatrix:
        for key in self._blocks.keys():
            self._blocks[key] *= scalar

        return self

    def __matmul__(self, other: VibronicMatrix) -> VibronicMatrix:
        if self.states != other.states:
            raise ValueError(
                f"Cannot multiply VibronicMatrix on {self.states} states with VibronicMatrix on {other.states} states."
            )

        if self.modes != other.modes:
            raise ValueError(
                f"Cannot multiply VibronicMatrix on {self.modes} states with VibronicMatrix on {other.modes} states."
            )

        product_matrix = VibronicMatrix(
            self.states, self.modes, sparse=(self.sparse and other.sparse)
        )

        for i, j in product(range(self.states), repeat=2):
            block_products = [self.block(i, k) @ other.block(k, j) for k in range(self.states)]
            block_sum = sum(block_products, VibronicWord.zero_word())
            product_matrix.set_block(i, j, block_sum)

        return product_matrix

    def __eq__(self, other: VibronicMatrix):
        if self.states != other.states:
            return False

        if self.modes != other.modes:
            return False

        if self._blocks != other._blocks:
            return False

        return True

    def _partition_into_quadrants(self) -> Tuple[VibronicMatrix]:
        # pylint: disable=chained-comparison
        half = self.states // 2

        top_left = VibronicMatrix(half, self.modes, {}, sparse=self.sparse)
        top_right = VibronicMatrix(half, self.modes, {}, sparse=self.sparse)
        bottom_left = VibronicMatrix(half, self.modes, {}, sparse=self.sparse)
        bottom_right = VibronicMatrix(half, self.modes, {}, sparse=self.sparse)

        for index, word in self._blocks.items():
            x, y = index

            if x < half and y < half:
                top_left.set_block(x, y, word)
            if x < half and y >= half:
                top_right.set_block(x, y - half, word)
            if x >= half and y < half:
                bottom_left.set_block(x - half, y, word)
            if x >= half and y >= half:
                bottom_right.set_block(x - half, y - half, word)

        return top_left, top_right, bottom_left, bottom_right

<<<<<<< HEAD
    def iterate_over_coeffs(self) -> int:
        """Find number of coefficients"""
        import time

        for _, word in self._blocks.items():
            for count, term in enumerate(word.terms):
                compiled = jax.jit(term.coeffs.compute)

                start = time.time()
                for index in product(range(self.modes), repeat=len(term.ops)):
                    compiled(index)
                end = time.time()

                print(f"{count}/{len(word.terms)}", self.modes ** len(term.ops), end - start)

=======
>>>>>>> abcfa2f3

def commutator(a: VibronicMatrix, b: VibronicMatrix):
    """Return the commutator [a, b] = ab - ba"""
    return a @ b - b @ a<|MERGE_RESOLUTION|>--- conflicted
+++ resolved
@@ -120,23 +120,15 @@
 
         for term in word.terms:
             term_op_norm = math.prod(map(lambda op: op_norm(gridpoints) ** len(op), term.ops))
-<<<<<<< HEAD
             compiled = jit(term.coeffs.compute)
             coeff_sum = sum(
                 abs(compiled(index))
-                for index in term.coeffs.nonzero
-=======
-            coeff_sum = sum(
-                abs(term.coeffs.compute(index))
                 for index in product(range(self.modes), repeat=len(term.ops))
->>>>>>> abcfa2f3
             )
             norm += coeff_sum * term_op_norm
 
         return norm
 
-<<<<<<< HEAD
-=======
     def _norm_base_case_sparse(self, gridpoints: int) -> float:
         word = self.block(0, 0)
         norm = 0
@@ -148,7 +140,6 @@
 
         return norm
 
->>>>>>> abcfa2f3
     def __add__(self, other: VibronicMatrix) -> VibronicMatrix:
         if self.states != other.states:
             raise ValueError(
@@ -278,25 +269,6 @@
 
         return top_left, top_right, bottom_left, bottom_right
 
-<<<<<<< HEAD
-    def iterate_over_coeffs(self) -> int:
-        """Find number of coefficients"""
-        import time
-
-        for _, word in self._blocks.items():
-            for count, term in enumerate(word.terms):
-                compiled = jax.jit(term.coeffs.compute)
-
-                start = time.time()
-                for index in product(range(self.modes), repeat=len(term.ops)):
-                    compiled(index)
-                end = time.time()
-
-                print(f"{count}/{len(word.terms)}", self.modes ** len(term.ops), end - start)
-
-=======
->>>>>>> abcfa2f3
-
 def commutator(a: VibronicMatrix, b: VibronicMatrix):
     """Return the commutator [a, b] = ab - ba"""
     return a @ b - b @ a