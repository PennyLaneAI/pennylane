"""Test matrix operations"""

from typing import Dict, Tuple

import numpy as np
import pytest

from pennylane.labs.trotter.realspace import (
    RealspaceCoeffs,
    RealspaceOperator,
    RealspaceSum,
    VibronicMatrix,
)
from pennylane.labs.trotter.realspace.matrix import op_norm

# pylint: disable=too-many-arguments


def _coeffs(states: int, modes: int, order: int):
    """Produce random coefficients for input"""

    phis = []
    symmetric_phis = []
    for i in range(order + 1):
        shape = (states, states) + (modes,) * i
        phi = np.random.random(size=shape)
        phis.append(phi)
        symmetric_phis.append(np.zeros(shape))

    for phi in phis:
        for i in range(states):
            for j in range(states):
                phi[i, j] = (phi[i, j] + phi[i, j].T) / 2

    for phi, symmetric_phi in zip(phis, symmetric_phis):
        for i in range(states):
            for j in range(states):
                symmetric_phi[i, j] = (phi[i, j] + phi[j, i]) / 2

    return np.random.random(size=(modes,)), symmetric_phis


vword0 = RealspaceSum(
    2, [RealspaceOperator(2, tuple(), RealspaceCoeffs.tensor_node(np.array(0.5)))]
)
blocks0 = {(0, 0): vword0}
vmat0 = VibronicMatrix(1, 2, blocks0)

vword1 = RealspaceSum(2, [RealspaceOperator(2, ("P",), RealspaceCoeffs.tensor_node(np.array([1])))])
blocks1 = {(0, 0): vword1}
vmat1 = VibronicMatrix(1, 1, blocks1)

vword2a = RealspaceSum(
    2, [RealspaceOperator(2, ("P", "P"), RealspaceCoeffs.tensor_node(np.array([[0, 1], [2, 3]])))]
)
vword2b = RealspaceSum(
    2, [RealspaceOperator(2, ("P",), RealspaceCoeffs.tensor_node(np.array([1, 2])))]
)
blocks2 = {(0, 0): vword2a, (1, 1): vword2b}
vmat2 = VibronicMatrix(2, 2, blocks2)

blocks3 = {(0, 1): vword2a, (1, 0): vword2b}
vmat3 = VibronicMatrix(2, 2, blocks3)

blocks4 = {(0, 0): vword2a, (0, 1): vword2a, (1, 0): vword2b, (1, 1): vword2b}
vmat4 = VibronicMatrix(2, 2, blocks4)


class TestMatrix:
    """Test properties of the VibronicMatrix class"""

    params = [
        (blocks2, 2, 2, 2, False, 6 * op_norm(2) ** 2),
        (blocks2, 4, 2, 2, False, 6 * op_norm(4) ** 2),
        (blocks2, 2, 2, 2, True, 6 * op_norm(2) ** 2),
        (blocks2, 4, 2, 2, True, 6 * op_norm(4) ** 2),
        (blocks3, 2, 2, 2, False, np.sqrt(18 * op_norm(2) ** 3)),
        (blocks3, 4, 2, 2, False, np.sqrt(18 * op_norm(4) ** 3)),
        (blocks3, 2, 2, 2, True, np.sqrt(18 * op_norm(2) ** 3)),
        (blocks3, 4, 2, 2, True, np.sqrt(18 * op_norm(4) ** 3)),
        (blocks4, 2, 2, 2, False, 6 * op_norm(2) ** 2 + np.sqrt(18 * op_norm(2) ** 3)),
        (blocks4, 4, 2, 2, False, 6 * op_norm(4) ** 2 + np.sqrt(18 * op_norm(4) ** 3)),
        (blocks4, 2, 2, 2, True, 6 * op_norm(2) ** 2 + np.sqrt(18 * op_norm(2) ** 3)),
        (blocks4, 4, 2, 2, True, 6 * op_norm(4) ** 2 + np.sqrt(18 * op_norm(4) ** 3)),
    ]

    @pytest.mark.parametrize("blocks, gridpoints, states, modes, sparse, expected", params)
    def test_norm(
        self,
        blocks: Dict[Tuple[int], RealspaceSum],
        gridpoints: int,
        states: int,
        modes: int,
        sparse: bool,
        expected: float,
    ):
        """Test that the norm is correct"""

        vmatrix = VibronicMatrix(states, modes, blocks)

        assert np.isclose(vmatrix.norm(gridpoints, sparse=sparse), expected)

    params = [
        (blocks2, 2, 2, 2, False),
        (blocks2, 4, 2, 2, False),
        (blocks2, 2, 2, 2, True),
        (blocks2, 4, 2, 2, True),
        (blocks3, 2, 2, 2, False),
        (blocks3, 4, 2, 2, False),
        (blocks3, 2, 2, 2, True),
        (blocks3, 4, 2, 2, True),
        (blocks4, 2, 2, 2, False),
        (blocks4, 4, 2, 2, False),
        (blocks4, 2, 2, 2, True),
        (blocks4, 4, 2, 2, True),
    ]

    @pytest.mark.parametrize("blocks, gridpoints, states, modes, sparse", params)
    def test_norm_against_numpy(
        self,
        blocks: Dict[Tuple[int], RealspaceSum],
        gridpoints: int,
        states: int,
        modes: int,
        sparse: bool,
    ):
        """Test that .norm is an upper bound on the true norm"""
        vmatrix = VibronicMatrix(states, modes, blocks)
<<<<<<< HEAD
        upper_bound = vmatrix.norm(gridpoints)
=======
        upper_bound = vmatrix.norm(gridpoints, sparse=sparse)
>>>>>>> 76551d4f
        norm = np.max(np.linalg.eigvals(vmatrix.matrix(gridpoints)))
        assert norm <= upper_bound<|MERGE_RESOLUTION|>--- conflicted
+++ resolved
@@ -126,10 +126,6 @@
     ):
         """Test that .norm is an upper bound on the true norm"""
         vmatrix = VibronicMatrix(states, modes, blocks)
-<<<<<<< HEAD
-        upper_bound = vmatrix.norm(gridpoints)
-=======
         upper_bound = vmatrix.norm(gridpoints, sparse=sparse)
->>>>>>> 76551d4f
         norm = np.max(np.linalg.eigvals(vmatrix.matrix(gridpoints)))
         assert norm <= upper_bound