import pytest

from pennylane.labs.resource_estimation import ResourceConstructor


def test_abstract_resource_decomp():
    class DummyClass(ResourceConstructor):
        def resource_params():
            return

        @staticmethod
        def resource_rep():
            return

    with pytest.raises(
        TypeError,
        match="Can't instantiate abstract class DummyClass with abstract method _resource_decomp",
    ):
        DummyClass()


def test_abstract_resource_params():
    class DummyClass(ResourceConstructor):
        @staticmethod
        def _resource_decomp():
            return

        def resource_rep():
            return

    with pytest.raises(
        TypeError,
<<<<<<< HEAD
        match="Can't instantiate abstract class DummyClass with abstract method _resource_decomp",
=======
        match="Can't instantiate abstract class DummyClass with abstract method resource_params",
>>>>>>> 09d64c33
    ):
        DummyClass()


def test_abstract_resource_rep():
    class DummyClass(ResourceConstructor):
        @staticmethod
        def _resource_decomp():
            return

<<<<<<< HEAD
=======
        def resource_params():
            return

>>>>>>> 09d64c33
    with pytest.raises(
        TypeError,
        match="Can't instantiate abstract class DummyClass with abstract method resource_rep",
    ):
        DummyClass()


def test_set_resources():
    class DummyClass(ResourceConstructor):
        def resource_params():
            return

        @staticmethod
        def resource_rep():
            return

        @staticmethod
        def _resource_decomp():
            return

    dummy = DummyClass()
    DummyClass.set_resources(lambda _: 5)
    assert DummyClass.resources(10) == 5<|MERGE_RESOLUTION|>--- conflicted
+++ resolved
@@ -30,11 +30,7 @@
 
     with pytest.raises(
         TypeError,
-<<<<<<< HEAD
-        match="Can't instantiate abstract class DummyClass with abstract method _resource_decomp",
-=======
         match="Can't instantiate abstract class DummyClass with abstract method resource_params",
->>>>>>> 09d64c33
     ):
         DummyClass()
 
@@ -45,12 +41,9 @@
         def _resource_decomp():
             return
 
-<<<<<<< HEAD
-=======
         def resource_params():
             return
 
->>>>>>> 09d64c33
     with pytest.raises(
         TypeError,
         match="Can't instantiate abstract class DummyClass with abstract method resource_rep",
