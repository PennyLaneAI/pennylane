--- conflicted
+++ resolved
@@ -576,11 +576,7 @@
         assert gc1 != gc4
 
     def test_add_method(self):
-<<<<<<< HEAD
-        """Test that the arimethic methods work as expected"""
-=======
         """Test that the arithmetic methods work as expected"""
->>>>>>> b97533d6
         op = DummyOp(x=5)
         op1 = DummyOp(x=6)
 
@@ -593,11 +589,7 @@
             _ = gc + gc2
 
     def test_mul_method(self):
-<<<<<<< HEAD
-        """Test that the arimethic methods work as expected"""
-=======
         """Test that the arithmetic methods work as expected"""
->>>>>>> b97533d6
         op = DummyOp(x=5)
         gc = GateCount(op, count=3)
 
