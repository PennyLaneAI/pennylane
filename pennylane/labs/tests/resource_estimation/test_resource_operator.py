# Copyright 2025 Xanadu Quantum Technologies Inc.

# Licensed under the Apache License, Version 2.0 (the "License");
# you may not use this file except in compliance with the License.
# You may obtain a copy of the License at

#     http://www.apache.org/licenses/LICENSE-2.0

# Unless required by applicable law or agreed to in writing, software
# distributed under the License is distributed on an "AS IS" BASIS,
# WITHOUT WARRANTIES OR CONDITIONS OF ANY KIND, either express or implied.
# See the License for the specific language governing permissions and
# limitations under the License.
"""
Test the base and abstract Resource class
"""
from typing import Hashable

import numpy as np
import pytest

import pennylane as qml
from pennylane.labs.resource_estimation import CompressedResourceOp, ResourceOperator
<<<<<<< HEAD
from pennylane.operation import Operator
=======
from pennylane.labs.resource_estimation.resource_operator import _make_hashable

# pylint: disable=protected-access, too-few-public-methods, no-self-use
>>>>>>> 0452d375


<<<<<<< HEAD

class ResourceDummyX(Operator, ResourceOperator):
=======
class ResourceDummyX(ResourceOperator):
>>>>>>> 0452d375
    """Dummy testing class representing X gate"""


class ResourceDummyQFT(ResourceOperator):
    """Dummy testing class representing QFT gate"""


class ResourceDummyQSVT(ResourceOperator):
    """Dummy testing class representing QSVT gate"""


class ResourceDummyTrotterProduct(ResourceOperator):
    """Dummy testing class representing TrotterProduct gate"""


class ResourceDummyAdjoint(ResourceOperator):
    """Dummy testing class representing the Adjoint symbolic operator"""


class TestCompressedResourceOp:
    """Testing the methods and attributes of the CompressedResourceOp class"""

    test_hamiltonian = qml.dot([1, -1, 0.5], [qml.X(0), qml.Y(1), qml.Z(0) @ qml.Z(1)])
    compressed_ops_and_params_lst = (
        ("DummyX", ResourceDummyX, {"num_wires": 1}, None),
        ("DummyQFT", ResourceDummyQFT, {"num_wires": 5}, None),
        ("DummyQSVT", ResourceDummyQSVT, {"num_wires": 3, "num_angles": 5}, None),
        (
            "DummyTrotterProduct",
            ResourceDummyTrotterProduct,
            {"Hamiltonian": test_hamiltonian, "num_steps": 5, "order": 2},
            None,
        ),
        ("X", ResourceDummyX, {"num_wires": 1}, "X"),
    )

    compressed_op_names = (
        "DummyX",
        "DummyQFT",
        "DummyQSVT",
        "DummyTrotterProduct",
        "X",
    )

    @pytest.mark.parametrize("name, op_type, parameters, name_param", compressed_ops_and_params_lst)
    def test_init(self, name, op_type, parameters, name_param):
        """Test that we can correctly instantiate CompressedResourceOp"""
        cr_op = CompressedResourceOp(op_type, parameters, name=name_param)

        assert cr_op._name == name
        assert cr_op.op_type is op_type
        assert cr_op.params == parameters
        assert sorted(cr_op._hashable_params) == sorted(tuple(parameters.items()))

    def test_hash(self):
        """Test that the hash method behaves as expected"""
        CmprssedQSVT1 = CompressedResourceOp(ResourceDummyQSVT, {"num_wires": 3, "num_angles": 5})
        CmprssedQSVT2 = CompressedResourceOp(ResourceDummyQSVT, {"num_wires": 3, "num_angles": 5})
        Other = CompressedResourceOp(ResourceDummyQFT, {"num_wires": 3})

        assert hash(CmprssedQSVT1) == hash(CmprssedQSVT1)  # compare same object
        assert hash(CmprssedQSVT1) == hash(CmprssedQSVT2)  # compare identical instance
        assert hash(CmprssedQSVT1) != hash(Other)

        # test dictionary as parameter
        CmprssedAdjoint1 = CompressedResourceOp(
            ResourceDummyAdjoint, {"base_class": ResourceDummyQFT, "base_params": {"num_wires": 1}}
        )
        CmprssedAdjoint2 = CompressedResourceOp(
            ResourceDummyAdjoint, {"base_class": ResourceDummyQFT, "base_params": {"num_wires": 1}}
        )
        Other = CompressedResourceOp(
            ResourceDummyAdjoint, {"base_class": ResourceDummyQFT, "base_params": {"num_wires": 2}}
        )

        assert hash(CmprssedAdjoint1) == hash(CmprssedAdjoint1)
        assert hash(CmprssedAdjoint1) == hash(CmprssedAdjoint2)
        assert hash(CmprssedAdjoint1) != hash(Other)

    def test_equality(self):
        """Test that the equality methods behaves as expected"""
        CmprssedQSVT1 = CompressedResourceOp(ResourceDummyQSVT, {"num_wires": 3, "num_angles": 5})
        CmprssedQSVT2 = CompressedResourceOp(ResourceDummyQSVT, {"num_wires": 3, "num_angles": 5})
        CmprssedQSVT3 = CompressedResourceOp(ResourceDummyQSVT, {"num_angles": 5, "num_wires": 3})
        Other = CompressedResourceOp(ResourceDummyQFT, {"num_wires": 3})

        assert CmprssedQSVT1 == CmprssedQSVT2  # compare identical instance
        assert CmprssedQSVT1 == CmprssedQSVT3  # compare swapped parameters
        assert CmprssedQSVT1 != Other

    @pytest.mark.parametrize("args, name", zip(compressed_ops_and_params_lst, compressed_op_names))
    def test_name(self, args, name):
        """Test that the name method behaves as expected."""
        _, op_type, parameters, name_param = args
        cr_op = CompressedResourceOp(op_type, parameters, name=name_param)

        assert cr_op.name == name

    @pytest.mark.parametrize("args", compressed_ops_and_params_lst)
    def test_repr(self, args):
        """Test that the name method behaves as expected."""
        _, op_type, parameters, name_param = args

        cr_op = CompressedResourceOp(op_type, parameters, name=name_param)

        op_name = op_type.__name__
        expected_params_str_parts = [f"{k!r}:{v!r}" for k, v in sorted(parameters.items())]
        expected_params_str = ", ".join(expected_params_str_parts)

        expected_repr_string = f"CompressedResourceOp({op_name}, params={{{expected_params_str}}})"
        assert str(cr_op) == expected_repr_string

    def test_type_error(self):
        """Test that an error is raised if wrong type is provided for op_type."""
        with pytest.raises(TypeError, match="op_type must be a subclass of ResourceOperator."):
            CompressedResourceOp(type(1))


@pytest.mark.parametrize(
    "input_obj, expected_hashable",
    [
        (123, 123),
        ("hello", "hello"),
        (3.14, 3.14),
        (None, None),
        ((1, 2, 3), (1, 2, 3)),
        ([], ()),
        ([1, 2, 3], (1, 2, 3)),
        ([[1, 2], [3, 4]], ((1, 2), (3, 4))),
        (set(), ()),
        ({3, 1, 2}, (1, 2, 3)),
        ({}, ()),
        ({"b": 2, "a": 1}, (("a", 1), ("b", 2))),
        ({"key": [1, 2]}, (("key", (1, 2)),)),
        ({"nested": {"x": 1, "y": [2, 3]}}, (("nested", (("x", 1), ("y", (2, 3)))),)),
        (np.array([1, 2, 3]), (1, 2, 3)),
        (np.array([["a", "b"], ["c", "d"]]), (("a", "b"), ("c", "d"))),
        ([{"a": 1}, {2, 3}], ((("a", 1),), (2, 3))),
        (
            {"list_key": [1, {"nested_dict": "val"}]},
            (("list_key", (1, (("nested_dict", "val"),))),),
        ),
    ],
)
def test_make_hashable(input_obj, expected_hashable):
    """Test that _make_hashable function works as expected"""
    result = _make_hashable(input_obj)
    assert result == expected_hashable
    assert isinstance(result, Hashable)
    assert hash(result) is not None<|MERGE_RESOLUTION|>--- conflicted
+++ resolved
@@ -21,21 +21,12 @@
 
 import pennylane as qml
 from pennylane.labs.resource_estimation import CompressedResourceOp, ResourceOperator
-<<<<<<< HEAD
-from pennylane.operation import Operator
-=======
 from pennylane.labs.resource_estimation.resource_operator import _make_hashable
 
 # pylint: disable=protected-access, too-few-public-methods, no-self-use
->>>>>>> 0452d375
 
 
-<<<<<<< HEAD
-
-class ResourceDummyX(Operator, ResourceOperator):
-=======
 class ResourceDummyX(ResourceOperator):
->>>>>>> 0452d375
     """Dummy testing class representing X gate"""
 
 
