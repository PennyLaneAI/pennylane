# Copyright 2025 Xanadu Quantum Technologies Inc.

# Licensed under the Apache License, Version 2.0 (the "License");
# you may not use this file except in compliance with the License.
# You may obtain a copy of the License at

#     http://www.apache.org/licenses/LICENSE-2.0

# Unless required by applicable law or agreed to in writing, software
# distributed under the License is distributed on an "AS IS" BASIS,
# WITHOUT WARRANTIES OR CONDITIONS OF ANY KIND, either express or implied.
# See the License for the specific language governing permissions and
# limitations under the License.
"""
Test the Resource classes for Qubitization
"""
import pytest

import pennylane.labs.resource_estimation as plre
from pennylane.labs.resource_estimation import resource_rep

# pylint: disable=too-many-arguments, no-self-use


class TestQubitizeTHC:
    """Test the ResourceQubitizeTHC class."""

    @pytest.mark.parametrize(
<<<<<<< HEAD
        "compact_ham, coeff_prec, rotation_prec, selswap_depth",
        (
            (plre.CompactHamiltonian.thc(58, 160), 13, 13, 1),
            (plre.CompactHamiltonian.thc(10, 50), None, None, None),
            (plre.CompactHamiltonian.thc(4, 20), None, None, [2, 2]),
        ),
    )
    def test_resource_params(self, compact_ham, coeff_prec, rotation_prec, selswap_depth):
        """Test that the resource params are correct."""
        op = plre.ResourceQubitizeTHC(compact_ham, coeff_prec, rotation_prec, selswap_depth)
        assert op.resource_params == {
            "compact_ham": compact_ham,
            "coeff_precision_bits": coeff_prec,
            "rotation_precision_bits": rotation_prec,
            "select_swap_depths": selswap_depth,
        }

    @pytest.mark.parametrize(
        "compact_ham, coeff_prec, rotation_prec, selswap_depth",
        (
            (plre.CompactHamiltonian.thc(58, 160), 13, 13, 1),
            (plre.CompactHamiltonian.thc(10, 50), None, None, None),
            (plre.CompactHamiltonian.thc(4, 20), None, None, [2, 2]),
        ),
    )
    def test_resource_rep(self, compact_ham, coeff_prec, rotation_prec, selswap_depth):
        """Test that the compressed representation is correct."""
        expected = plre.CompressedResourceOp(
            plre.ResourceQubitizeTHC,
            {
                "compact_ham": compact_ham,
                "coeff_precision_bits": coeff_prec,
                "rotation_precision_bits": rotation_prec,
                "select_swap_depths": selswap_depth,
            },
        )
        assert (
            plre.ResourceQubitizeTHC.resource_rep(
                compact_ham, coeff_prec, rotation_prec, selswap_depth
            )
            == expected
=======
        "compact_ham, prep_op, select_op",
        (
            (
                plre.CompactHamiltonian.thc(58, 160),
                plre.ResourcePrepTHC(plre.CompactHamiltonian.thc(58, 160), coeff_precision=13),
                plre.ResourceSelectTHC(plre.CompactHamiltonian.thc(58, 160), rotation_precision=13),
            ),
            (plre.CompactHamiltonian.thc(10, 50), None, None),
            (
                plre.CompactHamiltonian.thc(4, 20),
                plre.ResourcePrepTHC(plre.CompactHamiltonian.thc(4, 20), select_swap_depth=2),
                None,
            ),
        ),
    )
    def test_resource_params(self, compact_ham, prep_op, select_op):
        """Test that the resource params are correct."""
        op = plre.ResourceQubitizeTHC(compact_ham, prep_op=prep_op, select_op=select_op)

        if prep_op is not None:
            prep_op = prep_op.resource_rep_from_op()
        if select_op is not None:
            select_op = select_op.resource_rep_from_op()

        assert op.resource_params == {
            "compact_ham": compact_ham,
            "prep_op": prep_op,
            "select_op": select_op,
        }

    @pytest.mark.parametrize(
        "compact_ham, prep_op, select_op, num_wires",
        (
            (
                plre.CompactHamiltonian.thc(58, 160),
                resource_rep(
                    plre.ResourcePrepTHC,
                    {"compact_ham": plre.CompactHamiltonian.thc(58, 160), "coeff_precision": 13},
                ),
                resource_rep(
                    plre.ResourceSelectTHC,
                    {"compact_ham": plre.CompactHamiltonian.thc(58, 160), "rotation_precision": 13},
                ),
                152,
            ),
            (plre.CompactHamiltonian.thc(10, 50), None, None, 49),
            (
                plre.CompactHamiltonian.thc(4, 20),
                resource_rep(
                    plre.ResourcePrepTHC,
                    {"compact_ham": plre.CompactHamiltonian.thc(4, 20), "select_swap_depth": 2},
                ),
                None,
                32,
            ),
        ),
    )
    def test_resource_rep(self, compact_ham, prep_op, select_op, num_wires):
        """Test that the compressed representation is correct."""

        expected = plre.CompressedResourceOp(
            plre.ResourceQubitizeTHC,
            num_wires,
            {
                "compact_ham": compact_ham,
                "prep_op": prep_op,
                "select_op": select_op,
            },
>>>>>>> 25b689de
        )
        assert (
            plre.ResourceQubitizeTHC.resource_rep(compact_ham, prep_op=prep_op, select_op=select_op)
            == expected
        )

    # We are comparing the Toffoli and qubit cost here
    # Expected number of Toffolis and qubits were obtained from equations 44 and 46  in https://arxiv.org/abs/2011.03494
    # The numbers were adjusted slightly to account for removal of phase gradient state and a different QROM decomposition
    @pytest.mark.parametrize(
        "compact_ham, prep_op, select_op, expected_res",
        (
            (
                # This test was taken from arXiv:2501.06165, numbers are adjusted to only the walk operator cost without unary iteration
                plre.CompactHamiltonian.thc(58, 160),
                plre.ResourcePrepTHC(plre.CompactHamiltonian.thc(58, 160), coeff_precision=13),
                plre.ResourceSelectTHC(plre.CompactHamiltonian.thc(58, 160), rotation_precision=13),
                {"algo_qubits": 152, "ancilla_qubits": 791, "toffoli_gates": 8579},
            ),
            (
                plre.CompactHamiltonian.thc(10, 50),
                None,
                None,
                {"algo_qubits": 49, "ancilla_qubits": 174, "toffoli_gates": 2299},
            ),
            # (
            #     plre.CompactHamiltonian.thc(4, 20),
            #     plre.ResourcePrepTHC(plre.CompactHamiltonian.thc(4,20), select_swap_depth=2),
            #     None,
            #     {"algo_qubits": 32, "ancilla_qubits": 109, "toffoli_gates": 983},
            # ),
        ),
    )
    def test_resources(self, compact_ham, prep_op, select_op, expected_res):
        """Test that the resources are correct."""

<<<<<<< HEAD
    # We are comparing the Toffoli and qubit cost here
    # Expected number of Toffolis and qubits were obtained from https://arxiv.org/abs/2011.03494
    @pytest.mark.parametrize(
        "compact_ham, coeff_prec, rotation_prec, selswap_depth, expected_res",
        (
            (
                plre.CompactHamiltonian.thc(58, 160),
                13,
                13,
                1,
                {"algo_qubits": 138, "ancilla_qubits": 752, "toffoli_gates": 32318},
            ),
            (
                plre.CompactHamiltonian.thc(10, 50),
                None,
                None,
                None,
                {"algo_qubits": 38, "ancilla_qubits": 174, "toffoli_gates": 2300},
            ),
            (
                plre.CompactHamiltonian.thc(4, 20),
                None,
                None,
                [2, 2],
                {"algo_qubits": 24, "ancilla_qubits": 109, "toffoli_gates": 984},
            ),
        ),
    )
    def test_resources(self, compact_ham, coeff_prec, rotation_prec, selswap_depth, expected_res):
        """Test that the resources are correct."""

        wo_cost = plre.estimate_resources(
            plre.ResourceQubitizeTHC(
                compact_ham,
                coeff_precision_bits=coeff_prec,
                rotation_precision_bits=rotation_prec,
                select_swap_depths=selswap_depth,
            )
        )
        assert wo_cost.qubit_manager.algo_qubits == expected_res["algo_qubits"]
        assert (
            wo_cost.qubit_manager.clean_qubits + wo_cost.qubit_manager.dirty_qubits
            == expected_res["ancilla_qubits"]
        )
        assert wo_cost.clean_gate_counts["Toffoli"] == expected_res["toffoli_gates"]

=======
        wo_cost = plre.estimate(
            plre.ResourceQubitizeTHC(
                compact_ham,
                prep_op=prep_op,
                select_op=select_op,
            )
        )

        assert wo_cost.qubit_manager.algo_qubits == expected_res["algo_qubits"]
        assert (
            wo_cost.qubit_manager.clean_qubits + wo_cost.qubit_manager.dirty_qubits
            == expected_res["ancilla_qubits"]
        )
        assert wo_cost.clean_gate_counts["Toffoli"] == expected_res["toffoli_gates"]

>>>>>>> 25b689de
    def test_incompatible_hamiltonian(self):
        """Test that an error is raised for incompatible Hamiltonians."""
        with pytest.raises(
            TypeError, match="Unsupported Hamiltonian representation for ResourceQubitizeTHC."
        ):
            plre.ResourceQubitizeTHC(plre.CompactHamiltonian.cdf(58, 160))

<<<<<<< HEAD
    def test_incompatible_select_swap_depths(self):
        """Test that an error is raised for incompatible select swap depths."""
        with pytest.raises(
            TypeError, match="`select_swap_depths` must be an integer, None or iterable"
        ):
            plre.ResourceQubitizeTHC(plre.CompactHamiltonian.thc(58, 160), select_swap_depths="a")
=======
        with pytest.raises(
            TypeError, match="Unsupported Hamiltonian representation for ResourceQubitizeTHC."
        ):
            plre.ResourceQubitizeTHC.resource_rep(plre.CompactHamiltonian.cdf(58, 160))
>>>>>>> 25b689de
<|MERGE_RESOLUTION|>--- conflicted
+++ resolved
@@ -26,49 +26,6 @@
     """Test the ResourceQubitizeTHC class."""
 
     @pytest.mark.parametrize(
-<<<<<<< HEAD
-        "compact_ham, coeff_prec, rotation_prec, selswap_depth",
-        (
-            (plre.CompactHamiltonian.thc(58, 160), 13, 13, 1),
-            (plre.CompactHamiltonian.thc(10, 50), None, None, None),
-            (plre.CompactHamiltonian.thc(4, 20), None, None, [2, 2]),
-        ),
-    )
-    def test_resource_params(self, compact_ham, coeff_prec, rotation_prec, selswap_depth):
-        """Test that the resource params are correct."""
-        op = plre.ResourceQubitizeTHC(compact_ham, coeff_prec, rotation_prec, selswap_depth)
-        assert op.resource_params == {
-            "compact_ham": compact_ham,
-            "coeff_precision_bits": coeff_prec,
-            "rotation_precision_bits": rotation_prec,
-            "select_swap_depths": selswap_depth,
-        }
-
-    @pytest.mark.parametrize(
-        "compact_ham, coeff_prec, rotation_prec, selswap_depth",
-        (
-            (plre.CompactHamiltonian.thc(58, 160), 13, 13, 1),
-            (plre.CompactHamiltonian.thc(10, 50), None, None, None),
-            (plre.CompactHamiltonian.thc(4, 20), None, None, [2, 2]),
-        ),
-    )
-    def test_resource_rep(self, compact_ham, coeff_prec, rotation_prec, selswap_depth):
-        """Test that the compressed representation is correct."""
-        expected = plre.CompressedResourceOp(
-            plre.ResourceQubitizeTHC,
-            {
-                "compact_ham": compact_ham,
-                "coeff_precision_bits": coeff_prec,
-                "rotation_precision_bits": rotation_prec,
-                "select_swap_depths": selswap_depth,
-            },
-        )
-        assert (
-            plre.ResourceQubitizeTHC.resource_rep(
-                compact_ham, coeff_prec, rotation_prec, selswap_depth
-            )
-            == expected
-=======
         "compact_ham, prep_op, select_op",
         (
             (
@@ -137,7 +94,6 @@
                 "prep_op": prep_op,
                 "select_op": select_op,
             },
->>>>>>> 25b689de
         )
         assert (
             plre.ResourceQubitizeTHC.resource_rep(compact_ham, prep_op=prep_op, select_op=select_op)
@@ -174,54 +130,6 @@
     def test_resources(self, compact_ham, prep_op, select_op, expected_res):
         """Test that the resources are correct."""
 
-<<<<<<< HEAD
-    # We are comparing the Toffoli and qubit cost here
-    # Expected number of Toffolis and qubits were obtained from https://arxiv.org/abs/2011.03494
-    @pytest.mark.parametrize(
-        "compact_ham, coeff_prec, rotation_prec, selswap_depth, expected_res",
-        (
-            (
-                plre.CompactHamiltonian.thc(58, 160),
-                13,
-                13,
-                1,
-                {"algo_qubits": 138, "ancilla_qubits": 752, "toffoli_gates": 32318},
-            ),
-            (
-                plre.CompactHamiltonian.thc(10, 50),
-                None,
-                None,
-                None,
-                {"algo_qubits": 38, "ancilla_qubits": 174, "toffoli_gates": 2300},
-            ),
-            (
-                plre.CompactHamiltonian.thc(4, 20),
-                None,
-                None,
-                [2, 2],
-                {"algo_qubits": 24, "ancilla_qubits": 109, "toffoli_gates": 984},
-            ),
-        ),
-    )
-    def test_resources(self, compact_ham, coeff_prec, rotation_prec, selswap_depth, expected_res):
-        """Test that the resources are correct."""
-
-        wo_cost = plre.estimate_resources(
-            plre.ResourceQubitizeTHC(
-                compact_ham,
-                coeff_precision_bits=coeff_prec,
-                rotation_precision_bits=rotation_prec,
-                select_swap_depths=selswap_depth,
-            )
-        )
-        assert wo_cost.qubit_manager.algo_qubits == expected_res["algo_qubits"]
-        assert (
-            wo_cost.qubit_manager.clean_qubits + wo_cost.qubit_manager.dirty_qubits
-            == expected_res["ancilla_qubits"]
-        )
-        assert wo_cost.clean_gate_counts["Toffoli"] == expected_res["toffoli_gates"]
-
-=======
         wo_cost = plre.estimate(
             plre.ResourceQubitizeTHC(
                 compact_ham,
@@ -237,7 +145,6 @@
         )
         assert wo_cost.clean_gate_counts["Toffoli"] == expected_res["toffoli_gates"]
 
->>>>>>> 25b689de
     def test_incompatible_hamiltonian(self):
         """Test that an error is raised for incompatible Hamiltonians."""
         with pytest.raises(
@@ -245,16 +152,7 @@
         ):
             plre.ResourceQubitizeTHC(plre.CompactHamiltonian.cdf(58, 160))
 
-<<<<<<< HEAD
-    def test_incompatible_select_swap_depths(self):
-        """Test that an error is raised for incompatible select swap depths."""
-        with pytest.raises(
-            TypeError, match="`select_swap_depths` must be an integer, None or iterable"
-        ):
-            plre.ResourceQubitizeTHC(plre.CompactHamiltonian.thc(58, 160), select_swap_depths="a")
-=======
         with pytest.raises(
             TypeError, match="Unsupported Hamiltonian representation for ResourceQubitizeTHC."
         ):
-            plre.ResourceQubitizeTHC.resource_rep(plre.CompactHamiltonian.cdf(58, 160))
->>>>>>> 25b689de
+            plre.ResourceQubitizeTHC.resource_rep(plre.CompactHamiltonian.cdf(58, 160))