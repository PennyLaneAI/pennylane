--- conflicted
+++ resolved
@@ -57,19 +57,18 @@
         assert op.resources(**re.ResourceSWAP.resource_rep().params) == expected
 
 
-<<<<<<< HEAD
 class TestS:
     """Tests for ResourceS"""
 
     def test_resources(self):
         """Test that S decomposes into two Ts"""
         op = re.ResourceS(0)
-        expected = {re.CompressedResourceOp(qml.T, {}): 2}
+        expected = {re.CompressedResourceOp(re.ResourceT, {}): 2}
         assert op.resources() == expected
 
     def test_resource_rep(self):
         """Test that the compressed representation is correct"""
-        expected = re.CompressedResourceOp(qml.S, {})
+        expected = re.CompressedResourceOp(re.ResourceS, {})
         assert re.ResourceS.resource_rep() == expected
 
     def test_resources_from_rep(self):
@@ -79,8 +78,6 @@
         assert op.resources(**re.ResourceS.resource_rep().params) == expected
 
 
-=======
->>>>>>> 6ddb1204
 class TestT:
     """Tests for ResourceT"""
 
@@ -97,5 +94,5 @@
 
     def test_resource_rep(self):
         """Test that the compact representation is correct"""
-        expected = re.CompressedResourceOp(qml.T, {})
+        expected = re.CompressedResourceOp(re.ResourceT, {})
         assert re.ResourceT.resource_rep() == expected