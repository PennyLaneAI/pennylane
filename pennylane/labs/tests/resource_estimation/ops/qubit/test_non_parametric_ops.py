--- conflicted
+++ resolved
@@ -1,11 +1,7 @@
 import pytest
 
 import pennylane as qml
-<<<<<<< HEAD
-from pennylane.labs.resource_estimation import CompressedResourceOp, ResourceHadamard, ResourceS, ResourceT, ResourcesNotDefined
-=======
 import pennylane.labs.resource_estimation as re
->>>>>>> d961edd4
 
 class TestHadamard():
     """Tests for ResourceHadamard"""
@@ -51,20 +47,20 @@
 
     def test_resources(self):
         """Test that S decomposes into two Ts"""
-        op = ResourceS(0)
-        expected = {CompressedResourceOp(qml.T, {}): 2}
+        op = re.ResourceS(0)
+        expected = {re.CompressedResourceOp(qml.T, {}): 2}
         assert op.resources() == expected
 
     def test_resource_rep(self):
         """Test that the compressed representation is correct"""
-        op = ResourceS(0)
-        expected = CompressedResourceOp(qml.S, {})
+        op = re.ResourceS(0)
+        expected = re.CompressedResourceOp(qml.S, {})
         assert op.resource_rep() == expected
 
     def test_resources_from_rep(self):
         """Test that the compressed representation yields the correct resources"""
-        op = ResourceS(0)
-        expected = {CompressedResourceOp(qml.T, {}): 2}
+        op = re.ResourceS(0)
+        expected = {re.CompressedResourceOp(qml.T, {}): 2}
         assert op.resources(**op.resource_rep().params) == expected
 
 class TestT():
