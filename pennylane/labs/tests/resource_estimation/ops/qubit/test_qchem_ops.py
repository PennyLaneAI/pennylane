--- conflicted
+++ resolved
@@ -18,10 +18,6 @@
 # pylint: disable=use-implicit-booleaness-not-comparison,no-self-use
 
 
-<<<<<<< HEAD
-
-=======
->>>>>>> 907aac4a
 class TestSingleExcitationMinus:
     """Tests for the ResourceSingleExcitationMinus class."""
 
@@ -134,11 +130,6 @@
         assert op_resource_type.resources(**op_resource_params) == expected
 
 
-<<<<<<< HEAD
-
-
-=======
->>>>>>> 907aac4a
 class TestFermionicSWAP:
     """Tests for the ResourceFermionicSWAP class."""
 
