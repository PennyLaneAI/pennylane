--- conflicted
+++ resolved
@@ -21,11 +21,7 @@
     _rotation_resources,
 )
 
-<<<<<<< HEAD
 # pylint: disable=no-self-use,use-implicit-booleaness-not-comparison
-=======
-# pylint: disable=no-self-use, use-implicit-booleaness-not-comparison
->>>>>>> c60aec03
 
 params = list(zip([10e-3, 10e-4, 10e-5], [17, 21, 24]))
 
@@ -64,19 +60,9 @@
         expected = re.CompressedResourceOp(resource_class, {})
         assert op.resource_rep() == expected
 
-<<<<<<< HEAD
     @pytest.mark.parametrize("resource_class", params_classes)
     @pytest.mark.parametrize("epsilon", params_errors)
     def test_resources_from_rep(self, resource_class, epsilon):
-=======
-    def test_resource_params(self):
-        """Test that the resource params are correct"""
-        op = re.ResourceRZ(1.24, wires=0)
-        assert op.resource_params() == {}
-
-    @pytest.mark.parametrize("epsilon", [10e-3, 10e-4, 10e-5])
-    def test_resources_from_rep(self, epsilon):
->>>>>>> c60aec03
         """Test the resources can be obtained from the compact representation"""
 
         label = "error_" + resource_class.__name__.replace("Resource", "").lower()
