--- conflicted
+++ resolved
@@ -141,21 +141,12 @@
         c = controlled_class(wires=[0, 1])
 
         config = ResourceConfig()
-<<<<<<< HEAD
-        config.errors_and_precisions[plre.ResourceRX]["precision"] = precision
-        config.errors_and_precisions[plre.ResourceRY]["precision"] = precision
-        config.errors_and_precisions[plre.ResourceRZ]["precision"] = precision
-        config.errors_and_precisions[plre.ResourceCRX]["precision"] = precision
-        config.errors_and_precisions[plre.ResourceCRY]["precision"] = precision
-        config.errors_and_precisions[plre.ResourceCRZ]["precision"] = precision
-=======
         config.resource_op_precisions[plre.ResourceRX]["precision"] = precision
         config.resource_op_precisions[plre.ResourceRY]["precision"] = precision
         config.resource_op_precisions[plre.ResourceRZ]["precision"] = precision
         config.resource_op_precisions[plre.ResourceCRX]["precision"] = precision
         config.resource_op_precisions[plre.ResourceCRY]["precision"] = precision
         config.resource_op_precisions[plre.ResourceCRZ]["precision"] = precision
->>>>>>> 53e0d76c
 
         r1 = plre.estimate(c, config=config)
         r2 = plre.estimate(c_op, config=config)
