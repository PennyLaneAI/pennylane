# Copyright 2025 Xanadu Quantum Technologies Inc.

# Licensed under the Apache License, Version 2.0 (the "License");
# you may not use this file except in compliance with the License.
# You may obtain a copy of the License at

#     http://www.apache.org/licenses/LICENSE-2.0

# Unless required by applicable law or agreed to in writing, software
# distributed under the License is distributed on an "AS IS" BASIS,
# WITHOUT WARRANTIES OR CONDITIONS OF ANY KIND, either express or implied.
# See the License for the specific language governing permissions and
# limitations under the License.
"""
Tests for parametric single qubit resource operators.
"""
import copy

import pytest

import pennylane.labs.resource_estimation as re
from pennylane.labs.resource_estimation.ops.qubit.parametric_ops_single_qubit import (
    _rotation_resources,
)

# pylint: disable=no-self-use, use-implicit-booleaness-not-comparison,too-many-arguments

params = list(zip([10e-3, 10e-4, 10e-5], [17, 21, 24]))


@pytest.mark.parametrize("epsilon, expected", params)
def test_rotation_resources(epsilon, expected):
    """Test the hardcoded resources used for RX, RY, RZ"""
    gate_types = {}

    t = re.CompressedResourceOp(re.ResourceT, {})
    gate_types[t] = expected
    assert gate_types == _rotation_resources(epsilon=epsilon)


class TestPauliRotation:
    """Test ResourceRX, ResourceRY, and ResourceRZ"""

    params_classes = [re.ResourceRX, re.ResourceRY, re.ResourceRZ]
    params_errors = [10e-3, 10e-4, 10e-5]
    params_ctrl_res = [
        {
            re.ResourceHadamard.resource_rep(): 2,
            re.ResourceRZ.resource_rep(): 2,
        },
        {
            re.ResourceRY.resource_rep(): 2,
        },
        {
            re.ResourceRZ.resource_rep(): 2,
        },
    ]

    @pytest.mark.parametrize("resource_class", params_classes)
    @pytest.mark.parametrize("epsilon", params_errors)
    def test_resources(self, resource_class, epsilon):
        """Test the resources method"""

        label = "error_" + resource_class.__name__.replace("Resource", "").lower()
        config = {label: epsilon}
        op = resource_class(1.24, wires=0)
        assert op.resources(config) == _rotation_resources(epsilon=epsilon)

    @pytest.mark.parametrize("resource_class", params_classes)
    @pytest.mark.parametrize("epsilon", params_errors)
    def test_resource_rep(self, resource_class, epsilon):  # pylint: disable=unused-argument
        """Test the compact representation"""
        op = resource_class(1.24, wires=0)
        expected = re.CompressedResourceOp(resource_class, {})
        assert op.resource_rep() == expected

    @pytest.mark.parametrize("resource_class", params_classes)
    @pytest.mark.parametrize("epsilon", params_errors)
    def test_resources_from_rep(self, resource_class, epsilon):
        """Test the resources can be obtained from the compact representation"""

        label = "error_" + resource_class.__name__.replace("Resource", "").lower()
        config = {label: epsilon}
        op = resource_class(1.24, wires=0)
        expected = _rotation_resources(epsilon=epsilon)

        op_compressed_rep = op.resource_rep_from_op()
        op_resource_type = op_compressed_rep.op_type
        op_resource_params = op_compressed_rep.params
        assert op_resource_type.resources(**op_resource_params, config=config) == expected

    @pytest.mark.parametrize("resource_class", params_classes)
    @pytest.mark.parametrize("epsilon", params_errors)
    def test_resource_params(self, resource_class, epsilon):  # pylint: disable=unused-argument
        """Test that the resource params are correct"""
        op = resource_class(1.24, wires=0)
        assert op.resource_params == {}

    @pytest.mark.parametrize("resource_class", params_classes)
    @pytest.mark.parametrize("epsilon", params_errors)
    def test_adjoint_decomposition(self, resource_class, epsilon):
        """Test that the adjoint decompositions are correct."""

        expected = {resource_class.resource_rep(): 1}
        assert resource_class.adjoint_resource_decomp() == expected

        op = resource_class(1.24, wires=0)
        dag = re.ResourceAdjoint(op)

        label = "error_" + resource_class.__name__.replace("Resource", "").lower()
        config = {label: epsilon}

        r1 = re.get_resources(op, config=config)
        r2 = re.get_resources(dag, config=config)

        assert r1 == r2

    @pytest.mark.parametrize("resource_class", params_classes)
    @pytest.mark.parametrize("epsilon", params_errors)
<<<<<<< HEAD
    @pytest.mark.parametrize("z", list(range(1, 10)))
=======
    @pytest.mark.parametrize("z", list(range(0, 10)))
>>>>>>> f383a9c9
    def test_pow_decomposition(self, resource_class, epsilon, z):
        """Test that the pow decompositions are correct."""

        expected = {resource_class.resource_rep(): 1} if z else {}
        assert resource_class.pow_resource_decomp(z) == expected

        op = resource_class(1.24, wires=0) if z else re.ResourceIdentity(wires=0)
        dag = re.ResourcePow(op, z)

        label = "error_" + resource_class.__name__.replace("Resource", "").lower()
        config = {label: epsilon}

        r1 = re.get_resources(op, config=config)
        r2 = re.get_resources(dag, config=config)

        assert r1 == r2

    params_ctrl_classes = (
        (re.ResourceRX, re.ResourceCRX),
        (re.ResourceRY, re.ResourceCRY),
        (re.ResourceRZ, re.ResourceCRZ),
    )

    @pytest.mark.parametrize("resource_class, controlled_class", params_ctrl_classes)
    @pytest.mark.parametrize("epsilon", params_errors)
    def test_controlled_decomposition_single_control(
        self, resource_class, controlled_class, epsilon
    ):
        """Test that the controlled decompositions are correct."""
        expected = {controlled_class.resource_rep(): 1}
        assert resource_class.controlled_resource_decomp(1, 0, 0) == expected

        expected = {controlled_class.resource_rep(): 1, re.ResourceX.resource_rep(): 2}
        assert resource_class.controlled_resource_decomp(1, 1, 0) == expected

        op = resource_class(1.24, wires=0)
        c_op = re.ResourceControlled(op, control_wires=[1])

        c = controlled_class(1.24, wires=[0, 1])

        config = {"error_rx": epsilon, "error_ry": epsilon, "error_rz": epsilon}

        r1 = re.get_resources(c, config=config)
        r2 = re.get_resources(c_op, config=config)

        assert r1 == r2

    ctrl_res_data = (
        (
            [1, 2],
            [1, 1],
            ["w1"],
            {re.ResourceMultiControlledX.resource_rep(2, 0, 1): 2},
        ),
        (
            [1, 2],
            [1, 0],
            [],
            {re.ResourceMultiControlledX.resource_rep(2, 1, 0): 2},
        ),
        (
            [1, 2, 3],
            [1, 0, 0],
            ["w1", "w2"],
            {re.ResourceMultiControlledX.resource_rep(3, 2, 2): 2},
        ),
    )

    @pytest.mark.parametrize("resource_class, local_res", zip(params_classes, params_ctrl_res))
    @pytest.mark.parametrize("ctrl_wires, ctrl_values, work_wires, general_res", ctrl_res_data)
    def test_controlled_decomposition_multi_controlled(
        self, resource_class, local_res, ctrl_wires, ctrl_values, work_wires, general_res
    ):
        """Test that the controlled docomposition is correct when controlled on multiple wires."""
        num_ctrl_wires = len(ctrl_wires)
        num_ctrl_values = len([v for v in ctrl_values if not v])
        num_work_wires = len(work_wires)

        op = resource_class(1.23, wires=0)
        op2 = re.ResourceControlled(
            op, control_wires=ctrl_wires, control_values=ctrl_values, work_wires=work_wires
        )

        expected_resources = copy.copy(local_res)
        for k, v in general_res.items():
            expected_resources[k] = v

        assert (
            op.controlled_resource_decomp(num_ctrl_wires, num_ctrl_values, num_work_wires)
            == expected_resources
        )
        assert op2.resources(**op2.resource_params) == expected_resources

    # pylint: disable=unused-argument, import-outside-toplevel
    @pytest.mark.parametrize("resource_class", params_classes)
    @pytest.mark.parametrize("epsilon", params_errors)
    def test_sparse_matrix_format(self, resource_class, epsilon):
        """Test that the sparse matrix accepts the format parameter."""
        from scipy.sparse import coo_matrix, csc_matrix, csr_matrix, lil_matrix

        op = resource_class(1.24, wires=0)
        assert isinstance(op.sparse_matrix(), csr_matrix)
        assert isinstance(op.sparse_matrix(format="csc"), csc_matrix)
        assert isinstance(op.sparse_matrix(format="lil"), lil_matrix)
        assert isinstance(op.sparse_matrix(format="coo"), coo_matrix)


class TestRot:
    """Test ResourceRot"""

    def test_resources(self):
        """Test the resources method"""
        op = re.ResourceRot(0.1, 0.2, 0.3, wires=0)
        ry = re.ResourceRY.resource_rep()
        rz = re.ResourceRZ.resource_rep()
        expected = {ry: 1, rz: 2}

        assert op.resources() == expected

    def test_resource_rep(self):
        """Test the compressed representation"""
        op = re.ResourceRot(0.1, 0.2, 0.3, wires=0)
        expected = re.CompressedResourceOp(re.ResourceRot, {})
        assert op.resource_rep() == expected

    def test_resources_from_rep(self):
        """Test that the resources can be obtained from the compact representation"""
        op = re.ResourceRot(0.1, 0.2, 0.3, wires=0)
        ry = re.ResourceRY.resource_rep()
        rz = re.ResourceRZ.resource_rep()
        expected = {ry: 1, rz: 2}

        op_compressed_rep = op.resource_rep_from_op()
        op_resource_type = op_compressed_rep.op_type
        op_resource_params = op_compressed_rep.params
        assert op_resource_type.resources(**op_resource_params) == expected

    def test_resource_params(self):
        """Test that the resource params are correct"""
        op = re.ResourceRot(0.1, 0.2, 0.3, wires=0)
        assert op.resource_params == {}

    def test_adjoint_decomp(self):
        """Test that the adjoint decomposition is correct"""

        expected = {re.ResourceRot.resource_rep(): 1}
        assert re.ResourceRot.adjoint_resource_decomp() == expected

        op = re.ResourceRot(1.24, 1.25, 1.26, wires=0)
        dag = re.ResourceAdjoint(op)

        r1 = re.get_resources(op)
        r2 = re.get_resources(dag)

        assert r1 == r2

    ctrl_data = (
        ([1], [1], [], {re.ResourceCRot.resource_rep(): 1}),
        (
            [1],
            [0],
            [],
            {
                re.ResourceCRot.resource_rep(): 1,
                re.ResourceX.resource_rep(): 2,
            },
        ),
        (
            [1, 2],
            [1, 1],
            ["w1"],
            {
                re.ResourceRZ.resource_rep(): 3,
                re.ResourceRY.resource_rep(): 2,
                re.ResourceMultiControlledX.resource_rep(2, 0, 1): 2,
            },
        ),
        (
            [1, 2, 3],
            [1, 0, 0],
            ["w1", "w2"],
            {
                re.ResourceRZ.resource_rep(): 3,
                re.ResourceRY.resource_rep(): 2,
                re.ResourceMultiControlledX.resource_rep(3, 2, 2): 2,
            },
        ),
    )

    @pytest.mark.parametrize("ctrl_wires, ctrl_values, work_wires, expected_res", ctrl_data)
    def test_resource_controlled(self, ctrl_wires, ctrl_values, work_wires, expected_res):
        """Test that the controlled resources are as expected"""
        num_ctrl_wires = len(ctrl_wires)
        num_ctrl_values = len([v for v in ctrl_values if not v])
        num_work_wires = len(work_wires)

        op = re.ResourceRot(1.24, 1.25, 1.26, wires=0)
        op2 = re.ResourceControlled(
            op, control_wires=ctrl_wires, control_values=ctrl_values, work_wires=work_wires
        )

        assert (
            op.controlled_resource_decomp(num_ctrl_wires, num_ctrl_values, num_work_wires)
            == expected_res
        )
        assert op2.resources(**op2.resource_params) == expected_res

    pow_data = (
        (0, {}),
        (1, {re.ResourceRot.resource_rep(): 1}),
        (2, {re.ResourceRot.resource_rep(): 1}),
        (5, {re.ResourceRot.resource_rep(): 1}),
    )

    @pytest.mark.parametrize("z, expected_res", pow_data)
    def test_resource_pow(self, z, expected_res):
        """Test that the pow resources are as expected"""
        op = re.ResourceRot(1.24, 1.25, 1.26, wires=0)
        assert op.pow_resource_decomp(z) == expected_res

        op2 = re.ResourcePow(op, z)
        assert op2.resources(**op2.resource_params) == expected_res


class TestPhaseShift:
    """Test ResourcePhaseShift"""

    def test_resources(self):
        """Test the resources method"""
        op = re.ResourcePhaseShift(0.1, wires=0)
        rz = re.ResourceRZ.resource_rep()
        global_phase = re.ResourceGlobalPhase.resource_rep()

        expected = {rz: 1, global_phase: 1}

        assert op.resources() == expected

    def test_resource_rep(self):
        """Test the compressed representation"""
        op = re.ResourcePhaseShift(0.1, wires=0)
        expected = re.CompressedResourceOp(re.ResourcePhaseShift, {})
        assert op.resource_rep() == expected

    def test_resources_from_rep(self):
        """Test that the resources can be obtained from the compact representation"""
        op = re.ResourcePhaseShift(0.1, wires=0)
        global_phase = re.ResourceGlobalPhase.resource_rep()
        rz = re.ResourceRZ.resource_rep()
        expected = {global_phase: 1, rz: 1}

        op_compressed_rep = op.resource_rep_from_op()
        op_resource_type = op_compressed_rep.op_type
        op_resource_params = op_compressed_rep.params
        assert op_resource_type.resources(**op_resource_params) == expected

    def test_resource_params(self):
        """Test that the resource params are correct"""
        op = re.ResourcePhaseShift(0.1, wires=0)
        assert op.resource_params == {}

    def test_adjoint_decomp(self):
        """Test that the adjoint decomposition is correct"""

        expected = {re.ResourcePhaseShift.resource_rep(): 1}
        assert re.ResourcePhaseShift.adjoint_resource_decomp() == expected

        op = re.ResourcePhaseShift(0.1, wires=0)
        dag = re.ResourceAdjoint(op)

        r1 = re.get_resources(op)
        r2 = re.get_resources(dag)

        assert r1 == r2

    ctrl_data = (
        ([1], [1], [], {re.ResourceControlledPhaseShift.resource_rep(): 1}),
        (
            [1],
            [0],
            [],
            {
                re.ResourceControlledPhaseShift.resource_rep(): 1,
                re.ResourceX.resource_rep(): 2,
            },
        ),
        (
            [1, 2],
            [1, 1],
            ["w1"],
            {
                re.ResourceControlledPhaseShift.resource_rep(): 1,
                re.ResourceMultiControlledX.resource_rep(2, 0, 1): 2,
            },
        ),
        (
            [1, 2, 3],
            [1, 0, 0],
            ["w1", "w2"],
            {
                re.ResourceControlledPhaseShift.resource_rep(): 1,
                re.ResourceMultiControlledX.resource_rep(3, 2, 2): 2,
            },
        ),
    )

    @pytest.mark.parametrize("ctrl_wires, ctrl_values, work_wires, expected_res", ctrl_data)
    def test_resource_controlled(self, ctrl_wires, ctrl_values, work_wires, expected_res):
        """Test that the controlled resources are as expected"""
        num_ctrl_wires = len(ctrl_wires)
        num_ctrl_values = len([v for v in ctrl_values if not v])
        num_work_wires = len(work_wires)

        op = re.ResourcePhaseShift(0.1, wires=0)
        op2 = re.ResourceControlled(
            op, control_wires=ctrl_wires, control_values=ctrl_values, work_wires=work_wires
        )

        assert (
            op.controlled_resource_decomp(num_ctrl_wires, num_ctrl_values, num_work_wires)
            == expected_res
        )
        assert op2.resources(**op2.resource_params) == expected_res

    pow_data = (
        (0, {}),
        (1, {re.ResourcePhaseShift.resource_rep(): 1}),
        (2, {re.ResourcePhaseShift.resource_rep(): 1}),
        (5, {re.ResourcePhaseShift.resource_rep(): 1}),
    )

    @pytest.mark.parametrize("z, expected_res", pow_data)
    def test_resource_pow(self, z, expected_res):
        """Test that the pow resources are as expected"""
        op = re.ResourcePhaseShift(0.1, wires=0)
        assert op.pow_resource_decomp(z) == expected_res

        op2 = re.ResourcePow(op, z)
        assert op2.resources(**op2.resource_params) == expected_res<|MERGE_RESOLUTION|>--- conflicted
+++ resolved
@@ -117,11 +117,7 @@
 
     @pytest.mark.parametrize("resource_class", params_classes)
     @pytest.mark.parametrize("epsilon", params_errors)
-<<<<<<< HEAD
-    @pytest.mark.parametrize("z", list(range(1, 10)))
-=======
     @pytest.mark.parametrize("z", list(range(0, 10)))
->>>>>>> f383a9c9
     def test_pow_decomposition(self, resource_class, epsilon, z):
         """Test that the pow decompositions are correct."""
 
