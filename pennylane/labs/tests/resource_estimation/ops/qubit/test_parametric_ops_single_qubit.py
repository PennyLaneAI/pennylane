--- conflicted
+++ resolved
@@ -2,7 +2,6 @@
 import pytest
 
 import pennylane.labs.resource_estimation as re
-from pennylane import RX, RY, RZ  # pylint: disable=unused-import
 from pennylane.labs.resource_estimation.ops.qubit.parametric_ops_single_qubit import (
     _rotation_resources,
 )
@@ -34,15 +33,11 @@
     @pytest.mark.parametrize("resource_class, epsilon", params)
     def test_resource_rep(self, epsilon, resource_class):
         """Test the compact representation"""
-<<<<<<< HEAD
-=======
         op = re.ResourceRZ(1.24, wires=0)
         expected = re.CompressedResourceOp(re.ResourceRZ, {"epsilon": epsilon})
->>>>>>> 4d74f437
 
         op = resource_class(1.24, wires=0)
-        pl_class = globals()[resource_class.__name__[8:]]
-        expected = re.CompressedResourceOp(pl_class, {"epsilon": epsilon})
+        expected = re.CompressedResourceOp(resource_class, {"epsilon": epsilon})
         assert op.resource_rep(epsilon=epsilon) == expected
 
     @pytest.mark.parametrize("resource_class, epsilon", params)
