# Copyright 2025 Xanadu Quantum Technologies Inc.

# Licensed under the Apache License, Version 2.0 (the "License");
# you may not use this file except in compliance with the License.
# You may obtain a copy of the License at

#     http://www.apache.org/licenses/LICENSE-2.0

# Unless required by applicable law or agreed to in writing, software
# distributed under the License is distributed on an "AS IS" BASIS,
# WITHOUT WARRANTIES OR CONDITIONS OF ANY KIND, either express or implied.
# See the License for the specific language governing permissions and
# limitations under the License.
"""Tests for parametric multi qubit resource operators."""

import pytest

import pennylane.labs.resource_estimation as re

# pylint: disable=use-implicit-booleaness-not-comparison,no-self-use,too-many-arguments


class TestMultiRZ:
    """Test the ResourceMultiRZ class."""

    @pytest.mark.parametrize("num_wires", range(1, 10))
    def test_resource_params(self, num_wires):
        """Test that the resource params are correct."""
        op = re.ResourceMultiRZ(0.5, range(num_wires))
        assert op.resource_params() == {"num_wires": num_wires}

    @pytest.mark.parametrize("num_wires", range(1, 10))
    def test_resource_rep(self, num_wires):
        """Test that the compressed representation is correct."""
        expected = re.CompressedResourceOp(re.ResourceMultiRZ, {"num_wires": num_wires})
        assert re.ResourceMultiRZ.resource_rep(num_wires) == expected

    @pytest.mark.parametrize("num_wires", range(1, 10))
    def test_resources(self, num_wires):
        """Test that the resources are correct."""
        expected = {
            re.ResourceCNOT.resource_rep(): 2 * (num_wires - 1),
            re.ResourceRZ.resource_rep(): 1,
        }
        assert re.ResourceMultiRZ.resources(num_wires) == expected

    @pytest.mark.parametrize("num_wires", range(1, 10))
    def test_resources_from_rep(self, num_wires):
        """Test that the resources can be computed from the compressed representation and params."""
        op = re.ResourceMultiRZ(0.5, wires=range(num_wires))
        expected = {
            re.ResourceCNOT.resource_rep(): 2 * (num_wires - 1),
            re.ResourceRZ.resource_rep(): 1,
        }

        op_compressed_rep = op.resource_rep_from_op()
        op_resource_type = op_compressed_rep.op_type
        op_resource_params = op_compressed_rep.params
        assert op_resource_type.resources(**op_resource_params) == expected

    @pytest.mark.parametrize("num_wires", range(1, 5))
    def test_adjoint_decomp(self, num_wires):
        """Test that the adjoint decomposition is correct."""
        expected = {re.ResourceMultiRZ.resource_rep(num_wires=num_wires): 1}
        assert re.ResourceMultiRZ.adjoint_resource_decomp(num_wires=num_wires) == expected

        multi_rz = re.ResourceMultiRZ(0.123, wires=range(num_wires))
        multi_rz_dag = re.ResourceAdjoint(multi_rz)

        assert re.get_resources(multi_rz) == re.get_resources(multi_rz_dag)

    ctrl_data = (
        (
            [1],
            [1],
            [],
            {
                re.ResourceCNOT.resource_rep(): 4,
                re.ResourceControlled.resource_rep(re.ResourceRZ, {}, 1, 0, 0): 1,
            },
        ),
        (
            [1],
            [0],
            [],
            {
                re.ResourceControlled.resource_rep(
                    re.ResourceMultiRZ, {"num_wires": 3}, 1, 0, 0
                ): 1,
                re.ResourceX.resource_rep(): 2,
            },
        ),
        (
            [1, 2],
            [1, 1],
            ["w1"],
            {
                re.ResourceCNOT.resource_rep(): 4,
                re.ResourceControlled.resource_rep(re.ResourceRZ, {}, 2, 0, 1): 1,
            },
        ),
        (
            [1, 2, 3],
            [1, 0, 0],
            ["w1", "w2"],
            {
                re.ResourceControlled.resource_rep(
                    re.ResourceMultiRZ, {"num_wires": 3}, 3, 0, 2
                ): 1,
                re.ResourceX.resource_rep(): 4,
            },
        ),
    )

    @pytest.mark.parametrize("ctrl_wires, ctrl_values, work_wires, expected_res", ctrl_data)
    def test_resource_controlled(self, ctrl_wires, ctrl_values, work_wires, expected_res):
        """Test that the controlled resources are as expected"""
        num_ctrl_wires = len(ctrl_wires)
        num_ctrl_values = len([v for v in ctrl_values if not v])
        num_work_wires = len(work_wires)

        op = re.ResourceMultiRZ(1.24, wires=range(5, 8))
        op2 = re.ResourceControlled(
            op, control_wires=ctrl_wires, control_values=ctrl_values, work_wires=work_wires
        )

        if num_ctrl_values != 0:
            with pytest.raises(re.ResourcesNotDefined):
                op.controlled_resource_decomp(
                    num_ctrl_wires, num_ctrl_values, num_work_wires, **op.resource_params()
                )
        else:
            assert (
                op.controlled_resource_decomp(
                    num_ctrl_wires, num_ctrl_values, num_work_wires, **op.resource_params()
                )
                == expected_res
            )
        assert op2.resources(**op2.resource_params()) == expected_res

    pow_data = (
        (1, {re.ResourceMultiRZ.resource_rep(num_wires=4): 1}),
        (2, {re.ResourceMultiRZ.resource_rep(num_wires=4): 1}),
        (3, {re.ResourceMultiRZ.resource_rep(num_wires=4): 1}),
        (4, {re.ResourceMultiRZ.resource_rep(num_wires=4): 1}),
    )

    @pytest.mark.parametrize("z, expected_res", pow_data)
    def test_pow_decomp(self, z, expected_res):
        """Test that the pow decomposition is correct."""
        op = re.ResourceMultiRZ(1.23, wires=range(4))
        assert op.pow_resource_decomp(z, **op.resource_params()) == expected_res

        op2 = re.ResourcePow(op, z)
        assert op2.resources(**op2.resource_params()) == expected_res


class TestPauliRot:
    """Test the ResourcePauliRot class."""

    pauli_words = ("I", "XYZ", "XXX", "XIYIZIX", "III")

    @pytest.mark.parametrize("pauli_string", pauli_words)
    def test_resource_params(self, pauli_string):
        """Test that the resource params are correct."""
        op = re.ResourcePauliRot(theta=0.5, pauli_word=pauli_string, wires=range(len(pauli_string)))
        assert op.resource_params() == {"pauli_string": pauli_string}

    @pytest.mark.parametrize("pauli_string", pauli_words)
    def test_resource_rep(self, pauli_string):
        """Test that the compressed representation is correct."""
        expected = re.CompressedResourceOp(re.ResourcePauliRot, {"pauli_string": pauli_string})
        assert re.ResourcePauliRot.resource_rep(pauli_string) == expected

    expected_h_count = (0, 4, 6, 6, 0)
    expected_s_count = (0, 1, 0, 1, 0)
    params = zip(pauli_words, expected_h_count, expected_s_count)

    @pytest.mark.parametrize("pauli_string, expected_h_count, expected_s_count", params)
    def test_resources(self, pauli_string, expected_h_count, expected_s_count):
        """Test that the resources are correct."""
        active_wires = len(pauli_string.replace("I", ""))

        if set(pauli_string) == {"I"}:
            expected = {re.ResourceGlobalPhase.resource_rep(): 1}
        else:
            expected = {
                re.ResourceRZ.resource_rep(): 1,
                re.ResourceCNOT.resource_rep(): 2 * (active_wires - 1),
            }

            if expected_h_count:
                expected[re.ResourceHadamard.resource_rep()] = expected_h_count

            if expected_s_count:
                expected[re.ResourceS.resource_rep()] = expected_s_count
                expected[re.ResourceAdjoint.resource_rep(re.ResourceS, {})] = expected_s_count

        assert re.ResourcePauliRot.resources(pauli_string) == expected

    def test_resources_empty_pauli_string(self):
        """Test that the resources method produces the correct result for an empty pauli string."""
        expected = {re.ResourceGlobalPhase.resource_rep(): 1}
<<<<<<< HEAD
        assert re.ResourcePauliRot._resource_decomp(pauli_string="") == expected
=======
        assert re.ResourcePauliRot.resources(pauli_string="") == expected
>>>>>>> 9863befa

    @pytest.mark.parametrize("pauli_string, expected_h_count, expected_s_count", params)
    def test_resources_from_rep(self, pauli_string, expected_h_count, expected_s_count):
        """Test that the resources can be computed from the compressed representation and params."""
        op = re.ResourcePauliRot(0.5, pauli_string, wires=range(len(pauli_string)))
        active_wires = len(pauli_string.replace("I", ""))

        if (set(pauli_string) == {"I"}) or (pauli_string == ""):
            expected = {re.ResourceGlobalPhase.resource_rep(): 1}

        else:
            expected = {
                re.ResourceRZ.resource_rep(): 1,
                re.ResourceCNOT.resource_rep(): 2 * (active_wires - 1),
            }

            if expected_h_count:
                expected[re.ResourceHadamard.resource_rep()] = expected_h_count

            if expected_s_count:
                expected[re.ResourceS.resource_rep()] = expected_s_count
                expected[re.ResourceAdjoint.resource_rep(re.ResourceS, {})] = expected_s_count

        op_compressed_rep = op.resource_rep_from_op()
        op_resource_type = op_compressed_rep.op_type
        op_resource_params = op_compressed_rep.params
        assert op_resource_type.resources(**op_resource_params) == expected

    @pytest.mark.parametrize("pauli_word", pauli_words)
    def test_adjoint_decomp(self, pauli_word):
        """Test that the adjoint decomposition is correct."""
        expected = {re.ResourcePauliRot.resource_rep(pauli_string=pauli_word): 1}
        assert re.ResourcePauliRot.adjoint_resource_decomp(pauli_string=pauli_word) == expected

        op = re.ResourcePauliRot(theta=0.5, pauli_word=pauli_word, wires=range(len(pauli_word)))
        op_dag = re.ResourceAdjoint(op)

        assert re.get_resources(op) == re.get_resources(op_dag)

    ctrl_data = (
        (
            "XXX",
            [1],
            [1],
            [],
            {
                re.ResourceHadamard.resource_rep(): 6,
                re.ResourceControlled.resource_rep(re.ResourceRZ, {}, 1, 0, 0): 1,
                re.ResourceCNOT.resource_rep(): 4,
            },
        ),
        (
            "XXX",
            [1],
            [0],
            [],
            {
                re.ResourceHadamard.resource_rep(): 6,
                re.ResourceControlled.resource_rep(re.ResourceRZ, {}, 1, 1, 0): 1,
                re.ResourceCNOT.resource_rep(): 4,
            },
        ),
        (
            "XXX",
            [1, 2],
            [1, 1],
            ["w1"],
            {
                re.ResourceHadamard.resource_rep(): 6,
                re.ResourceControlled.resource_rep(re.ResourceRZ, {}, 2, 0, 1): 1,
                re.ResourceCNOT.resource_rep(): 4,
            },
        ),
        (
            "XIYIZIX",
            [1],
            [1],
            [],
            {
                re.ResourceHadamard.resource_rep(): 6,
                re.ResourceS.resource_rep(): 1,
                re.ResourceAdjoint.resource_rep(re.ResourceS, {}): 1,
                re.ResourceControlled.resource_rep(re.ResourceRZ, {}, 1, 0, 0): 1,
                re.ResourceCNOT.resource_rep(): 6,
            },
        ),
        (
            "XIYIZIX",
            [1],
            [0],
            [],
            {
                re.ResourceHadamard.resource_rep(): 6,
                re.ResourceS.resource_rep(): 1,
                re.ResourceAdjoint.resource_rep(re.ResourceS, {}): 1,
                re.ResourceControlled.resource_rep(re.ResourceRZ, {}, 1, 1, 0): 1,
                re.ResourceCNOT.resource_rep(): 6,
            },
        ),
        (
            "XIYIZIX",
            [1, 2],
            [1, 1],
            ["w1"],
            {
                re.ResourceHadamard.resource_rep(): 6,
                re.ResourceS.resource_rep(): 1,
                re.ResourceAdjoint.resource_rep(re.ResourceS, {}): 1,
                re.ResourceControlled.resource_rep(re.ResourceRZ, {}, 2, 0, 1): 1,
                re.ResourceCNOT.resource_rep(): 6,
            },
        ),
        (
            "III",
            [1],
            [1],
            [],
            {re.ResourceControlled.resource_rep(re.ResourceGlobalPhase, {}, 1, 0, 0): 1},
        ),
        (
            "III",
            [1],
            [0],
            [],
            {re.ResourceControlled.resource_rep(re.ResourceGlobalPhase, {}, 1, 1, 0): 1},
        ),
        (
            "III",
            [1, 2],
            [1, 1],
            ["w1"],
            {re.ResourceControlled.resource_rep(re.ResourceGlobalPhase, {}, 2, 0, 1): 1},
        ),
    )

    @pytest.mark.parametrize(
        "pauli_word, ctrl_wires, ctrl_values, work_wires, expected_res", ctrl_data
    )
    def test_resource_controlled(
        self, ctrl_wires, ctrl_values, work_wires, pauli_word, expected_res
    ):
        """Test that the controlled resources are as expected"""
        num_ctrl_wires = len(ctrl_wires)
        num_ctrl_values = len([v for v in ctrl_values if not v])
        num_work_wires = len(work_wires)

        op = re.ResourcePauliRot(
            1.24, pauli_word, wires=list(f"wire_{i}" for i in range(len(pauli_word)))
        )
        op2 = re.ResourceControlled(
            op, control_wires=ctrl_wires, control_values=ctrl_values, work_wires=work_wires
        )

        assert (
            op.controlled_resource_decomp(
                num_ctrl_wires, num_ctrl_values, num_work_wires, **op.resource_params()
            )
            == expected_res
        )
        assert op2.resources(**op2.resource_params()) == expected_res

    @pytest.mark.parametrize("z", range(1, 5))
    @pytest.mark.parametrize("pauli_word", pauli_words)
    def test_pow_decomp(self, z, pauli_word):
        """Test that the pow decomposition is correct."""
        op = re.ResourcePauliRot(theta=0.5, pauli_word=pauli_word, wires=range(len(pauli_word)))
        expected_res = {re.ResourcePauliRot.resource_rep(pauli_string=pauli_word): 1}
        assert op.pow_resource_decomp(z, **op.resource_params()) == expected_res

        op2 = re.ResourcePow(op, z)
        assert op2.resources(**op2.resource_params()) == expected_res


class TestIsingXX:
    """Test the IsingXX class."""

    def test_resource_params(self):
        """Test that the resource params are correct."""
        op = re.ResourceIsingXX(0.5, wires=[0, 1])
        assert op.resource_params() == {}

    def test_resource_rep(self):
        """Test that the compressed representation is correct."""
        expected = re.CompressedResourceOp(re.ResourceIsingXX, {})
        assert re.ResourceIsingXX.resource_rep() == expected

    def test_resources(self):
        """Test that the resources are correct."""
        expected = {
            re.ResourceCNOT.resource_rep(): 2,
            re.ResourceRX.resource_rep(): 1,
        }
        assert re.ResourceIsingXX.resources() == expected

    def test_resources_from_rep(self):
        """Test that the resources can be computed from the compressed representation and params."""
        op = re.ResourceIsingXX(0.5, wires=[0, 1])
        expected = {
            re.ResourceCNOT.resource_rep(): 2,
            re.ResourceRX.resource_rep(): 1,
        }
        op_compressed_rep = op.resource_rep_from_op()
        op_resource_type = op_compressed_rep.op_type
        op_resource_params = op_compressed_rep.params
        assert op_resource_type.resources(**op_resource_params) == expected


class TestIsingXY:
    """Test the IsingXY class."""

    def test_resource_params(self):
        """Test that the resource params are correct."""
        op = re.ResourceIsingXY(0.5, wires=[0, 1])
        assert op.resource_params() == {}

    def test_resource_rep(self):
        """Test that the compressed representation is correct."""
        expected = re.CompressedResourceOp(re.ResourceIsingXY, {})
        assert re.ResourceIsingXY.resource_rep() == expected

    def test_resources(self):
        """Test that the resources are correct."""
        expected = {
            re.ResourceHadamard.resource_rep(): 2,
            re.ResourceCY.resource_rep(): 2,
            re.ResourceRY.resource_rep(): 1,
            re.ResourceRX.resource_rep(): 1,
        }
        assert re.ResourceIsingXY.resources() == expected

    def test_resources_from_rep(self):
        """Test that the resources can be computed from the compressed representation and params."""
        op = re.ResourceIsingXY(0.5, wires=[0, 1])
        expected = {
            re.ResourceHadamard.resource_rep(): 2,
            re.ResourceCY.resource_rep(): 2,
            re.ResourceRY.resource_rep(): 1,
            re.ResourceRX.resource_rep(): 1,
        }
        op_compressed_rep = op.resource_rep_from_op()
        op_resource_type = op_compressed_rep.op_type
        op_resource_params = op_compressed_rep.params
        assert op_resource_type.resources(**op_resource_params) == expected


class TestIsingYY:
    """Test the IsingYY class."""

    def test_resource_params(self):
        """Test that the resource params are correct."""
        op = re.ResourceIsingYY(0.5, wires=[0, 1])
        assert op.resource_params() == {}

    def test_resource_rep(self):
        """Test that the compressed representation is correct."""
        expected = re.CompressedResourceOp(re.ResourceIsingYY, {})
        assert re.ResourceIsingYY.resource_rep() == expected

    def test_resources(self):
        """Test that the resources are correct."""
        expected = {
            re.ResourceCY.resource_rep(): 2,
            re.ResourceRY.resource_rep(): 1,
        }
        assert re.ResourceIsingYY.resources() == expected

    def test_resources_from_rep(self):
        """Test that the resources can be computed from the compressed representation and params."""
        op = re.ResourceIsingYY(0.5, wires=[0, 1])
        expected = {
            re.ResourceCY.resource_rep(): 2,
            re.ResourceRY.resource_rep(): 1,
        }
        op_compressed_rep = op.resource_rep_from_op()
        op_resource_type = op_compressed_rep.op_type
        op_resource_params = op_compressed_rep.params
        assert op_resource_type.resources(**op_resource_params) == expected


class TestIsingZZ:
    """Test the IsingZZ class."""

    def test_resource_params(self):
        """Test that the resource params are correct."""
        op = re.ResourceIsingZZ(0.5, wires=[0, 1])
        assert op.resource_params() == {}

    def test_resource_rep(self):
        """Test that the compressed representation is correct."""
        expected = re.CompressedResourceOp(re.ResourceIsingZZ, {})
        assert re.ResourceIsingZZ.resource_rep() == expected

    def test_resources(self):
        """Test that the resources are correct."""
        expected = {
            re.ResourceCNOT.resource_rep(): 2,
            re.ResourceRZ.resource_rep(): 1,
        }
        assert re.ResourceIsingZZ.resources() == expected

    def test_resources_from_rep(self):
        """Test that the resources can be computed from the compressed representation and params."""
        op = re.ResourceIsingZZ(0.5, wires=[0, 1])
        expected = {
            re.ResourceCNOT.resource_rep(): 2,
            re.ResourceRZ.resource_rep(): 1,
        }
        op_compressed_rep = op.resource_rep_from_op()
        op_resource_type = op_compressed_rep.op_type
        op_resource_params = op_compressed_rep.params
        assert op_resource_type.resources(**op_resource_params) == expected


class TestPSWAP:
    """Test the PSWAP class."""

    def test_resource_params(self):
        """Test that the resource params are correct."""
        op = re.ResourcePSWAP(0.5, wires=[0, 1])
        assert op.resource_params() == {}

    def test_resource_rep(self):
        """Test that the compressed representation is correct."""
        expected = re.CompressedResourceOp(re.ResourcePSWAP, {})
        assert re.ResourcePSWAP.resource_rep() == expected

    def test_resources(self):
        """Test that the resources are correct."""
        expected = {
            re.ResourceSWAP.resource_rep(): 1,
            re.ResourceCNOT.resource_rep(): 2,
            re.ResourcePhaseShift.resource_rep(): 1,
        }
        assert re.ResourcePSWAP.resources() == expected

    def test_resources_from_rep(self):
        """Test that the resources can be computed from the compressed representation and params."""
        op = re.ResourcePSWAP(0.5, wires=[0, 1])
        expected = {
            re.ResourceSWAP.resource_rep(): 1,
            re.ResourceCNOT.resource_rep(): 2,
            re.ResourcePhaseShift.resource_rep(): 1,
        }
        op_compressed_rep = op.resource_rep_from_op()
        op_resource_type = op_compressed_rep.op_type
        op_resource_params = op_compressed_rep.params
        assert op_resource_type.resources(**op_resource_params) == expected<|MERGE_RESOLUTION|>--- conflicted
+++ resolved
@@ -201,11 +201,7 @@
     def test_resources_empty_pauli_string(self):
         """Test that the resources method produces the correct result for an empty pauli string."""
         expected = {re.ResourceGlobalPhase.resource_rep(): 1}
-<<<<<<< HEAD
-        assert re.ResourcePauliRot._resource_decomp(pauli_string="") == expected
-=======
         assert re.ResourcePauliRot.resources(pauli_string="") == expected
->>>>>>> 9863befa
 
     @pytest.mark.parametrize("pauli_string, expected_h_count, expected_s_count", params)
     def test_resources_from_rep(self, pauli_string, expected_h_count, expected_s_count):
