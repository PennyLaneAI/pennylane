--- conflicted
+++ resolved
@@ -164,11 +164,7 @@
     def test_resource_params(self, pauli_string):
         """Test that the resource params are correct."""
         op = re.ResourcePauliRot(theta=0.5, pauli_word=pauli_string, wires=range(len(pauli_string)))
-<<<<<<< HEAD
-        assert op.resource_params() == {"pauli_string": pauli_string}
-=======
         assert op.resource_params == {"pauli_string": pauli_string}
->>>>>>> f383a9c9
 
     @pytest.mark.parametrize("pauli_string", pauli_words)
     def test_resource_rep(self, pauli_string):
@@ -199,7 +195,6 @@
             if expected_s_count:
                 expected[re.ResourceS.resource_rep()] = expected_s_count
                 expected[re.ResourceAdjoint.resource_rep(re.ResourceS, {})] = expected_s_count
-<<<<<<< HEAD
 
         assert re.ResourcePauliRot.resources(pauli_string) == expected
 
@@ -208,16 +203,6 @@
         expected = {re.ResourceGlobalPhase.resource_rep(): 1}
         assert re.ResourcePauliRot.resources(pauli_string="") == expected
 
-=======
-
-        assert re.ResourcePauliRot.resources(pauli_string) == expected
-
-    def test_resources_empty_pauli_string(self):
-        """Test that the resources method produces the correct result for an empty pauli string."""
-        expected = {re.ResourceGlobalPhase.resource_rep(): 1}
-        assert re.ResourcePauliRot.resources(pauli_string="") == expected
-
->>>>>>> f383a9c9
     @pytest.mark.parametrize("pauli_string, expected_h_count, expected_s_count", params)
     def test_resources_from_rep(self, pauli_string, expected_h_count, expected_s_count):
         """Test that the resources can be computed from the compressed representation and params."""
@@ -384,11 +369,7 @@
         """Test that the pow decomposition is correct."""
         op = re.ResourcePauliRot(theta=0.5, pauli_word=pauli_word, wires=range(len(pauli_word)))
         expected_res = {re.ResourcePauliRot.resource_rep(pauli_string=pauli_word): 1}
-<<<<<<< HEAD
-        assert op.pow_resource_decomp(z, **op.resource_params()) == expected_res
-=======
         assert op.pow_resource_decomp(z, **op.resource_params) == expected_res
->>>>>>> f383a9c9
 
         op2 = re.ResourcePow(op, z)
         assert op2.resources(**op2.resource_params) == expected_res
