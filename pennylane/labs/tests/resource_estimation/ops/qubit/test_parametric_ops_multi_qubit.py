--- conflicted
+++ resolved
@@ -163,13 +163,8 @@
     @pytest.mark.parametrize("pauli_string", pauli_words)
     def test_resource_params(self, pauli_string):
         """Test that the resource params are correct."""
-<<<<<<< HEAD
-        op = re.ResourcePauliRot(theta=0.5, pauli_word=pauli_word, wires=range(len(pauli_word)))
-        assert op.resource_params == {"pauli_word": pauli_word}
-=======
         op = re.ResourcePauliRot(theta=0.5, pauli_word=pauli_string, wires=range(len(pauli_string)))
         assert op.resource_params() == {"pauli_string": pauli_string}
->>>>>>> ecd7ac97
 
     @pytest.mark.parametrize("pauli_string", pauli_words)
     def test_resource_rep(self, pauli_string):
@@ -373,13 +368,8 @@
     def test_pow_decomp(self, z, pauli_word):
         """Test that the pow decomposition is correct."""
         op = re.ResourcePauliRot(theta=0.5, pauli_word=pauli_word, wires=range(len(pauli_word)))
-<<<<<<< HEAD
-        expected_res = {re.ResourcePauliRot.resource_rep(pauli_word=pauli_word): 1}
-        assert op.pow_resource_decomp(z, **op.resource_params) == expected_res
-=======
         expected_res = {re.ResourcePauliRot.resource_rep(pauli_string=pauli_word): 1}
         assert op.pow_resource_decomp(z, **op.resource_params()) == expected_res
->>>>>>> ecd7ac97
 
         op2 = re.ResourcePow(op, z)
         assert op2.resources(**op2.resource_params) == expected_res
