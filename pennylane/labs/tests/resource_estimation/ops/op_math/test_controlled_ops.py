import pytest

import pennylane as qml
import pennylane.labs.resource_estimation as re


class TestControlledPhaseShift:
    """Test ResourceControlledPhaseShift"""

    params = [(1.2, [0, 1]), (2.4, [2, 3])]

    @pytest.mark.parametrize("phi, wires", params)
    def test_resources(self, phi, wires):
        """Test the resources method"""

        op = re.ResourceControlledPhaseShift(phi, wires)

        expected = {
<<<<<<< HEAD
            re.CompressedResourceOp(qml.CNOT, {}): 2,
            re.CompressedResourceOp(qml.RZ, {"epsilon": 10e-3}): 3,
=======
            re.CompressedResourceOp(re.ResourceCNOT, {}): 2,
            re.CompressedResourceOp(re.ResourceRZ, {"epsilon": 10e-3}): 3,
>>>>>>> 6ddb1204
        }

        assert op.resources() == expected

    @pytest.mark.parametrize("phi, wires", params)
    def test_resource_params(self, phi, wires):
        """Test the resource parameters"""

        op = re.ResourceControlledPhaseShift(phi, wires)
        assert op.resource_params() == {}  # pylint: disable=use-implicit-booleaness-not-comparison

    @pytest.mark.parametrize("phi, wires", params)
    def test_resource_rep(self, phi, wires):
        """Test the compressed representation"""

        op = re.ResourceControlledPhaseShift(phi, wires)
        expected = re.CompressedResourceOp(re.ResourceControlledPhaseShift, {})

        assert op.resource_rep() == expected

    @pytest.mark.parametrize("phi, wires", params)
    def test_resource_rep_from_op(self, phi, wires):
        """Test resource_rep_from_op method"""

        op = re.ResourceControlledPhaseShift(phi, wires)
        assert op.resource_rep_from_op() == re.ResourceControlledPhaseShift.resource_rep(
            **op.resource_params()
        )

    @pytest.mark.parametrize("phi, wires", params)
    def test_resources_from_rep(self, phi, wires):
        """Compute the resources from the compressed representation"""

        op = re.ResourceControlledPhaseShift(phi, wires)

        expected = {
<<<<<<< HEAD
            re.CompressedResourceOp(qml.CNOT, {}): 2,
            re.CompressedResourceOp(qml.RZ, {"epsilon": 10e-3}): 3,
=======
            re.CompressedResourceOp(re.ResourceCNOT, {}): 2,
            re.CompressedResourceOp(re.ResourceRZ, {"epsilon": 10e-3}): 3,
>>>>>>> 6ddb1204
        }

        assert (
            op.resources(
                **re.ResourceControlledPhaseShift.resource_rep(**op.resource_params()).params
            )
            == expected
        )


class TestCNOT:
    """Test ResourceCNOT"""

    def test_resources(self):
        """Test that the resources method is not implemented"""
        op = re.ResourceCNOT([0, 1])
        with pytest.raises(re.ResourcesNotDefined):
            op.resources()

    def test_resource_rep(self):
        """Test the compressed representation"""
        op = re.ResourceCNOT([0, 1])
        expected = re.CompressedResourceOp(re.ResourceCNOT, {})
        assert op.resource_rep() == expected<|MERGE_RESOLUTION|>--- conflicted
+++ resolved
@@ -16,13 +16,8 @@
         op = re.ResourceControlledPhaseShift(phi, wires)
 
         expected = {
-<<<<<<< HEAD
-            re.CompressedResourceOp(qml.CNOT, {}): 2,
-            re.CompressedResourceOp(qml.RZ, {"epsilon": 10e-3}): 3,
-=======
             re.CompressedResourceOp(re.ResourceCNOT, {}): 2,
             re.CompressedResourceOp(re.ResourceRZ, {"epsilon": 10e-3}): 3,
->>>>>>> 6ddb1204
         }
 
         assert op.resources() == expected
@@ -59,13 +54,8 @@
         op = re.ResourceControlledPhaseShift(phi, wires)
 
         expected = {
-<<<<<<< HEAD
-            re.CompressedResourceOp(qml.CNOT, {}): 2,
-            re.CompressedResourceOp(qml.RZ, {"epsilon": 10e-3}): 3,
-=======
             re.CompressedResourceOp(re.ResourceCNOT, {}): 2,
             re.CompressedResourceOp(re.ResourceRZ, {"epsilon": 10e-3}): 3,
->>>>>>> 6ddb1204
         }
 
         assert (
