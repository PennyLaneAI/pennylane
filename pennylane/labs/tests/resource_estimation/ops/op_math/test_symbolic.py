# Copyright 2024 Xanadu Quantum Technologies Inc.

# Licensed under the Apache License, Version 2.0 (the "License");
# you may not use this file except in compliance with the License.
# You may obtain a copy of the License at

#     http://www.apache.org/licenses/LICENSE-2.0

# Unless required by applicable law or agreed to in writing, software
# distributed under the License is distributed on an "AS IS" BASIS,
# WITHOUT WARRANTIES OR CONDITIONS OF ANY KIND, either express or implied.
# See the License for the specific language governing permissions and
# limitations under the License.
"""
Tests for symbolic resource operators.
"""

import pytest

import pennylane.labs.resource_estimation as re

# pylint: disable=protected-access,no-self-use


class TestResourceAdjoint:
    """Tests for ResourceAdjoint"""

    adjoint_ops = [
        re.ResourceAdjoint(re.ResourceQFT([0, 1])),
        re.ResourceAdjoint(re.ResourceAdjoint(re.ResourceQFT([0, 1]))),
        re.ResourceAdjoint(re.ResourcePow(re.ResourceX(0), 5)),
    ]

    expected_params = [
        {"base_class": re.ResourceQFT, "base_params": {"num_wires": 2}},
        {
            "base_class": re.ResourceAdjoint,
            "base_params": {"base_class": re.ResourceQFT, "base_params": {"num_wires": 2}},
        },
        {
            "base_class": re.ResourcePow,
            "base_params": {"base_class": re.ResourceX, "base_params": {}, "z": 5},
        },
    ]

    @pytest.mark.parametrize("op, expected", zip(adjoint_ops, expected_params))
    def test_resource_params(self, op, expected):
        """Test that the resources are correct"""
        assert op.resource_params() == expected

    expected_names = [
        "Adjoint(QFT)",
        "Adjoint(Adjoint(QFT))",
        "Adjoint(Pow(X, 5))",
    ]

    @pytest.mark.parametrize("op, expected", zip(adjoint_ops, expected_names))
    def test_tracking_name(self, op, expected):
        """Test that the tracking name is correct"""
        name = op.tracking_name_from_op()
        assert name == expected

<<<<<<< HEAD
    @pytest.mark.parametrize(
        "nested_op, expected_op",
        [
            (
                re.ResourceAdjoint(re.ResourceAdjoint(re.ResourceQFT([0, 1, 2]))),
                re.ResourceQFT([0, 1, 2]),
            ),
            (
                re.ResourceAdjoint(
                    re.ResourceAdjoint(re.ResourceAdjoint(re.ResourceQFT([0, 1, 2])))
                ),
                re.ResourceAdjoint(re.ResourceQFT([0, 1, 2])),
            ),
            (
                re.ResourceAdjoint(
                    re.ResourceAdjoint(
                        re.ResourceAdjoint(re.ResourceAdjoint(re.ResourceQFT([0, 1, 2])))
                    )
                ),
                re.ResourceQFT([0, 1, 2]),
            ),
            (
                re.ResourceAdjoint(
                    re.ResourceAdjoint(
                        re.ResourceAdjoint(
                            re.ResourceAdjoint(re.ResourceAdjoint(re.ResourceQFT([0, 1, 2])))
                        )
                    )
                ),
                re.ResourceAdjoint(re.ResourceQFT([0, 1, 2])),
            ),
        ],
    )
    def test_nested_adjoints(self, nested_op, expected_op):
        """Test the resources of nested Adjoints."""
        assert re.get_resources(nested_op) == re.get_resources(expected_op)
=======
    @pytest.mark.parametrize("op", adjoint_ops)
    def test_tracking(self, op):
        """Test that adjoints can be tracked."""
        tracking_name = op.tracking_name_from_op()

        expected = re.Resources(gate_types={tracking_name: 1})
        gate_set = {tracking_name}

        assert re.get_resources(op, gate_set=gate_set) == expected
>>>>>>> 3018ddc5


class TestResourceControlled:
    """Tests for ResourceControlled"""

    controlled_ops = [
        re.ResourceControlled(re.ResourceQFT([0, 1]), control_wires=[2]),
        re.ResourceControlled(
            re.ResourceControlled(re.ResourceQFT([0, 1]), control_wires=[2]), control_wires=[3]
        ),
        re.ResourceControlled(re.ResourceQFT([0, 1]), control_wires=[2, 3], control_values=[0, 1]),
        re.ResourceControlled(
            re.ResourceAdjoint(re.ResourceQFT([0, 1])),
            control_wires=[2, 3],
            control_values=[0, 1],
            work_wires=[4],
        ),
    ]

    expected_params = [
        {
            "base_class": re.ResourceQFT,
            "base_params": {"num_wires": 2},
            "num_ctrl_wires": 1,
            "num_ctrl_values": 0,
            "num_work_wires": 0,
        },
        {
            "base_class": re.ResourceControlled,
            "base_params": {
                "base_class": re.ResourceQFT,
                "base_params": {"num_wires": 2},
                "num_ctrl_wires": 1,
                "num_ctrl_values": 0,
                "num_work_wires": 0,
            },
            "num_ctrl_wires": 1,
            "num_ctrl_values": 0,
            "num_work_wires": 0,
        },
        {
            "base_class": re.ResourceQFT,
            "base_params": {"num_wires": 2},
            "num_ctrl_wires": 2,
            "num_ctrl_values": 1,
            "num_work_wires": 0,
        },
        {
            "base_class": re.ResourceAdjoint,
            "base_params": {"base_class": re.ResourceQFT, "base_params": {"num_wires": 2}},
            "num_ctrl_wires": 2,
            "num_ctrl_values": 1,
            "num_work_wires": 1,
        },
    ]

    @pytest.mark.parametrize("op, expected", zip(controlled_ops, expected_params))
    def test_resource_params(self, op, expected):
        """Test that the resources are correct"""
        assert op.resource_params() == expected

    expected_names = [
        "C(QFT,1,0,0)",
        "C(C(QFT,1,0,0),1,0,0)",
        "C(QFT,2,1,0)",
        "C(Adjoint(QFT),2,1,1)",
    ]

    @pytest.mark.parametrize("op, expected", zip(controlled_ops, expected_names))
    def test_tracking_name(self, op, expected):
        """Test that the tracking name is correct"""
        name = op.tracking_name_from_op()
        assert name == expected

<<<<<<< HEAD
    @pytest.mark.parametrize(
        "nested_op, expected_op",
        [
            (
                re.ResourceControlled(
                    re.ResourceControlled(re.ResourceX(0), control_wires=[1]), control_wires=[2]
                ),
                re.ResourceToffoli([0, 1, 2]),
            ),
            (
                re.ResourceControlled(
                    re.ResourceControlled(re.ResourceX(0), control_wires=[1]), control_wires=[2]
                ),
                re.ResourceControlled(re.ResourceX(0), control_wires=[1, 2]),
            ),
        ],
    )
    def test_nested_controls(self, nested_op, expected_op):
        """Test the resources for nested Controlled operators."""
        assert re.get_resources(nested_op) == re.get_resources(expected_op)
=======
    @pytest.mark.parametrize("op", controlled_ops)
    def test_tracking(self, op):
        """Test that adjoints can be tracked."""
        tracking_name = op.tracking_name_from_op()

        expected = re.Resources(gate_types={tracking_name: 1})
        gate_set = {tracking_name}

        assert re.get_resources(op, gate_set=gate_set) == expected
>>>>>>> 3018ddc5


class TestResourcePow:
    """Tests for ResourcePow"""

    pow_ops = [
        re.ResourcePow(re.ResourceQFT([0, 1]), 2),
        re.ResourcePow(re.ResourceAdjoint(re.ResourceQFT([0, 1])), 2),
        re.ResourcePow(re.ResourcePow(re.ResourceQFT([0, 1]), 2), 3),
    ]

    expected_params = [
        {"base_class": re.ResourceQFT, "base_params": {"num_wires": 2}, "z": 2},
        {
            "base_class": re.ResourceAdjoint,
            "base_params": {"base_class": re.ResourceQFT, "base_params": {"num_wires": 2}},
            "z": 2,
        },
        {
            "base_class": re.ResourcePow,
            "base_params": {"base_class": re.ResourceQFT, "base_params": {"num_wires": 2}, "z": 2},
            "z": 3,
        },
    ]

    @pytest.mark.parametrize("op, expected", zip(pow_ops, expected_params))
    def test_resource_params(self, op, expected):
        """Test that the resources are correct"""
        assert op.resource_params() == expected

    expected_names = [
        "Pow(QFT, 2)",
        "Pow(Adjoint(QFT), 2)",
        "Pow(Pow(QFT, 2), 3)",
    ]

    @pytest.mark.parametrize("op, expected", zip(pow_ops, expected_names))
    def test_tracking_name(self, op, expected):
        """Test that the tracking name is correct"""
        rep = op.resource_rep_from_op()
        name = rep.op_type.tracking_name(**rep.params)
        assert name == expected

    @pytest.mark.parametrize(
        "nested_op, expected_op",
        [
            (
                re.ResourcePow(re.ResourcePow(re.ResourceQFT([0, 1]), 2), 2),
                re.ResourcePow(re.ResourceQFT([0, 1]), 4),
            ),
            (
                re.ResourcePow(re.ResourcePow(re.ResourcePow(re.ResourceQFT([0, 1]), 2), 2), 2),
                re.ResourcePow(re.ResourceQFT([0, 1]), 8),
            ),
            (
                re.ResourcePow(
                    re.ResourcePow(re.ResourcePow(re.ResourcePow(re.ResourceQFT([0, 1]), 2), 2), 2),
                    2,
                ),
                re.ResourcePow(re.ResourceQFT([0, 1]), 16),
            ),
        ],
    )
    def test_nested_pow(self, nested_op, expected_op):
        """Test the resources for nested Pow operators."""
        assert re.get_resources(nested_op) == re.get_resources(expected_op)<|MERGE_RESOLUTION|>--- conflicted
+++ resolved
@@ -60,7 +60,6 @@
         name = op.tracking_name_from_op()
         assert name == expected
 
-<<<<<<< HEAD
     @pytest.mark.parametrize(
         "nested_op, expected_op",
         [
@@ -97,7 +96,7 @@
     def test_nested_adjoints(self, nested_op, expected_op):
         """Test the resources of nested Adjoints."""
         assert re.get_resources(nested_op) == re.get_resources(expected_op)
-=======
+
     @pytest.mark.parametrize("op", adjoint_ops)
     def test_tracking(self, op):
         """Test that adjoints can be tracked."""
@@ -107,7 +106,6 @@
         gate_set = {tracking_name}
 
         assert re.get_resources(op, gate_set=gate_set) == expected
->>>>>>> 3018ddc5
 
 
 class TestResourceControlled:
@@ -182,7 +180,6 @@
         name = op.tracking_name_from_op()
         assert name == expected
 
-<<<<<<< HEAD
     @pytest.mark.parametrize(
         "nested_op, expected_op",
         [
@@ -203,7 +200,7 @@
     def test_nested_controls(self, nested_op, expected_op):
         """Test the resources for nested Controlled operators."""
         assert re.get_resources(nested_op) == re.get_resources(expected_op)
-=======
+
     @pytest.mark.parametrize("op", controlled_ops)
     def test_tracking(self, op):
         """Test that adjoints can be tracked."""
@@ -213,7 +210,6 @@
         gate_set = {tracking_name}
 
         assert re.get_resources(op, gate_set=gate_set) == expected
->>>>>>> 3018ddc5
 
 
 class TestResourcePow:
