--- conflicted
+++ resolved
@@ -18,18 +18,16 @@
 
 import pennylane as qml
 from pennylane import I, X, Y, Z
-<<<<<<< HEAD
 from pennylane.labs.dla import (
+    adjvec_to_op,
     check_orthonormal,
+    op_to_adjvec,
     orthonormalize,
     pauli_coefficients,
     pauli_decompose,
     trace_inner_product,
 )
-=======
-from pennylane.labs.dla import adjvec_to_op, op_to_adjvec, pauli_coefficients, pauli_decompose
 from pennylane.pauli import PauliSentence, PauliWord
->>>>>>> 258c6075
 
 # Make an operator matrix on given wire and total wire count
 I_ = lambda w, n: I(w).matrix(wire_order=range(n))
@@ -291,7 +289,6 @@
                 assert qml.equal(_op, e)
 
 
-<<<<<<< HEAD
 @pytest.mark.parametrize("op1", [X(0), X(0) @ X(1), X(0) @ Y(2), X(0) @ Z(1) + X(1) @ X(2)])
 @pytest.mark.parametrize("op2", [X(0), X(0) @ X(1), X(0) @ Y(2), X(0) @ Z(1) + X(1) @ X(2)])
 def test_trace_inner_product_consistency(op1, op2):
@@ -316,7 +313,8 @@
     g = orthonormalize(g)
 
     assert check_orthonormal(g, trace_inner_product)
-=======
+
+
 some_ps = PauliSentence({PauliWord({0: "X", 23: "Y"}): 0.5, PauliWord({3: "Z", 2: "X"}): -1.3})
 x = np.arange(1, 151).reshape((10, 15))
 paulis_2_qubits = [op.pauli_rep for op in qml.pauli.pauli_group(2)]
@@ -415,5 +413,4 @@
         if is_ortho:
             out = op_to_adjvec(ops, basis, is_orthogonal=True)
             assert qml.math.shape(out) == qml.math.shape(expected)
-            assert np.allclose(out, expected)
->>>>>>> 258c6075
+            assert np.allclose(out, expected)