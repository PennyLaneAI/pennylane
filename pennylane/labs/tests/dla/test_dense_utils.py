--- conflicted
+++ resolved
@@ -12,11 +12,7 @@
 # See the License for the specific language governing permissions and
 # limitations under the License.
 """Tests for pennylane/labs/dla/dense_util.py functionality"""
-<<<<<<< HEAD
-# pylint: disable=unnecessary-lambda-assignment
-=======
 # pylint: disable=no-self-use, unnecessary-lambda-assignment
->>>>>>> f927a776
 import numpy as np
 import pytest
 
