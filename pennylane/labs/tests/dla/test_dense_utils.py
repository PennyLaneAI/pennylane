# Copyright 2024 Xanadu Quantum Technologies Inc.

# Licensed under the Apache License, Version 2.0 (the "License");
# you may not use this file except in compliance with the License.
# You may obtain a copy of the License at

#     http://www.apache.org/licenses/LICENSE-2.0

# Unless required by applicable law or agreed to in writing, software
# distributed under the License is distributed on an "AS IS" BASIS,
# WITHOUT WARRANTIES OR CONDITIONS OF ANY KIND, either express or implied.
# See the License for the specific language governing permissions and
# limitations under the License.
"""Tests for pennylane/labs/dla/dense_util.py functionality"""
# pylint: disable=no-self-use, unnecessary-lambda-assignment
import numpy as np
import pytest

import pennylane as qml
from pennylane import I, X, Y, Z
<<<<<<< HEAD
from pennylane.labs.dla import (
    change_basis_ad_rep,
    check_orthonormal,
    op_to_adjvec,
    orthonormalize,
    pauli_coefficients,
    pauli_decompose,
    trace_inner_product,
)
from pennylane.pauli import PauliVSpace
=======
from pennylane.labs.dla import adjvec_to_op, op_to_adjvec, pauli_coefficients, pauli_decompose
from pennylane.pauli import PauliSentence, PauliWord
>>>>>>> 35a786ca

# Make an operator matrix on given wire and total wire count
I_ = lambda w, n: I(w).matrix(wire_order=range(n))
X_ = lambda w, n: X(w).matrix(wire_order=range(n))
Y_ = lambda w, n: Y(w).matrix(wire_order=range(n))
Z_ = lambda w, n: Z(w).matrix(wire_order=range(n))

# Make the i-th 4**n-dimensional unit vector
uv = lambda i, n: np.eye(4**n)[i]


class TestPauliCoefficients:
    """Tests for ``pauli_coefficients`` utility function."""

    # I  X  Y  Z
    # 0  1  2  3

    @pytest.mark.parametrize(
        "H, expected",
        [
            (0.3 * X_(0, 1), [0, 0.3, 0, 0]),
            (-2.3 * Y_(0, 1), [0, 0, -2.3, 0]),
            (Z_(0, 1), [0, 0, 0, 1.0]),
            (0.3 * X_(0, 1) - 0.6 * Z_(0, 1), [0, 0.3, 0, -0.6]),
            (X_(0, 1) - Z_(0, 1) + Y_(0, 1), [0, 1, 1, -1]),
            (I_(0, 1) * 0.7, [0.7, 0, 0, 0]),
            (Y_(0, 1) * 0, [0, 0, 0, 0]),
        ],
    )
    def test_one_qubit(self, H, expected):
        """Test that Pauli coefficients for a one-qubit matrix are correct."""
        coeffs = pauli_coefficients(H)
        assert coeffs.shape == (4,)
        assert coeffs.dtype == np.float64
        assert np.allclose(coeffs, expected)

    def test_one_qubit_batched(self):
        """Test that batched Pauli coefficients for a one-qubit matrix are correct."""
        H = np.stack(
            [
                0.3 * X_(0, 1),
                -2.3 * Y_(0, 1),
                Z_(0, 1),
                0.3 * X_(0, 1) - 0.6 * Z_(0, 1),
                X_(0, 1) - Z_(0, 1) + Y_(0, 1),
                I_(0, 1) * 0.7,
                Y_(0, 1) * 0,
            ]
        )
        expected = [
            [0, 0.3, 0, 0],
            [0, 0, -2.3, 0],
            [0, 0, 0, 1.0],
            [0, 0.3, 0, -0.6],
            [0, 1, 1, -1],
            [0.7, 0, 0, 0],
            [0, 0, 0, 0],
        ]
        coeffs = pauli_coefficients(H)
        assert coeffs.shape == (7, 4)
        assert coeffs.dtype == np.float64
        assert np.allclose(coeffs, expected)

    #  qubit
    #  0 \ 1    I    X    Y    Z
    #         -------------------
    #   I    |  0    1    2    3
    #   X    |  4    5    6    7
    #   Y    |  8    9   10   11
    #   Z    | 12   13   14   15

    @pytest.mark.parametrize(
        "H, expected",
        [
            (I_(0, 2) + I_(1, 2), 2 * uv(0, 2)),
            (0.3 * X_(0, 2), 0.3 * uv(4, 2)),
            (-2.3 * Y_(0, 2), -2.3 * uv(8, 2)),
            (Z_(0, 2) - Z_(1, 2), uv(12, 2) - uv(3, 2)),
            (0.3 * X_(0, 2) - 0.6 * Z_(0, 2), 0.3 * uv(4, 2) - 0.6 * uv(12, 2)),
            (X_(1, 2) - Z_(1, 2) + Y_(0, 2) @ X_(1, 2), uv(1, 2) - uv(3, 2) + uv(9, 2)),
            (X_(1, 2) @ Z_(0, 2) - Y_(0, 2) @ Z_(1, 2), uv(13, 2) - uv(11, 2)),
        ],
    )
    def test_two_qubits(self, H, expected):
        """Test that Pauli coefficients for a two-qubit matrix are correct."""
        coeffs = pauli_coefficients(H)
        assert coeffs.shape == (16,)
        assert coeffs.dtype == np.float64
        assert np.allclose(coeffs, expected)

    def test_two_qubits_batched(self):
        """Test that batched Pauli coefficients for a two-qubit matrix are correct."""
        H = np.stack(
            [
                I_(0, 2) + I_(1, 2),
                0.3 * X_(0, 2),
                -2.3 * Y_(0, 2),
                Z_(0, 2) - Z_(1, 2),
                0.3 * X_(0, 2) - 0.6 * Z_(0, 2),
                X_(1, 2) - Z_(1, 2) + Y_(0, 2) @ X_(1, 2),
                X_(1, 2) @ Z_(0, 2) - Y_(0, 2) @ Z_(1, 2),
            ]
        )
        expected = np.array(
            [
                2 * uv(0, 2),
                0.3 * uv(4, 2),
                -2.3 * uv(8, 2),
                uv(12, 2) - uv(3, 2),
                0.3 * uv(4, 2) - 0.6 * uv(12, 2),
                uv(1, 2) - uv(3, 2) + uv(9, 2),
                uv(13, 2) - uv(11, 2),
            ]
        )
        coeffs = pauli_coefficients(H)
        assert coeffs.shape == (7, 16)
        assert coeffs.dtype == np.float64
        assert np.allclose(coeffs, expected)


class TestPauliDecompose:
    """Tests for ``pauli_decompose`` utility function."""

    # I  X  Y  Z
    # 0  1  2  3

    @pytest.mark.parametrize(
        "H, expected",
        [
            (0.3 * X_(0, 1), 0.3 * X(0)),
            (-2.3 * Y_(0, 1), -2.3 * Y(0)),
            (Z_(0, 1), Z(0)),
            (0.3 * X_(0, 1) - 0.6 * Z_(0, 1), 0.3 * X(0) - 0.6 * Z(0)),
            (X_(0, 1) - Z_(0, 1) + Y_(0, 1), X(0) - Z(0) + Y(0)),
            (I_(0, 1) * 0.7, I(0) * 0.7),
            (Y_(0, 1) * 0, 0 * I(0)),  # Zero operator is mapped to zero times identity, not Y
        ],
    )
    @pytest.mark.parametrize("pauli", [False, True])
    def test_one_qubit(self, H, expected, pauli):
        """Test that Pauli decomposition for a one-qubit matrix is correct."""
        op = pauli_decompose(H, pauli=pauli)
        if pauli:
            expected = expected.pauli_rep
            expected.simplify()
            assert isinstance(op, PauliSentence)
            assert all(c.dtype == np.float64 for c in op.values())
            assert set(op.keys()) == set(expected.keys())
            assert all(np.isclose(op[k], expected[k]) for k in op.keys())
        else:
            assert isinstance(op, qml.operation.Operator)
            assert qml.equal(op, expected)

    @pytest.mark.parametrize("pauli", [False, True])
    def test_one_qubit_batched(self, pauli):
        """Test that batched Pauli decomposition for a one-qubit matrix is correct."""
        H = np.stack(
            [
                0.3 * X_(0, 1),
                -2.3 * Y_(0, 1),
                Z_(0, 1),
                0.3 * X_(0, 1) - 0.6 * Z_(0, 1),
                X_(0, 1) - Z_(0, 1) + Y_(0, 1),
                I_(0, 1) * 0.7,
                Y_(0, 1) * 0,
            ]
        )
        expected = [
            0.3 * X(0),
            -2.3 * Y(0),
            Z(0),
            0.3 * X(0) - 0.6 * Z(0),
            X(0) - Z(0) + Y(0),
            I(0) * 0.7,
            I(0) * 0,
        ]
        op = pauli_decompose(H, pauli=pauli)
        assert isinstance(op, list)
        assert len(op) == len(expected)
        if pauli:
            for _op, e in zip(op, expected):
                e = e.pauli_rep
                e.simplify()
                assert isinstance(_op, PauliSentence)
                assert all(c.dtype == np.float64 for c in _op.values())
                assert set(_op.keys()) == set(e.keys())
                assert all(np.isclose(_op[k], e[k]) for k in _op.keys())
        else:
            for _op, e in zip(op, expected):
                assert isinstance(_op, qml.operation.Operator)
                assert qml.equal(_op, e)

    @pytest.mark.parametrize(
        "H, expected",
        [
            (I_(0, 2) + I_(1, 2), 2 * I()),
            (0.3 * X_(0, 2), 0.3 * X(0)),
            (-2.3 * Y_(0, 2), -2.3 * Y(0)),
            (Z_(0, 2) - Z_(1, 2), Z(0) - Z(1)),
            (0.3 * X_(0, 2) - 0.6 * Z_(0, 2), 0.3 * X(0) - 0.6 * Z(0)),
            (X_(1, 2) - Z_(1, 2) + Y_(0, 2) @ X_(1, 2), X(1) - Z(1) + Y(0) @ X(1)),
            (X_(1, 2) @ Z_(0, 2) - Y_(0, 2) @ Z_(1, 2), X(1) @ Z(0) - Y(0) @ Z(1)),
        ],
    )
    @pytest.mark.parametrize("pauli", [False, True])
    def test_two_qubits(self, H, expected, pauli):
        """Test that Pauli decomposition for a two-qubit matrix is correct."""
        op = pauli_decompose(H, pauli=pauli)
        if pauli:
            expected = expected.pauli_rep
            expected.simplify()
            assert isinstance(op, PauliSentence)
            assert all(c.dtype == np.float64 for c in op.values())
            assert set(op.keys()) == set(expected.keys())
            assert all(np.isclose(op[k], expected[k]) for k in op.keys())
        else:
            assert isinstance(op, qml.operation.Operator)
            assert qml.equal(op, expected)

    @pytest.mark.parametrize("pauli", [False, True])
    def test_two_qubits_batched(self, pauli):
        """Test that batched Pauli decomposition for a two-qubit matrix is correct."""
        H = np.stack(
            [
                I_(0, 2) + I_(1, 2),
                0.3 * X_(0, 2),
                -2.3 * Y_(0, 2),
                Z_(0, 2) - Z_(1, 2),
                0 * X_(0, 2),
                0.3 * X_(0, 2) - 0.6 * Z_(0, 2),
                X_(1, 2) - Z_(1, 2) + Y_(0, 2) @ X_(1, 2),
                X_(1, 2) @ Z_(0, 2) - Y_(0, 2) @ Z_(1, 2),
            ]
        )
        expected = [
            2 * I(),
            0.3 * X(0),
            -2.3 * Y(0),
            Z(0) - Z(1),
            0 * I(0),
            0.3 * X(0) - 0.6 * Z(0),
            X(1) - Z(1) + Y(0) @ X(1),
            X(1) @ Z(0) - Y(0) @ Z(1),
        ]
        op = pauli_decompose(H, pauli=pauli)
        assert isinstance(op, list)
        assert len(op) == len(expected)
        if pauli:
            for _op, e in zip(op, expected):
                e = e.pauli_rep
                e.simplify()
                assert isinstance(_op, PauliSentence)
                assert all(c.dtype == np.float64 for c in _op.values())
                assert set(_op.keys()) == set(e.keys())
                assert all(np.isclose(_op[k], e[k]) for k in _op.keys())
        else:
            for _op, e in zip(op, expected):
                assert isinstance(_op, qml.operation.Operator)
                assert qml.equal(_op, e)


<<<<<<< HEAD
@pytest.mark.parametrize("op1", [X(0), -0.8 * X(0) @ X(1), X(0) @ Y(2), X(0) @ Z(1) + X(1) @ X(2)])
@pytest.mark.parametrize(
    "op2", [X(0), X(0) + X(0) @ X(1), 0.2 * X(0) @ Y(2), X(0) @ Z(1) + X(1) @ X(2)]
)
def test_trace_inner_product_consistency(op1, op2):
    """Test that the trace inner product norm for different operators is consistent"""
    res1 = trace_inner_product(
        qml.matrix(op1, wire_order=range(3)), qml.matrix(op2, wire_order=range(3))
    )
    res2 = trace_inner_product(op1.pauli_rep, op2.pauli_rep)
    res3 = trace_inner_product(op1, op2)
    assert np.allclose(res1, res2)
    assert np.allclose(res1, res3)


id_pw = qml.pauli.PauliWord({})


@pytest.mark.parametrize(
    "g, inner_product",
    [
        (qml.ops.qubit.special_unitary.pauli_basis_matrices(3), trace_inner_product),
        (qml.pauli.pauli_group(4), lambda A, B: (A @ B).pauli_rep.trace()),
        (qml.pauli.pauli_group(4), lambda A, B: (A.pauli_rep @ B.pauli_rep).get(id_pw, 0.0)),
        (list("abcdefghi"), lambda A, B: int(A == B)),
    ],
)
def test_check_orthonormal_True(g, inner_product):
    """Test check_orthonormal"""
    assert check_orthonormal(g, inner_product)


# The reasons the following are not orthonormal are:
# Non-normalized ops
# Non-orthogonal ops
# Inner product is non-normalized trace inner product


@pytest.mark.parametrize(
    "g, inner_product",
    [
        ([np.eye(2), qml.X(0).matrix() + qml.Z(0).matrix()], trace_inner_product),
        ([qml.X(0).matrix(), qml.X(0).matrix() + qml.Z(0).matrix()], trace_inner_product),
        (qml.pauli.pauli_group(2), lambda A, B: np.trace((A @ B).matrix())),
    ],
)
def test_check_orthonormal_False(g, inner_product):
    """Test check_orthonormal"""
    assert not check_orthonormal(g, inner_product)


gens1 = [X(i) @ X(i + 1) + Y(i) @ Y(i + 1) + Z(i) @ Z(i + 1) for i in range(3)]
Heisenberg4_sum_op = qml.lie_closure(gens1)
Heisenberg4_sum_ps = [op.pauli_rep for op in Heisenberg4_sum_op]
Heisenberg4_sum_vspace = PauliVSpace(Heisenberg4_sum_ps)
Heisenberg4_sum_dense = [qml.matrix(op, wire_order=range(4)) for op in Heisenberg4_sum_op]


@pytest.mark.parametrize(
    "g", [Heisenberg4_sum_ps, Heisenberg4_sum_vspace, Heisenberg4_sum_op, Heisenberg4_sum_dense]
)
def test_orthonormalize(g):
    """Test orthonormalize"""

    g = orthonormalize(g)

    assert check_orthonormal(g, trace_inner_product)


class TestChangeBasisAdRep:
    """Tests for ``change_basis_ad_rep`` to change the adjoint representation into a new basis."""

    def test_permutation(self):
        """Test that a permutation is accounted for correctly."""
        ops = [qml.X(0), qml.Y(1), qml.Y(0) @ qml.Z(1), qml.X(1)]
        dla = qml.lie_closure(ops)
        adj = qml.structure_constants(dla)
        perm = np.random.permutation(len(dla))
        permuted_dla = [dla[i] for i in perm]
        permuted_adj = qml.structure_constants(permuted_dla)

        basis_change = op_to_adjvec(permuted_dla, dla) @ np.linalg.pinv(op_to_adjvec(dla, dla))
        new_adj = change_basis_ad_rep(adj, basis_change)
        assert np.allclose(new_adj, permuted_adj)

    def test_tiny_skewed_basis(self):
        """Test that changing from a tiny orthonormal basis to a skewed basis works."""
        dla = [qml.X(0), qml.Y(0), qml.Z(0)]
        adj = qml.structure_constants(dla)
        coeffs = np.random.random((len(dla), len(dla)))
        skewed_dla = [qml.sum(*(c * op for c, op in zip(_coeffs, dla))) for _coeffs in coeffs]
        skewed_adj = qml.structure_constants(skewed_dla, is_orthogonal=False)

        basis_change = op_to_adjvec(skewed_dla, dla) @ np.linalg.pinv(op_to_adjvec(dla, dla))
        new_adj = change_basis_ad_rep(adj, basis_change)
        assert np.allclose(new_adj, skewed_adj)

    def test_tiny_skewed_basis_from_non_ortho(self):
        """Test that changing from a tiny non-orthonormal basis to a skewed basis works."""
        ortho_dla = [qml.X(0), qml.Y(0), qml.Z(0)]  # only used to create adj rep.
        dla = [0.2 * qml.X(0) - 0.6 * qml.Y(0), 0.4 * qml.Y(0) + 0.9 * qml.Z(0), qml.Z(0)]

        adj = qml.structure_constants(dla, is_orthogonal=False)
        coeffs = np.random.random((len(dla), len(dla)))
        skewed_dla = [qml.sum(*(c * op for c, op in zip(_coeffs, dla))) for _coeffs in coeffs]
        skewed_adj = qml.structure_constants(skewed_dla, is_orthogonal=False)

        basis_change = op_to_adjvec(skewed_dla, ortho_dla) @ np.linalg.pinv(
            op_to_adjvec(dla, ortho_dla)
        )
        new_adj = change_basis_ad_rep(adj, basis_change)
        assert np.allclose(new_adj, skewed_adj)

    def test_skewed_basis(self):
        """Test that changing from an orthonormal basis to a skewed basis works."""
        ops = [qml.X(0), qml.Y(1), qml.Y(0) @ qml.Z(1)]
        dla = qml.lie_closure(ops)
        adj = qml.structure_constants(dla)
        coeffs = np.random.random((len(dla), len(dla)))
        skewed_dla = [qml.sum(*(c * op for c, op in zip(_coeffs, dla))) for _coeffs in coeffs]
        skewed_adj = qml.structure_constants(skewed_dla, is_orthogonal=False)

        basis_change = op_to_adjvec(skewed_dla, dla) @ np.linalg.pinv(op_to_adjvec(dla, dla))
        new_adj = change_basis_ad_rep(adj, basis_change)
        assert np.allclose(new_adj, skewed_adj)

    def test_skewed_basis_from_non_ortho(self):
        """Test that changing from a non-orthonormal basis to a skewed basis works."""
        ops = [qml.X(0), qml.Y(1), qml.Y(0) @ qml.Z(1)]
        ortho_dla = qml.lie_closure(ops)  # only used to create adj rep.

        coeffs = np.random.random((len(ortho_dla), len(ortho_dla)))
        dla = [qml.sum(*(c * op for c, op in zip(_coeffs, ortho_dla))) for _coeffs in coeffs]
        adj = qml.structure_constants(dla, is_orthogonal=False)

        coeffs = np.random.random((len(dla), len(dla)))
        skewed_dla = [qml.sum(*(c * op for c, op in zip(_coeffs, dla))) for _coeffs in coeffs]
        skewed_adj = qml.structure_constants(skewed_dla, is_orthogonal=False)

        basis_change = op_to_adjvec(skewed_dla, dla) @ np.linalg.pinv(op_to_adjvec(dla, dla))
        new_adj = change_basis_ad_rep(adj, basis_change)
        assert np.allclose(new_adj, skewed_adj)
=======
some_ps = PauliSentence({PauliWord({0: "X", 23: "Y"}): 0.5, PauliWord({3: "Z", 2: "X"}): -1.3})
x = np.arange(1, 151).reshape((10, 15))
paulis_2_qubits = [op.pauli_rep for op in qml.pauli.pauli_group(2)]
ps_basis_0_rot = np.random.random((16, 16))
ps_basis_0 = [sum(c * op for c, op in zip(_coeffs, paulis_2_qubits)) for _coeffs in ps_basis_0_rot]
coeffs_0 = np.random.random((13, 16))
expected_0 = [
    sum(c * op for c, op in zip(coeffs, paulis_2_qubits)) for coeffs in coeffs_0 @ ps_basis_0_rot
]
expected_1 = [sum(c * op for c, op in zip(coeffs, paulis_2_qubits)) for coeffs in coeffs_0]

ps_test_cases = [
    (x, [some_ps] * 15, [c * some_ps for c in np.sum(x, axis=1)], False),  # linearly dep. "basis"
    (coeffs_0, ps_basis_0, expected_0, False),  # Non-orthogonal basis
    (coeffs_0, paulis_2_qubits, expected_1, True),  # Orthonormal basis
]

op_test_cases = [
    (adj_vecs, [ps.operation() for ps in basis], [ps.operation() for ps in expected], is_ortho)
    for adj_vecs, basis, expected, is_ortho in ps_test_cases
]

wire_orders = ([0, 2, 3, 23], [0, 1])
dense_test_cases = [
    (
        adj_vecs,
        [qml.matrix(ps, wire_order=wo) for ps in basis],
        [qml.matrix(ps, wire_order=wo) for ps in expected],
        is_ortho,
    )
    for (adj_vecs, basis, expected, is_ortho), wo in zip(ps_test_cases, wire_orders)
]


class TestAdjvecToOp:
    """Test adjvec_to_op."""

    @pytest.mark.parametrize("adj_vecs, basis, expected, _", ps_test_cases)
    def test_with_ps(self, adj_vecs, basis, expected, _):
        """Test ``adjvec_to_op`` with a basis of ``PauliSentence`` operators."""
        out = adjvec_to_op(adj_vecs, basis)
        for out_op, exp_op in zip(out, expected):
            assert isinstance(out_op, PauliSentence)
            assert all(c.dtype == np.float64 for c in out_op.values())
            assert set(out_op) == set(exp_op)
            assert all(np.isclose(out_op[k], exp_op[k]) for k in out_op)

    @pytest.mark.parametrize("adj_vecs, basis, expected, _", op_test_cases)
    def test_with_op(self, adj_vecs, basis, expected, _):
        """Test ``adjvec_to_op`` with a basis of ``Operator`` operators."""
        out = adjvec_to_op(adj_vecs, basis)
        for out_op, exp_op in zip(out, expected):
            assert qml.equal(out_op.simplify(), exp_op.simplify())

    @pytest.mark.parametrize("adj_vecs, basis, expected, _", dense_test_cases)
    def test_with_dense(self, adj_vecs, basis, expected, _):
        """Test ``adjvec_to_op`` with a basis of dense operators."""
        out = adjvec_to_op(adj_vecs, basis)
        assert qml.math.shape(out) == qml.math.shape(expected)
        assert np.allclose(out, expected)


class TestOpToAdjvec:
    """Test op_to_adjvec. We reuse the test cases from adjvec_to_op, except
    for the first one, which uses a linearly dependent "basis"."""

    @pytest.mark.parametrize("expected, basis, ops, is_ortho", ps_test_cases[1:])
    def test_with_ps(self, ops, basis, expected, is_ortho):
        """Test ``op_to_adjvec`` with a basis of ``PauliSentence`` operators."""
        out = op_to_adjvec(ops, basis, is_orthogonal=False)
        assert qml.math.shape(out) == qml.math.shape(expected)
        assert np.allclose(out, expected)
        if is_ortho:
            out = op_to_adjvec(ops, basis, is_orthogonal=True)
            assert qml.math.shape(out) == qml.math.shape(expected)
            assert np.allclose(out, expected)

    @pytest.mark.parametrize("expected, basis, ops, is_ortho", op_test_cases[1:])
    def test_with_op(self, ops, basis, expected, is_ortho):
        """Test ``op_to_adjvec`` with a basis of ``Operator`` operators."""
        out = op_to_adjvec(ops, basis, is_orthogonal=False)
        assert qml.math.shape(out) == qml.math.shape(expected)
        assert np.allclose(out, expected)
        if is_ortho:
            out = op_to_adjvec(ops, basis, is_orthogonal=True)
            assert qml.math.shape(out) == qml.math.shape(expected)
            assert np.allclose(out, expected)

    @pytest.mark.parametrize("expected, basis, ops, is_ortho", dense_test_cases[1:])
    def test_with_dense(self, ops, basis, expected, is_ortho):
        """Test ``op_to_adjvec`` with a basis of dense operators."""
        out = op_to_adjvec(ops, basis, is_orthogonal=False)
        assert qml.math.shape(out) == qml.math.shape(expected)
        assert np.allclose(out, expected)

        if is_ortho:
            out = op_to_adjvec(ops, basis, is_orthogonal=True)
            assert qml.math.shape(out) == qml.math.shape(expected)
            assert np.allclose(out, expected)
>>>>>>> 35a786ca
<|MERGE_RESOLUTION|>--- conflicted
+++ resolved
@@ -18,8 +18,8 @@
 
 import pennylane as qml
 from pennylane import I, X, Y, Z
-<<<<<<< HEAD
 from pennylane.labs.dla import (
+    adjvec_to_op,
     change_basis_ad_rep,
     check_orthonormal,
     op_to_adjvec,
@@ -28,11 +28,7 @@
     pauli_decompose,
     trace_inner_product,
 )
-from pennylane.pauli import PauliVSpace
-=======
-from pennylane.labs.dla import adjvec_to_op, op_to_adjvec, pauli_coefficients, pauli_decompose
-from pennylane.pauli import PauliSentence, PauliWord
->>>>>>> 35a786ca
+from pennylane.pauli import PauliSentence, PauliVSpace, PauliWord
 
 # Make an operator matrix on given wire and total wire count
 I_ = lambda w, n: I(w).matrix(wire_order=range(n))
@@ -294,7 +290,6 @@
                 assert qml.equal(_op, e)
 
 
-<<<<<<< HEAD
 @pytest.mark.parametrize("op1", [X(0), -0.8 * X(0) @ X(1), X(0) @ Y(2), X(0) @ Z(1) + X(1) @ X(2)])
 @pytest.mark.parametrize(
     "op2", [X(0), X(0) + X(0) @ X(1), 0.2 * X(0) @ Y(2), X(0) @ Z(1) + X(1) @ X(2)]
@@ -437,7 +432,8 @@
         basis_change = op_to_adjvec(skewed_dla, dla) @ np.linalg.pinv(op_to_adjvec(dla, dla))
         new_adj = change_basis_ad_rep(adj, basis_change)
         assert np.allclose(new_adj, skewed_adj)
-=======
+
+
 some_ps = PauliSentence({PauliWord({0: "X", 23: "Y"}): 0.5, PauliWord({3: "Z", 2: "X"}): -1.3})
 x = np.arange(1, 151).reshape((10, 15))
 paulis_2_qubits = [op.pauli_rep for op in qml.pauli.pauli_group(2)]
@@ -536,5 +532,4 @@
         if is_ortho:
             out = op_to_adjvec(ops, basis, is_orthogonal=True)
             assert qml.math.shape(out) == qml.math.shape(expected)
-            assert np.allclose(out, expected)
->>>>>>> 35a786ca
+            assert np.allclose(out, expected)