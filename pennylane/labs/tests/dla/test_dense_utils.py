# Copyright 2024 Xanadu Quantum Technologies Inc.

# Licensed under the Apache License, Version 2.0 (the "License");
# you may not use this file except in compliance with the License.
# You may obtain a copy of the License at

#     http://www.apache.org/licenses/LICENSE-2.0

# Unless required by applicable law or agreed to in writing, software
# distributed under the License is distributed on an "AS IS" BASIS,
# WITHOUT WARRANTIES OR CONDITIONS OF ANY KIND, either express or implied.
# See the License for the specific language governing permissions and
# limitations under the License.
"""Tests for pennylane/labs/dla/dense_util.py functionality"""
# pylint: disable=no-self-use, unnecessary-lambda-assignment
import numpy as np
import pytest

import pennylane as qml
from pennylane import I, X, Y, Z
from pennylane.labs.dla import (
<<<<<<< HEAD
=======
    adjvec_to_op,
>>>>>>> e342326f
    change_basis_ad_rep,
    check_orthonormal,
    op_to_adjvec,
    orthonormalize,
    pauli_coefficients,
    pauli_decompose,
    trace_inner_product,
)
from pennylane.pauli import PauliSentence, PauliVSpace, PauliWord

# Make an operator matrix on given wire and total wire count
I_ = lambda w, n: I(w).matrix(wire_order=range(n))
X_ = lambda w, n: X(w).matrix(wire_order=range(n))
Y_ = lambda w, n: Y(w).matrix(wire_order=range(n))
Z_ = lambda w, n: Z(w).matrix(wire_order=range(n))

# Make the i-th 4**n-dimensional unit vector
uv = lambda i, n: np.eye(4**n)[i]


class TestPauliCoefficients:
    """Tests for ``pauli_coefficients`` utility function."""

    # I  X  Y  Z
    # 0  1  2  3

    @pytest.mark.parametrize(
        "H, expected",
        [
            (0.3 * X_(0, 1), [0, 0.3, 0, 0]),
            (-2.3 * Y_(0, 1), [0, 0, -2.3, 0]),
            (Z_(0, 1), [0, 0, 0, 1.0]),
            (0.3 * X_(0, 1) - 0.6 * Z_(0, 1), [0, 0.3, 0, -0.6]),
            (X_(0, 1) - Z_(0, 1) + Y_(0, 1), [0, 1, 1, -1]),
            (I_(0, 1) * 0.7, [0.7, 0, 0, 0]),
            (Y_(0, 1) * 0, [0, 0, 0, 0]),
        ],
    )
    def test_one_qubit(self, H, expected):
        """Test that Pauli coefficients for a one-qubit matrix are correct."""
        coeffs = pauli_coefficients(H)
        assert coeffs.shape == (4,)
        assert coeffs.dtype == np.float64
        assert np.allclose(coeffs, expected)

    def test_one_qubit_batched(self):
        """Test that batched Pauli coefficients for a one-qubit matrix are correct."""
        H = np.stack(
            [
                0.3 * X_(0, 1),
                -2.3 * Y_(0, 1),
                Z_(0, 1),
                0.3 * X_(0, 1) - 0.6 * Z_(0, 1),
                X_(0, 1) - Z_(0, 1) + Y_(0, 1),
                I_(0, 1) * 0.7,
                Y_(0, 1) * 0,
            ]
        )
        expected = [
            [0, 0.3, 0, 0],
            [0, 0, -2.3, 0],
            [0, 0, 0, 1.0],
            [0, 0.3, 0, -0.6],
            [0, 1, 1, -1],
            [0.7, 0, 0, 0],
            [0, 0, 0, 0],
        ]
        coeffs = pauli_coefficients(H)
        assert coeffs.shape == (7, 4)
        assert coeffs.dtype == np.float64
        assert np.allclose(coeffs, expected)

    #  qubit
    #  0 \ 1    I    X    Y    Z
    #         -------------------
    #   I    |  0    1    2    3
    #   X    |  4    5    6    7
    #   Y    |  8    9   10   11
    #   Z    | 12   13   14   15

    @pytest.mark.parametrize(
        "H, expected",
        [
            (I_(0, 2) + I_(1, 2), 2 * uv(0, 2)),
            (0.3 * X_(0, 2), 0.3 * uv(4, 2)),
            (-2.3 * Y_(0, 2), -2.3 * uv(8, 2)),
            (Z_(0, 2) - Z_(1, 2), uv(12, 2) - uv(3, 2)),
            (0.3 * X_(0, 2) - 0.6 * Z_(0, 2), 0.3 * uv(4, 2) - 0.6 * uv(12, 2)),
            (X_(1, 2) - Z_(1, 2) + Y_(0, 2) @ X_(1, 2), uv(1, 2) - uv(3, 2) + uv(9, 2)),
            (X_(1, 2) @ Z_(0, 2) - Y_(0, 2) @ Z_(1, 2), uv(13, 2) - uv(11, 2)),
        ],
    )
    def test_two_qubits(self, H, expected):
        """Test that Pauli coefficients for a two-qubit matrix are correct."""
        coeffs = pauli_coefficients(H)
        assert coeffs.shape == (16,)
        assert coeffs.dtype == np.float64
        assert np.allclose(coeffs, expected)

    def test_two_qubits_batched(self):
        """Test that batched Pauli coefficients for a two-qubit matrix are correct."""
        H = np.stack(
            [
                I_(0, 2) + I_(1, 2),
                0.3 * X_(0, 2),
                -2.3 * Y_(0, 2),
                Z_(0, 2) - Z_(1, 2),
                0.3 * X_(0, 2) - 0.6 * Z_(0, 2),
                X_(1, 2) - Z_(1, 2) + Y_(0, 2) @ X_(1, 2),
                X_(1, 2) @ Z_(0, 2) - Y_(0, 2) @ Z_(1, 2),
            ]
        )
        expected = np.array(
            [
                2 * uv(0, 2),
                0.3 * uv(4, 2),
                -2.3 * uv(8, 2),
                uv(12, 2) - uv(3, 2),
                0.3 * uv(4, 2) - 0.6 * uv(12, 2),
                uv(1, 2) - uv(3, 2) + uv(9, 2),
                uv(13, 2) - uv(11, 2),
            ]
        )
        coeffs = pauli_coefficients(H)
        assert coeffs.shape == (7, 16)
        assert coeffs.dtype == np.float64
        assert np.allclose(coeffs, expected)


class TestPauliDecompose:
    """Tests for ``pauli_decompose`` utility function."""

    # I  X  Y  Z
    # 0  1  2  3

    @pytest.mark.parametrize(
        "H, expected",
        [
            (0.3 * X_(0, 1), 0.3 * X(0)),
            (-2.3 * Y_(0, 1), -2.3 * Y(0)),
            (Z_(0, 1), Z(0)),
            (0.3 * X_(0, 1) - 0.6 * Z_(0, 1), 0.3 * X(0) - 0.6 * Z(0)),
            (X_(0, 1) - Z_(0, 1) + Y_(0, 1), X(0) - Z(0) + Y(0)),
            (I_(0, 1) * 0.7, I(0) * 0.7),
            (Y_(0, 1) * 0, 0 * I(0)),  # Zero operator is mapped to zero times identity, not Y
        ],
    )
    @pytest.mark.parametrize("pauli", [False, True])
    def test_one_qubit(self, H, expected, pauli):
        """Test that Pauli decomposition for a one-qubit matrix is correct."""
        op = pauli_decompose(H, pauli=pauli)
        if pauli:
            expected = expected.pauli_rep
            expected.simplify()
            assert isinstance(op, PauliSentence)
            assert all(c.dtype == np.float64 for c in op.values())
            assert set(op.keys()) == set(expected.keys())
            assert all(np.isclose(op[k], expected[k]) for k in op.keys())
        else:
            assert isinstance(op, qml.operation.Operator)
            assert qml.equal(op, expected)

    @pytest.mark.parametrize("pauli", [False, True])
    def test_one_qubit_batched(self, pauli):
        """Test that batched Pauli decomposition for a one-qubit matrix is correct."""
        H = np.stack(
            [
                0.3 * X_(0, 1),
                -2.3 * Y_(0, 1),
                Z_(0, 1),
                0.3 * X_(0, 1) - 0.6 * Z_(0, 1),
                X_(0, 1) - Z_(0, 1) + Y_(0, 1),
                I_(0, 1) * 0.7,
                Y_(0, 1) * 0,
            ]
        )
        expected = [
            0.3 * X(0),
            -2.3 * Y(0),
            Z(0),
            0.3 * X(0) - 0.6 * Z(0),
            X(0) - Z(0) + Y(0),
            I(0) * 0.7,
            I(0) * 0,
        ]
        op = pauli_decompose(H, pauli=pauli)
        assert isinstance(op, list)
        assert len(op) == len(expected)
        if pauli:
            for _op, e in zip(op, expected):
                e = e.pauli_rep
                e.simplify()
                assert isinstance(_op, PauliSentence)
                assert all(c.dtype == np.float64 for c in _op.values())
                assert set(_op.keys()) == set(e.keys())
                assert all(np.isclose(_op[k], e[k]) for k in _op.keys())
        else:
            for _op, e in zip(op, expected):
                assert isinstance(_op, qml.operation.Operator)
                assert qml.equal(_op, e)

    @pytest.mark.parametrize(
        "H, expected",
        [
            (I_(0, 2) + I_(1, 2), 2 * I()),
            (0.3 * X_(0, 2), 0.3 * X(0)),
            (-2.3 * Y_(0, 2), -2.3 * Y(0)),
            (Z_(0, 2) - Z_(1, 2), Z(0) - Z(1)),
            (0.3 * X_(0, 2) - 0.6 * Z_(0, 2), 0.3 * X(0) - 0.6 * Z(0)),
            (X_(1, 2) - Z_(1, 2) + Y_(0, 2) @ X_(1, 2), X(1) - Z(1) + Y(0) @ X(1)),
            (X_(1, 2) @ Z_(0, 2) - Y_(0, 2) @ Z_(1, 2), X(1) @ Z(0) - Y(0) @ Z(1)),
        ],
    )
    @pytest.mark.parametrize("pauli", [False, True])
    def test_two_qubits(self, H, expected, pauli):
        """Test that Pauli decomposition for a two-qubit matrix is correct."""
        op = pauli_decompose(H, pauli=pauli)
        if pauli:
            expected = expected.pauli_rep
            expected.simplify()
            assert isinstance(op, PauliSentence)
            assert all(c.dtype == np.float64 for c in op.values())
            assert set(op.keys()) == set(expected.keys())
            assert all(np.isclose(op[k], expected[k]) for k in op.keys())
        else:
            assert isinstance(op, qml.operation.Operator)
            assert qml.equal(op, expected)

    @pytest.mark.parametrize("pauli", [False, True])
    def test_two_qubits_batched(self, pauli):
        """Test that batched Pauli decomposition for a two-qubit matrix is correct."""
        H = np.stack(
            [
                I_(0, 2) + I_(1, 2),
                0.3 * X_(0, 2),
                -2.3 * Y_(0, 2),
                Z_(0, 2) - Z_(1, 2),
                0 * X_(0, 2),
                0.3 * X_(0, 2) - 0.6 * Z_(0, 2),
                X_(1, 2) - Z_(1, 2) + Y_(0, 2) @ X_(1, 2),
                X_(1, 2) @ Z_(0, 2) - Y_(0, 2) @ Z_(1, 2),
            ]
        )
        expected = [
            2 * I(),
            0.3 * X(0),
            -2.3 * Y(0),
            Z(0) - Z(1),
            0 * I(0),
            0.3 * X(0) - 0.6 * Z(0),
            X(1) - Z(1) + Y(0) @ X(1),
            X(1) @ Z(0) - Y(0) @ Z(1),
        ]
        op = pauli_decompose(H, pauli=pauli)
        assert isinstance(op, list)
        assert len(op) == len(expected)
        if pauli:
            for _op, e in zip(op, expected):
                e = e.pauli_rep
                e.simplify()
                assert isinstance(_op, PauliSentence)
                assert all(c.dtype == np.float64 for c in _op.values())
                assert set(_op.keys()) == set(e.keys())
                assert all(np.isclose(_op[k], e[k]) for k in _op.keys())
        else:
            for _op, e in zip(op, expected):
                assert isinstance(_op, qml.operation.Operator)
                assert qml.equal(_op, e)


@pytest.mark.parametrize("op1", [X(0), -0.8 * X(0) @ X(1), X(0) @ Y(2), X(0) @ Z(1) + X(1) @ X(2)])
@pytest.mark.parametrize(
    "op2", [X(0), X(0) + X(0) @ X(1), 0.2 * X(0) @ Y(2), X(0) @ Z(1) + X(1) @ X(2)]
)
def test_trace_inner_product_consistency(op1, op2):
    """Test that the trace inner product norm for different operators is consistent"""
    res1 = trace_inner_product(
        qml.matrix(op1, wire_order=range(3)), qml.matrix(op2, wire_order=range(3))
    )
    res2 = trace_inner_product(op1.pauli_rep, op2.pauli_rep)
    res3 = trace_inner_product(op1, op2)
    assert np.allclose(res1, res2)
    assert np.allclose(res1, res3)


id_pw = qml.pauli.PauliWord({})


@pytest.mark.parametrize(
    "g, inner_product",
    [
        (qml.ops.qubit.special_unitary.pauli_basis_matrices(3), trace_inner_product),
        (qml.pauli.pauli_group(4), lambda A, B: (A @ B).pauli_rep.trace()),
        (qml.pauli.pauli_group(4), lambda A, B: (A.pauli_rep @ B.pauli_rep).get(id_pw, 0.0)),
        (list("abcdefghi"), lambda A, B: int(A == B)),
    ],
)
def test_check_orthonormal_True(g, inner_product):
    """Test check_orthonormal"""
    assert check_orthonormal(g, inner_product)


# The reasons the following are not orthonormal are:
# Non-normalized ops
# Non-orthogonal ops
# Inner product is non-normalized trace inner product


@pytest.mark.parametrize(
    "g, inner_product",
    [
        ([np.eye(2), qml.X(0).matrix() + qml.Z(0).matrix()], trace_inner_product),
        ([qml.X(0).matrix(), qml.X(0).matrix() + qml.Z(0).matrix()], trace_inner_product),
        (qml.pauli.pauli_group(2), lambda A, B: np.trace((A @ B).matrix())),
    ],
)
def test_check_orthonormal_False(g, inner_product):
    """Test check_orthonormal"""
    assert not check_orthonormal(g, inner_product)


gens1 = [X(i) @ X(i + 1) + Y(i) @ Y(i + 1) + Z(i) @ Z(i + 1) for i in range(3)]
Heisenberg4_sum_op = qml.lie_closure(gens1)
Heisenberg4_sum_ps = [op.pauli_rep for op in Heisenberg4_sum_op]
Heisenberg4_sum_vspace = PauliVSpace(Heisenberg4_sum_ps)
Heisenberg4_sum_dense = [qml.matrix(op, wire_order=range(4)) for op in Heisenberg4_sum_op]


@pytest.mark.parametrize(
    "g", [Heisenberg4_sum_ps, Heisenberg4_sum_vspace, Heisenberg4_sum_op, Heisenberg4_sum_dense]
)
def test_orthonormalize(g):
    """Test orthonormalize"""

    g = orthonormalize(g)

    assert check_orthonormal(g, trace_inner_product)


class TestChangeBasisAdRep:
    """Tests for ``change_basis_ad_rep`` to change the adjoint representation into a new basis."""

    def test_permutation(self):
        """Test that a permutation is accounted for correctly."""
        ops = [qml.X(0), qml.Y(1), qml.Y(0) @ qml.Z(1), qml.X(1)]
        dla = qml.lie_closure(ops)
        adj = qml.structure_constants(dla)
        perm = np.random.permutation(len(dla))
        permuted_dla = [dla[i] for i in perm]
        permuted_adj = qml.structure_constants(permuted_dla)

        basis_change = op_to_adjvec(permuted_dla, dla) @ np.linalg.pinv(op_to_adjvec(dla, dla))
        new_adj = change_basis_ad_rep(adj, basis_change)
        assert np.allclose(new_adj, permuted_adj)

    def test_tiny_skewed_basis(self):
        """Test that changing from a tiny orthonormal basis to a skewed basis works."""
        dla = [qml.X(0), qml.Y(0), qml.Z(0)]
        adj = qml.structure_constants(dla)
        coeffs = np.random.random((len(dla), len(dla)))
        skewed_dla = [qml.sum(*(c * op for c, op in zip(_coeffs, dla))) for _coeffs in coeffs]
        skewed_adj = qml.structure_constants(skewed_dla, is_orthogonal=False)

        basis_change = op_to_adjvec(skewed_dla, dla) @ np.linalg.pinv(op_to_adjvec(dla, dla))
        new_adj = change_basis_ad_rep(adj, basis_change)
        assert np.allclose(new_adj, skewed_adj)

    def test_tiny_skewed_basis_from_non_ortho(self):
        """Test that changing from a tiny non-orthonormal basis to a skewed basis works."""
        ortho_dla = [qml.X(0), qml.Y(0), qml.Z(0)]  # only used to create adj rep.
        dla = [0.2 * qml.X(0) - 0.6 * qml.Y(0), 0.4 * qml.Y(0) + 0.9 * qml.Z(0), qml.Z(0)]

        adj = qml.structure_constants(dla, is_orthogonal=False)
        coeffs = np.random.random((len(dla), len(dla)))
        skewed_dla = [qml.sum(*(c * op for c, op in zip(_coeffs, dla))) for _coeffs in coeffs]
        skewed_adj = qml.structure_constants(skewed_dla, is_orthogonal=False)

        basis_change = op_to_adjvec(skewed_dla, ortho_dla) @ np.linalg.pinv(
            op_to_adjvec(dla, ortho_dla)
        )
        new_adj = change_basis_ad_rep(adj, basis_change)
        assert np.allclose(new_adj, skewed_adj)

    def test_skewed_basis(self):
        """Test that changing from an orthonormal basis to a skewed basis works."""
        ops = [qml.X(0), qml.Y(1), qml.Y(0) @ qml.Z(1)]
        dla = qml.lie_closure(ops)
        adj = qml.structure_constants(dla)
        coeffs = np.random.random((len(dla), len(dla)))
        skewed_dla = [qml.sum(*(c * op for c, op in zip(_coeffs, dla))) for _coeffs in coeffs]
        skewed_adj = qml.structure_constants(skewed_dla, is_orthogonal=False)

        basis_change = op_to_adjvec(skewed_dla, dla) @ np.linalg.pinv(op_to_adjvec(dla, dla))
        new_adj = change_basis_ad_rep(adj, basis_change)
        assert np.allclose(new_adj, skewed_adj)

    def test_skewed_basis_from_non_ortho(self):
        """Test that changing from a non-orthonormal basis to a skewed basis works."""
        ops = [qml.X(0), qml.Y(1), qml.Y(0) @ qml.Z(1)]
        ortho_dla = qml.lie_closure(ops)  # only used to create adj rep.

        coeffs = np.random.random((len(ortho_dla), len(ortho_dla)))
        dla = [qml.sum(*(c * op for c, op in zip(_coeffs, ortho_dla))) for _coeffs in coeffs]
        adj = qml.structure_constants(dla, is_orthogonal=False)

        coeffs = np.random.random((len(dla), len(dla)))
        skewed_dla = [qml.sum(*(c * op for c, op in zip(_coeffs, dla))) for _coeffs in coeffs]
        skewed_adj = qml.structure_constants(skewed_dla, is_orthogonal=False)

        basis_change = op_to_adjvec(skewed_dla, dla) @ np.linalg.pinv(op_to_adjvec(dla, dla))
        new_adj = change_basis_ad_rep(adj, basis_change)
        assert np.allclose(new_adj, skewed_adj)


<<<<<<< HEAD
def test_op_to_adjvec_dense():
    """Basic test of op_to_adjvec with dense matrices"""
    basis = [qml.matrix(op, wire_order=range(2)) for op in [X(0), X(1)]]
    ops = [X(0), X(1)]
    res = op_to_adjvec(ops, basis)
    assert np.allclose(res, np.eye(2))
=======
some_ps = PauliSentence({PauliWord({0: "X", 23: "Y"}): 0.5, PauliWord({3: "Z", 2: "X"}): -1.3})
x = np.arange(1, 151).reshape((10, 15))
paulis_2_qubits = [op.pauli_rep for op in qml.pauli.pauli_group(2)]
ps_basis_0_rot = np.random.random((16, 16))
ps_basis_0 = [sum(c * op for c, op in zip(_coeffs, paulis_2_qubits)) for _coeffs in ps_basis_0_rot]
coeffs_0 = np.random.random((13, 16))
expected_0 = [
    sum(c * op for c, op in zip(coeffs, paulis_2_qubits)) for coeffs in coeffs_0 @ ps_basis_0_rot
]
expected_1 = [sum(c * op for c, op in zip(coeffs, paulis_2_qubits)) for coeffs in coeffs_0]

ps_test_cases = [
    (x, [some_ps] * 15, [c * some_ps for c in np.sum(x, axis=1)], False),  # linearly dep. "basis"
    (coeffs_0, ps_basis_0, expected_0, False),  # Non-orthogonal basis
    (coeffs_0, paulis_2_qubits, expected_1, True),  # Orthonormal basis
]

op_test_cases = [
    (adj_vecs, [ps.operation() for ps in basis], [ps.operation() for ps in expected], is_ortho)
    for adj_vecs, basis, expected, is_ortho in ps_test_cases
]

wire_orders = ([0, 2, 3, 23], [0, 1])
dense_test_cases = [
    (
        adj_vecs,
        [qml.matrix(ps, wire_order=wo) for ps in basis],
        [qml.matrix(ps, wire_order=wo) for ps in expected],
        is_ortho,
    )
    for (adj_vecs, basis, expected, is_ortho), wo in zip(ps_test_cases, wire_orders)
]


class TestAdjvecToOp:
    """Test adjvec_to_op."""

    @pytest.mark.parametrize("adj_vecs, basis, expected, _", ps_test_cases)
    def test_with_ps(self, adj_vecs, basis, expected, _):
        """Test ``adjvec_to_op`` with a basis of ``PauliSentence`` operators."""
        out = adjvec_to_op(adj_vecs, basis)
        for out_op, exp_op in zip(out, expected):
            assert isinstance(out_op, PauliSentence)
            assert all(c.dtype == np.float64 for c in out_op.values())
            assert set(out_op) == set(exp_op)
            assert all(np.isclose(out_op[k], exp_op[k]) for k in out_op)

    @pytest.mark.parametrize("adj_vecs, basis, expected, _", op_test_cases)
    def test_with_op(self, adj_vecs, basis, expected, _):
        """Test ``adjvec_to_op`` with a basis of ``Operator`` operators."""
        out = adjvec_to_op(adj_vecs, basis)
        for out_op, exp_op in zip(out, expected):
            assert qml.equal(out_op.simplify(), exp_op.simplify())

    @pytest.mark.parametrize("adj_vecs, basis, expected, _", dense_test_cases)
    def test_with_dense(self, adj_vecs, basis, expected, _):
        """Test ``adjvec_to_op`` with a basis of dense operators."""
        out = adjvec_to_op(adj_vecs, basis)
        assert qml.math.shape(out) == qml.math.shape(expected)
        assert np.allclose(out, expected)


class TestOpToAdjvec:
    """Test op_to_adjvec. We reuse the test cases from adjvec_to_op, except
    for the first one, which uses a linearly dependent "basis"."""

    @pytest.mark.parametrize("expected, basis, ops, is_ortho", ps_test_cases[1:])
    def test_with_ps(self, ops, basis, expected, is_ortho):
        """Test ``op_to_adjvec`` with a basis of ``PauliSentence`` operators."""
        out = op_to_adjvec(ops, basis, is_orthogonal=False)
        assert qml.math.shape(out) == qml.math.shape(expected)
        assert np.allclose(out, expected)
        if is_ortho:
            out = op_to_adjvec(ops, basis, is_orthogonal=True)
            assert qml.math.shape(out) == qml.math.shape(expected)
            assert np.allclose(out, expected)

    @pytest.mark.parametrize("expected, basis, ops, is_ortho", op_test_cases[1:])
    def test_with_op(self, ops, basis, expected, is_ortho):
        """Test ``op_to_adjvec`` with a basis of ``Operator`` operators."""
        out = op_to_adjvec(ops, basis, is_orthogonal=False)
        assert qml.math.shape(out) == qml.math.shape(expected)
        assert np.allclose(out, expected)
        if is_ortho:
            out = op_to_adjvec(ops, basis, is_orthogonal=True)
            assert qml.math.shape(out) == qml.math.shape(expected)
            assert np.allclose(out, expected)

    @pytest.mark.parametrize("expected, basis, ops, is_ortho", dense_test_cases[1:])
    def test_with_dense(self, ops, basis, expected, is_ortho):
        """Test ``op_to_adjvec`` with a basis of dense operators."""
        out = op_to_adjvec(ops, basis, is_orthogonal=False)
        assert qml.math.shape(out) == qml.math.shape(expected)
        assert np.allclose(out, expected)

        if is_ortho:
            out = op_to_adjvec(ops, basis, is_orthogonal=True)
            assert qml.math.shape(out) == qml.math.shape(expected)
            assert np.allclose(out, expected)
>>>>>>> e342326f
<|MERGE_RESOLUTION|>--- conflicted
+++ resolved
@@ -19,10 +19,7 @@
 import pennylane as qml
 from pennylane import I, X, Y, Z
 from pennylane.labs.dla import (
-<<<<<<< HEAD
-=======
     adjvec_to_op,
->>>>>>> e342326f
     change_basis_ad_rep,
     check_orthonormal,
     op_to_adjvec,
@@ -437,14 +434,6 @@
         assert np.allclose(new_adj, skewed_adj)
 
 
-<<<<<<< HEAD
-def test_op_to_adjvec_dense():
-    """Basic test of op_to_adjvec with dense matrices"""
-    basis = [qml.matrix(op, wire_order=range(2)) for op in [X(0), X(1)]]
-    ops = [X(0), X(1)]
-    res = op_to_adjvec(ops, basis)
-    assert np.allclose(res, np.eye(2))
-=======
 some_ps = PauliSentence({PauliWord({0: "X", 23: "Y"}): 0.5, PauliWord({3: "Z", 2: "X"}): -1.3})
 x = np.arange(1, 151).reshape((10, 15))
 paulis_2_qubits = [op.pauli_rep for op in qml.pauli.pauli_group(2)]
@@ -543,5 +532,4 @@
         if is_ortho:
             out = op_to_adjvec(ops, basis, is_orthogonal=True)
             assert qml.math.shape(out) == qml.math.shape(expected)
-            assert np.allclose(out, expected)
->>>>>>> e342326f
+            assert np.allclose(out, expected)