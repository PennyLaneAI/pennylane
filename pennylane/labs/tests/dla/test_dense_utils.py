--- conflicted
+++ resolved
@@ -18,19 +18,15 @@
 
 import pennylane as qml
 from pennylane import I, X, Y, Z
-<<<<<<< HEAD
-from pennylane.labs.dla import lie_closure_dense, op_to_adjvec, pauli_coefficients, pauli_decompose
-=======
 from pennylane.labs.dla import (
     check_orthonormal,
     lie_closure_dense,
+    op_to_adjvec,
     orthonormalize,
     pauli_coefficients,
     pauli_decompose,
-    project,
     trace_inner_product,
 )
->>>>>>> 3b729826
 
 # Make an operator matrix on given wire and total wire count
 I_ = lambda w, n: I(w).matrix(wire_order=range(n))
