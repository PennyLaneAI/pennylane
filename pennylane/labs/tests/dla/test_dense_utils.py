--- conflicted
+++ resolved
@@ -19,7 +19,6 @@
 
 import pennylane as qml
 from pennylane import I, X, Y, Z
-<<<<<<< HEAD
 from pennylane.labs.dla import (
     adjvec_to_op,
     change_basis_ad_rep,
@@ -30,11 +29,7 @@
     pauli_decompose,
     trace_inner_product,
 )
-from pennylane.pauli import PauliSentence, PauliVSpace, PauliWord
-=======
-from pennylane.labs.dla import adjvec_to_op, op_to_adjvec, pauli_coefficients, pauli_decompose
-from pennylane.pauli import PauliSentence
->>>>>>> 92e0bf78
+from pennylane.pauli import PauliSentence, PauliVSpace
 
 # Make an operator matrix on given wire and total wire count
 I_ = lambda w, n: I(w).matrix(wire_order=range(n))
@@ -296,7 +291,6 @@
                 assert qml.equal(_op, e)
 
 
-<<<<<<< HEAD
 @pytest.mark.parametrize("op1", [X(0), -0.8 * X(0) @ X(1), X(0) @ Y(2), X(0) @ Z(1) + X(1) @ X(2)])
 @pytest.mark.parametrize(
     "op2", [X(0), X(0) + X(0) @ X(1), 0.2 * X(0) @ Y(2), X(0) @ Z(1) + X(1) @ X(2)]
@@ -441,9 +435,6 @@
         assert np.allclose(new_adj, skewed_adj)
 
 
-some_ps = PauliSentence({PauliWord({0: "X", 23: "Y"}): 0.5, PauliWord({3: "Z", 2: "X"}): -1.3})
-x = np.arange(1, 151).reshape((10, 15))
-=======
 paulis_1_qubit = [op.pauli_rep for op in qml.pauli.pauli_group(1)]
 ps_basis_2_rot = np.random.random((4, 4))
 ps_basis_2 = [sum(c * op for c, op in zip(_coeffs, paulis_1_qubit)) for _coeffs in ps_basis_2_rot]
@@ -453,7 +444,6 @@
     for coeffs in coeffs_2 @ np.linalg.pinv(sqrtm(ps_basis_2_rot @ ps_basis_2_rot.T))
 ]
 
->>>>>>> 92e0bf78
 paulis_2_qubits = [op.pauli_rep for op in qml.pauli.pauli_group(2)]
 ps_basis_0_rot = np.random.random((16, 16))
 ps_basis_0 = [sum(c * op for c, op in zip(_coeffs, paulis_2_qubits)) for _coeffs in ps_basis_0_rot]
