--- conflicted
+++ resolved
@@ -22,10 +22,7 @@
     adjvec_to_op,
     change_basis_ad_rep,
     check_orthonormal,
-<<<<<<< HEAD
     lie_closure_dense,
-=======
->>>>>>> 1742df5c
     op_to_adjvec,
     orthonormalize,
     pauli_coefficients,
@@ -294,30 +291,6 @@
                 assert qml.equal(_op, e)
 
 
-<<<<<<< HEAD
-def test_op_to_adjvec_consistent_with_input_types():
-    """Test that op_to_adjvec yields the same results independently of the input type"""
-
-    g = list(qml.pauli.pauli_group(3))  # su(8)
-    g = lie_closure_dense(g)
-
-    m = g[:32]
-
-    res1 = op_to_adjvec(m, g)
-
-    g = list(qml.pauli.pauli_group(3))  # su(8)
-    g = qml.lie_closure(g)
-    g = [_.pauli_rep for _ in g]
-
-    m = g[:32]
-
-    res2 = np.array(op_to_adjvec(m, g))
-    assert res1.shape == res2.shape
-    assert np.allclose(res1, res2)
-
-
-=======
->>>>>>> 1742df5c
 @pytest.mark.parametrize("op1", [X(0), -0.8 * X(0) @ X(1), X(0) @ Y(2), X(0) @ Z(1) + X(1) @ X(2)])
 @pytest.mark.parametrize(
     "op2", [X(0), X(0) + X(0) @ X(1), 0.2 * X(0) @ Y(2), X(0) @ Z(1) + X(1) @ X(2)]
@@ -560,4 +533,24 @@
         if is_ortho:
             out = op_to_adjvec(ops, basis, is_orthogonal=True)
             assert qml.math.shape(out) == qml.math.shape(expected)
-            assert np.allclose(out, expected)+            assert np.allclose(out, expected)
+
+    def test_consistent_with_input_types(self):
+        """Test that op_to_adjvec yields the same results independently of the input type"""
+
+        g = list(qml.pauli.pauli_group(3))  # su(8)
+        g = lie_closure_dense(g)
+
+        m = g[:32]
+
+        res1 = op_to_adjvec(m, g)
+
+        g = list(qml.pauli.pauli_group(3))  # su(8)
+        g = qml.lie_closure(g)
+        g = [_.pauli_rep for _ in g]
+
+        m = g[:32]
+
+        res2 = np.array(op_to_adjvec(m, g))
+        assert res1.shape == res2.shape
+        assert np.allclose(res1, res2)