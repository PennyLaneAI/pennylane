--- conflicted
+++ resolved
@@ -279,7 +279,6 @@
     assert np.allclose(np.linalg.norm(bch_error - log_error), 0)
 
 
-<<<<<<< HEAD
 def test_importance_scores():
     """Test that unimportant commutators are discarded."""
 
@@ -302,7 +301,8 @@
         ("B", "A", "B", "A", "B"),
         ("B", "B", "B", "A", "B"),
     }
-=======
+
+    
 params = [
     ("serial", 1),
     ("mp_pool", 1),
@@ -342,5 +342,4 @@
             expected += (1 / 2) * nested_commutator([fragments[j], fragments[k]])
     expected *= 1j / r * delta
 
-    assert np.allclose(1j * delta * (expected + ham), actual)
->>>>>>> 64c751f3
+    assert np.allclose(1j * delta * (expected + ham), actual)