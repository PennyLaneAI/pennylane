# Copyright 2025 Xanadu Quantum Technologies Inc.

# Licensed under the Apache License, Version 2.0 (the "License");
# you may not use this file except in compliance with the License.
# You may obtain a copy of the License at

#     http://www.apache.org/licenses/LICENSE-2.0

# Unless required by applicable law or agreed to in writing, software
# distributed under the License is distributed on an "AS IS" BASIS,
# WITHOUT WARRANTIES OR CONDITIONS OF ANY KIND, either express or implied.
# See the License for the specific language governing permissions and
# limitations under the License.
"""
This module contains tests for functions needed to compute PES object.
"""
import numpy as np

from pennylane import qchem

from pennylane.labs.vibronic.pes_vibronic import vibronic_pes


def test_onemode_pes():

    symbols = ["H", "O", "H"]
    geometry = np.array(
        [[-0.0399, -0.0038, 0.0000], [1.5780, 0.8540, 0.0000], [2.7909, -0.5159, 0.0000]]
    )

    mol = qchem.Molecule(symbols, geometry, basis_name="6-31g", unit="bohr", load_data=True)

    pes_obj = vibronic_pes(mol, n_points=3, optimize=False, rotate=False, method_excited="casscf", num_workers=3, backend='cf_threadpool')

    assert np.allclose(pes_obj.pes_onemode[-1], np.array([-75.98551162, -75.70135941]))


def test_onemode_pes_tddft():

    symbols = ["H", "O", "H"]
    geometry = np.array(
        [[-0.0399, -0.0038, 0.0000], [1.5780, 0.8540, 0.0000], [2.7909, -0.5159, 0.0000]]
    )

    mol = qchem.Molecule(symbols, geometry, basis_name="6-31g", unit="bohr", load_data=True)

    pes_obj = vibronic_pes(mol, n_points=3, optimize=False, rotate=False, method_excited="tddft")
<<<<<<< HEAD
    assert np.allclose(pes_obj.pes_onemode[-1], np.array([-76.3696919180982, -76.35911133631555]))
=======

    assert np.allclose(pes_obj.pes_onemode[-1], np.array([-76.3696919180982, -76.35911133631555]))


def test_onemode_pes_eom():

    symbols = ["H", "O", "H"]
    geometry = np.array(
        [[-0.0399, -0.0038, 0.0000], [1.5780, 0.8540, 0.0000], [2.7909, -0.5159, 0.0000]]
    )

    mol = qchem.Molecule(symbols, geometry, basis_name="6-31g", unit="bohr", load_data=True)

    pes_obj = vibronic_pes(mol, n_points=3, optimize=False, rotate=False, method_excited="eom_ccsd")

    assert np.allclose(pes_obj.pes_onemode[-1], np.array([-76.19592216073853, -75.69534308774865]))
>>>>>>> 43ca228a
<|MERGE_RESOLUTION|>--- conflicted
+++ resolved
@@ -45,10 +45,6 @@
     mol = qchem.Molecule(symbols, geometry, basis_name="6-31g", unit="bohr", load_data=True)
 
     pes_obj = vibronic_pes(mol, n_points=3, optimize=False, rotate=False, method_excited="tddft")
-<<<<<<< HEAD
-    assert np.allclose(pes_obj.pes_onemode[-1], np.array([-76.3696919180982, -76.35911133631555]))
-=======
-
     assert np.allclose(pes_obj.pes_onemode[-1], np.array([-76.3696919180982, -76.35911133631555]))
 
 
@@ -63,5 +59,4 @@
 
     pes_obj = vibronic_pes(mol, n_points=3, optimize=False, rotate=False, method_excited="eom_ccsd")
 
-    assert np.allclose(pes_obj.pes_onemode[-1], np.array([-76.19592216073853, -75.69534308774865]))
->>>>>>> 43ca228a
+    assert np.allclose(pes_obj.pes_onemode[-1], np.array([-76.19592216073853, -75.69534308774865]))