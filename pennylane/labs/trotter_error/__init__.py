# Copyright 2025 Xanadu Quantum Technologies Inc.

# Licensed under the Apache License, Version 2.0 (the "License");
# you may not use this file except in compliance with the License.
# You may obtain a copy of the License at

#     http://www.apache.org/licenses/LICENSE-2.0

# Unless required by applicable law or agreed to in writing, software
# distributed under the License is distributed on an "AS IS" BASIS,
# WITHOUT WARRANTIES OR CONDITIONS OF ANY KIND, either express or implied.
# See the License for the specific language governing permissions and
# limitations under the License.
"""Module containing functionality for computing Trotter error.

.. warning::

    This module is experimental. Frequent changes will occur,
    with no guarantees of stability or backwards compatibility.

.. currentmodule:: pennylane.labs.trotter_error

Trotter Base Classes:
~~~~~~~~~~~~~~~~~~~~~

.. autosummary::
    :toctree: api

    ~AbstractState
    ~Fragment

Realspace Hamiltonian Classes:
~~~~~~~~~~~~~~~~~~~~~~~~~~~~~~

.. autosummary::
    :toctree: api

    ~RealspaceCoeffs
    ~RealspaceOperator
    ~RealspaceSum
    ~VibronicMatrix

State Classes:
~~~~~~~~~~~~~~

.. autosummary::
    :toctree: api

    ~HOState
    ~VibronicHO
"""

<<<<<<< HEAD
from .abstract import AbstractState, Fragment
from .realspace import (
    RealspaceCoeffs,
    RealspaceOperator,
    RealspaceSum,
    VibronicMatrix,
    HOState,
    VibronicHO,
)
=======
from .abstract_fragment import Fragment
from .realspace import RealspaceCoeffs, RealspaceOperator, RealspaceSum, VibronicMatrix
>>>>>>> 8c64b9f7
<|MERGE_RESOLUTION|>--- conflicted
+++ resolved
@@ -50,7 +50,6 @@
     ~VibronicHO
 """
 
-<<<<<<< HEAD
 from .abstract import AbstractState, Fragment
 from .realspace import (
     RealspaceCoeffs,
@@ -59,8 +58,4 @@
     VibronicMatrix,
     HOState,
     VibronicHO,
-)
-=======
-from .abstract_fragment import Fragment
-from .realspace import RealspaceCoeffs, RealspaceOperator, RealspaceSum, VibronicMatrix
->>>>>>> 8c64b9f7
+)