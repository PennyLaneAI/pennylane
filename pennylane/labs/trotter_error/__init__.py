--- conflicted
+++ resolved
@@ -39,8 +39,6 @@
     ~RealspaceMatrix
     ~RealspaceOperator
     ~RealspaceSum
-<<<<<<< HEAD
-    ~VibronicMatrix
 
 State Classes:
 ~~~~~~~~~~~~~~
@@ -55,15 +53,9 @@
 from .abstract import AbstractState, Fragment
 from .realspace import (
     RealspaceCoeffs,
+    RealspaceMatrix,
     RealspaceOperator,
     RealspaceSum,
-    VibronicMatrix,
     HOState,
     VibronicHO,
-)
-=======
-"""
-
-from .abstract_fragment import Fragment
-from .realspace import RealspaceCoeffs, RealspaceMatrix, RealspaceOperator, RealspaceSum
->>>>>>> 72468220
+)