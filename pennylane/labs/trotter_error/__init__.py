# Copyright 2025 Xanadu Quantum Technologies Inc.

# Licensed under the Apache License, Version 2.0 (the "License");
# you may not use this file except in compliance with the License.
# You may obtain a copy of the License at

#     http://www.apache.org/licenses/LICENSE-2.0

# Unless required by applicable law or agreed to in writing, software
# distributed under the License is distributed on an "AS IS" BASIS,
# WITHOUT WARRANTIES OR CONDITIONS OF ANY KIND, either express or implied.
# See the License for the specific language governing permissions and
# limitations under the License.
"""Module containing functionality for computing Trotter error.

.. warning::

    This module is experimental. Frequent changes will occur,
    with no guarantees of stability or backwards compatibility.

.. currentmodule:: pennylane.labs.trotter_error

Trotter Base Classes
~~~~~~~~~~~~~~~~~~~~
Abstract classes specifying the methods needed for implementing fragments and states in the Trotter error workflow.

.. autosummary::
    :toctree: api

    ~AbstractState
    ~Fragment

Fragment Classes
~~~~~~~~~~~~~~~~
Classes representing fragments of different types of Hamiltonians.

.. autosummary::
    :toctree: api

    ~GenericFragment
    ~RealspaceMatrix
    ~RealspaceSum

Realspace Hamiltonian Classes
~~~~~~~~~~~~~~~~~~~~~~~~~~~~~
Classes used to store representations of realspace Hamiltonians.

.. autosummary::
    :toctree: api

    ~RealspaceCoeffs
    ~RealspaceOperator

Fragment Functions
~~~~~~~~~~~~~~~~~~
Functions used to retrieve fragments of various Hamiltonians.

.. autosummary::
    :toctree: api

    ~generic_fragments
    ~vibrational_fragments
    ~vibronic_fragments
    ~sparse_fragments

Harmonic Oscillator Classes
~~~~~~~~~~~~~~~~~~~~~~~~~~~
Classes used to construct the representation of harmonic oscillator states.

.. autosummary::
    :toctree: api

    ~HOState
    ~VibronicHO

Error Estimation Functions
~~~~~~~~~~~~~~~~~~~~~~~~~~
Functions for computing Trotter error estimates.

.. autosummary::
    :toctree: api

    ~bch_expansion
    ~effective_hamiltonian
    ~perturbation_error

Product Formula Classes
~~~~~~~~~~~~~~~~~~~~~~~
Classes for representing product formulas.

.. autosummary::
    :toctree: api

    ~ProductFormula
"""

from .abstract import AbstractState, Fragment
from .fragments import (
<<<<<<< HEAD
=======
    GenericFragment,
>>>>>>> df0cc372
    generic_fragments,
    vibrational_fragments,
    vibronic_fragments,
    sparse_fragments,
)
from .product_formulas import (
    ProductFormula,
    bch_expansion,
    effective_hamiltonian,
    perturbation_error,
)
from .realspace import (
    RealspaceCoeffs,
    RealspaceMatrix,
    RealspaceOperator,
    RealspaceSum,
    HOState,
    VibronicHO,
)<|MERGE_RESOLUTION|>--- conflicted
+++ resolved
@@ -96,10 +96,7 @@
 
 from .abstract import AbstractState, Fragment
 from .fragments import (
-<<<<<<< HEAD
-=======
     GenericFragment,
->>>>>>> df0cc372
     generic_fragments,
     vibrational_fragments,
     vibronic_fragments,
