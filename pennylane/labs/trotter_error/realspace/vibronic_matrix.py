# Copyright 2025 Xanadu Quantum Technologies Inc.

# Licensed under the Apache License, Version 2.0 (the "License");
# you may not use this file except in compliance with the License.
# You may obtain a copy of the License at

#     http://www.apache.org/licenses/LICENSE-2.0

# Unless required by applicable law or agreed to in writing, software
# distributed under the License is distributed on an "AS IS" BASIS,
# WITHOUT WARRANTIES OR CONDITIONS OF ANY KIND, either express or implied.
# See the License for the specific language governing permissions and
# limitations under the License.
"""The VibronicMatrix class"""

from __future__ import annotations

import math
from itertools import product
from typing import Dict, Tuple, Union

import numpy as np
import scipy as sp

from pennylane.labs.trotter_error import Fragment
from pennylane.labs.trotter_error.realspace import HOState, RealspaceSum, VibronicHO
from pennylane.labs.trotter_error.realspace.matrix import _kron, _zeros

# pylint: disable=protected-access


class VibronicMatrix(Fragment):
    r"""Implements a dictionary of ``RealspaceSum`` objects.

    This can be used to represent the fragments of the vibronic Hamiltonian given by

    .. math:: V_{i,j} = \lambda_{i,j} + \sum_{r} \phi^{(1)}_{i,j,r} Q_r + \sum_{r,s} \phi^{(2)}_{i,j,r,s} Q_r Q_s + \sum_{r,s,t} \phi^{(3)}_{i,j,r,s,t} Q_r Q_s Q_t + \dots,

    where the dictionary is indexed by tuples ``(i, j)`` and the values are :class:`~.RealspaceSum` objects representing the operator :math:`V_{i,j}`.

    Args:
        states (int): the number of electronic states
        modes (int): the number of vibrational modes
        blocks (Dict[Tuple[int, int], RealspaceSum): a dictionary representation of the block matrix

    **Example**

    >>> from pennylane.labs.trotter_error import RealspaceOperator, RealspaceSum, RealspaceCoeffs, VibronicMatrix
    >>> import numpy as np
    >>> n_states = 1
    >>> n_modes = 5
    >>> op1 = RealspaceOperator(n_modes, (), RealspaceCoeffs.coeffs(np.array(1), label="lambda"))
    >>> op2 = RealspaceOperator(n_modes, ("Q"), RealspaceCoeffs.coeffs(np.array([1, 2, 3, 4, 5]), label="phi"))
    >>> rs_sum = RealspaceSum(n_modes, [op1, op2])
    >>> vib_matrix = VibronicMatrix(n_states, n_modes, {(0, 0): rs_sum})
    VibronicMatrix({(0, 0): RealspaceSum((RealspaceOperator(5, (), 1), RealspaceOperator(5, Q, phi[idx0])))})
    """

    def __init__(
        self,
        states: int,
        modes: int,
        blocks: Dict[Tuple[int, int], RealspaceSum] = None,
    ) -> VibronicMatrix:

        if blocks is None:
            blocks = {}

        self._blocks = blocks
        self.states = states
        self.modes = modes

    def block(self, row: int, col: int) -> RealspaceSum:
        """Return the ``RealspaceSum`` object located at the ``(row, col)`` entry of the ``VibronicMatrix``

        Args:
            row (int): the row of the index
            col (int): the column of the index

        Returns:
            RealspaceSum: the ``RealspaceSum`` object indexed at ``(row, col)``
        """
        if row < 0 or col < 0:
            raise IndexError(f"Index cannot be negative, got {(row, col)}.")
        if row >= self.states or col >= self.states:
            raise IndexError(
                f"Index out of bounds. Got {(row, col)} but there are only {self.states} states."
            )

        return self._blocks.get((row, col), RealspaceSum.zero(self.modes))

    def set_block(self, row: int, col: int, rs_sum: RealspaceSum) -> None:
        """Set the value of the block indexed at ``(row, col)``

        Args:
            row (int): the row of the index
            col (int): the column of the index
            rs_sum (RealspaceSum): the ``RealspaceSum`` object to stored in index ``(row, col)``

        Returns:
            None
        """

        if not isinstance(rs_sum, RealspaceSum):
            raise TypeError(f"Block value must be RealspaceSum. Got {type(rs_sum)}.")
        if row < 0 or col < 0:
            raise IndexError(f"Index cannot be negative, got {(row, col)}.")
        if row >= self.states or col >= self.states:
            raise IndexError(
                f"Index out of bounds. Got {(row, col)} but there are only {self.states} states."
            )

        if rs_sum._is_zero:
            return

        self._blocks[(row, col)] = rs_sum

    def matrix(
        self, gridpoints: int, sparse: bool = False, basis: str = "realspace"
    ) -> Union[np.ndarray, sp.sparse.csr_matrix]:
        """Return a matrix representation of the operator

        Args:
            gridpoints (int): the number of gridpoints used to discretize the position/momentum operators
            basis (str): the basis of the matrix, available options are ``realspace`` and ``harmonic``
            sparse (bool): if ``True`` returns a sparse matrix, otherwise a dense matrix

        Returns:
            Union[ndarray, csr_array]: the matrix representation of the ``RealspaceOperator``

        """
        pow2 = _next_pow_2(self.states)
        dim = pow2 * gridpoints**self.modes
        shape = (pow2, pow2)
        matrix = _zeros((dim, dim), sparse=sparse)

        for index, rs_sum in self._blocks.items():
            if sparse:
                data = np.array([1])
                indices = (np.array([index[0]]), np.array([index[1]]))
                indicator = sp.sparse.csr_array((data, indices), shape=shape)
            else:
                indicator = np.zeros(shape=shape)
                indicator[index] = 1

            block = rs_sum.matrix(gridpoints, basis=basis, sparse=sparse)
            matrix = matrix + _kron(indicator, block)

        return matrix

    def norm(self, params: Dict) -> float:
        """Returns an upper bound on the spectral norm of the operator.

        Args:
            params (Dict): The dictionary of parameters. The supported parameters are

                * ``gridpoints`` (int): the number of gridpoints used to discretize the operator
                * ``sparse`` (bool): If True, use optimizations for sparse operators. Defaults to False.

        Returns:
            float: an upper bound on the spectral norm of the operator

        """
        try:
            gridpoints = params["gridpoints"]
        except KeyError as e:
            raise KeyError("Need to specify the number of gridpoints") from e

        if not _is_pow_2(gridpoints) or gridpoints <= 0:
            raise ValueError(
                f"Number of gridpoints must be a positive power of 2, got {gridpoints}."
            )

        padded = VibronicMatrix(_next_pow_2(self.states), self.modes, self._blocks)

        return padded._norm(params)

    def _norm(self, params: Dict) -> float:
        """Returns an upper bound on the spectral norm. This method assumes ``self.states`` is a power of two."""
        if self.states == 1:
            return self.block(0, 0).norm(params)

        top_left, top_right, bottom_left, bottom_right = self._partition_into_quadrants()

        norm1 = max(top_left._norm(params), bottom_right._norm(params))
        norm2 = math.sqrt(top_right._norm(params) * bottom_left._norm(params))

        return norm1 + norm2

    def __add__(self, other: VibronicMatrix) -> VibronicMatrix:
        if self.states != other.states:
            raise ValueError(
                f"Cannot add VibronicMatrix on {self.states} states with VibronicMatrix on {other.states} states."
            )

        if self.modes != other.modes:
            raise ValueError(
                f"Cannot add VibronicMatrix on {self.modes} states with VibronicMatrix on {other.modes} states."
            )

        new_blocks = {}
        l_keys = set(self._blocks.keys())
        r_keys = set(other._blocks.keys())

        for key in l_keys.intersection(r_keys):
            new_blocks[key] = self._blocks[key] + other._blocks[key]

        for key in l_keys.difference(r_keys):
            new_blocks[key] = self._blocks[key]

        for key in r_keys.difference(l_keys):
            new_blocks[key] = other._blocks[key]

        return VibronicMatrix(
            self.states,
            self.modes,
            new_blocks,
        )

    def __sub__(self, other: VibronicMatrix) -> VibronicMatrix:
        if self.states != other.states:
            raise ValueError(
                f"Cannot subtract VibronicMatrix on {self.states} states with VibronicMatrix on {other.states} states."
            )

        if self.modes != other.modes:
            raise ValueError(
                f"Cannot subtract VibronicMatrix on {self.modes} states with VibronicMatrix on {other.modes} states."
            )

        new_blocks = {}

        l_keys = set(self._blocks.keys())
        r_keys = set(other._blocks.keys())

        for key in l_keys.intersection(r_keys):
            new_blocks[key] = self._blocks[key] - other._blocks[key]

        for key in l_keys.difference(r_keys):
            new_blocks[key] = self._blocks[key]

        for key in r_keys.difference(l_keys):
            new_blocks[key] = (-1) * other._blocks[key]

        return VibronicMatrix(
            self.states,
            self.modes,
            new_blocks,
        )

    def __mul__(self, scalar: float) -> VibronicMatrix:
        new_blocks = {}
        for key in self._blocks.keys():
            new_blocks[key] = scalar * self._blocks[key]

        return VibronicMatrix(self.states, self.modes, new_blocks)

    __rmul__ = __mul__

    def __imul__(self, scalar: float) -> VibronicMatrix:
        for key in self._blocks.keys():
            self._blocks[key] *= scalar

        return self

    def __matmul__(self, other: VibronicMatrix) -> VibronicMatrix:
        if self.states != other.states:
            raise ValueError(
                f"Cannot multiply VibronicMatrix on {self.states} states with VibronicMatrix on {other.states} states."
            )

        if self.modes != other.modes:
            raise ValueError(
                f"Cannot multiply VibronicMatrix on {self.states} states with VibronicMatrix on {other.states} states."
            )

        product_matrix = VibronicMatrix(self.states, self.modes)

        for i, j in product(range(self.states), repeat=2):
            block_products = [self.block(i, k) @ other.block(k, j) for k in range(self.states)]
            block_sum = sum(block_products, RealspaceSum.zero(self.modes))
            product_matrix.set_block(i, j, block_sum)

        return product_matrix

    def __eq__(self, other: VibronicMatrix):
        if self.states != other.states:
            return False

        if self._blocks != other._blocks:
            return False

        return True

    def _partition_into_quadrants(self) -> Tuple[VibronicMatrix]:
        """Partitions the ``VibronicMatrix`` into four ``VibronicMatrix`` objects on ``self.states // 2`` states. This method assumes ``self.states`` is a power of two."""
        # pylint: disable=chained-comparison
        half = self.states // 2

        top_left = VibronicMatrix(half, self.modes, {})
        top_right = VibronicMatrix(half, self.modes, {})
        bottom_left = VibronicMatrix(half, self.modes, {})
        bottom_right = VibronicMatrix(half, self.modes, {})

        for index, word in self._blocks.items():
            x, y = index

            if x < half and y < half:
                top_left.set_block(x, y, word)
            if x < half and y >= half:
                top_right.set_block(x, y - half, word)
            if x >= half and y < half:
                bottom_left.set_block(x - half, y, word)
            if x >= half and y >= half:
                bottom_right.set_block(x - half, y - half, word)

        return top_left, top_right, bottom_left, bottom_right

    def apply(self, state: VibronicHO) -> VibronicHO:
        """Apply the VibronicMatrix to a state on the right.

        Args:
            state (VibronicHO): a vibronic wavefunction

        Returns:
            VibronicHO: the result of applying the ``VibronicMatrix`` to ``state``

        **Example**

        >>> from pennylane.labs.trotter_error import RealspaceOperator, RealspaceSum, RealspaceCoeffs, VibronicMatrix
        >>> from pennylane.labs.trotter_error import HOState, VibronicHO
        >>> import numpy as np
        >>> n_states = 1
        >>> n_modes = 3
        >>> gridpoints = 2
        >>> op1 = RealspaceOperator(n_modes, (), RealspaceCoeffs.coeffs(np.array(1), label="lambda"))
        >>> op2 = RealspaceOperator(n_modes, ("Q"), RealspaceCoeffs.coeffs(np.array([1, 2, 3, 4, 5]), label="phi"))
        >>> rs_sum = RealspaceSum(n_modes, [op1, op2])
        >>> vib_matrix = VibronicMatrix(n_states, n_modes, {(0, 0): rs_sum})
        >>> state_dict = {(1, 0, 0): 1, (0, 1, 1): 1}
        >>> state = HOState.from_dict(n_modes, gridpoints, state_dict)
        >>> VibronicHO(n_states, n_modes, gridpoints, [state])
        VibronicHO([HOState(modes=3, gridpoints=2, <Compressed Sparse Row sparse array of dtype 'int64'
            with 2 stored elements and shape (8, 1)>
          Coords	Values
          (3, 0)	1
          (4, 0)	1)])
        """

        if self.states != len(state.ho_states):
            raise ValueError(
                f"Cannot apply VibronicMatrix on {self.states} states to VibronicHO on {len(state.ho_states)} states."
            )

        if self.modes != state.modes:
            raise ValueError(
                f"Cannot apply VibronicMatrix on {self.modes} modes to VibronicHO on {state.modes} modes."
            )

        ho_states = []
        for i in range(self.states):
            ho = sum(
                (self.block(i, j).apply(ho_state) for j, ho_state in enumerate(state.ho_states)),
                HOState.zero_state(state.modes, state.gridpoints),
            )
            ho_states.append(ho)

        return VibronicHO(
            states=state.states,
            modes=state.modes,
            gridpoints=state.gridpoints,
            ho_states=ho_states,
        )

    def get_coefficients(self, threshold: float = 0.0) -> Dict[Tuple[int, int], Dict]:
        """Return a dictionary containing the coefficients of the ``RealspaceSum``

        Args:
            threshold (float): only return coefficients whose magnitude is greater than ``threshold``

        Returns:
            Dict: a dictionary whose keys are the indices of the ``VibronicMatrix`` and whose values are dictionaries obtained by ``RealspaceSum.get_coefficients``
        """
        d = {}
        for i, j in product(range(self.states), repeat=2):
            d[(i, j)] = self.block(i, j).get_coefficients(threshold)

        return d

<<<<<<< HEAD
    @classmethod
    def zero(cls, states: int, modes: int) -> VibronicMatrix:
        """Return a VibronicMatrix representation of the zero operator"""
        return cls(states, modes, {})
=======
    def __repr__(self):
        return f"VibronicMatrix({self._blocks})"
>>>>>>> d9b04239


def _is_pow_2(k: int) -> bool:
    """Test if k is a power of two"""
    return k & (k - 1) == 0


def _next_pow_2(k: int) -> int:
    """Return the smallest power of 2 greater than or equal to k"""
    return 2 ** (k - 1).bit_length()<|MERGE_RESOLUTION|>--- conflicted
+++ resolved
@@ -387,15 +387,13 @@
 
         return d
 
-<<<<<<< HEAD
     @classmethod
     def zero(cls, states: int, modes: int) -> VibronicMatrix:
         """Return a VibronicMatrix representation of the zero operator"""
         return cls(states, modes, {})
-=======
+
     def __repr__(self):
         return f"VibronicMatrix({self._blocks})"
->>>>>>> d9b04239
 
 
 def _is_pow_2(k: int) -> bool:
