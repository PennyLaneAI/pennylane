import csv
import os
import pickle
import time
from itertools import product

import numpy as np
np.set_printoptions(linewidth=100, suppress=True, precision=6)
from mpi4py import MPI
from vibronic_norm import _compute_norm, build_error_term#, vibronic_norm
from pennylane.labs.trotter_error import (
    ProductFormula,
    RealspaceMatrix,
    RealspaceSum,
    effective_hamiltonian,
    vibronic_fragments,
)

import itertools

from vibronic_norm import _next_pow_2, _block_norm, chunkify, _get_eigenvalue_batch

# FILE, GRIDPOINTS, MODES
jobs = [
<<<<<<< HEAD
    # ("VCHLIB/maleimide_5s_24m.pkl", 4, 6),
    ("no4a_dimer.pkl", 4, 4),
=======
    ("no4a_monomer.pkl", 4, 19),
>>>>>>> 163b116a
]

if __name__ == "__main__":

    comm = MPI.COMM_WORLD
    rank = comm.Get_rank()
    size = comm.Get_size()

    start = MPI.Wtime()

    #if rank == 0:

    for file, gridpoints, modes in jobs:
        path = f"hamiltonians/{file}"
        with open(path, "rb") as f:
            freqs, taylor_coeffs = pickle.load(f)

        err = build_error_term(freqs, taylor_coeffs, modes)
        numbers = list(i for i in product(range(err.states), repeat=2))

    #else:
    #    err, numbers, gridpoints, modes = None, None, None, None


# --------------------------------------------------------------------------

        padded = RealspaceMatrix(_next_pow_2(err.states), err.modes, err._blocks)
        norms = np.zeros(shape=(padded.states, padded.states))

        if rank == 0:

            all_matrices = [_block_norm(padded.block(i, j), gridpoints) for i, j in numbers]
            list_lens = [len(m) for m in all_matrices]
            flat_matrices = [vals for m in all_matrices for vals in m.values()]
            batches = chunkify(flat_matrices, size)

        else:
            batches = None

        batch = comm.scatter(batches, root=0)

        print(rank, size, len(batch))

        local_result = _get_eigenvalue_batch(batch, gridpoints)

        all_results = comm.gather(local_result, root=0)

        comm.Barrier()

        if rank == 0:

<<<<<<< HEAD
    print(f"Rank {rank} finished computing. Results: {all_results}")
    comm.Barrier()
=======
            all_eigvals = np.concatenate(all_results)
>>>>>>> 163b116a

            grouped_eigvals = zip([0] + list(itertools.accumulate(list_lens))[: -1], list_lens)

            grouped_sums = [sum(all_eigvals[i: i + n]) for i, n in grouped_eigvals]

            norms[tuple(zip(*numbers))] = grouped_sums

            norm = _compute_norm(norms)

            end = MPI.Wtime()

            print(f"Norm: {norm} | Time: {end - start:.4f}")

            with open("output.csv", "a+") as output:
                csv_writer = csv.writer(output)
                csv_writer.writerow((file, gridpoints, modes, norm))

            path = f"norms/{file.replace('.pkl', '')}_g{gridpoints}_m{modes}.pkl"
            os.makedirs("norms", exist_ok=True)
            with open(path, "wb+") as f:
                pickle.dump(norms[: err.states, : err.states], f)<|MERGE_RESOLUTION|>--- conflicted
+++ resolved
@@ -22,12 +22,8 @@
 
 # FILE, GRIDPOINTS, MODES
 jobs = [
-<<<<<<< HEAD
     # ("VCHLIB/maleimide_5s_24m.pkl", 4, 6),
     ("no4a_dimer.pkl", 4, 4),
-=======
-    ("no4a_monomer.pkl", 4, 19),
->>>>>>> 163b116a
 ]
 
 if __name__ == "__main__":
@@ -76,15 +72,12 @@
         all_results = comm.gather(local_result, root=0)
 
         comm.Barrier()
+        print(f"Rank {rank} finished computing. Results: {all_results}")
+        comm.Barrier()
 
         if rank == 0:
 
-<<<<<<< HEAD
-    print(f"Rank {rank} finished computing. Results: {all_results}")
-    comm.Barrier()
-=======
             all_eigvals = np.concatenate(all_results)
->>>>>>> 163b116a
 
             grouped_eigvals = zip([0] + list(itertools.accumulate(list_lens))[: -1], list_lens)
 
