--- conflicted
+++ resolved
@@ -527,10 +527,6 @@
 
     return term_dicts
 
-<<<<<<< HEAD
-=======
-
->>>>>>> 96d39960
 def _drop_unimportant(terms, importance, tolerance):
     delete = []
     for commutator, coeff in terms.items():
