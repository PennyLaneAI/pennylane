--- conflicted
+++ resolved
@@ -173,13 +173,9 @@
     if not product_formula.fragments.issubset(fragments.keys()):
         raise ValueError("Fragments do not match product formula")
 
-<<<<<<< HEAD
-    commutators = _group_sums(bch_expansion(product_formula(1j * timestep), order, importance))
-=======
     commutator_lists = [
-        _group_sums(commutators) for commutators in bch_expansion(product_formula, max_order)[1:]
+        _group_sums(commutators) for commutators in bch_expansion(product_formula, max_order, importance)[1:]
     ]
->>>>>>> 9e9b4fd8
 
     if backend == "serial":
         assert num_workers == 1, "num_workers must be set to 1 for serial execution."
