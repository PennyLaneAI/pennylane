# Copyright 2018-2020 Xanadu Quantum Technologies Inc.

# Licensed under the Apache License, Version 2.0 (the "License");
# you may not use this file except in compliance with the License.
# You may obtain a copy of the License at

#     http://www.apache.org/licenses/LICENSE-2.0

# Unless required by applicable law or agreed to in writing, software
# distributed under the License is distributed on an "AS IS" BASIS,
# WITHOUT WARRANTIES OR CONDITIONS OF ANY KIND, either express or implied.
# See the License for the specific language governing permissions and
# limitations under the License.
"""
Contains the map function, for mapping templates over observables and devices.
"""
# pylint: disable=too-many-arguments
from collections.abc import Sequence

import pennylane as qml
from pennylane.operation import Observable

from .qnode_collection import QNodeCollection


def map(
    template,
    observables,
    device,
    measure="expval",
    interface="autograd",
    diff_method="best",
    **kwargs
):
    """Map a quantum template over a list of observables to create
    a :class:`QNodeCollection`.

    The number of QNodes within the created QNode collection will match the number
    of observables passed. The device and the measurement type will either be
    applied to all QNodes in the collection, or can be provided as a list for more
    fine-grained control.

    Args:
        template (callable): the ansatz for the circuit before the final measurement step
            Note that the template **must** have the following signature:

            .. code-block:: python

                template(params, wires, **kwargs)

            where ``params`` are the trainable weights of the variational circuit,
            ``wires`` is a list of integers representing the wires of the device, and
            ``kwargs`` are any additional keyword arguments that need to be passed
            to the template.
        observables (Iterable[:class:`~.Observable`]): observables to measure during the
            final step of each circuit
        device (Device, Sequence[Device]): Corresponding device(s) where the resulting
            QNodeCollection should be executed. This can either be a single device, or a list
            of devices of length ``len(observables)``.
        measure (str, Union(List[str], Tuple[str])): Measurement(s) to perform. Options include
            :func:`'expval' <pennylane.expval>`, :func:`'var' <pennylane.var>`,
            and :func:`'sample' <pennylane.sample>`.
            This can either be a single measurement type, in which case it is applied
            to all observables, or a list of measurements of length ``len(observables)``.
        interface (str, None): which interface to use for the returned QNode collection.
            This affects the types of objects that can be passed to/returned from the QNode.
            Supports all interfaces supported by the :func:`~.qnode` decorator.
        diff_method (str, None): the method of differentiation to use in the created QNodeCollection.
            Supports all differentiation methods supported by the :func:`~.qnode` decorator.

    Returns:
        QNodeCollection: a collection of QNodes executing the circuit template with
        the specified measurements

    **Example:**

    Let's define a custom two-wire template:

    .. code-block:: python

        def my_template(params, wires, **kwargs):
            qml.RX(params[0], wires=wires[0])
            qml.RX(params[1], wires=wires[1])
            qml.CNOT(wires=wires)

    We want to compute the expectation values over the following list
    of two-qubit observables:

    >>> obs_list = [qml.PauliX(0) @ qml.PauliZ(1), qml.PauliZ(0) @ qml.PauliX(1)]

    This can be easily done with the ``map`` function:

    >>> dev = qml.device("default.qubit", wires=2)
    >>> qnodes = qml.map(my_template, obs_list, dev, measure="expval")

    The returned :class:`~.QNodeCollection` can be evaluated, returning the results from each
    mapped QNode as an array:

    >>> params = [0.54, 0.12]
    >>> qnodes(params)
    array([-0.06154835  0.99280864])
    """
<<<<<<< HEAD
=======
    # TODO: return measure_map to a module variable when tape-mode is default
>>>>>>> 758c9ad8
    measure_map = {"expval": qml.expval, "var": qml.var, "sample": qml.sample}

    if not callable(template):
        raise ValueError("Could not create QNodes. The template is not a callable function.")

    qnodes = QNodeCollection()

    if not isinstance(device, Sequence):
        # broadcast the single device over all observables
        device = [device] * len(observables)

    if not isinstance(measure, (list, tuple)):
        # broadcast the single measurement over all observables
        measure = [measure] * len(observables)

    for obs, m, dev in zip(observables, measure, device):
        # Generate QNodes from all pairs of observables, measurements, and devices.
        if not isinstance(obs, Observable):
            raise ValueError("Could not create QNodes. Some or all observables are not valid.")

        # Need to convert wires to a list, because
        # the torch/tf interface complains about Wires objects being fed to qnodes
        # TODO: Allow for Wires argument to be passed through here
        wires = dev.wires.tolist()

        # Note: in the following template definition, we pass the observable, measurement,
        # and wires as *default arguments* to named parameters. This is to avoid
        # Python's late binding closure behaviour
        # (see https://docs.python-guide.org/writing/gotchas/#late-binding-closures)
        def circuit(
            params, _obs=obs, _m=m, _wires=wires, **circuit_kwargs
        ):  # pylint: disable=dangerous-default-value, function-redefined
            template(params, wires=_wires, **circuit_kwargs)
            return measure_map[_m](_obs)

        qnode = qml.QNode(circuit, dev, interface=interface, diff_method=diff_method, **kwargs)
        qnodes.append(qnode)

    return qnodes<|MERGE_RESOLUTION|>--- conflicted
+++ resolved
@@ -100,10 +100,7 @@
     >>> qnodes(params)
     array([-0.06154835  0.99280864])
     """
-<<<<<<< HEAD
-=======
     # TODO: return measure_map to a module variable when tape-mode is default
->>>>>>> 758c9ad8
     measure_map = {"expval": qml.expval, "var": qml.var, "sample": qml.sample}
 
     if not callable(template):
