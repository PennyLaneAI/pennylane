--- conflicted
+++ resolved
@@ -205,8 +205,7 @@
     """Launch the custom PennyLane debugger."""
     PLDB.valid_context()  # Ensure its being executed in a valid context
 
-<<<<<<< HEAD
-    debugger = PLDB()
+    debugger = PLDB(skip=["pennylane.*"])  # skip internals when stepping through trace
     debugger.set_trace(sys._getframe().f_back)  # pylint: disable=protected-access
 
 
@@ -264,8 +263,4 @@
         QuantumScript: The quantum script representing the circuit.
     """
     active_queue = qml.queuing.QueuingManager.active_context()
-    return qml.tape.QuantumScript.from_queue(active_queue)
-=======
-    debugger = PLDB(skip=["pennylane.*"])  # skip internals when stepping through trace
-    debugger.set_trace(sys._getframe().f_back)  # pylint: disable=protected-access
->>>>>>> a897a476
+    return qml.tape.QuantumScript.from_queue(active_queue)