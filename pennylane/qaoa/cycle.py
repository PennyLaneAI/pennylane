--- conflicted
+++ resolved
@@ -436,10 +436,6 @@
             squared_ops.append(op2)
         elif isinstance(op2, Identity):
             squared_ops.append(op1)
-<<<<<<< HEAD
-
-=======
->>>>>>> d91b961d
         elif op1.wires == op2.wires and isinstance(op1, type(op2)):
             squared_ops.append(Identity(0))
         elif op2.wires[0] < op1.wires[0]:
