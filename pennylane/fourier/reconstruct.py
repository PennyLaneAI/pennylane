# Copyright 2018-2021 Xanadu Quantum Technologies Inc.

# Licensed under the Apache License, Version 2.0 (the "License");
# you may not use this file except in compliance with the License.
# You may obtain a copy of the License at

#     http://www.apache.org/licenses/LICENSE-2.0

# Unless required by applicable law or agreed to in writing, software
# distributed under the License is distributed on an "AS IS" BASIS,
# WITHOUT WARRANTIES OR CONDITIONS OF ANY KIND, either express or implied.
# See the License for the specific language governing permissions and
# limitations under the License.
"""Contains a function that computes the fourier series of
a quantum expectation value."""
from collections.abc import Collection
from functools import wraps
from inspect import signature
import warnings

import pennylane as qml
from pennylane import numpy as np


def _reconstruct_equ(fun, num_frequency, fun_at_zero=None):
    r"""Reconstruct a univariate Fourier series with consecutive integer
    frequencies, using trigonometric interpolation and equidistant shifts.

    This technique is based on
    `Dirichlet kernels <https://en.wikipedia.org/wiki/Dirichlet_kernel>`_, see
    `Vidal and Theis (2018) <https://arxiv.org/abs/1812.06323>`_ or
    `Wierichs et al. (2021) <https://arxiv.org/abs/2107.12390>`_.

    Args:
        fun (callable): Function to reconstruct
        num_frequency (int): Number of integer frequencies in ``fun``
        fun_at_zero (float): Value of ``fun`` at zero; Providing ``fun_at_zero`` saves one
            evaluation of ``fun``

    Returns:
        callable: Reconstructed Fourier series with ``num_frequency`` frequencies,
        as ``qml.numpy`` based function.
    """
    if not abs(int(num_frequency)) == num_frequency:
        raise ValueError(f"num_frequency must be a non-negative integer, got {num_frequency}")

    a = (num_frequency + 0.5) / np.pi
    b = 0.5 / np.pi

    shifts_pos = qml.math.arange(1, num_frequency + 1) / a
    shifts_neg = -shifts_pos[::-1]
    fun_at_zero = fun(qml.math.array(0.0)) if fun_at_zero is None else fun_at_zero
    evals = list(map(fun, shifts_neg)) + [fun_at_zero] + list(map(fun, shifts_pos))
    shifts = qml.math.concatenate([shifts_neg, [0.0], shifts_pos])

    def _reconstruction(x):
        """Univariate reconstruction based on equidistant shifts and Dirichlet kernels."""
        return qml.math.tensordot(
            qml.math.sinc(a * (x - shifts)) / qml.math.sinc(b * (x - shifts)),
            evals,
            axes=[[0], [0]],
        )

    return _reconstruction


_warn_text_fun_at_zero_ignored = (
    "The provided value of the function at zero will be ignored due to the "
    "provided shift values. This may lead to additional evaluations of the "
    "function to be reconstructed."
)


def _reconstruct_gen(fun, spectrum, shifts=None, fun_at_zero=None):
    r"""Reconstruct a univariate (real-valued) Fourier series with given spectrum.

    Args:
        fun (callable): Fourier series to reconstruct with signature ``float -> float``
<<<<<<< HEAD
        spectrum (Collection): Frequency spectrum of the Fourier series; non-positive
            frequencies are ignored
        shifts (Sequence): Shift angles at which to evaluate ``fun`` for the reconstruction
=======
        spectrum (Sequence): Frequency spectrum of the Fourier series; non-positive
            frequencies are ignored.
        shifts (list): Shift angles at which to evaluate ``fun`` for the reconstruction
>>>>>>> c9efbe99
            Chosen equidistantly within the interval :math:`[0, 2\pi/f_\text{min}]` if ``shifts=None``
            where :math:`f_\text{min}` is the smallest frequency in ``spectrum``.
        fun_at_zero (float): Value of ``fun`` at zero. If :math:`0` is among the ``shifts``
            and ``fun_at_zero`` is provided, one evaluation of ``fun`` is saved.

    Returns:
        callable: Reconstructed Fourier series with :math:`R` frequencies in ``spectrum``,
        as ``qml.numpy`` based function and coinciding with ``fun`` on :math:`2R+1` points.
    """
    # pylint: disable=unused-argument

    have_fun_at_zero = fun_at_zero is not None
    have_shifts = shifts is not None

    spectrum = np.array([f for f in spectrum if f > 0.0])
    f_max = max(spectrum)

    # If no shifts are provided, choose equidistant ones
    if not have_shifts:
        R = len(spectrum)
        shifts = np.arange(-R, R + 1) * 2 * np.pi / (f_max * (2 * R + 1)) * R
        zero_idx = R
        need_fun_at_zero = True
    elif have_fun_at_zero:
        zero_idx = np.where(np.isclose(shifts, 0.0))[0]
        zero_idx = zero_idx[0] if len(zero_idx) > 0 else None
        need_fun_at_zero = zero_idx is not None

    # Take care of shifts close to zero if fun_at_zero was provided
    if have_fun_at_zero and need_fun_at_zero:
        # Only one shift may be zero at a time
        shifts = np.concatenate([[shifts[zero_idx]], shifts[:zero_idx], shifts[zero_idx + 1 :]])
        evals = np.array([fun_at_zero] + list(map(fun, shifts[1:])))
    else:
        if have_fun_at_zero and not need_fun_at_zero:
            warnings.warn(_warn_text_fun_at_zero_ignored)
        evals = np.array(list(map(fun, shifts)))

    L = len(shifts)
    # Construct the coefficient matrix case by case
    C1 = np.ones((L, 1))
    C2 = np.cos(np.outer(shifts, spectrum))
    C3 = np.sin(np.outer(shifts, spectrum))
    C = np.hstack([C1, C2, C3])

    # Solve the system of linear equations
    cond = np.linalg.cond(C)
    if cond > 1e8:
        warnings.warn(
            f"The condition number of the Fourier transform matrix is very large: {cond}.",
            UserWarning,
        )
    W = np.linalg.solve(C, evals)

    # Extract the Fourier coefficients
    R = (L - 1) // 2
    a0 = W[0]
    a = W[1 : R + 1]
    b = W[R + 1 :]

    # Construct the Fourier series
    def _reconstruction(x):
        """Univariate reconstruction based on arbitrary shifts."""
        return a0 + np.dot(a, np.cos(spectrum * x)) + np.dot(b, np.sin(spectrum * x))

    return _reconstruction


def _prepare_jobs(ids, spectra, shifts, nums_frequency, atol):
    r"""For inputs to reconstruct, determine how the given information yields
    function reconstruction tasks and collect them into a dictionary ``jobs``.
    Also determine whether the function at zero is needed.

    Args:
        ids (dict or Collection or key): Indices for the QNode parameters with respect to which
            the QNode should be reconstructed as a univariate function.
            If a dictionary, ``ids`` contain the QNode argument names as keys and a ``Collection``
            for each value, indicating the parameter index in the argument.
            If a ``Collection``, all parameter indices of the given arguments are considered.
            If a single key, ``ids`` is interpreted as a ``Collection`` with that key as only entry.
            If ``None``, all keys of ``nums_frequency``/``spectra`` are considered.
        spectra (dict[dict]): Frequency spectra per QNode parameter.
            Ignored if ``nums_frequency!=None``.
        shifts (dict[dict]): Shift angles for computing the reconstruction per
            QNode parameter. Ignored if ``nums_frequency!=None``.
        nums_frequency (dict[dict]): Numbers of integer frequencies -- and biggest
            frequency -- per QNode parameter. If the frequencies are not contiguous integers,
            the argument ``spectra`` should be used. Takes precedence over ``spectra`` and
            leads to usage of equidistant shifts.
        atol (float): Absolute tolerance used to analyze shifts lying close to 0.

    Returns:

    """
    # pylint: disable=too-many-branches
    if nums_frequency is None:
        jobs = {}

        if spectra is None:
            raise ValueError("Either nums_frequency or spectra must be given.")
        if ids is None:
            ids = {outer_key: inner_dict.keys() for outer_key, inner_dict in spectra.items()}
        elif not isinstance(ids, dict):
            if isinstance(ids, Collection):
                # ids only provides argument names but no parameter indices
                ids = {_id: spectra[_id].keys() for _id in ids}
            else:
                # ids only provides a single argument name but no parameter indices
                ids = {ids: spectra[ids].keys()}

        if shifts is None:
            shifts = {}

        need_fun_at_zero = False
        recon_fn = _reconstruct_gen

        # If no shifts are provided, compute them
        for arg_name, inner_dict in ids.items():
            _jobs = {}

            for par_idx in inner_dict:
                _shifts = shifts.get(arg_name)
                if _shifts is not None:
                    _shifts = _shifts.get(par_idx)

                _spectrum = spectra[arg_name][par_idx]
                # Determine whether fun_at_zero is needed
                if _shifts is None or any(np.isclose(_shifts, 0.0, rtol=0, atol=atol)):
                    need_fun_at_zero = True

                # Store job; fun_at_zero missing
                if len(_spectrum) > 1:
                    _jobs[par_idx] = {"shifts": _shifts, "spectrum": _spectrum}
                else:
                    # As we assume 0.0 to be in the spectrum, any spectrum with length 1
                    # belongs to a constant function
                    _jobs[par_idx] = None

            jobs[arg_name] = _jobs

    else:
        jobs = {}
        need_fun_at_zero = True
        if ids is None:
            ids = {outer_key: inner_dict.keys() for outer_key, inner_dict in nums_frequency.items()}
        elif not isinstance(ids, dict):
            if isinstance(ids, Collection):
                # ids only provides argument names but no parameter indices
                ids = {_id: nums_frequency[_id].keys() for _id in ids}
            else:
                # ids only provides a single argument name but no parameter indices
                ids = {ids: nums_frequency[ids].keys()}
        recon_fn = _reconstruct_equ

        for arg_name, inner_dict in ids.items():
            _jobs = {}

            for par_idx in inner_dict:
                _num_frequency = nums_frequency[arg_name][par_idx]
                # Store job; fun_at_zero missing
                _jobs[par_idx] = {"num_frequency": _num_frequency} if _num_frequency > 0 else None

            jobs[arg_name] = _jobs

    return ids, recon_fn, jobs, need_fun_at_zero


def reconstruct(qnode, ids=None, nums_frequency=None, spectra=None, shifts=None):
    r"""Reconstruct univariate restrictions of an expectation value QNode.

    Args:
        qnode (pennylane.QNode): Quantum node to be reconstructed, representing a
            circuit that outputs an expectation value.
        ids (dict or list or key): Indices for the QNode parameters with respect to which
            the QNode should be reconstructed as a univariate function, per QNode argument.
            Each key of the dict or entry of the list should be a valid key for
            ``nums_frequency`` if it is provided or ``spectra`` otherwise.
            Alternatively, a single valid key may be provided.
            If ``None``, all keys of ``nums_frequency``/``spectra`` are considered.
        nums_frequency (dict[dict]): Numbers of integer frequencies -- and biggest
            frequency -- per QNode parameter. If the frequencies are not contiguous integers,
            the argument ``spectra`` should be used. Takes precedence over ``spectra`` and
            leads to usage of equidistant shifts.
        spectra (dict[dict]): Frequency spectra per QNode parameter.
            Ignored if ``nums_frequency!=None``.
        shifts (dict[dict]): Shift angles for computing the reconstruction per
            QNode parameter. Ignored if ``nums_frequency!=None``.
    Returns:
        function: Function which accepts the same arguments as the QNode.
            When called, this function will return a dictionary of dictionaries,
            formatted like ``nums_frequency`` or ``spectra``,
            that contains the univariate reconstructions per QNode parameter.

    For each provided ``id`` in ``ids``, the QNode is restricted to varying the single QNode
    parameter corresponding to the ``id``. This univariate function is then restricted
    via a Fourier transform or Dirichlet kernels depending on the provided input.
    Either the ``spectra`` of the QNode with respect to its input parameter or the numbers
    of frequencies, ``nums_frequency``, per parameter must be provided.
    """
    # pylint: disable=cell-var-from-loop, unused-argument

    atol = 1e-8
    ids, recon_fn, jobs, need_fun_at_zero = _prepare_jobs(
        ids, spectra, shifts, nums_frequency, atol
    )
    arg_names = list(signature(qnode).parameters.keys())

    @wraps(qnode)
    def wrapper(*args, **kwargs):
        nonlocal spectra
        if need_fun_at_zero:
            fun_at_zero = qnode(*args, **kwargs)

        def constant_fn(x):
            """Univariate reconstruction of a constant Fourier series."""
            return fun_at_zero

        # Carry out the reconstruction jobs
        reconstructions = {}
        for arg_name, inner_dict in jobs.items():
            _reconstructions = {}
            arg_idx = arg_names.index(arg_name)

            for par_idx, job in inner_dict.items():
                if job is None:
                    _reconstructions[par_idx] = constant_fn
                else:
                    shift_vec = qml.math.zeros_like(args[arg_idx])
                    if len(np.shape(shift_vec)) == 0:
                        shift_vec = 1.0
                    else:
                        shift_vec[par_idx] = 1.0

                    def _univariate_fn(x):
                        new_arg = args[arg_idx] + shift_vec * x
                        new_args = args[:arg_idx] + (new_arg,) + args[arg_idx + 1 :]
                        return qnode(*new_args, **kwargs)

                    _reconstructions[par_idx] = recon_fn(_univariate_fn, **job)

            reconstructions[arg_name] = _reconstructions

        return reconstructions

    return wrapper<|MERGE_RESOLUTION|>--- conflicted
+++ resolved
@@ -76,15 +76,9 @@
 
     Args:
         fun (callable): Fourier series to reconstruct with signature ``float -> float``
-<<<<<<< HEAD
         spectrum (Collection): Frequency spectrum of the Fourier series; non-positive
             frequencies are ignored
         shifts (Sequence): Shift angles at which to evaluate ``fun`` for the reconstruction
-=======
-        spectrum (Sequence): Frequency spectrum of the Fourier series; non-positive
-            frequencies are ignored.
-        shifts (list): Shift angles at which to evaluate ``fun`` for the reconstruction
->>>>>>> c9efbe99
             Chosen equidistantly within the interval :math:`[0, 2\pi/f_\text{min}]` if ``shifts=None``
             where :math:`f_\text{min}` is the smallest frequency in ``spectrum``.
         fun_at_zero (float): Value of ``fun`` at zero. If :math:`0` is among the ``shifts``
