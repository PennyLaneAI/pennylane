--- conflicted
+++ resolved
@@ -76,13 +76,9 @@
     if len(spec2) == 0:
         return sorted(set(spec1))
 
-<<<<<<< HEAD
     sums = [s1 + s2 for s1 in spec1 for s2 in spec2]
     return sorted(set(sums))
-=======
-    sums = {s1 + s2 for s1 in spec1 for s2 in spec2}
-    return sorted(sums)
->>>>>>> 02c0a7ff
+
 
 
 def spectrum(qnode, encoding_gates=None):
