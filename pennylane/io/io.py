# Copyright 2018-2021 Xanadu Quantum Technologies Inc.

# Licensed under the Apache License, Version 2.0 (the "License");
# you may not use this file except in compliance with the License.
# You may obtain a copy of the License at

#     http://www.apache.org/licenses/LICENSE-2.0

# Unless required by applicable law or agreed to in writing, software
# distributed under the License is distributed on an "AS IS" BASIS,
# WITHOUT WARRANTIES OR CONDITIONS OF ANY KIND, either express or implied.
# See the License for the specific language governing permissions and
# limitations under the License.
"""
This module contains functions to load circuits from other frameworks as
PennyLane templates.
"""
from collections import defaultdict
from collections.abc import Callable
from functools import wraps
from importlib import metadata
from sys import version_info
from typing import Any, Optional

from pennylane.wires import WiresLike  # pylint: disable=ungrouped-imports

has_openqasm = True
try:
    import openqasm3

    from pennylane.io.qasm_interpreter import QasmInterpreter
except (ModuleNotFoundError, ImportError) as import_error:  # pragma: no cover
    has_openqasm = False  # pragma: no cover

# Error message to show when the PennyLane-Qiskit plugin is required but missing.
_MISSING_QISKIT_PLUGIN_MESSAGE = (
    "Conversion from Qiskit requires the PennyLane-Qiskit plugin. "
    "You can install the plugin by running: pip install pennylane-qiskit. "
    "You may need to restart your kernel or environment after installation. "
    "If you have any difficulties, you can reach out on the PennyLane forum at "
    "https://discuss.pennylane.ai/c/pennylane-plugins/pennylane-qiskit/"
)

# get list of installed plugin converters
__plugin_devices = (
    defaultdict(tuple, metadata.entry_points())["pennylane.io"]
    if version_info[:2] == (3, 9)
    else metadata.entry_points(group="pennylane.io")
)
plugin_converters = {entry.name: entry for entry in __plugin_devices}


def from_qiskit(quantum_circuit, measurements=None):
    r"""Converts a Qiskit `QuantumCircuit <https://docs.quantum.ibm.com/api/qiskit/qiskit.circuit.QuantumCircuit>`_
    into a PennyLane :ref:`quantum function <intro_vcirc_qfunc>`.

    .. note::

        This function depends upon the PennyLane-Qiskit plugin. Follow the
        `installation instructions <https://docs.pennylane.ai/projects/qiskit/en/latest/installation.html>`__
        to get up and running. You may need to restart your kernel if you are running in a notebook
        environment.

    Args:
        quantum_circuit (qiskit.QuantumCircuit): a quantum circuit created in Qiskit
        measurements (None | MeasurementProcess | list[MeasurementProcess]): an optional PennyLane
            measurement or list of PennyLane measurements that overrides any terminal measurements
            that may be present in the input circuit

    Returns:
        function: The PennyLane quantum function, created based on the input Qiskit
        ``QuantumCircuit`` object.

    **Example:**

    .. code-block:: python

        import pennylane as qml
        from qiskit import QuantumCircuit

        qc = QuantumCircuit(2, 2)
        qc.rx(0.785, 0)
        qc.ry(1.57, 1)

        my_qfunc = qml.from_qiskit(qc)

    The ``my_qfunc`` function can now be used within QNodes, as a two-wire quantum
    template. We can also pass ``wires`` when calling the returned template to define
    which wires it should operate on. If no wires are passed, it will default
    to sequential wire labels starting at 0.

    .. code-block:: python

        dev = qml.device("default.qubit")

        @qml.qnode(dev)
        def circuit():
            my_qfunc(wires=["a", "b"])
            return qml.expval(qml.Z("a")), qml.var(qml.Z("b"))

    >>> circuit()
    (tensor(0.70738827, requires_grad=True),
    tensor(0.99999937, requires_grad=True))

    The measurements can also be passed directly to the function when creating the
    quantum function, making it possible to create a PennyLane circuit with
    :class:`qml.QNode <pennylane.QNode>`:

    >>> measurements = [qml.expval(qml.Z(0)), qml.var(qml.Z(1))]
    >>> circuit = qml.QNode(qml.from_qiskit(qc, measurements), dev)
    >>> circuit()
    (tensor(0.70738827, requires_grad=True),
    tensor(0.99999937, requires_grad=True))

    .. note::

        The ``measurements`` keyword allows one to add a list of PennyLane measurements
        that will **override** any terminal measurements present in the ``QuantumCircuit``,
        so that they are not performed before the operations specified in ``measurements``.
        ``measurements=None``.

    If an existing ``QuantumCircuit`` already contains measurements, ``from_qiskit``
    will return those measurements, provided that they are not overridden as shown above.
    These measurements can be used, e.g., for conditioning with
    :func:`qml.cond() <~.cond>`, or simply included directly within the QNode's return:

    .. code-block:: python

       qc = QuantumCircuit(2, 2)
       qc.rx(np.pi, 0)
       qc.measure_all()

       @qml.qnode(dev)
       def circuit():
           # Since measurements=None, the measurements present in the QuantumCircuit are returned.
           measurements = qml.from_qiskit(qc)()
           return [qml.expval(m) for m in measurements]

    >>> circuit()
    [tensor(1., requires_grad=True), tensor(0., requires_grad=True)]

    .. note::

        The ``measurements`` returned from a ``QuantumCircuit`` are in the computational basis
        with 0 corresponding to :math:`|0\rangle` and 1 corresponding to :math:`|1 \rangle`. This
        corresponds to the :math:`|1 \rangle \langle 1|` observable rather than the :math:`Z` Pauli
        operator.

    See below for more information regarding how to translate more complex circuits from Qiskit to
    PennyLane, including handling parametrized Qiskit circuits, mid-circuit measurements, and
    classical control flows.

    .. details::
        :title: Parametrized Quantum Circuits

        A Qiskit ``QuantumCircuit`` is parametrized if it contains
        `Parameter <https://docs.quantum.ibm.com/api/qiskit/qiskit.circuit.Parameter>`__ or
        `ParameterVector <https://docs.quantum.ibm.com/api/qiskit/qiskit.circuit.ParameterVector>`__
        references that need to be given defined values to evaluate the circuit. These can be passed
        to the generated quantum function as keyword or positional arguments. If we define a
        parametrized circuit:

        .. code-block:: python

            from qiskit.circuit import QuantumCircuit, Parameter

            angle0 = Parameter("x")
            angle1 = Parameter("y")

            qc = QuantumCircuit(2, 2)
            qc.rx(angle0, 0)
            qc.ry(angle1, 1)
            qc.cx(1, 0)

        Then this circuit can be converted into a differentiable circuit in PennyLane and
        executed:

        .. code-block:: python

            import pennylane as qml
            from pennylane import numpy as np

            dev = qml.device("default.qubit")

            qfunc = qml.from_qiskit(qc, measurements=qml.expval(qml.Z(0)))
            circuit = qml.QNode(qfunc, dev)

        Now, ``circuit`` has a signature of ``(x, y)``. The parameters are ordered alphabetically.

        >>> x = np.pi / 4
        >>> y = 0
        >>> circuit(x, y)
        tensor(0.70710678, requires_grad=True)

        >>> qml.grad(circuit, argnum=[0, 1])(np.pi/4, np.pi/6)
        (array(-0.61237244), array(-0.35355339))

        The ``QuantumCircuit`` may also be parametrized with a ``ParameterVector``. These can be
        similarly converted:

        .. code-block:: python

            from qiskit.circuit import ParameterVector

            angles = ParameterVector("angles", 2)

            qc = QuantumCircuit(2, 2)
            qc.rx(angles[0], 0)
            qc.ry(angles[1], 1)
            qc.cx(1, 0)

            @qml.qnode(dev)
            def circuit(angles):
                qml.from_qiskit(qc)(angles)
                return qml.expval(qml.Z(0))

        >>> angles = [3.1, 0.45]
        >>> circuit(angles)
        tensor(-0.89966835, requires_grad=True)


    .. details::
        :title: Measurements and Classical Control Flows

        When ``measurement=None``, all of the measurements performed in the ``QuantumCircuit`` will
        be returned by the quantum function in the form of a :ref:`mid-circuit measurement
        <mid_circuit_measurements>`. For example, if we define a ``QuantumCircuit`` with
        measurements:

        .. code-block:: python

            import pennylane as qml
            from qiskit import QuantumCircuit

            qc = QuantumCircuit(2, 2)
            qc.h(0)
            qc.measure(0, 0)
            qc.rz(0.24, [0])
            qc.cx(0, 1)
            qc.measure_all()

        Then we can create a PennyLane circuit that uses this as a sub-circuit, and performs
        additional operations conditional on the results. We can also calculate standard mid-circuit
        measurement statistics, like expectation value, on the returned measurements:

        .. code-block:: python

            @qml.qnode(qml.device("default.qubit"))
            def circuit():
                # apply the QuantumCircuit and retrieve the measurements
                mid_measure0, m0, m1 = qml.from_qiskit(qc)()

                # conditionally apply an additional operation based on the results
                qml.cond(mid_measure0==0, qml.RX)(np.pi/2, 0)

                # return the expectation value of one of the mid-circuit measurements, and a terminal measurement
                return qml.expval(mid_measure0), qml.expval(m1)

        >>> circuit()
        (tensor(0.5, requires_grad=True), tensor(0.5, requires_grad=True))

        .. note::

            The order of mid-circuit measurements returned by `qml.from_qiskit()` in the example
            above is determined by the order in which measurements appear in the input Qiskit
            ``QuantumCircuit``.

        Furthermore, the Qiskit `IfElseOp <https://docs.quantum.ibm.com/api/qiskit/qiskit.circuit.IfElseOp>`__,
        `SwitchCaseOp <https://docs.quantum.ibm.com/api/qiskit/qiskit.circuit.SwitchCaseOp>`__ and
        `c_if <https://docs.quantum.ibm.com/api/qiskit/qiskit.circuit.Instruction#c_if>`__
        conditional workflows are automatically translated into their PennyLane counterparts during
        conversion. For example, if we construct a ``QuantumCircuit`` with these workflows:

        .. code-block:: python

            qc = QuantumCircuit(4, 1)
            qc.h(0)
            qc.measure(0, 0)

            # Use an `IfElseOp` operation.
            noop = QuantumCircuit(1)
            flip_x = QuantumCircuit(1)
            flip_x.x(0)
            qc.if_else((qc.clbits[0], True), flip_x, noop, [1], [])

            # Use a `SwitchCaseOp` operation.
            with qc.switch(qc.clbits[0]) as case:
                with case(0):
                    qc.y(2)

            # Use the `c_if()` function.
            qc.z(3).c_if(qc.clbits[0], True)

            qc.measure_all()

        We can convert the ``QuantumCircuit`` into a PennyLane quantum function using:

        .. code-block:: python

            dev = qml.device("default.qubit")

            measurements = [qml.expval(qml.Z(i)) for i in range(qc.num_qubits)]
            cond_circuit = qml.QNode(qml.from_qiskit(qc, measurements=measurements), dev)

        The result is:

        >>> print(qml.draw(cond_circuit)())
        0: ──H──┤↗├──────────╭||─┤  <Z>
        1: ──────║───X───────├||─┤  <Z>
        2: ──────║───║──Y────├||─┤  <Z>
        3: ──────║───║──║──Z─╰||─┤  <Z>
                 ╚═══╩══╩══╝
    """
    try:
        plugin_converter = plugin_converters["qiskit"].load()
        return plugin_converter(quantum_circuit, measurements=measurements)
    except KeyError as e:
        raise RuntimeError(_MISSING_QISKIT_PLUGIN_MESSAGE) from e


def from_qiskit_op(qiskit_op, params=None, wires=None):
    """Converts a Qiskit `SparsePauliOp <https://docs.quantum.ibm.com/api/qiskit/qiskit.quantum_info.SparsePauliOp>`__
    into a PennyLane :class:`Operator <pennylane.operation.Operator>`.

    .. note::

        This function depends upon the PennyLane-Qiskit plugin. Follow the
        `installation instructions <https://docs.pennylane.ai/projects/qiskit/en/latest/installation.html>`__
        to get up and running. You may need to restart your kernel if you are running in a notebook
        environment.

    Args:
        qiskit_op (qiskit.quantum_info.SparsePauliOp): a ``SparsePauliOp`` created in Qiskit
        params (Any): optional assignment of coefficient values for the ``SparsePauliOp``; see the
            `Qiskit documentation <https://docs.quantum.ibm.com/api/qiskit/qiskit.quantum_info.SparsePauliOp#assign_parameters>`_
            to learn more about the expected format of these parameters
        wires (Sequence | None): optional assignment of wires for the converted ``SparsePauliOp``;
            if the original ``SparsePauliOp`` acted on :math:`N` qubits, then this must be a
            sequence of length :math:`N`

    Returns:
        Operator: The PennyLane operator, created based on the input Qiskit
        ``SparsePauliOp`` object.

    .. note::

        The wire ordering convention differs between PennyLane and Qiskit: PennyLane wires are
        enumerated from left to right, while the Qiskit convention is to enumerate from right to
        left. This means a ``SparsePauliOp`` term defined by the string ``"XYZ"`` applies ``Z`` on
        wire 0, ``Y`` on wire 1, and ``X`` on wire 2. For more details, see the
        `String representation <https://docs.quantum.ibm.com/api/qiskit/qiskit.quantum_info.Pauli>`_
        section of the Qiskit documentation for the ``Pauli`` class.

    **Example**

    Consider the following script which creates a Qiskit ``SparsePauliOp``:

    .. code-block:: python

        from qiskit.quantum_info import SparsePauliOp

        qiskit_op = SparsePauliOp(["II", "XY"])

    The ``SparsePauliOp`` contains two terms and acts over two qubits:

    >>> qiskit_op
    SparsePauliOp(['II', 'XY'],
                  coeffs=[1.+0.j, 1.+0.j])

    To convert the ``SparsePauliOp`` into a PennyLane :class:`pennylane.operation.Operator`, use:

    >>> import pennylane as qml
    >>> qml.from_qiskit_op(qiskit_op)
    I(0) + X(1) @ Y(0)

    .. details::
        :title: Usage Details

        You can convert a parametrized ``SparsePauliOp`` into a PennyLane operator by assigning
        literal values to each coefficient parameter. For example, the script

        .. code-block:: python

            import numpy as np
            from qiskit.circuit import Parameter

            a, b, c = [Parameter(var) for var in "abc"]
            param_qiskit_op = SparsePauliOp(["II", "XZ", "YX"], coeffs=np.array([a, b, c]))

        defines a ``SparsePauliOp`` with three coefficients (parameters):

        >>> param_qiskit_op
        SparsePauliOp(['II', 'XZ', 'YX'],
              coeffs=[ParameterExpression(1.0*a), ParameterExpression(1.0*b),
         ParameterExpression(1.0*c)])

        The ``SparsePauliOp`` can be converted into a PennyLane operator by calling the conversion
        function and specifying the value of each parameter using the ``params`` argument:

        >>> qml.from_qiskit_op(param_qiskit_op, params={a: 2, b: 3, c: 4})
        (
            (2+0j) * I(0)
          + (3+0j) * (X(1) @ Z(0))
          + (4+0j) * (Y(1) @ X(0))
        )

        Similarly, a custom wire mapping can be applied to a ``SparsePauliOp`` as follows:

        >>> wired_qiskit_op = SparsePauliOp("XYZ")
        >>> wired_qiskit_op
        SparsePauliOp(['XYZ'],
              coeffs=[1.+0.j])
        >>> qml.from_qiskit_op(wired_qiskit_op, wires=[3, 5, 7])
        Y(5) @ Z(3) @ X(7)
    """
    try:
        plugin_converter = plugin_converters["qiskit_op"].load()
        return plugin_converter(qiskit_op, params=params, wires=wires)
    except KeyError as e:
        raise RuntimeError(_MISSING_QISKIT_PLUGIN_MESSAGE) from e


def from_qiskit_noise(noise_model, verbose=False, decimal_places=None):
    """Converts a Qiskit `NoiseModel <https://qiskit.github.io/qiskit-aer/stubs/qiskit_aer.noise.NoiseModel.html>`__
    into a PennyLane :class:`~.NoiseModel`.

    Args:
        noise_model (qiskit_aer.noise.NoiseModel): a Qiskit ``NoiseModel`` instance.
        verbose (bool): when printing a ``NoiseModel``, a complete list of Kraus matrices for each ``qml.QubitChannel``
            is displayed with ``verbose=True``. By default, ``verbose=False`` and only the number of Kraus matrices and
            the number of qubits they act on is displayed for brevity.
        decimal_places (int | None): number of decimal places to round the elements of Kraus matrices when they are being
            displayed for each ``qml.QubitChannel`` when ``verbose=True``.

    Returns:
        qml.NoiseModel: The PennyLane noise model converted from the input Qiskit ``NoiseModel`` object.

    Raises:
        ValueError: When a quantum error present in the noise model cannot be converted.

    .. note::

        - This function depends upon the PennyLane-Qiskit plugin, which can be installed following these
          `installation instructions <https://docs.pennylane.ai/projects/qiskit/en/latest/installation.html>`__.
          You may need to restart your kernel if you are running it in a notebook environment.
        - Each quantum error present in the qiskit noise model is converted into an equivalent
          :class:`~.QubitChannel` operator with the same canonical Kraus representation.
        - Currently, PennyLane noise models do not support readout errors, so those will be skipped during
          conversion.

    **Example**

    Consider the following noise model constructed in Qiskit:

    >>> import qiskit_aer.noise as noise
    >>> error_1 = noise.depolarizing_error(0.001, 1) # 1-qubit noise
    >>> error_2 = noise.depolarizing_error(0.01, 2) # 2-qubit noise
    >>> noise_model = noise.NoiseModel()
    >>> noise_model.add_all_qubit_quantum_error(error_1, ['rz', 'ry'])
    >>> noise_model.add_all_qubit_quantum_error(error_2, ['cx'])

    This noise model can be converted into PennyLane using:

    >>> import pennylane as qml
    >>> qml.from_qiskit_noise(noise_model)
    NoiseModel({
        OpIn(['RZ', 'RY']): QubitChannel(num_kraus=4, num_wires=1)
        OpIn(['CNOT']): QubitChannel(num_kraus=16, num_wires=2)
    })
    """
    try:
        plugin_converter = plugin_converters["qiskit_noise"].load()
        return plugin_converter(noise_model, verbose=verbose, decimal_places=decimal_places)
    except KeyError as e:
        raise RuntimeError(_MISSING_QISKIT_PLUGIN_MESSAGE) from e


def from_qasm(quantum_circuit: str, measurements=None):
    r"""
    Loads quantum circuits from a QASM string using the converter in the
    PennyLane-Qiskit plugin.

    Args:
        quantum_circuit (str): a QASM string containing a valid quantum circuit
        measurements (None | MeasurementProcess | list[MeasurementProcess]): an optional PennyLane
            measurement or list of PennyLane measurements that overrides the terminal measurements
            that may be present in the input circuit. Defaults to ``None``, such that all existing measurements
            in the input circuit are returned. See *Removing terminal measurements* for details.

    Returns:
        function: the PennyLane quantum function created based on the QASM string. This function itself returns the mid-circuit measurements plus the terminal measurements by default (``measurements=None``), and returns **only** the measurements from the ``measurements`` argument otherwise.

    **Example:**

    .. code-block:: python

        qasm_code = 'OPENQASM 2.0;' \
                    'include "qelib1.inc";' \
                    'qreg q[2];' \
                    'creg c[2];' \
                    'h q[0];' \
                    'measure q[0] -> c[0];' \
                    'rz(0.24) q[0];' \
                    'cx q[0], q[1];' \
                    'measure q -> c;'

        loaded_circuit = qml.from_qasm(qasm_code)

    >>> print(qml.draw(loaded_circuit)())
    0: ──H──┤↗├──RZ(0.24)─╭●──┤↗├─┤
    1: ───────────────────╰X──┤↗├─┤

    Calling the quantum function returns a tuple containing the mid-circuit measurements and the terminal measurements.

    >>> loaded_circuit()
    (MeasurementValue(wires=[0]),
    MeasurementValue(wires=[0]),
    MeasurementValue(wires=[1]))

    A list of measurements can also be passed directly to ``from_qasm`` using the ``measurements`` argument, making it possible to create a PennyLane circuit with :class:`qml.QNode <pennylane.QNode>`.

    .. code-block:: python

        dev = qml.device("default.qubit")
        measurements = [qml.var(qml.Y(0))]
        circuit = qml.QNode(qml.from_qasm(qasm_code, measurements = measurements), dev)

    >>> print(qml.draw(circuit)())
    0: ──H──┤↗├──RZ(0.24)─╭●─┤  Var[Y]
    1: ───────────────────╰X─┤

    .. details::
        :title: Removing terminal measurements

        To remove all terminal measurements, set ``measurements=[]``. This removes the existing terminal measurements and keeps the mid-circuit measurements.

        .. code-block:: python

            loaded_circuit = qml.from_qasm(qasm_code, measurements=[])

        >>> print(qml.draw(loaded_circuit)())
        0: ──H──┤↗├──RZ(0.24)─╭●─┤
        1: ───────────────────╰X─┤

        Calling the quantum function returns the same empty list that we originally passed in.

        >>> loaded_circuit()
        []

        Note that mid-circuit measurements are always applied, but are only returned when ``measurements=None``. This can be exemplified by using the ``loaded_circuit`` without the terminal measurements within a ``QNode``.

        .. code-block:: python

            dev = qml.device("default.qubit")

            @qml.qnode(dev)
            def circuit():
                loaded_circuit()
                return qml.expval(qml.Z(1))

        >>> print(qml.draw(circuit)())
        0: ──H──┤↗├──RZ(0.24)─╭●─┤
        1: ───────────────────╰X─┤  <Z>


    .. details::
        :title: Using conditional operations

        We can take advantage of the mid-circuit measurements inside the QASM code by calling the returned function within a :class:`qml.QNode <pennylane.QNode>`.

        .. code-block:: python

            loaded_circuit = qml.from_qasm(qasm_code)

            @qml.qnode(dev)
            def circuit():
                mid_measure, *_ = loaded_circuit()
                qml.cond(mid_measure == 0, qml.RX)(np.pi / 2, 0)
                return [qml.expval(qml.Z(0))]

        >>> print(qml.draw(circuit)())
        0: ──H──┤↗├──RZ(0.24)─╭●──┤↗├──RX(1.57)─┤  <Z>
        1: ──────║────────────╰X──┤↗├──║────────┤
                 ╚═════════════════════╝

    .. details::
        :title: Importing from a QASM file

        We can also load the contents of a QASM file.

        .. code-block:: python

            # save the qasm code in a file
            import locale
            from pathlib import Path

            filename = "circuit.qasm"
            with Path(filename).open("w", encoding=locale.getpreferredencoding(False)) as f:
                f.write(qasm_code)

            with open("circuit.qasm", "r") as f:
                loaded_circuit = qml.from_qasm(f.read())

        The ``loaded_circuit`` function can now be used within a :class:`qml.QNode <pennylane.QNode>` as a two-wire quantum template.

        .. code-block:: python

            @qml.qnode(dev)
            def circuit(x):
                qml.RX(x, wires=1)
                loaded_circuit(wires=(0, 1))
                return qml.expval(qml.Z(0))

        >>> print(qml.draw(circuit)(1.23))
        0: ──H─────────┤↗├──RZ(0.24)─╭●──┤↗├─┤  <Z>
        1: ──RX(1.23)────────────────╰X──┤↗├─┤
    """

    try:
        plugin_converter = plugin_converters["qasm"].load()
    except Exception as e:  # pragma: no cover
        raise RuntimeError(  # pragma: no cover
            "Failed to load the qasm plugin. Please ensure that the pennylane-qiskit package is installed."
        ) from e

    return plugin_converter(quantum_circuit, measurements=measurements)


def to_openqasm(
    qnode,
    wires: Optional[WiresLike] = None,
    rotations: bool = True,
    measure_all: bool = True,
    precision: Optional[int] = None,
) -> Callable[[Any], str]:
    """Convert a circuit to an OpenQASM 2.0 program.

    .. note::
      Terminal measurements are assumed to be performed on all qubits in the computational basis.
      An optional ``rotations`` argument can be provided so that the output of the OpenQASM circuit
      is diagonal in the eigenbasis of the quantum circuit's observables.
      The measurement outputs can be restricted to only those specified in the circuit by setting ``measure_all=False``.

    Args:
        wires (Wires or None): the wires to use when serializing the circuit.
            Default is ``None``, such that all device wires from the QNode are used for serialization.
        rotations (bool): if ``True``, add gates that diagonalize the measured wires to the eigenbasis
            of the circuit's observables. Default is ``True``.
        measure_all (bool): if ``True``, add a computational basis measurement on all the qubits.
            Default is ``True``.
        precision (int or None): number of decimal digits to display for the parameters.

    Returns:
        str: OpenQASM 2.0 program corresponding to the circuit.

    **Example**

    The following QNode can be serialized to an OpenQASM 2.0 program:

    .. code-block:: python

        dev = qml.device("default.qubit", wires=2, shots=100)

        @qml.qnode(dev)
        def circuit(theta, phi):
            qml.RX(theta, wires=0)
            qml.CNOT(wires=[0,1])
            qml.RZ(phi, wires=1)
            return qml.sample()

    >>> print(qml.to_openqasm(circuit)(1.2, 0.9))
    OPENQASM 2.0;
    include "qelib1.inc";
    qreg q[2];
    creg c[2];
    rx(1.2) q[0];
    cx q[0],q[1];
    rz(0.9) q[1];
    measure q[0] -> c[0];
    measure q[1] -> c[1];

    .. details::
        :title: Usage Details

        By default, the resulting OpenQASM code will have terminal measurements on all qubits, where all the measurements are performed in the computational basis.
        However, if terminal measurements in the QNode act only on a subset of the qubits and ``measure_all=False``,
        the OpenQASM code will include measurements on those specific qubits only.

        .. code-block:: python

            dev = qml.device("default.qubit", wires=2, shots=100)

            @qml.qnode(dev)
            def circuit():
                qml.Hadamard(0)
                qml.CNOT(wires=[0,1])
                return qml.sample(wires=1)

        >>> print(qml.to_openqasm(circuit, measure_all=False)())
        OPENQASM 2.0;
        include "qelib1.inc";
        qreg q[2];
        creg c[2];
        h q[0];
        cx q[0],q[1];
        measure q[1] -> c[1];

        If the QNode returns an expectation value of a given observable and ``rotations=True``, the OpenQASM 2.0 program will also
        include the gates that diagonalize the measured wires such that they are in the eigenbasis of the measured observable.

        .. code-block:: python

            dev = qml.device("default.qubit", wires=2, shots=100)

            @qml.qnode(dev)
            def circuit():
                qml.Hadamard(0)
                qml.CNOT(wires=[0,1])
                return qml.expval(qml.PauliX(0) @ qml.PauliY(1))

        >>> print(qml.to_openqasm(circuit, rotations=True)())
        OPENQASM 2.0;
        include "qelib1.inc";
        qreg q[2];
        creg c[2];
        h q[0];
        cx q[0],q[1];
        h q[0];
        z q[1];
        s q[1];
        h q[1];
        measure q[0] -> c[0];
        measure q[1] -> c[1];
    """

    # pylint: disable=import-outside-toplevel
    from pennylane.workflow import construct_tape

    @wraps(qnode)
    def wrapper(*args, **kwargs) -> str:
        tape = construct_tape(qnode)(*args, **kwargs)
        return tape.to_openqasm(
            wires=wires, rotations=rotations, measure_all=measure_all, precision=precision
        )

    return wrapper


def from_pyquil(pyquil_program):
    """Loads pyQuil Program objects by using the converter in the
    PennyLane-Rigetti plugin.

    **Example:**

    >>> program = pyquil.Program()
    >>> program += pyquil.gates.H(0)
    >>> program += pyquil.gates.CNOT(0, 1)
    >>> my_circuit = qml.from_pyquil(program)

    The ``my_circuit`` template can now be used within QNodes, as a
    two-wire quantum template.

    >>> @qml.qnode(dev)
    >>> def circuit(x):
    >>>     qml.RX(x, wires=1)
    >>>     my_circuit(wires=[1, 0])
    >>>     return qml.expval(qml.Z(0))

    Args:
        pyquil_program (pyquil.Program): a program created in pyQuil

    Returns:
        pennylane_forest.ProgramLoader: a ``pennylane_forest.ProgramLoader`` instance that can
        be used like a PennyLane template and that contains additional inspection properties
    """
    plugin_converter = plugin_converters["pyquil_program"].load()
    return plugin_converter(pyquil_program)


def from_quil(quil: str):
    """Loads quantum circuits from a Quil string using the converter in the
    PennyLane-Rigetti plugin.

    **Example:**

    .. code-block:: python

        >>> quil_str = 'H 0\\n'
        ...            'CNOT 0 1'
        >>> my_circuit = qml.from_quil(quil_str)

    The ``my_circuit`` template can now be used within QNodes, as a
    two-wire quantum template.

    >>> @qml.qnode(dev)
    >>> def circuit(x):
    >>>     qml.RX(x, wires=1)
    >>>     my_circuit(wires=(1, 0))
    >>>     return qml.expval(qml.Z(0))

    Args:
        quil (str): a Quil string containing a valid quantum circuit

    Returns:
        pennylane_forest.ProgramLoader: a ``pennylane_forest.ProgramLoader`` instance that can
        be used like a PennyLane template and that contains additional inspection properties
    """
    plugin_converter = plugin_converters["quil"].load()
    return plugin_converter(quil)


def from_quil_file(quil_filename: str):
    """Loads quantum circuits from a Quil file using the converter in the
    PennyLane-Rigetti plugin.

    **Example:**

    >>> my_circuit = qml.from_quil_file("teleportation.quil")

    The ``my_circuit`` template can now be used within QNodes, as a
    two-wire quantum template.

    >>> @qml.qnode(dev)
    >>> def circuit(x):
    >>>     qml.RX(x, wires=1)
    >>>     my_circuit(wires=(1, 0))
    >>>     return qml.expval(qml.Z(0))

    Args:
        quil_filename (str): path to a Quil file containing a valid quantum circuit

    Returns:
        pennylane_forest.ProgramLoader: a ``pennylane_forest.ProgramLoader`` instance that can
        be used like a PennyLane template and that contains additional inspection properties
    """
    plugin_converter = plugin_converters["quil_file"].load()
    return plugin_converter(quil_filename)


def from_qasm3(quantum_circuit: str, wire_map: dict = None):
    """
    Converts an OpenQASM 3.0 circuit into a quantum function that can be used within a QNode.

    .. note::
        The following OpenQASM 3.0 gates are not supported: sdg, tdg, cu.
        TODO: add support for these (they don't map directly to Pennylane ops).

        In order to use this function, openqasm3 and 'openqasm3[parser]' must be installed in the user's environment.

    Args:
        quantum_circuit (str): a QASM string containing a simple quantum circuit.
        qubit_mapping Optional[dict]:  the mapping from OpenQASM 3.0 qubit names to Pennylane qubits.

    Returns:
        dict: the context resulting from the execution.

    >>> dev = device("default.qubit", wires=[0, 1])
    >>> @qml.qnode(dev)
    >>> def my_circuit():
    >>>   from_qasm3("qubit q0; qubit q1; ry(0.2) q0; rx(1.0) q1; pow(2) @ x q0;", {'q0': 0, 'q1': 1})
    >>>   return qml.expval(qml.Z(0))
    >>> print(qml.draw(my_circuit)())

    0: ──RY(0.20)──X²─┤  <Z>
    1: ──RX(1.00)─────┤
    """
    if not has_openqasm:  # pragma: no cover
        raise ImportWarning(
            "QASM interpreter requires openqasm3 to be installed. Please pip install openqasm3 and 'openqasm3[parser]'"
            "in your environment."
        )  # pragma: no cover
    # parse the QASM program
    ast = openqasm3.parser.parse(quantum_circuit, permissive=True)
<<<<<<< HEAD
    context, _ = QasmInterpreter().generic_visit(ast, context={"name": "global"})
=======
    context = QasmInterpreter().interpret(ast, context={"name": "global", "wire_map": wire_map})
>>>>>>> 752c319a

    return context<|MERGE_RESOLUTION|>--- conflicted
+++ resolved
@@ -871,10 +871,6 @@
         )  # pragma: no cover
     # parse the QASM program
     ast = openqasm3.parser.parse(quantum_circuit, permissive=True)
-<<<<<<< HEAD
-    context, _ = QasmInterpreter().generic_visit(ast, context={"name": "global"})
-=======
     context = QasmInterpreter().interpret(ast, context={"name": "global", "wire_map": wire_map})
->>>>>>> 752c319a
 
     return context