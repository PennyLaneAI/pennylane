--- conflicted
+++ resolved
@@ -842,15 +842,9 @@
     Converts an OpenQASM 3.0 circuit into a quantum function that can be used within a QNode.
 
     .. note::
-<<<<<<< HEAD
-        The following OpenQASM 3.0 gates are not supported: sdg, tdg, cu. The remaining standard library gates as well
-        as end statements are supported. Robust variables, subroutines, control flow, measurements, built-in mathematical
-        functions and constants, custom gates, and pulses are not yet supported.
-=======
         The following OpenQASM 3.0 gates are not supported: sdg, tdg, cu. The remaining standard library gates,
         subroutines, and end statements are all supported. Robust variables, control flow, measurements,
         built-in mathematical functions and constants, custom gates, and pulses are not yet supported.
->>>>>>> 247e1016
 
         In order to use this function, ``openqasm3`` and ``'openqasm3[parser]'`` must be installed in the user's
         environment. Please consult the `OpenQASM installation instructions <https://pypi.org/project/openqasm3/>`
