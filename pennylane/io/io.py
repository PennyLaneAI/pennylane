# Copyright 2018-2021 Xanadu Quantum Technologies Inc.

# Licensed under the Apache License, Version 2.0 (the "License");
# you may not use this file except in compliance with the License.
# You may obtain a copy of the License at

#     http://www.apache.org/licenses/LICENSE-2.0

# Unless required by applicable law or agreed to in writing, software
# distributed under the License is distributed on an "AS IS" BASIS,
# WITHOUT WARRANTIES OR CONDITIONS OF ANY KIND, either express or implied.
# See the License for the specific language governing permissions and
# limitations under the License.
"""
This module contains functions to load circuits from other frameworks as
PennyLane templates.
"""
from collections import defaultdict
from collections.abc import Callable
from functools import wraps
from importlib import metadata
from sys import version_info
from typing import Any, Optional

from pennylane.wires import WiresLike  # pylint: disable=ungrouped-imports

has_openqasm = True
try:
    import openqasm3

    from pennylane.io.qasm_interpreter import QasmInterpreter
except (ModuleNotFoundError, ImportError) as import_error:  # pragma: no cover
    has_openqasm = False  # pragma: no cover

# Error message to show when the PennyLane-Qiskit plugin is required but missing.
_MISSING_QISKIT_PLUGIN_MESSAGE = (
    "Conversion from Qiskit requires the PennyLane-Qiskit plugin. "
    "You can install the plugin by running: pip install pennylane-qiskit. "
    "You may need to restart your kernel or environment after installation. "
    "If you have any difficulties, you can reach out on the PennyLane forum at "
    "https://discuss.pennylane.ai/c/pennylane-plugins/pennylane-qiskit/"
)

# get list of installed plugin converters
__plugin_devices = (
    defaultdict(tuple, metadata.entry_points())["pennylane.io"]
    if version_info[:2] == (3, 9)
    else metadata.entry_points(group="pennylane.io")
)
plugin_converters = {entry.name: entry for entry in __plugin_devices}


def from_qiskit(quantum_circuit, measurements=None):
    r"""Converts a Qiskit `QuantumCircuit <https://docs.quantum.ibm.com/api/qiskit/qiskit.circuit.QuantumCircuit>`_
    into a PennyLane :ref:`quantum function <intro_vcirc_qfunc>`.

    .. note::

        This function depends upon the PennyLane-Qiskit plugin. Follow the
        `installation instructions <https://docs.pennylane.ai/projects/qiskit/en/latest/installation.html>`__
        to get up and running. You may need to restart your kernel if you are running in a notebook
        environment.

    Args:
        quantum_circuit (qiskit.QuantumCircuit): a quantum circuit created in Qiskit
        measurements (None | MeasurementProcess | list[MeasurementProcess]): an optional PennyLane
            measurement or list of PennyLane measurements that overrides any terminal measurements
            that may be present in the input circuit

    Returns:
        function: The PennyLane quantum function, created based on the input Qiskit
        ``QuantumCircuit`` object.

    **Example:**

    .. code-block:: python

        import pennylane as qml
        from qiskit import QuantumCircuit

        qc = QuantumCircuit(2, 2)
        qc.rx(0.785, 0)
        qc.ry(1.57, 1)

        my_qfunc = qml.from_qiskit(qc)

    The ``my_qfunc`` function can now be used within QNodes, as a two-wire quantum
    template. We can also pass ``wires`` when calling the returned template to define
    which wires it should operate on. If no wires are passed, it will default
    to sequential wire labels starting at 0.

    .. code-block:: python

        dev = qml.device("default.qubit")

        @qml.qnode(dev)
        def circuit():
            my_qfunc(wires=["a", "b"])
            return qml.expval(qml.Z("a")), qml.var(qml.Z("b"))

    >>> circuit()
    (tensor(0.70738827, requires_grad=True),
    tensor(0.99999937, requires_grad=True))

    The measurements can also be passed directly to the function when creating the
    quantum function, making it possible to create a PennyLane circuit with
    :class:`qml.QNode <pennylane.QNode>`:

    >>> measurements = [qml.expval(qml.Z(0)), qml.var(qml.Z(1))]
    >>> circuit = qml.QNode(qml.from_qiskit(qc, measurements), dev)
    >>> circuit()
    (tensor(0.70738827, requires_grad=True),
    tensor(0.99999937, requires_grad=True))

    .. note::

        The ``measurements`` keyword allows one to add a list of PennyLane measurements
        that will **override** any terminal measurements present in the ``QuantumCircuit``,
        so that they are not performed before the operations specified in ``measurements``.
        ``measurements=None``.

    If an existing ``QuantumCircuit`` already contains measurements, ``from_qiskit``
    will return those measurements, provided that they are not overridden as shown above.
    These measurements can be used, e.g., for conditioning with
    :func:`qml.cond() <~.cond>`, or simply included directly within the QNode's return:

    .. code-block:: python

       qc = QuantumCircuit(2, 2)
       qc.rx(np.pi, 0)
       qc.measure_all()

       @qml.qnode(dev)
       def circuit():
           # Since measurements=None, the measurements present in the QuantumCircuit are returned.
           measurements = qml.from_qiskit(qc)()
           return [qml.expval(m) for m in measurements]

    >>> circuit()
    [tensor(1., requires_grad=True), tensor(0., requires_grad=True)]

    .. note::

        The ``measurements`` returned from a ``QuantumCircuit`` are in the computational basis
        with 0 corresponding to :math:`|0\rangle` and 1 corresponding to :math:`|1 \rangle`. This
        corresponds to the :math:`|1 \rangle \langle 1|` observable rather than the :math:`Z` Pauli
        operator.

    See below for more information regarding how to translate more complex circuits from Qiskit to
    PennyLane, including handling parametrized Qiskit circuits, mid-circuit measurements, and
    classical control flows.

    .. details::
        :title: Parametrized Quantum Circuits

        A Qiskit ``QuantumCircuit`` is parametrized if it contains
        `Parameter <https://docs.quantum.ibm.com/api/qiskit/qiskit.circuit.Parameter>`__ or
        `ParameterVector <https://docs.quantum.ibm.com/api/qiskit/qiskit.circuit.ParameterVector>`__
        references that need to be given defined values to evaluate the circuit. These can be passed
        to the generated quantum function as keyword or positional arguments. If we define a
        parametrized circuit:

        .. code-block:: python

            from qiskit.circuit import QuantumCircuit, Parameter

            angle0 = Parameter("x")
            angle1 = Parameter("y")

            qc = QuantumCircuit(2, 2)
            qc.rx(angle0, 0)
            qc.ry(angle1, 1)
            qc.cx(1, 0)

        Then this circuit can be converted into a differentiable circuit in PennyLane and
        executed:

        .. code-block:: python

            import pennylane as qml
            from pennylane import numpy as np

            dev = qml.device("default.qubit")

            qfunc = qml.from_qiskit(qc, measurements=qml.expval(qml.Z(0)))
            circuit = qml.QNode(qfunc, dev)

        Now, ``circuit`` has a signature of ``(x, y)``. The parameters are ordered alphabetically.

        >>> x = np.pi / 4
        >>> y = 0
        >>> circuit(x, y)
        tensor(0.70710678, requires_grad=True)

        >>> qml.grad(circuit, argnum=[0, 1])(np.pi/4, np.pi/6)
        (array(-0.61237244), array(-0.35355339))

        The ``QuantumCircuit`` may also be parametrized with a ``ParameterVector``. These can be
        similarly converted:

        .. code-block:: python

            from qiskit.circuit import ParameterVector

            angles = ParameterVector("angles", 2)

            qc = QuantumCircuit(2, 2)
            qc.rx(angles[0], 0)
            qc.ry(angles[1], 1)
            qc.cx(1, 0)

            @qml.qnode(dev)
            def circuit(angles):
                qml.from_qiskit(qc)(angles)
                return qml.expval(qml.Z(0))

        >>> angles = [3.1, 0.45]
        >>> circuit(angles)
        tensor(-0.89966835, requires_grad=True)


    .. details::
        :title: Measurements and Classical Control Flows

        When ``measurement=None``, all of the measurements performed in the ``QuantumCircuit`` will
        be returned by the quantum function in the form of a :ref:`mid-circuit measurement
        <mid_circuit_measurements>`. For example, if we define a ``QuantumCircuit`` with
        measurements:

        .. code-block:: python

            import pennylane as qml
            from qiskit import QuantumCircuit

            qc = QuantumCircuit(2, 2)
            qc.h(0)
            qc.measure(0, 0)
            qc.rz(0.24, [0])
            qc.cx(0, 1)
            qc.measure_all()

        Then we can create a PennyLane circuit that uses this as a sub-circuit, and performs
        additional operations conditional on the results. We can also calculate standard mid-circuit
        measurement statistics, like expectation value, on the returned measurements:

        .. code-block:: python

            @qml.qnode(qml.device("default.qubit"))
            def circuit():
                # apply the QuantumCircuit and retrieve the measurements
                mid_measure0, m0, m1 = qml.from_qiskit(qc)()

                # conditionally apply an additional operation based on the results
                qml.cond(mid_measure0==0, qml.RX)(np.pi/2, 0)

                # return the expectation value of one of the mid-circuit measurements, and a terminal measurement
                return qml.expval(mid_measure0), qml.expval(m1)

        >>> circuit()
        (tensor(0.5, requires_grad=True), tensor(0.5, requires_grad=True))

        .. note::

            The order of mid-circuit measurements returned by `qml.from_qiskit()` in the example
            above is determined by the order in which measurements appear in the input Qiskit
            ``QuantumCircuit``.

        Furthermore, the Qiskit `IfElseOp <https://docs.quantum.ibm.com/api/qiskit/qiskit.circuit.IfElseOp>`__,
        `SwitchCaseOp <https://docs.quantum.ibm.com/api/qiskit/qiskit.circuit.SwitchCaseOp>`__ and
        `c_if <https://docs.quantum.ibm.com/api/qiskit/qiskit.circuit.Instruction#c_if>`__
        conditional workflows are automatically translated into their PennyLane counterparts during
        conversion. For example, if we construct a ``QuantumCircuit`` with these workflows:

        .. code-block:: python

            qc = QuantumCircuit(4, 1)
            qc.h(0)
            qc.measure(0, 0)

            # Use an `IfElseOp` operation.
            noop = QuantumCircuit(1)
            flip_x = QuantumCircuit(1)
            flip_x.x(0)
            qc.if_else((qc.clbits[0], True), flip_x, noop, [1], [])

            # Use a `SwitchCaseOp` operation.
            with qc.switch(qc.clbits[0]) as case:
                with case(0):
                    qc.y(2)

            # Use the `c_if()` function.
            qc.z(3).c_if(qc.clbits[0], True)

            qc.measure_all()

        We can convert the ``QuantumCircuit`` into a PennyLane quantum function using:

        .. code-block:: python

            dev = qml.device("default.qubit")

            measurements = [qml.expval(qml.Z(i)) for i in range(qc.num_qubits)]
            cond_circuit = qml.QNode(qml.from_qiskit(qc, measurements=measurements), dev)

        The result is:

        >>> print(qml.draw(cond_circuit)())
        0: ──H──┤↗├──────────╭||─┤  <Z>
        1: ──────║───X───────├||─┤  <Z>
        2: ──────║───║──Y────├||─┤  <Z>
        3: ──────║───║──║──Z─╰||─┤  <Z>
                 ╚═══╩══╩══╝
    """
    try:
        plugin_converter = plugin_converters["qiskit"].load()
        return plugin_converter(quantum_circuit, measurements=measurements)
    except KeyError as e:
        raise RuntimeError(_MISSING_QISKIT_PLUGIN_MESSAGE) from e


def from_qiskit_op(qiskit_op, params=None, wires=None):
    """Converts a Qiskit `SparsePauliOp <https://docs.quantum.ibm.com/api/qiskit/qiskit.quantum_info.SparsePauliOp>`__
    into a PennyLane :class:`Operator <pennylane.operation.Operator>`.

    .. note::

        This function depends upon the PennyLane-Qiskit plugin. Follow the
        `installation instructions <https://docs.pennylane.ai/projects/qiskit/en/latest/installation.html>`__
        to get up and running. You may need to restart your kernel if you are running in a notebook
        environment.

    Args:
        qiskit_op (qiskit.quantum_info.SparsePauliOp): a ``SparsePauliOp`` created in Qiskit
        params (Any): optional assignment of coefficient values for the ``SparsePauliOp``; see the
            `Qiskit documentation <https://docs.quantum.ibm.com/api/qiskit/qiskit.quantum_info.SparsePauliOp#assign_parameters>`_
            to learn more about the expected format of these parameters
        wires (Sequence | None): optional assignment of wires for the converted ``SparsePauliOp``;
            if the original ``SparsePauliOp`` acted on :math:`N` qubits, then this must be a
            sequence of length :math:`N`

    Returns:
        Operator: The PennyLane operator, created based on the input Qiskit
        ``SparsePauliOp`` object.

    .. note::

        The wire ordering convention differs between PennyLane and Qiskit: PennyLane wires are
        enumerated from left to right, while the Qiskit convention is to enumerate from right to
        left. This means a ``SparsePauliOp`` term defined by the string ``"XYZ"`` applies ``Z`` on
        wire 0, ``Y`` on wire 1, and ``X`` on wire 2. For more details, see the
        `String representation <https://docs.quantum.ibm.com/api/qiskit/qiskit.quantum_info.Pauli>`_
        section of the Qiskit documentation for the ``Pauli`` class.

    **Example**

    Consider the following script which creates a Qiskit ``SparsePauliOp``:

    .. code-block:: python

        from qiskit.quantum_info import SparsePauliOp

        qiskit_op = SparsePauliOp(["II", "XY"])

    The ``SparsePauliOp`` contains two terms and acts over two qubits:

    >>> qiskit_op
    SparsePauliOp(['II', 'XY'],
                  coeffs=[1.+0.j, 1.+0.j])

    To convert the ``SparsePauliOp`` into a PennyLane :class:`pennylane.operation.Operator`, use:

    >>> import pennylane as qml
    >>> qml.from_qiskit_op(qiskit_op)
    I(0) + X(1) @ Y(0)

    .. details::
        :title: Usage Details

        You can convert a parametrized ``SparsePauliOp`` into a PennyLane operator by assigning
        literal values to each coefficient parameter. For example, the script

        .. code-block:: python

            import numpy as np
            from qiskit.circuit import Parameter

            a, b, c = [Parameter(var) for var in "abc"]
            param_qiskit_op = SparsePauliOp(["II", "XZ", "YX"], coeffs=np.array([a, b, c]))

        defines a ``SparsePauliOp`` with three coefficients (parameters):

        >>> param_qiskit_op
        SparsePauliOp(['II', 'XZ', 'YX'],
              coeffs=[ParameterExpression(1.0*a), ParameterExpression(1.0*b),
         ParameterExpression(1.0*c)])

        The ``SparsePauliOp`` can be converted into a PennyLane operator by calling the conversion
        function and specifying the value of each parameter using the ``params`` argument:

        >>> qml.from_qiskit_op(param_qiskit_op, params={a: 2, b: 3, c: 4})
        (
            (2+0j) * I(0)
          + (3+0j) * (X(1) @ Z(0))
          + (4+0j) * (Y(1) @ X(0))
        )

        Similarly, a custom wire mapping can be applied to a ``SparsePauliOp`` as follows:

        >>> wired_qiskit_op = SparsePauliOp("XYZ")
        >>> wired_qiskit_op
        SparsePauliOp(['XYZ'],
              coeffs=[1.+0.j])
        >>> qml.from_qiskit_op(wired_qiskit_op, wires=[3, 5, 7])
        Y(5) @ Z(3) @ X(7)
    """
    try:
        plugin_converter = plugin_converters["qiskit_op"].load()
        return plugin_converter(qiskit_op, params=params, wires=wires)
    except KeyError as e:
        raise RuntimeError(_MISSING_QISKIT_PLUGIN_MESSAGE) from e


def from_qiskit_noise(noise_model, verbose=False, decimal_places=None):
    """Converts a Qiskit `NoiseModel <https://qiskit.github.io/qiskit-aer/stubs/qiskit_aer.noise.NoiseModel.html>`__
    into a PennyLane :class:`~.NoiseModel`.

    Args:
        noise_model (qiskit_aer.noise.NoiseModel): a Qiskit ``NoiseModel`` instance.
        verbose (bool): when printing a ``NoiseModel``, a complete list of Kraus matrices for each ``qml.QubitChannel``
            is displayed with ``verbose=True``. By default, ``verbose=False`` and only the number of Kraus matrices and
            the number of qubits they act on is displayed for brevity.
        decimal_places (int | None): number of decimal places to round the elements of Kraus matrices when they are being
            displayed for each ``qml.QubitChannel`` when ``verbose=True``.

    Returns:
        qml.NoiseModel: The PennyLane noise model converted from the input Qiskit ``NoiseModel`` object.

    Raises:
        ValueError: When a quantum error present in the noise model cannot be converted.

    .. note::

        - This function depends upon the PennyLane-Qiskit plugin, which can be installed following these
          `installation instructions <https://docs.pennylane.ai/projects/qiskit/en/latest/installation.html>`__.
          You may need to restart your kernel if you are running it in a notebook environment.
        - Each quantum error present in the qiskit noise model is converted into an equivalent
          :class:`~.QubitChannel` operator with the same canonical Kraus representation.
        - Currently, PennyLane noise models do not support readout errors, so those will be skipped during
          conversion.

    **Example**

    Consider the following noise model constructed in Qiskit:

    >>> import qiskit_aer.noise as noise
    >>> error_1 = noise.depolarizing_error(0.001, 1) # 1-qubit noise
    >>> error_2 = noise.depolarizing_error(0.01, 2) # 2-qubit noise
    >>> noise_model = noise.NoiseModel()
    >>> noise_model.add_all_qubit_quantum_error(error_1, ['rz', 'ry'])
    >>> noise_model.add_all_qubit_quantum_error(error_2, ['cx'])

    This noise model can be converted into PennyLane using:

    >>> import pennylane as qml
    >>> qml.from_qiskit_noise(noise_model)
    NoiseModel({
        OpIn(['RZ', 'RY']): QubitChannel(num_kraus=4, num_wires=1)
        OpIn(['CNOT']): QubitChannel(num_kraus=16, num_wires=2)
    })
    """
    try:
        plugin_converter = plugin_converters["qiskit_noise"].load()
        return plugin_converter(noise_model, verbose=verbose, decimal_places=decimal_places)
    except KeyError as e:
        raise RuntimeError(_MISSING_QISKIT_PLUGIN_MESSAGE) from e


def from_qasm(quantum_circuit: str, measurements=None):
    r"""
    Loads quantum circuits from a QASM string using the converter in the
    PennyLane-Qiskit plugin.

    Args:
        quantum_circuit (str): a QASM string containing a valid quantum circuit
        measurements (None | MeasurementProcess | list[MeasurementProcess]): an optional PennyLane
            measurement or list of PennyLane measurements that overrides the terminal measurements
            that may be present in the input circuit. Defaults to ``None``, such that all existing measurements
            in the input circuit are returned. See *Removing terminal measurements* for details.

    Returns:
        function: the PennyLane quantum function created based on the QASM string. This function itself returns the mid-circuit measurements plus the terminal measurements by default (``measurements=None``), and returns **only** the measurements from the ``measurements`` argument otherwise.

    **Example:**

    .. code-block:: python

        qasm_code = 'OPENQASM 2.0;' \
                    'include "qelib1.inc";' \
                    'qreg q[2];' \
                    'creg c[2];' \
                    'h q[0];' \
                    'measure q[0] -> c[0];' \
                    'rz(0.24) q[0];' \
                    'cx q[0], q[1];' \
                    'measure q -> c;'

        loaded_circuit = qml.from_qasm(qasm_code)

    >>> print(qml.draw(loaded_circuit)())
    0: ──H──┤↗├──RZ(0.24)─╭●──┤↗├─┤
    1: ───────────────────╰X──┤↗├─┤

    Calling the quantum function returns a tuple containing the mid-circuit measurements and the terminal measurements.

    >>> loaded_circuit()
    (MeasurementValue(wires=[0]),
    MeasurementValue(wires=[0]),
    MeasurementValue(wires=[1]))

    A list of measurements can also be passed directly to ``from_qasm`` using the ``measurements`` argument, making it possible to create a PennyLane circuit with :class:`qml.QNode <pennylane.QNode>`.

    .. code-block:: python

        dev = qml.device("default.qubit")
        measurements = [qml.var(qml.Y(0))]
        circuit = qml.QNode(qml.from_qasm(qasm_code, measurements = measurements), dev)

    >>> print(qml.draw(circuit)())
    0: ──H──┤↗├──RZ(0.24)─╭●─┤  Var[Y]
    1: ───────────────────╰X─┤

    .. details::
        :title: Removing terminal measurements

        To remove all terminal measurements, set ``measurements=[]``. This removes the existing terminal measurements and keeps the mid-circuit measurements.

        .. code-block:: python

            loaded_circuit = qml.from_qasm(qasm_code, measurements=[])

        >>> print(qml.draw(loaded_circuit)())
        0: ──H──┤↗├──RZ(0.24)─╭●─┤
        1: ───────────────────╰X─┤

        Calling the quantum function returns the same empty list that we originally passed in.

        >>> loaded_circuit()
        []

        Note that mid-circuit measurements are always applied, but are only returned when ``measurements=None``. This can be exemplified by using the ``loaded_circuit`` without the terminal measurements within a ``QNode``.

        .. code-block:: python

            dev = qml.device("default.qubit")

            @qml.qnode(dev)
            def circuit():
                loaded_circuit()
                return qml.expval(qml.Z(1))

        >>> print(qml.draw(circuit)())
        0: ──H──┤↗├──RZ(0.24)─╭●─┤
        1: ───────────────────╰X─┤  <Z>


    .. details::
        :title: Using conditional operations

        We can take advantage of the mid-circuit measurements inside the QASM code by calling the returned function within a :class:`qml.QNode <pennylane.QNode>`.

        .. code-block:: python

            loaded_circuit = qml.from_qasm(qasm_code)

            @qml.qnode(dev)
            def circuit():
                mid_measure, *_ = loaded_circuit()
                qml.cond(mid_measure == 0, qml.RX)(np.pi / 2, 0)
                return [qml.expval(qml.Z(0))]

        >>> print(qml.draw(circuit)())
        0: ──H──┤↗├──RZ(0.24)─╭●──┤↗├──RX(1.57)─┤  <Z>
        1: ──────║────────────╰X──┤↗├──║────────┤
                 ╚═════════════════════╝

    .. details::
        :title: Importing from a QASM file

        We can also load the contents of a QASM file.

        .. code-block:: python

            # save the qasm code in a file
            import locale
            from pathlib import Path

            filename = "circuit.qasm"
            with Path(filename).open("w", encoding=locale.getpreferredencoding(False)) as f:
                f.write(qasm_code)

            with open("circuit.qasm", "r") as f:
                loaded_circuit = qml.from_qasm(f.read())

        The ``loaded_circuit`` function can now be used within a :class:`qml.QNode <pennylane.QNode>` as a two-wire quantum template.

        .. code-block:: python

            @qml.qnode(dev)
            def circuit(x):
                qml.RX(x, wires=1)
                loaded_circuit(wires=(0, 1))
                return qml.expval(qml.Z(0))

        >>> print(qml.draw(circuit)(1.23))
        0: ──H─────────┤↗├──RZ(0.24)─╭●──┤↗├─┤  <Z>
        1: ──RX(1.23)────────────────╰X──┤↗├─┤
    """

    try:
        plugin_converter = plugin_converters["qasm"].load()
    except Exception as e:  # pragma: no cover
        raise RuntimeError(  # pragma: no cover
            "Failed to load the qasm plugin. Please ensure that the pennylane-qiskit package is installed."
        ) from e

    return plugin_converter(quantum_circuit, measurements=measurements)


def to_openqasm(
    qnode,
    wires: Optional[WiresLike] = None,
    rotations: bool = True,
    measure_all: bool = True,
    precision: Optional[int] = None,
) -> Callable[[Any], str]:
    """Convert a circuit to an OpenQASM 2.0 program.

    .. note::
      Terminal measurements are assumed to be performed on all qubits in the computational basis.
      An optional ``rotations`` argument can be provided so that the output of the OpenQASM circuit
      is diagonal in the eigenbasis of the quantum circuit's observables.
      The measurement outputs can be restricted to only those specified in the circuit by setting ``measure_all=False``.

    Args:
        wires (Wires or None): the wires to use when serializing the circuit.
            Default is ``None``, such that all device wires from the QNode are used for serialization.
        rotations (bool): if ``True``, add gates that diagonalize the measured wires to the eigenbasis
            of the circuit's observables. Default is ``True``.
        measure_all (bool): if ``True``, add a computational basis measurement on all the qubits.
            Default is ``True``.
        precision (int or None): number of decimal digits to display for the parameters.

    Returns:
        str: OpenQASM 2.0 program corresponding to the circuit.

    **Example**

    The following QNode can be serialized to an OpenQASM 2.0 program:

    .. code-block:: python

        dev = qml.device("default.qubit", wires=2, shots=100)

        @qml.qnode(dev)
        def circuit(theta, phi):
            qml.RX(theta, wires=0)
            qml.CNOT(wires=[0,1])
            qml.RZ(phi, wires=1)
            return qml.sample()

    >>> print(qml.to_openqasm(circuit)(1.2, 0.9))
    OPENQASM 2.0;
    include "qelib1.inc";
    qreg q[2];
    creg c[2];
    rx(1.2) q[0];
    cx q[0],q[1];
    rz(0.9) q[1];
    measure q[0] -> c[0];
    measure q[1] -> c[1];

    .. details::
        :title: Usage Details

        By default, the resulting OpenQASM code will have terminal measurements on all qubits, where all the measurements are performed in the computational basis.
        However, if terminal measurements in the QNode act only on a subset of the qubits and ``measure_all=False``,
        the OpenQASM code will include measurements on those specific qubits only.

        .. code-block:: python

            dev = qml.device("default.qubit", wires=2, shots=100)

            @qml.qnode(dev)
            def circuit():
                qml.Hadamard(0)
                qml.CNOT(wires=[0,1])
                return qml.sample(wires=1)

        >>> print(qml.to_openqasm(circuit, measure_all=False)())
        OPENQASM 2.0;
        include "qelib1.inc";
        qreg q[2];
        creg c[2];
        h q[0];
        cx q[0],q[1];
        measure q[1] -> c[1];

        If the QNode returns an expectation value of a given observable and ``rotations=True``, the OpenQASM 2.0 program will also
        include the gates that diagonalize the measured wires such that they are in the eigenbasis of the measured observable.

        .. code-block:: python

            dev = qml.device("default.qubit", wires=2, shots=100)

            @qml.qnode(dev)
            def circuit():
                qml.Hadamard(0)
                qml.CNOT(wires=[0,1])
                return qml.expval(qml.PauliX(0) @ qml.PauliY(1))

        >>> print(qml.to_openqasm(circuit, rotations=True)())
        OPENQASM 2.0;
        include "qelib1.inc";
        qreg q[2];
        creg c[2];
        h q[0];
        cx q[0],q[1];
        h q[0];
        z q[1];
        s q[1];
        h q[1];
        measure q[0] -> c[0];
        measure q[1] -> c[1];
    """

    # pylint: disable=import-outside-toplevel
    from pennylane.workflow import construct_tape

    @wraps(qnode)
    def wrapper(*args, **kwargs) -> str:
        tape = construct_tape(qnode)(*args, **kwargs)
        return tape.to_openqasm(
            wires=wires, rotations=rotations, measure_all=measure_all, precision=precision
        )

    return wrapper


def from_pyquil(pyquil_program):
    """Loads pyQuil Program objects by using the converter in the
    PennyLane-Rigetti plugin.

    **Example:**

    >>> program = pyquil.Program()
    >>> program += pyquil.gates.H(0)
    >>> program += pyquil.gates.CNOT(0, 1)
    >>> my_circuit = qml.from_pyquil(program)

    The ``my_circuit`` template can now be used within QNodes, as a
    two-wire quantum template.

    >>> @qml.qnode(dev)
    >>> def circuit(x):
    >>>     qml.RX(x, wires=1)
    >>>     my_circuit(wires=[1, 0])
    >>>     return qml.expval(qml.Z(0))

    Args:
        pyquil_program (pyquil.Program): a program created in pyQuil

    Returns:
        pennylane_forest.ProgramLoader: a ``pennylane_forest.ProgramLoader`` instance that can
        be used like a PennyLane template and that contains additional inspection properties
    """
    plugin_converter = plugin_converters["pyquil_program"].load()
    return plugin_converter(pyquil_program)


def from_quil(quil: str):
    """Loads quantum circuits from a Quil string using the converter in the
    PennyLane-Rigetti plugin.

    **Example:**

    .. code-block:: python

        >>> quil_str = 'H 0\\n'
        ...            'CNOT 0 1'
        >>> my_circuit = qml.from_quil(quil_str)

    The ``my_circuit`` template can now be used within QNodes, as a
    two-wire quantum template.

    >>> @qml.qnode(dev)
    >>> def circuit(x):
    >>>     qml.RX(x, wires=1)
    >>>     my_circuit(wires=(1, 0))
    >>>     return qml.expval(qml.Z(0))

    Args:
        quil (str): a Quil string containing a valid quantum circuit

    Returns:
        pennylane_forest.ProgramLoader: a ``pennylane_forest.ProgramLoader`` instance that can
        be used like a PennyLane template and that contains additional inspection properties
    """
    plugin_converter = plugin_converters["quil"].load()
    return plugin_converter(quil)


def from_quil_file(quil_filename: str):
    """Loads quantum circuits from a Quil file using the converter in the
    PennyLane-Rigetti plugin.

    **Example:**

    >>> my_circuit = qml.from_quil_file("teleportation.quil")

    The ``my_circuit`` template can now be used within QNodes, as a
    two-wire quantum template.

    >>> @qml.qnode(dev)
    >>> def circuit(x):
    >>>     qml.RX(x, wires=1)
    >>>     my_circuit(wires=(1, 0))
    >>>     return qml.expval(qml.Z(0))

    Args:
        quil_filename (str): path to a Quil file containing a valid quantum circuit

    Returns:
        pennylane_forest.ProgramLoader: a ``pennylane_forest.ProgramLoader`` instance that can
        be used like a PennyLane template and that contains additional inspection properties
    """
    plugin_converter = plugin_converters["quil_file"].load()
    return plugin_converter(quil_filename)


def from_qasm3(quantum_circuit: str):
    """
    Loads a simple QASM 3.0 quantum circuits involving basic usage of gates from a QASM string using the QASM
        interpreter.

    >>> execute_qasm, wires = from_qasm3("qubit q0; ry(0.2) q0; pow(2) @ x q0;")
<<<<<<< HEAD
    >>> dev = device("default.qubit", wires=[qml.wires.Wires(w) for w in wires] + [0])
    >>> @qml.qnode(dev)
    >>> def my_circuit():
    >>>   execute_qasm()
    >>>   return qml.expval(qml.Z(wires[0]))
=======
    >>> dev = device("default.qubit", wires=[w for w in wires] + [0])
    >>> @qml.qnode(dev)
    >>> def my_circuit():
    >>>   execute_qasm()
    >>>   return qml.expval(qml.Z(0))
>>>>>>> d5f7a2e6
    >>> my_circuit()

    Args:
        quantum_circuit (str): a QASM string containing a simple quantum circuit.

    Returns:
        function: a function created based on the QASM string that can be queued into a QNode.
        Wires: the wires required to execute the QASM.

    """
    if not has_openqasm:  # pragma: no cover
        raise ImportWarning(
            "QASM interpreter requires openqasm3 to be installed"
        )  # pragma: no cover
    # parse the QASM program
    ast = openqasm3.parser.parse(quantum_circuit, permissive=True)
<<<<<<< HEAD
    context, _ = QasmInterpreter().generic_visit(ast, context={"name": "global"})
=======
    context = QasmInterpreter().generic_visit(ast, context={"name": "global"})
>>>>>>> d5f7a2e6

    return context["callable"], context["wires"]<|MERGE_RESOLUTION|>--- conflicted
+++ resolved
@@ -843,19 +843,11 @@
         interpreter.
 
     >>> execute_qasm, wires = from_qasm3("qubit q0; ry(0.2) q0; pow(2) @ x q0;")
-<<<<<<< HEAD
-    >>> dev = device("default.qubit", wires=[qml.wires.Wires(w) for w in wires] + [0])
+    >>> dev = device("default.qubit", wires=[w for w in wires] + [0])
     >>> @qml.qnode(dev)
     >>> def my_circuit():
     >>>   execute_qasm()
     >>>   return qml.expval(qml.Z(wires[0]))
-=======
-    >>> dev = device("default.qubit", wires=[w for w in wires] + [0])
-    >>> @qml.qnode(dev)
-    >>> def my_circuit():
-    >>>   execute_qasm()
-    >>>   return qml.expval(qml.Z(0))
->>>>>>> d5f7a2e6
     >>> my_circuit()
 
     Args:
@@ -872,10 +864,6 @@
         )  # pragma: no cover
     # parse the QASM program
     ast = openqasm3.parser.parse(quantum_circuit, permissive=True)
-<<<<<<< HEAD
     context, _ = QasmInterpreter().generic_visit(ast, context={"name": "global"})
-=======
-    context = QasmInterpreter().generic_visit(ast, context={"name": "global"})
->>>>>>> d5f7a2e6
 
     return context["callable"], context["wires"]