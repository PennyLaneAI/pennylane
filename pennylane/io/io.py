# Copyright 2018-2021 Xanadu Quantum Technologies Inc.

# Licensed under the Apache License, Version 2.0 (the "License");
# you may not use this file except in compliance with the License.
# You may obtain a copy of the License at

#     http://www.apache.org/licenses/LICENSE-2.0

# Unless required by applicable law or agreed to in writing, software
# distributed under the License is distributed on an "AS IS" BASIS,
# WITHOUT WARRANTIES OR CONDITIONS OF ANY KIND, either express or implied.
# See the License for the specific language governing permissions and
# limitations under the License.
"""
This module contains functions to load circuits from other frameworks as
PennyLane templates.
"""
from collections import defaultdict
from collections.abc import Callable
from functools import wraps
from importlib import metadata
from sys import version_info
from typing import Any, Optional

from pennylane.wires import WiresLike  # pylint: disable=ungrouped-imports

has_openqasm = True
try:
    import openqasm3

    from pennylane.io.qasm_interpreter import QasmInterpreter
except (ModuleNotFoundError, ImportError) as import_error:  # pragma: no cover
    has_openqasm = False  # pragma: no cover

# Error message to show when the PennyLane-Qiskit plugin is required but missing.
_MISSING_QISKIT_PLUGIN_MESSAGE = (
    "Conversion from Qiskit requires the PennyLane-Qiskit plugin. "
    "You can install the plugin by running: pip install pennylane-qiskit. "
    "You may need to restart your kernel or environment after installation. "
    "If you have any difficulties, you can reach out on the PennyLane forum at "
    "https://discuss.pennylane.ai/c/pennylane-plugins/pennylane-qiskit/"
)

# get list of installed plugin converters
__plugin_devices = (
    defaultdict(tuple, metadata.entry_points())["pennylane.io"]
    if version_info[:2] == (3, 9)
    else metadata.entry_points(group="pennylane.io")
)
plugin_converters = {entry.name: entry for entry in __plugin_devices}


def from_qiskit(quantum_circuit, measurements=None):
    r"""Converts a Qiskit `QuantumCircuit <https://docs.quantum.ibm.com/api/qiskit/qiskit.circuit.QuantumCircuit>`_
    into a PennyLane :ref:`quantum function <intro_vcirc_qfunc>`.

    .. note::

        This function depends upon the PennyLane-Qiskit plugin. Follow the
        `installation instructions <https://docs.pennylane.ai/projects/qiskit/en/latest/installation.html>`__
        to get up and running. You may need to restart your kernel if you are running in a notebook
        environment.

    Args:
        quantum_circuit (qiskit.QuantumCircuit): a quantum circuit created in Qiskit
        measurements (None | MeasurementProcess | list[MeasurementProcess]): an optional PennyLane
            measurement or list of PennyLane measurements that overrides any terminal measurements
            that may be present in the input circuit

    Returns:
        function: The PennyLane quantum function, created based on the input Qiskit
        ``QuantumCircuit`` object.

    **Example:**

    .. code-block:: python

        import pennylane as qml
        from qiskit import QuantumCircuit

        qc = QuantumCircuit(2, 2)
        qc.rx(0.785, 0)
        qc.ry(1.57, 1)

        my_qfunc = qml.from_qiskit(qc)

    The ``my_qfunc`` function can now be used within QNodes, as a two-wire quantum
    template. We can also pass ``wires`` when calling the returned template to define
    which wires it should operate on. If no wires are passed, it will default
    to sequential wire labels starting at 0.

    .. code-block:: python

        dev = qml.device("default.qubit")

        @qml.qnode(dev)
        def circuit():
            my_qfunc(wires=["a", "b"])
            return qml.expval(qml.Z("a")), qml.var(qml.Z("b"))

    >>> circuit()
    (tensor(0.70738827, requires_grad=True),
    tensor(0.99999937, requires_grad=True))

    The measurements can also be passed directly to the function when creating the
    quantum function, making it possible to create a PennyLane circuit with
    :class:`qml.QNode <pennylane.QNode>`:

    >>> measurements = [qml.expval(qml.Z(0)), qml.var(qml.Z(1))]
    >>> circuit = qml.QNode(qml.from_qiskit(qc, measurements), dev)
    >>> circuit()
    (tensor(0.70738827, requires_grad=True),
    tensor(0.99999937, requires_grad=True))

    .. note::

        The ``measurements`` keyword allows one to add a list of PennyLane measurements
        that will **override** any terminal measurements present in the ``QuantumCircuit``,
        so that they are not performed before the operations specified in ``measurements``.
        ``measurements=None``.

    If an existing ``QuantumCircuit`` already contains measurements, ``from_qiskit``
    will return those measurements, provided that they are not overridden as shown above.
    These measurements can be used, e.g., for conditioning with
    :func:`qml.cond() <~.cond>`, or simply included directly within the QNode's return:

    .. code-block:: python

       qc = QuantumCircuit(2, 2)
       qc.rx(np.pi, 0)
       qc.measure_all()

       @qml.qnode(dev)
       def circuit():
           # Since measurements=None, the measurements present in the QuantumCircuit are returned.
           measurements = qml.from_qiskit(qc)()
           return [qml.expval(m) for m in measurements]

    >>> circuit()
    [tensor(1., requires_grad=True), tensor(0., requires_grad=True)]

    .. note::

        The ``measurements`` returned from a ``QuantumCircuit`` are in the computational basis
        with 0 corresponding to :math:`|0\rangle` and 1 corresponding to :math:`|1 \rangle`. This
        corresponds to the :math:`|1 \rangle \langle 1|` observable rather than the :math:`Z` Pauli
        operator.

    See below for more information regarding how to translate more complex circuits from Qiskit to
    PennyLane, including handling parametrized Qiskit circuits, mid-circuit measurements, and
    classical control flows.

    .. details::
        :title: Parametrized Quantum Circuits

        A Qiskit ``QuantumCircuit`` is parametrized if it contains
        `Parameter <https://docs.quantum.ibm.com/api/qiskit/qiskit.circuit.Parameter>`__ or
        `ParameterVector <https://docs.quantum.ibm.com/api/qiskit/qiskit.circuit.ParameterVector>`__
        references that need to be given defined values to evaluate the circuit. These can be passed
        to the generated quantum function as keyword or positional arguments. If we define a
        parametrized circuit:

        .. code-block:: python

            from qiskit.circuit import QuantumCircuit, Parameter

            angle0 = Parameter("x")
            angle1 = Parameter("y")

            qc = QuantumCircuit(2, 2)
            qc.rx(angle0, 0)
            qc.ry(angle1, 1)
            qc.cx(1, 0)

        Then this circuit can be converted into a differentiable circuit in PennyLane and
        executed:

        .. code-block:: python

            import pennylane as qml
            from pennylane import numpy as np

            dev = qml.device("default.qubit")

            qfunc = qml.from_qiskit(qc, measurements=qml.expval(qml.Z(0)))
            circuit = qml.QNode(qfunc, dev)

        Now, ``circuit`` has a signature of ``(x, y)``. The parameters are ordered alphabetically.

        >>> x = np.pi / 4
        >>> y = 0
        >>> circuit(x, y)
        tensor(0.70710678, requires_grad=True)

        >>> qml.grad(circuit, argnum=[0, 1])(np.pi/4, np.pi/6)
        (array(-0.61237244), array(-0.35355339))

        The ``QuantumCircuit`` may also be parametrized with a ``ParameterVector``. These can be
        similarly converted:

        .. code-block:: python

            from qiskit.circuit import ParameterVector

            angles = ParameterVector("angles", 2)

            qc = QuantumCircuit(2, 2)
            qc.rx(angles[0], 0)
            qc.ry(angles[1], 1)
            qc.cx(1, 0)

            @qml.qnode(dev)
            def circuit(angles):
                qml.from_qiskit(qc)(angles)
                return qml.expval(qml.Z(0))

        >>> angles = [3.1, 0.45]
        >>> circuit(angles)
        tensor(-0.89966835, requires_grad=True)


    .. details::
        :title: Measurements and Classical Control Flows

        When ``measurement=None``, all of the measurements performed in the ``QuantumCircuit`` will
        be returned by the quantum function in the form of a :ref:`mid-circuit measurement
        <mid_circuit_measurements>`. For example, if we define a ``QuantumCircuit`` with
        measurements:

        .. code-block:: python

            import pennylane as qml
            from qiskit import QuantumCircuit

            qc = QuantumCircuit(2, 2)
            qc.h(0)
            qc.measure(0, 0)
            qc.rz(0.24, [0])
            qc.cx(0, 1)
            qc.measure_all()

        Then we can create a PennyLane circuit that uses this as a sub-circuit, and performs
        additional operations conditional on the results. We can also calculate standard mid-circuit
        measurement statistics, like expectation value, on the returned measurements:

        .. code-block:: python

            @qml.qnode(qml.device("default.qubit"))
            def circuit():
                # apply the QuantumCircuit and retrieve the measurements
                mid_measure0, m0, m1 = qml.from_qiskit(qc)()

                # conditionally apply an additional operation based on the results
                qml.cond(mid_measure0==0, qml.RX)(np.pi/2, 0)

                # return the expectation value of one of the mid-circuit measurements, and a terminal measurement
                return qml.expval(mid_measure0), qml.expval(m1)

        >>> circuit()
        (tensor(0.5, requires_grad=True), tensor(0.5, requires_grad=True))

        .. note::

            The order of mid-circuit measurements returned by `qml.from_qiskit()` in the example
            above is determined by the order in which measurements appear in the input Qiskit
            ``QuantumCircuit``.

        Furthermore, the Qiskit `IfElseOp <https://docs.quantum.ibm.com/api/qiskit/qiskit.circuit.IfElseOp>`__,
        `SwitchCaseOp <https://docs.quantum.ibm.com/api/qiskit/qiskit.circuit.SwitchCaseOp>`__ and
        `c_if <https://docs.quantum.ibm.com/api/qiskit/qiskit.circuit.Instruction#c_if>`__
        conditional workflows are automatically translated into their PennyLane counterparts during
        conversion. For example, if we construct a ``QuantumCircuit`` with these workflows:

        .. code-block:: python

            qc = QuantumCircuit(4, 1)
            qc.h(0)
            qc.measure(0, 0)

            # Use an `IfElseOp` operation.
            noop = QuantumCircuit(1)
            flip_x = QuantumCircuit(1)
            flip_x.x(0)
            qc.if_else((qc.clbits[0], True), flip_x, noop, [1], [])

            # Use a `SwitchCaseOp` operation.
            with qc.switch(qc.clbits[0]) as case:
                with case(0):
                    qc.y(2)

            # Use the `c_if()` function.
            qc.z(3).c_if(qc.clbits[0], True)

            qc.measure_all()

        We can convert the ``QuantumCircuit`` into a PennyLane quantum function using:

        .. code-block:: python

            dev = qml.device("default.qubit")

            measurements = [qml.expval(qml.Z(i)) for i in range(qc.num_qubits)]
            cond_circuit = qml.QNode(qml.from_qiskit(qc, measurements=measurements), dev)

        The result is:

        >>> print(qml.draw(cond_circuit)())
        0: ──H──┤↗├──────────╭||─┤  <Z>
        1: ──────║───X───────├||─┤  <Z>
        2: ──────║───║──Y────├||─┤  <Z>
        3: ──────║───║──║──Z─╰||─┤  <Z>
                 ╚═══╩══╩══╝
    """
    try:
        plugin_converter = plugin_converters["qiskit"].load()
        return plugin_converter(quantum_circuit, measurements=measurements)
    except KeyError as e:
        raise RuntimeError(_MISSING_QISKIT_PLUGIN_MESSAGE) from e


def from_qiskit_op(qiskit_op, params=None, wires=None):
    """Converts a Qiskit `SparsePauliOp <https://docs.quantum.ibm.com/api/qiskit/qiskit.quantum_info.SparsePauliOp>`__
    into a PennyLane :class:`Operator <pennylane.operation.Operator>`.

    .. note::

        This function depends upon the PennyLane-Qiskit plugin. Follow the
        `installation instructions <https://docs.pennylane.ai/projects/qiskit/en/latest/installation.html>`__
        to get up and running. You may need to restart your kernel if you are running in a notebook
        environment.

    Args:
        qiskit_op (qiskit.quantum_info.SparsePauliOp): a ``SparsePauliOp`` created in Qiskit
        params (Any): optional assignment of coefficient values for the ``SparsePauliOp``; see the
            `Qiskit documentation <https://docs.quantum.ibm.com/api/qiskit/qiskit.quantum_info.SparsePauliOp#assign_parameters>`_
            to learn more about the expected format of these parameters
        wires (Sequence | None): optional assignment of wires for the converted ``SparsePauliOp``;
            if the original ``SparsePauliOp`` acted on :math:`N` qubits, then this must be a
            sequence of length :math:`N`

    Returns:
        Operator: The PennyLane operator, created based on the input Qiskit
        ``SparsePauliOp`` object.

    .. note::

        The wire ordering convention differs between PennyLane and Qiskit: PennyLane wires are
        enumerated from left to right, while the Qiskit convention is to enumerate from right to
        left. This means a ``SparsePauliOp`` term defined by the string ``"XYZ"`` applies ``Z`` on
        wire 0, ``Y`` on wire 1, and ``X`` on wire 2. For more details, see the
        `String representation <https://docs.quantum.ibm.com/api/qiskit/qiskit.quantum_info.Pauli>`_
        section of the Qiskit documentation for the ``Pauli`` class.

    **Example**

    Consider the following script which creates a Qiskit ``SparsePauliOp``:

    .. code-block:: python

        from qiskit.quantum_info import SparsePauliOp

        qiskit_op = SparsePauliOp(["II", "XY"])

    The ``SparsePauliOp`` contains two terms and acts over two qubits:

    >>> qiskit_op
    SparsePauliOp(['II', 'XY'],
                  coeffs=[1.+0.j, 1.+0.j])

    To convert the ``SparsePauliOp`` into a PennyLane :class:`pennylane.operation.Operator`, use:

    >>> import pennylane as qml
    >>> qml.from_qiskit_op(qiskit_op)
    I(0) + X(1) @ Y(0)

    .. details::
        :title: Usage Details

        You can convert a parametrized ``SparsePauliOp`` into a PennyLane operator by assigning
        literal values to each coefficient parameter. For example, the script

        .. code-block:: python

            import numpy as np
            from qiskit.circuit import Parameter

            a, b, c = [Parameter(var) for var in "abc"]
            param_qiskit_op = SparsePauliOp(["II", "XZ", "YX"], coeffs=np.array([a, b, c]))

        defines a ``SparsePauliOp`` with three coefficients (parameters):

        >>> param_qiskit_op
        SparsePauliOp(['II', 'XZ', 'YX'],
              coeffs=[ParameterExpression(1.0*a), ParameterExpression(1.0*b),
         ParameterExpression(1.0*c)])

        The ``SparsePauliOp`` can be converted into a PennyLane operator by calling the conversion
        function and specifying the value of each parameter using the ``params`` argument:

        >>> qml.from_qiskit_op(param_qiskit_op, params={a: 2, b: 3, c: 4})
        (
            (2+0j) * I(0)
          + (3+0j) * (X(1) @ Z(0))
          + (4+0j) * (Y(1) @ X(0))
        )

        Similarly, a custom wire mapping can be applied to a ``SparsePauliOp`` as follows:

        >>> wired_qiskit_op = SparsePauliOp("XYZ")
        >>> wired_qiskit_op
        SparsePauliOp(['XYZ'],
              coeffs=[1.+0.j])
        >>> qml.from_qiskit_op(wired_qiskit_op, wires=[3, 5, 7])
        Y(5) @ Z(3) @ X(7)
    """
    try:
        plugin_converter = plugin_converters["qiskit_op"].load()
        return plugin_converter(qiskit_op, params=params, wires=wires)
    except KeyError as e:
        raise RuntimeError(_MISSING_QISKIT_PLUGIN_MESSAGE) from e


def from_qiskit_noise(noise_model, verbose=False, decimal_places=None):
    """Converts a Qiskit `NoiseModel <https://qiskit.github.io/qiskit-aer/stubs/qiskit_aer.noise.NoiseModel.html>`__
    into a PennyLane :class:`~.NoiseModel`.

    Args:
        noise_model (qiskit_aer.noise.NoiseModel): a Qiskit ``NoiseModel`` instance.
        verbose (bool): when printing a ``NoiseModel``, a complete list of Kraus matrices for each ``qml.QubitChannel``
            is displayed with ``verbose=True``. By default, ``verbose=False`` and only the number of Kraus matrices and
            the number of qubits they act on is displayed for brevity.
        decimal_places (int | None): number of decimal places to round the elements of Kraus matrices when they are being
            displayed for each ``qml.QubitChannel`` when ``verbose=True``.

    Returns:
        qml.NoiseModel: The PennyLane noise model converted from the input Qiskit ``NoiseModel`` object.

    Raises:
        ValueError: When a quantum error present in the noise model cannot be converted.

    .. note::

        - This function depends upon the PennyLane-Qiskit plugin, which can be installed following these
          `installation instructions <https://docs.pennylane.ai/projects/qiskit/en/latest/installation.html>`__.
          You may need to restart your kernel if you are running it in a notebook environment.
        - Each quantum error present in the qiskit noise model is converted into an equivalent
          :class:`~.QubitChannel` operator with the same canonical Kraus representation.
        - Currently, PennyLane noise models do not support readout errors, so those will be skipped during
          conversion.

    **Example**

    Consider the following noise model constructed in Qiskit:

    >>> import qiskit_aer.noise as noise
    >>> error_1 = noise.depolarizing_error(0.001, 1) # 1-qubit noise
    >>> error_2 = noise.depolarizing_error(0.01, 2) # 2-qubit noise
    >>> noise_model = noise.NoiseModel()
    >>> noise_model.add_all_qubit_quantum_error(error_1, ['rz', 'ry'])
    >>> noise_model.add_all_qubit_quantum_error(error_2, ['cx'])

    This noise model can be converted into PennyLane using:

    >>> import pennylane as qml
    >>> qml.from_qiskit_noise(noise_model)
    NoiseModel({
        OpIn(['RZ', 'RY']): QubitChannel(num_kraus=4, num_wires=1)
        OpIn(['CNOT']): QubitChannel(num_kraus=16, num_wires=2)
    })
    """
    try:
        plugin_converter = plugin_converters["qiskit_noise"].load()
        return plugin_converter(noise_model, verbose=verbose, decimal_places=decimal_places)
    except KeyError as e:
        raise RuntimeError(_MISSING_QISKIT_PLUGIN_MESSAGE) from e


def from_qasm(quantum_circuit: str, measurements=None):
    r"""
    Loads quantum circuits from a QASM string using the converter in the
    PennyLane-Qiskit plugin.

    Args:
        quantum_circuit (str): a QASM string containing a valid quantum circuit
        measurements (None | MeasurementProcess | list[MeasurementProcess]): an optional PennyLane
            measurement or list of PennyLane measurements that overrides the terminal measurements
            that may be present in the input circuit. Defaults to ``None``, such that all existing measurements
            in the input circuit are returned. See *Removing terminal measurements* for details.

    Returns:
        function: the PennyLane quantum function created based on the QASM string. This function itself returns the mid-circuit measurements plus the terminal measurements by default (``measurements=None``), and returns **only** the measurements from the ``measurements`` argument otherwise.

    **Example:**

    .. code-block:: python

        qasm_code = 'OPENQASM 2.0;' \
                    'include "qelib1.inc";' \
                    'qreg q[2];' \
                    'creg c[2];' \
                    'h q[0];' \
                    'measure q[0] -> c[0];' \
                    'rz(0.24) q[0];' \
                    'cx q[0], q[1];' \
                    'measure q -> c;'

        loaded_circuit = qml.from_qasm(qasm_code)

    >>> print(qml.draw(loaded_circuit)())
    0: ──H──┤↗├──RZ(0.24)─╭●──┤↗├─┤
    1: ───────────────────╰X──┤↗├─┤

    Calling the quantum function returns a tuple containing the mid-circuit measurements and the terminal measurements.

    >>> loaded_circuit()
    (MeasurementValue(wires=[0]),
    MeasurementValue(wires=[0]),
    MeasurementValue(wires=[1]))

    A list of measurements can also be passed directly to ``from_qasm`` using the ``measurements`` argument, making it possible to create a PennyLane circuit with :class:`qml.QNode <pennylane.QNode>`.

    .. code-block:: python

        dev = qml.device("default.qubit")
        measurements = [qml.var(qml.Y(0))]
        circuit = qml.QNode(qml.from_qasm(qasm_code, measurements = measurements), dev)

    >>> print(qml.draw(circuit)())
    0: ──H──┤↗├──RZ(0.24)─╭●─┤  Var[Y]
    1: ───────────────────╰X─┤

    .. details::
        :title: Removing terminal measurements

        To remove all terminal measurements, set ``measurements=[]``. This removes the existing terminal measurements and keeps the mid-circuit measurements.

        .. code-block:: python

            loaded_circuit = qml.from_qasm(qasm_code, measurements=[])

        >>> print(qml.draw(loaded_circuit)())
        0: ──H──┤↗├──RZ(0.24)─╭●─┤
        1: ───────────────────╰X─┤

        Calling the quantum function returns the same empty list that we originally passed in.

        >>> loaded_circuit()
        []

        Note that mid-circuit measurements are always applied, but are only returned when ``measurements=None``. This can be exemplified by using the ``loaded_circuit`` without the terminal measurements within a ``QNode``.

        .. code-block:: python

            dev = qml.device("default.qubit")

            @qml.qnode(dev)
            def circuit():
                loaded_circuit()
                return qml.expval(qml.Z(1))

        >>> print(qml.draw(circuit)())
        0: ──H──┤↗├──RZ(0.24)─╭●─┤
        1: ───────────────────╰X─┤  <Z>


    .. details::
        :title: Using conditional operations

        We can take advantage of the mid-circuit measurements inside the QASM code by calling the returned function within a :class:`qml.QNode <pennylane.QNode>`.

        .. code-block:: python

            loaded_circuit = qml.from_qasm(qasm_code)

            @qml.qnode(dev)
            def circuit():
                mid_measure, *_ = loaded_circuit()
                qml.cond(mid_measure == 0, qml.RX)(np.pi / 2, 0)
                return [qml.expval(qml.Z(0))]

        >>> print(qml.draw(circuit)())
        0: ──H──┤↗├──RZ(0.24)─╭●──┤↗├──RX(1.57)─┤  <Z>
        1: ──────║────────────╰X──┤↗├──║────────┤
                 ╚═════════════════════╝

    .. details::
        :title: Importing from a QASM file

        We can also load the contents of a QASM file.

        .. code-block:: python

            # save the qasm code in a file
            import locale
            from pathlib import Path

            filename = "circuit.qasm"
            with Path(filename).open("w", encoding=locale.getpreferredencoding(False)) as f:
                f.write(qasm_code)

            with open("circuit.qasm", "r") as f:
                loaded_circuit = qml.from_qasm(f.read())

        The ``loaded_circuit`` function can now be used within a :class:`qml.QNode <pennylane.QNode>` as a two-wire quantum template.

        .. code-block:: python

            @qml.qnode(dev)
            def circuit(x):
                qml.RX(x, wires=1)
                loaded_circuit(wires=(0, 1))
                return qml.expval(qml.Z(0))

        >>> print(qml.draw(circuit)(1.23))
        0: ──H─────────┤↗├──RZ(0.24)─╭●──┤↗├─┤  <Z>
        1: ──RX(1.23)────────────────╰X──┤↗├─┤
    """

    try:
        plugin_converter = plugin_converters["qasm"].load()
    except Exception as e:  # pragma: no cover
        raise RuntimeError(  # pragma: no cover
            "Failed to load the qasm plugin. Please ensure that the pennylane-qiskit package is installed."
        ) from e

    return plugin_converter(quantum_circuit, measurements=measurements)


def to_openqasm(
    qnode,
    wires: Optional[WiresLike] = None,
    rotations: bool = True,
    measure_all: bool = True,
    precision: Optional[int] = None,
) -> Callable[[Any], str]:
    """Convert a circuit to an OpenQASM 2.0 program.

    .. note::
      Terminal measurements are assumed to be performed on all qubits in the computational basis.
      An optional ``rotations`` argument can be provided so that the output of the OpenQASM circuit
      is diagonal in the eigenbasis of the quantum circuit's observables.
      The measurement outputs can be restricted to only those specified in the circuit by setting ``measure_all=False``.

    Args:
        wires (Wires or None): the wires to use when serializing the circuit.
            Default is ``None``, such that all device wires from the QNode are used for serialization.
        rotations (bool): if ``True``, add gates that diagonalize the measured wires to the eigenbasis
            of the circuit's observables. Default is ``True``.
        measure_all (bool): if ``True``, add a computational basis measurement on all the qubits.
            Default is ``True``.
        precision (int or None): number of decimal digits to display for the parameters.

    Returns:
        str: OpenQASM 2.0 program corresponding to the circuit.

    **Example**

    The following QNode can be serialized to an OpenQASM 2.0 program:

    .. code-block:: python

        dev = qml.device("default.qubit", wires=2, shots=100)

        @qml.qnode(dev)
        def circuit(theta, phi):
            qml.RX(theta, wires=0)
            qml.CNOT(wires=[0,1])
            qml.RZ(phi, wires=1)
            return qml.sample()

    >>> print(qml.to_openqasm(circuit)(1.2, 0.9))
    OPENQASM 2.0;
    include "qelib1.inc";
    qreg q[2];
    creg c[2];
    rx(1.2) q[0];
    cx q[0],q[1];
    rz(0.9) q[1];
    measure q[0] -> c[0];
    measure q[1] -> c[1];

    .. details::
        :title: Usage Details

        By default, the resulting OpenQASM code will have terminal measurements on all qubits, where all the measurements are performed in the computational basis.
        However, if terminal measurements in the QNode act only on a subset of the qubits and ``measure_all=False``,
        the OpenQASM code will include measurements on those specific qubits only.

        .. code-block:: python

            dev = qml.device("default.qubit", wires=2, shots=100)

            @qml.qnode(dev)
            def circuit():
                qml.Hadamard(0)
                qml.CNOT(wires=[0,1])
                return qml.sample(wires=1)

        >>> print(qml.to_openqasm(circuit, measure_all=False)())
        OPENQASM 2.0;
        include "qelib1.inc";
        qreg q[2];
        creg c[2];
        h q[0];
        cx q[0],q[1];
        measure q[1] -> c[1];

        If the QNode returns an expectation value of a given observable and ``rotations=True``, the OpenQASM 2.0 program will also
        include the gates that diagonalize the measured wires such that they are in the eigenbasis of the measured observable.

        .. code-block:: python

            dev = qml.device("default.qubit", wires=2, shots=100)

            @qml.qnode(dev)
            def circuit():
                qml.Hadamard(0)
                qml.CNOT(wires=[0,1])
                return qml.expval(qml.PauliX(0) @ qml.PauliY(1))

        >>> print(qml.to_openqasm(circuit, rotations=True)())
        OPENQASM 2.0;
        include "qelib1.inc";
        qreg q[2];
        creg c[2];
        h q[0];
        cx q[0],q[1];
        h q[0];
        z q[1];
        s q[1];
        h q[1];
        measure q[0] -> c[0];
        measure q[1] -> c[1];
    """

    # pylint: disable=import-outside-toplevel
    from pennylane.workflow import construct_tape

    @wraps(qnode)
    def wrapper(*args, **kwargs) -> str:
        tape = construct_tape(qnode)(*args, **kwargs)
        return tape.to_openqasm(
            wires=wires, rotations=rotations, measure_all=measure_all, precision=precision
        )

    return wrapper


def from_pyquil(pyquil_program):
    """Loads pyQuil Program objects by using the converter in the
    PennyLane-Rigetti plugin.

    **Example:**

    >>> program = pyquil.Program()
    >>> program += pyquil.gates.H(0)
    >>> program += pyquil.gates.CNOT(0, 1)
    >>> my_circuit = qml.from_pyquil(program)

    The ``my_circuit`` template can now be used within QNodes, as a
    two-wire quantum template.

    >>> @qml.qnode(dev)
    >>> def circuit(x):
    >>>     qml.RX(x, wires=1)
    >>>     my_circuit(wires=[1, 0])
    >>>     return qml.expval(qml.Z(0))

    Args:
        pyquil_program (pyquil.Program): a program created in pyQuil

    Returns:
        pennylane_forest.ProgramLoader: a ``pennylane_forest.ProgramLoader`` instance that can
        be used like a PennyLane template and that contains additional inspection properties
    """
    plugin_converter = plugin_converters["pyquil_program"].load()
    return plugin_converter(pyquil_program)


def from_quil(quil: str):
    """Loads quantum circuits from a Quil string using the converter in the
    PennyLane-Rigetti plugin.

    **Example:**

    .. code-block:: python

        >>> quil_str = 'H 0\\n'
        ...            'CNOT 0 1'
        >>> my_circuit = qml.from_quil(quil_str)

    The ``my_circuit`` template can now be used within QNodes, as a
    two-wire quantum template.

    >>> @qml.qnode(dev)
    >>> def circuit(x):
    >>>     qml.RX(x, wires=1)
    >>>     my_circuit(wires=(1, 0))
    >>>     return qml.expval(qml.Z(0))

    Args:
        quil (str): a Quil string containing a valid quantum circuit

    Returns:
        pennylane_forest.ProgramLoader: a ``pennylane_forest.ProgramLoader`` instance that can
        be used like a PennyLane template and that contains additional inspection properties
    """
    plugin_converter = plugin_converters["quil"].load()
    return plugin_converter(quil)


def from_quil_file(quil_filename: str):
    """Loads quantum circuits from a Quil file using the converter in the
    PennyLane-Rigetti plugin.

    **Example:**

    >>> my_circuit = qml.from_quil_file("teleportation.quil")

    The ``my_circuit`` template can now be used within QNodes, as a
    two-wire quantum template.

    >>> @qml.qnode(dev)
    >>> def circuit(x):
    >>>     qml.RX(x, wires=1)
    >>>     my_circuit(wires=(1, 0))
    >>>     return qml.expval(qml.Z(0))

    Args:
        quil_filename (str): path to a Quil file containing a valid quantum circuit

    Returns:
        pennylane_forest.ProgramLoader: a ``pennylane_forest.ProgramLoader`` instance that can
        be used like a PennyLane template and that contains additional inspection properties
    """
    plugin_converter = plugin_converters["quil_file"].load()
    return plugin_converter(quil_filename)


def from_qasm3(quantum_circuit: str, wire_map: dict = None):
    """
    Converts an OpenQASM 3.0 circuit into a quantum function that can be used within a QNode.

    .. note::
<<<<<<< HEAD
        The following OpenQASM 3.0 gates are not supported: sdg, tdg, cu.
        TODO: add support for these (they don't map directly to Pennylane ops).
=======
        The following OpenQASM 3.0 gates are not supported: sdg, tdg, cu. The remaining standard library gates are
        all supported. End statements, robust variables, subroutines, control flow, measurements, built-in mathematical
        functions and constants, custom gates, and pulses are not yet supported.
>>>>>>> c76f9b3a

        In order to use this function, ``openqasm3`` and ``'openqasm3[parser]'`` must be installed in the user's
        environment. Please consult the `OpenQASM installation instructions <https://pypi.org/project/openqasm3/>`
        for directions.

    Args:
        quantum_circuit (str): a QASM 3.0 string containing a simple quantum circuit.
        qubit_mapping Optional[dict]:  the mapping from OpenQASM 3.0 qubit names to PennyLane wires.

    Returns:
        dict: the context resulting from the execution.

<<<<<<< HEAD
    >>> dev = device("default.qubit", wires=[0, 1])
    >>> @qml.qnode(dev)
    >>> def my_circuit():
    >>>   from_qasm3("qubit q0; qubit q1; ry(0.2) q0; rx(1.0) q1; pow(2) @ x q0;", {'q0': 0, 'q1': 1})
    >>>   return qml.expval(qml.Z(0))
=======
    >>> import pennylane as qml
    >>> dev = qml.device("default.qubit", wires=[0, 1])
    >>> @qml.qnode(dev)
    >>> def my_circuit():
    ...     qml.from_qasm3("qubit q0; qubit q1; ry(0.2) q0; rx(1.0) q1; pow(2) @ x q0;", {'q0': 0, 'q1': 1})
    ...     return qml.expval(qml.Z(0))
>>>>>>> c76f9b3a
    >>> print(qml.draw(my_circuit)())
    0: ──RY(0.20)──X²─┤  <Z>
    1: ──RX(1.00)─────┤
    """
    if not has_openqasm:  # pragma: no cover
        raise ImportWarning(
            "from_qasm3 requires openqasm3 and 'openqasm3[parser]' to be installed in your environment. "
            "Please consult the OpenQASM 3.0 installation instructions for more information:"
            " https://pypi.org/project/openqasm3/."
        )  # pragma: no cover
    # parse the QASM program
    try:
        ast = openqasm3.parser.parse(quantum_circuit, permissive=True)
    except AttributeError as e:  # pragma: no cover
        raise ImportError(
            "antlr4-python3-runtime is required to interpret openqasm3 in addition to the openqasm3 package"
        ) from e  # pragma: no cover
    context = QasmInterpreter().interpret(ast, context={"name": "global", "wire_map": wire_map})

    return context<|MERGE_RESOLUTION|>--- conflicted
+++ resolved
@@ -842,14 +842,9 @@
     Converts an OpenQASM 3.0 circuit into a quantum function that can be used within a QNode.
 
     .. note::
-<<<<<<< HEAD
-        The following OpenQASM 3.0 gates are not supported: sdg, tdg, cu.
-        TODO: add support for these (they don't map directly to Pennylane ops).
-=======
-        The following OpenQASM 3.0 gates are not supported: sdg, tdg, cu. The remaining standard library gates are
-        all supported. End statements, robust variables, subroutines, control flow, measurements, built-in mathematical
-        functions and constants, custom gates, and pulses are not yet supported.
->>>>>>> c76f9b3a
+        The following OpenQASM 3.0 gates are not supported: sdg, tdg, cu. The remaining standard library gates,
+        subroutines, and end statements are all supported. Robust variables, control flow, measurements,
+        built-in mathematical functions and constants, custom gates, and pulses are not yet supported.
 
         In order to use this function, ``openqasm3`` and ``'openqasm3[parser]'`` must be installed in the user's
         environment. Please consult the `OpenQASM installation instructions <https://pypi.org/project/openqasm3/>`
@@ -862,20 +857,12 @@
     Returns:
         dict: the context resulting from the execution.
 
-<<<<<<< HEAD
-    >>> dev = device("default.qubit", wires=[0, 1])
-    >>> @qml.qnode(dev)
-    >>> def my_circuit():
-    >>>   from_qasm3("qubit q0; qubit q1; ry(0.2) q0; rx(1.0) q1; pow(2) @ x q0;", {'q0': 0, 'q1': 1})
-    >>>   return qml.expval(qml.Z(0))
-=======
     >>> import pennylane as qml
     >>> dev = qml.device("default.qubit", wires=[0, 1])
     >>> @qml.qnode(dev)
     >>> def my_circuit():
     ...     qml.from_qasm3("qubit q0; qubit q1; ry(0.2) q0; rx(1.0) q1; pow(2) @ x q0;", {'q0': 0, 'q1': 1})
     ...     return qml.expval(qml.Z(0))
->>>>>>> c76f9b3a
     >>> print(qml.draw(my_circuit)())
     0: ──RY(0.20)──X²─┤  <Z>
     1: ──RX(1.00)─────┤
