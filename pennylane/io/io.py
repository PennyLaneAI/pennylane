--- conflicted
+++ resolved
@@ -938,17 +938,12 @@
             f"Please ensure the code is valid OpenQASM 3.0 syntax. {str(e)}",
         ) from e
 
-<<<<<<< HEAD
-    def interpret_function():
+    def interpret_function(**kwargs):
         context = QasmInterpreter().interpret(
             ast, context={"name": "global", "wire_map": wire_map}, **kwargs
         )
         if len(context["return"].keys()) > 0:
             return tuple(map(lambda v: v.val, context["return"].values()))
         return context
-=======
-    def interpret_function(**kwargs):
-        QasmInterpreter().interpret(ast, context={"name": "global", "wire_map": wire_map}, **kwargs)
->>>>>>> fc13f7ff
 
     return interpret_function