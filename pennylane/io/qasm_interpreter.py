--- conflicted
+++ resolved
@@ -1,53 +1,23 @@
 """
 This submodule contains the interpreter for OpenQASM 3.0.
 """
-
-<<<<<<< HEAD
-import copy
+import functools
 import inspect
 import re
 from functools import partial
 from typing import Callable, Iterable
 
-from pennylane import ops, wires
+from pennylane import wires
 from pennylane.control_flow import for_loop, while_loop
 from pennylane.control_flow.while_loop import WhileLoopCallable
 from pennylane.measurements import measure
 
-has_openqasm = True
-try:
-    from openqasm3.ast import (
-        ArrayLiteral,
-        BinaryExpression,
-        BitstringLiteral,
-        Cast,
-        EndStatement,
-        ForInLoop,
-        FunctionCall,
-        Identifier,
-        IndexExpression,
-        IntegerLiteral,
-        QuantumArgument,
-        RangeDefinition,
-        UnaryExpression,
-        WhileLoop,
-    )
-    from openqasm3.visitor import QASMNode, QASMVisitor
-except (ModuleNotFoundError, ImportError) as import_error:  # pragma: no cover
-    has_openqasm = False  # pragma: no cover
-=======
-import functools
-import re
-from typing import Callable
-
 from openqasm3.visitor import QASMNode
-from openqasm3.ast import BitstringLiteral, ArrayLiteral, ClassicalDeclaration, QuantumGate, QubitDeclaration, \
-    ConstantDeclaration, ClassicalAssignment, Cast, Identifier, IndexExpression, RangeDefinition, UnaryExpression, \
-    BinaryExpression, FunctionCall, QuantumArgument, ReturnStatement, SubroutineDefinition
+from openqasm3.ast import QuantumGate, ArrayLiteral, \
+        BinaryExpression, Cast, ForInLoop, FunctionCall, Identifier, IndexExpression, \
+        IntegerLiteral, QuantumArgument, RangeDefinition, UnaryExpression, WhileLoop
 
 from pennylane import ops
-from pennylane.operation import Operator
->>>>>>> 752c319a
 
 NON_PARAMETERIZED_GATES = {
     "ID": ops.Identity,
@@ -83,39 +53,6 @@
     "CRZ": ops.CRZ,
 }
 
-<<<<<<< HEAD
-
-class DirtyError(Exception):  # pragma: no cover
-    """Exception raised when attempt is made to use a dirty variable in a compilation context."""
-
-
-class BreakException(Exception):  # pragma: no cover
-    """Exception raised when encountering a break statement."""
-
-
-class ContinueException(Exception):  # pragma: no cover
-    """Exception raised when encountering a continue statement."""
-
-
-class QasmInterpreter(QASMVisitor):
-    """
-    Overrides generic_visit(self, node: QASMNode, context: Optional[T]) which takes the
-    top level node of the AST as a parameter and recursively descends the AST, calling the
-    overriden visitor function on each node.
-
-    There are two passes. The first queues Callables such as gate partials into a QNode,
-    so that the QNode can be called and the program will be executed at that time. During
-    this first pass, any available values provided by the program like literals are used to
-    optimize the compilation with as much detail as possible. A simulation does not occur
-    during the first pass which just creates a quantum function. The second pass occurs
-    during the execution of the QNode and involves simulating everything. All remaining data
-    flow and control flow is evaluated completely during this second pass. The control flow
-    is handled using Pennylane provided qml.while_loop and qml.for_loop etc. to be compatible
-    with qjit. The data flow is traced through the context, which is mutated during each pass.
-
-    The first pass does optimization using static values only. We therefore need to track whether
-    values are dirty.
-=======
 EQUALS = '='
 ARROW = '->'
 PLUS = '+'
@@ -144,38 +81,26 @@
 
 ASSIGNMENT_CLASSICAL_OPERATORS = [ARROW, EQUALS, COMPOUND_ASSIGNMENT_OPERATORS]
 
+
+class BreakException(Exception):  # pragma: no cover
+    """Exception raised when encountering a break statement."""
+
+
+class ContinueException(Exception):  # pragma: no cover
+    """Exception raised when encountering a continue statement."""
+
+
 class QasmInterpreter:
     """
     Takes the top level node of the AST as a parameter and recursively descends the AST, calling the
     visitor function on each node.
->>>>>>> 752c319a
     """
 
     def __init__(self, permissive=False):
         """
-<<<<<<< HEAD
-        Initializes a QASMInterpreter.
-
-        Args:
-            permissive (bool): whether to continue interpreting if an unsuppported node type is encountered.
-
-        Raises:
-            ImportError: if the openqasm3 package is not available.
-        """
-        if not has_openqasm:  # pragma: no cover
-            raise ImportError(
-                "QASM interpreter requires openqasm3 to be installed"
-            )  # pragma: no cover
-        else:
-            super().__init__()
-
+        Initializes the QASM interpreter.
+        """
         self.permissive = permissive
-        self.raise_if_dirty = False
-=======
-        Initializes the QASM interpreter.
-        """
-        self.permissive = permissive
->>>>>>> 752c319a
 
     @functools.singledispatchmethod
     def visit(self, node: QASMNode, context: dict):
@@ -187,31 +112,10 @@
             node (QASMNode): the QASMNode to visit next.
             context (dict): the current context populated with any locally available variables, etc.
 
-        Returns:
-            dict: The context updated after the compilation of the current node into Callables
-                to queue into a QNode.
-
         Raises:
-            NameError: When a (so far) unsupported node type is encountered.
-            InterruptedError: When a QASM program is terminated by an end instruction.
-        """
-<<<<<<< HEAD
-        handler_name = 'visit_' + node.__class__.__name__
-        if node.__class__ == list:
-            for sub_node in node:
-                self.visit(sub_node, context)
-        elif hasattr(self, handler_name):
-            try:
-                getattr(self, handler_name)(node, context)
-            except NotImplementedError as e:
-                if self.permissive:
-                    pass
-                else:
-                    raise NotImplementedError(str(e)) from e
-        elif self.permissive:
-=======
+            NotImplementedError: when an unsupported QASMNode type is found.
+        """
         if self.permissive:
->>>>>>> 752c319a
             print(
                 f"An unrecognized QASM instruction {node.__class__.__name__} "
                 f"was encountered on line {node.span.start_line}, in {context['name']}."
@@ -222,8 +126,6 @@
                 f"was encountered on line {node.span.start_line}, in {context['name']}."
             )
 
-        return context
-
     @visit.register(list)
     def visit_list(self, node_list: list, context: dict):
         """
@@ -247,18 +149,6 @@
         Returns:
             dict: The context updated after the compilation of all nodes by the visitor.
         """
-<<<<<<< HEAD
-        context.update({"wires": [], "vars": {}, "gates": [], "callable": None})
-
-        init_context = copy.deepcopy(context)  # preserved for use in second (execution) pass
-        try:
-            super().generic_visit(node, context)
-        except InterruptedError as e:
-            print(str(e))
-        execution_context = self.construct_qfunc(context, init_context)
-        return context, execution_context
-=======
-
         context.update({"wires": [], "vars": {}})
 
         # begin recursive descent traversal
@@ -269,81 +159,6 @@
                 if isinstance(item, QASMNode):
                     self.visit(item, context)
         return context
->>>>>>> 752c319a
-
-    # needs to have same signature as visit()
-    @visit.register(QubitDeclaration)
-    def visit_qubit_declaration(
-        self, node: QubitDeclaration, context: dict
-    ):  # pylint: disable=no-self-use
-        """
-        Registers a qubit declaration. Named qubits are mapped to numbered wires by their indices
-        in context["wires"]. Note: Qubit declarations must be global.
-
-        Args:
-            node (QASMNode): The QubitDeclaration QASMNode.
-            context (dict): The current context.
-        """
-        context["wires"].append(node.qubit.name)
-
-<<<<<<< HEAD
-    @staticmethod
-    def _all_context_bound(quantum_function):
-        """
-        Checks whether a partial received all required context during compilation, or if
-        it requires execution context because it has parameters that are based on, for example,
-        the outcomes of mid-circuit measurements or subroutines.
-
-        Args:
-            partial_function (Callable): the partial with compilation context bound.
-        """
-        if hasattr(quantum_function, "func"):
-            if isinstance(quantum_function.func, WhileLoopCallable):
-                return False
-            else:
-                try:
-                    inspect.signature(quantum_function.func).bind(
-                        *quantum_function.args, **quantum_function.keywords
-                    )
-                    return True
-                except TypeError:
-                    return False
-        elif len(inspect.signature(quantum_function).parameters) > 0:
-            return False
-        return True
-
-    def _update_var(self, value: any, name: str, node: QASMNode, context: dict):
-        """
-        Updates a variable, or raises if it is constant.
-
-        Args:
-            value (any): the value to set.
-            name (str): the name of the variable.
-            node (QASMNode): the QASMNode that corresponds to the update.
-            context (dict): the current context.
-        """
-        context["vars"][name]["val"] = value
-        if not context["vars"][name]["constant"]:
-            context["vars"][name]["dirty"] = True
-        else:
-            raise ValueError(
-                f"Attempt to mutate a constant {name} on line {node.span.start_line} that was "
-                f"defined on line {context['vars'][name]['line']}"
-            )
-        context["vars"][name]["line"] = node.span.start_line
-
-    def visit_EndStatement(self, node: QASMNode, context: dict):
-        """
-        Ends the program.
-
-        Args:
-            node (QASMNode): The end statement QASMNode.
-            context (dict): the current context.
-        """
-        raise InterruptedError(
-            f"The QASM program was terminated om line {node.span.start_line}."
-            f"There may be unprocessed QASM code."
-        )
 
     def visit_BreakStatement(self, node: QASMNode, context: dict):
         """
@@ -372,69 +187,6 @@
             raise ContinueException(f"Continue statement encountered in {context['name']}")
 
         context["gates"].append(raiser)
-
-    def visit_ClassicalAssignment(self, node: QASMNode, context: dict):
-        """
-        Registers a classical assignment.
-
-        Args:
-            node (QASMNode): the assignment QASMNode.
-            context (dict): the current context.
-        """
-
-        def set_local_var(execution_context: dict):
-            rhs = partial(self.eval_expr, node.rvalue, execution_context)
-            name = (
-                node.lvalue.name if isinstance(node.lvalue.name, str) else node.lvalue.name.name
-            )  # str or Identifier
-            res = rhs()
-            self._update_var(res, name, node, execution_context)
-            return res
-
-        # references to an unresolved value see a func for now
-        name = (
-            node.lvalue.name if isinstance(node.lvalue.name, str) else node.lvalue.name.name
-        )  # str or Identifier
-        self._update_var(set_local_var, name, node, context)
-        context["gates"].append(set_local_var)
-
-    def _choose_context(self, func: Callable, context: dict, execution_context: dict):
-        """
-        Executes the callable with the right context depending on whether it was bound at compile time or
-        needs execution context.
-
-        Args:
-            func (Callable): the callable to be executed.
-            context (dict): the context to be passed to the function.
-            execution_context (dict): the execution context to be passed to the function.
-
-        Returns:
-            dict: the context to use.
-        """
-        if not self._depends_on_dirty_vars(func):
-            return context
-        else:
-            return execution_context
-
-    def _depends_on_dirty_vars(self, func: Callable):
-        """
-        Checks if any state (variables) relevant to the node being processed is dirty.
-
-        Args:
-            func (Callable): the function which may use dirty state.
-            context (dict): the current compilation context.
-
-        Returns:
-            bool: whether the func depends on dirty state. If it does, the state should not be bound during compilation.
-        """
-        self.raise_if_dirty = True
-        try:
-            func()
-            self.raise_if_dirty = False
-            return False
-        except DirtyError:
-            self.raise_if_dirty = False
-            return True
 
     def visit_BranchingStatement(self, node: QASMNode, context: dict):
         """
@@ -598,251 +350,310 @@
 
         context["gates"].append(switch)
 
-    def visit_AliasStatement(self, node: QASMNode, context: dict):
-        """
-        Registers an alias statement.
-
-        Args:
-            node (QASMNode): the alias QASMNode.
-            context (dict): the current context.
-        """
-        self._init_aliases(context)
-        context["aliases"][node.target.name] = self.eval_expr(node.value, context, aliasing=True)
-
-        # we append anything that needs to be computed at execution time to the gates list...
-        # aliases can change throughout a program
-        context["gates"].append(partial(self.visit_AliasStatement, node))
-
-    def retrieve_variable(self, name: str, context: dict):
-        """
-        Attempts to retrieve a variable from the current context by name.
-
-        Args:
-            name (str): the name of the variable to retrieve.
-            context (dict): the current context.
-        """
-
-        def _warning(context, name):
-            raise TypeError(
-                f"Attempt to use unevaluated variable {name} in {context['name']}, "
-                f"last updated on line {context['vars'][name]['line'] if name in context['vars'] else 'unknown'}."
-            )
-
-        def _dirty(context, name):
-            raise DirtyError(
-                f"Attempt to use dirty variable {name} in compilation context {context['name']}."
-            )
-
-        if "vars" in context and context["vars"] is not None and name in context["vars"]:
-            if isinstance(context["vars"][name], Callable):
-                _warning(context, name)
-            else:
-                res = context["vars"][name]
-                if res["dirty"] == True and self.raise_if_dirty:
-                    _dirty(context, name)
-                return res
+    def _init_switches_scope(self, node: QASMNode, context: dict):
+        """
+        Inits the switches scope on the current context.
+
+        Args:
+            node (QASMNode): the switch node.
+            context (dict): the current context.
+        """
+        if not "scopes" in context:
+            context["scopes"] = {"switches": dict()}
+        elif "switches" not in context["scopes"]:
+            context["scopes"]["switches"] = dict()
+
+        context["scopes"]["switches"][f"switch_{node.span.start_line}"] = dict()
+
+    def _init_branches_scope(self, node: QASMNode, context: dict):
+        """
+        Inits the branches scope on the current context.
+
+        Args:
+            node (QASMNode): the branch node.
+            context (dict): the current context.
+        """
+        if not "scopes" in context:
+            context["scopes"] = {"branches": dict()}
+        elif "branches" not in context["scopes"]:
+            context["scopes"]["branches"] = dict()
+
+        context["scopes"]["branches"][f"branch_{node.span.start_line}"] = dict()
+
+    def _init_outer_wires_list(self, context: dict):
+        """
+        Inits the outer wires list on a sub context.
+
+        Args:
+            context (dict): the current context.
+        """
+        if "outer_wires" not in context:
+            context["outer_wires"] = []
+
+    def _init_loops_scope(self, node: QASMNode, context: dict):
+        """
+        Inits the loops scope on the current context.
+
+        Args:
+            node (QASMNode): the loop node.
+            context (dict): the current context.
+        """
+        if not "scopes" in context:
+            context["scopes"] = {"loops": dict()}
+        elif "loops" not in context["scopes"]:
+            context["scopes"]["loops"] = dict()
+
+        # the namespace is shared with the outer scope, but we need to keep track of the gates separately
+        if isinstance(node, WhileLoop):
+            context["scopes"]["loops"][f"while_{node.span.start_line}"] = (
+                self._init_clause_in_same_namespace(
+                    context, f'{context["name"]}_while_{node.span.start_line}'
+                )
+            )
+
+        elif isinstance(node, ForInLoop):
+            context["scopes"]["loops"][f"for_{node.span.start_line}"] = (
+                self._init_clause_in_same_namespace(
+                    context, f'{context["name"]}_for_{node.span.start_line}'
+                )
+            )
+
+    @staticmethod
+    def _handle_break(loop: Callable, execution_context: dict):
+        """
+        Handles when a break is encountered in the loop.
+
+        Args:
+            loop (Callable): the loop function.
+            execution_context (dict): the context passed at execution time with current variable values, etc.
+        """
+        try:
+            loop(execution_context)
+        except BreakException as e:
+            pass  # evaluation of the loop stops
+
+    def visit_WhileLoop(self, node: QASMNode, context: dict):
+        """
+        Registers a while loop.
+
+        Args:
+            node (QASMNode): the loop node.
+            context (dict): the current context.
+        """
+        self._init_gates_list(context)
+        self._init_loops_scope(node, context)
+
+        @while_loop(
+            partial(self.eval_expr, node.while_condition)
+        )  # traces data dep through context
+        def loop(execution_context):
+            """
+            Executes a traceable while loop.
+
+            Args:
+                loop_context (dict): the context used to compile the while loop.
+                execution_context (dict): the context passed at execution time with current variable values, etc.
+            """
+            # we don't want to populate the gates again with every call to visit
+            context["scopes"]["loops"][f"while_{node.span.start_line}"]["gates"] = []
+            # process loop body...
+            inner_context = self.visit(
+                node.block, context["scopes"]["loops"][f"while_{node.span.start_line}"]
+            )
+            try:
+                for gate in inner_context["gates"]:
+                    # updates vars in context... need to propagate these to outer scope
+                    gate(execution_context) if not self._all_context_bound(gate) else gate()
+            except ContinueException as e:
+                pass  # evaluation of this iteration ends and we continue to the next
+            context["vars"] = inner_context["vars"] if "vars" in inner_context else None
+            context["wires"] += inner_context["wires"] if "wires" in inner_context else None
+
+            return execution_context
+
+        context["gates"].append(
+            partial(self._handle_break, loop)
+        )  # bind compilation context now, leave execution context
+
+    def visit_ForInLoop(self, node: QASMNode, context: dict):
+        """
+        Registers a for loop.
+
+        Args:
+            node (QASMNode): the loop node.
+            context (dict): the current context.
+        """
+        self._init_gates_list(context)
+        self._init_loops_scope(node, context)
+
+        loop_params = node.set_declaration
+
+        # de-referencing
+        if isinstance(loop_params, Identifier):
+            loop_params = self.retrieve_variable(loop_params.name, context)
+            if isinstance(loop_params, dict) and "val" in loop_params and "ty" in loop_params:
+                if loop_params["ty"] == "BitType":
+                    loop_params = self._get_bit_type_val(loop_params)
+                else:
+                    loop_params = loop_params["val"]
+
+        # TODO: support dynamic start, stop, step?
+        if isinstance(loop_params, RangeDefinition):
+            start = self.eval_expr(loop_params.start, context)
+            stop = self.eval_expr(loop_params.end, context)
+            step = self.eval_expr(loop_params.step, context)
+            if step is None:
+                step = 1
+
+            @for_loop(start, stop, step)
+            def loop(i, execution_context):
+                context["scopes"]["loops"][f"for_{node.span.start_line}"]["vars"][
+                    node.identifier.name
+                ] = {
+                    "ty": i.__class__.__name__,
+                    "val": i,
+                    "line": node.span.start_line,
+                    "dirty": True,
+                }
+                # we don't want to populate the gates again with every call to visit
+                context["scopes"]["loops"][f"for_{node.span.start_line}"]["gates"] = []
+                # process loop body
+                inner_context = self.visit(
+                    node.block, context["scopes"]["loops"][f"for_{node.span.start_line}"]
+                )
+                try:
+                    for gate in inner_context[
+                        "gates"
+                    ]:  # we only want to execute the gates in the loop's scope
+                        # updates vars in sub context... need to propagate these to outer context
+                        gate(execution_context) if not self._all_context_bound(gate) else gate()
+                except ContinueException as e:
+                    pass  # evaluation of the current iteration stops and we continue
+                context["vars"] = inner_context["vars"] if "vars" in inner_context else None
+                context["wires"] += inner_context["wires"] if "wires" in inner_context else None
+
+                return execution_context
+
+            context["gates"].append(partial(self._handle_break, loop))
+
+        # we unroll the loop in the following case when we don't have a range since qml.for_loop() only
+        # accepts (start, stop, step) and nto a list of values.
+        elif isinstance(loop_params, ArrayLiteral):
+            iter = [self.eval_expr(literal, context) for literal in loop_params.values]
+        elif isinstance(
+            loop_params, Iterable
+        ):  # it's an array literal that's been eval'd before TODO: unify these reprs?
+            iter = [val for val in loop_params]
+
+            def unrolled(execution_context):
+                for i in iter:
+                    context["scopes"]["loops"][f"for_{node.span.start_line}"]["vars"][
+                        node.identifier.name
+                    ] = {
+                        "ty": i.__class__.__name__,
+                        "val": i,
+                        "line": node.span.start_line,
+                        "dirty": True,
+                    }
+                    context["scopes"]["loops"][f"for_{node.span.start_line}"]["gates"] = []
+                    # visit the nodes once per loop iteration
+                    self.visit(
+                        node.block, context["scopes"]["loops"][f"for_{node.span.start_line}"]
+                    )
+                    try:
+                        for gate in context["scopes"]["loops"][f"for_{node.span.start_line}"][
+                            "gates"
+                        ]:
+                            (
+                                gate(execution_context)
+                                if not self._all_context_bound(gate)
+                                else gate()
+                            )  # updates vars in sub context if any measurements etc. occur
+                    except ContinueException as e:
+                        pass  # eval of current iteration stops and we continue
+
+            context["gates"].append(partial(self._handle_break, unrolled))
         elif (
-            "wires" in context
-            and context["wires"] is not None
-            and name in context["wires"]
-            or "outer_wires" in context
-            and name in context["outer_wires"]
-        ):
-            return name
-        elif "aliases" in context and context["wires"] is not None and name in context["aliases"]:
-            res = context["aliases"][name](context)  # evaluate the alias and de-reference
-            if isinstance(res, str):
-                return res
-            else:
-                if res["dirty"] == True and self.raise_if_dirty:
-                    _dirty(context, name)
+            loop_params is None
+        ):  # could be func param... then it's a value that will be evaluated at "runtime" (when calling the QNode)
+            print(f"Uninitialized iterator in loop {f'for_{node.span.start_line}'}.")
+
+    def visit_QuantumMeasurementStatement(self, node: QASMNode, context: dict):
+        """
+        Registers a quantum measurement.
+
+        Args:
+            node (QASMNode): the quantum measurement node.
+            context (dict): the current context.
+        """
+        self._init_gates_list(context)
+        if isinstance(node.measure.qubit, Identifier):
+            meas = partial(measure, node.measure.qubit.name)
+
+        elif isinstance(node.measure.qubit, IntegerLiteral):  # TODO: are all these cases necessary
+            meas = partial(measure, node.measure.qubit.value)
+
+        elif isinstance(node.measure.qubit, list):
+            for qubit in node.measure.qubit:
+                if isinstance(qubit, Identifier):
+                    meas = partial(measure, qubit.name)
+
+                elif isinstance(qubit, IntegerLiteral):
+                    meas = partial(measure, qubit.value)
+
+        # handle data flow. Note: data flow dependent on quantum operations deferred? Promises?
+        def set_local_var(execution_context: dict):
+            name = (
+                node.target.name if isinstance(node.target.name, str) else node.target.name.name
+            )  # str or Identifier
+            res = meas()
+            self._update_var(res, name, node, execution_context)
             return res
-        else:
-            _warning(context, name)
-
-    def eval_expr(self, node: QASMNode, context: dict, aliasing: bool = False):
-        """
-        Evaluates an expression.
-
-        Args:
-            node (QASMNode): the expression QASMNode.
-            context (dict): the current context.
-            aliasing (bool): whether to use aliases or not.
-        """
-        res = None
-        if isinstance(node, Cast):
-            return self.retrieve_variable(node.argument.name, context)["val"]
-        elif isinstance(node, BinaryExpression):
-            lhs = self.eval_expr(node.lhs, context)
-            rhs = self.eval_expr(node.rhs, context)
-            res = eval(f"{lhs}{node.op.name}{rhs}")  # TODO: don't use eval
-        elif isinstance(node, UnaryExpression):
-            res = eval(f"{node.op.name}{self.eval_expr(node.expression, context)}")
-        elif isinstance(node, IndexExpression):
-
-            def _index_into_var(var):
-                if var["ty"] == "BitType":
-                    var = bin(var["val"])[2:].zfill(var["size"])
-                else:
-                    var = var["val"]
-                if isinstance(node.index[0], RangeDefinition):
-                    return var[node.index[0].start.value : node.index[0].end.value]
-                elif re.search("Literal", node.index[0].__class__.__name__):
-                    return var[node.index[0].value]
-                else:
-                    raise TypeError(
-                        f"Array index is not a RangeDefinition or Literal at line {node.span.start_line}."
-                    )
-
-            if aliasing:
-
-                def alias(context):
-                    try:
-                        var = self.retrieve_variable(node.collection.name, context)
-                        return _index_into_var(var)
-                    except NameError:
-                        raise NameError(
-                            f"Attempt to alias an undeclared variable "
-                            f"{node.collection.name} in {context['name']}."
-                        ) from e
-
-                res = alias
-            else:
-                var = self.retrieve_variable(node.collection.name, context)
-                return _index_into_var(var)
-        elif isinstance(node, Identifier):
-            if aliasing:
-
-                def alias(context):
-                    try:
-                        return self.retrieve_variable(node.collection.name, context)
-                    except NameError as e:
-                        raise NameError(
-                            f"Attempt to alias an undeclared variable "
-                            f"{node.name} in {context['name']}."
-                        ) from e
-
-                res = alias
-            else:
-                try:
-                    var = self.retrieve_variable(node.name, context)
-                    value = var["val"] if isinstance(var, dict) and "val" in var else var
-                    if isinstance(value, Callable):
-                        var["val"] = (
-                            value(context) if not self._all_context_bound(value) else value()
-                        )
-                        var["line"] = node.span.start_line
-                        var["dirty"] = True
-                        value = var["val"]
-                    return value
-                except NameError as e:
-                    raise NameError(
-                        f"Reference to an undeclared variable {node.name} in {context['name']}."
-                    ) from e
-        elif isinstance(node, FunctionCall):
-            if (
-                "scopes" in context
-                and "subroutines" in context["scopes"]
-                or "outer_scopes" in context
-                and "subroutines" in context["outer_scopes"]
-            ):
-                name = (
-                    node.name if isinstance(node.name, str) else node.name.name
-                )  # str or Identifier
-                if ("scopes" in context and name not in context["scopes"]["subroutines"]) or (
-                    "outer_scopes" in context and name not in context["outer_scopes"]["subroutines"]
-                ):
-                    raise NameError(
-                        f"Reference to an undeclared subroutine {name} in {context['name']}."
-                    )
-                else:
-                    if "scopes" in context and name in context["scopes"]["subroutines"]:
-                        func_context = context["scopes"]["subroutines"][name]
-                    else:
-                        func_context = context["outer_scopes"]["subroutines"][name]
-
-                    # bind subroutine arguments
-                    for arg in node.arguments:
-                        self._init_vars(func_context)
-                        evald_arg = self.eval_expr(arg, context)
-                        # TODO: maybe we want to have a class for classical and a class for quantum parameters
-                        if not isinstance(
-                            evald_arg, str
-                        ):  # this would indicate a quantum parameter
-                            func_context["vars"][arg.name] = evald_arg
-
-                    # execute the subroutine
-                    [
-                        gate(context) if not self._all_context_bound(gate) else gate()
-                        for gate in func_context["gates"]
-                    ]
-
-                    # the return value
-                    return self.retrieve_variable(func_context["return"], func_context)
-        elif isinstance(node, Callable):
-            res = node()
-        elif re.search("Literal", node.__class__.__name__):
-            res = node.value
-        # TODO: include all other cases here
-        return res
-
-    def _init_clause_in_same_namespace(self, outer_context: dict, name: str):
-        """
-        Initializes a clause that shares the namespace of the outer scope, but contains its own
-        set of gates, operations, expressions, logic, etc.
-
-        Args:
-            outer_context (dict): the context of the outer scope.
-            name (str): the name of the clause.
-
-        Returns:
-            dict: the inner context.
-        """
-        # we want wires declared in outer scopes to be available
-        outer_wires = outer_context["wires"] if "wires" in outer_context else None
-        if "outer_wires" in outer_context:
-            outer_wires = outer_context["outer_wires"]
-        context = {
-            "vars": outer_context["vars"] if "vars" in outer_context else None,  # same namespace
-            "outer_wires": outer_wires,
-            "wires": [],
-            "name": name,
-        }
-        # we want subroutines declared in outer scopes to be available
-        if "scopes" in outer_context and "subroutines" in outer_context["scopes"]:
-            context["outer_scopes"] = {
-                # no recursion here please! hence the filter
-                "subroutines": {
-                    k: v for k, v in outer_context["scopes"]["subroutines"].items() if k != name
-                }
-            }
-
-        return context
-
-    def _init_vars(self, context: dict):
-        """
-        Inits the vars dict on the current context.
-
-        Args:
-            context (dict): the current context.
-        """
-        if "vars" not in context:
-            context["vars"] = dict()
-
-    def _init_wires(self, context: dict):
-        """
-        Inits the wires dict on the current context.
-
-        Args:
-            context (dict): the current context.
-        """
-        if "wires" not in context:
-            context["wires"] = []
-
-    def _init_aliases(self, context: dict):
-        """
-        Inits the aliases dict on the current context.
-=======
+
+        # references to an unresolved value see a func for now
+        name = (
+            node.target.name if isinstance(node.target.name, str) else node.target.name.name
+        )  # str or Identifier
+        self._update_var(set_local_var, name, node, context)
+        context["gates"].append(set_local_var)
+
+    def visit_QuantumReset(self, node: QASMNode, context: dict):
+        """
+        Registers a reset of a quantum gate.
+
+        Args:
+            node (QASMNode): the quantum reset node.
+            context (dict): the current context.
+        """
+        self._init_gates_list(context)
+        if isinstance(node.qubits, Identifier):
+            context["gates"].append(partial(measure, node.qubits.name, reset=True))
+        elif isinstance(
+            node.qubits, IntegerLiteral
+        ):  # TODO: are all these cases necessary / supported
+            context["gates"].append(partial(measure, node.qubits.value, reset=True))
+        elif isinstance(node.qubits, list):
+            for qubit in node.qubits:
+                if isinstance(qubit, Identifier):
+                    context["gates"].append(partial(measure, qubit.name, reset=True))
+                elif isinstance(qubit, IntegerLiteral):
+                    context["gates"].append(partial(measure, qubit.value, reset=True))
+
+    # needs to have same signature as visit()
+    @visit.register(QubitDeclaration)
+    def visit_qubit_declaration(
+        self, node: QubitDeclaration, context: dict
+    ):  # pylint: disable=no-self-use
+        """
+        Registers a qubit declaration. Named qubits are mapped to numbered wires by their indices
+        in context["wires"]. Note: Qubit declarations must be global.
+
+        Args:
+            node (QASMNode): The QubitDeclaration QASMNode.
+            context (dict): The current context.
+        """
+        context["wires"].append(node.qubit.name)
+
     def _update_var(self, value: any, name: str, node: QASMNode, context: dict):
         """
         Updates a variable, or raises if it is constant.
@@ -859,59 +670,12 @@
                 f"defined on line {context['vars'][name]['line']}"
             )
         context["vars"][name]["line"] = node.span.start_line
->>>>>>> 752c319a
 
     @visit.register(ClassicalAssignment)
     def visit_classical_assignment(self, node: QASMNode, context: dict):
         """
         Registers a classical assignment.
         Args:
-<<<<<<< HEAD
-            context (dict): the current context.
-        """
-        if "aliases" not in context:
-            context["aliases"] = dict()
-
-    def _init_switches_scope(self, node: QASMNode, context: dict):
-        """
-        Inits the switches scope on the current context.
-
-        Args:
-            node (QASMNode): the switch node.
-            context (dict): the current context.
-        """
-        if not "scopes" in context:
-            context["scopes"] = {"switches": dict()}
-        elif "switches" not in context["scopes"]:
-            context["scopes"]["switches"] = dict()
-
-        context["scopes"]["switches"][f"switch_{node.span.start_line}"] = dict()
-
-    def _init_branches_scope(self, node: QASMNode, context: dict):
-        """
-        Inits the branches scope on the current context.
-
-        Args:
-            node (QASMNode): the branch node.
-            context (dict): the current context.
-        """
-        if not "scopes" in context:
-            context["scopes"] = {"branches": dict()}
-        elif "branches" not in context["scopes"]:
-            context["scopes"]["branches"] = dict()
-
-        context["scopes"]["branches"][f"branch_{node.span.start_line}"] = dict()
-
-    def _init_gates_list(self, context: dict):
-        """
-        Inits the gates list on the current context.
-
-        Args:
-            context (dict): the current context.
-        """
-        if "gates" not in context:
-            context["gates"] = []
-=======
             node (QASMNode): the assignment QASMNode.
             context (dict): the current context.
         """
@@ -1018,59 +782,19 @@
         """
         if "aliases" not in context:
             context["aliases"] = dict()
->>>>>>> 752c319a
 
     def _init_outer_wires_list(self, context: dict):
         """
         Inits the outer wires list on a sub context.
-<<<<<<< HEAD
-
-=======
->>>>>>> 752c319a
         Args:
             context (dict): the current context.
         """
         if "outer_wires" not in context:
             context["outer_wires"] = []
 
-<<<<<<< HEAD
-    def _init_loops_scope(self, node: QASMNode, context: dict):
-        """
-        Inits the loops scope on the current context.
-
-        Args:
-            node (QASMNode): the loop node.
-            context (dict): the current context.
-        """
-        if not "scopes" in context:
-            context["scopes"] = {"loops": dict()}
-        elif "loops" not in context["scopes"]:
-            context["scopes"]["loops"] = dict()
-
-        # the namespace is shared with the outer scope, but we need to keep track of the gates separately
-        if isinstance(node, WhileLoop):
-            context["scopes"]["loops"][f"while_{node.span.start_line}"] = (
-                self._init_clause_in_same_namespace(
-                    context, f'{context["name"]}_while_{node.span.start_line}'
-                )
-            )
-
-        elif isinstance(node, ForInLoop):
-            context["scopes"]["loops"][f"for_{node.span.start_line}"] = (
-                self._init_clause_in_same_namespace(
-                    context, f'{context["name"]}_for_{node.span.start_line}'
-                )
-            )
-
     def _init_subroutine_scope(self, node: QASMNode, context: dict):
         """
         Inits the subroutine scope on the current context.
-
-=======
-    def _init_subroutine_scope(self, node: QASMNode, context: dict):
-        """
-        Inits the subroutine scope on the current context.
->>>>>>> 752c319a
         Args:
             node (QASMNode): the subroutine node.
             context (dict): the current context.
@@ -1085,251 +809,85 @@
         context["scopes"]["subroutines"][node.name.name] = self._init_clause_in_same_namespace(
             context, f'{context["name"]}_{node.name.name}'
         )
-<<<<<<< HEAD
-
-    @staticmethod
-    def _handle_break(loop: Callable, execution_context: dict):
-        """
-        Handles when a break is encountered in the loop.
-
-        Args:
-            loop (Callable): the loop function.
-            execution_context (dict): the context passed at execution time with current variable values, etc.
-        """
-        try:
-            loop(execution_context)
-        except BreakException as e:
-            pass  # evaluation of the loop stops
-
-    def visit_WhileLoop(self, node: QASMNode, context: dict):
-        """
-        Registers a while loop.
-
-        Args:
-            node (QASMNode): the loop node.
-            context (dict): the current context.
-        """
-        self._init_gates_list(context)
-        self._init_loops_scope(node, context)
-
-        @while_loop(
-            partial(self.eval_expr, node.while_condition)
-        )  # traces data dep through context
-        def loop(execution_context):
-            """
-            Executes a traceable while loop.
-
-            Args:
-                loop_context (dict): the context used to compile the while loop.
-                execution_context (dict): the context passed at execution time with current variable values, etc.
-            """
-            # we don't want to populate the gates again with every call to visit
-            context["scopes"]["loops"][f"while_{node.span.start_line}"]["gates"] = []
-            # process loop body...
-            inner_context = self.visit(
-                node.block, context["scopes"]["loops"][f"while_{node.span.start_line}"]
-            )
-            try:
-                for gate in inner_context["gates"]:
-                    # updates vars in context... need to propagate these to outer scope
-                    gate(execution_context) if not self._all_context_bound(gate) else gate()
-            except ContinueException as e:
-                pass  # evaluation of this iteration ends and we continue to the next
-            context["vars"] = inner_context["vars"] if "vars" in inner_context else None
-            context["wires"] += inner_context["wires"] if "wires" in inner_context else None
-
-            return execution_context
-
-        context["gates"].append(
-            partial(self._handle_break, loop)
-        )  # bind compilation context now, leave execution context
-=======
         context["scopes"]["subroutines"][node.name.name]["sub"] = True
         context["scopes"]["subroutines"][node.name.name]["body"] = node.body
 
->>>>>>> 752c319a
 
     @staticmethod
     def _get_bit_type_val(var):
         return bin(var["val"])[2:].zfill(var["size"])
 
-<<<<<<< HEAD
-    def visit_ForInLoop(self, node: QASMNode, context: dict):
-        """
-        Registers a for loop.
-
-        Args:
-            node (QASMNode): the loop node.
-            context (dict): the current context.
-        """
-        self._init_gates_list(context)
-        self._init_loops_scope(node, context)
-
-        loop_params = node.set_declaration
-
-        # de-referencing
-        if isinstance(loop_params, Identifier):
-            loop_params = self.retrieve_variable(loop_params.name, context)
-            if isinstance(loop_params, dict) and "val" in loop_params and "ty" in loop_params:
-                if loop_params["ty"] == "BitType":
-                    loop_params = self._get_bit_type_val(loop_params)
-                else:
-                    loop_params = loop_params["val"]
-
-        # TODO: support dynamic start, stop, step?
-        if isinstance(loop_params, RangeDefinition):
-            start = self.eval_expr(loop_params.start, context)
-            stop = self.eval_expr(loop_params.end, context)
-            step = self.eval_expr(loop_params.step, context)
-            if step is None:
-                step = 1
-
-            @for_loop(start, stop, step)
-            def loop(i, execution_context):
-                context["scopes"]["loops"][f"for_{node.span.start_line}"]["vars"][
-                    node.identifier.name
-                ] = {
-                    "ty": i.__class__.__name__,
-                    "val": i,
-                    "line": node.span.start_line,
-                    "dirty": True,
-                }
-                # we don't want to populate the gates again with every call to visit
-                context["scopes"]["loops"][f"for_{node.span.start_line}"]["gates"] = []
-                # process loop body
-                inner_context = self.visit(
-                    node.block, context["scopes"]["loops"][f"for_{node.span.start_line}"]
-                )
-                try:
-                    for gate in inner_context[
-                        "gates"
-                    ]:  # we only want to execute the gates in the loop's scope
-                        # updates vars in sub context... need to propagate these to outer context
-                        gate(execution_context) if not self._all_context_bound(gate) else gate()
-                except ContinueException as e:
-                    pass  # evaluation of the current iteration stops and we continue
-                context["vars"] = inner_context["vars"] if "vars" in inner_context else None
-                context["wires"] += inner_context["wires"] if "wires" in inner_context else None
-
-                return execution_context
-
-            context["gates"].append(partial(self._handle_break, loop))
-
-        # we unroll the loop in the following case when we don't have a range since qml.for_loop() only
-        # accepts (start, stop, step) and nto a list of values.
-        elif isinstance(loop_params, ArrayLiteral):
-            iter = [self.eval_expr(literal, context) for literal in loop_params.values]
-        elif isinstance(
-            loop_params, Iterable
-        ):  # it's an array literal that's been eval'd before TODO: unify these reprs?
-            iter = [val for val in loop_params]
-
-            def unrolled(execution_context):
-                for i in iter:
-                    context["scopes"]["loops"][f"for_{node.span.start_line}"]["vars"][
-                        node.identifier.name
-                    ] = {
-                        "ty": i.__class__.__name__,
-                        "val": i,
-                        "line": node.span.start_line,
-                        "dirty": True,
-                    }
-                    context["scopes"]["loops"][f"for_{node.span.start_line}"]["gates"] = []
-                    # visit the nodes once per loop iteration
-                    self.visit(
-                        node.block, context["scopes"]["loops"][f"for_{node.span.start_line}"]
-                    )
-                    try:
-                        for gate in context["scopes"]["loops"][f"for_{node.span.start_line}"][
-                            "gates"
-                        ]:
-                            (
-                                gate(execution_context)
-                                if not self._all_context_bound(gate)
-                                else gate()
-                            )  # updates vars in sub context if any measurements etc. occur
-                    except ContinueException as e:
-                        pass  # eval of current iteration stops and we continue
-
-            context["gates"].append(partial(self._handle_break, unrolled))
-        elif (
-            loop_params is None
-        ):  # could be func param... then it's a value that will be evaluated at "runtime" (when calling the QNode)
-            print(f"Uninitialized iterator in loop {f'for_{node.span.start_line}'}.")
-
-    def visit_ReturnStatement(self, node: QASMNode, context: dict):
+    @visit.register(ReturnStatement)
+    def visit_return_statement(self, node: QASMNode, context: dict):
         """
         Registers a return statement. Points to the var that needs to be set in an outer scope when this
         subroutine is called.
         """
         context["return"] = node.expression.name
 
-    def visit_QuantumMeasurementStatement(self, node: QASMNode, context: dict):
-        """
-        Registers a quantum measurement.
-
-        Args:
-            node (QASMNode): the quantum measurement node.
-            context (dict): the current context.
-        """
-        self._init_gates_list(context)
-        if isinstance(node.measure.qubit, Identifier):
-            meas = partial(measure, node.measure.qubit.name)
-
-        elif isinstance(node.measure.qubit, IntegerLiteral):  # TODO: are all these cases necessary
-            meas = partial(measure, node.measure.qubit.value)
-
-        elif isinstance(node.measure.qubit, list):
-            for qubit in node.measure.qubit:
-                if isinstance(qubit, Identifier):
-                    meas = partial(measure, qubit.name)
-
-                elif isinstance(qubit, IntegerLiteral):
-                    meas = partial(measure, qubit.value)
-
-        # handle data flow. Note: data flow dependent on quantum operations deferred? Promises?
-        def set_local_var(execution_context: dict):
-            name = (
-                node.target.name if isinstance(node.target.name, str) else node.target.name.name
-            )  # str or Identifier
-            res = meas()
-            self._update_var(res, name, node, execution_context)
-            return res
-
-        # references to an unresolved value see a func for now
-        name = (
-            node.target.name if isinstance(node.target.name, str) else node.target.name.name
-        )  # str or Identifier
-        self._update_var(set_local_var, name, node, context)
-        context["gates"].append(set_local_var)
-
-    def visit_QuantumReset(self, node: QASMNode, context: dict):
-        """
-        Registers a reset of a quantum gate.
-
-        Args:
-            node (QASMNode): the quantum reset node.
-            context (dict): the current context.
-        """
-        self._init_gates_list(context)
-        if isinstance(node.qubits, Identifier):
-            context["gates"].append(partial(measure, node.qubits.name, reset=True))
-        elif isinstance(
-            node.qubits, IntegerLiteral
-        ):  # TODO: are all these cases necessary / supported
-            context["gates"].append(partial(measure, node.qubits.value, reset=True))
-        elif isinstance(node.qubits, list):
-            for qubit in node.qubits:
-                if isinstance(qubit, Identifier):
-                    context["gates"].append(partial(measure, qubit.name, reset=True))
-                elif isinstance(qubit, IntegerLiteral):
-                    context["gates"].append(partial(measure, qubit.value, reset=True))
-
-    def visit_SubroutineDefinition(self, node: QASMNode, context: dict):
+    @visit.register(ConstantDeclaration)
+    def visit_constant_declaration(self, node: QASMNode, context: dict):
+        """
+        Registers a constant declaration. Traces data flow through the context, transforming QASMNodes into
+        Python type variables that can be readily used in expression eval, etc.
+
+        Args:
+            node (QASMNode): The constant QASMNode.
+            context (dict): The current context.
+        """
+        self.visit_classical_declaration(node, context, constant=True)
+
+    @visit.register(ClassicalDeclaration)
+    def visit_classical_declaration(self, node: QASMNode, context: dict, constant:bool=False):
+        """
+        Registers a classical declaration. Traces data flow through the context, transforming QASMNodes into Python
+        type variables that can be readily used in expression evaluation, for example.
+        Args:
+            node (QASMNode): The ClassicalDeclaration QASMNode.
+            context (dict): The current context.
+            constant (bool): Whether the classical variable is a constant.
+        """
+
+        self._init_vars(context)
+        if node.init_expression is not None:
+            if isinstance(node.init_expression, BitstringLiteral):
+                context["vars"][node.identifier.name] = {
+                    "ty": node.type.__class__.__name__,
+                    "val": self.eval_expr(node.init_expression, context),
+                    "size": node.init_expression.width,
+                    "line": node.init_expression.span.start_line,
+                    "constant": constant,
+                }
+            elif not isinstance(node.init_expression, ArrayLiteral):
+                context["vars"][node.identifier.name] = {
+                    "ty": node.type.__class__.__name__,
+                    "val": self.eval_expr(node.init_expression, context),
+                    "line": node.init_expression.span.start_line,
+                    "constant": constant,
+                }
+            else:
+                context["vars"][node.identifier.name] = {
+                    "ty": node.type.__class__.__name__,
+                    "val": [
+                        self.eval_expr(literal, context) for literal in node.init_expression.values
+                    ],
+                    "line": node.init_expression.span.start_line,
+                    "constant": constant,
+                }
+        else:
+            # the var is declared but uninitialized
+            context["vars"][node.identifier.name] = {
+                "ty": node.type.__class__.__name__,
+                "val": None,
+                "line": node.span.start_line,
+                "constant": constant,
+            }
+
+    @visit.register(SubroutineDefinition)
+    def visit_subroutine_definition(self, node: QASMNode, context: dict):
         """
         Registers a subroutine definition. Maintains a namespace in the context, starts populating it with
         its parameters.
-
         Args:
             node (QASMNode): the subroutine node.
             context (dict): the current context.
@@ -1348,220 +906,8 @@
             else:
                 context["scopes"]["subroutines"][node.name.name]["wires"].append(param.name.name)
 
-        # process the subroutine body. Note we don't call the gates in the outer context until the subroutine is called.
-        context["scopes"]["subroutines"][node.name.name] = self.visit(
-            node.body, context["scopes"]["subroutines"][node.name.name]
-        )
-
-        # Should we visit now or when the function is called with arguments?
-        # Now is fine b/c we evaluate vars at the end, and visit only constructs partials that
-        # reference them during a visit.
-
-    def _get_wires_helper(self, curr: dict, wires: list):
-        """
-        We need a device with enough wires to support all the qubit declarations in every sub-context.
-        We need to instantiate a device with enough wires to support all qubit declarations, with names
-        that give enough specificity to identify them when they are in different scopes but share the same
-        name in the QASM file, for example.
-
-        Args:
-            curr (dict): the current context in our recursive descent.
-            wires (list): the wires list we are building.
-
-        Returns:
-            list: the list of wires we have found.
-        """
-        if "scopes" in curr:  # TODO: raise warning when a variable is shadowed
-            contexts = curr["scopes"]
-            for context_type, typed_contexts in contexts.items():
-                for typed_context_name, typed_context in typed_contexts.items():
-                    if context_type != "switches" and context_type != "branches":
-                        wires += [
-                            f'{contexts[context_type][typed_context_name]["name"]}_{w}'
-                            for w in contexts[context_type][typed_context_name]["wires"]
-                        ]
-                        wires = self._get_wires_helper(typed_context, wires)
-                    else:
-                        # TODO: account for: we don't need new wires for scopes that don't have their own namespaces
-                        for cond in typed_context.keys():
-                            wires += [
-                                f'{typed_context[cond]["name"]}_{w}'
-                                for w in typed_context[cond]["wires"]
-                            ]
-                            wires = self._get_wires_helper(typed_context[cond], wires)
-        return wires
-
-    def construct_qfunc(self, context: dict, init_context: dict):
-        """
-        Constructs a Callable quantum function that may be queued into a QNode.
-
-        Args:
-            context (dict): the final context resulting from the compilation pass.
-            init_context (dict): the initial context.
-
-        Returns:
-            dict: the final executed context.
-        """
-        if "device" not in context:
-            wires = [w for w in context["wires"]] if "wires" in context else []
-            curr = context
-            if "scopes" in curr:
-                wires = self._get_wires_helper(curr, wires)
-            context["wires"] = wires
-        # passes and modifies init_context through gate calls during second pass
-        # static variables are already bound in context["gates"]
-        context["callable"] = lambda: [
-            gate(init_context) if not self._all_context_bound(gate) else gate()
-            for gate in context["gates"]
-        ]
-        return init_context
-
-    @staticmethod
-    def visit_QubitDeclaration(node: QASMNode, context: dict):
-        """
-        Registers a qubit declaration. Named qubits are mapped to numbered wires by their indices
-        in context["wires"].
-=======
-    @visit.register(ReturnStatement)
-    def visit_return_statement(self, node: QASMNode, context: dict):
-        """
-        Registers a return statement. Points to the var that needs to be set in an outer scope when this
-        subroutine is called.
-        """
-        context["return"] = node.expression.name
->>>>>>> 752c319a
-
-    @visit.register(ConstantDeclaration)
-    def visit_constant_declaration(self, node: QASMNode, context: dict):
-        """
-        Registers a constant declaration. Traces data flow through the context, transforming QASMNodes into
-        Python type variables that can be readily used in expression eval, etc.
-        Args:
-            node (QASMNode): The constant QASMNode.
-            context (dict): The current context.
-        """
-        self.visit_classical_declaration(node, context, constant=True)
-
-<<<<<<< HEAD
-    def visit_ConstantDeclaration(self, node: QASMNode, context: dict):
-        """
-        Registers a constant declaration. Traces data flow through the context, transforming QASMNodes into
-        Python type variables that can be readily used in expression eval, etc.
-
-        Args:
-            node (QASMNode): The constant QASMNode.
-            context (dict): The current context.
-        """
-        self.visit_ClassicalDeclaration(node, context, constant=True)
-
-    def visit_ClassicalDeclaration(self, node: QASMNode, context: dict, constant=False):
-=======
-    @visit.register(ClassicalDeclaration)
-    def visit_classical_declaration(self, node: QASMNode, context: dict, constant:bool=False):
->>>>>>> 752c319a
-        """
-        Registers a classical declaration. Traces data flow through the context, transforming QASMNodes into Python
-        type variables that can be readily used in expression evaluation, for example.
-        Args:
-            node (QASMNode): The ClassicalDeclaration QASMNode.
-            context (dict): The current context.
-            constant (bool): Whether the classical variable is a constant.
-        """
-
-<<<<<<< HEAD
-        # compile time tracking of static variables
-        self._init_vars(context)
-        if node.init_expression is not None:
-            # TODO: store AST objects in context instead of these dicts?
-
-            # Note: vars which are clean may be bound at compile time, dirty ones
-            # must be calculated during execution
-=======
-        self._init_vars(context)
-        if node.init_expression is not None:
->>>>>>> 752c319a
-            if isinstance(node.init_expression, BitstringLiteral):
-                context["vars"][node.identifier.name] = {
-                    "ty": node.type.__class__.__name__,
-                    "val": self.eval_expr(node.init_expression, context),
-                    "size": node.init_expression.width,
-                    "line": node.init_expression.span.start_line,
-<<<<<<< HEAD
-                    "dirty": False,
-=======
->>>>>>> 752c319a
-                    "constant": constant,
-                }
-            elif not isinstance(node.init_expression, ArrayLiteral):
-                context["vars"][node.identifier.name] = {
-                    "ty": node.type.__class__.__name__,
-                    "val": self.eval_expr(node.init_expression, context),
-                    "line": node.init_expression.span.start_line,
-<<<<<<< HEAD
-                    "dirty": False,
-=======
->>>>>>> 752c319a
-                    "constant": constant,
-                }
-            else:
-                context["vars"][node.identifier.name] = {
-                    "ty": node.type.__class__.__name__,
-                    "val": [
-                        self.eval_expr(literal, context) for literal in node.init_expression.values
-                    ],
-                    "line": node.init_expression.span.start_line,
-<<<<<<< HEAD
-                    "dirty": False,
-=======
->>>>>>> 752c319a
-                    "constant": constant,
-                }
-        else:
-            # the var is declared but uninitialized
-            context["vars"][node.identifier.name] = {
-                "ty": node.type.__class__.__name__,
-                "val": None,
-                "line": node.span.start_line,
-<<<<<<< HEAD
-                "dirty": False,
-                "constant": constant,
-            }
-
-        # runtime Callable
-        self._init_gates_list(context)
-        context["gates"].append(partial(self.visit_ClassicalDeclaration, node))
-
-    def visit_QuantumGate(self, node: QASMNode, context: dict):
-=======
-                "constant": constant,
-            }
-
-    @visit.register(SubroutineDefinition)
-    def visit_subroutine_definition(self, node: QASMNode, context: dict):
-        """
-        Registers a subroutine definition. Maintains a namespace in the context, starts populating it with
-        its parameters.
-        Args:
-            node (QASMNode): the subroutine node.
-            context (dict): the current context.
-        """
-        self._init_subroutine_scope(node, context)
-
-        # register the params
-        for param in node.arguments:
-            if not isinstance(param, QuantumArgument):
-                context["scopes"]["subroutines"][node.name.name]["vars"][param.name.name] = {
-                    "ty": param.__class__.__name__,
-                    "val": None,
-                    "line": param.span.start_line,
-                    "dirty": False,
-                }
-            else:
-                context["scopes"]["subroutines"][node.name.name]["wires"].append(param.name.name)
-
     @visit.register(QuantumGate)
     def visit_quantum_gate(self, node: QuantumGate, context: dict):
->>>>>>> 752c319a
         """
         Registers a quantum gate application. Calls the appropriate handler based on the sort of gate
         (parameterized or non-parameterized).
@@ -1582,12 +928,9 @@
             gates_dict = NON_PARAMETERIZED_GATES
         else:
             raise NotImplementedError(f"Unsupported gate encountered in QASM: {node.name.name}")
-<<<<<<< HEAD
-=======
 
         gate, args, wires = self._gate_setup_helper(node, gates_dict, context)
 
->>>>>>> 752c319a
         if len(node.modifiers) > 0:
             num_control = sum("ctrl" in mod.modifier.name for mod in node.modifiers)
             op_wires = wires[num_control:]
@@ -1606,9 +949,6 @@
         else:
             gate(*args, wires=wires)
 
-<<<<<<< HEAD
-    def modifiers(self, gate: Callable, node: QASMNode, context: dict):
-=======
     def _gate_setup_helper(self, node: QuantumGate, gates_dict: dict, context: dict):
         """
         Helper to setup the quantum gate call, also resolving arguments and wires.
@@ -1622,7 +962,6 @@
             QuantumGate: The gate to execute.
             list: The list of arguments to the QuantumGate.
             list: The wires the gate applies to.
->>>>>>> 752c319a
         """
         # setup arguments
         args = []
@@ -1645,50 +984,8 @@
 
         self._require_wires(wires, context)
 
-<<<<<<< HEAD
-        Returns:
-            Callable: The callable which will appropriately apply the modifier and execute the gate.
-        """
-        call_stack = [gate]
-        for mod in node.modifiers:
-            # the parser will raise when a modifier name is anything but the three modifiers (inv, pow, ctrl)
-            # in the QASM 3.0 spec. i.e. if we change `pow(power) @` to `wop(power) @` it will raise:
-            # `no viable alternative at input 'wop(power)@'`, long before we get here.
-            assert mod.modifier.name in ("inv", "pow", "ctrl")
-
-            if mod.modifier.name == "inv":
-                wrapper = ops.adjoint
-            elif mod.modifier.name == "pow":
-                if re.search("Literal", mod.argument.__class__.__name__) is not None:
-                    wrapper = partial(ops.pow, z=mod.argument.value)
-                elif "vars" in context and mod.argument.name in context["vars"]:
-                    wrapper = partial(
-                        ops.pow, z=self.retrieve_variable(mod.argument.name, context)["val"]
-                    )
-            elif mod.modifier.name == "ctrl":
-                wrapper = partial(ops.ctrl, control=gate.keywords["wires"][0:-1])
-            call_stack.append(wrapper)
-
-        def call():
-            res = None
-            for func in call_stack:
-                # if there is a control in the stack
-                if (
-                    call_stack[-1].__class__.__name__ == "partial"
-                    and "control" in call_stack[-1].keywords
-                ):
-                    # if we are processing the control now
-                    if "control" in func.keywords:
-                        res.keywords["wires"] = [res.keywords["wires"][-1]]
-                    # i.e. qml.ctrl(qml.RX, (1))(2, wires=0)
-                    res = func(res.func)(**res.keywords) if res is not None else func
-                else:
-                    # i.e. qml.pow(qml.RX(1.5, wires=0), z=4)
-                    res = func(res) if res is not None else func()
-=======
         if context["wire_map"] is not None:
             wires = list(map(lambda wire: context["wire_map"][wire], wires))
->>>>>>> 752c319a
 
         return gate, args, wires
 
@@ -1705,14 +1002,6 @@
         Raises:
             NotImplementedError: If the modifier has a param of an as-yet unsupported type.
         """
-<<<<<<< HEAD
-        if len(context["wires"]) == 0 and (
-            "outer_wires" not in context or len(context["outer_wires"]) == 0
-        ):
-            raise NameError(
-                f"Attempt to reference wires that have not been declared in {context['name']}"
-            )
-=======
         # the parser will raise when a modifier name is anything but the three modifiers (inv, pow, ctrl)
         # in the OpenQASM 3.0 spec. i.e. if we change `pow(power) @` to `wop(power) @` it will raise:
         # `no viable alternative at input 'wop(power)@'`, long before we get here.
@@ -1767,7 +1056,6 @@
                 raise SyntaxError(f"Invalid operator {node.op.name} encountered in unary expression "
                                   f"on line {node.span.start_line}.")
         elif isinstance(node, IndexExpression):
->>>>>>> 752c319a
 
             def _index_into_var(var):
                 if var["ty"] == "BitType":
@@ -1875,13 +1163,7 @@
     @staticmethod
     def _require_wires(wires: list, context: dict):
         """
-<<<<<<< HEAD
-        Registers a gate application. Builds a Callable partial
-        that can be executed when the QNode is called. The gate will be executed at that time
-        with the appropriate arguments.
-=======
         Simple helper that checks if we have wires in the current context.
->>>>>>> 752c319a
 
         Args:
             context (dict): The current context.
@@ -1890,26 +1172,6 @@
         Raises:
             NameError: If the context is missing a wire.
         """
-<<<<<<< HEAD
-        self._require_wires(context)
-        args = []
-        for arg in node.arguments:
-            if hasattr(arg, "name") and "vars" in context and arg.name in context["vars"]:
-                val = self.retrieve_variable(arg.name, context)["val"]
-                if val is not None:
-                    args.append(val)
-                else:
-                    raise NameError(f"Attempt to reference uninitialized parameter {arg.name}!")
-            elif re.search("Literal", arg.__class__.__name__) is not None:
-                args.append(arg.value)
-            else:
-                raise NameError(f"Undeclared variable {arg.name} encountered in QASM.")
-        return partial(
-            gates_dict[node.name.name.upper()],
-            *args,
-            wires=[self.eval_expr(node.qubits[q], context) for q in range(len(node.qubits))],
-        )
-=======
         missing_wires = []
         for wire in wires:
             if wire not in context["wires"]:
@@ -1917,5 +1179,4 @@
         if len(missing_wires) > 0:
             raise NameError(
                 f"Attempt to reference wire(s): {missing_wires} that have not been declared in {context['name']}"
-            )
->>>>>>> 752c319a
+            )