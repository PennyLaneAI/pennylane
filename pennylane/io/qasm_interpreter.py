"""
This submodule contains the interpreter for OpenQASM 3.0.
"""

import functools
from dataclasses import dataclass
from functools import partial
from typing import Any, Iterable

from numpy import uint
from openqasm3.ast import (
    AliasStatement,
    ArrayLiteral,
    ArrayType,
    BinaryExpression,
    BitstringLiteral,
    BooleanLiteral,
    BoolType,
    Cast,
    ClassicalAssignment,
    ClassicalDeclaration,
    ComplexType,
    ConstantDeclaration,
    DurationLiteral,
    EndStatement,
    Expression,
    FloatLiteral,
    FloatType,
    Identifier,
    ImaginaryLiteral,
    IndexExpression,
    IntegerLiteral,
    IntType,
    QuantumGate,
    QubitDeclaration,
    RangeDefinition,
    UintType,
    UnaryExpression,
)
from openqasm3.visitor import QASMNode

from pennylane import ops
from pennylane.operation import Operator

NON_PARAMETERIZED_GATES = {
    "ID": ops.Identity,
    "H": ops.Hadamard,
    "X": ops.PauliX,
    "Y": ops.PauliY,
    "Z": ops.PauliZ,
    "S": ops.S,
    "T": ops.T,
    "SX": ops.SX,
    "CX": ops.CNOT,
    "CY": ops.CY,
    "CZ": ops.CZ,
    "CH": ops.CH,
    "SWAP": ops.SWAP,
    "CCX": ops.Toffoli,
    "CSWAP": ops.CSWAP,
}

PARAMETERIZED_GATES = {
    "RX": ops.RX,
    "RY": ops.RY,
    "RZ": ops.RZ,
    "P": ops.PhaseShift,
    "PHASE": ops.PhaseShift,
    "U1": ops.U1,
    "U2": ops.U2,
    "U3": ops.U3,
    "CP": ops.CPhase,
    "CPHASE": ops.CPhase,
    "CRX": ops.CRX,
    "CRY": ops.CRY,
    "CRZ": ops.CRZ,
}

EQUALS = "="
ARROW = "->"
PLUS = "+"
DOUBLE_PLUS = "++"
MINUS = "-"
ASTERISK = "*"
DOUBLE_ASTERISK = "**"
SLASH = "/"
PERCENT = "%"
PIPE = "|"
DOUBLE_PIPE = "||"
AMPERSAND = "&"
DOUBLE_AMPERSAND = "&&"
CARET = "^"
AT = "@"
TILDE = "~"
EXCLAMATION_POINT = "!"
EQUALITY_OPERATORS = ["==", "!="]
COMPOUND_ASSIGNMENT_OPERATORS = [
    "+=",
    "-=",
    "*=",
    "/=",
    "&=",
    "|=",
    "~=",
    "^=",
    "<<=",
    ">>=",
    "%=",
    "**=",
]
COMPARISON_OPERATORS = [">", "<", ">=", "<="]
BIT_SHIFT_OPERATORS = [">>", "<<"]

NON_ASSIGNMENT_CLASSICAL_OPERATORS = (
    EQUALITY_OPERATORS
    + COMPARISON_OPERATORS
    + BIT_SHIFT_OPERATORS
    + [
        PLUS,
        MINUS,
        ASTERISK,
        DOUBLE_ASTERISK,
        SLASH,
        PERCENT,
        PIPE,
        DOUBLE_PIPE,
        AMPERSAND,
        DOUBLE_AMPERSAND,
        CARET,
        AT,
        TILDE,
        EXCLAMATION_POINT,
    ]
)

ASSIGNMENT_CLASSICAL_OPERATORS = [EQUALS, DOUBLE_PLUS] + COMPOUND_ASSIGNMENT_OPERATORS


@dataclass
class Variable:
    """
    A data class that represents a variables.

    Args:
        ty (type): The type of the variable.
        val (any): The value of the variable.
        size (int): The size of the variable if it has a size, like an array.
        line (int): The line number at which the variable was most recently updated.
        constant (bool): Whether the variable is a constant.
    """

    ty: str
    val: Any
    size: int
    line: int
    constant: bool


class Context:
    """Class with helper methods for managing, updating, checking context."""

    def __init__(self, context):
        if "vars" not in context:
            context["vars"] = {}
        if "aliases" not in context:
            context["aliases"] = {}
        if "wires" not in context:
            context["wires"] = []
        self.context = context

    def retrieve_variable(self, name: str):
        """
        Attempts to retrieve a variable from the current context by name.

        Args:
            name (str): the name of the variable to retrieve.

        Returns:
            The value of the variable in the current context.

        Raises:
             NameError: if the variable is not initialized.
             TypeError: if the variable is not declared.
        """

        if name in self.vars:
            res = self.vars[name]
            if res.val is not None:
                return res
            raise ValueError(f"Attempt to reference uninitialized parameter {name}!")
        if name in self.wires:
            return name
        if name in self.aliases:
            return self.aliases[name](self)  # evaluate the alias and de-reference
        raise TypeError(f"Attempt to use undeclared variable {name} in {self.name}")

    def update_var(
        self,
        value: any,
        name: str,
        node: QASMNode,
    ):  # pylint: disable=too-many-branches
        """
        Updates a variable, or raises if it is constant.
        Args:
            value (any): the value to set.
            name (str): the name of the variable.
            node (QASMNode): the QASMNode that corresponds to the update.
        """
        if name in self.vars:
            if self.vars[name].constant:
                raise ValueError(
                    f"Attempt to mutate a constant {name} on line {node.span.start_line} that was "
                    f"defined on line {self.vars[name].line}"
                )
            if node.op.name in ASSIGNMENT_CLASSICAL_OPERATORS:
                if node.op.name == ASSIGNMENT_CLASSICAL_OPERATORS[0]:
                    self.vars[name].val = value
                if node.op.name == ASSIGNMENT_CLASSICAL_OPERATORS[1]:
                    self.vars[name].val = self.vars[name].val + 1
                if node.op.name == ASSIGNMENT_CLASSICAL_OPERATORS[2]:
                    self.vars[name].val += value
                if node.op.name == ASSIGNMENT_CLASSICAL_OPERATORS[3]:
                    self.vars[name].val -= value
                if node.op.name == ASSIGNMENT_CLASSICAL_OPERATORS[4]:
                    self.vars[name].val = self.vars[name].val * value
                if node.op.name == ASSIGNMENT_CLASSICAL_OPERATORS[5]:
                    self.vars[name].val = self.vars[name].val / value
                if node.op.name == ASSIGNMENT_CLASSICAL_OPERATORS[6]:
                    self.vars[name].val = self.vars[name].val & value
                if node.op.name == ASSIGNMENT_CLASSICAL_OPERATORS[7]:
                    self.vars[name].val = self.vars[name].val | value
                if node.op.name == ASSIGNMENT_CLASSICAL_OPERATORS[8]:
                    self.vars[name].val = ~value
                if node.op.name == ASSIGNMENT_CLASSICAL_OPERATORS[9]:
                    self.vars[name].val = self.vars[name].val ^ value
                if node.op.name == ASSIGNMENT_CLASSICAL_OPERATORS[10]:
                    self.vars[name].val = self.vars[name].val << value
                if node.op.name == ASSIGNMENT_CLASSICAL_OPERATORS[11]:
                    self.vars[name].val = self.vars[name].val >> value
                if node.op.name == ASSIGNMENT_CLASSICAL_OPERATORS[12]:
                    self.vars[name].val = self.vars[name].val % value
                if node.op.name == ASSIGNMENT_CLASSICAL_OPERATORS[13]:
                    self.vars[name].val = self.vars[name].val ** value
                self.vars[name].line = node.span.start_line
            else:
                # we shouldn't ever get thi error if the parser did its job right
                raise SyntaxError(  # pragma: no cover
                    f"Invalid operator {node.op.name} encountered in assignment expression "
                    f"on line {node.span.start_line}."
                )  # pragma: no cover
        else:
            raise TypeError(f"Attempt to use undeclared variable {name} in {self.name}")

    def require_wires(self, wires: list):
        """
        Simple helper that checks if we have wires in the current context.

        Args:
            wires (list): The wires that are required.

        Raises:
            NameError: If the context is missing a wire.
        """
        missing_wires = set(wires) - set(self.wires)
        if len(missing_wires) > 0:
            raise NameError(
                f"Attempt to reference wire(s): {missing_wires} that have not been declared in {self.name}"
            )

    def __getattr__(self, name: str):
        """
        If the attribute is not found on the class, instead uses the attr name as an index
        into the context dictionary, for easy access.

        Args:
            name (str): the name of the attribute.

        Returns:
            Any: the value of the attribute.

        Raises:
            KeyError: if the attribute is not found on the context.
        """
        if name in self.context:
            return self.context[name]
        raise KeyError(
            f"No attribute {name} on Context and no {name} key found on context {self.name}"
        )


def _get_bit_type_val(var):
    return bin(var.val)[2:].zfill(var.size)


def _resolve_name(node: QASMNode):
    """
    Fully resolves the name of a node which may be provided as an Identifier or string,
    and therefore may require referencing different attributes.

    Args:
        node (QASMNode): the QASMNode whose name is being resolved.

    Returns:
        str: the resolved name.
    """
    # parser will sometimes represent a name as a str and sometimes as an Identifier
    return node.name if isinstance(node.name, str) else node.name.name


def preprocess_operands(operand):
    """
    Interprets a string operand as an appropriate type.

    Args:
        operand (str): the string operand to interpret.

    Returns:
        The interpreted operand as an appropriate type.
    """
    if isinstance(operand, str):
        if operand.isdigit():
            operand = int(operand)
        elif operand.isnumeric():
            operand = float(operand)
    return operand


class EndProgram(Exception):
    """Exception raised when it encounters an end statement in the QASM circuit."""


# pylint: disable=unused-argument, no-self-use
class QasmInterpreter:
    """
    Takes the top level node of the AST as a parameter and recursively descends the AST, calling the
    visitor function on each node.
    """

    @functools.singledispatchmethod
    def visit(self, node: QASMNode, context: Context, aliasing: bool = False):
        """
        Visitor function is called on each node in the AST, which is traversed using recursive descent.
        The purpose of this function is to pass each node to the appropriate handler.

        Args:
            node (QASMNode): the QASMNode to visit next.
            context (Context): the current context populated with any locally available variables, etc.
            aliasing (bool): whether we are aliasing a variable in the context.

        Raises:
            NotImplementedError: When a (so far) unsupported node type is encountered.
        """
        raise NotImplementedError(
            f"An unsupported QASM instruction {node.__class__.__name__} "
            f"was encountered on line {node.span.start_line}, in {context.name}."
        )

    def interpret(self, node: QASMNode, context: dict):
        """
        Entry point for visiting the QASMNodes of a parsed OpenQASM 3.0 program.

        Args:
            node (QASMNode): The top-most QASMNode.
            context (dict): The initial context populated with the name of the program (the outermost scope).

        Returns:
            dict: The context updated after the compilation of all nodes by the visitor.
        """
        context = Context(context)

        # begin recursive descent traversal
        try:
            for value in node.__dict__.values():
                if not isinstance(value, list):
                    value = [value]
                for item in value:
                    if isinstance(item, QASMNode):
                        self.visit(item, context)
        except EndProgram:
            pass
        return context

    @visit.register(RangeDefinition)
    def visit_range(self, node: RangeDefinition, context: Context):
        """
        Processes a range definition.

        Args:
            node (RangeDefinition): The range to process.
            context (Context): the current context.

        Returns:
            slice: The slice that corresponds to the range.
        """
        start = self.visit(node.start, context) if node.start else None
        stop = self.visit(node.end, context) if node.end else None
        step = self.visit(node.step, context) if node.step else None
        return slice(start, stop, step)

    def _index_into_var(self, var: Iterable | Variable, node: IndexExpression, context: Context):
        """
        Index into a variable using an IndexExpression.

        Args:
            var (Variable): The data structure representing the variable to index.
            node (IndexExpression): The IndexExpression.
            context (Context): the current context.

        Returns:
            The indexed slice of the variable.
        """
        if not isinstance(var, Iterable):
            if var.ty == "BitType":
                var = _get_bit_type_val(var)
            else:
                var = var.val
        index = self.visit(node.index[0], context)
        if not (isinstance(index, Iterable) and len(index) > 1):
            return var[index]
        raise NotImplementedError(
            f"Array index does not evaluate to a single RangeDefinition or Literal at line {node.span.start_line}."
        )

    @visit.register(EndStatement)
    def visit_end_statement(self, node: QASMNode, context: Context):
        """
        Ends the program.
        Args:
            node (QASMNode): The end statement QASMNode.
            context (Context): the current context.
        """
        raise EndProgram(
            f"The QASM program was terminated om line {node.span.start_line}."
            f"There may be unprocessed QASM code."
        )

    # needs to have same signature as visit()
    @visit.register(QubitDeclaration)
    def visit_qubit_declaration(self, node: QubitDeclaration, context: Context):
        """
        Registers a qubit declaration. Named qubits are mapped to numbered wires by their indices
        in context.wires. Note: Qubit declarations must be global.

        Args:
            node (QASMNode): The QubitDeclaration QASMNode.
            context (Context): The current context.
        """
        context.wires.append(node.qubit.name)

    @visit.register(ClassicalAssignment)
    def visit_classical_assignment(self, node: QASMNode, context: Context):
        """
        Registers a classical assignment.
        Args:
            node (QASMNode): the assignment QASMNode.
            context (Context): the current context.
        """
        # references to an unresolved value see a func for now
        name = _resolve_name(node.lvalue)
        res = self.visit(node.rvalue, context)
        context.update_var(res, name, node)

    @visit.register(AliasStatement)
    def visit_alias_statement(self, node: QASMNode, context: Context):
        """
        Registers an alias statement.
        Args:
            node (QASMNode): the alias QASMNode.
            context (Context): the current context.
        """
        context.aliases[node.target.name] = self.visit(node.value, context, aliasing=True)

    @visit.register(ConstantDeclaration)
    def visit_constant_declaration(self, node: QASMNode, context: Context):
        """
        Registers a constant declaration. Traces data flow through the context, transforming QASMNodes into
        Python type variables that can be readily used in expression eval, etc.
        Args:
            node (QASMNode): The constant QASMNode.
            context (Context): The current context.
        """
        self.visit_classical_declaration(node, context, constant=True)

    @visit.register(ClassicalDeclaration)
    def visit_classical_declaration(self, node: QASMNode, context: Context, constant: bool = False):
        """
        Registers a classical declaration. Traces data flow through the context, transforming QASMNodes into Python
        type variables that can be readily used in expression evaluation, for example.
        Args:
            node (QASMNode): The ClassicalDeclaration QASMNode.
            context (Context): The current context.
            constant (bool): Whether the classical variable is a constant.
        """

        context.vars[node.identifier.name] = Variable(
            node.type.__class__.__name__,
            (
                self.visit(node.init_expression, context)
                if getattr(node, "init_expression", None)
                else None
            ),
            (
                node.init_expression.width
                if hasattr(node, "init_expression") and hasattr(node.init_expression, "width")
                else None
            ),
            (
                node.init_expression.span.start_line
                if getattr(node, "init_expression", None)
                else node.span.start_line
            ),
            constant,
        )

    @visit.register(ImaginaryLiteral)
    def visit_imaginary_literal(self, node: ImaginaryLiteral, context: Context):
        """
        Registers an imaginary literal.

        Args:
            node (ImaginaryLiteral): The imaginary literal QASMNode.
            context (Context): the current context.

        Returns:
            complex: a complex number corresponding to the imaginary literal.
        """
        return 1j * node.value

    @visit.register(ArrayLiteral)
    def visit_array_literal(self, node: ArrayLiteral, context: Context):
        """
        Evaluates an array literal.

        Args:
            node (ArrayLiteral): The array literal QASMNode.
            context (Context): The current context.

        Returns:
            list: The evaluated array.
        """
        return [self.visit(literal, context) for literal in node.values]

    @visit.register(QuantumGate)
    def visit_quantum_gate(self, node: QuantumGate, context: Context):
        """
        Registers a quantum gate application. Calls the appropriate handler based on the sort of gate
        (parameterized or non-parameterized).

        Args:
            node (QASMNode): The QuantumGate QASMNode.
            context (Context): The current context.
        """
        name = node.name.name.upper()
        if name in PARAMETERIZED_GATES:
            if not node.arguments:
                raise TypeError(
                    f"Missing required argument(s) for parameterized gate {node.name.name}"
                )
            gates_dict = PARAMETERIZED_GATES
        elif name in NON_PARAMETERIZED_GATES:
            gates_dict = NON_PARAMETERIZED_GATES
        else:
            raise NotImplementedError(f"Unsupported gate encountered in QASM: {node.name.name}")

        gate, args, wires = self._gate_setup_helper(node, gates_dict, context)
        num_control = sum("ctrl" in mod.modifier.name for mod in node.modifiers)
        op_wires = wires[num_control:]
        control_wires = wires[:num_control]

        op = gate(*args, wires=op_wires)
        for mod in reversed(node.modifiers):
            op, control_wires = self.apply_modifier(mod, op, context, control_wires)

    def _gate_setup_helper(self, node: QuantumGate, gates_dict: dict, context: Context):
        """
        Helper to setup the quantum gate call, also resolving arguments and wires.

        Args:
            node (QuantumGate): The QuantumGate QASMNode.
            gates_dict (dict): the gates dictionary.
            context (Context): the current context.

        Returns:
            QuantumGate: The gate to execute.
            list: The list of arguments to the QuantumGate.
            list: The wires the gate applies to.
        """
        # setup arguments
        args = [self.visit(arg, context) for arg in node.arguments]

        # retrieve gate method
        gate = gates_dict[node.name.name.upper()]

        # setup wires
        wires = [_resolve_name(node.qubits[q]) for q in range(len(node.qubits))]

        context.require_wires(wires)

        if context.wire_map is not None:
            wires = list(map(lambda wire: context.wire_map[wire], wires))

        return gate, args, wires

    def apply_modifier(self, mod: QuantumGate, previous: Operator, context: Context, wires: list):
        """
        Applies a modifier to the previous gate or modified gate.

        Args:
            mod (QASMNode): The modifier QASMNode.
            previous (Operator): The previous (called) operator.
            context (Context): The current context.
            wires (list): The wires that the operator is applied to.

        Raises:
            NotImplementedError: If the modifier has a param of an as-yet unsupported type.
        """
        # the parser will raise when a modifier name is anything but the three modifiers (inv, pow, ctrl)
        # in the OpenQASM 3.0 spec. i.e. if we change `pow(power) @` to `wop(power) @` it will raise:
        # `no viable alternative at input 'wop(power)@'`, long before we get here.
        assert mod.modifier.name in ("inv", "pow", "ctrl", "negctrl")

        if mod.modifier.name == "inv":
            next = ops.adjoint(previous)
        elif mod.modifier.name == "pow":
            power = self.visit(mod.argument, context)
            next = ops.pow(previous, z=power)
        elif mod.modifier.name == "ctrl":
            next = ops.ctrl(previous, control=wires[-1])
            wires = wires[:-1]
        elif mod.modifier.name == "negctrl":
            next = ops.ctrl(previous, control=wires[-1], control_values=[0])
            wires = wires[:-1]
        else:
            raise ValueError(f"Unknown modifier {mod}")  # pragma: no cover

        return next, wires

<<<<<<< HEAD
    @visit.register(ExpressionStatement)
    def visit_expression_statement(self, node: ExpressionStatement, context: Context):
        """
        Registers an expression statement.
        Args:
            node (ExpressionStatement): The expression statement.
            context (Context): The current context.
        """
        return self.visit(node.expression, context)

    @visit.register(Cast)
    def visit_cast(self, node: Cast, context: Context):
        """
        Registers a Cast expression.

        Args:
            node (Cast): The Cast expression.
            context (Context): The current context.

        Returns:
            Any: The argument cast to the appropriate type.

        Raises:
            TypeError: If the cast cannot be made.
        """
        arg = self.visit(node.argument, context)
        ret = arg
        try:
            if isinstance(node.type, IntType):
                ret = int(arg)
            if isinstance(node.type, UintType):
                ret = uint(arg)
            if isinstance(node.type, FloatType):
                ret = float(arg)
            if isinstance(node.type, ComplexType):
                ret = complex(arg)
            if isinstance(node.type, BoolType):
                ret = bool(arg)
            if isinstance(node.type, ArrayType):
                ret = arg.val
            # TODO: durations, angles, etc.
        except TypeError as e:
            raise TypeError(
                f"Unable to cast {arg.__class__.__name__} to {node.type.__class__.__name__}: {str(e)}"
            ) from e
        return ret

    @visit.register(BinaryExpression)
    def visit_binary_expression(
        self, node: BinaryExpression, context: Context
    ):  # pylint: disable=too-many-branches
        """
        Registers a binary expression.

        Args:
            node (BinaryExpression): The binary expression.
            context (Context): The current context.

        Returns:
            The result of the evaluated expression.
        """
        lhs = preprocess_operands(self.visit(node.lhs, context))
        rhs = preprocess_operands(self.visit(node.rhs, context))
        ret = None
        if node.op.name in NON_ASSIGNMENT_CLASSICAL_OPERATORS:
            if node.op.name == EQUALITY_OPERATORS[0]:
                ret = lhs == rhs
            if node.op.name == EQUALITY_OPERATORS[1]:
                ret = lhs != rhs
            if node.op.name == COMPARISON_OPERATORS[0]:
                ret = lhs > rhs
            if node.op.name == COMPARISON_OPERATORS[1]:
                ret = lhs < rhs
            if node.op.name == COMPARISON_OPERATORS[2]:
                ret = lhs >= rhs
            if node.op.name == COMPARISON_OPERATORS[3]:
                ret = lhs <= rhs
            if node.op.name == BIT_SHIFT_OPERATORS[0]:
                ret = lhs >> rhs
            if node.op.name == BIT_SHIFT_OPERATORS[1]:
                ret = lhs << rhs
            if node.op.name == PLUS:
                ret = lhs + rhs
            if node.op.name == MINUS:
                ret = lhs - rhs
            if node.op.name == ASTERISK:
                ret = lhs * rhs
            if node.op.name == DOUBLE_ASTERISK:
                ret = lhs**rhs
            if node.op.name == SLASH:
                ret = lhs / rhs
            if node.op.name == PERCENT:
                ret = lhs % rhs
            if node.op.name == PIPE:
                ret = lhs | rhs
            if node.op.name == DOUBLE_PIPE:
                ret = lhs or rhs
            if node.op.name == AMPERSAND:
                ret = lhs & rhs
            if node.op.name == DOUBLE_AMPERSAND:
                ret = lhs and rhs
            if node.op.name == CARET:
                ret = lhs ^ rhs
            return ret
        # we shouldn't ever get thi error if the parser did its job right
        raise SyntaxError(  # pragma: no cover
            f"Invalid operator {node.op.name} encountered in binary expression "
            f"on line {node.span.start_line}."
        )  # pragma: no cover

    @visit.register(UnaryExpression)
    def visit_unary_expression(self, node: UnaryExpression, context: Context):
        """
        Registers a unary expression.

        Args:
            node (UnaryExpression): The unary expression.
            context (Context): The current context.

        Returns:
            The result of the evaluated expression.
        """
        if node.op.name in NON_ASSIGNMENT_CLASSICAL_OPERATORS:
            operand = preprocess_operands(self.visit(node.expression, context))
            if node.op.name == EXCLAMATION_POINT:
                return not operand
            if node.op.name == MINUS:
                return -operand
            if node.op.name == TILDE:
                return ~operand  # pylint: disable=invalid-unary-operand-type
        # we shouldn't ever get thi error if the parser did its job right
        raise SyntaxError(  # pragma: no cover
            f"Invalid operator {node.op.name} encountered in unary expression "
            f"on line {node.span.start_line}."
        )  # pragma: no cover

=======
>>>>>>> 3afd579f
    @visit.register(IndexExpression)
    def visit_index_expression(
        self, node: IndexExpression, context: Context, aliasing: bool = False
    ):
        """
        Registers an index expression.

        Args:
            node (IndexExpression): The index expression.
            context (Context): The current context.
            aliasing (bool): If ``True``, the expression will be treated as an alias.

        Returns:
            The slice of the indexed value.
        """

        if aliasing:  # we are registering an alias
            return lambda cntxt: self._index_into_var(self._alias(node, cntxt), node, context)

        # else we are just evaluating an index
        var = context.retrieve_variable(node.collection.name)
        return self._index_into_var(var, node, context)

    def _alias(self, node: Identifier | IndexExpression, context: Context):
        """
        An alias is registered as a callable since we need to be able to
        evaluate it at a later time.

        Args:
            context (Context): The current context.

        Returns:
            The de-referenced alias.
        """
        try:
            return (
                context.retrieve_variable(node.collection.name)
                if getattr(node, "collection", None)
                else context.retrieve_variable(node.name)
            )
        except TypeError as e:
            raise TypeError(
                f"Attempt to alias an undeclared variable " f"{node.name} in {context.name}."
            ) from e

    @visit.register(Identifier)
    def visit_identifier(self, node: Identifier, context: Context, aliasing: bool = False):
        """
        Registers an identifier.

        Args:
            node (Identifier): The identifier.
            context (Context): The current context.
            aliasing (bool): If ``True``, the Identifier will be treated as an alias.

        Returns:
            The de-referenced identifier.
        """
        if aliasing:  # we are registering an alias
            return partial(self._alias, node)
        # else we are evaluating an alias
        try:
            var = context.retrieve_variable(node.name)
            value = var.val if isinstance(var, Variable) else var
            var.line = node.span.start_line
            return value
        except TypeError as e:
            raise TypeError(
                str(e) or f"Reference to an undeclared variable {node.name} in {context.name}."
            ) from e

    @visit.register(IntegerLiteral)
    @visit.register(FloatLiteral)
    @visit.register(BooleanLiteral)
    @visit.register(BitstringLiteral)
    @visit.register(DurationLiteral)
    def visit_literal(self, node: Expression, context: Context):
        """
        Visits a literal.

        Args:
            node (Literal): The literal.
            context (Context): The current context.

        Returns:
            The value of the literal.
        """
        return node.value<|MERGE_RESOLUTION|>--- conflicted
+++ resolved
@@ -24,6 +24,7 @@
     DurationLiteral,
     EndStatement,
     Expression,
+    ExpressionStatement,
     FloatLiteral,
     FloatType,
     Identifier,
@@ -636,7 +637,6 @@
 
         return next, wires
 
-<<<<<<< HEAD
     @visit.register(ExpressionStatement)
     def visit_expression_statement(self, node: ExpressionStatement, context: Context):
         """
@@ -773,8 +773,6 @@
             f"on line {node.span.start_line}."
         )  # pragma: no cover
 
-=======
->>>>>>> 3afd579f
     @visit.register(IndexExpression)
     def visit_index_expression(
         self, node: IndexExpression, context: Context, aliasing: bool = False
