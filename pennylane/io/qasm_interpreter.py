--- conflicted
+++ resolved
@@ -192,6 +192,16 @@
         return context, execution_context
 
     @staticmethod
+    def _execute_all(context: dict):
+        """
+        Executes all the gates in the context.
+
+        Args:
+            context (dict): the current context populated with the gates.
+        """
+        for func in context["gates"]:
+            func()
+
     def _all_context_bound(quantum_function):
         """
         Checks whether a partial received all required context during compilation, or if
@@ -838,7 +848,6 @@
         )
 
     @staticmethod
-<<<<<<< HEAD
     def _handle_break(loop: Callable, execution_context: dict):
         """
         Handles when a break is encountered in the loop.
@@ -1096,19 +1105,6 @@
         # reference them during a visit.
 
     def _get_wires_helper(self, curr: dict, wires: list):
-=======
-    def _execute_all(context: dict):
-        """
-        Executes all the gates in the context.
-
-        Args:
-            context (dict): the current context populated with the gates.
-        """
-        for func in context["gates"]:
-            func()
-
-    def construct_callable(self, context: dict):
->>>>>>> af25c3b4
         """
         We need a device with enough wires to support all the qubit declarations in every sub-context.
         We need to instantiate a device with enough wires to support all qubit declarations, with names
@@ -1122,7 +1118,6 @@
         Returns:
             list: the list of wires we have found.
         """
-<<<<<<< HEAD
         if "scopes" in curr:  # TODO: raise warning when a variable is shadowed
             contexts = curr["scopes"]
             for context_type, typed_contexts in contexts.items():
@@ -1167,9 +1162,6 @@
             for gate in context["gates"]
         ]
         return init_context
-=======
-        context["callable"] = partial(self._execute_all, context)
->>>>>>> af25c3b4
 
     @staticmethod
     def qubit_declaration(node: QASMNode, context: dict):
