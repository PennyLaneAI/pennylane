"""
This submodule contains the interpreter for OpenQASM 3.0.
"""

import functools
from dataclasses import dataclass
from functools import partial
from typing import Any, Callable, Iterable

from numpy import uint
from openqasm3 import ast
from openqasm3.visitor import QASMNode

from pennylane import ops
from pennylane.control_flow import for_loop, while_loop
from pennylane.measurements import MeasurementValue, measure
from pennylane.operation import Operator

NON_PARAMETERIZED_GATES = {
    "ID": ops.Identity,
    "H": ops.Hadamard,
    "X": ops.PauliX,
    "Y": ops.PauliY,
    "Z": ops.PauliZ,
    "S": ops.S,
    "T": ops.T,
    "SX": ops.SX,
    "CX": ops.CNOT,
    "CY": ops.CY,
    "CZ": ops.CZ,
    "CH": ops.CH,
    "SWAP": ops.SWAP,
    "CCX": ops.Toffoli,
    "CSWAP": ops.CSWAP,
}

PARAMETERIZED_GATES = {
    "RX": ops.RX,
    "RY": ops.RY,
    "RZ": ops.RZ,
    "P": ops.PhaseShift,
    "PHASE": ops.PhaseShift,
    "U1": ops.U1,
    "U2": ops.U2,
    "U3": ops.U3,
    "CP": ops.CPhase,
    "CPHASE": ops.CPhase,
    "CRX": ops.CRX,
    "CRY": ops.CRY,
    "CRZ": ops.CRZ,
}


def _eval_unary_op(operand: any, operator: str, line: int):
    """
    Evaluates a unary operator.

    Args:
        operand (any): The only operand.
        operator (str): The unary operation.
        line (int): The line number.
    """
    if operator == "!":
        return not operand
    if operator == "-":
        return -operand  # pylint: disable=invalid-unary-operand-type
    if operator == "~":
        return ~operand  # pylint: disable=invalid-unary-operand-type
    # we shouldn't ever get this error if the parser did its job right
    raise SyntaxError(  # pragma: no covers
        f"Invalid operator {operator} encountered in unary expression " f"on line {line}."
    )  # pragma: no cover


def _eval_assignment(lhs: any, operator: str, value: any, line: int):
    """
    Evaluates an assignment.

    Args:
        lhs (any): The variable to update.
        operator (str): The assignment operator.
        value (any): The value to assign.
        line (int): The line number.

    Returns:
        any: The updated left hand side.
    """
    match operator:
        case "=":
            lhs = value
        case "+=":
            lhs += value
        case "-=":
            lhs -= value
        case "*=":
            lhs = lhs * value
        case "/=":
            lhs = lhs / value
        case "&=":
            lhs = lhs & value
        case "|=":
            lhs = lhs | value
        case "^=":
            lhs = lhs ^ value
        case "<<=":
            lhs = lhs << value
        case ">>=":
            lhs = lhs >> value
        case "%=":
            lhs = lhs % value
        case "**=":
            lhs = lhs**value
        case _:  # pragma: no cover
            # we shouldn't ever get this error if the parser did its job right
            raise SyntaxError(  # pragma: no cover
                f"Invalid operator {operator} encountered in assignment expression "
                f"on line {line}."
            )  # pragma: no cover
    return lhs


# pylint: disable=too-many-return-statements
def _eval_binary_op(lhs: any, operator: str, rhs: any, line: int):
    """
    Evaluates a binary operator.

    Args:
         lhs (any): the first operand, usually a variable or a MeasurementValue.
         operator (str): the operation.
         rhs (any): the second operand.
         line (int): the line number the operation occurs on.
    """
    match operator:
        case "==":
            return lhs == rhs
        case "!=":
            return lhs != rhs
        case ">":
            return lhs > rhs
        case "<":
            return lhs < rhs
        case ">=":
            return lhs >= rhs
        case "<=":
            return lhs <= rhs
        case ">>":
            return lhs >> rhs
        case "<<":
            return lhs << rhs
        case "+":
            return lhs + rhs
        case "-":
            return lhs - rhs
        case "*":
            return lhs * rhs
        case "**":
            return lhs**rhs
        case "/":
            return lhs / rhs
        case "%":
            return lhs % rhs
        case "|":
            return lhs | rhs
        case "||":
            return lhs or rhs
        case "&":
            return lhs & rhs
        case "&&":
            return lhs and rhs
        case "^":
            return lhs ^ rhs
        case _:  # pragma: no cover
            # we shouldn't ever get this error if the parser did its job right
            raise SyntaxError(  # pragma: no cover
                f"Invalid operator {operator} encountered in binary expression " f"on line {line}."
            )  # pragma: no cover


@dataclass
class Variable:
    """
    A data class that represents a variables.

    Args:
        ty (type): The type of the variable.
        val (any): The value of the variable.
        size (int): The size of the variable if it has a size, like an array.
        line (int): The line number at which the variable was most recently updated.
        constant (bool): Whether the variable is a constant.
        scope (str): The name of the scope of the variable.
    """

    ty: str
    val: Any
    size: int
    line: int
    constant: bool
    scope: str = "global"


class Context:
    """Class with helper methods for managing, updating, checking context."""

    def __init__(self, context: dict):
        """
        Initializes the context.

        Args:
            context (dict): A dictionary that contains some information about the context.
        """
        if "vars" not in context:
            context["vars"] = {}
        if "aliases" not in context:
            context["aliases"] = {}
        if "wires" not in context:
            context["wires"] = []
        if "scopes" not in context:
            context["scopes"] = {"subroutines": {}}
        if "wire_map" not in context or context["wire_map"] is None:
            context["wire_map"] = {}
        if "return" not in context:
            context["return"] = {}
        self.context = context

    def init_subroutine_scope(self, node: ast.SubroutineDefinition):
        """
        Initializes a sub context with all the params, constants, subroutines and qubits it has access to.

        Args:
            node (SubroutineDefinition): the subroutine definition.
        """

        # outer scope variables are available to inner scopes... but not vice versa!
        self.scopes["subroutines"][node.name.name] = Context(
            {
                "vars": {k: v for k, v in self.vars.items() if v.constant},  # same namespace
                "wire_map": {},
                "wires": self.wires,
                "name": node.name.name,
                # we want subroutines declared in the global scope to be available
                "scopes": {"subroutines": self.scopes["subroutines"]},
                "body": node.body,
                "params": [param.name.name for param in node.arguments],
            }
        )

    def retrieve_variable(self, name: str):
        """
        Attempts to retrieve a variable from the current context by name.

        Args:
            name (str): the name of the variable to retrieve.

        Returns:
            The value of the variable in the current context.

        Raises:
             NameError: if the variable is not initialized.
             TypeError: if the variable is not declared.
        """

        if name in self.vars:
            res = self.vars[name]
            if res.val is not None:
                return res
            raise ValueError(f"Attempt to reference uninitialized parameter {name}!")
        if name in self.wires:
            return name
        if name in self.aliases:
            return self.aliases[name](self)  # evaluate the alias and de-reference
        raise TypeError(f"Attempt to use undeclared variable {name} in {self.name}")

    def update_var(
        self, value: any, name: str, operator: str, line: int
    ):  # pylint: disable=too-many-branches
        """
        Updates a variable, or raises if it is constant.
        Args:
            value (any): the value to set.
            name (str): the name of the variable.
            operator (str): the assignment operator.
            line (int): the line number at which we encountered the assignment node.
        """
        if name not in self.vars:
            raise TypeError(f"Attempt to use undeclared variable {name} in {self.name}")
        if self.vars[name].constant:
            raise ValueError(
                f"Attempt to mutate a constant {name} on line {line} that was "
                f"defined on line {self.vars[name].line}"
            )
        self.vars[name].val = _eval_assignment(self.vars[name].val, operator, value, line)
        self.vars[name].line = line

    def require_wires(self, wires: list):
        """
        Simple helper that checks if we have wires in the current context.

        Args:
            wires (list): The wires that are required.

        Raises:
            NameError: If the context is missing a wire.
        """
        missing_wires = set(wires) - set(self.wires)
        if len(missing_wires) > 0:
            raise NameError(
                f"Attempt to reference wire(s): {missing_wires} that have not been declared in {self.name}"
            )

    def __getattr__(self, name: str):
        """
        If the attribute is not found on the class, instead uses the attr name as an index
        into the context dictionary, for easy access.

        Args:
            name (str): the name of the attribute.

        Returns:
            Any: the value of the attribute.

        Raises:
            KeyError: if the attribute is not found on the context.
        """
        if name in self.context:
            return self.context[name]
        if hasattr(self.context, name):
            return getattr(self.context, name)
        raise KeyError(
            f"No attribute {name} on Context and no {name} key found on context {self.name}"
        )

    def __getitem__(self, item):
        """
        Allows accessing items on the context by subscripting.
        Args:
            item: the name of the key to retrieve.
        Returns:
            Any: the value corresponding to the key.
        """
        return self.context[item]


def _get_bit_type_val(var):
    return bin(var.val)[2:].zfill(var.size)


def _resolve_name(node: QASMNode):
    """
    Fully resolves the name of a node which may be provided as an Identifier or string,
    and therefore may require referencing different attributes.

    Args:
        node (QASMNode): the QASMNode whose name is being resolved.

    Returns:
        str: the resolved name.
    """
    # parser will sometimes represent a name as a str and sometimes as an ast.Identifier
    return node.name if isinstance(node.name, str) else node.name.name


def preprocess_operands(operand):
    """
    Interprets a string operand as an appropriate type.

    Args:
        operand (str): the string operand to interpret.

    Returns:
        The interpreted operand as an appropriate type.
    """
    if isinstance(operand, str):
        if operand.isdigit():
            operand = int(operand)
        elif operand.replace(".", "").isnumeric():
            operand = float(operand)
    return operand


class BreakException(Exception):  # pragma: no cover
    """Exception raised when encountering a break statement."""


class ContinueException(Exception):  # pragma: no cover
    """Exception raised when encountering a continue statement."""


class EndProgram(Exception):
    """Exception raised when it encounters an end statement in the QASM circuit."""


# pylint: disable=unused-argument, no-self-use, too-many-public-methods
class QasmInterpreter:
    """
    Takes the top level node of the AST as a parameter and recursively descends the AST, calling the
    visitor function on each node.
    """

    def __init__(self):
        """
        Initializes the QASM interpreter.
        """
        self.inputs = {}
<<<<<<< HEAD
        self.outputs = []
=======
        self.found_inputs = []
>>>>>>> 98f6735b

    @functools.singledispatchmethod
    def visit(self, node: QASMNode, context: Context, aliasing: bool = False):
        """
        Visitor function is called on each node in the AST, which is traversed using recursive descent.
        The purpose of this function is to pass each node to the appropriate handler.

        Args:
            node (QASMNode): the QASMNode to visit next.
            context (Context): the current context populated with any locally available variables, etc.
            aliasing (bool): whether we are aliasing a variable in the context.

        Raises:
            NotImplementedError: when an unsupported QASMNode type is found.
        """
        raise NotImplementedError(
            f"An unsupported QASM instruction {node.__class__.__name__} "
            f"was encountered on line {node.span.start_line}, in {context.name}."
        )

    @visit.register(list)
    def visit_list(self, node_list: list, context: Context):
        """
        Visits a list of QASMNodes.

        Args:
            node_list (list): the list of QASMNodes to visit.
            context (Context): the current context.
        """
        for sub_node in node_list:
            self.visit(sub_node, context)

    def interpret(self, node: QASMNode, context: dict, **inputs):
        """
        Entry point for visiting the QASMNodes of a parsed OpenQASM 3.0 program.

        Args:
            node (QASMNode): The top-most QASMNode.
            context (dict): The initial context populated with the name of the program (the outermost scope).
            inputs (dict): Additional inputs to the OpenQASM 3.0 program.

        Raises:
            ValueError: If the wrong parameters are provided in **inputs.

        Returns:
            dict: The context updated after the compilation of all nodes by the visitor.
        """
        context = Context(context)
        self.inputs = inputs

        # begin recursive descent traversal
        try:
            for value in node.__dict__.values():
                if not isinstance(value, list):
                    value = [value]
                for item in value:
                    if isinstance(item, QASMNode):
                        self.visit(item, context)
        except EndProgram:
            pass

<<<<<<< HEAD
        for output in self.outputs:
            context["return"][output] = context.retrieve_variable(output)
=======
        if len(self.found_inputs) != len(inputs):
            raise ValueError(
                f"Got the wrong input parameters {list(inputs.keys())} to QASM, expecting {self.found_inputs}."
            )
>>>>>>> 98f6735b

        return context

    @visit.register(ast.QuantumMeasurementStatement)
    def visit_quantum_measurement_statement(
        self, node: ast.QuantumMeasurementStatement, context: Context
    ):
        """
        Registers a quantum measurement statement.

        Args:
            node (QuantumMeasurementStatement): the quantum measurement statement to register.
            context (Context): the current context.
        """
        name = _resolve_name(node.target)  # str or Identifier
        res = measure(self.visit(node.measure.qubit, context))
        context.vars[name].val = res
        context.vars[name].line = node.span.start_line
        return res

    @visit.register(ast.BreakStatement)
    def visit_break_statement(self, node: ast.BreakStatement, context: Context):
        """
        Registers a break statement.

        Args:
            node (BreakStatement): the break QASMNode.
            context (Context): the current context.
        """

        raise BreakException(f"Break statement encountered in {context.name}")

    @visit.register(ast.ContinueStatement)
    def visit_continue_statement(self, node: ast.ContinueStatement, context: Context):
        """
        Registers a continue statement.

        Args:
            node (ContinueStatement): the continue QASMNode.
            context (Context): the current context.
        """

        raise ContinueException(f"Continue statement encountered in {context.name}")

    @visit.register(ast.BranchingStatement)
    def visit_branching_statement(self, node: ast.BranchingStatement, context: Context):
        """
        Registers a branching statement. Like switches, uses qml.cond.

        Args:
            node (BranchingStatement): the branch QASMNode.
            context (Context): the current context.
        """
        ops.cond(
            self.visit(node.condition, context),
            partial(
                self.visit,
                node.if_block,
                context,
            ),
            (
                partial(
                    self.visit,
                    node.else_block,
                    context,
                )
                if hasattr(node, "else_block")
                else None
            ),
        )()

    @visit.register(ast.SwitchStatement)
    def visit_switch_statement(self, node: ast.SwitchStatement, context: Context):
        """
        Registers a switch statement.

        Args:
            node (SwitchStatement): the switch QASMNode.
            context (Context): the current context.
        """

        # switches need to have access to the outer context but not get called unless the condition is met

        target = self.visit(node.target, context)
        ops.cond(
            target == self.visit(node.cases[0][0][0], context),
            partial(
                self.visit,
                node.cases[0][1].statements,
                context,
            ),
            (
                partial(
                    self.visit,
                    node.default.statements,
                    context,
                )
                if hasattr(node, "default") and node.default is not None
                else None
            ),
            [
                (
                    target == self.visit(node.cases[j + 1][0][0], context),
                    partial(
                        self.visit,
                        node.cases[j + 1][1].statements,
                        context,
                    ),
                )
                for j in range(len(node.cases) - 2)
            ],
        )()

    @staticmethod
    def execute_loop(loop: Callable, execution_context: Context):
        """
        Handles when a break is encountered in the loop.

        Args:
            loop (Callable): the loop function.
            execution_context (Context): the context passed at execution time with current variable values, etc.
        """
        try:
            loop(execution_context)
        except BreakException:
            pass  # evaluation of the loop stops

    @visit.register(ast.WhileLoop)
    def visit_while_loop(self, node: ast.WhileLoop, context: Context):
        """
        Registers a while loop.

        Args:
            node (QASMNode): the loop node.
            context (Context): the current context.
        """

        def _check_for_mcm(node: ast.WhileLoop, curr_context: Context):
            if isinstance(self.visit(node.while_condition, curr_context), MeasurementValue):
                raise ValueError(
                    "Mid circuit measurement outcomes can not be used as conditions to a while loop. "
                    "To condition on the outcome of a measurement, please use if / else."
                )

        _check_for_mcm(node, context)

        @while_loop(partial(self.visit, node.while_condition))  # traces data dep through context
        def loop(context):
            """
            Executes a traceable while loop.

            Args:
                loop_context (Context): the context used to compile the while loop.
                execution_context (Context): the context passed at execution time with current variable values, etc.
            """
            try:
                # updates vars in context... need to propagate these to outer scope
                self.visit(node.block, context)
            except ContinueException:
                pass  # evaluation of this iteration ends, and we continue to the next

            _check_for_mcm(node, context)

            return context

        self.execute_loop(loop, context)

    @visit.register(ast.ForInLoop)
    def visit_for_in_loop(self, node: ast.ForInLoop, context: Context):
        """
        Registers a for loop.

        Args:
            node (QASMNode): the loop node.
            context (Context): the current context.
        """

        # We need custom logic here for handling ast.Identifiers in case they are of BitType.
        # If we introduce logic into retrieve_variable that returns BitType values as strings
        # this messes with unary and binary expressions' ability to handle BitType vars.
        # If we try to get a bit string directly from the integer representation natural to the parser here,
        # we can only guess at the size of the register since there might be leading zeroes.
        if isinstance(node.set_declaration, ast.Identifier):
            loop_params = context.retrieve_variable(node.set_declaration.name)
            if isinstance(loop_params, Variable):
                if loop_params.ty == "BitType":
                    loop_params = _get_bit_type_val(loop_params)
                else:
                    loop_params = loop_params.val
        else:
            loop_params = self.visit(node.set_declaration, context)

        # TODO: support dynamic start, stop, step?
        if isinstance(loop_params, slice):
            start = loop_params.start
            stop = loop_params.stop
            step = loop_params.step or 1
        elif isinstance(loop_params, Iterable):
            start = 0
            stop = len(loop_params)
            step = 1
        else:
            # we shouldn't be able to get here if the parser does its job
            raise TypeError(
                f"Expected iterable type or a range in loop, got {type(loop_params)}."
            )  # pragma: no cover

        @for_loop(start, stop, step)
        def loop(i, execution_context):
            if isinstance(loop_params, Iterable):
                execution_context.vars[node.identifier.name] = Variable(
                    ty=loop_params[i].__class__.__name__,
                    val=loop_params[i],
                    size=-1,
                    line=node.span.start_line,
                    constant=False,
                )
            else:
                execution_context.vars[node.identifier.name] = Variable(
                    ty=i.__class__.__name__,
                    val=i,
                    size=-1,
                    line=node.span.start_line,
                    constant=False,
                )
            try:
                # we only want to execute the gates in the loop's scope
                # updates vars in sub context... need to propagate these to outer context
                self.visit(node.block, execution_context)
            except ContinueException:
                pass  # evaluation of the current iteration stops and we continue

            return execution_context

        self.execute_loop(loop, context)

    @visit.register(ast.QuantumReset)
    def visit_quantum_reset(self, node: QASMNode, context: dict):
        """
        Registers a reset of a quantum gate.

        Args:
            node (QASMNode): the quantum reset node.
            context (dict): the current context.
        """
        measure(self.visit(node.qubits, context), reset=True)

    @visit.register(ast.FunctionCall)
    def visit_function_call(self, node: ast.FunctionCall, context: Context):
        """
        Registers a function call. The node must refer to a subroutine that has been defined and
        is available in the current scope.

        Args:
            node (FunctionCall): The FunctionCall QASMNode.
            context (Context): The current context.

        Raises:
            NameError: When the subroutine is not defined.
        """
        name = _resolve_name(node)  # str or Identifier
        if name not in context.scopes["subroutines"]:
            raise NameError(
                f"Reference to subroutine {name} not available in calling namespace "
                f"on line {node.span.start_line}."
            )
        func_context = context.scopes["subroutines"][name]

        # reset return
        func_context.context["return"] = None

        # bind subroutine arguments
        evald_args = [self.visit(raw_arg, context) for raw_arg in node.arguments]
        for evald_arg, param in list(zip(evald_args, func_context.params)):
            if isinstance(evald_arg, str):  # this would indicate a quantum parameter
                if evald_arg in context.wire_map:
                    evald_arg = context.wire_map[evald_arg]
                if evald_arg != param:
                    func_context.wire_map[param] = evald_arg
            else:
                func_context.vars[param] = Variable(
                    evald_arg.__class__.__name__,
                    evald_arg,
                    None,
                    node.span.start_line,
                    False,
                    func_context.name,
                )

        # execute the subroutine
        self.visit(func_context.body, func_context)

        # reset context
        func_context.vars = {
            k: v for k, v in func_context.vars.items() if (v.scope == context.name) and v.constant
        }

        # the return value
        return getattr(func_context, "return")

    @visit.register(ast.RangeDefinition)
    def visit_range(self, node: ast.RangeDefinition, context: Context):
        """
        Processes a range definition.

        Args:
            node (RangeDefinition): The range to process.
            context (Context): the current context.

        Returns:
            slice: The slice that corresponds to the range.
        """
        start = self.visit(node.start, context) if node.start else None
        stop = self.visit(node.end, context) if node.end else None
        step = self.visit(node.step, context) if node.step else None
        return slice(start, stop, step)

    def _index_into_var(
        self, var: Iterable | Variable, node: ast.IndexExpression, context: Context
    ):
        """
        Index into a variable using an IndexExpression.

        Args:
            var (Variable): The data structure representing the variable to index.
            node (IndexExpression): The IndexExpression.
            context (Context): the current context.

        Returns:
            The indexed slice of the variable.
        """
        if not isinstance(var, Iterable):
            var = _get_bit_type_val(var) if var.ty == "BitType" else var.val
        index = self.visit(node.index[0], context)
        if not (isinstance(index, Iterable) and len(index) > 1):
            return var[index]
        raise NotImplementedError(
            f"Array index does not evaluate to a single RangeDefinition or Literal at line {node.span.start_line}."
        )

    @visit.register(ast.IODeclaration)
    def visit_io_declaration(self, node: ast.IODeclaration, context: Context):
        """
        Registers an input declaration (outputs to come in a future PR).

        Args:
            node (IODeclaration): The IODeclaration QASMNode.
            context (Context): the current context.
        """
<<<<<<< HEAD
        if node.io_identifier == ast.IOKeyword.input:
            name = _resolve_name(node.identifier)
            if name not in self.inputs:
                raise ValueError(
                    f"Missing input {name}. Please pass {name} as a keyword argument to from_qasm3."
                )
=======
        name = _resolve_name(node.identifier)
        self.found_inputs.append(name)
        if name in self.inputs:
>>>>>>> 98f6735b
            context.vars[name] = Variable(
                node.type.__class__.__name__, self.inputs[name], -1, node.span.start_line, True
            )
        elif node.io_identifier == ast.IOKeyword.output:
            name = _resolve_name(node.identifier)
            context.vars[name] = Variable(
                node.type.__class__.__name__,
                None,
                -1,
                node.span.start_line,
                False,
            )
            self.outputs.append(_resolve_name(node.identifier))

    @visit.register(ast.EndStatement)
    def visit_end_statement(self, node: ast.EndStatement, context: Context):
        """
        Ends the program.
        Args:
            node (EndStatement): The end statement QASMNode.
            context (Context): the current context.
        """
        raise EndProgram(
            f"The QASM program was terminated om line {node.span.start_line}."
            f"There may be unprocessed QASM code."
        )

    # needs to have same signature as visit()
    @visit.register(ast.QubitDeclaration)
    def visit_qubit_declaration(self, node: ast.QubitDeclaration, context: Context):
        """
        Registers a qubit declaration. Named qubits are mapped to numbered wires by their indices
        in context.wires. Note: Qubit declarations must be global.

        Args:
            node (QASMNode): The QubitDeclaration QASMNode.
            context (Context): The current context.

        Raises:
            TypeError: if it is a qubit register declaration.
        """
        if node.size is not None:
            raise TypeError(
                "Qubit registers are not yet supported, please declare each qubit individually."
            )
        context.wires.append(node.qubit.name)

    @visit.register(ast.ClassicalAssignment)
    def visit_classical_assignment(self, node: ast.ClassicalAssignment, context: Context):
        """
        Registers a classical assignment.
        Args:
            node (ClassicalAssignment): the assignment QASMNode.
            context (Context): the current context.
        """
        # references to an unresolved value see a func for now
        name = _resolve_name(node.lvalue)
        res = self.visit(node.rvalue, context)
        context.update_var(res, name, node.op.name, node.span.start_line)

    @visit.register(ast.AliasStatement)
    def visit_alias_statement(self, node: ast.AliasStatement, context: Context):
        """
        Registers an alias statement.
        Args:
            node (AliasStatement): the alias QASMNode.
            context (Context): the current context.
        """
        context.aliases[node.target.name] = self.visit(node.value, context, aliasing=True)

    @visit.register(ast.ReturnStatement)
    def visit_return_statement(self, node: ast.ReturnStatement, context: Context):
        """
        Registers a return statement. Points to the var that needs to be set in an outer scope when this
        subroutine is called.

        Args:
            node (ReturnStatement): The return statement QASMNode.
            context (Context): the current context.
        """
        context.context["return"] = self.visit(node.expression, context)

    @visit.register(ast.ConstantDeclaration)
    def visit_constant_declaration(self, node: ast.ConstantDeclaration, context: Context):
        """
        Registers a constant declaration. Traces data flow through the context, transforming QASMNodes into
        Python type variables that can be readily used in expression eval, etc.

        Args:
            node (ConstantDeclaration): The constant QASMNode.
            context (Context): The current context.
        """
        self.visit_classical_declaration(node, context, constant=True)

    @visit.register(ast.ClassicalDeclaration)
    def visit_classical_declaration(
        self, node: ast.ClassicalDeclaration, context: Context, constant: bool = False
    ):
        """
        Registers a classical declaration. Traces data flow through the context, transforming QASMNodes into Python
        type variables that can be readily used in expression evaluation, for example.
        Args:
            node (ClassicalDeclaration): The ClassicalDeclaration QASMNode.
            context (Context): The current context.
            constant (bool): Whether the classical variable is a constant.
        """

        context.vars[node.identifier.name] = Variable(
            node.type.__class__.__name__,
            (
                self.visit(node.init_expression, context)
                if getattr(node, "init_expression", None)
                else None
            ),
            (
                node.init_expression.width
                if hasattr(node, "init_expression") and hasattr(node.init_expression, "width")
                else None
            ),
            (
                node.init_expression.span.start_line
                if getattr(node, "init_expression", None)
                else node.span.start_line
            ),
            constant,
            context.name,
        )

    @visit.register(ast.ImaginaryLiteral)
    def visit_imaginary_literal(self, node: ast.ImaginaryLiteral, context: Context):
        """
        Registers an imaginary literal.

        Args:
            node (ImaginaryLiteral): The imaginary literal QASMNode.
            context (Context): the current context.

        Returns:
            complex: a complex number corresponding to the imaginary literal.
        """
        return 1j * node.value

    @visit.register(ast.DiscreteSet)
    def visit_discrete_set(self, node: ast.DiscreteSet, context: Context):
        """
        Evaluates a discrete set literal.

        Args:
            node (DiscreteSet): The set literal QASMNode.
            context (Context): The current context.

        Returns:
            list: The evaluated set.
        """
        return [self.visit(literal, context) for literal in node.values]

    @visit.register(ast.ArrayLiteral)
    def visit_array_literal(self, node: ast.ArrayLiteral, context: Context):
        """
        Evaluates an array literal.

        Args:
            node (ArrayLiteral): The array literal QASMNode.
            context (Context): The current context.

        Returns:
            list: The evaluated array.
        """
        return [self.visit(literal, context) for literal in node.values]

    @visit.register(ast.SubroutineDefinition)
    def visit_subroutine_definition(self, node: ast.SubroutineDefinition, context: Context):
        """
        Registers a subroutine definition. Maintains a namespace in the context, starts populating it with
        its parameters.
        Args:
            node (SubroutineDefinition): the subroutine node.
            context (Context): the current context.
        """
        context.init_subroutine_scope(node)

        # register the params
        for param in node.arguments:
            if isinstance(param, ast.QuantumArgument):
                context.scopes["subroutines"][_resolve_name(node)].wires.append(
                    _resolve_name(param)
                )
            else:
                context.scopes["subroutines"][_resolve_name(node)].vars[_resolve_name(param)] = (
                    Variable(
                        ty=param.__class__.__name__,
                        val=None,
                        size=-1,
                        line=param.span.start_line,
                        constant=False,
                        scope=_resolve_name(node),
                    )
                )

    @visit.register(ast.QuantumGate)
    def visit_quantum_gate(self, node: ast.QuantumGate, context: Context):
        """
        Registers a quantum gate application. Calls the appropriate handler based on the sort of gate
        (parameterized or non-parameterized).

        Args:
            node (QuantumGate): The QuantumGate QASMNode.
            context (Context): The current context.
        """
        name = node.name.name.upper()
        if name in PARAMETERIZED_GATES:
            if not node.arguments:
                raise TypeError(
                    f"Missing required argument(s) for parameterized gate {node.name.name}"
                )
            gates_dict = PARAMETERIZED_GATES
        elif name in NON_PARAMETERIZED_GATES:
            gates_dict = NON_PARAMETERIZED_GATES
        else:
            raise NotImplementedError(f"Unsupported gate encountered in QASM: {node.name.name}")

        gate, args, wires = self._gate_setup_helper(node, gates_dict, context)
        num_control = sum("ctrl" in mod.modifier.name for mod in node.modifiers)
        op_wires = wires[num_control:]
        control_wires = wires[:num_control]

        op = gate(*args, wires=op_wires)
        for mod in reversed(node.modifiers):
            op, control_wires = self.apply_modifier(mod, op, context, control_wires)

    def _gate_setup_helper(self, node: ast.QuantumGate, gates_dict: dict, context: Context):
        """
        Helper to setup the quantum gate call, also resolving arguments and wires.

        Args:
            node (QuantumGate): The QuantumGate QASMNode.
            gates_dict (dict): the gates dictionary.
            context (Context): the current context.

        Returns:
            QuantumGate: The gate to execute.
            list: The list of arguments to the QuantumGate.
            list: The wires the gate applies to.
        """
        # setup arguments
        args = [self.visit(arg, context) for arg in node.arguments]

        # retrieve gate method
        gate = gates_dict[node.name.name.upper()]

        # setup wires
        wires = [_resolve_name(node.qubits[q]) for q in range(len(node.qubits))]

        context.require_wires(wires)

        resolved_wires = list(
            map(lambda wire: context.wire_map[wire] if wire in context.wire_map else wire, wires)
        )

        return gate, args, resolved_wires

    def apply_modifier(
        self, mod: ast.QuantumGate, previous: Operator, context: Context, wires: list
    ):
        """
        Applies a modifier to the previous gate or modified gate.

        Args:
            mod (QASMNode): The modifier QASMNode.
            previous (Operator): The previous (called) operator.
            context (Context): The current context.
            wires (list): The wires that the operator is applied to.

        Raises:
            NotImplementedError: If the modifier has a param of an as-yet unsupported type.
        """
        # the parser will raise when a modifier name is anything but the three modifiers (inv, pow, ctrl)
        # in the OpenQASM 3.0 spec. i.e. if we change `pow(power) @` to `wop(power) @` it will raise:
        # `no viable alternative at input 'wop(power)@'`, long before we get here.
        assert mod.modifier.name in ("inv", "pow", "ctrl", "negctrl")

        if mod.modifier.name == "inv":
            next = ops.adjoint(previous)
        elif mod.modifier.name == "pow":
            power = self.visit(mod.argument, context)
            next = ops.pow(previous, z=power)
        elif mod.modifier.name == "ctrl":
            next = ops.ctrl(previous, control=wires[-1])
            wires = wires[:-1]
        elif mod.modifier.name == "negctrl":
            next = ops.ctrl(previous, control=wires[-1], control_values=[0])
            wires = wires[:-1]
        else:
            raise ValueError(f"Unknown modifier {mod}")  # pragma: no cover

        return next, wires

    @visit.register(ast.ExpressionStatement)
    def visit_expression_statement(self, node: ast.ExpressionStatement, context: Context):
        """
        Registers an expression statement.
        Args:
            node (ExpressionStatement): The expression statement.
            context (Context): The current context.
        """
        return self.visit(node.expression, context)

    @visit.register(ast.Cast)
    def visit_cast(self, node: ast.Cast, context: Context):
        """
        Registers a Cast expression.

        Args:
            node (Cast): The Cast expression.
            context (Context): The current context.

        Returns:
            Any: The argument cast to the appropriate type.

        Raises:
            TypeError: If the cast cannot be made.
        """
        arg = self.visit(node.argument, context)
        try:
            match node.type.__class__:
                case ast.IntType:
                    ret = int(arg)
                case ast.UintType:
                    ret = uint(arg)
                case ast.FloatType:
                    ret = float(arg)
                case ast.ComplexType:
                    ret = complex(arg)
                case ast.BoolType:
                    ret = bool(arg)
                case _:
                    # TODO: durations, angles, etc.
                    raise TypeError(f"Unsupported cast type {node.type.__class__.__name__}")
        except TypeError as e:
            raise TypeError(
                f"Unable to cast {arg.__class__.__name__} to {node.type.__class__.__name__}: {str(e)}"
            ) from e
        return ret

    @visit.register(ast.BinaryExpression)
    def visit_binary_expression(
        self, node: ast.BinaryExpression, context: Context
    ):  # pylint: disable=too-many-branches, too-many-return-statements
        """
        Registers a binary expression.

        Args:
            node (BinaryExpression): The binary expression.
            context (Context): The current context.

        Returns:
            The result of the evaluated expression.
        """
        lhs = preprocess_operands(self.visit(node.lhs, context))
        rhs = preprocess_operands(self.visit(node.rhs, context))
        return _eval_binary_op(lhs, node.op.name, rhs, node.span.start_line)

    @visit.register(ast.UnaryExpression)
    def visit_unary_expression(self, node: ast.UnaryExpression, context: Context):
        """
        Registers a unary expression.

        Args:
            node (UnaryExpression): The unary expression.
            context (Context): The current context.

        Returns:
            The result of the evaluated expression.
        """
        operand = preprocess_operands(self.visit(node.expression, context))
        return _eval_unary_op(operand, node.op.name, node.span.start_line)

    @visit.register(ast.IndexExpression)
    def visit_index_expression(
        self, node: ast.IndexExpression, context: Context, aliasing: bool = False
    ):
        """
        Registers an index expression.

        Args:
            node (IndexExpression): The index expression.
            context (Context): The current context.
            aliasing (bool): If ``True``, the expression will be treated as an alias.

        Returns:
            The slice of the indexed value.
        """

        if aliasing:  # we are registering an alias
            return lambda cntxt: self._index_into_var(self._alias(node, cntxt), node, context)

        # else we are just evaluating an index
        var = context.retrieve_variable(node.collection.name)
        return self._index_into_var(var, node, context)

    def _alias(self, node: ast.Identifier | ast.IndexExpression, context: Context):
        """
        An alias is registered as a callable since we need to be able to
        evaluate it at a later time.

        Args:
            context (Context): The current context.

        Returns:
            The de-referenced alias.
        """
        try:
            return (
                context.retrieve_variable(node.collection.name)
                if getattr(node, "collection", None)
                else context.retrieve_variable(node.name)
            )
        except TypeError as e:
            raise TypeError(
                f"Attempt to alias an undeclared variable " f"{node.name} in {context.name}."
            ) from e

    @visit.register(ast.Identifier)
    def visit_identifier(self, node: ast.Identifier, context: Context, aliasing: bool = False):
        """
        Registers an identifier.

        Args:
            node (Identifier): The identifier.
            context (Context): The current context.
            aliasing (bool): If ``True``, the Identifier will be treated as an alias.

        Returns:
            The de-referenced identifier.
        """
        if aliasing:  # we are registering an alias
            return partial(self._alias, node)
        # else we are evaluating an alias
        try:
            var = context.retrieve_variable(node.name)
            if isinstance(var, Variable):
                value = var.val
                var.line = node.span.start_line
            else:
                value = var
            return value
        except TypeError as e:
            raise TypeError(
                str(e) or f"Reference to an undeclared variable {node.name} in {context.name}."
            ) from e

    @visit.register(ast.IntegerLiteral)
    @visit.register(ast.FloatLiteral)
    @visit.register(ast.BooleanLiteral)
    @visit.register(ast.BitstringLiteral)
    @visit.register(ast.DurationLiteral)
    def visit_literal(self, node: ast.Expression, context: Context):
        """
        Visits a literal.

        Args:
            node (Literal): The literal.
            context (Context): The current context.

        Returns:
            The value of the literal.
        """
        return node.value<|MERGE_RESOLUTION|>--- conflicted
+++ resolved
@@ -401,11 +401,8 @@
         Initializes the QASM interpreter.
         """
         self.inputs = {}
-<<<<<<< HEAD
         self.outputs = []
-=======
         self.found_inputs = []
->>>>>>> 98f6735b
 
     @functools.singledispatchmethod
     def visit(self, node: QASMNode, context: Context, aliasing: bool = False):
@@ -467,15 +464,13 @@
         except EndProgram:
             pass
 
-<<<<<<< HEAD
-        for output in self.outputs:
-            context["return"][output] = context.retrieve_variable(output)
-=======
         if len(self.found_inputs) != len(inputs):
             raise ValueError(
                 f"Got the wrong input parameters {list(inputs.keys())} to QASM, expecting {self.found_inputs}."
             )
->>>>>>> 98f6735b
+
+        for output in self.outputs:
+            context["return"][output] = context.retrieve_variable(output)
 
         return context
 
@@ -825,18 +820,13 @@
             node (IODeclaration): The IODeclaration QASMNode.
             context (Context): the current context.
         """
-<<<<<<< HEAD
         if node.io_identifier == ast.IOKeyword.input:
             name = _resolve_name(node.identifier)
+            self.found_inputs.append(name)
             if name not in self.inputs:
                 raise ValueError(
                     f"Missing input {name}. Please pass {name} as a keyword argument to from_qasm3."
                 )
-=======
-        name = _resolve_name(node.identifier)
-        self.found_inputs.append(name)
-        if name in self.inputs:
->>>>>>> 98f6735b
             context.vars[name] = Variable(
                 node.type.__class__.__name__, self.inputs[name], -1, node.span.start_line, True
             )
