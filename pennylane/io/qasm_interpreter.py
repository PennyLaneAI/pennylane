"""
This submodule contains the interpreter for OpenQASM 3.0.
"""

import copy
import functools
from collections.abc import Callable, Iterable
from dataclasses import dataclass
<<<<<<< HEAD
from functools import partial
from typing import Any
=======
from functools import partial, reduce
from typing import Any, Callable, Iterable
>>>>>>> 6cd148c2

import numpy as np
from numpy import uint
from openqasm3 import ast
from openqasm3.ast import FunctionCall
from openqasm3.visitor import QASMNode

from pennylane import ops
from pennylane.control_flow import for_loop, while_loop
from pennylane.measurements import MeasurementValue, measure
from pennylane.operation import Operator

NON_PARAMETERIZED_GATES = {
    "ID": ops.Identity,
    "H": ops.Hadamard,
    "X": ops.PauliX,
    "Y": ops.PauliY,
    "Z": ops.PauliZ,
    "S": ops.S,
    "T": ops.T,
    "SX": ops.SX,
    "CX": ops.CNOT,
    "CY": ops.CY,
    "CZ": ops.CZ,
    "CH": ops.CH,
    "SWAP": ops.SWAP,
    "CCX": ops.Toffoli,
    "CSWAP": ops.CSWAP,
}

PARAMETERIZED_GATES = {
    "RX": ops.RX,
    "RY": ops.RY,
    "RZ": ops.RZ,
    "P": ops.PhaseShift,
    "PHASE": ops.PhaseShift,
    "U1": ops.U1,
    "U2": ops.U2,
    "U3": ops.U3,
    "CP": ops.CPhase,
    "CPHASE": ops.CPhase,
    "CRX": ops.CRX,
    "CRY": ops.CRY,
    "CRZ": ops.CRZ,
}

CONSTANTS = {
    "π": np.pi,
    "τ": np.pi * 2,
    "ℇ": np.e,
    "pi": np.pi,
    "tau": np.pi * 2,
    "e": np.e,
}


def _eval_unary_op(operand: any, operator: str, line: int):
    """
    Evaluates a unary operator.

    Args:
        operand (any): The only operand.
        operator (str): The unary operation.
        line (int): The line number.
    """
    if operator == "!":
        return not operand
    if operator == "-":
        return -operand  # pylint: disable=invalid-unary-operand-type
    if operator == "~":
        return ~operand  # pylint: disable=invalid-unary-operand-type
    # we shouldn't ever get this error if the parser did its job right
    raise SyntaxError(  # pragma: no covers
        f"Invalid operator {operator} encountered in unary expression " f"on line {line}."
    )  # pragma: no cover


def _eval_assignment(lhs: any, operator: str, value: any, line: int):
    """
    Evaluates an assignment.

    Args:
        lhs (any): The variable to update.
        operator (str): The assignment operator.
        value (any): The value to assign.
        line (int): The line number.

    Returns:
        any: The updated left hand side.
    """
    match operator:
        case "=":
            lhs = value
        case "+=":
            lhs += value
        case "-=":
            lhs -= value
        case "*=":
            lhs = lhs * value
        case "/=":
            lhs = lhs / value
        case "&=":
            lhs = lhs & value
        case "|=":
            lhs = lhs | value
        case "^=":
            lhs = lhs ^ value
        case "<<=":
            lhs = lhs << value
        case ">>=":
            lhs = lhs >> value
        case "%=":
            lhs = lhs % value
        case "**=":
            lhs = lhs**value
        case _:  # pragma: no cover
            # we shouldn't ever get this error if the parser did its job right
            raise SyntaxError(  # pragma: no cover
                f"Invalid operator {operator} encountered in assignment expression "
                f"on line {line}."
            )  # pragma: no cover
    return lhs


# pylint: disable=too-many-return-statements
def _eval_binary_op(lhs: any, operator: str, rhs: any, line: int):
    """
    Evaluates a binary operator.

    Args:
         lhs (any): the first operand, usually a variable or a MeasurementValue.
         operator (str): the operation.
         rhs (any): the second operand.
         line (int): the line number the operation occurs on.
    """
    match operator:
        case "==":
            return lhs == rhs
        case "!=":
            return lhs != rhs
        case ">":
            return lhs > rhs
        case "<":
            return lhs < rhs
        case ">=":
            return lhs >= rhs
        case "<=":
            return lhs <= rhs
        case ">>":
            return lhs >> rhs
        case "<<":
            return lhs << rhs
        case "+":
            return lhs + rhs
        case "-":
            return lhs - rhs
        case "*":
            return lhs * rhs
        case "**":
            return lhs**rhs
        case "/":
            return lhs / rhs
        case "%":
            return lhs % rhs
        case "|":
            return lhs | rhs
        case "||":
            return lhs or rhs
        case "&":
            return lhs & rhs
        case "&&":
            return lhs and rhs
        case "^":
            return lhs ^ rhs
        case _:  # pragma: no cover
            # we shouldn't ever get this error if the parser did its job right
            raise SyntaxError(  # pragma: no cover
                f"Invalid operator {operator} encountered in binary expression " f"on line {line}."
            )  # pragma: no cover


@dataclass
class Variable:
    """
    A data class that represents a variables.

    Args:
        ty (type): The type of the variable.
        val (any): The value of the variable.
        size (int): The size of the variable if it has a size, like an array.
        line (int): The line number at which the variable was most recently updated.
        constant (bool): Whether the variable is a constant.
        scope (str): The name of the scope of the variable.
    """

    ty: str
    val: Any
    size: int
    line: int
    constant: bool
    scope: str = "global"


def _rotate(var: Variable | int, n: int, dir="left"):
    """
    Rotates a BitType variable left by n bits. Not we need a Variable b/c we need to know
    the size of the register.

    Args:
        var (Variable | int): the variable to be rotated.
        n (int): number of bits to rotate.
        dir (Optional[str]): The direction of the rotation.

    Returns:
        int: the rotated value.

    Raises:
        TypeError: if the variable is not of BitType.
    """
    bits = _get_bit_type_val(var)
    if dir == "left":
        new_bits = bits[n:] + bits[:n]
    else:
        new_bits = bits[-n:] + bits[:-n]
    return int(new_bits, 2)


FUNCTIONS = {
    "arccos": np.arccos,
    "arcsin": np.arcsin,
    "arctan": np.arctan,
    "ceiling": np.ceil,
    "cos": np.cos,
    "exp": np.exp,
    "floor": np.floor,
    "log": np.log,
    "mod": np.mod,
    "popcount": lambda bit_val: reduce(
        lambda acc, next: int(acc) + int(next == "1"), _get_bit_type_val(bit_val)
    ),
    "rotl": _rotate,
    "rotr": partial(_rotate, dir="right"),
    "sin": np.sin,
    "sqrt": np.sqrt,
    "tan": np.tan,
    # the parser doesn't seem to support pow()
}


class Context:
    """Class with helper methods for managing, updating, checking context."""

    def __init__(self, context: dict):
        """
        Initializes the context.

        Args:
            context (dict): A dictionary that contains some information about the context.
        """
        if "vars" not in context:
            context["vars"] = {}
        if "aliases" not in context:
            context["aliases"] = {}
        if "wires" not in context:
            context["wires"] = []
        if "scopes" not in context:
            context["scopes"] = {"subroutines": {}, "custom_gates": {}}
        if "wire_map" not in context or context["wire_map"] is None:
            context["wire_map"] = {}
        if "return" not in context:
            context["return"] = {}
        self.context = context

    def init_custom_gate_scope(self, node: ast.QuantumGateDefinition):
        """
        Initializes a context for a custom quantum gate.

        Args:
            node (QuantumGateDefinition): the custom quantum gate definition.
        """
        self.scopes["custom_gates"][node.name.name] = Context(
            {
                "vars": {k: v for k, v in self.vars.items() if v.constant},
                "wire_map": {},
                "body": node.body,
                "params": [_resolve_name(param) for param in node.arguments]
                + [_resolve_name(qubit) for qubit in node.qubits],
                "wires": copy.deepcopy(self.wires),
                "name": node.name.name,
                # we want subroutines declared in the global scope to be available
                "scopes": {
                    "subroutines": self.scopes["subroutines"],
                    "custom_gates": self.scopes["custom_gates"],
                },
            }
        )

    def init_subroutine_scope(self, node: ast.SubroutineDefinition):
        """
        Initializes a sub context with all the params, constants, subroutines and qubits it has access to.

        Args:
            node (SubroutineDefinition): the subroutine definition.
        """

        # outer scope variables are available to inner scopes... but not vice versa!
        self.scopes["subroutines"][node.name.name] = Context(
            {
                "vars": {k: v for k, v in self.vars.items() if v.constant},  # same namespace
                "wire_map": {},
                "wires": copy.deepcopy(self.wires),
                "name": node.name.name,
                # we want subroutines declared in the global scope to be available
                "scopes": {
                    "subroutines": self.scopes["subroutines"],
                    "custom_gates": self.scopes["custom_gates"],
                },
                "body": node.body,
                "params": [param.name.name for param in node.arguments],
            }
        )

    def retrieve_variable(self, name: str):
        """
        Attempts to retrieve a variable from the current context by name.

        Args:
            name (str): the name of the variable to retrieve.

        Returns:
            The value of the variable in the current context.

        Raises:
             NameError: if the variable is not initialized.
             TypeError: if the variable is not declared.
        """

        if name in self.vars:
            res = self.vars[name]
            if res.val is not None:
                return res
            raise ValueError(f"Attempt to reference uninitialized parameter {name}!")
        if name in self.wires:
            return name
        if name in self.aliases:
            return self.aliases[name](self)  # evaluate the alias and de-reference
        if name in CONSTANTS:
            return CONSTANTS[name]
        raise TypeError(f"Attempt to use undeclared variable {name} in {self.name}")

    def update_var(
        self, value: any, name: str, operator: str, line: int
    ):  # pylint: disable=too-many-branches
        """
        Updates a variable, or raises if it is constant.
        Args:
            value (any): the value to set.
            name (str): the name of the variable.
            operator (str): the assignment operator.
            line (int): the line number at which we encountered the assignment node.
        """
        if name not in self.vars:
            raise TypeError(f"Attempt to use undeclared variable {name} in {self.name}")
        if self.vars[name].constant:
            raise ValueError(
                f"Attempt to mutate a constant {name} on line {line} that was "
                f"defined on line {self.vars[name].line}"
            )
        self.vars[name].val = _eval_assignment(self.vars[name].val, operator, value, line)
        self.vars[name].line = line

    def require_wires(self, wires: list):
        """
        Simple helper that checks if we have wires in the current context.

        Args:
            wires (list): The wires that are required.

        Raises:
            NameError: If the context is missing a wire.
        """
        missing_wires = set(wires) - set(self.wires)
        if len(missing_wires) > 0:
            raise NameError(
                f"Attempt to reference wire(s): {missing_wires} that have not been declared in {self.name}"
            )

    def __getattr__(self, name: str):
        """
        If the attribute is not found on the class, instead uses the attr name as an index
        into the context dictionary, for easy access.

        Args:
            name (str): the name of the attribute.

        Returns:
            Any: the value of the attribute.

        Raises:
            KeyError: if the attribute is not found on the context.
        """
        if name in self.context:
            return self.context[name]
        if hasattr(self.context, name):
            return getattr(self.context, name)
        raise KeyError(
            f"No attribute {name} on Context and no {name} key found on context {self.name}"
        )

    def __getitem__(self, item):
        """
        Allows accessing items on the context by subscripting.
        Args:
            item: the name of the key to retrieve.
        Returns:
            Any: the value corresponding to the key.
        """
        return self.context[item]


def _get_bit_type_val(var):
    if isinstance(var, Variable) and var.ty == "BitType":
        return bin(var.val)[2:].zfill(var.size)
    if isinstance(var, Variable) and var.ty == "IntType":
        return bin(var.val)[2:].zfill(int(np.floor(np.log2(var.val))) + 1)
    if isinstance(var, int):
        return bin(var)[2:].zfill(int(np.floor(np.log2(var))) + 1)
    raise TypeError(f"Cannot convert {type(var)} to bitstring.")


def _resolve_name(node: QASMNode):
    """
    Fully resolves the name of a node which may be provided as an Identifier or string,
    and therefore may require referencing different attributes.

    Args:
        node (QASMNode): the QASMNode whose name is being resolved.

    Returns:
        str: the resolved name.
    """
    # parser will sometimes represent a name as a str and sometimes as an ast.Identifier
    return node.name if isinstance(node.name, str) else node.name.name


def preprocess_operands(operand):
    """
    Interprets a string operand as an appropriate type.

    Args:
        operand (str): the string operand to interpret.

    Returns:
        The interpreted operand as an appropriate type.
    """
    if isinstance(operand, str):
        if operand.isdigit():
            operand = int(operand)
        elif operand.replace(".", "").isnumeric():
            operand = float(operand)
    return operand


class BreakException(Exception):  # pragma: no cover
    """Exception raised when encountering a break statement."""


class ContinueException(Exception):  # pragma: no cover
    """Exception raised when encountering a continue statement."""


class EndProgram(Exception):
    """Exception raised when it encounters an end statement in the QASM circuit."""


# pylint: disable=unused-argument, no-self-use, too-many-public-methods
class QasmInterpreter:
    """
    Takes the top level node of the AST as a parameter and recursively descends the AST, calling the
    visitor function on each node.
    """

    def __init__(self):
        """
        Initializes the QASM interpreter.
        """
        self.inputs = {}
        self.outputs = []
        self.found_inputs = []

    @functools.singledispatchmethod
    def visit(self, node: QASMNode, context: Context, aliasing: bool = False):
        """
        Visitor function is called on each node in the AST, which is traversed using recursive descent.
        The purpose of this function is to pass each node to the appropriate handler.

        Args:
            node (QASMNode): the QASMNode to visit next.
            context (Context): the current context populated with any locally available variables, etc.
            aliasing (bool): whether we are aliasing a variable in the context.

        Raises:
            NotImplementedError: when an unsupported QASMNode type is found.
        """
        raise NotImplementedError(
            f"An unsupported QASM instruction {node.__class__.__name__} "
            f"was encountered on line {node.span.start_line}, in {context.name}."
        )

    @visit.register(list)
    def visit_list(self, node_list: list, context: Context):
        """
        Visits a list of QASMNodes.

        Args:
            node_list (list): the list of QASMNodes to visit.
            context (Context): the current context.
        """
        for sub_node in node_list:
            self.visit(sub_node, context)

    def interpret(self, node: QASMNode, context: dict, **inputs):
        """
        Entry point for visiting the QASMNodes of a parsed OpenQASM 3.0 program.

        Args:
            node (QASMNode): The top-most QASMNode.
            context (dict): The initial context populated with the name of the program (the outermost scope).
            inputs (dict): Additional inputs to the OpenQASM 3.0 program.

        Raises:
            ValueError: If the wrong parameters are provided in **inputs.

        Returns:
            dict: The context updated after the compilation of all nodes by the visitor.
        """
        context = Context(context)
        self.inputs = inputs

        # begin recursive descent traversal
        try:
            for value in node.__dict__.values():
                if not isinstance(value, list):
                    value = [value]
                for item in value:
                    if isinstance(item, QASMNode):
                        self.visit(item, context)
        except EndProgram:
            pass

        if len(self.found_inputs) != len(inputs):
            raise ValueError(
                f"Got the wrong input parameters {list(inputs.keys())} to QASM, expecting {self.found_inputs}."
            )

        for output in self.outputs:
            context["return"][output] = context.retrieve_variable(output)

        return context

    @visit.register(ast.QuantumMeasurement)
    def visit_quantum_measurement(self, node: ast.QuantumMeasurement, context: Context):
        """
        Registers a quantum measurement statement.

        Args:
            node (QuantumMeasurement): the quantum measurement to interpret
            context (Context): the current context.
        """
        wire = self.visit(node.qubit, context)
        res = measure(context.wire_map.get(wire, wire))
        return res

    @visit.register(ast.QuantumMeasurementStatement)
    def visit_quantum_measurement_statement(
        self, node: ast.QuantumMeasurementStatement, context: Context
    ):
        """
        Registers a quantum measurement statement.

        Args:
            node (QuantumMeasurementStatement): the quantum measurement statement to register.
            context (Context): the current context.
        """
        wire = self.visit(node.measure.qubit, context)
        res = measure(context.wire_map.get(wire, wire))
        if node.target is not None:
            name = _resolve_name(node.target)  # str or Identifier
            context.vars[name].val = res
            context.vars[name].line = node.span.start_line
        return res

    @visit.register(ast.BreakStatement)
    def visit_break_statement(self, node: ast.BreakStatement, context: Context):
        """
        Registers a break statement.

        Args:
            node (BreakStatement): the break QASMNode.
            context (Context): the current context.
        """

        raise BreakException(f"Break statement encountered in {context.name}")

    @visit.register(ast.ContinueStatement)
    def visit_continue_statement(self, node: ast.ContinueStatement, context: Context):
        """
        Registers a continue statement.

        Args:
            node (ContinueStatement): the continue QASMNode.
            context (Context): the current context.
        """

        raise ContinueException(f"Continue statement encountered in {context.name}")

    @visit.register(ast.BranchingStatement)
    def visit_branching_statement(self, node: ast.BranchingStatement, context: Context):
        """
        Registers a branching statement. Like switches, uses qml.cond.

        Args:
            node (BranchingStatement): the branch QASMNode.
            context (Context): the current context.
        """
        ops.cond(
            self.visit(node.condition, context),
            partial(
                self.visit,
                node.if_block,
                context,
            ),
            (
                partial(
                    self.visit,
                    node.else_block,
                    context,
                )
                if hasattr(node, "else_block")
                else None
            ),
        )()

    @visit.register(ast.SwitchStatement)
    def visit_switch_statement(self, node: ast.SwitchStatement, context: Context):
        """
        Registers a switch statement.

        Args:
            node (SwitchStatement): the switch QASMNode.
            context (Context): the current context.
        """

        # switches need to have access to the outer context but not get called unless the condition is met

        target = self.visit(node.target, context)
        ops.cond(
            target == self.visit(node.cases[0][0][0], context),
            partial(
                self.visit,
                node.cases[0][1].statements,
                context,
            ),
            (
                partial(
                    self.visit,
                    node.default.statements,
                    context,
                )
                if hasattr(node, "default") and node.default is not None
                else None
            ),
            [
                (
                    target == self.visit(node.cases[j + 1][0][0], context),
                    partial(
                        self.visit,
                        node.cases[j + 1][1].statements,
                        context,
                    ),
                )
                for j in range(len(node.cases) - 2)
            ],
        )()

    @staticmethod
    def execute_loop(loop: Callable, execution_context: Context):
        """
        Handles when a break is encountered in the loop.

        Args:
            loop (Callable): the loop function.
            execution_context (Context): the context passed at execution time with current variable values, etc.
        """
        try:
            loop(execution_context)
        except BreakException:
            pass  # evaluation of the loop stops

    @visit.register(ast.WhileLoop)
    def visit_while_loop(self, node: ast.WhileLoop, context: Context):
        """
        Registers a while loop.

        Args:
            node (QASMNode): the loop node.
            context (Context): the current context.
        """

        def _check_for_mcm(node: ast.WhileLoop, curr_context: Context):
            if isinstance(self.visit(node.while_condition, curr_context), MeasurementValue):
                raise ValueError(
                    "Mid circuit measurement outcomes can not be used as conditions to a while loop. "
                    "To condition on the outcome of a measurement, please use if / else."
                )

        _check_for_mcm(node, context)

        @while_loop(partial(self.visit, node.while_condition))  # traces data dep through context
        def loop(context):
            """
            Executes a traceable while loop.

            Args:
                loop_context (Context): the context used to compile the while loop.
                execution_context (Context): the context passed at execution time with current variable values, etc.
            """
            try:
                # updates vars in context... need to propagate these to outer scope
                self.visit(node.block, context)
            except ContinueException:
                pass  # evaluation of this iteration ends, and we continue to the next

            _check_for_mcm(node, context)

            return context

        self.execute_loop(loop, context)

    @visit.register(ast.ForInLoop)
    def visit_for_in_loop(self, node: ast.ForInLoop, context: Context):
        """
        Registers a for loop.

        Args:
            node (QASMNode): the loop node.
            context (Context): the current context.
        """

        # We need custom logic here for handling ast.Identifiers in case they are of BitType.
        # If we introduce logic into retrieve_variable that returns BitType values as strings
        # this messes with unary and binary expressions' ability to handle BitType vars.
        # If we try to get a bit string directly from the integer representation natural to the parser here,
        # we can only guess at the size of the register since there might be leading zeroes.
        if isinstance(node.set_declaration, ast.Identifier):
            loop_params = context.retrieve_variable(node.set_declaration.name)
            if isinstance(loop_params, Variable):
                if loop_params.ty == "BitType":
                    loop_params = _get_bit_type_val(loop_params)
                else:
                    loop_params = loop_params.val
        else:
            loop_params = self.visit(node.set_declaration, context)

        # TODO: support dynamic start, stop, step?
        if isinstance(loop_params, slice):
            start = loop_params.start
            stop = loop_params.stop
            step = loop_params.step or 1
        elif isinstance(loop_params, Iterable):
            start = 0
            stop = len(loop_params)
            step = 1
        else:
            # we shouldn't be able to get here if the parser does its job
            raise TypeError(
                f"Expected iterable type or a range in loop, got {type(loop_params)}."
            )  # pragma: no cover

        @for_loop(start, stop, step)
        def loop(i, execution_context):
            if isinstance(loop_params, Iterable):
                execution_context.vars[node.identifier.name] = Variable(
                    ty=loop_params[i].__class__.__name__,
                    val=loop_params[i],
                    size=-1,
                    line=node.span.start_line,
                    constant=False,
                )
            else:
                execution_context.vars[node.identifier.name] = Variable(
                    ty=i.__class__.__name__,
                    val=i,
                    size=-1,
                    line=node.span.start_line,
                    constant=False,
                )
            try:
                # we only want to execute the gates in the loop's scope
                # updates vars in sub context... need to propagate these to outer context
                self.visit(node.block, execution_context)
            except ContinueException:
                pass  # evaluation of the current iteration stops and we continue

            return execution_context

        self.execute_loop(loop, context)

    @visit.register(ast.QuantumReset)
    def visit_quantum_reset(self, node: QASMNode, context: dict):
        """
        Registers a reset of a quantum gate.

        Args:
            node (QASMNode): the quantum reset node.
            context (dict): the current context.
        """
        wire = self.visit(node.qubits, context)
        measure(context.wire_map.get(wire, wire), reset=True)

    def execute_custom_gate(self, node: ast.QuantumGate, context: Context):
        """
        Executes a custom gate.

        Args:
            node (QuantumGate): the custom gate call.
            context (Context): the current context.
        """

        gate_context = context.scopes["custom_gates"][_resolve_name(node)]

        # bind subroutine arguments
        evald_args = [self.visit(raw_arg, context) for raw_arg in node.arguments] + [
            _resolve_name(qubit) for qubit in node.qubits
        ]
        for evald_arg, param in list(zip(evald_args, gate_context.params)):
            if not isinstance(evald_arg, str):  # this would indicate a quantum parameter
                gate_context.vars[param] = Variable(
                    evald_arg.__class__.__name__, evald_arg, None, node.span.start_line, False
                )
            else:
                if evald_arg in context.wire_map:
                    evald_arg = context.wire_map[evald_arg]
                if param != evald_arg:
                    gate_context.wire_map[param] = evald_arg

        # execute the subroutine
        self.visit(gate_context.body, gate_context)

        # reset context
        gate_context.vars = {k: v for k, v in gate_context.vars.items() if v.constant}

        # custom gates do not return a value

    def _execute_function(self, name: str, node: FunctionCall, context: Context):
        """
        Executes a subroutine.

        Args:
            name (str): the name of the subroutine.
            node (FunctionCall): the subroutine call.
            context (Context): the current context.

        Returns:
            Any: anything returned by the subroutine.
        """
        func_context = context.scopes["subroutines"][name]

        # reset return
        func_context.context["return"] = None

        # bind subroutine arguments
        evald_args = [self.visit(raw_arg, context) for raw_arg in node.arguments]
        for evald_arg, param in list(zip(evald_args, func_context.params)):
            if isinstance(evald_arg, str):  # this would indicate a quantum parameter
                if evald_arg in context.wire_map:
                    evald_arg = context.wire_map[evald_arg]
                if evald_arg != param:
                    func_context.wire_map[param] = evald_arg
            else:
                func_context.vars[param] = Variable(
                    evald_arg.__class__.__name__,
                    evald_arg,
                    None,
                    node.span.start_line,
                    False,
                    func_context.name,
                )

        # execute the subroutine
        self.visit(func_context.body, func_context)

        # reset context
        func_context.vars = {
            k: v for k, v in func_context.vars.items() if (v.scope == context.name) and v.constant
        }

        # the return value
        return getattr(func_context, "return")

    @visit.register(ast.FunctionCall)
    def visit_function_call(self, node: ast.FunctionCall, context: Context):
        """
        Registers a function call. The node must refer to a subroutine that has been defined and
        is available in the current scope.

        Args:
            node (FunctionCall): The FunctionCall QASMNode.
            context (Context): The current context.

        Raises:
            NameError: When the subroutine is not defined.
        """
        name = _resolve_name(node)  # str or Identifier

        if name in context.scopes["subroutines"]:
            return self._execute_function(name, node, context)

        if name in FUNCTIONS:
            # special handling since there is a loss of information when the parser encodes a bit string as an int
            if name in ("rotr", "rotl"):
                if isinstance(node.arguments[0], ast.Identifier):
                    var = context.retrieve_variable(_resolve_name(node.arguments[0]))
                    if var.ty == "BitType":
                        return FUNCTIONS[name](var, self.visit(node.arguments[1], context))
                    return FUNCTIONS[name](var.val, self.visit(node.arguments[1], context))
            return FUNCTIONS[name](*(self.visit(raw_arg, context) for raw_arg in node.arguments))

        raise NameError(
            f"Reference to subroutine {name} not available in calling namespace "
            f"on line {node.span.start_line}."
        )

    @visit.register(ast.RangeDefinition)
    def visit_range(self, node: ast.RangeDefinition, context: Context):
        """
        Processes a range definition.

        Args:
            node (RangeDefinition): The range to process.
            context (Context): the current context.

        Returns:
            slice: The slice that corresponds to the range.
        """
        start = self.visit(node.start, context) if node.start else None
        stop = self.visit(node.end, context) if node.end else None
        step = self.visit(node.step, context) if node.step else None
        return slice(start, stop, step)

    def _index_into_var(
        self, var: Iterable | Variable, node: ast.IndexExpression, context: Context
    ):
        """
        Index into a variable using an IndexExpression.

        Args:
            var (Variable): The data structure representing the variable to index.
            node (IndexExpression): The IndexExpression.
            context (Context): the current context.

        Returns:
            The indexed slice of the variable.
        """
        if not isinstance(var, Iterable):
            var = _get_bit_type_val(var) if var.ty == "BitType" else var.val
        index = self.visit(node.index[0], context)
        if not (isinstance(index, Iterable) and len(index) > 1):
            return var[index]
        raise NotImplementedError(
            f"Array index does not evaluate to a single RangeDefinition or Literal at line {node.span.start_line}."
        )

    @visit.register(ast.IODeclaration)
    def visit_io_declaration(self, node: ast.IODeclaration, context: Context):
        """
        Registers an input declaration (outputs to come in a future PR).

        Args:
            node (IODeclaration): The IODeclaration QASMNode.
            context (Context): the current context.
        """
        if node.io_identifier == ast.IOKeyword.input:
            name = _resolve_name(node.identifier)
            self.found_inputs.append(name)
            if name not in self.inputs:
                raise ValueError(
                    f"Missing input {name}. Please pass {name} as a keyword argument to from_qasm3."
                )
            context.vars[name] = Variable(
                node.type.__class__.__name__, self.inputs[name], -1, node.span.start_line, True
            )
        elif node.io_identifier == ast.IOKeyword.output:
            name = _resolve_name(node.identifier)
            context.vars[name] = Variable(
                node.type.__class__.__name__,
                None,
                -1,
                node.span.start_line,
                False,
            )
            self.outputs.append(_resolve_name(node.identifier))

    @visit.register(ast.EndStatement)
    def visit_end_statement(self, node: ast.EndStatement, context: Context):
        """
        Ends the program.
        Args:
            node (EndStatement): The end statement QASMNode.
            context (Context): the current context.
        """
        raise EndProgram(
            f"The QASM program was terminated om line {node.span.start_line}."
            f"There may be unprocessed QASM code."
        )

    # needs to have same signature as visit()
    @visit.register(ast.QubitDeclaration)
    def visit_qubit_declaration(self, node: ast.QubitDeclaration, context: Context):
        """
        Registers a qubit declaration. Named qubits are mapped to numbered wires by their indices
        in context.wires. Note: Qubit declarations must be global.

        Args:
            node (QASMNode): The QubitDeclaration QASMNode.
            context (Context): The current context.

        Raises:
            TypeError: if it is a qubit register declaration.
        """
        if node.size is not None:
            raise TypeError(
                "Qubit registers are not yet supported, please declare each qubit individually."
            )
        context.wires.append(node.qubit.name)

    @visit.register(ast.ClassicalAssignment)
    def visit_classical_assignment(self, node: ast.ClassicalAssignment, context: Context):
        """
        Registers a classical assignment.
        Args:
            node (ClassicalAssignment): the assignment QASMNode.
            context (Context): the current context.
        """
        # references to an unresolved value see a func for now
        name = _resolve_name(node.lvalue)
        res = self.visit(node.rvalue, context)
        context.update_var(res, name, node.op.name, node.span.start_line)

    @visit.register(ast.AliasStatement)
    def visit_alias_statement(self, node: ast.AliasStatement, context: Context):
        """
        Registers an alias statement.
        Args:
            node (AliasStatement): the alias QASMNode.
            context (Context): the current context.
        """
        context.aliases[node.target.name] = self.visit(node.value, context, aliasing=True)

    @visit.register(ast.ReturnStatement)
    def visit_return_statement(self, node: ast.ReturnStatement, context: Context):
        """
        Registers a return statement. Points to the var that needs to be set in an outer scope when this
        subroutine is called.

        Args:
            node (ReturnStatement): The return statement QASMNode.
            context (Context): the current context.
        """
        context.context["return"] = self.visit(node.expression, context)

    @visit.register(ast.ConstantDeclaration)
    def visit_constant_declaration(self, node: ast.ConstantDeclaration, context: Context):
        """
        Registers a constant declaration. Traces data flow through the context, transforming QASMNodes into
        Python type variables that can be readily used in expression eval, etc.

        Args:
            node (ConstantDeclaration): The constant QASMNode.
            context (Context): The current context.
        """
        self.visit_classical_declaration(node, context, constant=True)

    @visit.register(ast.ClassicalDeclaration)
    def visit_classical_declaration(
        self, node: ast.ClassicalDeclaration, context: Context, constant: bool = False
    ):
        """
        Registers a classical declaration. Traces data flow through the context, transforming QASMNodes into Python
        type variables that can be readily used in expression evaluation, for example.
        Args:
            node (ClassicalDeclaration): The ClassicalDeclaration QASMNode.
            context (Context): The current context.
            constant (bool): Whether the classical variable is a constant.
        """

        context.vars[node.identifier.name] = Variable(
            node.type.__class__.__name__,
            (
                self.visit(node.init_expression, context)
                if getattr(node, "init_expression", None)
                else None
            ),
            (
                node.init_expression.width
                if hasattr(node, "init_expression") and hasattr(node.init_expression, "width")
                else None
            ),
            (
                node.init_expression.span.start_line
                if getattr(node, "init_expression", None)
                else node.span.start_line
            ),
            constant,
            context.name,
        )

    @visit.register(ast.ImaginaryLiteral)
    def visit_imaginary_literal(self, node: ast.ImaginaryLiteral, context: Context):
        """
        Registers an imaginary literal.

        Args:
            node (ImaginaryLiteral): The imaginary literal QASMNode.
            context (Context): the current context.

        Returns:
            complex: a complex number corresponding to the imaginary literal.
        """
        return 1j * node.value

    @visit.register(ast.DiscreteSet)
    def visit_discrete_set(self, node: ast.DiscreteSet, context: Context):
        """
        Evaluates a discrete set literal.

        Args:
            node (DiscreteSet): The set literal QASMNode.
            context (Context): The current context.

        Returns:
            list: The evaluated set.
        """
        return [self.visit(literal, context) for literal in node.values]

    @visit.register(ast.ArrayLiteral)
    def visit_array_literal(self, node: ast.ArrayLiteral, context: Context):
        """
        Evaluates an array literal.

        Args:
            node (ArrayLiteral): The array literal QASMNode.
            context (Context): The current context.

        Returns:
            list: The evaluated array.
        """
        return [self.visit(literal, context) for literal in node.values]

    @visit.register(ast.QuantumGateDefinition)
    def visit_quantum_gate_definition(self, node: ast.QuantumGateDefinition, context: Context):
        """
        Registers a quantum gate definition.

        Args:
            node (QuantumGateDefinition): The quantum gate definition QASMNode.
            context (Context): the current context.
        """
        context.init_custom_gate_scope(node)

        # register the params
        for param in node.arguments:
            context.scopes["custom_gates"][_resolve_name(node)].vars[_resolve_name(param)] = (
                Variable(
                    ty=param.__class__.__name__,
                    val=None,
                    size=-1,
                    line=param.span.start_line,
                    constant=False,
                )
            )
        for qubit in node.qubits:
            context.scopes["custom_gates"][_resolve_name(node)].wires.append(_resolve_name(qubit))

    @visit.register(ast.SubroutineDefinition)
    def visit_subroutine_definition(self, node: ast.SubroutineDefinition, context: Context):
        """
        Registers a subroutine definition. Maintains a namespace in the context, starts populating it with
        its parameters.
        Args:
            node (SubroutineDefinition): the subroutine node.
            context (Context): the current context.
        """
        context.init_subroutine_scope(node)

        # register the params
        for param in node.arguments:
            if isinstance(param, ast.QuantumArgument):
                context.scopes["subroutines"][_resolve_name(node)].wires.append(
                    _resolve_name(param)
                )
            else:
                context.scopes["subroutines"][_resolve_name(node)].vars[_resolve_name(param)] = (
                    Variable(
                        ty=param.__class__.__name__,
                        val=None,
                        size=-1,
                        line=param.span.start_line,
                        constant=False,
                        scope=_resolve_name(node),
                    )
                )

    @visit.register(ast.QuantumGate)
    def visit_quantum_gate(self, node: ast.QuantumGate, context: Context):
        """
        Registers a quantum gate application. Calls the appropriate handler based on the sort of gate
        (parameterized or non-parameterized).

        Args:
            node (QuantumGate): The QuantumGate QASMNode.
            context (Context): The current context.
        """
        name = node.name.name.upper()
        if name in PARAMETERIZED_GATES:
            if not node.arguments:
                raise TypeError(
                    f"Missing required argument(s) for parameterized gate {node.name.name}"
                )
            gates_dict = PARAMETERIZED_GATES
        elif name in NON_PARAMETERIZED_GATES:
            gates_dict = NON_PARAMETERIZED_GATES
        elif name in [n.upper() for n in context.scopes["custom_gates"].keys()]:
            self.execute_custom_gate(node, context)
            return
        else:
            raise NotImplementedError(f"Unsupported gate encountered in QASM: {node.name.name}")

        gate, args, wires = self._gate_setup_helper(node, gates_dict, context)
        num_control = sum("ctrl" in mod.modifier.name for mod in node.modifiers)
        op_wires = wires[num_control:]
        control_wires = wires[:num_control]

        op = gate(*args, wires=op_wires)
        for mod in reversed(node.modifiers):
            op, control_wires = self.apply_modifier(mod, op, context, control_wires)

    def _gate_setup_helper(self, node: ast.QuantumGate, gates_dict: dict, context: Context):
        """
        Helper to setup the quantum gate call, also resolving arguments and wires.

        Args:
            node (QuantumGate): The QuantumGate QASMNode.
            gates_dict (dict): the gates dictionary.
            context (Context): the current context.

        Returns:
            QuantumGate: The gate to execute.
            list: The list of arguments to the QuantumGate.
            list: The wires the gate applies to.
        """
        # setup arguments
        args = [self.visit(arg, context) for arg in node.arguments]

        # retrieve gate method
        gate = gates_dict[node.name.name.upper()]

        # setup wires
        wires = [_resolve_name(node.qubits[q]) for q in range(len(node.qubits))]

        context.require_wires(wires)

        resolved_wires = list(
            map(lambda wire: context.wire_map[wire] if wire in context.wire_map else wire, wires)
        )

        return gate, args, resolved_wires

    def apply_modifier(
        self, mod: ast.QuantumGate, previous: Operator, context: Context, wires: list
    ):
        """
        Applies a modifier to the previous gate or modified gate.

        Args:
            mod (QASMNode): The modifier QASMNode.
            previous (Operator): The previous (called) operator.
            context (Context): The current context.
            wires (list): The wires that the operator is applied to.

        Raises:
            NotImplementedError: If the modifier has a param of an as-yet unsupported type.
        """
        # the parser will raise when a modifier name is anything but the three modifiers (inv, pow, ctrl)
        # in the OpenQASM 3.0 spec. i.e. if we change `pow(power) @` to `wop(power) @` it will raise:
        # `no viable alternative at input 'wop(power)@'`, long before we get here.
        assert mod.modifier.name in ("inv", "pow", "ctrl", "negctrl")

        if mod.modifier.name == "inv":
            next = ops.adjoint(previous)
        elif mod.modifier.name == "pow":
            power = self.visit(mod.argument, context)
            next = ops.pow(previous, z=power)
        elif mod.modifier.name == "ctrl":
            next = ops.ctrl(previous, control=wires[-1])
            wires = wires[:-1]
        elif mod.modifier.name == "negctrl":
            next = ops.ctrl(previous, control=wires[-1], control_values=[0])
            wires = wires[:-1]
        else:
            raise ValueError(f"Unknown modifier {mod}")  # pragma: no cover

        return next, wires

    @visit.register(ast.ExpressionStatement)
    def visit_expression_statement(self, node: ast.ExpressionStatement, context: Context):
        """
        Registers an expression statement.
        Args:
            node (ExpressionStatement): The expression statement.
            context (Context): The current context.
        """
        return self.visit(node.expression, context)

    @visit.register(ast.Cast)
    def visit_cast(self, node: ast.Cast, context: Context):
        """
        Registers a Cast expression.

        Args:
            node (Cast): The Cast expression.
            context (Context): The current context.

        Returns:
            Any: The argument cast to the appropriate type.

        Raises:
            TypeError: If the cast cannot be made.
        """
        arg = self.visit(node.argument, context)
        try:
            match node.type.__class__:
                case ast.IntType:
                    ret = int(arg)
                case ast.UintType:
                    ret = uint(arg)
                case ast.FloatType:
                    ret = float(arg)
                case ast.ComplexType:
                    ret = complex(arg)
                case ast.BoolType:
                    ret = bool(arg)
                case _:
                    # TODO: durations, angles, etc.
                    raise TypeError(f"Unsupported cast type {node.type.__class__.__name__}")
        except TypeError as e:
            raise TypeError(
                f"Unable to cast {arg.__class__.__name__} to {node.type.__class__.__name__}: {str(e)}"
            ) from e
        return ret

    @visit.register(ast.BinaryExpression)
    def visit_binary_expression(
        self, node: ast.BinaryExpression, context: Context
    ):  # pylint: disable=too-many-branches, too-many-return-statements
        """
        Registers a binary expression.

        Args:
            node (BinaryExpression): The binary expression.
            context (Context): The current context.

        Returns:
            The result of the evaluated expression.
        """
        lhs = preprocess_operands(self.visit(node.lhs, context))
        rhs = preprocess_operands(self.visit(node.rhs, context))
        return _eval_binary_op(lhs, node.op.name, rhs, node.span.start_line)

    @visit.register(ast.UnaryExpression)
    def visit_unary_expression(self, node: ast.UnaryExpression, context: Context):
        """
        Registers a unary expression.

        Args:
            node (UnaryExpression): The unary expression.
            context (Context): The current context.

        Returns:
            The result of the evaluated expression.
        """
        operand = preprocess_operands(self.visit(node.expression, context))
        return _eval_unary_op(operand, node.op.name, node.span.start_line)

    @visit.register(ast.IndexExpression)
    def visit_index_expression(
        self, node: ast.IndexExpression, context: Context, aliasing: bool = False
    ):
        """
        Registers an index expression.

        Args:
            node (IndexExpression): The index expression.
            context (Context): The current context.
            aliasing (bool): If ``True``, the expression will be treated as an alias.

        Returns:
            The slice of the indexed value.
        """

        if aliasing:  # we are registering an alias
            return lambda cntxt: self._index_into_var(self._alias(node, cntxt), node, context)

        # else we are just evaluating an index
        var = context.retrieve_variable(node.collection.name)
        return self._index_into_var(var, node, context)

    def _alias(self, node: ast.Identifier | ast.IndexExpression, context: Context):
        """
        An alias is registered as a callable since we need to be able to
        evaluate it at a later time.

        Args:
            context (Context): The current context.

        Returns:
            The de-referenced alias.
        """
        try:
            return (
                context.retrieve_variable(node.collection.name)
                if getattr(node, "collection", None)
                else context.retrieve_variable(node.name)
            )
        except TypeError as e:
            raise TypeError(
                f"Attempt to alias an undeclared variable " f"{node.name} in {context.name}."
            ) from e

    @visit.register(ast.Identifier)
    def visit_identifier(self, node: ast.Identifier, context: Context, aliasing: bool = False):
        """
        Registers an identifier.

        Args:
            node (Identifier): The identifier.
            context (Context): The current context.
            aliasing (bool): If ``True``, the Identifier will be treated as an alias.

        Returns:
            The de-referenced identifier.
        """
        if aliasing:  # we are registering an alias
            return partial(self._alias, node)
        # else we are evaluating an alias
        try:
            var = context.retrieve_variable(node.name)
            if isinstance(var, Variable):
                value = var.val
                var.line = node.span.start_line
            else:
                value = var
            return value
        except TypeError as e:
            raise TypeError(
                str(e) or f"Reference to an undeclared variable {node.name} in {context.name}."
            ) from e

    @visit.register(ast.IntegerLiteral)
    @visit.register(ast.FloatLiteral)
    @visit.register(ast.BooleanLiteral)
    @visit.register(ast.BitstringLiteral)
    @visit.register(ast.DurationLiteral)
    def visit_literal(self, node: ast.Expression, context: Context):
        """
        Visits a literal.

        Args:
            node (Literal): The literal.
            context (Context): The current context.

        Returns:
            The value of the literal.
        """
        return node.value<|MERGE_RESOLUTION|>--- conflicted
+++ resolved
@@ -6,13 +6,8 @@
 import functools
 from collections.abc import Callable, Iterable
 from dataclasses import dataclass
-<<<<<<< HEAD
-from functools import partial
-from typing import Any
-=======
 from functools import partial, reduce
 from typing import Any, Callable, Iterable
->>>>>>> 6cd148c2
 
 import numpy as np
 from numpy import uint
