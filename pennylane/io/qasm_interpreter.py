--- conflicted
+++ resolved
@@ -17,16 +17,13 @@
     Cast,
     ClassicalAssignment,
     ClassicalDeclaration,
-<<<<<<< HEAD
     ConstantDeclaration,
     ContinueStatement,
     Expression,
     ExpressionStatement,
     ForInLoop,
     FunctionCall,
-=======
     EndStatement,
->>>>>>> 85cd9ada
     Identifier,
     IndexExpression,
     QuantumArgument,
@@ -220,7 +217,6 @@
             pass
         return context
 
-<<<<<<< HEAD
     @visit.register(BreakStatement)
     def visit_break_statement(self, node: QASMNode, context: dict):
         """
@@ -624,7 +620,6 @@
                 ret = func_context["return"] if "return" in func_context else None
         return ret
 
-=======
     @visit.register(EndStatement)
     def visit_end_statement(self, node: QASMNode, context: dict):  # pylint: disable=no-self-use
         """
@@ -638,7 +633,6 @@
             f"There may be unprocessed QASM code."
         )
 
->>>>>>> 85cd9ada
     # needs to have same signature as visit()
     @visit.register(QubitDeclaration)
     def visit_qubit_declaration(
