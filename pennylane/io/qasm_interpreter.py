--- conflicted
+++ resolved
@@ -392,10 +392,7 @@
             "vars": copy.deepcopy(outer_context.vars),  # same namespace
             "wire_map": {},
             "wires": copy.deepcopy(outer_context.wires),
-<<<<<<< HEAD
             "registers": copy.deepcopy(outer_context.registers),
-=======
->>>>>>> d981c293
             "name": name,
             # we want subroutines declared in the global scope to be available
             "scopes": {
