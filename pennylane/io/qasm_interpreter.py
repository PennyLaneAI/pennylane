"""
This submodule contains the interpreter for QASM 3.0.
"""

import functools
import re

<<<<<<< HEAD
from openqasm3.ast import ClassicalDeclaration, QuantumGate, QubitDeclaration, EndStatement
=======
from openqasm3.ast import ClassicalDeclaration, QuantumGate, QubitDeclaration
from openqasm3.visitor import QASMNode
>>>>>>> 83a94036

from pennylane import ops
from pennylane.operation import Operator

NON_PARAMETERIZED_GATES = {
    "ID": ops.Identity,
    "H": ops.Hadamard,
    "X": ops.PauliX,
    "Y": ops.PauliY,
    "Z": ops.PauliZ,
    "S": ops.S,
    "T": ops.T,
    "SX": ops.SX,
    "CX": ops.CNOT,
    "CY": ops.CY,
    "CZ": ops.CZ,
    "CH": ops.CH,
    "SWAP": ops.SWAP,
    "CCX": ops.Toffoli,
    "CSWAP": ops.CSWAP,
}

PARAMETERIZED_GATES = {
    "RX": ops.RX,
    "RY": ops.RY,
    "RZ": ops.RZ,
    "P": ops.PhaseShift,
    "PHASE": ops.PhaseShift,
    "U1": ops.U1,
    "U2": ops.U2,
    "U3": ops.U3,
    "CP": ops.CPhase,
    "CPHASE": ops.CPhase,
    "CRX": ops.CRX,
    "CRY": ops.CRY,
    "CRZ": ops.CRZ,
}


class QasmInterpreter:
    """
    Takes the top level node of the AST as a parameter and recursively descends the AST, calling the
    visitor function on each node.
    """

    @functools.singledispatchmethod
    def visit(self, node: QASMNode, context: dict):
        """
        Visitor function is called on each node in the AST, which is traversed using recursive descent.
        The purpose of this function is to pass each node to the appropriate handler.

        Args:
            node (QASMNode): the QASMNode to visit next.
            context (dict): the current context populated with any locally available variables, etc.

        Returns:
            dict: The context updated after the compilation of the current node into Callables
                to queue into a QNode.

        Raises:
            NameError: When a (so far) unsupported node type is encountered.
        """
        raise NotImplementedError(
            f"An unsupported QASM instruction was encountered: {node.__class__.__name__}"
        )

    def interpret(self, node: QASMNode, context: dict):
        """
        Entry point for visiting the QASMNodes of a parsed QASM 3.0 program.

        Args:
            node (QASMNode): The top-most QASMNode.
            context (dict): The initial context populated with the name of the program (the outermost scope).

        Returns:
            dict: The context updated after the compilation of all nodes by the visitor.
        """

        context.update({"wires": [], "vars": {}, "gates": [], "callable": None})

        # begin recursive descent traversal
<<<<<<< HEAD
        try:
            super().generic_visit(node, context)
        except InterruptedError as e:
            print(str(e))
        return context

    @visit.register(EndStatement)
    def visit_end_statement(self, node: QASMNode, context: dict):
        """
        Ends the program.
        Args:
            node (QASMNode): The end statement QASMNode.
            context (dict): the current context.
        """
        raise InterruptedError(
            f"The QASM program was terminated om line {node.span.start_line}."
            f"There may be unprocessed QASM code."
        )

=======
        for value in node.__dict__.values():
            if not isinstance(value, list):
                value = [value]
            for item in value:
                if isinstance(item, QASMNode):
                    self.visit(item, context)
        return context

    # needs to have same signature as visit()
>>>>>>> 83a94036
    @visit.register(QubitDeclaration)
    def visit_qubit_declaration(
        self, node: QubitDeclaration, context: dict
    ):  # pylint: disable=no-self-use
        """
        Registers a qubit declaration. Named qubits are mapped to numbered wires by their indices
        in context["wires"]. Note: Qubit declarations must be global.

        Args:
            node (QASMNode): The QubitDeclaration QASMNode.
            context (dict): The current context.
        """
        context["wires"].append(node.qubit.name)

    # needs to have same signature as visit()
    @visit.register(ClassicalDeclaration)
    def visit_classical_declaration(
        self, node: ClassicalDeclaration, context: dict
    ):  # pylint: disable=no-self-use
        """
        Registers a classical declaration. Traces data flow through the context, transforming QASMNodes into Python
        type variables that can be readily used in expression evaluation, for example.

        Args:
            node (QASMNode): The ClassicalDeclaration QASMNode.
            context (dict): The current context.
        """
        if node.init_expression is not None:
            context["vars"][node.identifier.name] = {
                "ty": node.type.__class__.__name__,
                "val": node.init_expression.value,
                "line": node.init_expression.span.start_line,
            }
        else:
            context["vars"][node.identifier.name] = {
                "ty": node.type.__class__.__name__,
                "val": None,
                "line": node.span.start_line,
            }

    @visit.register(QuantumGate)
    def visit_quantum_gate(self, node: QuantumGate, context: dict):
        """
        Registers a quantum gate application. Calls the appropriate handler based on the sort of gate
        (parameterized or non-parameterized).

        Args:
            node (QASMNode): The QuantumGate QASMNode.
            context (dict): The current context.
        """
        name = node.name.name.upper()
        if name in PARAMETERIZED_GATES:
            if not node.arguments:
                raise TypeError(
                    f"Missing required argument(s) for parameterized gate {node.name.name}"
                )
            gates_dict = PARAMETERIZED_GATES
        elif name in NON_PARAMETERIZED_GATES:
            gates_dict = NON_PARAMETERIZED_GATES
        else:
            raise NotImplementedError(f"Unsupported gate encountered in QASM: {node.name.name}")

        # setup arguments
        args = []
        for arg in node.arguments:
            args.append(self.evaluate_argument(arg, context))

        # retrieve gate method
        gate = gates_dict[node.name.name.upper()]

        # setup wires
        wires = [
            # parser will sometimes represent as a str and sometimes as an Identifier
            (
                node.qubits[q].name
                if isinstance(node.qubits[q].name, str)
                else node.qubits[q].name.name
            )
            for q in range(len(node.qubits))
        ]

        self._require_wires(wires, context)

        if context["wire_map"] is not None:
            wires = list(map(lambda wire: context["wire_map"][wire], wires))

        if len(node.modifiers) > 0:
            num_control = sum("ctrl" in mod.modifier.name for mod in node.modifiers)
            op_wires = wires[num_control:]
            control_wires = wires[:num_control]
            if "ctrl" in node.modifiers[-1].modifier.name:
                prev, wires = self.apply_modifier(
                    node.modifiers[-1], gate(*args, wires=op_wires), context, control_wires
                )
            else:
                prev, wires = self.apply_modifier(
                    node.modifiers[-1], gate(*args, wires=wires), context, wires
                )

            for mod in node.modifiers[::-1][1:]:
                prev, wires = self.apply_modifier(mod, prev, context, wires)
        else:
            gate(*args, wires=wires)

    @staticmethod
    def apply_modifier(mod: QuantumGate, previous: Operator, context: dict, wires: list):
        """
        Applies a modifier to the previous gate or modified gate.

        Args:
            mod (QASMNode): The modifier QASMNode.
            previous (Operator): The previous (called) operator.
            context (dict): The current context.
            wires (list): The wires that the operator is applied to.

        Raises:
            NotImplementedError: If the modifier has a param of an as-yet unsupported type.
        """
        # the parser will raise when a modifier name is anything but the three modifiers (inv, pow, ctrl)
        # in the QASM 3.0 spec. i.e. if we change `pow(power) @` to `wop(power) @` it will raise:
        # `no viable alternative at input 'wop(power)@'`, long before we get here.
        assert mod.modifier.name in ("inv", "pow", "ctrl", "negctrl")
        next = None

        if mod.modifier.name == "inv":
            next = ops.adjoint(previous)
        elif mod.modifier.name == "pow":
            if re.search("Literal", mod.argument.__class__.__name__) is not None:
                power = mod.argument.value
            elif "vars" in context and mod.argument.name in context["vars"]:
                power = context["vars"][mod.argument.name]["val"]
            else:
                raise NotImplementedError(
                    f"Unable to handle expression {mod.argument} at this time"
                )
            next = ops.pow(previous, z=power)
        elif mod.modifier.name == "ctrl":
            next = ops.ctrl(previous, control=wires[-1])
            wires = wires[:-1]
        elif mod.modifier.name == "negctrl":
            next = ops.ctrl(previous, control=wires[-1], control_values=[0])
            wires = wires[:-1]

        return next, wires

    @staticmethod
    def evaluate_argument(arg: str, context: dict):
        """
        Attempts to retrieve a variable from the current context by name.

        Args:
            name (str): the name of the variable to retrieve.
            context (dict): the current context.
        """
        if re.search("Literal", arg.__class__.__name__) is not None:
            return arg.value
        if arg.name in context["vars"]:
            # the context at this point should reflect the states of the
            # variables as evaluated in the correct (current) scope.
            if context["vars"][arg.name]["val"] is not None:
                return context["vars"][arg.name]["val"]
            raise NameError(f"Attempt to reference uninitialized parameter {arg.name}!")
        raise NameError(f"Undeclared variable {arg.name} encountered in QASM.")

    @staticmethod
    def _require_wires(wires, context):
        """
        Simple helper that checks if we have wires in the current context.

        Args:
            context (dict): The current context.
            wires (list): The wires that are required.

        Raises:
            NameError: If the context is missing a wire.
        """
        missing_wires = []
        for wire in wires:
            if wire not in context["wires"]:
                missing_wires.append(wire)
        if len(missing_wires) > 0:
            raise NameError(
                f"Attempt to reference wire(s): {missing_wires} that have not been declared in {context['name']}"
            )<|MERGE_RESOLUTION|>--- conflicted
+++ resolved
@@ -5,12 +5,8 @@
 import functools
 import re
 
-<<<<<<< HEAD
 from openqasm3.ast import ClassicalDeclaration, QuantumGate, QubitDeclaration, EndStatement
-=======
-from openqasm3.ast import ClassicalDeclaration, QuantumGate, QubitDeclaration
 from openqasm3.visitor import QASMNode
->>>>>>> 83a94036
 
 from pennylane import ops
 from pennylane.operation import Operator
@@ -92,12 +88,17 @@
         context.update({"wires": [], "vars": {}, "gates": [], "callable": None})
 
         # begin recursive descent traversal
-<<<<<<< HEAD
         try:
-            super().generic_visit(node, context)
+            for value in node.__dict__.values():
+                if not isinstance(value, list):
+                    value = [value]
+                for item in value:
+                    if isinstance(item, QASMNode):
+                        self.visit(item, context)
         except InterruptedError as e:
             print(str(e))
         return context
+
 
     @visit.register(EndStatement)
     def visit_end_statement(self, node: QASMNode, context: dict):
@@ -112,17 +113,6 @@
             f"There may be unprocessed QASM code."
         )
 
-=======
-        for value in node.__dict__.values():
-            if not isinstance(value, list):
-                value = [value]
-            for item in value:
-                if isinstance(item, QASMNode):
-                    self.visit(item, context)
-        return context
-
-    # needs to have same signature as visit()
->>>>>>> 83a94036
     @visit.register(QubitDeclaration)
     def visit_qubit_declaration(
         self, node: QubitDeclaration, context: dict
