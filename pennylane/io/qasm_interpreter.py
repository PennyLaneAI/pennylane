"""
This submodule contains the interpreter for OpenQASM 3.0.
"""

import functools
from dataclasses import dataclass
from functools import partial
from typing import Any, Callable, Iterable

from numpy import uint
<<<<<<< HEAD
from openqasm3.ast import (
    AliasStatement,
    ArrayLiteral,
    BinaryExpression,
    BitstringLiteral,
    BooleanLiteral,
    BoolType,
    BranchingStatement,
    BreakStatement,
    Cast,
    ClassicalAssignment,
    ClassicalDeclaration,
    ComplexType,
    ConstantDeclaration,
    ContinueStatement,
    DiscreteSet,
    DurationLiteral,
    EndStatement,
    Expression,
    ExpressionStatement,
    FloatLiteral,
    FloatType,
    ForInLoop,
    FunctionCall,
    Identifier,
    ImaginaryLiteral,
    IndexExpression,
    IntegerLiteral,
    IntType,
    QuantumArgument,
    QuantumGate,
    QuantumMeasurementStatement,
    QuantumReset,
    QubitDeclaration,
    RangeDefinition,
    ReturnStatement,
    SubroutineDefinition,
    SwitchStatement,
    UintType,
    UnaryExpression,
    WhileLoop,
)
=======
from openqasm3 import ast
>>>>>>> b337dbaf
from openqasm3.visitor import QASMNode

from pennylane import ops
from pennylane.control_flow import for_loop, while_loop
from pennylane.measurements import MeasurementValue, measure
from pennylane.operation import Operator

NON_PARAMETERIZED_GATES = {
    "ID": ops.Identity,
    "H": ops.Hadamard,
    "X": ops.PauliX,
    "Y": ops.PauliY,
    "Z": ops.PauliZ,
    "S": ops.S,
    "T": ops.T,
    "SX": ops.SX,
    "CX": ops.CNOT,
    "CY": ops.CY,
    "CZ": ops.CZ,
    "CH": ops.CH,
    "SWAP": ops.SWAP,
    "CCX": ops.Toffoli,
    "CSWAP": ops.CSWAP,
}

PARAMETERIZED_GATES = {
    "RX": ops.RX,
    "RY": ops.RY,
    "RZ": ops.RZ,
    "P": ops.PhaseShift,
    "PHASE": ops.PhaseShift,
    "U1": ops.U1,
    "U2": ops.U2,
    "U3": ops.U3,
    "CP": ops.CPhase,
    "CPHASE": ops.CPhase,
    "CRX": ops.CRX,
    "CRY": ops.CRY,
    "CRZ": ops.CRZ,
}


def _eval_unary_op(operand: any, operator: str, line: int):
    """
    Evaluates a unary operator.

    Args:
        operand (any): The only operand.
        operator (str): The unary operation.
        line (int): The line number.
    """
    if operator == "!":
        return not operand
    if operator == "-":
        return -operand  # pylint: disable=invalid-unary-operand-type
    if operator == "~":
        return ~operand  # pylint: disable=invalid-unary-operand-type
    # we shouldn't ever get thi error if the parser did its job right
    raise SyntaxError(  # pragma: no covers
        f"Invalid operator {operator} encountered in unary expression " f"on line {line}."
    )  # pragma: no cover


def _eval_assignment(lhs: any, operator: str, value: any, line: int):
    """
    Evaluates an assignment.

    Args:
        lhs (any): The variable to update.
        operator (str): The assignment operator.
        value (any): The value to assign.
        line (int): The line number.

    Returns:
        any: The updated left hand side.
    """
    match operator:
        case "=":
            lhs = value
        case "+=":
            lhs += value
        case "-=":
            lhs -= value
        case "*=":
            lhs = lhs * value
        case "/=":
            lhs = lhs / value
        case "&=":
            lhs = lhs & value
        case "|=":
            lhs = lhs | value
        case "^=":
            lhs = lhs ^ value
        case "<<=":
            lhs = lhs << value
        case ">>=":
            lhs = lhs >> value
        case "%=":
            lhs = lhs % value
        case "**=":
            lhs = lhs**value
        case _:  # pragma: no cover
            # we shouldn't ever get this error if the parser did its job right
            raise SyntaxError(  # pragma: no cover
                f"Invalid operator {operator} encountered in assignment expression "
                f"on line {line}."
            )  # pragma: no cover
    return lhs


# pylint: disable=too-many-return-statements
def _eval_binary_op(lhs: any, operator: str, rhs: any, line: int):
    """
    Evaluates a binary operator.

    Args:
         lhs (any): the first operand, usually a variable or a MeasurementValue.
         operator (str): the operation.
         rhs (any): the second operand.
         line (int): the line number the operation occurs on.
    """
    match operator:
        case "==":
            return lhs == rhs
        case "!=":
            return lhs != rhs
        case ">":
            return lhs > rhs
        case "<":
            return lhs < rhs
        case ">=":
            return lhs >= rhs
        case "<=":
            return lhs <= rhs
        case ">>":
            return lhs >> rhs
        case "<<":
            return lhs << rhs
        case "+":
            return lhs + rhs
        case "-":
            return lhs - rhs
        case "*":
            return lhs * rhs
        case "**":
            return lhs**rhs
        case "/":
            return lhs / rhs
        case "%":
            return lhs % rhs
        case "|":
            return lhs | rhs
        case "||":
            return lhs or rhs
        case "&":
            return lhs & rhs
        case "&&":
            return lhs and rhs
        case "^":
            return lhs ^ rhs
        case _:  # pragma: no cover
            # we shouldn't ever get this error if the parser did its job right
            raise SyntaxError(  # pragma: no cover
                f"Invalid operator {operator} encountered in binary expression " f"on line {line}."
            )  # pragma: no cover


@dataclass
class Variable:
    """
    A data class that represents a variables.

    Args:
        ty (type): The type of the variable.
        val (any): The value of the variable.
        size (int): The size of the variable if it has a size, like an array.
        line (int): The line number at which the variable was most recently updated.
        constant (bool): Whether the variable is a constant.
        scope (str): The name of the scope of the variable.
    """

    ty: str
    val: Any
    size: int
    line: int
    constant: bool
    scope: str = "global"


class Context:
    """Class with helper methods for managing, updating, checking context."""

    def __init__(self, context: dict):
        """
        Initializes the context.

        Args:
            context (dict): A dictionary that contains some information about the context.
        """
        if "vars" not in context:
            context["vars"] = {}
        if "aliases" not in context:
            context["aliases"] = {}
        if "wires" not in context:
            context["wires"] = []
        if "scopes" not in context:
            context["scopes"] = {"subroutines": {}}
        if "wire_map" not in context or context["wire_map"] is None:
            context["wire_map"] = {}
        if "return" not in context:
            context["return"] = None
        self.context = context

    def init_loops_scope(self, node: ast.ForInLoop | ast.WhileLoop):
        """
        Initializes the loops scope on the current context.

        Args:
            node (ForInLoop | WhileLoop): the loop node.
        """
        if "loops" not in self.scopes:
            self.scopes["loops"] = dict()

        # the namespace is shared with the outer scope, but we need to keep track of the gates separately
        if isinstance(node, ast.WhileLoop):
            self.scopes["loops"][f"while_{node.span.start_line}"] = (
                self.init_clause_in_same_namespace(self, f"while_{node.span.start_line}")
            )

        elif isinstance(node, ast.ForInLoop):
            self.scopes["loops"][f"for_{node.span.start_line}"] = (
                self.init_clause_in_same_namespace(self, f"for_{node.span.start_line}")
            )

    def init_switches_scope(self, node: QASMNode):
        """
        Initializes the switches scope on the current context.

        Args:
            node (QASMNode): the switch node.
        """
        if "switches" not in self.scopes:
            self.scopes["switches"] = dict()

        self.scopes["switches"][f"switch_{node.span.start_line}"] = dict()

    def init_branches_scope(self, node: QASMNode):
        """
        Initializes the branches scope on the current context.

        Args:
            node (BranchingStatement): the branch node.
        """
        if "branches" not in self.scopes:
            self.scopes["branches"] = dict()

        self.scopes["branches"][f"branch_{node.span.start_line}"] = dict()

    def init_subroutine_scope(self, node: ast.SubroutineDefinition):
        """
        Initializes a sub context with all the params, constants, subroutines and qubits it has access to.

        Args:
            node (SubroutineDefinition): the subroutine definition.
        """

        # outer scope variables are available to inner scopes... but not vice versa!
        # names prefixed with outer scope names for specificity
        self.scopes["subroutines"][node.name.name] = self.init_clause_in_same_namespace(
            self, node.name.name
        )
        self.scopes["subroutines"][node.name.name].update(
            {
                "vars": {k: v for k, v in self.vars.items() if v.constant},
                "body": node.body,
                "params": [param.name.name for param in node.arguments],
            }
        )

    @staticmethod
    def init_clause_in_same_namespace(outer_context, name: str):
        """
        Initializes a clause that shares the namespace of the outer scope, but contains its own
        set of gates, operations, expressions, logic, etc.
        Args:
            outer_context (Context): the context of the outer scope.
            name (str): the name of the clause.
        Returns:
            dict: the inner context.
        """
        # we want wires declared in outer scopes to be available
        context = {
            "vars": outer_context.vars,  # same namespace
            "wire_map": {},
            "wires": outer_context.wires,
            "name": name,
            # we want subroutines declared in the global scope to be available
            "scopes": {"subroutines": outer_context.scopes["subroutines"]},
        }

        return Context(context)

    def retrieve_variable(self, name: str):
        """
        Attempts to retrieve a variable from the current context by name.

        Args:
            name (str): the name of the variable to retrieve.

        Returns:
            The value of the variable in the current context.

        Raises:
             NameError: if the variable is not initialized.
             TypeError: if the variable is not declared.
        """

        if name in self.vars:
            res = self.vars[name]
            if res.val is not None:
                return res
            raise ValueError(f"Attempt to reference uninitialized parameter {name}!")
        if name in self.wires:
            return name
        if name in self.aliases:
            return self.aliases[name](self)  # evaluate the alias and de-reference
        raise TypeError(f"Attempt to use undeclared variable {name} in {self.name}")

    def update_var(
        self, value: any, name: str, operator: str, line: int
    ):  # pylint: disable=too-many-branches
        """
        Updates a variable, or raises if it is constant.
        Args:
            value (any): the value to set.
            name (str): the name of the variable.
            operator (str): the assignment operator.
            line (int): the line number at which we encountered the assignment node.
        """
        if name not in self.vars:
            raise TypeError(f"Attempt to use undeclared variable {name} in {self.name}")
        if self.vars[name].constant:
            raise ValueError(
                f"Attempt to mutate a constant {name} on line {line} that was "
                f"defined on line {self.vars[name].line}"
            )
        self.vars[name].val = _eval_assignment(self.vars[name].val, operator, value, line)
        self.vars[name].line = line

    def require_wires(self, wires: list):
        """
        Simple helper that checks if we have wires in the current context.

        Args:
            wires (list): The wires that are required.

        Raises:
            NameError: If the context is missing a wire.
        """
        missing_wires = set(wires) - set(self.wires)
        if len(missing_wires) > 0:
            raise NameError(
                f"Attempt to reference wire(s): {missing_wires} that have not been declared in {self.name}"
            )

    def __getattr__(self, name: str):
        """
        If the attribute is not found on the class, instead uses the attr name as an index
        into the context dictionary, for easy access.

        Args:
            name (str): the name of the attribute.

        Returns:
            Any: the value of the attribute.

        Raises:
            KeyError: if the attribute is not found on the context.
        """
        if name in self.context:
            return self.context[name]
        if hasattr(self.context, name):
            return getattr(self.context, name)
        raise KeyError(
            f"No attribute {name} on Context and no {name} key found on context {self.name}"
        )

    def __getitem__(self, item):
        """
        Allows accessing items on the context by subscripting.

        Args:
            item: the name of the key to retrieve.

        Returns:
            Any: the value corresponding to the key.
        """
        return self.context[item]


def _get_bit_type_val(var):
    return bin(var.val)[2:].zfill(var.size)


def _resolve_name(node: QASMNode):
    """
    Fully resolves the name of a node which may be provided as an Identifier or string,
    and therefore may require referencing different attributes.

    Args:
        node (QASMNode): the QASMNode whose name is being resolved.

    Returns:
        str: the resolved name.
    """
    # parser will sometimes represent a name as a str and sometimes as an ast.Identifier
    return node.name if isinstance(node.name, str) else node.name.name


def preprocess_operands(operand):
    """
    Interprets a string operand as an appropriate type.

    Args:
        operand (str): the string operand to interpret.

    Returns:
        The interpreted operand as an appropriate type.
    """
    if isinstance(operand, str):
        if operand.isdigit():
            operand = int(operand)
        elif operand.replace(".", "").isnumeric():
            operand = float(operand)
    return operand


class BreakException(Exception):  # pragma: no cover
    """Exception raised when encountering a break statement."""


class ContinueException(Exception):  # pragma: no cover
    """Exception raised when encountering a continue statement."""


class EndProgram(Exception):
    """Exception raised when it encounters an end statement in the QASM circuit."""


# pylint: disable=unused-argument, no-self-use, too-many-public-methods
class QasmInterpreter:
    """
    Takes the top level node of the AST as a parameter and recursively descends the AST, calling the
    visitor function on each node.
    """

    @functools.singledispatchmethod
    def visit(self, node: QASMNode, context: Context, aliasing: bool = False):
        """
        Visitor function is called on each node in the AST, which is traversed using recursive descent.
        The purpose of this function is to pass each node to the appropriate handler.

        Args:
            node (QASMNode): the QASMNode to visit next.
            context (Context): the current context populated with any locally available variables, etc.
            aliasing (bool): whether we are aliasing a variable in the context.

        Raises:
            NotImplementedError: when an unsupported QASMNode type is found.
        """
        raise NotImplementedError(
            f"An unsupported QASM instruction {node.__class__.__name__} "
            f"was encountered on line {node.span.start_line}, in {context.name}."
        )

    @visit.register(list)
    def visit_list(self, node_list: list, context: Context):
        """
        Visits a list of QASMNodes.

        Args:
            node_list (list): the list of QASMNodes to visit.
            context (Context): the current context.
        """
        for sub_node in node_list:
            self.visit(sub_node, context)

    def interpret(self, node: QASMNode, context: dict):
        """
        Entry point for visiting the QASMNodes of a parsed OpenQASM 3.0 program.

        Args:
            node (QASMNode): The top-most QASMNode.
            context (dict): The initial context populated with the name of the program (the outermost scope).

        Returns:
            dict: The context updated after the compilation of all nodes by the visitor.
        """
        context = Context(context)

        # begin recursive descent traversal
        try:
            for value in node.__dict__.values():
                if not isinstance(value, list):
                    value = [value]
                for item in value:
                    if isinstance(item, QASMNode):
                        self.visit(item, context)
        except EndProgram:
            pass
        return context

<<<<<<< HEAD
    @visit.register(QuantumMeasurementStatement)
    def visit_quantum_measurement_statement(
        self, node: QuantumMeasurementStatement, context: Context
    ):
        """
        Registers a quantum measurement statement.

        Args:
            node (QuantumMeasurementStatement): the quantum measurement statement to register.
            context (Context): the current context.
        """
        name = _resolve_name(node.target)  # str or Identifier
        res = measure(self.visit(node.measure.qubit, context))
        context.vars[name].val = res
        context.vars[name].line = node.span.start_line
        return res

    @visit.register(BreakStatement)
=======
    @visit.register(ast.BreakStatement)
>>>>>>> b337dbaf
    def visit_break_statement(self, node: QASMNode, context: Context):
        """
        Registers a break statement.

        Args:
            node (QASMNode): the break QASMNode.
            context (Context): the current context.
        """

        raise BreakException(f"Break statement encountered in {context.name}")

    @visit.register(ast.ContinueStatement)
    def visit_continue_statement(self, node: QASMNode, context: Context):
        """
        Registers a continue statement.

        Args:
            node (QASMNode): the continue QASMNode.
            context (Context): the current context.
        """

        raise ContinueException(f"Continue statement encountered in {context.name}")

    @visit.register(ast.BranchingStatement)
    def visit_branching_statement(self, node: QASMNode, context: Context):
        """
        Registers a branching statement. Like switches, uses qml.cond.

        Args:
            node (QASMNode): the branch QASMNode.
            context (Context): the current context.
        """
        context.init_branches_scope(node)

        # create the true body context
        context.scopes["branches"][f"branch_{node.span.start_line}"].update(
            {
                "true_body": context.init_clause_in_same_namespace(
                    context, f"{context.name}_branch_{node.span.start_line}_true_body"
                )
            }
        )

        if hasattr(node, "else_block"):

            # create the false body context
            context.scopes["branches"][f"branch_{node.span.start_line}"].update(
                {
                    "false_body": context.init_clause_in_same_namespace(
                        context, f"{context.name}_branch_{node.span.start_line}_false_body"
                    )
                }
            )

        ops.cond(
            self.visit(node.condition, context),
            partial(
                self.visit,
                node.if_block,
                context.scopes["branches"][f"branch_{node.span.start_line}"]["true_body"],
            ),
            (
                partial(
                    self.visit,
                    node.else_block,
                    context.scopes["branches"][f"branch_{node.span.start_line}"]["false_body"],
                )
                if hasattr(node, "else_block")
                else None
            ),
        )()

    @visit.register(ast.SwitchStatement)
    def visit_switch_statement(self, node: QASMNode, context: Context):
        """
        Registers a switch statement.

        Args:
            node (QASMNode): the switch QASMNode.
            context (Context): the current context.
        """
        context.init_switches_scope(node)

        # switches need to have access to the outer context but not get called unless the condition is met

        i = 0
        # we need to keep track of each clause individually
        for i in range(len(node.cases)):
            context.scopes["switches"][f"switch_{node.span.start_line}"].update(
                {
                    f"cond_{i}": context.init_clause_in_same_namespace(
                        context, f"{context.name}_switch_{node.span.start_line}_cond_{i}"
                    )
                }
            )

        if hasattr(node, "default") and node.default is not None:
            context.scopes["switches"][f"switch_{node.span.start_line}"].update(
                {
                    f"cond_{i + 1}": context.init_clause_in_same_namespace(
                        context, f"{context.name}_switch_{node.span.start_line}_cond_{i + 1}"
                    )
                }
            )

        target = self.visit(node.target, context)
        ops.cond(
            target == self.visit(node.cases[0][0][0], context),
            partial(
                self.visit,
                node.cases[0][1].statements,
                context.scopes["switches"][f"switch_{node.span.start_line}"]["cond_0"],
            ),
            (
                partial(
                    self.visit,
                    node.default.statements,
                    context.scopes["switches"][f"switch_{node.span.start_line}"][f"cond_{i + 1}"],
                )
                if hasattr(node, "default") and node.default is not None
                else None
            ),
            [
                (
                    target == self.visit(node.cases[j + 1][0][0], context),
                    partial(
                        self.visit,
                        node.cases[j + 1][1].statements,
                        context.scopes["switches"][f"switch_{node.span.start_line}"][case],
                    ),
                )
                for j, case in enumerate(
                    list(context.scopes["switches"][f"switch_{node.span.start_line}"].keys())[1:-1]
                )
            ],
        )()

    @staticmethod
    def _handle_break(loop: Callable, execution_context: Context):
        """
        Handles when a break is encountered in the loop.

        Args:
            loop (Callable): the loop function.
            execution_context (Context): the context passed at execution time with current variable values, etc.
        """
        try:
            loop(execution_context)
        except BreakException:
            pass  # evaluation of the loop stops

    @visit.register(ast.WhileLoop)
    def visit_while_loop(self, node: ast.WhileLoop, context: Context):
        """
        Registers a while loop.

        Args:
            node (QASMNode): the loop node.
            context (Context): the current context.
        """
        context.init_loops_scope(node)

        def _check_for_mcm(curr_context: Context):
            if isinstance(self.visit(node.while_condition, curr_context), MeasurementValue):
                raise ValueError(
                    "Mid circuit measurement outcomes can not be used as while conditions. "
                    "To condition on the outcome of a measurement, please use if / else."
                )

        _check_for_mcm(context)

        @while_loop(partial(self.visit, node.while_condition))  # traces data dep through context
        def loop(context):
            """
            Executes a traceable while loop.

            Args:
                loop_context (Context): the context used to compile the while loop.
                execution_context (Context): the context passed at execution time with current variable values, etc.
            """
            try:
                # updates vars in context... need to propagate these to outer scope
                self.visit(node.block, context.scopes["loops"][f"while_{node.span.start_line}"])
            except ContinueException:
                pass  # evaluation of this iteration ends, and we continue to the next

            inner_context = context.scopes["loops"][f"while_{node.span.start_line}"]
            context.vars = inner_context.vars
            context.wires = inner_context.wires

            _check_for_mcm(context)
            return context

        self._handle_break(loop, context)

    @visit.register(ast.ForInLoop)
    def visit_for_in_loop(self, node: ast.ForInLoop, context: Context):
        """
        Registers a for loop.

        Args:
            node (QASMNode): the loop node.
            context (Context): the current context.
        """
        context.init_loops_scope(node)

        # We need custom logic here for handling ast.Identifiers in case they are of BitType.
        # If we introduce logic into retrieve_variable that returns BitType values as strings
        # this messes with unary and binary expressions' ability to handle BitType vars.
        # If we try to get a bit string directly from the integer representation natural to the parser here,
        # we can only guess at the size of the register since there might be leading zeroes.
        if isinstance(node.set_declaration, ast.Identifier):
            loop_params = context.retrieve_variable(node.set_declaration.name)
            if isinstance(loop_params, Variable):
                if loop_params.ty == "BitType":
                    loop_params = _get_bit_type_val(loop_params)
                else:
                    loop_params = loop_params.val
        else:
            loop_params = self.visit(node.set_declaration, context)

        # TODO: support dynamic start, stop, step?
        if isinstance(loop_params, slice):
            start = loop_params.start
            stop = loop_params.stop
            step = loop_params.step
            if step is None:
                step = 1

            @for_loop(start, stop, step)
            def loop(i, execution_context):
                execution_context.scopes["loops"][f"for_{node.span.start_line}"].vars[
                    node.identifier.name
                ] = Variable(
                    ty=i.__class__.__name__,
                    val=i,
                    size=-1,
                    line=node.span.start_line,
                    constant=False,
                )
                try:
                    # we only want to execute the gates in the loop's scope
                    # updates vars in sub context... need to propagate these to outer context
                    self.visit(
                        node.block, context["scopes"]["loops"][f"for_{node.span.start_line}"]
                    )
                except ContinueException:
                    pass  # evaluation of the current iteration stops and we continue
                inner_context = execution_context.scopes["loops"][f"for_{node.span.start_line}"]
                context.vars = inner_context.vars
                context.wires = inner_context.wires

                return execution_context

            self._handle_break(loop, context)

        # we unroll the loop in the following case when we don't have a range since qml.for_loop() only
        # accepts (start, stop, step) and not a list of values.
        if isinstance(loop_params, Iterable):

            def unrolled(execution_context):
                for i in loop_params:
                    execution_context.scopes["loops"][f"for_{node.span.start_line}"].vars[
                        node.identifier.name
                    ] = Variable(
                        ty=i.__class__.__name__,
                        val=i,
                        size=-1,
                        line=node.span.start_line,
                        constant=False,
                    )
                    try:
                        # visit the nodes once per loop iteration
                        self.visit(
                            node.block, context.scopes["loops"][f"for_{node.span.start_line}"]
                        )  # updates vars in sub context if any measurements etc. occur
                    except ContinueException:
                        pass  # eval of current iteration stops and we continue

            self._handle_break(unrolled, context)

<<<<<<< HEAD
    @visit.register(QuantumReset)
    def visit_quantum_reset(self, node: QASMNode, context: dict):
        """
        Registers a reset of a quantum gate.

        Args:
            node (QASMNode): the quantum reset node.
            context (dict): the current context.
        """
        measure(self.visit(node.qubits, context), reset=True)

    @visit.register(FunctionCall)
    def visit_function_call(self, node: FunctionCall, context: Context):
=======
    @visit.register(ast.FunctionCall)
    def visit_function_call(self, node: ast.FunctionCall, context: Context):
>>>>>>> b337dbaf
        """
        Registers a function call. The node must refer to a subroutine that has been defined and
        is available in the current scope.

        Args:
            node (FunctionCall): The FunctionCall QASMNode.
            context (Context): The current context.

        Raises:
            NameError: When the subroutine is not defined.
        """
        name = _resolve_name(node)  # str or ast.Identifier
        if name not in context.scopes["subroutines"]:
            raise NameError(
                f"Reference to subroutine {name} not available in calling namespace "
                f"on line {node.span.start_line}."
            )
        func_context = context.scopes["subroutines"][name]

        # reset return
        func_context.context["return"] = None

        # bind subroutine arguments
        evald_args = [self.visit(raw_arg, context) for raw_arg in node.arguments]
        for evald_arg, param in list(zip(evald_args, func_context.params)):
            if isinstance(evald_arg, str):  # this would indicate a quantum parameter
                if evald_arg in context.wire_map:
                    evald_arg = context.wire_map[evald_arg]
                if evald_arg != param:
                    func_context.wire_map[param] = evald_arg
            else:
                func_context.vars[param] = Variable(
                    evald_arg.__class__.__name__,
                    evald_arg,
                    None,
                    node.span.start_line,
                    False,
                    func_context.name,
                )

        # execute the subroutine
        self.visit(func_context.body, func_context)

        # reset context
        func_context.vars = {
            k: v for k, v in func_context.vars.items() if (v.scope == context.name) and v.constant
        }

        # the return value
        return getattr(func_context, "return")

    @visit.register(ast.RangeDefinition)
    def visit_range(self, node: ast.RangeDefinition, context: Context):
        """
        Processes a range definition.

        Args:
            node (RangeDefinition): The range to process.
            context (Context): the current context.

        Returns:
            slice: The slice that corresponds to the range.
        """
        start = self.visit(node.start, context) if node.start else None
        stop = self.visit(node.end, context) if node.end else None
        step = self.visit(node.step, context) if node.step else None
        return slice(start, stop, step)

    def _index_into_var(
        self, var: Iterable | Variable, node: ast.IndexExpression, context: Context
    ):
        """
        Index into a variable using an IndexExpression.

        Args:
            var (Variable): The data structure representing the variable to index.
            node (IndexExpression): The IndexExpression.
            context (Context): the current context.

        Returns:
            The indexed slice of the variable.
        """
        if not isinstance(var, Iterable):
            var = _get_bit_type_val(var) if var.ty == "BitType" else var.val
        index = self.visit(node.index[0], context)
        if not (isinstance(index, Iterable) and len(index) > 1):
            return var[index]
        raise NotImplementedError(
            f"Array index does not evaluate to a single RangeDefinition or Literal at line {node.span.start_line}."
        )

    @visit.register(ast.EndStatement)
    def visit_end_statement(self, node: QASMNode, context: Context):
        """
        Ends the program.
        Args:
            node (QASMNode): The end statement QASMNode.
            context (Context): the current context.
        """
        raise EndProgram(
            f"The QASM program was terminated om line {node.span.start_line}."
            f"There may be unprocessed QASM code."
        )

    # needs to have same signature as visit()
    @visit.register(ast.QubitDeclaration)
    def visit_qubit_declaration(self, node: ast.QubitDeclaration, context: Context):
        """
        Registers a qubit declaration. Named qubits are mapped to numbered wires by their indices
        in context.wires. Note: Qubit declarations must be global.

        Args:
            node (QASMNode): The QubitDeclaration QASMNode.
            context (Context): The current context.
        """
        context.wires.append(node.qubit.name)

    @visit.register(ast.ClassicalAssignment)
    def visit_classical_assignment(self, node: QASMNode, context: Context):
        """
        Registers a classical assignment.
        Args:
            node (QASMNode): the assignment QASMNode.
            context (Context): the current context.
        """
        # references to an unresolved value see a func for now
        name = _resolve_name(node.lvalue)
        res = self.visit(node.rvalue, context)
        context.update_var(res, name, node.op.name, node.span.start_line)

    @visit.register(ast.AliasStatement)
    def visit_alias_statement(self, node: QASMNode, context: Context):
        """
        Registers an alias statement.
        Args:
            node (QASMNode): the alias QASMNode.
            context (Context): the current context.
        """
        context.aliases[node.target.name] = self.visit(node.value, context, aliasing=True)

    @visit.register(ast.ReturnStatement)
    def visit_return_statement(self, node: QASMNode, context: Context):
        """
        Registers a return statement. Points to the var that needs to be set in an outer scope when this
        subroutine is called.
        """
        context.context["return"] = self.visit(node.expression, context)

    @visit.register(ast.ConstantDeclaration)
    def visit_constant_declaration(self, node: QASMNode, context: Context):
        """
        Registers a constant declaration. Traces data flow through the context, transforming QASMNodes into
        Python type variables that can be readily used in expression eval, etc.

        Args:
            node (QASMNode): The constant QASMNode.
            context (Context): The current context.
        """
        self.visit_classical_declaration(node, context, constant=True)

    @visit.register(ast.ClassicalDeclaration)
    def visit_classical_declaration(self, node: QASMNode, context: Context, constant: bool = False):
        """
        Registers a classical declaration. Traces data flow through the context, transforming QASMNodes into Python
        type variables that can be readily used in expression evaluation, for example.
        Args:
            node (QASMNode): The ClassicalDeclaration QASMNode.
            context (Context): The current context.
            constant (bool): Whether the classical variable is a constant.
        """

        context.vars[node.identifier.name] = Variable(
            node.type.__class__.__name__,
            (
                self.visit(node.init_expression, context)
                if getattr(node, "init_expression", None)
                else None
            ),
            (
                node.init_expression.width
                if hasattr(node, "init_expression") and hasattr(node.init_expression, "width")
                else None
            ),
            (
                node.init_expression.span.start_line
                if getattr(node, "init_expression", None)
                else node.span.start_line
            ),
            constant,
            context.name,
        )

    @visit.register(ast.ImaginaryLiteral)
    def visit_imaginary_literal(self, node: ast.ImaginaryLiteral, context: Context):
        """
        Registers an imaginary literal.

        Args:
            node (ImaginaryLiteral): The imaginary literal QASMNode.
            context (Context): the current context.

        Returns:
            complex: a complex number corresponding to the imaginary literal.
        """
        return 1j * node.value

    @visit.register(ast.DiscreteSet)
    def visit_discrete_set(self, node: ast.DiscreteSet, context: Context):
        """
        Evaluates a discrete set literal.

        Args:
            node (DiscreteSet): The set literal QASMNode.
            context (Context): The current context.

        Returns:
            list: The evaluated set.
        """
        return (self.visit(literal, context) for literal in node.values)

    @visit.register(ast.ArrayLiteral)
    def visit_array_literal(self, node: ast.ArrayLiteral, context: Context):
        """
        Evaluates an array literal.

        Args:
            node (ArrayLiteral): The array literal QASMNode.
            context (Context): The current context.

        Returns:
            list: The evaluated array.
        """
        return [self.visit(literal, context) for literal in node.values]

    @visit.register(ast.SubroutineDefinition)
    def visit_subroutine_definition(self, node: QASMNode, context: Context):
        """
        Registers a subroutine definition. Maintains a namespace in the context, starts populating it with
        its parameters.
        Args:
            node (QASMNode): the subroutine node.
            context (Context): the current context.
        """
        context.init_subroutine_scope(node)

        # register the params
        for param in node.arguments:
            if isinstance(param, ast.QuantumArgument):
                context.scopes["subroutines"][_resolve_name(node)].wires.append(
                    _resolve_name(param)
                )
            else:
                context.scopes["subroutines"][_resolve_name(node)].vars[_resolve_name(param)] = (
                    Variable(
                        ty=param.__class__.__name__,
                        val=None,
                        size=-1,
                        line=param.span.start_line,
                        constant=False,
                        scope=_resolve_name(node),
                    )
                )

    @visit.register(ast.QuantumGate)
    def visit_quantum_gate(self, node: ast.QuantumGate, context: Context):
        """
        Registers a quantum gate application. Calls the appropriate handler based on the sort of gate
        (parameterized or non-parameterized).

        Args:
            node (QASMNode): The QuantumGate QASMNode.
            context (Context): The current context.
        """
        name = node.name.name.upper()
        if name in PARAMETERIZED_GATES:
            if not node.arguments:
                raise TypeError(
                    f"Missing required argument(s) for parameterized gate {node.name.name}"
                )
            gates_dict = PARAMETERIZED_GATES
        elif name in NON_PARAMETERIZED_GATES:
            gates_dict = NON_PARAMETERIZED_GATES
        else:
            raise NotImplementedError(f"Unsupported gate encountered in QASM: {node.name.name}")

        gate, args, wires = self._gate_setup_helper(node, gates_dict, context)
        num_control = sum("ctrl" in mod.modifier.name for mod in node.modifiers)
        op_wires = wires[num_control:]
        control_wires = wires[:num_control]

        op = gate(*args, wires=op_wires)
        for mod in reversed(node.modifiers):
            op, control_wires = self.apply_modifier(mod, op, context, control_wires)

    def _gate_setup_helper(self, node: ast.QuantumGate, gates_dict: dict, context: Context):
        """
        Helper to setup the quantum gate call, also resolving arguments and wires.

        Args:
            node (QuantumGate): The QuantumGate QASMNode.
            gates_dict (dict): the gates dictionary.
            context (Context): the current context.

        Returns:
            QuantumGate: The gate to execute.
            list: The list of arguments to the QuantumGate.
            list: The wires the gate applies to.
        """
        # setup arguments
        args = [self.visit(arg, context) for arg in node.arguments]

        # retrieve gate method
        gate = gates_dict[node.name.name.upper()]

        # setup wires
        wires = [_resolve_name(node.qubits[q]) for q in range(len(node.qubits))]

        context.require_wires(wires)

        resolved_wires = list(
            map(lambda wire: context.wire_map[wire] if wire in context.wire_map else wire, wires)
        )

        return gate, args, resolved_wires

    def apply_modifier(
        self, mod: ast.QuantumGate, previous: Operator, context: Context, wires: list
    ):
        """
        Applies a modifier to the previous gate or modified gate.

        Args:
            mod (QASMNode): The modifier QASMNode.
            previous (Operator): The previous (called) operator.
            context (Context): The current context.
            wires (list): The wires that the operator is applied to.

        Raises:
            NotImplementedError: If the modifier has a param of an as-yet unsupported type.
        """
        # the parser will raise when a modifier name is anything but the three modifiers (inv, pow, ctrl)
        # in the OpenQASM 3.0 spec. i.e. if we change `pow(power) @` to `wop(power) @` it will raise:
        # `no viable alternative at input 'wop(power)@'`, long before we get here.
        assert mod.modifier.name in ("inv", "pow", "ctrl", "negctrl")

        if mod.modifier.name == "inv":
            next = ops.adjoint(previous)
        elif mod.modifier.name == "pow":
            power = self.visit(mod.argument, context)
            next = ops.pow(previous, z=power)
        elif mod.modifier.name == "ctrl":
            next = ops.ctrl(previous, control=wires[-1])
            wires = wires[:-1]
        elif mod.modifier.name == "negctrl":
            next = ops.ctrl(previous, control=wires[-1], control_values=[0])
            wires = wires[:-1]
        else:
            raise ValueError(f"Unknown modifier {mod}")  # pragma: no cover

        return next, wires

    @visit.register(ast.ExpressionStatement)
    def visit_expression_statement(self, node: ast.ExpressionStatement, context: Context):
        """
        Registers an expression statement.
        Args:
            node (ExpressionStatement): The expression statement.
            context (Context): The current context.
        """
        return self.visit(node.expression, context)

    @visit.register(ast.Cast)
    def visit_cast(self, node: ast.Cast, context: Context):
        """
        Registers a Cast expression.

        Args:
            node (Cast): The Cast expression.
            context (Context): The current context.

        Returns:
            Any: The argument cast to the appropriate type.

        Raises:
            TypeError: If the cast cannot be made.
        """
        arg = self.visit(node.argument, context)
        try:
            if isinstance(node.type, ast.IntType):
                ret = int(arg)
            if isinstance(node.type, ast.UintType):
                ret = uint(arg)
            if isinstance(node.type, ast.FloatType):
                ret = float(arg)
            if isinstance(node.type, ast.ComplexType):
                ret = complex(arg)
            if isinstance(node.type, ast.BoolType):
                ret = bool(arg)
            # TODO: durations, angles, etc.
        except TypeError as e:
            raise TypeError(
                f"Unable to cast {arg.__class__.__name__} to {node.type.__class__.__name__}: {str(e)}"
            ) from e
        return ret

    @visit.register(ast.BinaryExpression)
    def visit_binary_expression(
        self, node: ast.BinaryExpression, context: Context
    ):  # pylint: disable=too-many-branches, too-many-return-statements
        """
        Registers a binary expression.

        Args:
            node (BinaryExpression): The binary expression.
            context (Context): The current context.

        Returns:
            The result of the evaluated expression.
        """
        lhs = preprocess_operands(self.visit(node.lhs, context))
        rhs = preprocess_operands(self.visit(node.rhs, context))
        return _eval_binary_op(lhs, node.op.name, rhs, node.span.start_line)

    @visit.register(ast.UnaryExpression)
    def visit_unary_expression(self, node: ast.UnaryExpression, context: Context):
        """
        Registers a unary expression.

        Args:
            node (UnaryExpression): The unary expression.
            context (Context): The current context.

        Returns:
            The result of the evaluated expression.
        """
        operand = preprocess_operands(self.visit(node.expression, context))
        return _eval_unary_op(operand, node.op.name, node.span.start_line)

    @visit.register(ast.IndexExpression)
    def visit_index_expression(
        self, node: ast.IndexExpression, context: Context, aliasing: bool = False
    ):
        """
        Registers an index expression.

        Args:
            node (IndexExpression): The index expression.
            context (Context): The current context.
            aliasing (bool): If ``True``, the expression will be treated as an alias.

        Returns:
            The slice of the indexed value.
        """

        if aliasing:  # we are registering an alias
            return lambda cntxt: self._index_into_var(self._alias(node, cntxt), node, context)

        # else we are just evaluating an index
        var = context.retrieve_variable(node.collection.name)
        return self._index_into_var(var, node, context)

    def _alias(self, node: ast.Identifier | ast.IndexExpression, context: Context):
        """
        An alias is registered as a callable since we need to be able to
        evaluate it at a later time.

        Args:
            context (Context): The current context.

        Returns:
            The de-referenced alias.
        """
        try:
            return (
                context.retrieve_variable(node.collection.name)
                if getattr(node, "collection", None)
                else context.retrieve_variable(node.name)
            )
        except TypeError as e:
            raise TypeError(
                f"Attempt to alias an undeclared variable " f"{node.name} in {context.name}."
            ) from e

    @visit.register(ast.Identifier)
    def visit_identifier(self, node: ast.Identifier, context: Context, aliasing: bool = False):
        """
        Registers an identifier.

        Args:
            node (Identifier): The identifier.
            context (Context): The current context.
            aliasing (bool): If ``True``, the Identifier will be treated as an alias.

        Returns:
            The de-referenced identifier.
        """
        if aliasing:  # we are registering an alias
            return partial(self._alias, node)
        # else we are evaluating an alias
        try:
            var = context.retrieve_variable(node.name)
            if isinstance(var, Variable):
                value = var.val
                var.line = node.span.start_line
            else:
                value = var
            return value
        except TypeError as e:
            raise TypeError(
                str(e) or f"Reference to an undeclared variable {node.name} in {context.name}."
            ) from e

    @visit.register(ast.IntegerLiteral)
    @visit.register(ast.FloatLiteral)
    @visit.register(ast.BooleanLiteral)
    @visit.register(ast.BitstringLiteral)
    @visit.register(ast.DurationLiteral)
    def visit_literal(self, node: ast.Expression, context: Context):
        """
        Visits a literal.

        Args:
            node (Literal): The literal.
            context (Context): The current context.

        Returns:
            The value of the literal.
        """
        return node.value<|MERGE_RESOLUTION|>--- conflicted
+++ resolved
@@ -8,52 +8,7 @@
 from typing import Any, Callable, Iterable
 
 from numpy import uint
-<<<<<<< HEAD
-from openqasm3.ast import (
-    AliasStatement,
-    ArrayLiteral,
-    BinaryExpression,
-    BitstringLiteral,
-    BooleanLiteral,
-    BoolType,
-    BranchingStatement,
-    BreakStatement,
-    Cast,
-    ClassicalAssignment,
-    ClassicalDeclaration,
-    ComplexType,
-    ConstantDeclaration,
-    ContinueStatement,
-    DiscreteSet,
-    DurationLiteral,
-    EndStatement,
-    Expression,
-    ExpressionStatement,
-    FloatLiteral,
-    FloatType,
-    ForInLoop,
-    FunctionCall,
-    Identifier,
-    ImaginaryLiteral,
-    IndexExpression,
-    IntegerLiteral,
-    IntType,
-    QuantumArgument,
-    QuantumGate,
-    QuantumMeasurementStatement,
-    QuantumReset,
-    QubitDeclaration,
-    RangeDefinition,
-    ReturnStatement,
-    SubroutineDefinition,
-    SwitchStatement,
-    UintType,
-    UnaryExpression,
-    WhileLoop,
-)
-=======
 from openqasm3 import ast
->>>>>>> b337dbaf
 from openqasm3.visitor import QASMNode
 
 from pennylane import ops
@@ -566,10 +521,9 @@
             pass
         return context
 
-<<<<<<< HEAD
-    @visit.register(QuantumMeasurementStatement)
+    @visit.register(ast.QuantumMeasurementStatement)
     def visit_quantum_measurement_statement(
-        self, node: QuantumMeasurementStatement, context: Context
+        self, node: ast.QuantumMeasurementStatement, context: Context
     ):
         """
         Registers a quantum measurement statement.
@@ -584,10 +538,7 @@
         context.vars[name].line = node.span.start_line
         return res
 
-    @visit.register(BreakStatement)
-=======
     @visit.register(ast.BreakStatement)
->>>>>>> b337dbaf
     def visit_break_statement(self, node: QASMNode, context: Context):
         """
         Registers a break statement.
@@ -869,8 +820,7 @@
 
             self._handle_break(unrolled, context)
 
-<<<<<<< HEAD
-    @visit.register(QuantumReset)
+    @visit.register(ast.QuantumReset)
     def visit_quantum_reset(self, node: QASMNode, context: dict):
         """
         Registers a reset of a quantum gate.
@@ -881,12 +831,8 @@
         """
         measure(self.visit(node.qubits, context), reset=True)
 
-    @visit.register(FunctionCall)
-    def visit_function_call(self, node: FunctionCall, context: Context):
-=======
     @visit.register(ast.FunctionCall)
     def visit_function_call(self, node: ast.FunctionCall, context: Context):
->>>>>>> b337dbaf
         """
         Registers a function call. The node must refer to a subroutine that has been defined and
         is available in the current scope.
