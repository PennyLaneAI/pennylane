--- conflicted
+++ resolved
@@ -453,13 +453,9 @@
         return context
 
     @visit.register(ast.QuantumMeasurement)
-<<<<<<< HEAD
-    def visit_quantum_measurement(self, node: ast.QuantumMeasurementStatement, context: Context):
-=======
     def visit_quantum_measurement(
         self, node: ast.QuantumMeasurement, context: Context
     ):
->>>>>>> ea476606
         """
         Registers a quantum measurement statement.
 
