"""
This submodule contains the interpreter for OpenQASM 3.0.
"""

import functools
import re
from functools import partial
from typing import Callable, Iterable

<<<<<<< HEAD
from pennylane.control_flow import for_loop, while_loop
from pennylane.measurements import measure

from openqasm3.visitor import QASMNode
from openqasm3.ast import QuantumGate, ArrayLiteral, \
    BinaryExpression, Cast, ForInLoop, FunctionCall, Identifier, IndexExpression, \
    IntegerLiteral, QuantumArgument, RangeDefinition, UnaryExpression, WhileLoop, ClassicalAssignment, QubitDeclaration, \
    ConstantDeclaration, ClassicalDeclaration, BitstringLiteral, SubroutineDefinition, ReturnStatement, \
    QuantumMeasurementStatement, QuantumReset, AliasStatement, BreakStatement, ContinueStatement, BranchingStatement, \
    SwitchStatement, ExpressionStatement
=======
from openqasm3.ast import (
    AliasStatement,
    ArrayLiteral,
    BinaryExpression,
    BitstringLiteral,
    BranchingStatement,
    BreakStatement,
    Cast,
    ClassicalAssignment,
    ClassicalDeclaration,
    ConstantDeclaration,
    ContinueStatement,
    Expression,
    ExpressionStatement,
    ForInLoop,
    FunctionCall,
    Identifier,
    IndexExpression,
    QuantumArgument,
    QuantumGate,
    QubitDeclaration,
    RangeDefinition,
    ReturnStatement,
    SubroutineDefinition,
    SwitchStatement,
    UnaryExpression,
    WhileLoop,
)
from openqasm3.visitor import QASMNode
>>>>>>> 58cb8a13

from pennylane import ops
from pennylane.control_flow import for_loop, while_loop
from pennylane.operation import Operator

NON_PARAMETERIZED_GATES = {
    "ID": ops.Identity,
    "H": ops.Hadamard,
    "X": ops.PauliX,
    "Y": ops.PauliY,
    "Z": ops.PauliZ,
    "S": ops.S,
    "T": ops.T,
    "SX": ops.SX,
    "CX": ops.CNOT,
    "CY": ops.CY,
    "CZ": ops.CZ,
    "CH": ops.CH,
    "SWAP": ops.SWAP,
    "CCX": ops.Toffoli,
    "CSWAP": ops.CSWAP,
}

PARAMETERIZED_GATES = {
    "RX": ops.RX,
    "RY": ops.RY,
    "RZ": ops.RZ,
    "P": ops.PhaseShift,
    "PHASE": ops.PhaseShift,
    "U1": ops.U1,
    "U2": ops.U2,
    "U3": ops.U3,
    "CP": ops.CPhase,
    "CPHASE": ops.CPhase,
    "CRX": ops.CRX,
    "CRY": ops.CRY,
    "CRZ": ops.CRZ,
}

EQUALS = "="
ARROW = "->"
PLUS = "+"
DOUBLE_PLUS = "++"
MINUS = "-"
ASTERISK = "*"
DOUBLE_ASTERISK = "**"
SLASH = "/"
PERCENT = "%"
PIPE = "|"
DOUBLE_PIPE = "||"
AMPERSAND = "&"
DOUBLE_AMPERSAND = "&&"
CARET = "^"
AT = "@"
TILDE = "~"
EXCLAMATION_POINT = "!"
EQUALITY_OPERATORS = ["==", "!="]
COMPOUND_ASSIGNMENT_OPERATORS = [
    "+=",
    "-=",
    "*=",
    "/=",
    "&=",
    "|=",
    "~=",
    "^=",
    "<<=",
    ">>=",
    "%=",
    "**=",
]
COMPARISON_OPERATORS = [">", "<", ">=", "<="]
BIT_SHIFT_OPERATORS = [">>", "<<"]

NON_ASSIGNMENT_CLASSICAL_OPERATORS = (
    EQUALITY_OPERATORS
    + COMPARISON_OPERATORS
    + BIT_SHIFT_OPERATORS
    + [
        PLUS,
        DOUBLE_PLUS,
        MINUS,
        ASTERISK,
        DOUBLE_ASTERISK,
        SLASH,
        PERCENT,
        PIPE,
        DOUBLE_PIPE,
        AMPERSAND,
        DOUBLE_AMPERSAND,
        CARET,
        AT,
        TILDE,
        EXCLAMATION_POINT,
    ]
)

ASSIGNMENT_CLASSICAL_OPERATORS = [ARROW, EQUALS, COMPOUND_ASSIGNMENT_OPERATORS]


class BreakException(Exception):  # pragma: no cover
    """Exception raised when encountering a break statement."""


class ContinueException(Exception):  # pragma: no cover
    """Exception raised when encountering a continue statement."""


class QasmInterpreter:
    """
    Takes the top level node of the AST as a parameter and recursively descends the AST, calling the
    visitor function on each node.
    """

    @functools.singledispatchmethod
    def visit(self, node: QASMNode, context: dict, aliasing: bool = False):
        """
        Visitor function is called on each node in the AST, which is traversed using recursive descent.
        The purpose of this function is to pass each node to the appropriate handler.

        Args:
            node (QASMNode): the QASMNode to visit next.
            context (dict): the current context populated with any locally available variables, etc.

        Raises:
            NotImplementedError: when an unsupported QASMNode type is found.
            aliasing (bool): whether we are aliasing a variable in the context.
        """
        if re.search("Literal", node.__class__.__name__):  # There is no single "Literal" base class
            return self.visit_literal(node, context)
        if isinstance(node, Callable):
            return self.visit_callable(node, context)  # cannot register Callable
        if node is None:
            return None
        raise NotImplementedError(
            f"An unsupported QASM instruction {node.__class__.__name__} "
            f"was encountered on line {node.span.start_line}, in {context['name']}."
        )

    @visit.register(list)
    def visit_list(self, node_list: list, context: dict):
        """
        Visits a list of QASMNodes.

        Args:
            node_list (list): the list of QASMNodes to visit.
            context (dict): the current context.
        """
        for sub_node in node_list:
            self.visit(sub_node, context)

    def interpret(self, node: QASMNode, context: dict):
        """
        Entry point for visiting the QASMNodes of a parsed OpenQASM 3.0 program.

        Args:
            node (QASMNode): The top-most QASMNode.
            context (dict): The initial context populated with the name of the program (the outermost scope).

        Returns:
            dict: The context updated after the compilation of all nodes by the visitor.
        """
        context.update({"wires": [], "vars": {}})

        # begin recursive descent traversal
        for value in node.__dict__.values():
            if not isinstance(value, list):
                value = [value]
            for item in value:
                if isinstance(item, QASMNode):
                    self.visit(item, context)
        return context

    @visit.register(BreakStatement)
    def visit_break_statement(self, node: QASMNode, context: dict):
        """
        Registers a break statement.

        Args:
            node (QASMNode): the break QASMNode.
            context (dict): the current context.
        """

        raise BreakException(f"Break statement encountered in {context['name']}")

    @visit.register(ContinueStatement)
    def visit_continue_statement(self, node: QASMNode, context: dict):
        """
        Registers a continue statement.

        Args:
            node (QASMNode): the continue QASMNode.
            context (dict): the current context.
        """

        raise ContinueException(f"Continue statement encountered in {context['name']}")

    @visit.register(BranchingStatement)
    def visit_branching_statement(self, node: QASMNode, context: dict):
        """
        Registers a branching statement. Like switches, uses qml.cond.

        Args:
            node (QASMNode): the branch QASMNode.
            context (dict): the current context.
        """
        self._init_branches_scope(node, context)

        # create the true body context
        context["scopes"]["branches"][f"branch_{node.span.start_line}"]["true_body"] = (
            self._init_clause_in_same_namespace(
                context, f'{context["name"]}_branch_{node.span.start_line}_true_body'
            )
        )

        if hasattr(node, "else_block"):

            # create the false body context
            context["scopes"]["branches"][f"branch_{node.span.start_line}"]["false_body"] = (
                self._init_clause_in_same_namespace(
                    context, f'{context["name"]}_branch_{node.span.start_line}_false_body'
                )
            )

        ops.cond(
            self.visit(node.condition, context),
            partial(
                self.visit,
                node.if_block,
                context["scopes"]["branches"][f"branch_{node.span.start_line}"]["true_body"],
            ),
            (
                partial(
                    self.visit,
                    node.else_block,
                    context["scopes"]["branches"][f"branch_{node.span.start_line}"]["false_body"],
                )
                if hasattr(node, "else_block")
                else None
            ),
        )()

    @visit.register(SwitchStatement)
    def visit_switch_statement(self, node: QASMNode, context: dict):
        """
        Registers a switch statement.

        Args:
            node (QASMNode): the switch QASMNode.
            context (dict): the current context.
        """
        self._init_switches_scope(node, context)

        # switches need to have access to the outer context but not get called unless the condition is met

        # we need to keep track of each clause individually
        for i, case in enumerate(node.cases):
            context["scopes"]["switches"][f"switch_{node.span.start_line}"][f"cond_{i}"] = (
                self._init_clause_in_same_namespace(
                    context, f'{context["name"]}_switch_{node.span.start_line}_cond_{i}'
                )
            )

        if hasattr(node, "default") and node.default is not None:
            context["scopes"]["switches"][f"switch_{node.span.start_line}"][f"cond_{i + 1}"] = (
                self._init_clause_in_same_namespace(
                    context, f'{context["name"]}_switch_{node.span.start_line}_cond_{i + 1}'
                )
            )

        target = self.visit(node.target, context)
        ops.cond(
            target == self.visit(node.cases[0][0][0], context),
            partial(
                self.visit,
                node.cases[0][1].statements,
                context["scopes"]["switches"][f"switch_{node.span.start_line}"]["cond_0"],
            ),
            (
                partial(
                    self.visit,
                    node.default.statements,
                    context["scopes"]["switches"][f"switch_{node.span.start_line}"][
                        f"cond_{i + 1}"
                    ],
                )
                if hasattr(node, "default") and node.default is not None
                else None
            ),
            [
                (
                    target == self.visit(node.cases[j + 1][0][0], context),
                    partial(
                        self.visit,
                        node.cases[j + 1][1].statements,
                        context["scopes"]["switches"][f"switch_{node.span.start_line}"][case],
                    ),
                )
                for j, case in enumerate(
                    list(context["scopes"]["switches"][f"switch_{node.span.start_line}"].keys())[
                        1:-1
                    ]
                )
            ],
        )()

    def _init_switches_scope(self, node: QASMNode, context: dict):
        """
        Inits the switches scope on the current context.

        Args:
            node (QASMNode): the switch node.
            context (dict): the current context.
        """
        if not "scopes" in context:
            context["scopes"] = {"switches": dict()}
        elif "switches" not in context["scopes"]:
            context["scopes"]["switches"] = dict()

        context["scopes"]["switches"][f"switch_{node.span.start_line}"] = dict()

    def _init_branches_scope(self, node: QASMNode, context: dict):
        """
        Inits the branches scope on the current context.

        Args:
            node (QASMNode): the branch node.
            context (dict): the current context.
        """
        if not "scopes" in context:
            context["scopes"] = {"branches": dict()}
        elif "branches" not in context["scopes"]:
            context["scopes"]["branches"] = dict()

        context["scopes"]["branches"][f"branch_{node.span.start_line}"] = dict()

    def _init_outer_wires_list(self, context: dict):
        """
        Inits the outer wires list on a sub context.

        Args:
            context (dict): the current context.
        """
        if "outer_wires" not in context:
            context["outer_wires"] = []

    def _init_loops_scope(self, node: QASMNode, context: dict):
        """
        Inits the loops scope on the current context.

        Args:
            node (QASMNode): the loop node.
            context (dict): the current context.
        """
        if not "scopes" in context:
            context["scopes"] = {"loops": dict()}
        elif "loops" not in context["scopes"]:
            context["scopes"]["loops"] = dict()

        # the namespace is shared with the outer scope, but we need to keep track of the gates separately
        if isinstance(node, WhileLoop):
            context["scopes"]["loops"][f"while_{node.span.start_line}"] = (
                self._init_clause_in_same_namespace(
                    context, f'{context["name"]}_while_{node.span.start_line}'
                )
            )

        elif isinstance(node, ForInLoop):
            context["scopes"]["loops"][f"for_{node.span.start_line}"] = (
                self._init_clause_in_same_namespace(
                    context, f'{context["name"]}_for_{node.span.start_line}'
                )
            )

    @staticmethod
    def _handle_break(loop: Callable, execution_context: dict):
        """
        Handles when a break is encountered in the loop.

        Args:
            loop (Callable): the loop function.
            execution_context (dict): the context passed at execution time with current variable values, etc.
        """
        try:
            loop(execution_context)
        except BreakException as e:
            pass  # evaluation of the loop stops

    @visit.register(WhileLoop)
    def visit_while_loop(self, node: QASMNode, context: dict):
        """
        Registers a while loop.

        Args:
            node (QASMNode): the loop node.
            context (dict): the current context.
        """
        self._init_loops_scope(node, context)

        @while_loop(
            partial(self.visit, node.while_condition)
        )  # traces data dep through context
        def loop(context):
            """
            Executes a traceable while loop.

            Args:
                loop_context (dict): the context used to compile the while loop.
                execution_context (dict): the context passed at execution time with current variable values, etc.
            """
            try:
                # updates vars in context... need to propagate these to outer scope
                self.visit(node.block, context["scopes"]["loops"][f"while_{node.span.start_line}"])
            except ContinueException as e:
                pass  # evaluation of this iteration ends, and we continue to the next

            inner_context = context["scopes"]["loops"][f"while_{node.span.start_line}"]
            context["vars"] = inner_context["vars"] if "vars" in inner_context else None
            context["wires"] += inner_context["wires"] if "wires" in inner_context else None

            return context

        self._handle_break(loop, context)

    @visit.register(ForInLoop)
    def visit_for_in_loop(self, node: QASMNode, context: dict):
        """
        Registers a for loop.

        Args:
            node (QASMNode): the loop node.
            context (dict): the current context.
        """
        self._init_loops_scope(node, context)

        loop_params = node.set_declaration

        # de-referencing
        if isinstance(loop_params, Identifier):
            loop_params = self.retrieve_variable(loop_params.name, context)
            if isinstance(loop_params, dict) and "val" in loop_params and "ty" in loop_params:
                if loop_params["ty"] == "BitType":
                    loop_params = self._get_bit_type_val(loop_params)
                else:
                    loop_params = loop_params["val"]

        # TODO: support dynamic start, stop, step?
        if isinstance(loop_params, RangeDefinition):
            start = self.visit(loop_params.start, context)
            stop = self.visit(loop_params.end, context)
            step = self.visit(loop_params.step, context)
            if step is None:
                step = 1

            @for_loop(start, stop, step)
            def loop(i, execution_context):
                execution_context["scopes"]["loops"][f"for_{node.span.start_line}"]["vars"][
                    node.identifier.name
                ] = {
                    "ty": i.__class__.__name__,
                    "val": i,
                    "line": node.span.start_line,
                    "dirty": True,
                }
                try:
                    # we only want to execute the gates in the loop's scope
                    # updates vars in sub context... need to propagate these to outer context
                    self.visit(
                        node.block, context["scopes"]["loops"][f"for_{node.span.start_line}"]
                    )
                except ContinueException as e:
                    pass  # evaluation of the current iteration stops and we continue
                inner_context = execution_context["scopes"]["loops"][f"for_{node.span.start_line}"]
                context["vars"] = inner_context["vars"] if "vars" in inner_context else None
                context["wires"] += inner_context["wires"] if "wires" in inner_context else None

                return execution_context

            self._handle_break(loop, context)

        # we unroll the loop in the following case when we don't have a range since qml.for_loop() only
        # accepts (start, stop, step) and not a list of values.
        elif isinstance(loop_params, ArrayLiteral):
            iter = [self.visit(literal, context) for literal in loop_params.values]
        elif isinstance(
            loop_params, Iterable
        ):  # it's an array literal that's been eval'd before TODO: unify these reprs?
            iter = [val for val in loop_params]

            def unrolled(execution_context):
                for i in iter:
                    execution_context["scopes"]["loops"][f"for_{node.span.start_line}"]["vars"][
                        node.identifier.name
                    ] = {
                        "ty": i.__class__.__name__,
                        "val": i,
                        "line": node.span.start_line,
                        "dirty": True,
                    }
                    try:
                        # visit the nodes once per loop iteration
                        self.visit(
                            node.block, context["scopes"]["loops"][f"for_{node.span.start_line}"]
                        )  # updates vars in sub context if any measurements etc. occur
                    except ContinueException as e:
                        pass  # eval of current iteration stops and we continue

            self._handle_break(unrolled, context)
        elif loop_params is None:
            print(f"Uninitialized iterator in loop {f'for_{node.span.start_line}'}.")

    @visit.register(QuantumMeasurementStatement)
    def visit_quantum_measurement_statement(self, node: QASMNode, context: dict):
        """
        Registers a quantum measurement.

        Args:
            node (QASMNode): the quantum measurement node.
            context (dict): the current context.
        """
        if isinstance(node.measure.qubit, Identifier):
            meas = partial(measure, node.measure.qubit.name)

        elif isinstance(node.measure.qubit, IntegerLiteral):  # TODO: are all these cases necessary
            meas = partial(measure, node.measure.qubit.value)

        elif isinstance(node.measure.qubit, list):
            for qubit in node.measure.qubit:
                if isinstance(qubit, Identifier):
                    meas = partial(measure, qubit.name)

                elif isinstance(qubit, IntegerLiteral):
                    meas = partial(measure, qubit.value)

        name = (
            node.target.name if isinstance(node.target.name, str) else node.target.name.name
        )  # str or Identifier
        res = meas()
        self._update_var(res, name, node, context)
        return res

    @visit.register(QuantumReset)
    def visit_quantum_reset(self, node: QASMNode, context: dict):
        """
        Registers a reset of a quantum gate.

        Args:
            node (QASMNode): the quantum reset node.
            context (dict): the current context.
        """
        self._init_gates_list(context)
        if isinstance(node.qubits, Identifier):
            measure(node.qubits.name, reset=True)
        elif isinstance(
            node.qubits, IntegerLiteral
        ):  # TODO: are all these cases necessary / supported
            measure(node.qubits.value, reset=True)
        elif isinstance(node.qubits, list):
            for qubit in node.qubits:
                if isinstance(qubit, Identifier):
                    measure(qubit.name, reset=True)
                elif isinstance(qubit, IntegerLiteral):
                    measure(qubit.value, reset=True)

    @visit.register(FunctionCall)
    def visit_function_call(self, node: FunctionCall, context: dict):
        """
        Registers a function call. The node must refer to a subroutine that has been defined and
        is available in the current scope.

        Args:
            node (FunctionCall): The FunctionCall QASMNode.
            context (dict): The current context.

        Raises:
            NameError: When the subroutine is not defined.
        """
        ret = None
        if (
            "scopes" in context
            and "subroutines" in context["scopes"]
            or "outer_scopes" in context
            and "subroutines" in context["outer_scopes"]
        ):
            name = node.name if isinstance(node.name, str) else node.name.name  # str or Identifier
            if ("scopes" in context and name not in context["scopes"]["subroutines"]) or (
                "outer_scopes" in context and name not in context["outer_scopes"]["subroutines"]
            ):
                raise NameError(
                    f"Reference to an undeclared subroutine {name} in {context['name']}."
                )
            else:
                # TODO: use ChainMap to get this from scopes or outer_scopes
                if (
                    "scopes" in context
                    and "subroutines" in context["scopes"]
                    and node.name.name in context["scopes"]["subroutines"]
                ):
                    func_context = context["scopes"]["subroutines"][node.name.name]
                elif (
                    "outer_scopes" in context
                    and "subroutines" in context["outer_scopes"]
                    and node.name.name in context["outer_scopes"]["subroutines"]
                ):
                    func_context = context["outer_scopes"]["subroutines"][node.name.name]
                else:
                    raise NameError(
                        f"Reference to subroutine {node.name.name} not available in calling namespace"
                        f"on line {node.span.start_line}."
                    )

                # bind subroutine arguments
                self._init_vars(func_context)
                evald_args = [self.visit(raw_arg, context) for raw_arg in node.arguments]
                for evald_arg, param in list(zip(evald_args, func_context["params"])):
                    if not isinstance(evald_arg, str):  # this would indicate a quantum parameter
                        func_context["vars"][param] = evald_arg
                    else:
                        self._init_wire_map(func_context)
                        if not param == evald_arg:
                            func_context["wire_map"][param] = evald_arg

                # execute the subroutine
                self.visit(func_context["body"], func_context)

                # the return value
                ret = func_context["return"] if "return" in func_context else None
        return ret

    # needs to have same signature as visit()
    @visit.register(QubitDeclaration)
    def visit_qubit_declaration(
        self, node: QubitDeclaration, context: dict
    ):  # pylint: disable=no-self-use
        """
        Registers a qubit declaration. Named qubits are mapped to numbered wires by their indices
        in context["wires"]. Note: Qubit declarations must be global.

        Args:
            node (QASMNode): The QubitDeclaration QASMNode.
            context (dict): The current context.
        """
        context["wires"].append(node.qubit.name)

    @staticmethod
    def _update_var(value: any, name: str, node: QASMNode, context: dict):
        """
        Updates a variable, or raises if it is constant.
        Args:
            value (any): the value to set.
            name (str): the name of the variable.
            node (QASMNode): the QASMNode that corresponds to the update.
            context (dict): the current context.
        """
        context["vars"][name]["val"] = value
        if context["vars"][name]["constant"]:
            raise ValueError(
                f"Attempt to mutate a constant {name} on line {node.span.start_line} that was "
                f"defined on line {context['vars'][name]['line']}"
            )
        context["vars"][name]["line"] = node.span.start_line

    @visit.register(ClassicalAssignment)
    def visit_classical_assignment(self, node: QASMNode, context: dict):
        """
        Registers a classical assignment.
        Args:
            node (QASMNode): the assignment QASMNode.
            context (dict): the current context.
        """
        # references to an unresolved value see a func for now
        name = (
            node.lvalue.name if isinstance(node.lvalue.name, str) else node.lvalue.name.name
        )  # str or Identifier
        res = self.visit(node.rvalue, context)
        self._update_var(res, name, node, context)

    @visit.register(AliasStatement)
    def visit_alias_statement(self, node: QASMNode, context: dict):
        """
        Registers an alias statement.
        Args:
            node (QASMNode): the alias QASMNode.
            context (dict): the current context.
        """
        self._init_aliases(context)
        context["aliases"][node.target.name] = self.visit(node.value, context, aliasing=True)

    @staticmethod
    def retrieve_variable(name: str, context: dict):
        """
        Attempts to retrieve a variable from the current context by name.
        Args:
            name (str): the name of the variable to retrieve.
            context (dict): the current context.
        """

        if "vars" in context and context["vars"] is not None and name in context["vars"]:
            res = context["vars"][name]
            if res["val"] is not None:
                return res
            raise NameError(f"Attempt to reference uninitialized parameter {name}!")
        if (
            "wires" in context
            and context["wires"] is not None
            and name in context["wires"]
            or "outer_wires" in context
            and name in context["outer_wires"]
        ):
            return name
        if "aliases" in context and context["wires"] is not None and name in context["aliases"]:
            res = context["aliases"][name](context)  # evaluate the alias and de-reference
            if isinstance(res, str):
                return res
            if res["val"] is not None:
                return res
            raise NameError(f"Attempt to reference uninitialized parameter {name}!")
        raise TypeError(
            f"Attempt to use unevaluated variable {name} in {context['name']}, "
            f"last updated on line {context['vars'][name]['line'] if name in context['vars'] else 'unknown'}."
        )

    def _init_clause_in_same_namespace(self, outer_context: dict, name: str):
        """
        Initializes a clause that shares the namespace of the outer scope, but contains its own
        set of gates, operations, expressions, logic, etc.
        Args:
            outer_context (dict): the context of the outer scope.
            name (str): the name of the clause.
        Returns:
            dict: the inner context.
        """
        # we want wires declared in outer scopes to be available
        outer_wires = outer_context["wires"] if "wires" in outer_context else None
        if "outer_wires" in outer_context:
            outer_wires = outer_context["outer_wires"]
        context = {
            "vars": outer_context["vars"] if "vars" in outer_context else None,  # same namespace
            "outer_wires": outer_wires,
            "wire_map": outer_context["wire_map"],
            "wires": [],
            "name": name,
        }
        # we want subroutines declared in outer scopes to be available
        if "scopes" in outer_context and "subroutines" in outer_context["scopes"]:
            context["outer_scopes"] = {
                # no recursion here please! hence the filter
                "subroutines": {
                    k: v for k, v in outer_context["scopes"]["subroutines"].items() if k != name
                }
            }

        return context

    def _init_wire_map(self, context: dict):
        """
        Inits the wire map dict on the current context.
        Args:
            context (dict): the current context.
        """
        if "wire_map" not in context or context["wire_map"] is None:
            context["wire_map"] = dict()

    @staticmethod
    def _init_vars(context: dict):
        """
        Inits the vars dict on the current context.
        Args:
            context (dict): the current context.
        """
        if "vars" not in context:
            context["vars"] = dict()

    @staticmethod
    def _init_aliases(context: dict):
        """
        Inits the aliases dict on the current context.
        Args:
            context (dict): the current context.
        """
        if "aliases" not in context:
            context["aliases"] = dict()

    def _init_subroutine_scope(self, node: QASMNode, context: dict):
        """
        Inits the subroutine scope on the current context.
        Args:
            node (QASMNode): the subroutine node.
            context (dict): the current context.
        """
        if not "scopes" in context:
            context["scopes"] = {"subroutines": dict()}
        elif "subroutines" not in context["scopes"]:
            context["scopes"]["subroutines"] = dict()

        # outer scope variables are available to inner scopes... but not vice versa!
        # names prefixed with outer scope names for specificity
        context["scopes"]["subroutines"][node.name.name] = self._init_clause_in_same_namespace(
            context, f'{context["name"]}_{node.name.name}'
        )
        context["scopes"]["subroutines"][node.name.name]["sub"] = True
        context["scopes"]["subroutines"][node.name.name]["body"] = node.body
        context["scopes"]["subroutines"][node.name.name]["params"] = [
            param.name.name for param in node.arguments
        ]

    @staticmethod
    def _get_bit_type_val(var):
        return bin(var["val"])[2:].zfill(var["size"])

    @visit.register(ReturnStatement)
    def visit_return_statement(self, node: QASMNode, context: dict):
        """
        Registers a return statement. Points to the var that needs to be set in an outer scope when this
        subroutine is called.
        """
        context["return"] = self.visit(node.expression, context)

    @visit.register(ConstantDeclaration)
    def visit_constant_declaration(self, node: QASMNode, context: dict):
        """
        Registers a constant declaration. Traces data flow through the context, transforming QASMNodes into
        Python type variables that can be readily used in expression eval, etc.

        Args:
            node (QASMNode): The constant QASMNode.
            context (dict): The current context.
        """
        self.visit_classical_declaration(node, context, constant=True)

    @visit.register(ClassicalDeclaration)
    def visit_classical_declaration(self, node: QASMNode, context: dict, constant: bool = False):
        """
        Registers a classical declaration. Traces data flow through the context, transforming QASMNodes into Python
        type variables that can be readily used in expression evaluation, for example.
        Args:
            node (QASMNode): The ClassicalDeclaration QASMNode.
            context (dict): The current context.
            constant (bool): Whether the classical variable is a constant.
        """

        self._init_vars(context)
        if node.init_expression is not None:
            if isinstance(node.init_expression, BitstringLiteral):
                context["vars"][node.identifier.name] = {
                    "ty": node.type.__class__.__name__,
                    "val": self.visit(node.init_expression, context),
                    "size": node.init_expression.width,
                    "line": node.init_expression.span.start_line,
                    "constant": constant,
                }
            elif not isinstance(node.init_expression, ArrayLiteral):
                context["vars"][node.identifier.name] = {
                    "ty": node.type.__class__.__name__,
                    "val": self.visit(node.init_expression, context),
                    "line": node.init_expression.span.start_line,
                    "constant": constant,
                }
            else:
                context["vars"][node.identifier.name] = {
                    "ty": node.type.__class__.__name__,
                    "val": [
                        self.visit(literal, context) for literal in node.init_expression.values
                    ],
                    "line": node.init_expression.span.start_line,
                    "constant": constant,
                }
        else:
            # the var is declared but uninitialized
            context["vars"][node.identifier.name] = {
                "ty": node.type.__class__.__name__,
                "val": None,
                "line": node.span.start_line,
                "constant": constant,
            }

    @visit.register(SubroutineDefinition)
    def visit_subroutine_definition(self, node: QASMNode, context: dict):
        """
        Registers a subroutine definition. Maintains a namespace in the context, starts populating it with
        its parameters.
        Args:
            node (QASMNode): the subroutine node.
            context (dict): the current context.
        """
        self._init_subroutine_scope(node, context)

        # register the params
        for param in node.arguments:
            if not isinstance(param, QuantumArgument):
                context["scopes"]["subroutines"][node.name.name]["vars"][param.name.name] = {
                    "ty": param.__class__.__name__,
                    "val": None,
                    "line": param.span.start_line,
                    "dirty": False,
                }
            else:
                context["scopes"]["subroutines"][node.name.name]["wires"].append(param.name.name)

    @visit.register(QuantumGate)
    def visit_quantum_gate(self, node: QuantumGate, context: dict):
        """
        Registers a quantum gate application. Calls the appropriate handler based on the sort of gate
        (parameterized or non-parameterized).

        Args:
            node (QASMNode): The QuantumGate QASMNode.
            context (dict): The current context.
        """
        name = node.name.name.upper()
        if name in PARAMETERIZED_GATES:
            if not node.arguments:
                raise TypeError(
                    f"Missing required argument(s) for parameterized gate {node.name.name}"
                )
            gates_dict = PARAMETERIZED_GATES
        elif name in NON_PARAMETERIZED_GATES:
            gates_dict = NON_PARAMETERIZED_GATES
        else:
            raise NotImplementedError(f"Unsupported gate encountered in QASM: {node.name.name}")

        gate, args, wires = self._gate_setup_helper(node, gates_dict, context)
        num_control = sum("ctrl" in mod.modifier.name for mod in node.modifiers)
        op_wires = wires[num_control:]
        control_wires = wires[:num_control]

        op = gate(*args, wires=op_wires)
        for mod in reversed(node.modifiers):
            op, control_wires = self.apply_modifier(mod, op, context, control_wires)

    def _gate_setup_helper(self, node: QuantumGate, gates_dict: dict, context: dict):
        """
        Helper to setup the quantum gate call, also resolving arguments and wires.

        Args:
            node (QuantumGate): The QuantumGate QASMNode.
            gates_dict (dict): the gates dictionary.
            context (dict): the current context.

        Returns:
            QuantumGate: The gate to execute.
            list: The list of arguments to the QuantumGate.
            list: The wires the gate applies to.
        """
        # setup arguments
        args = [self.visit(arg, context) for arg in node.arguments]

        # retrieve gate method
        gate = gates_dict[node.name.name.upper()]

        # setup wires
        wires = [
            # parser will sometimes represent as a str and sometimes as an Identifier
            (
                node.qubits[q].name
                if isinstance(node.qubits[q].name, str)
                else node.qubits[q].name.name
            )
            for q in range(len(node.qubits))
        ]

        self._require_wires(wires, context)

        resolved_wires = []
        if context["wire_map"] is not None:
            for wire in wires:
                resolving = wire
                while resolving in context["wire_map"]:
                    resolving = context["wire_map"][resolving]
                resolved_wires.append(resolving)
        else:
            resolved_wires = wires

        return gate, args, resolved_wires

    def apply_modifier(self, mod: QuantumGate, previous: Operator, context: dict, wires: list):
        """
        Applies a modifier to the previous gate or modified gate.

        Args:
            mod (QASMNode): The modifier QASMNode.
            previous (Operator): The previous (called) operator.
            context (dict): The current context.
            wires (list): The wires that the operator is applied to.

        Raises:
            NotImplementedError: If the modifier has a param of an as-yet unsupported type.
        """
        # the parser will raise when a modifier name is anything but the three modifiers (inv, pow, ctrl)
        # in the OpenQASM 3.0 spec. i.e. if we change `pow(power) @` to `wop(power) @` it will raise:
        # `no viable alternative at input 'wop(power)@'`, long before we get here.
        assert mod.modifier.name in ("inv", "pow", "ctrl", "negctrl")

        if mod.modifier.name == "inv":
            next = ops.adjoint(previous)
        elif mod.modifier.name == "pow":
            power = self.visit(mod.argument, context)
            next = ops.pow(previous, z=power)
        elif mod.modifier.name == "ctrl":
            next = ops.ctrl(previous, control=wires[-1])
            wires = wires[:-1]
        elif mod.modifier.name == "negctrl":
            next = ops.ctrl(previous, control=wires[-1], control_values=[0])
            wires = wires[:-1]
        else:
            raise ValueError(f"Unknown modifier {mod}")  # pragma: no cover

        return next, wires

    @visit.register(ExpressionStatement)
    def visit_expression_statement(self, node: ExpressionStatement, context: dict):
        """
        Registers an expression statement.

        Args:
            node (ExpressionStatement): The expression statement.
            context (dict): The current context.
        """
        return self.visit(node.expression, context)

    @visit.register(Cast)
    def visit_cast(self, node: Cast, context: dict):
        """
        Registers a Cast expression.

        Args:
            node (Cast): The Cast expression.
            context (dict): The current context.
        """
        return self.retrieve_variable(node.argument.name, context)["val"]

    @visit.register(BinaryExpression)
    def visit_binary_expression(self, node: BinaryExpression, context: dict):
        """
        Registers a binary expression.

        Args:
            node (BinaryExpression): The binary expression.
            context (dict): The current context.

        Returns:
            The result of the evaluated expression.
        """
        lhs = self.visit(node.lhs, context)
        rhs = self.visit(node.rhs, context)
        if (
            node.op.name in NON_ASSIGNMENT_CLASSICAL_OPERATORS
        ):  # makes sure we are not executing anything malicious
            return eval(f"{lhs}{node.op.name}{rhs}")  # pylint: disable=eval-used
        if node.op.name in ASSIGNMENT_CLASSICAL_OPERATORS:
            raise SyntaxError(
                f"{node.op.name} assignment operators should only be used in classical assignments,"
                f"not in binary expressions."
            )
        raise SyntaxError(
            f"Invalid operator {node.op.name} encountered in binary expression "
            f"on line {node.span.start_line}."
        )

    @visit.register(UnaryExpression)
    def visit_unary_expression(self, node: UnaryExpression, context: dict):
        """
        Registers a unary expression.

        Args:
            node (UnaryExpression): The unary expression.
            context (dict): The current context.

        Returns:
            The result of the evaluated expression.
        """
        if (
            node.op.name in NON_ASSIGNMENT_CLASSICAL_OPERATORS
        ):  # makes sure we are not executing anything malicious
            return eval(
                f"{node.op.name}{self.visit(node.expression, context)}"
            )  # pylint: disable=eval-used
        if node.op.name in ASSIGNMENT_CLASSICAL_OPERATORS:
            raise SyntaxError(
                f"{node.op.name} assignment operators should only be used in classical assignments,"
                f"not in unary expressions."
            )
        raise SyntaxError(
            f"Invalid operator {node.op.name} encountered in unary expression "
            f"on line {node.span.start_line}."
        )

    @visit.register(IndexExpression)
    def visit_index_expression(self, node: IndexExpression, context: dict, aliasing: bool = False):
        """
        Registers an index expression.

        Args:
            node (IndexExpression): The index expression.
            context (dict): The current context.
            aliasing (bool): If ``True``, the expression will be treated as an alias.

        Returns:
            The slice of the indexed value.
        """

        def _index_into_var(var):
            if var["ty"] == "BitType":
                var = bin(var["val"])[2:].zfill(var["size"])
            else:
                var = var["val"]
            if isinstance(node.index[0], RangeDefinition):
                return var[node.index[0].start.value : node.index[0].end.value]
            if re.search("Literal", node.index[0].__class__.__name__):
                return var[node.index[0].value]
            raise TypeError(
                f"Array index is not a RangeDefinition or Literal at line {node.span.start_line}."
            )

        if aliasing:

            def alias(context):
                try:
                    var = self.retrieve_variable(node.collection.name, context)
                    return _index_into_var(var)
                except NameError as e:
                    raise NameError(
                        f"Attempt to alias an undeclared variable "
                        f"{node.collection.name} in {context['name']}."
                    ) from e

            return alias
        else:
            var = self.retrieve_variable(node.collection.name, context)
            return _index_into_var(var)

    @visit.register(Identifier)
    def visit_identifier(self, node: Identifier, context: dict, aliasing: bool = False):
        """
        Registers an identifier.

        Args:
            node (Identifier): The identifier.
            context (dict): The current context.
            aliasing (bool): If ``True``, the Identifier will be treated as an alias.

        Returns:
            The de-referenced identifier.
        """
        if aliasing:

            def alias(context):
                try:
                    return self.retrieve_variable(node.collection.name, context)
                except NameError as e:
                    raise NameError(
                        f"Attempt to alias an undeclared variable "
                        f"{node.name} in {context['name']}."
                    ) from e

            return alias
        else:
            try:
                var = self.retrieve_variable(node.name, context)
                value = var["val"] if isinstance(var, dict) and "val" in var else var
                if isinstance(value, Callable):
                    var["val"] = value(context)
                    var["line"] = node.span.start_line
                    value = var["val"]
                return value
            except NameError as e:
                raise NameError(
                    str(e)
                    or f"Reference to an undeclared variable {node.name} in {context['name']}."
                ) from e

    def visit_callable(self, func: Callable, context: dict):
        """
        Visits a Callable.

        Args:
            func (Callable): The callable.
            context (dict): The current context.

        Returns:
            The result of the called callable.
        """
        return func()

    def visit_literal(self, node: Expression, context: dict):
        """
        Visits a literal.

        Args:
            node (Literal): The literal.
            context (dict): The current context.

        Returns:
            The value of the literal.
        """
        return node.value

    @staticmethod
    def _require_wires(wires: list, context: dict):
        """
        Simple helper that checks if we have wires in the current context.

        Args:
            context (dict): The current context.
            wires (list): The wires that are required.

        Raises:
            NameError: If the context is missing a wire.
        """
        missing_wires = []
        for wire in wires:
            if not (
                wire in context["wires"]
                or ("outer_wires" in context and wire in context["outer_wires"])
            ):
                missing_wires.append(wire)
        if len(missing_wires) > 0:
            raise NameError(
                f"Attempt to reference wire(s): {missing_wires} that have not been declared in {context['name']}"
            )<|MERGE_RESOLUTION|>--- conflicted
+++ resolved
@@ -7,18 +7,6 @@
 from functools import partial
 from typing import Callable, Iterable
 
-<<<<<<< HEAD
-from pennylane.control_flow import for_loop, while_loop
-from pennylane.measurements import measure
-
-from openqasm3.visitor import QASMNode
-from openqasm3.ast import QuantumGate, ArrayLiteral, \
-    BinaryExpression, Cast, ForInLoop, FunctionCall, Identifier, IndexExpression, \
-    IntegerLiteral, QuantumArgument, RangeDefinition, UnaryExpression, WhileLoop, ClassicalAssignment, QubitDeclaration, \
-    ConstantDeclaration, ClassicalDeclaration, BitstringLiteral, SubroutineDefinition, ReturnStatement, \
-    QuantumMeasurementStatement, QuantumReset, AliasStatement, BreakStatement, ContinueStatement, BranchingStatement, \
-    SwitchStatement, ExpressionStatement
-=======
 from openqasm3.ast import (
     AliasStatement,
     ArrayLiteral,
@@ -31,14 +19,16 @@
     ClassicalDeclaration,
     ConstantDeclaration,
     ContinueStatement,
-    Expression,
     ExpressionStatement,
     ForInLoop,
     FunctionCall,
     Identifier,
     IndexExpression,
+    IntegerLiteral,
     QuantumArgument,
     QuantumGate,
+    QuantumMeasurementStatement,
+    QuantumReset,
     QubitDeclaration,
     RangeDefinition,
     ReturnStatement,
@@ -48,10 +38,10 @@
     WhileLoop,
 )
 from openqasm3.visitor import QASMNode
->>>>>>> 58cb8a13
 
 from pennylane import ops
 from pennylane.control_flow import for_loop, while_loop
+from pennylane.measurements import measure
 from pennylane.operation import Operator
 
 NON_PARAMETERIZED_GATES = {
@@ -448,9 +438,7 @@
         """
         self._init_loops_scope(node, context)
 
-        @while_loop(
-            partial(self.visit, node.while_condition)
-        )  # traces data dep through context
+        @while_loop(partial(self.visit, node.while_condition))  # traces data dep through context
         def loop(context):
             """
             Executes a traceable while loop.
