"""
This submodule contains the interpreter for OpenQASM 3.0.
"""

import functools
<<<<<<< HEAD
import re
from functools import partial
from typing import Callable, Iterable
=======
from dataclasses import dataclass
from functools import partial
from typing import Any, Iterable
>>>>>>> 2ceb1d94

from numpy import uint
from openqasm3.ast import (
    AliasStatement,
    ArrayLiteral,
    ArrayType,
    BinaryExpression,
    BitstringLiteral,
<<<<<<< HEAD
    BranchingStatement,
    BreakStatement,
=======
    BooleanLiteral,
    BoolType,
>>>>>>> 2ceb1d94
    Cast,
    ClassicalAssignment,
    ClassicalDeclaration,
    ComplexType,
    ConstantDeclaration,
<<<<<<< HEAD
    ContinueStatement,
=======
    DurationLiteral,
    EndStatement,
>>>>>>> 2ceb1d94
    Expression,
    ExpressionStatement,
    ForInLoop,
    FunctionCall,
<<<<<<< HEAD
    EndStatement,
=======
    FloatLiteral,
    FloatType,
>>>>>>> 2ceb1d94
    Identifier,
    ImaginaryLiteral,
    IndexExpression,
    QuantumArgument,
    ReturnStatement,
    SubroutineDefinition,
    IntegerLiteral,
    IntType,
    QuantumGate,
    QubitDeclaration,
    RangeDefinition,
<<<<<<< HEAD
    ReturnStatement,
    SubroutineDefinition,
    SwitchStatement,
=======
    UintType,
>>>>>>> 2ceb1d94
    UnaryExpression,
    WhileLoop,
)
from openqasm3.visitor import QASMNode

from pennylane import ops
from pennylane.control_flow import for_loop, while_loop
from pennylane.operation import Operator

NON_PARAMETERIZED_GATES = {
    "ID": ops.Identity,
    "H": ops.Hadamard,
    "X": ops.PauliX,
    "Y": ops.PauliY,
    "Z": ops.PauliZ,
    "S": ops.S,
    "T": ops.T,
    "SX": ops.SX,
    "CX": ops.CNOT,
    "CY": ops.CY,
    "CZ": ops.CZ,
    "CH": ops.CH,
    "SWAP": ops.SWAP,
    "CCX": ops.Toffoli,
    "CSWAP": ops.CSWAP,
}

PARAMETERIZED_GATES = {
    "RX": ops.RX,
    "RY": ops.RY,
    "RZ": ops.RZ,
    "P": ops.PhaseShift,
    "PHASE": ops.PhaseShift,
    "U1": ops.U1,
    "U2": ops.U2,
    "U3": ops.U3,
    "CP": ops.CPhase,
    "CPHASE": ops.CPhase,
    "CRX": ops.CRX,
    "CRY": ops.CRY,
    "CRZ": ops.CRZ,
}

EQUALS = "="
ARROW = "->"
PLUS = "+"
DOUBLE_PLUS = "++"
MINUS = "-"
ASTERISK = "*"
DOUBLE_ASTERISK = "**"
SLASH = "/"
PERCENT = "%"
PIPE = "|"
DOUBLE_PIPE = "||"
AMPERSAND = "&"
DOUBLE_AMPERSAND = "&&"
CARET = "^"
AT = "@"
TILDE = "~"
EXCLAMATION_POINT = "!"
EQUALITY_OPERATORS = ["==", "!="]
COMPOUND_ASSIGNMENT_OPERATORS = [
    "+=",
    "-=",
    "*=",
    "/=",
    "&=",
    "|=",
    "~=",
    "^=",
    "<<=",
    ">>=",
    "%=",
    "**=",
]
COMPARISON_OPERATORS = [">", "<", ">=", "<="]
BIT_SHIFT_OPERATORS = [">>", "<<"]

NON_ASSIGNMENT_CLASSICAL_OPERATORS = (
    EQUALITY_OPERATORS
    + COMPARISON_OPERATORS
    + BIT_SHIFT_OPERATORS
    + [
        PLUS,
        MINUS,
        ASTERISK,
        DOUBLE_ASTERISK,
        SLASH,
        PERCENT,
        PIPE,
        DOUBLE_PIPE,
        AMPERSAND,
        DOUBLE_AMPERSAND,
        CARET,
        AT,
        TILDE,
        EXCLAMATION_POINT,
    ]
)

ASSIGNMENT_CLASSICAL_OPERATORS = [EQUALS, DOUBLE_PLUS] + COMPOUND_ASSIGNMENT_OPERATORS


@dataclass
class Variable:
    """
    A data class that represents a variables.

    Args:
        ty (type): The type of the variable.
        val (any): The value of the variable.
        size (int): The size of the variable if it has a size, like an array.
        line (int): The line number at which the variable was most recently updated.
        constant (bool): Whether the variable is a constant.
    """

    ty: str
    val: Any
    size: int
    line: int
    constant: bool


class Context:
    """Class with helper methods for managing, updating, checking context."""

    def __init__(self, context):
        if "vars" not in context:
            context["vars"] = {}
        if "aliases" not in context:
            context["aliases"] = {}
        if "wires" not in context:
            context["wires"] = []
        if "scopes" not in context:
            context["scopes"] = {
                "subroutines": dict()
            }
        if "outer_wires" not in context:
            context["outer_wires"] = []
        if "wire_map" not in context or context["wire_map"] is None:
            context["wire_map"] = dict()
        self.context = context

    def update(self, update: dict):
        """
        Updated the context dict.

        Args:
            update (dict): The dict containing the updates.
        """
        self.context.update(update)

    def init_subroutine_scope(self, node: SubroutineDefinition):
        """
        Inits the outer wires list on a sub context.
        Args:
            node (SubroutineDefinition): the subroutine definition.
        """

        # outer scope variables are available to inner scopes... but not vice versa!
        # names prefixed with outer scope names for specificity
        self.scopes["subroutines"][node.name.name] = self._init_clause_in_same_namespace(
            self, f'{self.name}_{node.name.name}'
        )
        self.scopes["subroutines"][node.name.name].update({
            "sub": True,
            "body": node.body,
            "params": [
                param.name.name for param in node.arguments
            ]
        })

    @staticmethod
    def _init_clause_in_same_namespace(outer_context, name: str):
        """
        Initializes a clause that shares the namespace of the outer scope, but contains its own
        set of gates, operations, expressions, logic, etc.
        Args:
            outer_context (Context): the context of the outer scope.
            name (str): the name of the clause.
        Returns:
            dict: the inner context.
        """
        # we want wires declared in outer scopes to be available
        outer_wires = outer_context.wires + outer_context.outer_wires
        context = {
            "vars": outer_context.vars,  # same namespace
            "outer_wires": outer_wires,
            "wire_map": outer_context.wire_map,
            "wires": [],
            "name": name,
            # we want subroutines declared in outer scopes to be available
            "outer_scopes": {
                # no recursion here please! hence the filter
                "subroutines": {
                    k: v for k, v in outer_context.scopes["subroutines"].items() if k != name
                }
            }
        }

        return Context(context)

    def retrieve_variable(self, name: str):
        """
        Attempts to retrieve a variable from the current context by name.

<<<<<<< HEAD
class BreakException(Exception):  # pragma: no cover
    """Exception raised when encountering a break statement."""


class ContinueException(Exception):  # pragma: no cover
    """Exception raised when encountering a continue statement."""
=======
        Args:
            name (str): the name of the variable to retrieve.

        Returns:
            The value of the variable in the current context.

        Raises:
             NameError: if the variable is not initialized.
             TypeError: if the variable is not declared.
        """

        if name in self.vars:
            res = self.vars[name]
            if res.val is not None:
                return res
            raise ValueError(f"Attempt to reference uninitialized parameter {name}!")
        if name in self.wires:
            return name
        if name in self.aliases:
            return self.aliases[name](self)  # evaluate the alias and de-reference
        raise TypeError(f"Attempt to use undeclared variable {name} in {self.name}")

    def update_var(
        self,
        value: any,
        name: str,
        node: QASMNode,
    ):  # pylint: disable=too-many-branches
        """
        Updates a variable, or raises if it is constant.
        Args:
            value (any): the value to set.
            name (str): the name of the variable.
            node (QASMNode): the QASMNode that corresponds to the update.
        """
        if name in self.vars:
            if self.vars[name].constant:
                raise ValueError(
                    f"Attempt to mutate a constant {name} on line {node.span.start_line} that was "
                    f"defined on line {self.vars[name].line}"
                )
            if node.op.name in ASSIGNMENT_CLASSICAL_OPERATORS:
                if node.op.name == ASSIGNMENT_CLASSICAL_OPERATORS[0]:
                    self.vars[name].val = value
                if node.op.name == ASSIGNMENT_CLASSICAL_OPERATORS[1]:
                    self.vars[name].val = self.vars[name].val + 1
                if node.op.name == ASSIGNMENT_CLASSICAL_OPERATORS[2]:
                    self.vars[name].val += value
                if node.op.name == ASSIGNMENT_CLASSICAL_OPERATORS[3]:
                    self.vars[name].val -= value
                if node.op.name == ASSIGNMENT_CLASSICAL_OPERATORS[4]:
                    self.vars[name].val = self.vars[name].val * value
                if node.op.name == ASSIGNMENT_CLASSICAL_OPERATORS[5]:
                    self.vars[name].val = self.vars[name].val / value
                if node.op.name == ASSIGNMENT_CLASSICAL_OPERATORS[6]:
                    self.vars[name].val = self.vars[name].val & value
                if node.op.name == ASSIGNMENT_CLASSICAL_OPERATORS[7]:
                    self.vars[name].val = self.vars[name].val | value
                if node.op.name == ASSIGNMENT_CLASSICAL_OPERATORS[8]:
                    self.vars[name].val = ~value
                if node.op.name == ASSIGNMENT_CLASSICAL_OPERATORS[9]:
                    self.vars[name].val = self.vars[name].val ^ value
                if node.op.name == ASSIGNMENT_CLASSICAL_OPERATORS[10]:
                    self.vars[name].val = self.vars[name].val << value
                if node.op.name == ASSIGNMENT_CLASSICAL_OPERATORS[11]:
                    self.vars[name].val = self.vars[name].val >> value
                if node.op.name == ASSIGNMENT_CLASSICAL_OPERATORS[12]:
                    self.vars[name].val = self.vars[name].val % value
                if node.op.name == ASSIGNMENT_CLASSICAL_OPERATORS[13]:
                    self.vars[name].val = self.vars[name].val ** value
                self.vars[name].line = node.span.start_line
            else:
                # we shouldn't ever get thi error if the parser did its job right
                raise SyntaxError(  # pragma: no cover
                    f"Invalid operator {node.op.name} encountered in assignment expression "
                    f"on line {node.span.start_line}."
                )  # pragma: no cover
        else:
            raise TypeError(f"Attempt to use undeclared variable {name} in {self.name}")

    def require_wires(self, wires: list):
        """
        Simple helper that checks if we have wires in the current context.

        Args:
            wires (list): The wires that are required.

        Raises:
            NameError: If the context is missing a wire.
        """
        missing_wires = set(wires) - set(self.wires)
        if len(missing_wires) > 0:
            raise NameError(
                f"Attempt to reference wire(s): {missing_wires} that have not been declared in {self.name}"
            )

    def __getattr__(self, name: str):
        """
        If the attribute is not found on the class, instead uses the attr name as an index
        into the context dictionary, for easy access.

        Args:
            name (str): the name of the attribute.

        Returns:
            Any: the value of the attribute.

        Raises:
            KeyError: if the attribute is not found on the context.
        """
        if name in self.context:
            return self.context[name]
        raise KeyError(
            f"No attribute {name} on Context and no {name} key found on context {self.name}"
        )


def _get_bit_type_val(var):
    return bin(var.val)[2:].zfill(var.size)


def _resolve_name(node: QASMNode):
    """
    Fully resolves the name of a node which may be provided as an Identifier or string,
    and therefore may require referencing different attributes.

    Args:
        node (QASMNode): the QASMNode whose name is being resolved.

    Returns:
        str: the resolved name.
    """
    # parser will sometimes represent a name as a str and sometimes as an Identifier
    return node.name if isinstance(node.name, str) else node.name.name


def preprocess_operands(operand):
    """
    Interprets a string operand as an appropriate type.

    Args:
        operand (str): the string operand to interpret.

    Returns:
        The interpreted operand as an appropriate type.
    """
    if isinstance(operand, str):
        if operand.isdigit():
            operand = int(operand)
        elif operand.isnumeric():
            operand = float(operand)
    return operand
>>>>>>> 2ceb1d94


class EndProgram(Exception):
    """Exception raised when it encounters an end statement in the QASM circuit."""


<<<<<<< HEAD
=======
# pylint: disable=unused-argument, no-self-use
>>>>>>> 2ceb1d94
class QasmInterpreter:
    """
    Takes the top level node of the AST as a parameter and recursively descends the AST, calling the
    visitor function on each node.
    """

    @functools.singledispatchmethod
    def visit(self, node: QASMNode, context: Context, aliasing: bool = False):
        """
        Visitor function is called on each node in the AST, which is traversed using recursive descent.
        The purpose of this function is to pass each node to the appropriate handler.

        Args:
            node (QASMNode): the QASMNode to visit next.
            context (Context): the current context populated with any locally available variables, etc.
            aliasing (bool): whether we are aliasing a variable in the context.

        Raises:
            NotImplementedError: when an unsupported QASMNode type is found.
            aliasing (bool): whether we are aliasing a variable in the context.
        """
<<<<<<< HEAD
        if re.search("Literal", node.__class__.__name__):  # There is no single "Literal" base class
            return self.visit_literal(node, context)
        if isinstance(node, Callable):
            return self.visit_callable(node, context)  # cannot register Callable
        if node is None:
            return None
=======
>>>>>>> 2ceb1d94
        raise NotImplementedError(
            f"An unsupported QASM instruction {node.__class__.__name__} "
            f"was encountered on line {node.span.start_line}, in {context.name}."
        )

    @visit.register(list)
    def visit_list(self, node_list: list, context: dict):
        """
        Visits a list of QASMNodes.

        Args:
            node_list (list): the list of QASMNodes to visit.
            context (Context): the current context.
        """
        for sub_node in node_list:
            self.visit(sub_node, context)

    def interpret(self, node: QASMNode, context: dict):
        """
        Entry point for visiting the QASMNodes of a parsed OpenQASM 3.0 program.

        Args:
            node (QASMNode): The top-most QASMNode.
            context (Context): The initial context populated with the name of the program (the outermost scope).

        Returns:
            dict: The context updated after the compilation of all nodes by the visitor.
        """
<<<<<<< HEAD
        context.update({"wires": [], "vars": {}})
=======
        context = Context(context)
>>>>>>> 2ceb1d94

        # begin recursive descent traversal
        try:
            for value in node.__dict__.values():
                if not isinstance(value, list):
                    value = [value]
                for item in value:
                    if isinstance(item, QASMNode):
                        self.visit(item, context)
        except EndProgram:
            pass
        return context

    @visit.register(BreakStatement)
    def visit_break_statement(self, node: QASMNode, context: dict):
        """
        Registers a break statement.

        Args:
            node (QASMNode): the break QASMNode.
            context (dict): the current context.
        """

        raise BreakException(f"Break statement encountered in {context['name']}")

    @visit.register(ContinueStatement)
    def visit_continue_statement(self, node: QASMNode, context: dict):
        """
        Registers a continue statement.

        Args:
            node (QASMNode): the continue QASMNode.
            context (dict): the current context.
        """

        raise ContinueException(f"Continue statement encountered in {context['name']}")

    @visit.register(BranchingStatement)
    def visit_branching_statement(self, node: QASMNode, context: dict):
        """
        Registers a branching statement. Like switches, uses qml.cond.

        Args:
            node (QASMNode): the branch QASMNode.
            context (dict): the current context.
        """
        self._init_branches_scope(node, context)

        # create the true body context
        context["scopes"]["branches"][f"branch_{node.span.start_line}"]["true_body"] = (
            self._init_clause_in_same_namespace(
                context, f'{context["name"]}_branch_{node.span.start_line}_true_body'
            )
        )

        if hasattr(node, "else_block"):

            # create the false body context
            context["scopes"]["branches"][f"branch_{node.span.start_line}"]["false_body"] = (
                self._init_clause_in_same_namespace(
                    context, f'{context["name"]}_branch_{node.span.start_line}_false_body'
                )
            )

        ops.cond(
            self.visit(node.condition, context),
            partial(
                self.visit,
                node.if_block,
                context["scopes"]["branches"][f"branch_{node.span.start_line}"]["true_body"],
            ),
            (
                partial(
                    self.visit,
                    node.else_block,
                    context["scopes"]["branches"][f"branch_{node.span.start_line}"]["false_body"],
                )
                if hasattr(node, "else_block")
                else None
            ),
        )()

    @visit.register(SwitchStatement)
    def visit_switch_statement(self, node: QASMNode, context: dict):
        """
        Registers a switch statement.

        Args:
            node (QASMNode): the switch QASMNode.
            context (dict): the current context.
        """
        self._init_switches_scope(node, context)

        # switches need to have access to the outer context but not get called unless the condition is met

        # we need to keep track of each clause individually
        for i, case in enumerate(node.cases):
            context["scopes"]["switches"][f"switch_{node.span.start_line}"][f"cond_{i}"] = (
                self._init_clause_in_same_namespace(
                    context, f'{context["name"]}_switch_{node.span.start_line}_cond_{i}'
                )
            )

        if hasattr(node, "default") and node.default is not None:
            context["scopes"]["switches"][f"switch_{node.span.start_line}"][f"cond_{i + 1}"] = (
                self._init_clause_in_same_namespace(
                    context, f'{context["name"]}_switch_{node.span.start_line}_cond_{i + 1}'
                )
            )

        target = self.visit(node.target, context)
        ops.cond(
            target == self.visit(node.cases[0][0][0], context),
            partial(
                self.visit,
                node.cases[0][1].statements,
                context["scopes"]["switches"][f"switch_{node.span.start_line}"]["cond_0"],
            ),
            (
                partial(
                    self.visit,
                    node.default.statements,
                    context["scopes"]["switches"][f"switch_{node.span.start_line}"][
                        f"cond_{i + 1}"
                    ],
                )
                if hasattr(node, "default") and node.default is not None
                else None
            ),
            [
                (
                    target == self.visit(node.cases[j + 1][0][0], context),
                    partial(
                        self.visit,
                        node.cases[j + 1][1].statements,
                        context["scopes"]["switches"][f"switch_{node.span.start_line}"][case],
                    ),
                )
                for j, case in enumerate(
                    list(context["scopes"]["switches"][f"switch_{node.span.start_line}"].keys())[
                        1:-1
                    ]
                )
            ],
        )()

    def _init_switches_scope(self, node: QASMNode, context: dict):
        """
        Inits the switches scope on the current context.

        Args:
            node (QASMNode): the switch node.
            context (dict): the current context.
        """
        if not "scopes" in context:
            context["scopes"] = {"switches": dict()}
        elif "switches" not in context["scopes"]:
            context["scopes"]["switches"] = dict()

        context["scopes"]["switches"][f"switch_{node.span.start_line}"] = dict()

    def _init_branches_scope(self, node: QASMNode, context: dict):
        """
        Inits the branches scope on the current context.

        Args:
            node (QASMNode): the branch node.
            context (dict): the current context.
        """
        if not "scopes" in context:
            context["scopes"] = {"branches": dict()}
        elif "branches" not in context["scopes"]:
            context["scopes"]["branches"] = dict()

        context["scopes"]["branches"][f"branch_{node.span.start_line}"] = dict()

    def _init_outer_wires_list(self, context: dict):
        """
        Inits the outer wires list on a sub context.

        Args:
            context (dict): the current context.
        """
        if "outer_wires" not in context:
            context["outer_wires"] = []

    def _init_loops_scope(self, node: QASMNode, context: dict):
        """
        Inits the loops scope on the current context.

        Args:
            node (QASMNode): the loop node.
            context (dict): the current context.
        """
        if not "scopes" in context:
            context["scopes"] = {"loops": dict()}
        elif "loops" not in context["scopes"]:
            context["scopes"]["loops"] = dict()

        # the namespace is shared with the outer scope, but we need to keep track of the gates separately
        if isinstance(node, WhileLoop):
            context["scopes"]["loops"][f"while_{node.span.start_line}"] = (
                self._init_clause_in_same_namespace(
                    context, f'{context["name"]}_while_{node.span.start_line}'
                )
            )

        elif isinstance(node, ForInLoop):
            context["scopes"]["loops"][f"for_{node.span.start_line}"] = (
                self._init_clause_in_same_namespace(
                    context, f'{context["name"]}_for_{node.span.start_line}'
                )
            )

    @staticmethod
    def _handle_break(loop: Callable, execution_context: dict):
        """
        Handles when a break is encountered in the loop.

        Args:
            loop (Callable): the loop function.
            execution_context (dict): the context passed at execution time with current variable values, etc.
        """
        try:
            loop(execution_context)
        except BreakException as e:
            pass  # evaluation of the loop stops

    @visit.register(WhileLoop)
    def visit_while_loop(self, node: QASMNode, context: dict):
        """
        Registers a while loop.

        Args:
            node (QASMNode): the loop node.
            context (dict): the current context.
        """
        self._init_loops_scope(node, context)

        @while_loop(
            partial(self.visit, node.while_condition)
        )  # traces data dep through context
        def loop(context):
            """
            Executes a traceable while loop.

            Args:
                loop_context (dict): the context used to compile the while loop.
                execution_context (dict): the context passed at execution time with current variable values, etc.
            """
            try:
                # updates vars in context... need to propagate these to outer scope
                self.visit(node.block, context["scopes"]["loops"][f"while_{node.span.start_line}"])
            except ContinueException as e:
                pass  # evaluation of this iteration ends, and we continue to the next

            inner_context = context["scopes"]["loops"][f"while_{node.span.start_line}"]
            context["vars"] = inner_context["vars"] if "vars" in inner_context else None
            context["wires"] += inner_context["wires"] if "wires" in inner_context else None

            return context

        self._handle_break(loop, context)

    @visit.register(ForInLoop)
    def visit_for_in_loop(self, node: QASMNode, context: dict):
        """
        Registers a for loop.

        Args:
            node (QASMNode): the loop node.
            context (dict): the current context.
        """
        self._init_loops_scope(node, context)

        loop_params = node.set_declaration

        # de-referencing
        if isinstance(loop_params, Identifier):
            loop_params = self.retrieve_variable(loop_params.name, context)
            if isinstance(loop_params, dict) and "val" in loop_params and "ty" in loop_params:
                if loop_params["ty"] == "BitType":
                    loop_params = self._get_bit_type_val(loop_params)
                else:
                    loop_params = loop_params["val"]

        # TODO: support dynamic start, stop, step?
        if isinstance(loop_params, RangeDefinition):
            start = self.visit(loop_params.start, context)
            stop = self.visit(loop_params.end, context)
            step = self.visit(loop_params.step, context)
            if step is None:
                step = 1

            @for_loop(start, stop, step)
            def loop(i, execution_context):
                execution_context["scopes"]["loops"][f"for_{node.span.start_line}"]["vars"][
                    node.identifier.name
                ] = {
                    "ty": i.__class__.__name__,
                    "val": i,
                    "line": node.span.start_line,
                    "dirty": True,
                }
                try:
                    # we only want to execute the gates in the loop's scope
                    # updates vars in sub context... need to propagate these to outer context
                    self.visit(
                        node.block, context["scopes"]["loops"][f"for_{node.span.start_line}"]
                    )
                except ContinueException as e:
                    pass  # evaluation of the current iteration stops and we continue
                inner_context = execution_context["scopes"]["loops"][f"for_{node.span.start_line}"]
                context["vars"] = inner_context["vars"] if "vars" in inner_context else None
                context["wires"] += inner_context["wires"] if "wires" in inner_context else None

                return execution_context

            self._handle_break(loop, context)

        # we unroll the loop in the following case when we don't have a range since qml.for_loop() only
        # accepts (start, stop, step) and not a list of values.
        elif isinstance(loop_params, ArrayLiteral):
            iter = [self.visit(literal, context) for literal in loop_params.values]
        elif isinstance(
            loop_params, Iterable
        ):  # it's an array literal that's been eval'd before TODO: unify these reprs?
            iter = [val for val in loop_params]

            def unrolled(execution_context):
                for i in iter:
                    execution_context["scopes"]["loops"][f"for_{node.span.start_line}"]["vars"][
                        node.identifier.name
                    ] = {
                        "ty": i.__class__.__name__,
                        "val": i,
                        "line": node.span.start_line,
                        "dirty": True,
                    }
                    try:
                        # visit the nodes once per loop iteration
                        self.visit(
                            node.block, context["scopes"]["loops"][f"for_{node.span.start_line}"]
                        )  # updates vars in sub context if any measurements etc. occur
                    except ContinueException as e:
                        pass  # eval of current iteration stops and we continue

            self._handle_break(unrolled, context)
        elif loop_params is None:
            print(f"Uninitialized iterator in loop {f'for_{node.span.start_line}'}.")

    @visit.register(FunctionCall)
    def visit_function_call(self, node: FunctionCall, context: Context):
        """
        Registers a function call. The node must refer to a subroutine that has been defined and
        is available in the current scope.

        Args:
            node (FunctionCall): The FunctionCall QASMNode.
            context (Context): The current context.

        Raises:
            NameError: When the subroutine is not defined.
        """
        name = _resolve_name(node)  # str or Identifier
        if name not in context.scopes["subroutines"] and name not in context.outer_scopes["subroutines"]:
            raise NameError(
                f"Reference to an undeclared subroutine {name} in {context.name}."
            )
        else:
            # TODO: use ChainMap to get this from scopes or outer_scopes
            if name in context.scopes["subroutines"]:
                func_context = context.scopes["subroutines"][name]
            elif name in context.outer_scopes["subroutines"]:
                func_context = context.outer_scopes["subroutines"][name]
            else:
                raise NameError(
                    f"Reference to subroutine {name} not available in calling namespace"
                    f"on line {node.span.start_line}."
                )

            # bind subroutine arguments
            evald_args = [self.visit(raw_arg, context) for raw_arg in node.arguments]
            for evald_arg, param in list(zip(evald_args, func_context.params)):
                if not isinstance(evald_arg, str):  # this would indicate a quantum parameter
                    func_context.vars[param] = evald_arg
                else:
                    if not param == evald_arg:
                        func_context.wire_map[param] = evald_arg

<<<<<<< HEAD
    @visit.register(EndStatement)
    def visit_end_statement(self, node: QASMNode, context: dict):  # pylint: disable=no-self-use
        """
        Ends the program.
        Args:
            node (QASMNode): The end statement QASMNode.
            context (dict): the current context.
        """
        raise EndProgram(
            f"The QASM program was terminated om line {node.span.start_line}."
            f"There may be unprocessed QASM code."
        )

    # needs to have same signature as visit()
    @visit.register(QubitDeclaration)
    def visit_qubit_declaration(
        self, node: QubitDeclaration, context: dict
    ):  # pylint: disable=no-self-use
        """
        Registers a qubit declaration. Named qubits are mapped to numbered wires by their indices
        in context["wires"]. Note: Qubit declarations must be global.
=======
            # execute the subroutine
            self.visit(func_context.body, func_context)
>>>>>>> 2ceb1d94

            # the return value
            try:
                return getattr(func_context, "return")
            except KeyError:
                return None

    @visit.register(RangeDefinition)
    def visit_range(self, node: RangeDefinition, context: Context):
        """
        Processes a range definition.

        Args:
            node (RangeDefinition): The range to process.
            context (Context): the current context.

<<<<<<< HEAD
    @visit.register(AliasStatement)
    def visit_alias_statement(self, node: QASMNode, context: dict):
        """
        Registers an alias statement.
        Args:
            node (QASMNode): the alias QASMNode.
            context (dict): the current context.
=======
        Returns:
            slice: The slice that corresponds to the range.
>>>>>>> 2ceb1d94
        """
        start = self.visit(node.start, context) if node.start else None
        stop = self.visit(node.end, context) if node.end else None
        step = self.visit(node.step, context) if node.step else None
        return slice(start, stop, step)

    def _index_into_var(self, var: Iterable | Variable, node: IndexExpression, context: Context):
        """
        Index into a variable using an IndexExpression.

        Args:
            var (Variable): The data structure representing the variable to index.
            node (IndexExpression): The IndexExpression.
            context (Context): the current context.

        Returns:
            The indexed slice of the variable.
        """
        if not isinstance(var, Iterable):
            if var.ty == "BitType":
                var = _get_bit_type_val(var)
            else:
                var = var.val
        index = self.visit(node.index[0], context)
        if not (isinstance(index, Iterable) and len(index) > 1):
            return var[index]
        raise NotImplementedError(
            f"Array index does not evaluate to a single RangeDefinition or Literal at line {node.span.start_line}."
        )

    @visit.register(EndStatement)
    def visit_end_statement(self, node: QASMNode, context: Context):
        """
        Ends the program.
        Args:
            node (QASMNode): The end statement QASMNode.
            context (Context): the current context.
        """
        raise EndProgram(
            f"The QASM program was terminated om line {node.span.start_line}."
            f"There may be unprocessed QASM code."
        )

    # needs to have same signature as visit()
    @visit.register(QubitDeclaration)
    def visit_qubit_declaration(self, node: QubitDeclaration, context: Context):
        """
        Registers a qubit declaration. Named qubits are mapped to numbered wires by their indices
        in context.wires. Note: Qubit declarations must be global.

        Args:
            node (QASMNode): The QubitDeclaration QASMNode.
            context (Context): The current context.
        """
        context.wires.append(node.qubit.name)

<<<<<<< HEAD
    def _init_subroutine_scope(self, node: QASMNode, context: dict):
=======
    @visit.register(ClassicalAssignment)
    def visit_classical_assignment(self, node: QASMNode, context: Context):
        """
        Registers a classical assignment.
        Args:
            node (QASMNode): the assignment QASMNode.
            context (Context): the current context.
        """
        # references to an unresolved value see a func for now
        name = _resolve_name(node.lvalue)
        res = self.visit(node.rvalue, context)
        context.update_var(res, name, node)

    @visit.register(AliasStatement)
    def visit_alias_statement(self, node: QASMNode, context: Context):
>>>>>>> 2ceb1d94
        """
        Registers an alias statement.
        Args:
            node (QASMNode): the alias QASMNode.
            context (Context): the current context.
        """
        context.aliases[node.target.name] = self.visit(node.value, context, aliasing=True)

    @visit.register(ReturnStatement)
    def visit_return_statement(self, node: QASMNode, context: Context):
        """
        Registers a return statement. Points to the var that needs to be set in an outer scope when this
        subroutine is called.
        """
        context.context["return"] = self.visit(node.expression, context)

    @visit.register(ConstantDeclaration)
    def visit_constant_declaration(self, node: QASMNode, context: Context):
        """
        Registers a constant declaration. Traces data flow through the context, transforming QASMNodes into
        Python type variables that can be readily used in expression eval, etc.

        Args:
            node (QASMNode): The constant QASMNode.
            context (Context): The current context.
        """
        self.visit_classical_declaration(node, context, constant=True)

    @visit.register(ClassicalDeclaration)
    def visit_classical_declaration(self, node: QASMNode, context: Context, constant: bool = False):
        """
        Registers a classical declaration. Traces data flow through the context, transforming QASMNodes into Python
        type variables that can be readily used in expression evaluation, for example.
        Args:
            node (QASMNode): The ClassicalDeclaration QASMNode.
            context (Context): The current context.
            constant (bool): Whether the classical variable is a constant.
        """

<<<<<<< HEAD
        self._init_vars(context)
        if node.init_expression is not None:
            if isinstance(node.init_expression, BitstringLiteral):
                context["vars"][node.identifier.name] = {
                    "ty": node.type.__class__.__name__,
                    "val": self.visit(node.init_expression, context),
                    "size": node.init_expression.width,
                    "line": node.init_expression.span.start_line,
                    "constant": constant,
                }
            elif not isinstance(node.init_expression, ArrayLiteral):
                context["vars"][node.identifier.name] = {
                    "ty": node.type.__class__.__name__,
                    "val": self.visit(node.init_expression, context),
                    "line": node.init_expression.span.start_line,
                    "constant": constant,
                }
            else:
                context["vars"][node.identifier.name] = {
                    "ty": node.type.__class__.__name__,
                    "val": [
                        self.visit(literal, context) for literal in node.init_expression.values
                    ],
                    "line": node.init_expression.span.start_line,
                    "constant": constant,
                }
        else:
            # the var is declared but uninitialized
            context["vars"][node.identifier.name] = {
                "ty": node.type.__class__.__name__,
                "val": None,
                "line": node.span.start_line,
                "constant": constant,
            }
=======
        context.vars[node.identifier.name] = Variable(
            node.type.__class__.__name__,
            (
                self.visit(node.init_expression, context)
                if getattr(node, "init_expression", None)
                else None
            ),
            (
                node.init_expression.width
                if hasattr(node, "init_expression") and hasattr(node.init_expression, "width")
                else None
            ),
            (
                node.init_expression.span.start_line
                if getattr(node, "init_expression", None)
                else node.span.start_line
            ),
            constant,
        )

    @visit.register(ImaginaryLiteral)
    def visit_imaginary_literal(self, node: ImaginaryLiteral, context: Context):
        """
        Registers an imaginary literal.

        Args:
            node (ImaginaryLiteral): The imaginary literal QASMNode.
            context (Context): the current context.

        Returns:
            complex: a complex number corresponding to the imaginary literal.
        """
        return 1j * node.value

    @visit.register(ArrayLiteral)
    def visit_array_literal(self, node: ArrayLiteral, context: Context):
        """
        Evaluates an array literal.

        Args:
            node (ArrayLiteral): The array literal QASMNode.
            context (Context): The current context.

        Returns:
            list: The evaluated array.
        """
        return [self.visit(literal, context) for literal in node.values]
>>>>>>> 2ceb1d94

    @visit.register(SubroutineDefinition)
    def visit_subroutine_definition(self, node: QASMNode, context: Context):
        """
        Registers a subroutine definition. Maintains a namespace in the context, starts populating it with
        its parameters.
        Args:
            node (QASMNode): the subroutine node.
            context (Context): the current context.
        """
        context.init_subroutine_scope(node)

        # register the params
        for param in node.arguments:
            if not isinstance(param, QuantumArgument):
                context.scopes["subroutines"][_resolve_name(node)].vars[_resolve_name(param)] = Variable(
                    ty=param.__class__.__name__,
                    val=None,
                    size=-1,
                    line=param.span.start_line,
                    constant=False
                )
            else:
                context.scopes["subroutines"][_resolve_name(node)].wires.append(_resolve_name(param))

    @visit.register(QuantumGate)
    def visit_quantum_gate(self, node: QuantumGate, context: Context):
        """
        Registers a quantum gate application. Calls the appropriate handler based on the sort of gate
        (parameterized or non-parameterized).

        Args:
            node (QASMNode): The QuantumGate QASMNode.
            context (Context): The current context.
        """
        name = node.name.name.upper()
        if name in PARAMETERIZED_GATES:
            if not node.arguments:
                raise TypeError(
                    f"Missing required argument(s) for parameterized gate {node.name.name}"
                )
            gates_dict = PARAMETERIZED_GATES
        elif name in NON_PARAMETERIZED_GATES:
            gates_dict = NON_PARAMETERIZED_GATES
        else:
            raise NotImplementedError(f"Unsupported gate encountered in QASM: {node.name.name}")

        gate, args, wires = self._gate_setup_helper(node, gates_dict, context)
        num_control = sum("ctrl" in mod.modifier.name for mod in node.modifiers)
        op_wires = wires[num_control:]
        control_wires = wires[:num_control]

        op = gate(*args, wires=op_wires)
        for mod in reversed(node.modifiers):
            op, control_wires = self.apply_modifier(mod, op, context, control_wires)

    def _gate_setup_helper(self, node: QuantumGate, gates_dict: dict, context: Context):
        """
        Helper to setup the quantum gate call, also resolving arguments and wires.

        Args:
            node (QuantumGate): The QuantumGate QASMNode.
            gates_dict (dict): the gates dictionary.
            context (Context): the current context.

        Returns:
            QuantumGate: The gate to execute.
            list: The list of arguments to the QuantumGate.
            list: The wires the gate applies to.
        """
        # setup arguments
        args = [self.visit(arg, context) for arg in node.arguments]

        # retrieve gate method
        gate = gates_dict[node.name.name.upper()]

        # setup wires
        wires = [_resolve_name(node.qubits[q]) for q in range(len(node.qubits))]

        context.require_wires(wires)

        resolved_wires = []
        if context.wire_map is not None:
            for wire in wires:
                resolving = wire
                while resolving in context.wire_map:
                    resolving = context.wire_map[resolving]
                resolved_wires.append(resolving)
        else:
            resolved_wires = wires

        return gate, args, resolved_wires

    def apply_modifier(self, mod: QuantumGate, previous: Operator, context: Context, wires: list):
        """
        Applies a modifier to the previous gate or modified gate.

        Args:
            mod (QASMNode): The modifier QASMNode.
            previous (Operator): The previous (called) operator.
            context (Context): The current context.
            wires (list): The wires that the operator is applied to.

        Raises:
            NotImplementedError: If the modifier has a param of an as-yet unsupported type.
        """
        # the parser will raise when a modifier name is anything but the three modifiers (inv, pow, ctrl)
        # in the OpenQASM 3.0 spec. i.e. if we change `pow(power) @` to `wop(power) @` it will raise:
        # `no viable alternative at input 'wop(power)@'`, long before we get here.
        assert mod.modifier.name in ("inv", "pow", "ctrl", "negctrl")

        if mod.modifier.name == "inv":
            next = ops.adjoint(previous)
        elif mod.modifier.name == "pow":
            power = self.visit(mod.argument, context)
            next = ops.pow(previous, z=power)
        elif mod.modifier.name == "ctrl":
            next = ops.ctrl(previous, control=wires[-1])
            wires = wires[:-1]
        elif mod.modifier.name == "negctrl":
            next = ops.ctrl(previous, control=wires[-1], control_values=[0])
            wires = wires[:-1]
        else:
            raise ValueError(f"Unknown modifier {mod}")  # pragma: no cover

        return next, wires

    @visit.register(ExpressionStatement)
    def visit_expression_statement(self, node: ExpressionStatement, context: Context):
        """
        Registers an expression statement.

        Args:
            node (ExpressionStatement): The expression statement.
            context (Context): The current context.
        """
        return self.visit(node.expression, context)

    @visit.register(Cast)
    def visit_cast(self, node: Cast, context: Context):
        """
        Registers a Cast expression.

        Args:
            node (Cast): The Cast expression.
            context (Context): The current context.

        Returns:
            Any: The argument cast to the appropriate type.

        Raises:
            TypeError: If the cast cannot be made.
        """
        arg = self.visit(node.argument, context)
        ret = arg
        try:
            if isinstance(node.type, IntType):
                ret = int(arg)
            if isinstance(node.type, UintType):
                ret = uint(arg)
            if isinstance(node.type, FloatType):
                ret = float(arg)
            if isinstance(node.type, ComplexType):
                ret = complex(arg)
            if isinstance(node.type, BoolType):
                ret = bool(arg)
            if isinstance(node.type, ArrayType):
                ret = arg.val
            # TODO: durations, angles, etc.
        except TypeError as e:
            raise TypeError(
                f"Unable to cast {arg.__class__.__name__} to {node.type.__class__.__name__}: {str(e)}"
            ) from e
        return ret

    @visit.register(BinaryExpression)
    def visit_binary_expression(
        self, node: BinaryExpression, context: Context
    ):  # pylint: disable=too-many-branches
        """
        Registers a binary expression.

        Args:
            node (BinaryExpression): The binary expression.
            context (Context): The current context.

        Returns:
            The result of the evaluated expression.
        """
        lhs = preprocess_operands(self.visit(node.lhs, context))
        rhs = preprocess_operands(self.visit(node.rhs, context))
        ret = None
        if node.op.name in NON_ASSIGNMENT_CLASSICAL_OPERATORS:
            if node.op.name == EQUALITY_OPERATORS[0]:
                ret = lhs == rhs
            if node.op.name == EQUALITY_OPERATORS[1]:
                ret = lhs != rhs
            if node.op.name == COMPARISON_OPERATORS[0]:
                ret = lhs > rhs
            if node.op.name == COMPARISON_OPERATORS[1]:
                ret = lhs < rhs
            if node.op.name == COMPARISON_OPERATORS[2]:
                ret = lhs >= rhs
            if node.op.name == COMPARISON_OPERATORS[3]:
                ret = lhs <= rhs
            if node.op.name == BIT_SHIFT_OPERATORS[0]:
                ret = lhs >> rhs
            if node.op.name == BIT_SHIFT_OPERATORS[1]:
                ret = lhs << rhs
            if node.op.name == PLUS:
                ret = lhs + rhs
            if node.op.name == MINUS:
                ret = lhs - rhs
            if node.op.name == ASTERISK:
                ret = lhs * rhs
            if node.op.name == DOUBLE_ASTERISK:
                ret = lhs**rhs
            if node.op.name == SLASH:
                ret = lhs / rhs
            if node.op.name == PERCENT:
                ret = lhs % rhs
            if node.op.name == PIPE:
                ret = lhs | rhs
            if node.op.name == DOUBLE_PIPE:
                ret = lhs or rhs
            if node.op.name == AMPERSAND:
                ret = lhs & rhs
            if node.op.name == DOUBLE_AMPERSAND:
                ret = lhs and rhs
            if node.op.name == CARET:
                ret = lhs ^ rhs
            return ret
        # we shouldn't ever get thi error if the parser did its job right
        raise SyntaxError(  # pragma: no cover
            f"Invalid operator {node.op.name} encountered in binary expression "
            f"on line {node.span.start_line}."
        )  # pragma: no cover

    @visit.register(UnaryExpression)
    def visit_unary_expression(self, node: UnaryExpression, context: Context):
        """
        Registers a unary expression.

        Args:
            node (UnaryExpression): The unary expression.
            context (Context): The current context.

        Returns:
            The result of the evaluated expression.
        """
        if node.op.name in NON_ASSIGNMENT_CLASSICAL_OPERATORS:
            operand = preprocess_operands(self.visit(node.expression, context))
            if node.op.name == EXCLAMATION_POINT:
                return not operand
            if node.op.name == MINUS:
                return -operand
            if node.op.name == TILDE:
                return ~operand  # pylint: disable=invalid-unary-operand-type
        # we shouldn't ever get thi error if the parser did its job right
        raise SyntaxError(  # pragma: no cover
            f"Invalid operator {node.op.name} encountered in unary expression "
            f"on line {node.span.start_line}."
        )  # pragma: no cover

    @visit.register(IndexExpression)
    def visit_index_expression(
        self, node: IndexExpression, context: Context, aliasing: bool = False
    ):
        """
        Registers an index expression.

        Args:
            node (IndexExpression): The index expression.
            context (Context): The current context.
            aliasing (bool): If ``True``, the expression will be treated as an alias.

        Returns:
            The slice of the indexed value.
        """

        if aliasing:  # we are registering an alias
            return lambda cntxt: self._index_into_var(self._alias(node, cntxt), node, context)

<<<<<<< HEAD
        if aliasing:

            def alias(context):
                try:
                    var = self.retrieve_variable(node.collection.name, context)
                    return _index_into_var(var)
                except NameError as e:
                    raise NameError(
                        f"Attempt to alias an undeclared variable "
                        f"{node.collection.name} in {context['name']}."
                    ) from e

            return alias
        else:
            var = self.retrieve_variable(node.collection.name, context)
            return _index_into_var(var)
=======
        # else we are just evaluating an index
        var = context.retrieve_variable(node.collection.name)
        return self._index_into_var(var, node, context)
>>>>>>> 2ceb1d94

    def _alias(self, node: Identifier | IndexExpression, context: Context):
        """
        An alias is registered as a callable since we need to be able to
        evaluate it at a later time.

        Args:
            context (Context): The current context.

        Returns:
            The de-referenced alias.
        """
        try:
            return (
                context.retrieve_variable(node.collection.name)
                if getattr(node, "collection", None)
                else context.retrieve_variable(node.name)
            )
        except TypeError as e:
            raise TypeError(
                f"Attempt to alias an undeclared variable " f"{node.name} in {context.name}."
            ) from e

    @visit.register(Identifier)
    def visit_identifier(self, node: Identifier, context: Context, aliasing: bool = False):
        """
        Registers an identifier.

        Args:
            node (Identifier): The identifier.
            context (Context): The current context.
            aliasing (bool): If ``True``, the Identifier will be treated as an alias.

        Returns:
            The de-referenced identifier.
        """
        if aliasing:  # we are registering an alias
            return partial(self._alias, node)
        # else we are evaluating an alias
        try:
            var = context.retrieve_variable(node.name)
            if isinstance(var, Variable):
                value = var.val
                var.line = node.span.start_line
            else:
                value = var
            return value
        except TypeError as e:
            raise TypeError(
                str(e) or f"Reference to an undeclared variable {node.name} in {context.name}."
            ) from e

    @visit.register(IntegerLiteral)
    @visit.register(FloatLiteral)
    @visit.register(BooleanLiteral)
    @visit.register(BitstringLiteral)
    @visit.register(DurationLiteral)
    def visit_literal(self, node: Expression, context: Context):
        """
        Visits a literal.

        Args:
            node (Literal): The literal.
            context (Context): The current context.

        Returns:
            The value of the literal.
        """
<<<<<<< HEAD
        return node.value

    @staticmethod
    def _require_wires(wires: list, context: dict):
        """
        Simple helper that checks if we have wires in the current context.

        Args:
            context (dict): The current context.
            wires (list): The wires that are required.

        Raises:
            NameError: If the context is missing a wire.
        """
        missing_wires = []
        for wire in wires:
            if not (
                wire in context["wires"]
                or ("outer_wires" in context and wire in context["outer_wires"])
            ):
                missing_wires.append(wire)
        if len(missing_wires) > 0:
            raise NameError(
                f"Attempt to reference wire(s): {missing_wires} that have not been declared in {context['name']}"
            )
=======
        return node.value
>>>>>>> 2ceb1d94
<|MERGE_RESOLUTION|>--- conflicted
+++ resolved
@@ -3,15 +3,9 @@
 """
 
 import functools
-<<<<<<< HEAD
-import re
-from functools import partial
-from typing import Callable, Iterable
-=======
 from dataclasses import dataclass
 from functools import partial
-from typing import Any, Iterable
->>>>>>> 2ceb1d94
+from typing import Any, Callable, Iterable
 
 from numpy import uint
 from openqasm3.ast import (
@@ -20,52 +14,37 @@
     ArrayType,
     BinaryExpression,
     BitstringLiteral,
-<<<<<<< HEAD
+    BooleanLiteral,
+    BoolType,
     BranchingStatement,
     BreakStatement,
-=======
-    BooleanLiteral,
-    BoolType,
->>>>>>> 2ceb1d94
     Cast,
     ClassicalAssignment,
     ClassicalDeclaration,
     ComplexType,
     ConstantDeclaration,
-<<<<<<< HEAD
     ContinueStatement,
-=======
     DurationLiteral,
     EndStatement,
->>>>>>> 2ceb1d94
     Expression,
     ExpressionStatement,
+    FloatLiteral,
+    FloatType,
     ForInLoop,
     FunctionCall,
-<<<<<<< HEAD
-    EndStatement,
-=======
-    FloatLiteral,
-    FloatType,
->>>>>>> 2ceb1d94
     Identifier,
     ImaginaryLiteral,
     IndexExpression,
-    QuantumArgument,
-    ReturnStatement,
-    SubroutineDefinition,
     IntegerLiteral,
     IntType,
+    QuantumArgument,
     QuantumGate,
     QubitDeclaration,
     RangeDefinition,
-<<<<<<< HEAD
     ReturnStatement,
     SubroutineDefinition,
     SwitchStatement,
-=======
     UintType,
->>>>>>> 2ceb1d94
     UnaryExpression,
     WhileLoop,
 )
@@ -192,7 +171,13 @@
 class Context:
     """Class with helper methods for managing, updating, checking context."""
 
-    def __init__(self, context):
+    def __init__(self, context: dict):
+        """
+        Initializes the context.
+
+        Args:
+            context (dict): A dictionary that contains some information about the context.
+        """
         if "vars" not in context:
             context["vars"] = {}
         if "aliases" not in context:
@@ -200,23 +185,61 @@
         if "wires" not in context:
             context["wires"] = []
         if "scopes" not in context:
-            context["scopes"] = {
-                "subroutines": dict()
-            }
+            context["scopes"] = {"subroutines": dict()}
         if "outer_wires" not in context:
             context["outer_wires"] = []
         if "wire_map" not in context or context["wire_map"] is None:
             context["wire_map"] = dict()
         self.context = context
 
-    def update(self, update: dict):
-        """
-        Updated the context dict.
-
-        Args:
-            update (dict): The dict containing the updates.
-        """
-        self.context.update(update)
+    def init_loops_scope(self, node: ForInLoop | WhileLoop):
+        """
+        Inits the loops scope on the current context.
+
+        Args:
+            node (ForInLoop | WhileLoop): the loop node.
+        """
+        if "loops" not in self.scopes:
+            self.scopes["loops"] = dict()
+
+        # the namespace is shared with the outer scope, but we need to keep track of the gates separately
+        if isinstance(node, WhileLoop):
+            self.scopes["loops"][f"while_{node.span.start_line}"] = (
+                self.init_clause_in_same_namespace(
+                    self, f'{self.name}_while_{node.span.start_line}'
+                )
+            )
+
+        elif isinstance(node, ForInLoop):
+            self.scopes["loops"][f"for_{node.span.start_line}"] = (
+                self.init_clause_in_same_namespace(
+                    self, f'{self.name}_for_{node.span.start_line}'
+                )
+            )
+
+    def init_switches_scope(self, node: QASMNode):
+        """
+        Inits the switches scope on the current context.
+
+        Args:
+            node (QASMNode): the switch node.
+        """
+        if "switches" not in self.scopes:
+            self.scopes["switches"] = dict()
+
+        self.scopes["switches"][f"switch_{node.span.start_line}"] = dict()
+
+    def init_branches_scope(self, node: QASMNode):
+        """
+        Inits the branches scope on the current context.
+
+        Args:
+            node (BranchingStatement): the branch node.
+        """
+        if "branches" not in self.scopes:
+            self.scopes["branches"] = dict()
+
+        self.scopes["branches"][f"branch_{node.span.start_line}"] = dict()
 
     def init_subroutine_scope(self, node: SubroutineDefinition):
         """
@@ -227,19 +250,19 @@
 
         # outer scope variables are available to inner scopes... but not vice versa!
         # names prefixed with outer scope names for specificity
-        self.scopes["subroutines"][node.name.name] = self._init_clause_in_same_namespace(
-            self, f'{self.name}_{node.name.name}'
+        self.scopes["subroutines"][node.name.name] = self.init_clause_in_same_namespace(
+            self, f"{self.name}_{node.name.name}"
         )
-        self.scopes["subroutines"][node.name.name].update({
-            "sub": True,
-            "body": node.body,
-            "params": [
-                param.name.name for param in node.arguments
-            ]
-        })
+        self.scopes["subroutines"][node.name.name].update(
+            {
+                "sub": True,
+                "body": node.body,
+                "params": [param.name.name for param in node.arguments],
+            }
+        )
 
     @staticmethod
-    def _init_clause_in_same_namespace(outer_context, name: str):
+    def init_clause_in_same_namespace(outer_context, name: str):
         """
         Initializes a clause that shares the namespace of the outer scope, but contains its own
         set of gates, operations, expressions, logic, etc.
@@ -263,7 +286,7 @@
                 "subroutines": {
                     k: v for k, v in outer_context.scopes["subroutines"].items() if k != name
                 }
-            }
+            },
         }
 
         return Context(context)
@@ -272,14 +295,6 @@
         """
         Attempts to retrieve a variable from the current context by name.
 
-<<<<<<< HEAD
-class BreakException(Exception):  # pragma: no cover
-    """Exception raised when encountering a break statement."""
-
-
-class ContinueException(Exception):  # pragma: no cover
-    """Exception raised when encountering a continue statement."""
-=======
         Args:
             name (str): the name of the variable to retrieve.
 
@@ -370,7 +385,7 @@
         Raises:
             NameError: If the context is missing a wire.
         """
-        missing_wires = set(wires) - set(self.wires)
+        missing_wires = set(wires) - set(self.wires) - set(self.outer_wires)
         if len(missing_wires) > 0:
             raise NameError(
                 f"Attempt to reference wire(s): {missing_wires} that have not been declared in {self.name}"
@@ -392,9 +407,23 @@
         """
         if name in self.context:
             return self.context[name]
+        elif getattr(self.context, name, None):
+            return getattr(self.context, name)
         raise KeyError(
             f"No attribute {name} on Context and no {name} key found on context {self.name}"
         )
+
+    def __getitem__(self, item):
+        """
+        Allows accessing items on the context by subscripting.
+
+        Args:
+            item: the name of the key to retrieve.
+
+        Returns:
+            Any: the value corresponding to the key.
+        """
+        return self.context[item]
 
 
 def _get_bit_type_val(var):
@@ -432,17 +461,21 @@
         elif operand.isnumeric():
             operand = float(operand)
     return operand
->>>>>>> 2ceb1d94
+
+
+class BreakException(Exception):  # pragma: no cover
+    """Exception raised when encountering a break statement."""
+
+
+class ContinueException(Exception):  # pragma: no cover
+    """Exception raised when encountering a continue statement."""
 
 
 class EndProgram(Exception):
     """Exception raised when it encounters an end statement in the QASM circuit."""
 
 
-<<<<<<< HEAD
-=======
 # pylint: disable=unused-argument, no-self-use
->>>>>>> 2ceb1d94
 class QasmInterpreter:
     """
     Takes the top level node of the AST as a parameter and recursively descends the AST, calling the
@@ -464,22 +497,15 @@
             NotImplementedError: when an unsupported QASMNode type is found.
             aliasing (bool): whether we are aliasing a variable in the context.
         """
-<<<<<<< HEAD
-        if re.search("Literal", node.__class__.__name__):  # There is no single "Literal" base class
-            return self.visit_literal(node, context)
-        if isinstance(node, Callable):
-            return self.visit_callable(node, context)  # cannot register Callable
         if node is None:
             return None
-=======
->>>>>>> 2ceb1d94
         raise NotImplementedError(
             f"An unsupported QASM instruction {node.__class__.__name__} "
             f"was encountered on line {node.span.start_line}, in {context.name}."
         )
 
     @visit.register(list)
-    def visit_list(self, node_list: list, context: dict):
+    def visit_list(self, node_list: list, context: Context):
         """
         Visits a list of QASMNodes.
 
@@ -490,7 +516,7 @@
         for sub_node in node_list:
             self.visit(sub_node, context)
 
-    def interpret(self, node: QASMNode, context: dict):
+    def interpret(self, node: QASMNode, context: Context):
         """
         Entry point for visiting the QASMNodes of a parsed OpenQASM 3.0 program.
 
@@ -501,11 +527,7 @@
         Returns:
             dict: The context updated after the compilation of all nodes by the visitor.
         """
-<<<<<<< HEAD
-        context.update({"wires": [], "vars": {}})
-=======
         context = Context(context)
->>>>>>> 2ceb1d94
 
         # begin recursive descent traversal
         try:
@@ -520,68 +542,68 @@
         return context
 
     @visit.register(BreakStatement)
-    def visit_break_statement(self, node: QASMNode, context: dict):
+    def visit_break_statement(self, node: QASMNode, context: Context):
         """
         Registers a break statement.
 
         Args:
             node (QASMNode): the break QASMNode.
-            context (dict): the current context.
-        """
-
-        raise BreakException(f"Break statement encountered in {context['name']}")
+            context (Context): the current context.
+        """
+
+        raise BreakException(f"Break statement encountered in {context.name}")
 
     @visit.register(ContinueStatement)
-    def visit_continue_statement(self, node: QASMNode, context: dict):
+    def visit_continue_statement(self, node: QASMNode, context: Context):
         """
         Registers a continue statement.
 
         Args:
             node (QASMNode): the continue QASMNode.
-            context (dict): the current context.
-        """
-
-        raise ContinueException(f"Continue statement encountered in {context['name']}")
+            context (Context): the current context.
+        """
+
+        raise ContinueException(f"Continue statement encountered in {context.name}")
 
     @visit.register(BranchingStatement)
-    def visit_branching_statement(self, node: QASMNode, context: dict):
+    def visit_branching_statement(self, node: QASMNode, context: Context):
         """
         Registers a branching statement. Like switches, uses qml.cond.
 
         Args:
             node (QASMNode): the branch QASMNode.
-            context (dict): the current context.
-        """
-        self._init_branches_scope(node, context)
+            context (Context): the current context.
+        """
+        context.init_branches_scope(node)
 
         # create the true body context
-        context["scopes"]["branches"][f"branch_{node.span.start_line}"]["true_body"] = (
-            self._init_clause_in_same_namespace(
-                context, f'{context["name"]}_branch_{node.span.start_line}_true_body'
+        context.scopes["branches"][f"branch_{node.span.start_line}"].update({
+            "true_body": context.init_clause_in_same_namespace(
+                context, f'{context.name}_branch_{node.span.start_line}_true_body'
             )
-        )
+        })
 
         if hasattr(node, "else_block"):
 
             # create the false body context
-            context["scopes"]["branches"][f"branch_{node.span.start_line}"]["false_body"] = (
-                self._init_clause_in_same_namespace(
-                    context, f'{context["name"]}_branch_{node.span.start_line}_false_body'
-                )
-            )
+            context.scopes["branches"][f"branch_{node.span.start_line}"].update({
+                "false_body": context.init_clause_in_same_namespace(
+                    context, f'{context.name}_branch_{node.span.start_line}_false_body'
+                )
+            })
 
         ops.cond(
             self.visit(node.condition, context),
             partial(
                 self.visit,
                 node.if_block,
-                context["scopes"]["branches"][f"branch_{node.span.start_line}"]["true_body"],
+                context.scopes["branches"][f"branch_{node.span.start_line}"]["true_body"],
             ),
             (
                 partial(
                     self.visit,
                     node.else_block,
-                    context["scopes"]["branches"][f"branch_{node.span.start_line}"]["false_body"],
+                    context.scopes["branches"][f"branch_{node.span.start_line}"]["false_body"],
                 )
                 if hasattr(node, "else_block")
                 else None
@@ -589,32 +611,32 @@
         )()
 
     @visit.register(SwitchStatement)
-    def visit_switch_statement(self, node: QASMNode, context: dict):
+    def visit_switch_statement(self, node: QASMNode, context: Context):
         """
         Registers a switch statement.
 
         Args:
             node (QASMNode): the switch QASMNode.
-            context (dict): the current context.
-        """
-        self._init_switches_scope(node, context)
+            context (Context): the current context.
+        """
+        context.init_switches_scope(node)
 
         # switches need to have access to the outer context but not get called unless the condition is met
 
         # we need to keep track of each clause individually
         for i, case in enumerate(node.cases):
-            context["scopes"]["switches"][f"switch_{node.span.start_line}"][f"cond_{i}"] = (
-                self._init_clause_in_same_namespace(
-                    context, f'{context["name"]}_switch_{node.span.start_line}_cond_{i}'
-                )
-            )
+            context.scopes["switches"][f"switch_{node.span.start_line}"].update({
+                f"cond_{i}": context.init_clause_in_same_namespace(
+                    context, f'{context.name}_switch_{node.span.start_line}_cond_{i}'
+                )
+            })
 
         if hasattr(node, "default") and node.default is not None:
-            context["scopes"]["switches"][f"switch_{node.span.start_line}"][f"cond_{i + 1}"] = (
-                self._init_clause_in_same_namespace(
-                    context, f'{context["name"]}_switch_{node.span.start_line}_cond_{i + 1}'
-                )
-            )
+            context.scopes["switches"][f"switch_{node.span.start_line}"].update({
+                f"cond_{i + 1}": context.init_clause_in_same_namespace(
+                    context, f'{context.name}_switch_{node.span.start_line}_cond_{i + 1}'
+                )
+            })
 
         target = self.visit(node.target, context)
         ops.cond(
@@ -622,13 +644,13 @@
             partial(
                 self.visit,
                 node.cases[0][1].statements,
-                context["scopes"]["switches"][f"switch_{node.span.start_line}"]["cond_0"],
+                context.scopes["switches"][f"switch_{node.span.start_line}"]["cond_0"],
             ),
             (
                 partial(
                     self.visit,
                     node.default.statements,
-                    context["scopes"]["switches"][f"switch_{node.span.start_line}"][
+                    context.scopes["switches"][f"switch_{node.span.start_line}"][
                         f"cond_{i + 1}"
                     ],
                 )
@@ -641,93 +663,25 @@
                     partial(
                         self.visit,
                         node.cases[j + 1][1].statements,
-                        context["scopes"]["switches"][f"switch_{node.span.start_line}"][case],
+                        context.scopes["switches"][f"switch_{node.span.start_line}"][case],
                     ),
                 )
                 for j, case in enumerate(
-                    list(context["scopes"]["switches"][f"switch_{node.span.start_line}"].keys())[
+                    list(context.scopes["switches"][f"switch_{node.span.start_line}"].keys())[
                         1:-1
                     ]
                 )
             ],
         )()
 
-    def _init_switches_scope(self, node: QASMNode, context: dict):
-        """
-        Inits the switches scope on the current context.
-
-        Args:
-            node (QASMNode): the switch node.
-            context (dict): the current context.
-        """
-        if not "scopes" in context:
-            context["scopes"] = {"switches": dict()}
-        elif "switches" not in context["scopes"]:
-            context["scopes"]["switches"] = dict()
-
-        context["scopes"]["switches"][f"switch_{node.span.start_line}"] = dict()
-
-    def _init_branches_scope(self, node: QASMNode, context: dict):
-        """
-        Inits the branches scope on the current context.
-
-        Args:
-            node (QASMNode): the branch node.
-            context (dict): the current context.
-        """
-        if not "scopes" in context:
-            context["scopes"] = {"branches": dict()}
-        elif "branches" not in context["scopes"]:
-            context["scopes"]["branches"] = dict()
-
-        context["scopes"]["branches"][f"branch_{node.span.start_line}"] = dict()
-
-    def _init_outer_wires_list(self, context: dict):
-        """
-        Inits the outer wires list on a sub context.
-
-        Args:
-            context (dict): the current context.
-        """
-        if "outer_wires" not in context:
-            context["outer_wires"] = []
-
-    def _init_loops_scope(self, node: QASMNode, context: dict):
-        """
-        Inits the loops scope on the current context.
-
-        Args:
-            node (QASMNode): the loop node.
-            context (dict): the current context.
-        """
-        if not "scopes" in context:
-            context["scopes"] = {"loops": dict()}
-        elif "loops" not in context["scopes"]:
-            context["scopes"]["loops"] = dict()
-
-        # the namespace is shared with the outer scope, but we need to keep track of the gates separately
-        if isinstance(node, WhileLoop):
-            context["scopes"]["loops"][f"while_{node.span.start_line}"] = (
-                self._init_clause_in_same_namespace(
-                    context, f'{context["name"]}_while_{node.span.start_line}'
-                )
-            )
-
-        elif isinstance(node, ForInLoop):
-            context["scopes"]["loops"][f"for_{node.span.start_line}"] = (
-                self._init_clause_in_same_namespace(
-                    context, f'{context["name"]}_for_{node.span.start_line}'
-                )
-            )
-
     @staticmethod
-    def _handle_break(loop: Callable, execution_context: dict):
+    def _handle_break(loop: Callable, execution_context: Context):
         """
         Handles when a break is encountered in the loop.
 
         Args:
             loop (Callable): the loop function.
-            execution_context (dict): the context passed at execution time with current variable values, etc.
+            execution_context (Context): the context passed at execution time with current variable values, etc.
         """
         try:
             loop(execution_context)
@@ -735,62 +689,60 @@
             pass  # evaluation of the loop stops
 
     @visit.register(WhileLoop)
-    def visit_while_loop(self, node: QASMNode, context: dict):
+    def visit_while_loop(self, node: WhileLoop, context: Context):
         """
         Registers a while loop.
 
         Args:
             node (QASMNode): the loop node.
-            context (dict): the current context.
-        """
-        self._init_loops_scope(node, context)
-
-        @while_loop(
-            partial(self.visit, node.while_condition)
-        )  # traces data dep through context
+            context (Context): the current context.
+        """
+        context.init_loops_scope(node)
+
+        @while_loop(partial(self.visit, node.while_condition))  # traces data dep through context
         def loop(context):
             """
             Executes a traceable while loop.
 
             Args:
-                loop_context (dict): the context used to compile the while loop.
-                execution_context (dict): the context passed at execution time with current variable values, etc.
+                loop_context (Context): the context used to compile the while loop.
+                execution_context (Context): the context passed at execution time with current variable values, etc.
             """
             try:
                 # updates vars in context... need to propagate these to outer scope
-                self.visit(node.block, context["scopes"]["loops"][f"while_{node.span.start_line}"])
+                self.visit(node.block, context.scopes["loops"][f"while_{node.span.start_line}"])
             except ContinueException as e:
                 pass  # evaluation of this iteration ends, and we continue to the next
 
-            inner_context = context["scopes"]["loops"][f"while_{node.span.start_line}"]
-            context["vars"] = inner_context["vars"] if "vars" in inner_context else None
-            context["wires"] += inner_context["wires"] if "wires" in inner_context else None
+            inner_context = context.scopes["loops"][f"while_{node.span.start_line}"]
+            context.vars = inner_context.vars
+            context.wires += inner_context.wires
 
             return context
 
         self._handle_break(loop, context)
 
     @visit.register(ForInLoop)
-    def visit_for_in_loop(self, node: QASMNode, context: dict):
+    def visit_for_in_loop(self, node: ForInLoop, context: Context):
         """
         Registers a for loop.
 
         Args:
             node (QASMNode): the loop node.
-            context (dict): the current context.
-        """
-        self._init_loops_scope(node, context)
+            context (Context): the current context.
+        """
+        context.init_loops_scope(node)
 
         loop_params = node.set_declaration
 
         # de-referencing
         if isinstance(loop_params, Identifier):
-            loop_params = self.retrieve_variable(loop_params.name, context)
-            if isinstance(loop_params, dict) and "val" in loop_params and "ty" in loop_params:
-                if loop_params["ty"] == "BitType":
-                    loop_params = self._get_bit_type_val(loop_params)
+            loop_params = context.retrieve_variable(loop_params.name)
+            if isinstance(loop_params, Variable):
+                if loop_params.ty == "BitType":
+                    loop_params = _get_bit_type_val(loop_params)
                 else:
-                    loop_params = loop_params["val"]
+                    loop_params = loop_params.val
 
         # TODO: support dynamic start, stop, step?
         if isinstance(loop_params, RangeDefinition):
@@ -802,14 +754,15 @@
 
             @for_loop(start, stop, step)
             def loop(i, execution_context):
-                execution_context["scopes"]["loops"][f"for_{node.span.start_line}"]["vars"][
+                execution_context.scopes["loops"][f"for_{node.span.start_line}"].vars[
                     node.identifier.name
-                ] = {
-                    "ty": i.__class__.__name__,
-                    "val": i,
-                    "line": node.span.start_line,
-                    "dirty": True,
-                }
+                ] = Variable(
+                    ty=i.__class__.__name__,
+                    val=i,
+                    size=-1,
+                    line=node.span.start_line,
+                    constant=False
+                )
                 try:
                     # we only want to execute the gates in the loop's scope
                     # updates vars in sub context... need to propagate these to outer context
@@ -818,9 +771,9 @@
                     )
                 except ContinueException as e:
                     pass  # evaluation of the current iteration stops and we continue
-                inner_context = execution_context["scopes"]["loops"][f"for_{node.span.start_line}"]
-                context["vars"] = inner_context["vars"] if "vars" in inner_context else None
-                context["wires"] += inner_context["wires"] if "wires" in inner_context else None
+                inner_context = execution_context.scopes["loops"][f"for_{node.span.start_line}"]
+                context.vars = inner_context.vars
+                context.wires += inner_context.wires
 
                 return execution_context
 
@@ -837,18 +790,19 @@
 
             def unrolled(execution_context):
                 for i in iter:
-                    execution_context["scopes"]["loops"][f"for_{node.span.start_line}"]["vars"][
+                    execution_context.scopes["loops"][f"for_{node.span.start_line}"].vars[
                         node.identifier.name
-                    ] = {
-                        "ty": i.__class__.__name__,
-                        "val": i,
-                        "line": node.span.start_line,
-                        "dirty": True,
-                    }
+                    ] = Variable(
+                        ty=i.__class__.__name__,
+                        val=i,
+                        size=-1,
+                        line=node.span.start_line,
+                        constant=False,
+                    )
                     try:
                         # visit the nodes once per loop iteration
                         self.visit(
-                            node.block, context["scopes"]["loops"][f"for_{node.span.start_line}"]
+                            node.block, context.scopes["loops"][f"for_{node.span.start_line}"]
                         )  # updates vars in sub context if any measurements etc. occur
                     except ContinueException as e:
                         pass  # eval of current iteration stops and we continue
@@ -871,10 +825,11 @@
             NameError: When the subroutine is not defined.
         """
         name = _resolve_name(node)  # str or Identifier
-        if name not in context.scopes["subroutines"] and name not in context.outer_scopes["subroutines"]:
-            raise NameError(
-                f"Reference to an undeclared subroutine {name} in {context.name}."
-            )
+        if (
+            name not in context.scopes["subroutines"]
+            and name not in context.outer_scopes["subroutines"]
+        ):
+            raise NameError(f"Reference to an undeclared subroutine {name} in {context.name}.")
         else:
             # TODO: use ChainMap to get this from scopes or outer_scopes
             if name in context.scopes["subroutines"]:
@@ -896,32 +851,8 @@
                     if not param == evald_arg:
                         func_context.wire_map[param] = evald_arg
 
-<<<<<<< HEAD
-    @visit.register(EndStatement)
-    def visit_end_statement(self, node: QASMNode, context: dict):  # pylint: disable=no-self-use
-        """
-        Ends the program.
-        Args:
-            node (QASMNode): The end statement QASMNode.
-            context (dict): the current context.
-        """
-        raise EndProgram(
-            f"The QASM program was terminated om line {node.span.start_line}."
-            f"There may be unprocessed QASM code."
-        )
-
-    # needs to have same signature as visit()
-    @visit.register(QubitDeclaration)
-    def visit_qubit_declaration(
-        self, node: QubitDeclaration, context: dict
-    ):  # pylint: disable=no-self-use
-        """
-        Registers a qubit declaration. Named qubits are mapped to numbered wires by their indices
-        in context["wires"]. Note: Qubit declarations must be global.
-=======
             # execute the subroutine
             self.visit(func_context.body, func_context)
->>>>>>> 2ceb1d94
 
             # the return value
             try:
@@ -938,18 +869,8 @@
             node (RangeDefinition): The range to process.
             context (Context): the current context.
 
-<<<<<<< HEAD
-    @visit.register(AliasStatement)
-    def visit_alias_statement(self, node: QASMNode, context: dict):
-        """
-        Registers an alias statement.
-        Args:
-            node (QASMNode): the alias QASMNode.
-            context (dict): the current context.
-=======
         Returns:
             slice: The slice that corresponds to the range.
->>>>>>> 2ceb1d94
         """
         start = self.visit(node.start, context) if node.start else None
         stop = self.visit(node.end, context) if node.end else None
@@ -1006,9 +927,6 @@
         """
         context.wires.append(node.qubit.name)
 
-<<<<<<< HEAD
-    def _init_subroutine_scope(self, node: QASMNode, context: dict):
-=======
     @visit.register(ClassicalAssignment)
     def visit_classical_assignment(self, node: QASMNode, context: Context):
         """
@@ -1024,7 +942,6 @@
 
     @visit.register(AliasStatement)
     def visit_alias_statement(self, node: QASMNode, context: Context):
->>>>>>> 2ceb1d94
         """
         Registers an alias statement.
         Args:
@@ -1064,42 +981,6 @@
             constant (bool): Whether the classical variable is a constant.
         """
 
-<<<<<<< HEAD
-        self._init_vars(context)
-        if node.init_expression is not None:
-            if isinstance(node.init_expression, BitstringLiteral):
-                context["vars"][node.identifier.name] = {
-                    "ty": node.type.__class__.__name__,
-                    "val": self.visit(node.init_expression, context),
-                    "size": node.init_expression.width,
-                    "line": node.init_expression.span.start_line,
-                    "constant": constant,
-                }
-            elif not isinstance(node.init_expression, ArrayLiteral):
-                context["vars"][node.identifier.name] = {
-                    "ty": node.type.__class__.__name__,
-                    "val": self.visit(node.init_expression, context),
-                    "line": node.init_expression.span.start_line,
-                    "constant": constant,
-                }
-            else:
-                context["vars"][node.identifier.name] = {
-                    "ty": node.type.__class__.__name__,
-                    "val": [
-                        self.visit(literal, context) for literal in node.init_expression.values
-                    ],
-                    "line": node.init_expression.span.start_line,
-                    "constant": constant,
-                }
-        else:
-            # the var is declared but uninitialized
-            context["vars"][node.identifier.name] = {
-                "ty": node.type.__class__.__name__,
-                "val": None,
-                "line": node.span.start_line,
-                "constant": constant,
-            }
-=======
         context.vars[node.identifier.name] = Variable(
             node.type.__class__.__name__,
             (
@@ -1147,7 +1028,6 @@
             list: The evaluated array.
         """
         return [self.visit(literal, context) for literal in node.values]
->>>>>>> 2ceb1d94
 
     @visit.register(SubroutineDefinition)
     def visit_subroutine_definition(self, node: QASMNode, context: Context):
@@ -1163,15 +1043,19 @@
         # register the params
         for param in node.arguments:
             if not isinstance(param, QuantumArgument):
-                context.scopes["subroutines"][_resolve_name(node)].vars[_resolve_name(param)] = Variable(
-                    ty=param.__class__.__name__,
-                    val=None,
-                    size=-1,
-                    line=param.span.start_line,
-                    constant=False
+                context.scopes["subroutines"][_resolve_name(node)].vars[_resolve_name(param)] = (
+                    Variable(
+                        ty=param.__class__.__name__,
+                        val=None,
+                        size=-1,
+                        line=param.span.start_line,
+                        constant=False,
+                    )
                 )
             else:
-                context.scopes["subroutines"][_resolve_name(node)].wires.append(_resolve_name(param))
+                context.scopes["subroutines"][_resolve_name(node)].wires.append(
+                    _resolve_name(param)
+                )
 
     @visit.register(QuantumGate)
     def visit_quantum_gate(self, node: QuantumGate, context: Context):
@@ -1431,28 +1315,9 @@
         if aliasing:  # we are registering an alias
             return lambda cntxt: self._index_into_var(self._alias(node, cntxt), node, context)
 
-<<<<<<< HEAD
-        if aliasing:
-
-            def alias(context):
-                try:
-                    var = self.retrieve_variable(node.collection.name, context)
-                    return _index_into_var(var)
-                except NameError as e:
-                    raise NameError(
-                        f"Attempt to alias an undeclared variable "
-                        f"{node.collection.name} in {context['name']}."
-                    ) from e
-
-            return alias
-        else:
-            var = self.retrieve_variable(node.collection.name, context)
-            return _index_into_var(var)
-=======
         # else we are just evaluating an index
         var = context.retrieve_variable(node.collection.name)
         return self._index_into_var(var, node, context)
->>>>>>> 2ceb1d94
 
     def _alias(self, node: Identifier | IndexExpression, context: Context):
         """
@@ -1521,32 +1386,4 @@
         Returns:
             The value of the literal.
         """
-<<<<<<< HEAD
-        return node.value
-
-    @staticmethod
-    def _require_wires(wires: list, context: dict):
-        """
-        Simple helper that checks if we have wires in the current context.
-
-        Args:
-            context (dict): The current context.
-            wires (list): The wires that are required.
-
-        Raises:
-            NameError: If the context is missing a wire.
-        """
-        missing_wires = []
-        for wire in wires:
-            if not (
-                wire in context["wires"]
-                or ("outer_wires" in context and wire in context["outer_wires"])
-            ):
-                missing_wires.append(wire)
-        if len(missing_wires) > 0:
-            raise NameError(
-                f"Attempt to reference wire(s): {missing_wires} that have not been declared in {context['name']}"
-            )
-=======
-        return node.value
->>>>>>> 2ceb1d94
+        return node.value