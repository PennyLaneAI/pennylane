--- conflicted
+++ resolved
@@ -14,23 +14,15 @@
     ClassicalAssignment,
     ClassicalDeclaration,
     ConstantDeclaration,
-<<<<<<< HEAD
     FunctionCall,
-    Identifier,
-    IndexExpression,
     QuantumArgument,
-    QuantumGate,
-    QubitDeclaration,
-    RangeDefinition,
     ReturnStatement,
     SubroutineDefinition,
-=======
     Identifier,
     IndexExpression,
     QuantumGate,
     QubitDeclaration,
     RangeDefinition,
->>>>>>> d500ebf2
     UnaryExpression,
 )
 from openqasm3.visitor import QASMNode
