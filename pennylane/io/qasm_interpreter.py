--- conflicted
+++ resolved
@@ -1067,55 +1067,41 @@
         name = _resolve_name(node)  # str or Identifier
 
         if name in context.scopes["subroutines"]:
+
             func_context = context.scopes["subroutines"][name]
 
-<<<<<<< HEAD
             # reset return
             func_context.context["return"] = None
-=======
-        # bind subroutine arguments
-        evald_args = [self.visit(raw_arg, context) for raw_arg in node.arguments]
-        for evald_arg, param in list(zip(evald_args, func_context.params)):
-            if isinstance(evald_arg, str):  # this would indicate a quantum parameter
-                if evald_arg in context.wire_map:
-                    evald_arg = context.wire_map[evald_arg]
-                if evald_arg != param:
-                    func_context.wire_map[param] = evald_arg
-            else:
-                func_context.vars[param] = Variable(
-                    evald_arg.__class__.__name__,
-                    evald_arg,
-                    None,
-                    node.span.start_line,
-                    False,
-                    func_context.name,
-                )
->>>>>>> 21d9bb80
 
             # bind subroutine arguments
             evald_args = [self.visit(raw_arg, context) for raw_arg in node.arguments]
             for evald_arg, param in list(zip(evald_args, func_context.params)):
-                if not isinstance(evald_arg, str):  # this would indicate a quantum parameter
-                    func_context.vars[param] = Variable(
-                        evald_arg.__class__.__name__, evald_arg, None, node.span.start_line, False
-                    )
-                else:
+                if isinstance(evald_arg, str):  # this would indicate a quantum parameter
                     if evald_arg in context.wire_map:
                         evald_arg = context.wire_map[evald_arg]
-                    func_context.wire_map[param] = evald_arg
-
-<<<<<<< HEAD
+                    if evald_arg != param:
+                        func_context.wire_map[param] = evald_arg
+                else:
+                    func_context.vars[param] = Variable(
+                        evald_arg.__class__.__name__,
+                        evald_arg,
+                        None,
+                        node.span.start_line,
+                        False,
+                        func_context.name,
+                    )
+
             # execute the subroutine
             self.visit(func_context.body, func_context)
 
             # reset context
-            func_context.vars = {k: v for k, v in func_context.vars.items() if v.constant}
+            func_context.vars = {
+                k: v for k, v in func_context.vars.items() if (v.scope == context.name) and v.constant
+            }
 
             # the return value
-            try:
-                return getattr(func_context, "return")
-            except KeyError:
-                return None
+            return getattr(func_context, "return")
+
         elif name in FUNCTIONS:
             # special handling since there is a loss of information when the parser encodes a bit string as an int
             if name == "rotr" or name == "rotl":
@@ -1130,15 +1116,6 @@
                 f"Reference to subroutine {name} not available in calling namespace "
                 f"on line {node.span.start_line}."
             )
-=======
-        # reset context
-        func_context.vars = {
-            k: v for k, v in func_context.vars.items() if (v.scope == context.name) and v.constant
-        }
-
-        # the return value
-        return getattr(func_context, "return")
->>>>>>> 21d9bb80
 
     @visit.register(RangeDefinition)
     def visit_range(self, node: RangeDefinition, context: Context):
