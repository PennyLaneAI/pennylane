--- conflicted
+++ resolved
@@ -5,17 +5,14 @@
 import functools
 import re
 
-<<<<<<< HEAD
-from openqasm3.ast import ClassicalDeclaration, EndStatement, QuantumGate, QubitDeclaration
-=======
 from openqasm3.ast import (
     ClassicalDeclaration,
     Identifier,
     QuantumGate,
     QuantumGateModifier,
     QubitDeclaration,
+    EndStatement
 )
->>>>>>> 810e49e3
 from openqasm3.visitor import QASMNode
 
 from pennylane import ops
