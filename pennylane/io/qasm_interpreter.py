--- conflicted
+++ resolved
@@ -31,10 +31,7 @@
     ExpressionStatement,
     FloatLiteral,
     FloatType,
-<<<<<<< HEAD
     ForInLoop,
-=======
->>>>>>> 9006e269
     FunctionCall,
     Identifier,
     ImaginaryLiteral,
@@ -47,10 +44,7 @@
     RangeDefinition,
     ReturnStatement,
     SubroutineDefinition,
-<<<<<<< HEAD
     SwitchStatement,
-=======
->>>>>>> 9006e269
     UintType,
     UnaryExpression,
     WhileLoop,
@@ -198,11 +192,7 @@
 
         # outer scope variables are available to inner scopes... but not vice versa!
         # names prefixed with outer scope names for specificity
-<<<<<<< HEAD
         self.scopes["subroutines"][node.name.name] = self.init_clause_in_same_namespace(
-=======
-        self.scopes["subroutines"][node.name.name] = self._init_clause_in_same_namespace(
->>>>>>> 9006e269
             self, f"{self.name}_{node.name.name}"
         )
         self.scopes["subroutines"][node.name.name].update(
@@ -780,19 +770,6 @@
             and name not in context.outer_scopes["subroutines"]
         ):
             raise NameError(f"Reference to an undeclared subroutine {name} in {context.name}.")
-<<<<<<< HEAD
-        else:
-            # TODO: use ChainMap to get this from scopes or outer_scopes
-            if name in context.scopes["subroutines"]:
-                func_context = context.scopes["subroutines"][name]
-            elif name in context.outer_scopes["subroutines"]:
-                func_context = context.outer_scopes["subroutines"][name]
-            else:
-                raise NameError(
-                    f"Reference to subroutine {name} not available in calling namespace"
-                    f"on line {node.span.start_line}."
-                )
-=======
         if name in context.scopes["subroutines"]:
             func_context = context.scopes["subroutines"][name]
         elif name in context.outer_scopes["subroutines"]:
@@ -802,7 +779,6 @@
                 f"Reference to subroutine {name} not available in calling namespace"
                 f"on line {node.span.start_line}."
             )
->>>>>>> 9006e269
 
         # bind subroutine arguments
         evald_args = [self.visit(raw_arg, context) for raw_arg in node.arguments]
