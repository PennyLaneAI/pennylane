"""
This submodule contains the interpreter for OpenQASM 3.0.
"""

import functools
import re
<<<<<<< HEAD
from functools import partial
from typing import Callable, Iterable

from openqasm3.ast import (
    AliasStatement,
    ArrayLiteral,
    BinaryExpression,
    BitstringLiteral,
    BranchingStatement,
    BreakStatement,
=======
from typing import Callable

from openqasm3.ast import (
    ArrayLiteral,
    BinaryExpression,
    BitstringLiteral,
>>>>>>> 247e1016
    Cast,
    ClassicalAssignment,
    ClassicalDeclaration,
    ConstantDeclaration,
<<<<<<< HEAD
    ContinueStatement,
    Expression,
    ExpressionStatement,
    ForInLoop,
    FunctionCall,
    EndStatement,
=======
    Expression,
    ExpressionStatement,
    FunctionCall,
>>>>>>> 247e1016
    Identifier,
    IndexExpression,
    QuantumArgument,
    QuantumGate,
    QubitDeclaration,
    RangeDefinition,
    ReturnStatement,
    SubroutineDefinition,
<<<<<<< HEAD
    SwitchStatement,
    UnaryExpression,
    WhileLoop,
=======
    UnaryExpression,
>>>>>>> 247e1016
)
from openqasm3.visitor import QASMNode

from pennylane import ops
from pennylane.control_flow import for_loop, while_loop
from pennylane.operation import Operator

NON_PARAMETERIZED_GATES = {
    "ID": ops.Identity,
    "H": ops.Hadamard,
    "X": ops.PauliX,
    "Y": ops.PauliY,
    "Z": ops.PauliZ,
    "S": ops.S,
    "T": ops.T,
    "SX": ops.SX,
    "CX": ops.CNOT,
    "CY": ops.CY,
    "CZ": ops.CZ,
    "CH": ops.CH,
    "SWAP": ops.SWAP,
    "CCX": ops.Toffoli,
    "CSWAP": ops.CSWAP,
}

PARAMETERIZED_GATES = {
    "RX": ops.RX,
    "RY": ops.RY,
    "RZ": ops.RZ,
    "P": ops.PhaseShift,
    "PHASE": ops.PhaseShift,
    "U1": ops.U1,
    "U2": ops.U2,
    "U3": ops.U3,
    "CP": ops.CPhase,
    "CPHASE": ops.CPhase,
    "CRX": ops.CRX,
    "CRY": ops.CRY,
    "CRZ": ops.CRZ,
}

EQUALS = "="
ARROW = "->"
PLUS = "+"
DOUBLE_PLUS = "++"
MINUS = "-"
ASTERISK = "*"
DOUBLE_ASTERISK = "**"
SLASH = "/"
PERCENT = "%"
PIPE = "|"
DOUBLE_PIPE = "||"
AMPERSAND = "&"
DOUBLE_AMPERSAND = "&&"
CARET = "^"
AT = "@"
TILDE = "~"
EXCLAMATION_POINT = "!"
EQUALITY_OPERATORS = ["==", "!="]
COMPOUND_ASSIGNMENT_OPERATORS = [
    "+=",
    "-=",
    "*=",
    "/=",
    "&=",
    "|=",
    "~=",
    "^=",
    "<<=",
    ">>=",
    "%=",
    "**=",
]
COMPARISON_OPERATORS = [">", "<", ">=", "<="]
BIT_SHIFT_OPERATORS = [">>", "<<"]

NON_ASSIGNMENT_CLASSICAL_OPERATORS = (
    EQUALITY_OPERATORS
    + COMPARISON_OPERATORS
    + BIT_SHIFT_OPERATORS
    + [
        PLUS,
        DOUBLE_PLUS,
        MINUS,
        ASTERISK,
        DOUBLE_ASTERISK,
        SLASH,
        PERCENT,
        PIPE,
        DOUBLE_PIPE,
        AMPERSAND,
        DOUBLE_AMPERSAND,
        CARET,
        AT,
        TILDE,
        EXCLAMATION_POINT,
    ]
)

ASSIGNMENT_CLASSICAL_OPERATORS = [ARROW, EQUALS, COMPOUND_ASSIGNMENT_OPERATORS]

<<<<<<< HEAD

class BreakException(Exception):  # pragma: no cover
    """Exception raised when encountering a break statement."""


class ContinueException(Exception):  # pragma: no cover
    """Exception raised when encountering a continue statement."""


class EndProgram(Exception):
    """Exception raised when it encounters an end statement in the QASM circuit."""

=======
>>>>>>> 247e1016

class QasmInterpreter:
    """
    Takes the top level node of the AST as a parameter and recursively descends the AST, calling the
    visitor function on each node.
    """

    @functools.singledispatchmethod
    def visit(self, node: QASMNode, context: dict, aliasing: bool = False):
        """
        Visitor function is called on each node in the AST, which is traversed using recursive descent.
        The purpose of this function is to pass each node to the appropriate handler.

        Args:
            node (QASMNode): the QASMNode to visit next.
            context (dict): the current context populated with any locally available variables, etc.
<<<<<<< HEAD

        Raises:
            NotImplementedError: when an unsupported QASMNode type is found.
            aliasing (bool): whether we are aliasing a variable in the context.
=======
            aliasing (bool): whether we are aliasing a variable in the context.

        Raises:
            NotImplementedError: When a (so far) unsupported node type is encountered.
>>>>>>> 247e1016
        """
        if re.search("Literal", node.__class__.__name__):  # There is no single "Literal" base class
            return self.visit_literal(node, context)
        if isinstance(node, Callable):
            return self.visit_callable(node, context)  # cannot register Callable
<<<<<<< HEAD
        if node is None:
            return None
=======
>>>>>>> 247e1016
        raise NotImplementedError(
            f"An unsupported QASM instruction {node.__class__.__name__} "
            f"was encountered on line {node.span.start_line}, in {context['name']}."
        )

    @visit.register(list)
    def visit_list(self, node_list: list, context: dict):
        """
        Visits a list of QASMNodes.

        Args:
            node_list (list): the list of QASMNodes to visit.
            context (dict): the current context.
        """
        for sub_node in node_list:
            self.visit(sub_node, context)

    def interpret(self, node: QASMNode, context: dict):
        """
        Entry point for visiting the QASMNodes of a parsed OpenQASM 3.0 program.

        Args:
            node (QASMNode): The top-most QASMNode.
            context (dict): The initial context populated with the name of the program (the outermost scope).

        Returns:
            dict: The context updated after the compilation of all nodes by the visitor.
        """
<<<<<<< HEAD
=======

>>>>>>> 247e1016
        context.update({"wires": [], "vars": {}})

        # begin recursive descent traversal
        try:
            for value in node.__dict__.values():
                if not isinstance(value, list):
                    value = [value]
                for item in value:
                    if isinstance(item, QASMNode):
                        self.visit(item, context)
        except EndProgram:
            pass
        return context

<<<<<<< HEAD
    @visit.register(BreakStatement)
    def visit_break_statement(self, node: QASMNode, context: dict):
        """
        Registers a break statement.

        Args:
            node (QASMNode): the break QASMNode.
            context (dict): the current context.
        """

        raise BreakException(f"Break statement encountered in {context['name']}")

    @visit.register(ContinueStatement)
    def visit_continue_statement(self, node: QASMNode, context: dict):
        """
        Registers a continue statement.

        Args:
            node (QASMNode): the continue QASMNode.
            context (dict): the current context.
        """

        raise ContinueException(f"Continue statement encountered in {context['name']}")

    @visit.register(BranchingStatement)
    def visit_branching_statement(self, node: QASMNode, context: dict):
        """
        Registers a branching statement. Like switches, uses qml.cond.

        Args:
            node (QASMNode): the branch QASMNode.
            context (dict): the current context.
        """
        self._init_branches_scope(node, context)

        # create the true body context
        context["scopes"]["branches"][f"branch_{node.span.start_line}"]["true_body"] = (
            self._init_clause_in_same_namespace(
                context, f'{context["name"]}_branch_{node.span.start_line}_true_body'
            )
        )

        if hasattr(node, "else_block"):

            # create the false body context
            context["scopes"]["branches"][f"branch_{node.span.start_line}"]["false_body"] = (
                self._init_clause_in_same_namespace(
                    context, f'{context["name"]}_branch_{node.span.start_line}_false_body'
                )
            )

        ops.cond(
            self.visit(node.condition, context),
            partial(
                self.visit,
                node.if_block,
                context["scopes"]["branches"][f"branch_{node.span.start_line}"]["true_body"],
            ),
            (
                partial(
                    self.visit,
                    node.else_block,
                    context["scopes"]["branches"][f"branch_{node.span.start_line}"]["false_body"],
                )
                if hasattr(node, "else_block")
                else None
            ),
        )()

    @visit.register(SwitchStatement)
    def visit_switch_statement(self, node: QASMNode, context: dict):
        """
        Registers a switch statement.

        Args:
            node (QASMNode): the switch QASMNode.
            context (dict): the current context.
        """
        self._init_switches_scope(node, context)

        # switches need to have access to the outer context but not get called unless the condition is met

        # we need to keep track of each clause individually
        for i, case in enumerate(node.cases):
            context["scopes"]["switches"][f"switch_{node.span.start_line}"][f"cond_{i}"] = (
                self._init_clause_in_same_namespace(
                    context, f'{context["name"]}_switch_{node.span.start_line}_cond_{i}'
                )
            )

        if hasattr(node, "default") and node.default is not None:
            context["scopes"]["switches"][f"switch_{node.span.start_line}"][f"cond_{i + 1}"] = (
                self._init_clause_in_same_namespace(
                    context, f'{context["name"]}_switch_{node.span.start_line}_cond_{i + 1}'
                )
            )

        target = self.visit(node.target, context)
        ops.cond(
            target == self.visit(node.cases[0][0][0], context),
            partial(
                self.visit,
                node.cases[0][1].statements,
                context["scopes"]["switches"][f"switch_{node.span.start_line}"]["cond_0"],
            ),
            (
                partial(
                    self.visit,
                    node.default.statements,
                    context["scopes"]["switches"][f"switch_{node.span.start_line}"][
                        f"cond_{i + 1}"
                    ],
                )
                if hasattr(node, "default") and node.default is not None
                else None
            ),
            [
                (
                    target == self.visit(node.cases[j + 1][0][0], context),
                    partial(
                        self.visit,
                        node.cases[j + 1][1].statements,
                        context["scopes"]["switches"][f"switch_{node.span.start_line}"][case],
                    ),
                )
                for j, case in enumerate(
                    list(context["scopes"]["switches"][f"switch_{node.span.start_line}"].keys())[
                        1:-1
                    ]
                )
            ],
        )()

    def _init_switches_scope(self, node: QASMNode, context: dict):
        """
        Inits the switches scope on the current context.

        Args:
            node (QASMNode): the switch node.
            context (dict): the current context.
        """
        if not "scopes" in context:
            context["scopes"] = {"switches": dict()}
        elif "switches" not in context["scopes"]:
            context["scopes"]["switches"] = dict()

        context["scopes"]["switches"][f"switch_{node.span.start_line}"] = dict()

    def _init_branches_scope(self, node: QASMNode, context: dict):
        """
        Inits the branches scope on the current context.

        Args:
            node (QASMNode): the branch node.
            context (dict): the current context.
        """
        if not "scopes" in context:
            context["scopes"] = {"branches": dict()}
        elif "branches" not in context["scopes"]:
            context["scopes"]["branches"] = dict()

        context["scopes"]["branches"][f"branch_{node.span.start_line}"] = dict()

    def _init_outer_wires_list(self, context: dict):
        """
        Inits the outer wires list on a sub context.

        Args:
            context (dict): the current context.
        """
        if "outer_wires" not in context:
            context["outer_wires"] = []

    def _init_loops_scope(self, node: QASMNode, context: dict):
        """
        Inits the loops scope on the current context.

        Args:
            node (QASMNode): the loop node.
            context (dict): the current context.
        """
        if not "scopes" in context:
            context["scopes"] = {"loops": dict()}
        elif "loops" not in context["scopes"]:
            context["scopes"]["loops"] = dict()

        # the namespace is shared with the outer scope, but we need to keep track of the gates separately
        if isinstance(node, WhileLoop):
            context["scopes"]["loops"][f"while_{node.span.start_line}"] = (
                self._init_clause_in_same_namespace(
                    context, f'{context["name"]}_while_{node.span.start_line}'
                )
            )

        elif isinstance(node, ForInLoop):
            context["scopes"]["loops"][f"for_{node.span.start_line}"] = (
                self._init_clause_in_same_namespace(
                    context, f'{context["name"]}_for_{node.span.start_line}'
                )
            )

    @staticmethod
    def _handle_break(loop: Callable, execution_context: dict):
        """
        Handles when a break is encountered in the loop.

        Args:
            loop (Callable): the loop function.
            execution_context (dict): the context passed at execution time with current variable values, etc.
        """
        try:
            loop(execution_context)
        except BreakException as e:
            pass  # evaluation of the loop stops

    @visit.register(WhileLoop)
    def visit_while_loop(self, node: QASMNode, context: dict):
        """
        Registers a while loop.

        Args:
            node (QASMNode): the loop node.
            context (dict): the current context.
        """
        self._init_loops_scope(node, context)

        @while_loop(
            partial(self.visit, node.while_condition)
        )  # traces data dep through context
        def loop(context):
            """
            Executes a traceable while loop.

            Args:
                loop_context (dict): the context used to compile the while loop.
                execution_context (dict): the context passed at execution time with current variable values, etc.
            """
            try:
                # updates vars in context... need to propagate these to outer scope
                self.visit(node.block, context["scopes"]["loops"][f"while_{node.span.start_line}"])
            except ContinueException as e:
                pass  # evaluation of this iteration ends, and we continue to the next

            inner_context = context["scopes"]["loops"][f"while_{node.span.start_line}"]
            context["vars"] = inner_context["vars"] if "vars" in inner_context else None
            context["wires"] += inner_context["wires"] if "wires" in inner_context else None

            return context

        self._handle_break(loop, context)

    @visit.register(ForInLoop)
    def visit_for_in_loop(self, node: QASMNode, context: dict):
        """
        Registers a for loop.

        Args:
            node (QASMNode): the loop node.
            context (dict): the current context.
        """
        self._init_loops_scope(node, context)

        loop_params = node.set_declaration

        # de-referencing
        if isinstance(loop_params, Identifier):
            loop_params = self.retrieve_variable(loop_params.name, context)
            if isinstance(loop_params, dict) and "val" in loop_params and "ty" in loop_params:
                if loop_params["ty"] == "BitType":
                    loop_params = self._get_bit_type_val(loop_params)
                else:
                    loop_params = loop_params["val"]

        # TODO: support dynamic start, stop, step?
        if isinstance(loop_params, RangeDefinition):
            start = self.visit(loop_params.start, context)
            stop = self.visit(loop_params.end, context)
            step = self.visit(loop_params.step, context)
            if step is None:
                step = 1

            @for_loop(start, stop, step)
            def loop(i, execution_context):
                execution_context["scopes"]["loops"][f"for_{node.span.start_line}"]["vars"][
                    node.identifier.name
                ] = {
                    "ty": i.__class__.__name__,
                    "val": i,
                    "line": node.span.start_line,
                    "dirty": True,
                }
                try:
                    # we only want to execute the gates in the loop's scope
                    # updates vars in sub context... need to propagate these to outer context
                    self.visit(
                        node.block, context["scopes"]["loops"][f"for_{node.span.start_line}"]
                    )
                except ContinueException as e:
                    pass  # evaluation of the current iteration stops and we continue
                inner_context = execution_context["scopes"]["loops"][f"for_{node.span.start_line}"]
                context["vars"] = inner_context["vars"] if "vars" in inner_context else None
                context["wires"] += inner_context["wires"] if "wires" in inner_context else None

                return execution_context

            self._handle_break(loop, context)

        # we unroll the loop in the following case when we don't have a range since qml.for_loop() only
        # accepts (start, stop, step) and not a list of values.
        elif isinstance(loop_params, ArrayLiteral):
            iter = [self.visit(literal, context) for literal in loop_params.values]
        elif isinstance(
            loop_params, Iterable
        ):  # it's an array literal that's been eval'd before TODO: unify these reprs?
            iter = [val for val in loop_params]

            def unrolled(execution_context):
                for i in iter:
                    execution_context["scopes"]["loops"][f"for_{node.span.start_line}"]["vars"][
                        node.identifier.name
                    ] = {
                        "ty": i.__class__.__name__,
                        "val": i,
                        "line": node.span.start_line,
                        "dirty": True,
                    }
                    try:
                        # visit the nodes once per loop iteration
                        self.visit(
                            node.block, context["scopes"]["loops"][f"for_{node.span.start_line}"]
                        )  # updates vars in sub context if any measurements etc. occur
                    except ContinueException as e:
                        pass  # eval of current iteration stops and we continue

            self._handle_break(unrolled, context)
        elif loop_params is None:
            print(f"Uninitialized iterator in loop {f'for_{node.span.start_line}'}.")

=======
>>>>>>> 247e1016
    @visit.register(FunctionCall)
    def visit_function_call(self, node: FunctionCall, context: dict):
        """
        Registers a function call. The node must refer to a subroutine that has been defined and
        is available in the current scope.

        Args:
            node (FunctionCall): The FunctionCall QASMNode.
            context (dict): The current context.

        Raises:
            NameError: When the subroutine is not defined.
        """
        ret = None
        if (
            "scopes" in context
            and "subroutines" in context["scopes"]
            or "outer_scopes" in context
            and "subroutines" in context["outer_scopes"]
        ):
            name = node.name if isinstance(node.name, str) else node.name.name  # str or Identifier
            if ("scopes" in context and name not in context["scopes"]["subroutines"]) or (
                "outer_scopes" in context and name not in context["outer_scopes"]["subroutines"]
            ):
                raise NameError(
                    f"Reference to an undeclared subroutine {name} in {context['name']}."
                )
            else:
                # TODO: use ChainMap to get this from scopes or outer_scopes
                if (
                    "scopes" in context
                    and "subroutines" in context["scopes"]
                    and node.name.name in context["scopes"]["subroutines"]
                ):
                    func_context = context["scopes"]["subroutines"][node.name.name]
                elif (
                    "outer_scopes" in context
                    and "subroutines" in context["outer_scopes"]
                    and node.name.name in context["outer_scopes"]["subroutines"]
                ):
                    func_context = context["outer_scopes"]["subroutines"][node.name.name]
                else:
                    raise NameError(
                        f"Reference to subroutine {node.name.name} not available in calling namespace"
                        f"on line {node.span.start_line}."
                    )

                # bind subroutine arguments
                self._init_vars(func_context)
                evald_args = [self.visit(raw_arg, context) for raw_arg in node.arguments]
                for evald_arg, param in list(zip(evald_args, func_context["params"])):
                    if not isinstance(evald_arg, str):  # this would indicate a quantum parameter
                        func_context["vars"][param] = evald_arg
                    else:
                        self._init_wire_map(func_context)
                        if not param == evald_arg:
                            func_context["wire_map"][param] = evald_arg

                # execute the subroutine
                self.visit(func_context["body"], func_context)

                # the return value
                ret = func_context["return"] if "return" in func_context else None
        return ret

<<<<<<< HEAD
    @visit.register(EndStatement)
    def visit_end_statement(self, node: QASMNode, context: dict):  # pylint: disable=no-self-use
        """
        Ends the program.
        Args:
            node (QASMNode): The end statement QASMNode.
            context (dict): the current context.
        """
        raise EndProgram(
            f"The QASM program was terminated om line {node.span.start_line}."
            f"There may be unprocessed QASM code."
        )

=======
>>>>>>> 247e1016
    # needs to have same signature as visit()
    @visit.register(QubitDeclaration)
    def visit_qubit_declaration(
        self, node: QubitDeclaration, context: dict
    ):  # pylint: disable=no-self-use
        """
        Registers a qubit declaration. Named qubits are mapped to numbered wires by their indices
        in context["wires"]. Note: Qubit declarations must be global.

        Args:
            node (QASMNode): The QubitDeclaration QASMNode.
            context (dict): The current context.
        """
        context["wires"].append(node.qubit.name)

    @staticmethod
    def _update_var(value: any, name: str, node: QASMNode, context: dict):
        """
        Updates a variable, or raises if it is constant.
        Args:
            value (any): the value to set.
            name (str): the name of the variable.
            node (QASMNode): the QASMNode that corresponds to the update.
            context (dict): the current context.
        """
        context["vars"][name]["val"] = value
        if context["vars"][name]["constant"]:
            raise ValueError(
                f"Attempt to mutate a constant {name} on line {node.span.start_line} that was "
                f"defined on line {context['vars'][name]['line']}"
            )
        context["vars"][name]["line"] = node.span.start_line

    @visit.register(ClassicalAssignment)
    def visit_classical_assignment(self, node: QASMNode, context: dict):
        """
        Registers a classical assignment.
        Args:
            node (QASMNode): the assignment QASMNode.
            context (dict): the current context.
        """
        # references to an unresolved value see a func for now
        name = (
            node.lvalue.name if isinstance(node.lvalue.name, str) else node.lvalue.name.name
        )  # str or Identifier
        res = self.visit(node.rvalue, context)
        self._update_var(res, name, node, context)

<<<<<<< HEAD
    @visit.register(AliasStatement)
=======
>>>>>>> 247e1016
    def visit_alias_statement(self, node: QASMNode, context: dict):
        """
        Registers an alias statement.
        Args:
            node (QASMNode): the alias QASMNode.
            context (dict): the current context.
        """
        self._init_aliases(context)
        context["aliases"][node.target.name] = self.visit(node.value, context, aliasing=True)

    @staticmethod
    def retrieve_variable(name: str, context: dict):
        """
        Attempts to retrieve a variable from the current context by name.
        Args:
            name (str): the name of the variable to retrieve.
            context (dict): the current context.
        """

        if "vars" in context and context["vars"] is not None and name in context["vars"]:
            res = context["vars"][name]
            if res["val"] is not None:
                return res
            raise NameError(f"Attempt to reference uninitialized parameter {name}!")
        if (
            "wires" in context
            and context["wires"] is not None
            and name in context["wires"]
            or "outer_wires" in context
            and name in context["outer_wires"]
        ):
            return name
        if "aliases" in context and context["wires"] is not None and name in context["aliases"]:
            res = context["aliases"][name](context)  # evaluate the alias and de-reference
            if isinstance(res, str):
                return res
            if res["val"] is not None:
                return res
            raise NameError(f"Attempt to reference uninitialized parameter {name}!")
        raise TypeError(
            f"Attempt to use unevaluated variable {name} in {context['name']}, "
            f"last updated on line {context['vars'][name]['line'] if name in context['vars'] else 'unknown'}."
        )

    def _init_clause_in_same_namespace(self, outer_context: dict, name: str):
        """
        Initializes a clause that shares the namespace of the outer scope, but contains its own
        set of gates, operations, expressions, logic, etc.
        Args:
            outer_context (dict): the context of the outer scope.
            name (str): the name of the clause.
        Returns:
            dict: the inner context.
        """
        # we want wires declared in outer scopes to be available
        outer_wires = outer_context["wires"] if "wires" in outer_context else None
        if "outer_wires" in outer_context:
            outer_wires = outer_context["outer_wires"]
        context = {
            "vars": outer_context["vars"] if "vars" in outer_context else None,  # same namespace
            "outer_wires": outer_wires,
            "wire_map": outer_context["wire_map"],
            "wires": [],
            "name": name,
        }
        # we want subroutines declared in outer scopes to be available
        if "scopes" in outer_context and "subroutines" in outer_context["scopes"]:
            context["outer_scopes"] = {
                # no recursion here please! hence the filter
                "subroutines": {
                    k: v for k, v in outer_context["scopes"]["subroutines"].items() if k != name
                }
            }

        return context

    def _init_wire_map(self, context: dict):
        """
        Inits the wire map dict on the current context.
        Args:
            context (dict): the current context.
        """
        if "wire_map" not in context or context["wire_map"] is None:
            context["wire_map"] = dict()

    @staticmethod
    def _init_vars(context: dict):
        """
        Inits the vars dict on the current context.
        Args:
            context (dict): the current context.
        """
        if "vars" not in context:
            context["vars"] = dict()

    @staticmethod
    def _init_aliases(context: dict):
        """
        Inits the aliases dict on the current context.
        Args:
            context (dict): the current context.
        """
        if "aliases" not in context:
            context["aliases"] = dict()

<<<<<<< HEAD
=======
    def _init_outer_wires_list(self, context: dict):
        """
        Inits the outer wires list on a sub context.
        Args:
            context (dict): the current context.
        """
        if "outer_wires" not in context:
            context["outer_wires"] = []

>>>>>>> 247e1016
    def _init_subroutine_scope(self, node: QASMNode, context: dict):
        """
        Inits the subroutine scope on the current context.
        Args:
            node (QASMNode): the subroutine node.
            context (dict): the current context.
        """
        if not "scopes" in context:
            context["scopes"] = {"subroutines": dict()}
        elif "subroutines" not in context["scopes"]:
            context["scopes"]["subroutines"] = dict()

        # outer scope variables are available to inner scopes... but not vice versa!
        # names prefixed with outer scope names for specificity
        context["scopes"]["subroutines"][node.name.name] = self._init_clause_in_same_namespace(
            context, f'{context["name"]}_{node.name.name}'
        )
        context["scopes"]["subroutines"][node.name.name]["sub"] = True
        context["scopes"]["subroutines"][node.name.name]["body"] = node.body
        context["scopes"]["subroutines"][node.name.name]["params"] = [
            param.name.name for param in node.arguments
        ]

    @staticmethod
    def _get_bit_type_val(var):
        return bin(var["val"])[2:].zfill(var["size"])

    @visit.register(ReturnStatement)
    def visit_return_statement(self, node: QASMNode, context: dict):
        """
        Registers a return statement. Points to the var that needs to be set in an outer scope when this
        subroutine is called.
        """
        context["return"] = self.visit(node.expression, context)

    @visit.register(ConstantDeclaration)
    def visit_constant_declaration(self, node: QASMNode, context: dict):
        """
        Registers a constant declaration. Traces data flow through the context, transforming QASMNodes into
        Python type variables that can be readily used in expression eval, etc.
<<<<<<< HEAD

=======
>>>>>>> 247e1016
        Args:
            node (QASMNode): The constant QASMNode.
            context (dict): The current context.
        """
        self.visit_classical_declaration(node, context, constant=True)

    @visit.register(ClassicalDeclaration)
    def visit_classical_declaration(self, node: QASMNode, context: dict, constant: bool = False):
        """
        Registers a classical declaration. Traces data flow through the context, transforming QASMNodes into Python
        type variables that can be readily used in expression evaluation, for example.
        Args:
            node (QASMNode): The ClassicalDeclaration QASMNode.
            context (dict): The current context.
            constant (bool): Whether the classical variable is a constant.
        """

        self._init_vars(context)
        if node.init_expression is not None:
            if isinstance(node.init_expression, BitstringLiteral):
                context["vars"][node.identifier.name] = {
                    "ty": node.type.__class__.__name__,
                    "val": self.visit(node.init_expression, context),
                    "size": node.init_expression.width,
                    "line": node.init_expression.span.start_line,
                    "constant": constant,
                }
            elif not isinstance(node.init_expression, ArrayLiteral):
                context["vars"][node.identifier.name] = {
                    "ty": node.type.__class__.__name__,
                    "val": self.visit(node.init_expression, context),
                    "line": node.init_expression.span.start_line,
                    "constant": constant,
                }
            else:
                context["vars"][node.identifier.name] = {
                    "ty": node.type.__class__.__name__,
                    "val": [
                        self.visit(literal, context) for literal in node.init_expression.values
                    ],
                    "line": node.init_expression.span.start_line,
                    "constant": constant,
                }
        else:
            # the var is declared but uninitialized
            context["vars"][node.identifier.name] = {
                "ty": node.type.__class__.__name__,
                "val": None,
                "line": node.span.start_line,
<<<<<<< HEAD
                "constant": constant,
=======
                "constant": constant
>>>>>>> 247e1016
            }

    @visit.register(SubroutineDefinition)
    def visit_subroutine_definition(self, node: QASMNode, context: dict):
        """
        Registers a subroutine definition. Maintains a namespace in the context, starts populating it with
        its parameters.
        Args:
            node (QASMNode): the subroutine node.
            context (dict): the current context.
        """
        self._init_subroutine_scope(node, context)

        # register the params
        for param in node.arguments:
            if not isinstance(param, QuantumArgument):
                context["scopes"]["subroutines"][node.name.name]["vars"][param.name.name] = {
                    "ty": param.__class__.__name__,
                    "val": None,
                    "line": param.span.start_line,
                    "dirty": False,
                }
            else:
                context["scopes"]["subroutines"][node.name.name]["wires"].append(param.name.name)

    @visit.register(QuantumGate)
    def visit_quantum_gate(self, node: QuantumGate, context: dict):
        """
        Registers a quantum gate application. Calls the appropriate handler based on the sort of gate
        (parameterized or non-parameterized).

        Args:
            node (QASMNode): The QuantumGate QASMNode.
            context (dict): The current context.
        """
        name = node.name.name.upper()
        if name in PARAMETERIZED_GATES:
            if not node.arguments:
                raise TypeError(
                    f"Missing required argument(s) for parameterized gate {node.name.name}"
                )
            gates_dict = PARAMETERIZED_GATES
        elif name in NON_PARAMETERIZED_GATES:
            gates_dict = NON_PARAMETERIZED_GATES
        else:
            raise NotImplementedError(f"Unsupported gate encountered in QASM: {node.name.name}")

        gate, args, wires = self._gate_setup_helper(node, gates_dict, context)
        num_control = sum("ctrl" in mod.modifier.name for mod in node.modifiers)
        op_wires = wires[num_control:]
        control_wires = wires[:num_control]

        op = gate(*args, wires=op_wires)
        for mod in reversed(node.modifiers):
            op, control_wires = self.apply_modifier(mod, op, context, control_wires)

    def _gate_setup_helper(self, node: QuantumGate, gates_dict: dict, context: dict):
        """
        Helper to setup the quantum gate call, also resolving arguments and wires.

        Args:
            node (QuantumGate): The QuantumGate QASMNode.
            gates_dict (dict): the gates dictionary.
            context (dict): the current context.

        Returns:
            QuantumGate: The gate to execute.
            list: The list of arguments to the QuantumGate.
            list: The wires the gate applies to.
        """
        # setup arguments
        args = [self.visit(arg, context) for arg in node.arguments]

        # retrieve gate method
        gate = gates_dict[node.name.name.upper()]

        # setup wires
        wires = [
            # parser will sometimes represent as a str and sometimes as an Identifier
            (
                node.qubits[q].name
                if isinstance(node.qubits[q].name, str)
                else node.qubits[q].name.name
            )
            for q in range(len(node.qubits))
        ]

        self._require_wires(wires, context)

        resolved_wires = []
        if context["wire_map"] is not None:
            for wire in wires:
                resolving = wire
                while resolving in context["wire_map"]:
                    resolving = context["wire_map"][resolving]
                resolved_wires.append(resolving)
        else:
            resolved_wires = wires

        return gate, args, resolved_wires

    def apply_modifier(self, mod: QuantumGate, previous: Operator, context: dict, wires: list):
        """
        Applies a modifier to the previous gate or modified gate.

        Args:
            mod (QASMNode): The modifier QASMNode.
            previous (Operator): The previous (called) operator.
            context (dict): The current context.
            wires (list): The wires that the operator is applied to.

        Raises:
            NotImplementedError: If the modifier has a param of an as-yet unsupported type.
        """
        # the parser will raise when a modifier name is anything but the three modifiers (inv, pow, ctrl)
        # in the OpenQASM 3.0 spec. i.e. if we change `pow(power) @` to `wop(power) @` it will raise:
        # `no viable alternative at input 'wop(power)@'`, long before we get here.
        assert mod.modifier.name in ("inv", "pow", "ctrl", "negctrl")

        if mod.modifier.name == "inv":
            next = ops.adjoint(previous)
        elif mod.modifier.name == "pow":
            power = self.visit(mod.argument, context)
            next = ops.pow(previous, z=power)
        elif mod.modifier.name == "ctrl":
            next = ops.ctrl(previous, control=wires[-1])
            wires = wires[:-1]
        elif mod.modifier.name == "negctrl":
            next = ops.ctrl(previous, control=wires[-1], control_values=[0])
            wires = wires[:-1]
        else:
            raise ValueError(f"Unknown modifier {mod}")  # pragma: no cover

        return next, wires

    @visit.register(ExpressionStatement)
    def visit_expression_statement(self, node: ExpressionStatement, context: dict):
        """
        Registers an expression statement.

        Args:
            node (ExpressionStatement): The expression statement.
            context (dict): The current context.
        """
        return self.visit(node.expression, context)

    @visit.register(Cast)
    def visit_cast(self, node: Cast, context: dict):
        """
        Registers a Cast expression.

        Args:
            node (Cast): The Cast expression.
            context (dict): The current context.
        """
        return self.retrieve_variable(node.argument.name, context)["val"]

    @visit.register(BinaryExpression)
    def visit_binary_expression(self, node: BinaryExpression, context: dict):
        """
        Registers a binary expression.

        Args:
            node (BinaryExpression): The binary expression.
            context (dict): The current context.

        Returns:
            The result of the evaluated expression.
        """
        lhs = self.visit(node.lhs, context)
        rhs = self.visit(node.rhs, context)
        if (
            node.op.name in NON_ASSIGNMENT_CLASSICAL_OPERATORS
        ):  # makes sure we are not executing anything malicious
            return eval(f"{lhs}{node.op.name}{rhs}")  # pylint: disable=eval-used
        if node.op.name in ASSIGNMENT_CLASSICAL_OPERATORS:
            raise SyntaxError(
                f"{node.op.name} assignment operators should only be used in classical assignments,"
                f"not in binary expressions."
            )
        raise SyntaxError(
            f"Invalid operator {node.op.name} encountered in binary expression "
            f"on line {node.span.start_line}."
        )

    @visit.register(UnaryExpression)
    def visit_unary_expression(self, node: UnaryExpression, context: dict):
        """
        Registers a unary expression.

        Args:
            node (UnaryExpression): The unary expression.
            context (dict): The current context.

        Returns:
            The result of the evaluated expression.
        """
        if (
            node.op.name in NON_ASSIGNMENT_CLASSICAL_OPERATORS
        ):  # makes sure we are not executing anything malicious
            return eval(
                f"{node.op.name}{self.visit(node.expression, context)}"
            )  # pylint: disable=eval-used
        if node.op.name in ASSIGNMENT_CLASSICAL_OPERATORS:
            raise SyntaxError(
                f"{node.op.name} assignment operators should only be used in classical assignments,"
                f"not in unary expressions."
            )
        raise SyntaxError(
            f"Invalid operator {node.op.name} encountered in unary expression "
            f"on line {node.span.start_line}."
        )

    @visit.register(IndexExpression)
    def visit_index_expression(self, node: IndexExpression, context: dict, aliasing: bool = False):
        """
        Registers an index expression.

        Args:
            node (IndexExpression): The index expression.
            context (dict): The current context.
            aliasing (bool): If ``True``, the expression will be treated as an alias.

        Returns:
            The slice of the indexed value.
        """

        def _index_into_var(var):
            if var["ty"] == "BitType":
                var = bin(var["val"])[2:].zfill(var["size"])
            else:
                var = var["val"]
            if isinstance(node.index[0], RangeDefinition):
                return var[node.index[0].start.value : node.index[0].end.value]
            if re.search("Literal", node.index[0].__class__.__name__):
                return var[node.index[0].value]
            raise TypeError(
                f"Array index is not a RangeDefinition or Literal at line {node.span.start_line}."
            )

        if aliasing:

            def alias(context):
                try:
                    var = self.retrieve_variable(node.collection.name, context)
                    return _index_into_var(var)
                except NameError as e:
                    raise NameError(
                        f"Attempt to alias an undeclared variable "
                        f"{node.collection.name} in {context['name']}."
                    ) from e
<<<<<<< HEAD

=======
>>>>>>> 247e1016
            return alias
        else:
            var = self.retrieve_variable(node.collection.name, context)
            return _index_into_var(var)

    @visit.register(Identifier)
    def visit_identifier(self, node: Identifier, context: dict, aliasing: bool = False):
        """
        Registers an identifier.

        Args:
            node (Identifier): The identifier.
            context (dict): The current context.
            aliasing (bool): If ``True``, the Identifier will be treated as an alias.

        Returns:
            The de-referenced identifier.
        """
        if aliasing:

            def alias(context):
                try:
                    return self.retrieve_variable(node.collection.name, context)
                except NameError as e:
                    raise NameError(
                        f"Attempt to alias an undeclared variable "
                        f"{node.name} in {context['name']}."
                    ) from e

            return alias
        else:
            try:
                var = self.retrieve_variable(node.name, context)
                value = var["val"] if isinstance(var, dict) and "val" in var else var
                if isinstance(value, Callable):
                    var["val"] = value(context)
                    var["line"] = node.span.start_line
                    value = var["val"]
                return value
            except NameError as e:
                raise NameError(
                    str(e)
                    or f"Reference to an undeclared variable {node.name} in {context['name']}."
                ) from e

    def visit_callable(self, func: Callable, context: dict):
        """
        Visits a Callable.

        Args:
            func (Callable): The callable.
            context (dict): The current context.

        Returns:
            The result of the called callable.
        """
        return func()

    def visit_literal(self, node: Expression, context: dict):
        """
        Visits a literal.

        Args:
            node (Literal): The literal.
            context (dict): The current context.

        Returns:
            The value of the literal.
        """
        return node.value

    @staticmethod
    def _require_wires(wires: list, context: dict):
        """
        Simple helper that checks if we have wires in the current context.

        Args:
            context (dict): The current context.
            wires (list): The wires that are required.

        Raises:
            NameError: If the context is missing a wire.
        """
        missing_wires = []
        for wire in wires:
            if not (
                wire in context["wires"]
                or ("outer_wires" in context and wire in context["outer_wires"])
            ):
                missing_wires.append(wire)
        if len(missing_wires) > 0:
            raise NameError(
                f"Attempt to reference wire(s): {missing_wires} that have not been declared in {context['name']}"
            )<|MERGE_RESOLUTION|>--- conflicted
+++ resolved
@@ -4,7 +4,6 @@
 
 import functools
 import re
-<<<<<<< HEAD
 from functools import partial
 from typing import Callable, Iterable
 
@@ -15,30 +14,16 @@
     BitstringLiteral,
     BranchingStatement,
     BreakStatement,
-=======
-from typing import Callable
-
-from openqasm3.ast import (
-    ArrayLiteral,
-    BinaryExpression,
-    BitstringLiteral,
->>>>>>> 247e1016
     Cast,
     ClassicalAssignment,
     ClassicalDeclaration,
     ConstantDeclaration,
-<<<<<<< HEAD
     ContinueStatement,
     Expression,
     ExpressionStatement,
     ForInLoop,
     FunctionCall,
     EndStatement,
-=======
-    Expression,
-    ExpressionStatement,
-    FunctionCall,
->>>>>>> 247e1016
     Identifier,
     IndexExpression,
     QuantumArgument,
@@ -47,13 +32,9 @@
     RangeDefinition,
     ReturnStatement,
     SubroutineDefinition,
-<<<<<<< HEAD
     SwitchStatement,
     UnaryExpression,
     WhileLoop,
-=======
-    UnaryExpression,
->>>>>>> 247e1016
 )
 from openqasm3.visitor import QASMNode
 
@@ -155,7 +136,6 @@
 
 ASSIGNMENT_CLASSICAL_OPERATORS = [ARROW, EQUALS, COMPOUND_ASSIGNMENT_OPERATORS]
 
-<<<<<<< HEAD
 
 class BreakException(Exception):  # pragma: no cover
     """Exception raised when encountering a break statement."""
@@ -168,8 +148,6 @@
 class EndProgram(Exception):
     """Exception raised when it encounters an end statement in the QASM circuit."""
 
-=======
->>>>>>> 247e1016
 
 class QasmInterpreter:
     """
@@ -186,27 +164,18 @@
         Args:
             node (QASMNode): the QASMNode to visit next.
             context (dict): the current context populated with any locally available variables, etc.
-<<<<<<< HEAD
+            aliasing (bool): whether we are aliasing a variable in the context.
 
         Raises:
             NotImplementedError: when an unsupported QASMNode type is found.
             aliasing (bool): whether we are aliasing a variable in the context.
-=======
-            aliasing (bool): whether we are aliasing a variable in the context.
-
-        Raises:
-            NotImplementedError: When a (so far) unsupported node type is encountered.
->>>>>>> 247e1016
         """
         if re.search("Literal", node.__class__.__name__):  # There is no single "Literal" base class
             return self.visit_literal(node, context)
         if isinstance(node, Callable):
             return self.visit_callable(node, context)  # cannot register Callable
-<<<<<<< HEAD
         if node is None:
             return None
-=======
->>>>>>> 247e1016
         raise NotImplementedError(
             f"An unsupported QASM instruction {node.__class__.__name__} "
             f"was encountered on line {node.span.start_line}, in {context['name']}."
@@ -235,10 +204,6 @@
         Returns:
             dict: The context updated after the compilation of all nodes by the visitor.
         """
-<<<<<<< HEAD
-=======
-
->>>>>>> 247e1016
         context.update({"wires": [], "vars": {}})
 
         # begin recursive descent traversal
@@ -253,7 +218,6 @@
             pass
         return context
 
-<<<<<<< HEAD
     @visit.register(BreakStatement)
     def visit_break_statement(self, node: QASMNode, context: dict):
         """
@@ -592,8 +556,6 @@
         elif loop_params is None:
             print(f"Uninitialized iterator in loop {f'for_{node.span.start_line}'}.")
 
-=======
->>>>>>> 247e1016
     @visit.register(FunctionCall)
     def visit_function_call(self, node: FunctionCall, context: dict):
         """
@@ -659,7 +621,6 @@
                 ret = func_context["return"] if "return" in func_context else None
         return ret
 
-<<<<<<< HEAD
     @visit.register(EndStatement)
     def visit_end_statement(self, node: QASMNode, context: dict):  # pylint: disable=no-self-use
         """
@@ -673,8 +634,6 @@
             f"There may be unprocessed QASM code."
         )
 
-=======
->>>>>>> 247e1016
     # needs to have same signature as visit()
     @visit.register(QubitDeclaration)
     def visit_qubit_declaration(
@@ -723,10 +682,7 @@
         res = self.visit(node.rvalue, context)
         self._update_var(res, name, node, context)
 
-<<<<<<< HEAD
     @visit.register(AliasStatement)
-=======
->>>>>>> 247e1016
     def visit_alias_statement(self, node: QASMNode, context: dict):
         """
         Registers an alias statement.
@@ -832,18 +788,6 @@
         if "aliases" not in context:
             context["aliases"] = dict()
 
-<<<<<<< HEAD
-=======
-    def _init_outer_wires_list(self, context: dict):
-        """
-        Inits the outer wires list on a sub context.
-        Args:
-            context (dict): the current context.
-        """
-        if "outer_wires" not in context:
-            context["outer_wires"] = []
-
->>>>>>> 247e1016
     def _init_subroutine_scope(self, node: QASMNode, context: dict):
         """
         Inits the subroutine scope on the current context.
@@ -884,10 +828,7 @@
         """
         Registers a constant declaration. Traces data flow through the context, transforming QASMNodes into
         Python type variables that can be readily used in expression eval, etc.
-<<<<<<< HEAD
-
-=======
->>>>>>> 247e1016
+
         Args:
             node (QASMNode): The constant QASMNode.
             context (dict): The current context.
@@ -937,11 +878,7 @@
                 "ty": node.type.__class__.__name__,
                 "val": None,
                 "line": node.span.start_line,
-<<<<<<< HEAD
                 "constant": constant,
-=======
-                "constant": constant
->>>>>>> 247e1016
             }
 
     @visit.register(SubroutineDefinition)
@@ -1193,10 +1130,7 @@
                         f"Attempt to alias an undeclared variable "
                         f"{node.collection.name} in {context['name']}."
                     ) from e
-<<<<<<< HEAD
-
-=======
->>>>>>> 247e1016
+
             return alias
         else:
             var = self.retrieve_variable(node.collection.name, context)
