--- conflicted
+++ resolved
@@ -91,37 +91,39 @@
 }
 
 
-def _eval_unary_op(operand: any, node: QASMNode):
+def _eval_unary_op(operand: any, operator: str, line: int):
     """
     Evaluates a unary operator.
 
     Args:
         operand (any): The only operand.
-        node (QASMNode): The operator node.
+        operator (str): The unary operation.
+        line (int): The line number.
     """
-    if node.op.name == "!":
+    if operator == "!":
         return not operand
-    if node.op.name == "-":
+    if operator == "-":
         return -operand  # pylint: disable=invalid-unary-operand-type
-    if node.op.name == "~":
+    if operator == "~":
         return ~operand  # pylint: disable=invalid-unary-operand-type
     # we shouldn't ever get thi error if the parser did its job right
     raise SyntaxError(  # pragma: no covers
-        f"Invalid operator {node.op.name} encountered in unary expression "
-        f"on line {node.span.start_line}."
+        f"Invalid operator {operator} encountered in unary expression "
+        f"on line {line}."
     )  # pragma: no cover
 
 
-def _eval_binary_op(lhs: any, node: QASMNode, rhs: any):
+def _eval_binary_op(lhs: any, operator: str, rhs: any, line: int):
     """
     Evaluates a binary operator.
 
     Args:
          lhs (any): the first operand, usually a variable or a MeasurementValue.
-         op (QASMNode): the operation QASMNode.
+         operator (str): the operation.
          rhs (any): the second operand.
+         line (int): the line number the operation occurs on.
     """
-    match node.op.name:
+    match operator:
         case "==":
             return lhs == rhs
         case "!=":
@@ -163,8 +165,8 @@
         case _:  # pragma: no cover
             # we shouldn't ever get this error if the parser did its job right
             raise SyntaxError(  # pragma: no cover
-                f"Invalid operator {node.op.name} encountered in binary expression "
-                f"on line {node.span.start_line}."
+                f"Invalid operator {operator} encountered in binary expression "
+                f"on line {line}."
             )  # pragma: no cover
 
 
@@ -335,9 +337,19 @@
             return self.aliases[name](self)  # evaluate the alias and de-reference
         raise TypeError(f"Attempt to use undeclared variable {name} in {self.name}")
 
-    def process_measurement(self, value: any, prev: Variable, node: QASMNode):
+    def process_measurement(self, value: any, prev: Variable, operator: str, line: int):
+        """
+        Updates a MeasurementValue's processing function to reflect classical logic applied to
+        the MeasurementValue.
+
+        Args:
+            value (any): The second operand of the operation involving the MeasurementValue.
+            prev (Variable): The Variables whose value is a MeasurementValue.
+            operator (str): The operator to apply to the MeasurementValue.
+            line (int): The line number at which the operator occurs.
+        """
         def new_processing_fn(*args):
-            _eval_binary_op(prev.val.processing_fn(*args), node, value)
+            _eval_binary_op(prev.val.processing_fn(*args), operator, value, line)
 
         prev.val = MeasurementValue(prev.val.measurements, new_processing_fn)
 
@@ -982,15 +994,11 @@
         # references to an unresolved value see a func for now
         name = _resolve_name(node.lvalue)
         res = self.visit(node.rvalue, context)
-<<<<<<< HEAD
         prev = context.retrieve_variable(name)
         if isinstance(prev.val, MeasurementValue):
-            context.process_measurement(res, prev, node)
+            context.process_measurement(res, prev, node.op.name, node.span.start_line)
         else:
-            context.update_var(res, name, node)
-=======
-        context.update_var(res, name, node.op.name, node.span.start_line)
->>>>>>> 16676d55
+            context.update_var(res, name, node.op.name, node.span.start_line)
 
     @visit.register(AliasStatement)
     def visit_alias_statement(self, node: QASMNode, context: Context):
@@ -1273,7 +1281,7 @@
         """
         lhs = preprocess_operands(self.visit(node.lhs, context))
         rhs = preprocess_operands(self.visit(node.rhs, context))
-        _eval_binary_op(lhs, node, rhs)
+        _eval_binary_op(lhs, node.op.name, rhs, node.span.start_line)
 
     @visit.register(UnaryExpression)
     def visit_unary_expression(self, node: UnaryExpression, context: Context):
@@ -1288,21 +1296,7 @@
             The result of the evaluated expression.
         """
         operand = preprocess_operands(self.visit(node.expression, context))
-<<<<<<< HEAD
-        _eval_unary_op(operand, node)
-=======
-        if node.op.name == "!":
-            return not operand
-        if node.op.name == "-":
-            return -operand  # pylint: disable=invalid-unary-operand-type
-        if node.op.name == "~":
-            return ~operand  # pylint: disable=invalid-unary-operand-type
-        # we shouldn't ever get this error if the parser did its job right
-        raise SyntaxError(  # pragma: no cover
-            f"Invalid operator {node.op.name} encountered in unary expression "
-            f"on line {node.span.start_line}."
-        )  # pragma: no cover
->>>>>>> 16676d55
+        _eval_unary_op(operand, node.op.name, node.span.start_line)
 
     @visit.register(IndexExpression)
     def visit_index_expression(
