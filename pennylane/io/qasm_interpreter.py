--- conflicted
+++ resolved
@@ -260,11 +260,7 @@
         if "wire_map" not in context or context["wire_map"] is None:
             context["wire_map"] = {}
         if "return" not in context:
-<<<<<<< HEAD
             context["return"] = {}
-=======
-            context["return"] = None
->>>>>>> 52a5624f
         self.context = context
 
     def init_loops_scope(self, node: ForInLoop | WhileLoop):
