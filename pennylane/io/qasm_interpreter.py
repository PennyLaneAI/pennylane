--- conflicted
+++ resolved
@@ -26,27 +26,18 @@
     ExpressionStatement,
     FloatLiteral,
     FloatType,
-<<<<<<< HEAD
     FunctionCall,
-=======
->>>>>>> 05b469d8
     Identifier,
     ImaginaryLiteral,
     IndexExpression,
     IntegerLiteral,
     IntType,
-<<<<<<< HEAD
     QuantumArgument,
+    ReturnStatement,
+    SubroutineDefinition,
     QuantumGate,
     QubitDeclaration,
     RangeDefinition,
-    ReturnStatement,
-    SubroutineDefinition,
-=======
-    QuantumGate,
-    QubitDeclaration,
-    RangeDefinition,
->>>>>>> 05b469d8
     UintType,
     UnaryExpression,
 )
@@ -747,10 +738,6 @@
     def visit_expression_statement(self, node: ExpressionStatement, context: Context):
         """
         Registers an expression statement.
-<<<<<<< HEAD
-
-=======
->>>>>>> 05b469d8
         Args:
             node (ExpressionStatement): The expression statement.
             context (Context): The current context.
