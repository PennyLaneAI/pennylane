"""
This submodule contains the interpreter for OpenQASM 3.0.
"""

import functools
from dataclasses import dataclass
from functools import partial
from typing import Any, Callable, Iterable

from numpy import uint
<<<<<<< HEAD
from openqasm3 import ast
=======
from openqasm3.ast import (
    AliasStatement,
    ArrayLiteral,
    BinaryExpression,
    BitstringLiteral,
    BooleanLiteral,
    BoolType,
    Cast,
    ClassicalAssignment,
    ClassicalDeclaration,
    ComplexType,
    ConstantDeclaration,
    DurationLiteral,
    EndStatement,
    Expression,
    ExpressionStatement,
    FloatLiteral,
    FloatType,
    FunctionCall,
    Identifier,
    ImaginaryLiteral,
    IndexExpression,
    IntegerLiteral,
    IntType,
    QuantumArgument,
    QuantumGate,
    QubitDeclaration,
    RangeDefinition,
    ReturnStatement,
    SubroutineDefinition,
    UintType,
    UnaryExpression,
)
>>>>>>> 8fa185ab
from openqasm3.visitor import QASMNode

from pennylane import ops
from pennylane.control_flow import for_loop, while_loop
from pennylane.operation import Operator

NON_PARAMETERIZED_GATES = {
    "ID": ops.Identity,
    "H": ops.Hadamard,
    "X": ops.PauliX,
    "Y": ops.PauliY,
    "Z": ops.PauliZ,
    "S": ops.S,
    "T": ops.T,
    "SX": ops.SX,
    "CX": ops.CNOT,
    "CY": ops.CY,
    "CZ": ops.CZ,
    "CH": ops.CH,
    "SWAP": ops.SWAP,
    "CCX": ops.Toffoli,
    "CSWAP": ops.CSWAP,
}

PARAMETERIZED_GATES = {
    "RX": ops.RX,
    "RY": ops.RY,
    "RZ": ops.RZ,
    "P": ops.PhaseShift,
    "PHASE": ops.PhaseShift,
    "U1": ops.U1,
    "U2": ops.U2,
    "U3": ops.U3,
    "CP": ops.CPhase,
    "CPHASE": ops.CPhase,
    "CRX": ops.CRX,
    "CRY": ops.CRY,
    "CRZ": ops.CRZ,
}


@dataclass
class Variable:
    """
    A data class that represents a variables.

    Args:
        ty (type): The type of the variable.
        val (any): The value of the variable.
        size (int): The size of the variable if it has a size, like an array.
        line (int): The line number at which the variable was most recently updated.
        constant (bool): Whether the variable is a constant.
        scope (str): The name of the scope of the variable.
    """

    ty: str
    val: Any
    size: int
    line: int
    constant: bool
    scope: str = "global"


class Context:
    """Class with helper methods for managing, updating, checking context."""

    def __init__(self, context: dict):
        """
        Initializes the context.

        Args:
            context (dict): A dictionary that contains some information about the context.
        """
        if "vars" not in context:
            context["vars"] = {}
        if "aliases" not in context:
            context["aliases"] = {}
        if "wires" not in context:
            context["wires"] = []
        if "scopes" not in context:
            context["scopes"] = {"subroutines": {}}
        if "wire_map" not in context or context["wire_map"] is None:
            context["wire_map"] = {}
        if "return" not in context:
            context["return"] = None
        self.context = context

<<<<<<< HEAD
    def init_loops_scope(self, node: ast.ForInLoop | ast.WhileLoop):
        """
        Initializes the loops scope on the current context.

        Args:
            node (ForInLoop | WhileLoop): the loop node.
        """
        if "loops" not in self.scopes:
            self.scopes["loops"] = dict()

        # the namespace is shared with the outer scope, but we need to keep track of the gates separately
        if isinstance(node, ast.WhileLoop):
            self.scopes["loops"][f"while_{node.span.start_line}"] = (
                self.init_clause_in_same_namespace(self, f"while_{node.span.start_line}")
            )

        elif isinstance(node, ast.ForInLoop):
            self.scopes["loops"][f"for_{node.span.start_line}"] = (
                self.init_clause_in_same_namespace(self, f"for_{node.span.start_line}")
            )

    def init_switches_scope(self, node: QASMNode):
        """
        Initializes the switches scope on the current context.

        Args:
            node (QASMNode): the switch node.
        """
        if "switches" not in self.scopes:
            self.scopes["switches"] = dict()

        self.scopes["switches"][f"switch_{node.span.start_line}"] = dict()

    def init_branches_scope(self, node: QASMNode):
        """
        Initializes the branches scope on the current context.

        Args:
            node (BranchingStatement): the branch node.
        """
        if "branches" not in self.scopes:
            self.scopes["branches"] = dict()

        self.scopes["branches"][f"branch_{node.span.start_line}"] = dict()

    def init_subroutine_scope(self, node: ast.SubroutineDefinition):
=======
    def init_subroutine_scope(self, node: SubroutineDefinition):
>>>>>>> 8fa185ab
        """
        Initializes a sub context with all the params, constants, subroutines and qubits it has access to.

        Args:
            node (SubroutineDefinition): the subroutine definition.
        """

        # outer scope variables are available to inner scopes... but not vice versa!
        # names prefixed with outer scope names for specificity
<<<<<<< HEAD
        self.scopes["subroutines"][node.name.name] = self.init_clause_in_same_namespace(
=======
        self.scopes["subroutines"][node.name.name] = self._init_clause_in_same_namespace(
>>>>>>> 8fa185ab
            self, node.name.name
        )
        self.scopes["subroutines"][node.name.name].update(
            {
                "vars": {k: v for k, v in self.vars.items() if v.constant},
                "body": node.body,
                "params": [param.name.name for param in node.arguments],
            }
        )

    @staticmethod
<<<<<<< HEAD
    def init_clause_in_same_namespace(outer_context, name: str):
=======
    def _init_clause_in_same_namespace(outer_context, name: str):
>>>>>>> 8fa185ab
        """
        Initializes a clause that shares the namespace of the outer scope, but contains its own
        set of gates, operations, expressions, logic, etc.
        Args:
            outer_context (Context): the context of the outer scope.
            name (str): the name of the clause.
        Returns:
            dict: the inner context.
        """
        # we want wires declared in outer scopes to be available
        context = {
            "vars": outer_context.vars,  # same namespace
            "wire_map": {},
            "wires": outer_context.wires,
            "name": name,
            # we want subroutines declared in the global scope to be available
            "scopes": {"subroutines": outer_context.scopes["subroutines"]},
        }

        return Context(context)

    def retrieve_variable(self, name: str):
        """
        Attempts to retrieve a variable from the current context by name.

        Args:
            name (str): the name of the variable to retrieve.

        Returns:
            The value of the variable in the current context.

        Raises:
             NameError: if the variable is not initialized.
             TypeError: if the variable is not declared.
        """

        if name in self.vars:
            res = self.vars[name]
            if res.val is not None:
                return res
            raise ValueError(f"Attempt to reference uninitialized parameter {name}!")
        if name in self.wires:
            return name
        if name in self.aliases:
            return self.aliases[name](self)  # evaluate the alias and de-reference
        raise TypeError(f"Attempt to use undeclared variable {name} in {self.name}")

    def update_var(
        self, value: any, name: str, operator: str, line: int
    ):  # pylint: disable=too-many-branches
        """
        Updates a variable, or raises if it is constant.
        Args:
            value (any): the value to set.
            name (str): the name of the variable.
            operator (str): the assignment operator.
            line (int): the line number at which we encountered the assignment node.
        """
        if name not in self.vars:
            raise TypeError(f"Attempt to use undeclared variable {name} in {self.name}")
        if self.vars[name].constant:
            raise ValueError(
                f"Attempt to mutate a constant {name} on line {line} that was "
                f"defined on line {self.vars[name].line}"
            )
        match operator:
            case "=":
                self.vars[name].val = value
            case "+=":
                self.vars[name].val += value
            case "-=":
                self.vars[name].val -= value
            case "*=":
                self.vars[name].val = self.vars[name].val * value
            case "/=":
                self.vars[name].val = self.vars[name].val / value
            case "&=":
                self.vars[name].val = self.vars[name].val & value
            case "|=":
                self.vars[name].val = self.vars[name].val | value
            case "^=":
                self.vars[name].val = self.vars[name].val ^ value
            case "<<=":
                self.vars[name].val = self.vars[name].val << value
            case ">>=":
                self.vars[name].val = self.vars[name].val >> value
            case "%=":
                self.vars[name].val = self.vars[name].val % value
            case "**=":
                self.vars[name].val = self.vars[name].val ** value
            case _:  # pragma: no cover
                # we shouldn't ever get this error if the parser did its job right
                raise SyntaxError(  # pragma: no cover
                    f"Invalid operator {operator} encountered in assignment expression "
                    f"on line {line}."
                )  # pragma: no cover
        self.vars[name].line = line

    def require_wires(self, wires: list):
        """
        Simple helper that checks if we have wires in the current context.

        Args:
            wires (list): The wires that are required.

        Raises:
            NameError: If the context is missing a wire.
        """
        missing_wires = set(wires) - set(self.wires)
        if len(missing_wires) > 0:
            raise NameError(
                f"Attempt to reference wire(s): {missing_wires} that have not been declared in {self.name}"
            )

    def __getattr__(self, name: str):
        """
        If the attribute is not found on the class, instead uses the attr name as an index
        into the context dictionary, for easy access.

        Args:
            name (str): the name of the attribute.

        Returns:
            Any: the value of the attribute.

        Raises:
            KeyError: if the attribute is not found on the context.
        """
        if name in self.context:
            return self.context[name]
        if hasattr(self.context, name):
            return getattr(self.context, name)
        raise KeyError(
            f"No attribute {name} on Context and no {name} key found on context {self.name}"
        )

    def __getitem__(self, item):
        """
        Allows accessing items on the context by subscripting.

        Args:
            item: the name of the key to retrieve.

        Returns:
            Any: the value corresponding to the key.
        """
        return self.context[item]


def _get_bit_type_val(var):
    return bin(var.val)[2:].zfill(var.size)


def _resolve_name(node: QASMNode):
    """
    Fully resolves the name of a node which may be provided as an Identifier or string,
    and therefore may require referencing different attributes.

    Args:
        node (QASMNode): the QASMNode whose name is being resolved.

    Returns:
        str: the resolved name.
    """
    # parser will sometimes represent a name as a str and sometimes as an ast.Identifier
    return node.name if isinstance(node.name, str) else node.name.name


def preprocess_operands(operand):
    """
    Interprets a string operand as an appropriate type.

    Args:
        operand (str): the string operand to interpret.

    Returns:
        The interpreted operand as an appropriate type.
    """
    if isinstance(operand, str):
        if operand.isdigit():
            operand = int(operand)
        elif operand.replace(".", "").isnumeric():
            operand = float(operand)
    return operand


class BreakException(Exception):  # pragma: no cover
    """Exception raised when encountering a break statement."""


class ContinueException(Exception):  # pragma: no cover
    """Exception raised when encountering a continue statement."""


class EndProgram(Exception):
    """Exception raised when it encounters an end statement in the QASM circuit."""


# pylint: disable=unused-argument, no-self-use, too-many-public-methods
class QasmInterpreter:
    """
    Takes the top level node of the AST as a parameter and recursively descends the AST, calling the
    visitor function on each node.
    """

    @functools.singledispatchmethod
    def visit(self, node: QASMNode, context: Context, aliasing: bool = False):
        """
        Visitor function is called on each node in the AST, which is traversed using recursive descent.
        The purpose of this function is to pass each node to the appropriate handler.

        Args:
            node (QASMNode): the QASMNode to visit next.
            context (Context): the current context populated with any locally available variables, etc.
            aliasing (bool): whether we are aliasing a variable in the context.

        Raises:
            NotImplementedError: when an unsupported QASMNode type is found.
        """
        raise NotImplementedError(
            f"An unsupported QASM instruction {node.__class__.__name__} "
            f"was encountered on line {node.span.start_line}, in {context.name}."
        )

    @visit.register(list)
<<<<<<< HEAD
    def visit_list(self, node_list: list, context: Context):
=======
    def visit_list(self, node_list: list, context: dict):
>>>>>>> 8fa185ab
        """
        Visits a list of QASMNodes.

        Args:
            node_list (list): the list of QASMNodes to visit.
            context (Context): the current context.
        """
        for sub_node in node_list:
            self.visit(sub_node, context)

    def interpret(self, node: QASMNode, context: dict):
        """
        Entry point for visiting the QASMNodes of a parsed OpenQASM 3.0 program.

        Args:
            node (QASMNode): The top-most QASMNode.
            context (Context): The initial context populated with the name of the program (the outermost scope).

        Returns:
            dict: The context updated after the compilation of all nodes by the visitor.
        """
        context = Context(context)

        # begin recursive descent traversal
        try:
            for value in node.__dict__.values():
                if not isinstance(value, list):
                    value = [value]
                for item in value:
                    if isinstance(item, QASMNode):
                        self.visit(item, context)
        except EndProgram:
            pass
        return context

<<<<<<< HEAD
    @visit.register(ast.BreakStatement)
    def visit_break_statement(self, node: QASMNode, context: Context):
        """
        Registers a break statement.

        Args:
            node (QASMNode): the break QASMNode.
            context (Context): the current context.
        """

        raise BreakException(f"Break statement encountered in {context.name}")

    @visit.register(ast.ContinueStatement)
    def visit_continue_statement(self, node: QASMNode, context: Context):
        """
        Registers a continue statement.

        Args:
            node (QASMNode): the continue QASMNode.
            context (Context): the current context.
        """

        raise ContinueException(f"Continue statement encountered in {context.name}")

    @visit.register(ast.BranchingStatement)
    def visit_branching_statement(self, node: QASMNode, context: Context):
        """
        Registers a branching statement. Like switches, uses qml.cond.

        Args:
            node (QASMNode): the branch QASMNode.
            context (Context): the current context.
        """
        context.init_branches_scope(node)

        # create the true body context
        context.scopes["branches"][f"branch_{node.span.start_line}"].update(
            {
                "true_body": context.init_clause_in_same_namespace(
                    context, f"{context.name}_branch_{node.span.start_line}_true_body"
                )
            }
        )

        if hasattr(node, "else_block"):

            # create the false body context
            context.scopes["branches"][f"branch_{node.span.start_line}"].update(
                {
                    "false_body": context.init_clause_in_same_namespace(
                        context, f"{context.name}_branch_{node.span.start_line}_false_body"
                    )
                }
            )

        ops.cond(
            self.visit(node.condition, context),
            partial(
                self.visit,
                node.if_block,
                context.scopes["branches"][f"branch_{node.span.start_line}"]["true_body"],
            ),
            (
                partial(
                    self.visit,
                    node.else_block,
                    context.scopes["branches"][f"branch_{node.span.start_line}"]["false_body"],
                )
                if hasattr(node, "else_block")
                else None
            ),
        )()

    @visit.register(ast.SwitchStatement)
    def visit_switch_statement(self, node: QASMNode, context: Context):
        """
        Registers a switch statement.

        Args:
            node (QASMNode): the switch QASMNode.
            context (Context): the current context.
        """
        context.init_switches_scope(node)

        # switches need to have access to the outer context but not get called unless the condition is met

        i = 0
        # we need to keep track of each clause individually
        for i in range(len(node.cases)):
            context.scopes["switches"][f"switch_{node.span.start_line}"].update(
                {
                    f"cond_{i}": context.init_clause_in_same_namespace(
                        context, f"{context.name}_switch_{node.span.start_line}_cond_{i}"
                    )
                }
            )

        if hasattr(node, "default") and node.default is not None:
            context.scopes["switches"][f"switch_{node.span.start_line}"].update(
                {
                    f"cond_{i + 1}": context.init_clause_in_same_namespace(
                        context, f"{context.name}_switch_{node.span.start_line}_cond_{i + 1}"
                    )
                }
            )

        target = self.visit(node.target, context)
        ops.cond(
            target == self.visit(node.cases[0][0][0], context),
            partial(
                self.visit,
                node.cases[0][1].statements,
                context.scopes["switches"][f"switch_{node.span.start_line}"]["cond_0"],
            ),
            (
                partial(
                    self.visit,
                    node.default.statements,
                    context.scopes["switches"][f"switch_{node.span.start_line}"][f"cond_{i + 1}"],
                )
                if hasattr(node, "default") and node.default is not None
                else None
            ),
            [
                (
                    target == self.visit(node.cases[j + 1][0][0], context),
                    partial(
                        self.visit,
                        node.cases[j + 1][1].statements,
                        context.scopes["switches"][f"switch_{node.span.start_line}"][case],
                    ),
                )
                for j, case in enumerate(
                    list(context.scopes["switches"][f"switch_{node.span.start_line}"].keys())[1:-1]
                )
            ],
        )()

    @staticmethod
    def _handle_break(loop: Callable, execution_context: Context):
        """
        Handles when a break is encountered in the loop.

        Args:
            loop (Callable): the loop function.
            execution_context (Context): the context passed at execution time with current variable values, etc.
        """
        try:
            loop(execution_context)
        except BreakException:
            pass  # evaluation of the loop stops

    @visit.register(ast.WhileLoop)
    def visit_while_loop(self, node: ast.WhileLoop, context: Context):
        """
        Registers a while loop.

        Args:
            node (QASMNode): the loop node.
            context (Context): the current context.
        """
        context.init_loops_scope(node)

        @while_loop(partial(self.visit, node.while_condition))  # traces data dep through context
        def loop(context):
            """
            Executes a traceable while loop.

            Args:
                loop_context (Context): the context used to compile the while loop.
                execution_context (Context): the context passed at execution time with current variable values, etc.
            """
            try:
                # updates vars in context... need to propagate these to outer scope
                self.visit(node.block, context.scopes["loops"][f"while_{node.span.start_line}"])
            except ContinueException:
                pass  # evaluation of this iteration ends, and we continue to the next

            inner_context = context.scopes["loops"][f"while_{node.span.start_line}"]
            context.vars = inner_context.vars
            context.wires = inner_context.wires

            return context

        self._handle_break(loop, context)

    @visit.register(ast.ForInLoop)
    def visit_for_in_loop(self, node: ast.ForInLoop, context: Context):
        """
        Registers a for loop.

        Args:
            node (QASMNode): the loop node.
            context (Context): the current context.
        """
        context.init_loops_scope(node)

        # We need custom logic here for handling ast.Identifiers in case they are of BitType.
        # If we introduce logic into retrieve_variable that returns BitType values as strings
        # this messes with unary and binary expressions' ability to handle BitType vars.
        # If we try to get a bit string directly from the integer representation natural to the parser here,
        # we can only guess at the size of the register since there might be leading zeroes.
        if isinstance(node.set_declaration, ast.Identifier):
            loop_params = context.retrieve_variable(node.set_declaration.name)
            if isinstance(loop_params, Variable):
                if loop_params.ty == "BitType":
                    loop_params = _get_bit_type_val(loop_params)
                else:
                    loop_params = loop_params.val
        else:
            loop_params = self.visit(node.set_declaration, context)

        # TODO: support dynamic start, stop, step?
        if isinstance(loop_params, slice):
            start = loop_params.start
            stop = loop_params.stop
            step = loop_params.step
            if step is None:
                step = 1

        if isinstance(loop_params, Iterable):
            start = 0
            stop = len(loop_params)
            step = 1

        @for_loop(start, stop, step)
        def loop(i, execution_context):
            if isinstance(loop_params, Iterable):
                execution_context.scopes["loops"][f"for_{node.span.start_line}"].vars[
                    node.identifier.name
                ] = Variable(
                    ty=loop_params[i].__class__.__name__,
                    val=loop_params[i],
                    size=-1,
                    line=node.span.start_line,
                    constant=False,
                )
            else:
                execution_context.scopes["loops"][f"for_{node.span.start_line}"].vars[
                    node.identifier.name
                ] = Variable(
                    ty=i.__class__.__name__,
                    val=i,
                    size=-1,
                    line=node.span.start_line,
                    constant=False,
                )
            try:
                # we only want to execute the gates in the loop's scope
                # updates vars in sub context... need to propagate these to outer context
                self.visit(node.block, context["scopes"]["loops"][f"for_{node.span.start_line}"])
            except ContinueException:
                pass  # evaluation of the current iteration stops and we continue
            inner_context = execution_context.scopes["loops"][f"for_{node.span.start_line}"]
            context.vars = inner_context.vars
            context.wires = inner_context.wires

            return execution_context

        self._handle_break(loop, context)

    @visit.register(ast.FunctionCall)
    def visit_function_call(self, node: ast.FunctionCall, context: Context):
=======
    @visit.register(FunctionCall)
    def visit_function_call(self, node: FunctionCall, context: Context):
>>>>>>> 8fa185ab
        """
        Registers a function call. The node must refer to a subroutine that has been defined and
        is available in the current scope.

        Args:
            node (FunctionCall): The FunctionCall QASMNode.
            context (Context): The current context.

        Raises:
            NameError: When the subroutine is not defined.
        """
<<<<<<< HEAD
        name = _resolve_name(node)  # str or ast.Identifier
=======
        name = _resolve_name(node)  # str or Identifier
>>>>>>> 8fa185ab
        if name not in context.scopes["subroutines"]:
            raise NameError(
                f"Reference to subroutine {name} not available in calling namespace "
                f"on line {node.span.start_line}."
            )
        func_context = context.scopes["subroutines"][name]

        # reset return
        func_context.context["return"] = None

        # bind subroutine arguments
        evald_args = [self.visit(raw_arg, context) for raw_arg in node.arguments]
        for evald_arg, param in list(zip(evald_args, func_context.params)):
            if isinstance(evald_arg, str):  # this would indicate a quantum parameter
                if evald_arg in context.wire_map:
                    evald_arg = context.wire_map[evald_arg]
                if evald_arg != param:
                    func_context.wire_map[param] = evald_arg
            else:
                func_context.vars[param] = Variable(
                    evald_arg.__class__.__name__,
                    evald_arg,
                    None,
                    node.span.start_line,
                    False,
                    func_context.name,
                )

        # execute the subroutine
        self.visit(func_context.body, func_context)

        # reset context
        func_context.vars = {
            k: v for k, v in func_context.vars.items() if (v.scope == context.name) and v.constant
        }

        # the return value
        return getattr(func_context, "return")

<<<<<<< HEAD
    @visit.register(ast.RangeDefinition)
    def visit_range(self, node: ast.RangeDefinition, context: Context):
=======
    @visit.register(RangeDefinition)
    def visit_range(self, node: RangeDefinition, context: Context):
>>>>>>> 8fa185ab
        """
        Processes a range definition.

        Args:
            node (RangeDefinition): The range to process.
            context (Context): the current context.

        Returns:
            slice: The slice that corresponds to the range.
        """
        start = self.visit(node.start, context) if node.start else None
        stop = self.visit(node.end, context) if node.end else None
        step = self.visit(node.step, context) if node.step else None
        return slice(start, stop, step)

    def _index_into_var(
        self, var: Iterable | Variable, node: ast.IndexExpression, context: Context
    ):
        """
        Index into a variable using an IndexExpression.

        Args:
            var (Variable): The data structure representing the variable to index.
            node (IndexExpression): The IndexExpression.
            context (Context): the current context.

        Returns:
            The indexed slice of the variable.
        """
        if not isinstance(var, Iterable):
            var = _get_bit_type_val(var) if var.ty == "BitType" else var.val
        index = self.visit(node.index[0], context)
        if not (isinstance(index, Iterable) and len(index) > 1):
            return var[index]
        raise NotImplementedError(
            f"Array index does not evaluate to a single RangeDefinition or Literal at line {node.span.start_line}."
        )

    @visit.register(ast.EndStatement)
    def visit_end_statement(self, node: QASMNode, context: Context):
        """
        Ends the program.
        Args:
            node (QASMNode): The end statement QASMNode.
            context (Context): the current context.
        """
        raise EndProgram(
            f"The QASM program was terminated om line {node.span.start_line}."
            f"There may be unprocessed QASM code."
        )

    # needs to have same signature as visit()
    @visit.register(ast.QubitDeclaration)
    def visit_qubit_declaration(self, node: ast.QubitDeclaration, context: Context):
        """
        Registers a qubit declaration. Named qubits are mapped to numbered wires by their indices
        in context.wires. Note: Qubit declarations must be global.

        Args:
            node (QASMNode): The QubitDeclaration QASMNode.
            context (Context): The current context.
        """
        context.wires.append(node.qubit.name)

    @visit.register(ast.ClassicalAssignment)
    def visit_classical_assignment(self, node: QASMNode, context: Context):
        """
        Registers a classical assignment.
        Args:
            node (QASMNode): the assignment QASMNode.
            context (Context): the current context.
        """
        # references to an unresolved value see a func for now
        name = _resolve_name(node.lvalue)
        res = self.visit(node.rvalue, context)
        context.update_var(res, name, node.op.name, node.span.start_line)

    @visit.register(ast.AliasStatement)
    def visit_alias_statement(self, node: QASMNode, context: Context):
        """
        Registers an alias statement.
        Args:
            node (QASMNode): the alias QASMNode.
            context (Context): the current context.
        """
        context.aliases[node.target.name] = self.visit(node.value, context, aliasing=True)

<<<<<<< HEAD
    @visit.register(ast.ReturnStatement)
=======
    @visit.register(ReturnStatement)
>>>>>>> 8fa185ab
    def visit_return_statement(self, node: QASMNode, context: Context):
        """
        Registers a return statement. Points to the var that needs to be set in an outer scope when this
        subroutine is called.
        """
        context.context["return"] = self.visit(node.expression, context)

<<<<<<< HEAD
    @visit.register(ast.ConstantDeclaration)
=======
    @visit.register(ConstantDeclaration)
>>>>>>> 8fa185ab
    def visit_constant_declaration(self, node: QASMNode, context: Context):
        """
        Registers a constant declaration. Traces data flow through the context, transforming QASMNodes into
        Python type variables that can be readily used in expression eval, etc.

        Args:
            node (QASMNode): The constant QASMNode.
            context (Context): The current context.
        """
        self.visit_classical_declaration(node, context, constant=True)

    @visit.register(ast.ClassicalDeclaration)
    def visit_classical_declaration(self, node: QASMNode, context: Context, constant: bool = False):
        """
        Registers a classical declaration. Traces data flow through the context, transforming QASMNodes into Python
        type variables that can be readily used in expression evaluation, for example.
        Args:
            node (QASMNode): The ClassicalDeclaration QASMNode.
            context (Context): The current context.
            constant (bool): Whether the classical variable is a constant.
        """

        context.vars[node.identifier.name] = Variable(
            node.type.__class__.__name__,
            (
                self.visit(node.init_expression, context)
                if getattr(node, "init_expression", None)
                else None
            ),
            (
                node.init_expression.width
                if hasattr(node, "init_expression") and hasattr(node.init_expression, "width")
                else None
            ),
            (
                node.init_expression.span.start_line
                if getattr(node, "init_expression", None)
                else node.span.start_line
            ),
            constant,
            context.name,
        )

    @visit.register(ast.ImaginaryLiteral)
    def visit_imaginary_literal(self, node: ast.ImaginaryLiteral, context: Context):
        """
        Registers an imaginary literal.

        Args:
            node (ImaginaryLiteral): The imaginary literal QASMNode.
            context (Context): the current context.

        Returns:
            complex: a complex number corresponding to the imaginary literal.
        """
        return 1j * node.value

    @visit.register(ast.DiscreteSet)
    def visit_discrete_set(self, node: ast.DiscreteSet, context: Context):
        """
        Evaluates a discrete set literal.

        Args:
            node (DiscreteSet): The set literal QASMNode.
            context (Context): The current context.

        Returns:
            list: The evaluated set.
        """
        return [self.visit(literal, context) for literal in node.values]

    @visit.register(ast.ArrayLiteral)
    def visit_array_literal(self, node: ast.ArrayLiteral, context: Context):
        """
        Evaluates an array literal.

        Args:
            node (ArrayLiteral): The array literal QASMNode.
            context (Context): The current context.

        Returns:
            list: The evaluated array.
        """
        return [self.visit(literal, context) for literal in node.values]

<<<<<<< HEAD
    @visit.register(ast.SubroutineDefinition)
=======
    @visit.register(SubroutineDefinition)
>>>>>>> 8fa185ab
    def visit_subroutine_definition(self, node: QASMNode, context: Context):
        """
        Registers a subroutine definition. Maintains a namespace in the context, starts populating it with
        its parameters.
        Args:
            node (QASMNode): the subroutine node.
            context (Context): the current context.
        """
        context.init_subroutine_scope(node)

        # register the params
        for param in node.arguments:
<<<<<<< HEAD
            if isinstance(param, ast.QuantumArgument):
=======
            if isinstance(param, QuantumArgument):
>>>>>>> 8fa185ab
                context.scopes["subroutines"][_resolve_name(node)].wires.append(
                    _resolve_name(param)
                )
            else:
                context.scopes["subroutines"][_resolve_name(node)].vars[_resolve_name(param)] = (
                    Variable(
                        ty=param.__class__.__name__,
                        val=None,
                        size=-1,
                        line=param.span.start_line,
                        constant=False,
                        scope=_resolve_name(node),
                    )
                )

<<<<<<< HEAD
    @visit.register(ast.QuantumGate)
    def visit_quantum_gate(self, node: ast.QuantumGate, context: Context):
=======
    @visit.register(QuantumGate)
    def visit_quantum_gate(self, node: QuantumGate, context: Context):
>>>>>>> 8fa185ab
        """
        Registers a quantum gate application. Calls the appropriate handler based on the sort of gate
        (parameterized or non-parameterized).

        Args:
            node (QASMNode): The QuantumGate QASMNode.
            context (Context): The current context.
        """
        name = node.name.name.upper()
        if name in PARAMETERIZED_GATES:
            if not node.arguments:
                raise TypeError(
                    f"Missing required argument(s) for parameterized gate {node.name.name}"
                )
            gates_dict = PARAMETERIZED_GATES
        elif name in NON_PARAMETERIZED_GATES:
            gates_dict = NON_PARAMETERIZED_GATES
        else:
            raise NotImplementedError(f"Unsupported gate encountered in QASM: {node.name.name}")

        gate, args, wires = self._gate_setup_helper(node, gates_dict, context)
        num_control = sum("ctrl" in mod.modifier.name for mod in node.modifiers)
        op_wires = wires[num_control:]
        control_wires = wires[:num_control]

        op = gate(*args, wires=op_wires)
        for mod in reversed(node.modifiers):
            op, control_wires = self.apply_modifier(mod, op, context, control_wires)

    def _gate_setup_helper(self, node: ast.QuantumGate, gates_dict: dict, context: Context):
        """
        Helper to setup the quantum gate call, also resolving arguments and wires.

        Args:
            node (QuantumGate): The QuantumGate QASMNode.
            gates_dict (dict): the gates dictionary.
            context (Context): the current context.

        Returns:
            QuantumGate: The gate to execute.
            list: The list of arguments to the QuantumGate.
            list: The wires the gate applies to.
        """
        # setup arguments
        args = [self.visit(arg, context) for arg in node.arguments]

        # retrieve gate method
        gate = gates_dict[node.name.name.upper()]

        # setup wires
        wires = [_resolve_name(node.qubits[q]) for q in range(len(node.qubits))]

        context.require_wires(wires)

        resolved_wires = list(
            map(lambda wire: context.wire_map[wire] if wire in context.wire_map else wire, wires)
        )

        return gate, args, resolved_wires

    def apply_modifier(
        self, mod: ast.QuantumGate, previous: Operator, context: Context, wires: list
    ):
        """
        Applies a modifier to the previous gate or modified gate.

        Args:
            mod (QASMNode): The modifier QASMNode.
            previous (Operator): The previous (called) operator.
            context (Context): The current context.
            wires (list): The wires that the operator is applied to.

        Raises:
            NotImplementedError: If the modifier has a param of an as-yet unsupported type.
        """
        # the parser will raise when a modifier name is anything but the three modifiers (inv, pow, ctrl)
        # in the OpenQASM 3.0 spec. i.e. if we change `pow(power) @` to `wop(power) @` it will raise:
        # `no viable alternative at input 'wop(power)@'`, long before we get here.
        assert mod.modifier.name in ("inv", "pow", "ctrl", "negctrl")

        if mod.modifier.name == "inv":
            next = ops.adjoint(previous)
        elif mod.modifier.name == "pow":
            power = self.visit(mod.argument, context)
            next = ops.pow(previous, z=power)
        elif mod.modifier.name == "ctrl":
            next = ops.ctrl(previous, control=wires[-1])
            wires = wires[:-1]
        elif mod.modifier.name == "negctrl":
            next = ops.ctrl(previous, control=wires[-1], control_values=[0])
            wires = wires[:-1]
        else:
            raise ValueError(f"Unknown modifier {mod}")  # pragma: no cover

        return next, wires

    @visit.register(ast.ExpressionStatement)
    def visit_expression_statement(self, node: ast.ExpressionStatement, context: Context):
        """
        Registers an expression statement.
        Args:
            node (ExpressionStatement): The expression statement.
            context (Context): The current context.
        """
        return self.visit(node.expression, context)

    @visit.register(ast.Cast)
    def visit_cast(self, node: ast.Cast, context: Context):
        """
        Registers a Cast expression.

        Args:
            node (Cast): The Cast expression.
            context (Context): The current context.

        Returns:
            Any: The argument cast to the appropriate type.

        Raises:
            TypeError: If the cast cannot be made.
        """
        arg = self.visit(node.argument, context)
        ret = arg
        try:
            if isinstance(node.type, ast.IntType):
                ret = int(arg)
            if isinstance(node.type, ast.UintType):
                ret = uint(arg)
            if isinstance(node.type, ast.FloatType):
                ret = float(arg)
            if isinstance(node.type, ast.ComplexType):
                ret = complex(arg)
            if isinstance(node.type, ast.BoolType):
                ret = bool(arg)
            # TODO: durations, angles, etc.
        except TypeError as e:
            raise TypeError(
                f"Unable to cast {arg.__class__.__name__} to {node.type.__class__.__name__}: {str(e)}"
            ) from e
        return ret

    @visit.register(ast.BinaryExpression)
    def visit_binary_expression(
        self, node: ast.BinaryExpression, context: Context
    ):  # pylint: disable=too-many-branches, too-many-return-statements
        """
        Registers a binary expression.

        Args:
            node (BinaryExpression): The binary expression.
            context (Context): The current context.

        Returns:
            The result of the evaluated expression.
        """
        lhs = preprocess_operands(self.visit(node.lhs, context))
        rhs = preprocess_operands(self.visit(node.rhs, context))
        match node.op.name:
            case "==":
                return lhs == rhs
            case "!=":
                return lhs != rhs
            case ">":
                return lhs > rhs
            case "<":
                return lhs < rhs
            case ">=":
                return lhs >= rhs
            case "<=":
                return lhs <= rhs
            case ">>":
                return lhs >> rhs
            case "<<":
                return lhs << rhs
            case "+":
                return lhs + rhs
            case "-":
                return lhs - rhs
            case "*":
                return lhs * rhs
            case "**":
                return lhs**rhs
            case "/":
                return lhs / rhs
            case "%":
                return lhs % rhs
            case "|":
                return lhs | rhs
            case "||":
                return lhs or rhs
            case "&":
                return lhs & rhs
            case "&&":
                return lhs and rhs
            case "^":
                return lhs ^ rhs
            case _:  # pragma: no cover
                # we shouldn't ever get this error if the parser did its job right
                raise SyntaxError(  # pragma: no cover
                    f"Invalid operator {node.op.name} encountered in binary expression "
                    f"on line {node.span.start_line}."
                )  # pragma: no cover

    @visit.register(ast.UnaryExpression)
    def visit_unary_expression(self, node: ast.UnaryExpression, context: Context):
        """
        Registers a unary expression.

        Args:
            node (UnaryExpression): The unary expression.
            context (Context): The current context.

        Returns:
            The result of the evaluated expression.
        """
        operand = preprocess_operands(self.visit(node.expression, context))
        if node.op.name == "!":
            return not operand
        if node.op.name == "-":
            return -operand  # pylint: disable=invalid-unary-operand-type
        if node.op.name == "~":
            return ~operand  # pylint: disable=invalid-unary-operand-type
        # we shouldn't ever get this error if the parser did its job right
        raise SyntaxError(  # pragma: no cover
            f"Invalid operator {node.op.name} encountered in unary expression "
            f"on line {node.span.start_line}."
        )  # pragma: no cover

    @visit.register(ast.IndexExpression)
    def visit_index_expression(
        self, node: ast.IndexExpression, context: Context, aliasing: bool = False
    ):
        """
        Registers an index expression.

        Args:
            node (IndexExpression): The index expression.
            context (Context): The current context.
            aliasing (bool): If ``True``, the expression will be treated as an alias.

        Returns:
            The slice of the indexed value.
        """

        if aliasing:  # we are registering an alias
            return lambda cntxt: self._index_into_var(self._alias(node, cntxt), node, context)

        # else we are just evaluating an index
        var = context.retrieve_variable(node.collection.name)
        return self._index_into_var(var, node, context)

    def _alias(self, node: ast.Identifier | ast.IndexExpression, context: Context):
        """
        An alias is registered as a callable since we need to be able to
        evaluate it at a later time.

        Args:
            context (Context): The current context.

        Returns:
            The de-referenced alias.
        """
        try:
            return (
                context.retrieve_variable(node.collection.name)
                if getattr(node, "collection", None)
                else context.retrieve_variable(node.name)
            )
        except TypeError as e:
            raise TypeError(
                f"Attempt to alias an undeclared variable " f"{node.name} in {context.name}."
            ) from e

    @visit.register(ast.Identifier)
    def visit_identifier(self, node: ast.Identifier, context: Context, aliasing: bool = False):
        """
        Registers an identifier.

        Args:
            node (Identifier): The identifier.
            context (Context): The current context.
            aliasing (bool): If ``True``, the Identifier will be treated as an alias.

        Returns:
            The de-referenced identifier.
        """
        if aliasing:  # we are registering an alias
            return partial(self._alias, node)
        # else we are evaluating an alias
        try:
            var = context.retrieve_variable(node.name)
            if isinstance(var, Variable):
                value = var.val
                var.line = node.span.start_line
            else:
                value = var
            return value
        except TypeError as e:
            raise TypeError(
                str(e) or f"Reference to an undeclared variable {node.name} in {context.name}."
            ) from e

    @visit.register(ast.IntegerLiteral)
    @visit.register(ast.FloatLiteral)
    @visit.register(ast.BooleanLiteral)
    @visit.register(ast.BitstringLiteral)
    @visit.register(ast.DurationLiteral)
    def visit_literal(self, node: ast.Expression, context: Context):
        """
        Visits a literal.

        Args:
            node (Literal): The literal.
            context (Context): The current context.

        Returns:
            The value of the literal.
        """
        return node.value<|MERGE_RESOLUTION|>--- conflicted
+++ resolved
@@ -8,43 +8,7 @@
 from typing import Any, Callable, Iterable
 
 from numpy import uint
-<<<<<<< HEAD
 from openqasm3 import ast
-=======
-from openqasm3.ast import (
-    AliasStatement,
-    ArrayLiteral,
-    BinaryExpression,
-    BitstringLiteral,
-    BooleanLiteral,
-    BoolType,
-    Cast,
-    ClassicalAssignment,
-    ClassicalDeclaration,
-    ComplexType,
-    ConstantDeclaration,
-    DurationLiteral,
-    EndStatement,
-    Expression,
-    ExpressionStatement,
-    FloatLiteral,
-    FloatType,
-    FunctionCall,
-    Identifier,
-    ImaginaryLiteral,
-    IndexExpression,
-    IntegerLiteral,
-    IntType,
-    QuantumArgument,
-    QuantumGate,
-    QubitDeclaration,
-    RangeDefinition,
-    ReturnStatement,
-    SubroutineDefinition,
-    UintType,
-    UnaryExpression,
-)
->>>>>>> 8fa185ab
 from openqasm3.visitor import QASMNode
 
 from pennylane import ops
@@ -132,7 +96,6 @@
             context["return"] = None
         self.context = context
 
-<<<<<<< HEAD
     def init_loops_scope(self, node: ast.ForInLoop | ast.WhileLoop):
         """
         Initializes the loops scope on the current context.
@@ -179,9 +142,6 @@
         self.scopes["branches"][f"branch_{node.span.start_line}"] = dict()
 
     def init_subroutine_scope(self, node: ast.SubroutineDefinition):
-=======
-    def init_subroutine_scope(self, node: SubroutineDefinition):
->>>>>>> 8fa185ab
         """
         Initializes a sub context with all the params, constants, subroutines and qubits it has access to.
 
@@ -191,11 +151,7 @@
 
         # outer scope variables are available to inner scopes... but not vice versa!
         # names prefixed with outer scope names for specificity
-<<<<<<< HEAD
         self.scopes["subroutines"][node.name.name] = self.init_clause_in_same_namespace(
-=======
-        self.scopes["subroutines"][node.name.name] = self._init_clause_in_same_namespace(
->>>>>>> 8fa185ab
             self, node.name.name
         )
         self.scopes["subroutines"][node.name.name].update(
@@ -207,11 +163,7 @@
         )
 
     @staticmethod
-<<<<<<< HEAD
     def init_clause_in_same_namespace(outer_context, name: str):
-=======
-    def _init_clause_in_same_namespace(outer_context, name: str):
->>>>>>> 8fa185ab
         """
         Initializes a clause that shares the namespace of the outer scope, but contains its own
         set of gates, operations, expressions, logic, etc.
@@ -437,11 +389,7 @@
         )
 
     @visit.register(list)
-<<<<<<< HEAD
     def visit_list(self, node_list: list, context: Context):
-=======
-    def visit_list(self, node_list: list, context: dict):
->>>>>>> 8fa185ab
         """
         Visits a list of QASMNodes.
 
@@ -477,7 +425,6 @@
             pass
         return context
 
-<<<<<<< HEAD
     @visit.register(ast.BreakStatement)
     def visit_break_statement(self, node: QASMNode, context: Context):
         """
@@ -741,10 +688,6 @@
 
     @visit.register(ast.FunctionCall)
     def visit_function_call(self, node: ast.FunctionCall, context: Context):
-=======
-    @visit.register(FunctionCall)
-    def visit_function_call(self, node: FunctionCall, context: Context):
->>>>>>> 8fa185ab
         """
         Registers a function call. The node must refer to a subroutine that has been defined and
         is available in the current scope.
@@ -756,11 +699,7 @@
         Raises:
             NameError: When the subroutine is not defined.
         """
-<<<<<<< HEAD
-        name = _resolve_name(node)  # str or ast.Identifier
-=======
         name = _resolve_name(node)  # str or Identifier
->>>>>>> 8fa185ab
         if name not in context.scopes["subroutines"]:
             raise NameError(
                 f"Reference to subroutine {name} not available in calling namespace "
@@ -800,13 +739,8 @@
         # the return value
         return getattr(func_context, "return")
 
-<<<<<<< HEAD
     @visit.register(ast.RangeDefinition)
     def visit_range(self, node: ast.RangeDefinition, context: Context):
-=======
-    @visit.register(RangeDefinition)
-    def visit_range(self, node: RangeDefinition, context: Context):
->>>>>>> 8fa185ab
         """
         Processes a range definition.
 
@@ -894,30 +828,26 @@
         """
         context.aliases[node.target.name] = self.visit(node.value, context, aliasing=True)
 
-<<<<<<< HEAD
     @visit.register(ast.ReturnStatement)
-=======
-    @visit.register(ReturnStatement)
->>>>>>> 8fa185ab
-    def visit_return_statement(self, node: QASMNode, context: Context):
+    def visit_return_statement(self, node: ast.ReturnStatement, context: Context):
         """
         Registers a return statement. Points to the var that needs to be set in an outer scope when this
         subroutine is called.
+
+        Args:
+            node (ReturnStatement): The return statement QASMNode.
+            context (Context): the current context.
         """
         context.context["return"] = self.visit(node.expression, context)
 
-<<<<<<< HEAD
     @visit.register(ast.ConstantDeclaration)
-=======
-    @visit.register(ConstantDeclaration)
->>>>>>> 8fa185ab
-    def visit_constant_declaration(self, node: QASMNode, context: Context):
+    def visit_constant_declaration(self, node: ast.ConstantDeclaration, context: Context):
         """
         Registers a constant declaration. Traces data flow through the context, transforming QASMNodes into
         Python type variables that can be readily used in expression eval, etc.
 
         Args:
-            node (QASMNode): The constant QASMNode.
+            node (ConstantDeclaration): The constant QASMNode.
             context (Context): The current context.
         """
         self.visit_classical_declaration(node, context, constant=True)
@@ -996,28 +926,20 @@
         """
         return [self.visit(literal, context) for literal in node.values]
 
-<<<<<<< HEAD
     @visit.register(ast.SubroutineDefinition)
-=======
-    @visit.register(SubroutineDefinition)
->>>>>>> 8fa185ab
-    def visit_subroutine_definition(self, node: QASMNode, context: Context):
+    def visit_subroutine_definition(self, node: ast.SubroutineDefinition, context: Context):
         """
         Registers a subroutine definition. Maintains a namespace in the context, starts populating it with
         its parameters.
         Args:
-            node (QASMNode): the subroutine node.
+            node (SubroutineDefinition): the subroutine node.
             context (Context): the current context.
         """
         context.init_subroutine_scope(node)
 
         # register the params
         for param in node.arguments:
-<<<<<<< HEAD
             if isinstance(param, ast.QuantumArgument):
-=======
-            if isinstance(param, QuantumArgument):
->>>>>>> 8fa185ab
                 context.scopes["subroutines"][_resolve_name(node)].wires.append(
                     _resolve_name(param)
                 )
@@ -1033,13 +955,8 @@
                     )
                 )
 
-<<<<<<< HEAD
     @visit.register(ast.QuantumGate)
     def visit_quantum_gate(self, node: ast.QuantumGate, context: Context):
-=======
-    @visit.register(QuantumGate)
-    def visit_quantum_gate(self, node: QuantumGate, context: Context):
->>>>>>> 8fa185ab
         """
         Registers a quantum gate application. Calls the appropriate handler based on the sort of gate
         (parameterized or non-parameterized).
