--- conflicted
+++ resolved
@@ -25,30 +25,21 @@
     EndStatement,
     Expression,
     ExpressionStatement,
-<<<<<<< HEAD
     FunctionCall,
-=======
     FloatLiteral,
     FloatType,
->>>>>>> 4d74068e
     Identifier,
     ImaginaryLiteral,
     IndexExpression,
-<<<<<<< HEAD
     QuantumArgument,
-    QuantumGate,
-    QubitDeclaration,
-    RangeDefinition,
     ReturnStatement,
     SubroutineDefinition,
-=======
     IntegerLiteral,
     IntType,
     QuantumGate,
     QubitDeclaration,
     RangeDefinition,
     UintType,
->>>>>>> 4d74068e
     UnaryExpression,
 )
 from openqasm3.visitor import QASMNode
@@ -180,7 +171,74 @@
             context["aliases"] = {}
         if "wires" not in context:
             context["wires"] = []
+        if "scopes" not in context:
+            context["scopes"] = {
+                "subroutines": dict()
+            }
+        if "outer_wires" not in context:
+            context["outer_wires"] = []
+        if "wire_map" not in context or context["wire_map"] is None:
+            context["wire_map"] = dict()
         self.context = context
+
+    def update(self, update: dict):
+        """
+        Updated the context dict.
+
+        Args:
+            update (dict): The dict containing the updates.
+        """
+        self.context.update(update)
+
+    def init_subroutine_scope(self, node: SubroutineDefinition):
+        """
+        Inits the outer wires list on a sub context.
+        Args:
+            node (SubroutineDefinition): the subroutine definition.
+        """
+
+        # outer scope variables are available to inner scopes... but not vice versa!
+        # names prefixed with outer scope names for specificity
+        self.scopes["subroutines"][node.name.name] = self._init_clause_in_same_namespace(
+            self, f'{self.name}_{node.name.name}'
+        )
+        self.scopes["subroutines"][node.name.name].update({
+            "sub": True,
+            "body": node.body,
+            "params": [
+                param.name.name for param in node.arguments
+            ]
+        })
+
+    @staticmethod
+    def _init_clause_in_same_namespace(outer_context, name: str):
+        """
+        Initializes a clause that shares the namespace of the outer scope, but contains its own
+        set of gates, operations, expressions, logic, etc.
+        Args:
+            outer_context (Context): the context of the outer scope.
+            name (str): the name of the clause.
+        Returns:
+            dict: the inner context.
+        """
+        # we want wires declared in outer scopes to be available
+        outer_wires = outer_context.wires + outer_context.outer_wires
+        context = {
+            "vars": outer_context.vars,  # same namespace
+            "outer_wires": outer_wires,
+            "wire_map": outer_context.wire_map,
+            "wires": [],
+            "name": name,
+            # we want subroutines declared in outer scopes to be available
+            "outer_scopes": {
+                # no recursion here please! hence the filter
+                "subroutines": {
+                    k: v for k, v in outer_context.scopes["subroutines"].items() if k != name
+                }
+            }
+        }
+
+        return Context(context)
 
     def retrieve_variable(self, name: str):
         """
@@ -377,7 +435,7 @@
 
         Args:
             node_list (list): the list of QASMNodes to visit.
-            context (dict): the current context.
+            context (Context): the current context.
         """
         for sub_node in node_list:
             self.visit(sub_node, context)
@@ -388,7 +446,7 @@
 
         Args:
             node (QASMNode): The top-most QASMNode.
-            context (dict): The initial context populated with the name of the program (the outermost scope).
+            context (Context): The initial context populated with the name of the program (the outermost scope).
 
         Returns:
             dict: The context updated after the compilation of all nodes by the visitor.
@@ -407,72 +465,54 @@
             pass
         return context
 
-<<<<<<< HEAD
     @visit.register(FunctionCall)
-    def visit_function_call(self, node: FunctionCall, context: dict):
+    def visit_function_call(self, node: FunctionCall, context: Context):
         """
         Registers a function call. The node must refer to a subroutine that has been defined and
         is available in the current scope.
 
         Args:
             node (FunctionCall): The FunctionCall QASMNode.
-            context (dict): The current context.
+            context (Context): The current context.
 
         Raises:
             NameError: When the subroutine is not defined.
         """
-        ret = None
-        if (
-            "scopes" in context
-            and "subroutines" in context["scopes"]
-            or "outer_scopes" in context
-            and "subroutines" in context["outer_scopes"]
-        ):
-            name = node.name if isinstance(node.name, str) else node.name.name  # str or Identifier
-            if ("scopes" in context and name not in context["scopes"]["subroutines"]) or (
-                "outer_scopes" in context and name not in context["outer_scopes"]["subroutines"]
-            ):
+        name = _resolve_name(node)  # str or Identifier
+        if name not in context.scopes["subroutines"] and name not in context.outer_scopes["subroutines"]:
+            raise NameError(
+                f"Reference to an undeclared subroutine {name} in {context.name}."
+            )
+        else:
+            # TODO: use ChainMap to get this from scopes or outer_scopes
+            if name in context.scopes["subroutines"]:
+                func_context = context.scopes["subroutines"][name]
+            elif name in context.outer_scopes["subroutines"]:
+                func_context = context.outer_scopes["subroutines"][name]
+            else:
                 raise NameError(
-                    f"Reference to an undeclared subroutine {name} in {context['name']}."
+                    f"Reference to subroutine {name} not available in calling namespace"
+                    f"on line {node.span.start_line}."
                 )
-            else:
-                # TODO: use ChainMap to get this from scopes or outer_scopes
-                if (
-                    "scopes" in context
-                    and "subroutines" in context["scopes"]
-                    and node.name.name in context["scopes"]["subroutines"]
-                ):
-                    func_context = context["scopes"]["subroutines"][node.name.name]
-                elif (
-                    "outer_scopes" in context
-                    and "subroutines" in context["outer_scopes"]
-                    and node.name.name in context["outer_scopes"]["subroutines"]
-                ):
-                    func_context = context["outer_scopes"]["subroutines"][node.name.name]
+
+            # bind subroutine arguments
+            evald_args = [self.visit(raw_arg, context) for raw_arg in node.arguments]
+            for evald_arg, param in list(zip(evald_args, func_context.params)):
+                if not isinstance(evald_arg, str):  # this would indicate a quantum parameter
+                    func_context.vars[param] = evald_arg
                 else:
-                    raise NameError(
-                        f"Reference to subroutine {node.name.name} not available in calling namespace"
-                        f"on line {node.span.start_line}."
-                    )
-
-                # bind subroutine arguments
-                self._init_vars(func_context)
-                evald_args = [self.visit(raw_arg, context) for raw_arg in node.arguments]
-                for evald_arg, param in list(zip(evald_args, func_context["params"])):
-                    if not isinstance(evald_arg, str):  # this would indicate a quantum parameter
-                        func_context["vars"][param] = evald_arg
-                    else:
-                        self._init_wire_map(func_context)
-                        if not param == evald_arg:
-                            func_context["wire_map"][param] = evald_arg
-
-                # execute the subroutine
-                self.visit(func_context["body"], func_context)
-
-                # the return value
-                ret = func_context["return"] if "return" in func_context else None
-        return ret
-=======
+                    if not param == evald_arg:
+                        func_context.wire_map[param] = evald_arg
+
+            # execute the subroutine
+            self.visit(func_context.body, func_context)
+
+            # the return value
+            try:
+                return getattr(func_context, "return")
+            except KeyError:
+                return None
+
     @visit.register(RangeDefinition)
     def visit_range(self, node: RangeDefinition, context: Context):
         """
@@ -526,7 +566,6 @@
             f"The QASM program was terminated om line {node.span.start_line}."
             f"There may be unprocessed QASM code."
         )
->>>>>>> 4d74068e
 
     # needs to have same signature as visit()
     @visit.register(QubitDeclaration)
@@ -564,110 +603,13 @@
         """
         context.aliases[node.target.name] = self.visit(node.value, context, aliasing=True)
 
-    def _init_clause_in_same_namespace(self, outer_context: dict, name: str):
-        """
-        Initializes a clause that shares the namespace of the outer scope, but contains its own
-        set of gates, operations, expressions, logic, etc.
-        Args:
-            outer_context (dict): the context of the outer scope.
-            name (str): the name of the clause.
-        Returns:
-            dict: the inner context.
-        """
-        # we want wires declared in outer scopes to be available
-        outer_wires = outer_context["wires"] if "wires" in outer_context else None
-        if "outer_wires" in outer_context:
-            outer_wires = outer_context["outer_wires"]
-        context = {
-            "vars": outer_context["vars"] if "vars" in outer_context else None,  # same namespace
-            "outer_wires": outer_wires,
-            "wire_map": outer_context["wire_map"],
-            "wires": [],
-            "name": name,
-        }
-        # we want subroutines declared in outer scopes to be available
-        if "scopes" in outer_context and "subroutines" in outer_context["scopes"]:
-            context["outer_scopes"] = {
-                # no recursion here please! hence the filter
-                "subroutines": {
-                    k: v for k, v in outer_context["scopes"]["subroutines"].items() if k != name
-                }
-            }
-
-        return context
-
-    def _init_wire_map(self, context: dict):
-        """
-        Inits the wire map dict on the current context.
-        Args:
-            context (dict): the current context.
-        """
-        if "wire_map" not in context or context["wire_map"] is None:
-            context["wire_map"] = dict()
-
-    @staticmethod
-    def _init_vars(context: dict):
-        """
-        Inits the vars dict on the current context.
-        Args:
-            context (dict): the current context.
-        """
-        if "vars" not in context:
-            context["vars"] = dict()
-
-    @staticmethod
-    def _init_aliases(context: dict):
-        """
-        Inits the aliases dict on the current context.
-        Args:
-            context (dict): the current context.
-        """
-        if "aliases" not in context:
-            context["aliases"] = dict()
-
-    def _init_outer_wires_list(self, context: dict):
-        """
-        Inits the outer wires list on a sub context.
-        Args:
-            context (dict): the current context.
-        """
-        if "outer_wires" not in context:
-            context["outer_wires"] = []
-
-    def _init_subroutine_scope(self, node: QASMNode, context: dict):
-        """
-        Inits the subroutine scope on the current context.
-        Args:
-            node (QASMNode): the subroutine node.
-            context (dict): the current context.
-        """
-        if not "scopes" in context:
-            context["scopes"] = {"subroutines": dict()}
-        elif "subroutines" not in context["scopes"]:
-            context["scopes"]["subroutines"] = dict()
-
-        # outer scope variables are available to inner scopes... but not vice versa!
-        # names prefixed with outer scope names for specificity
-        context["scopes"]["subroutines"][node.name.name] = self._init_clause_in_same_namespace(
-            context, f'{context["name"]}_{node.name.name}'
-        )
-        context["scopes"]["subroutines"][node.name.name]["sub"] = True
-        context["scopes"]["subroutines"][node.name.name]["body"] = node.body
-        context["scopes"]["subroutines"][node.name.name]["params"] = [
-            param.name.name for param in node.arguments
-        ]
-
-    @staticmethod
-    def _get_bit_type_val(var):
-        return bin(var["val"])[2:].zfill(var["size"])
-
     @visit.register(ReturnStatement)
-    def visit_return_statement(self, node: QASMNode, context: dict):
+    def visit_return_statement(self, node: QASMNode, context: Context):
         """
         Registers a return statement. Points to the var that needs to be set in an outer scope when this
         subroutine is called.
         """
-        context["return"] = self.visit(node.expression, context)
+        context.context["return"] = self.visit(node.expression, context)
 
     @visit.register(ConstantDeclaration)
     def visit_constant_declaration(self, node: QASMNode, context: Context):
@@ -740,27 +682,27 @@
         return [self.visit(literal, context) for literal in node.values]
 
     @visit.register(SubroutineDefinition)
-    def visit_subroutine_definition(self, node: QASMNode, context: dict):
+    def visit_subroutine_definition(self, node: QASMNode, context: Context):
         """
         Registers a subroutine definition. Maintains a namespace in the context, starts populating it with
         its parameters.
         Args:
             node (QASMNode): the subroutine node.
-            context (dict): the current context.
-        """
-        self._init_subroutine_scope(node, context)
+            context (Context): the current context.
+        """
+        context.init_subroutine_scope(node)
 
         # register the params
         for param in node.arguments:
             if not isinstance(param, QuantumArgument):
-                context["scopes"]["subroutines"][node.name.name]["vars"][param.name.name] = {
+                context.scopes["subroutines"][_resolve_name(node)].vars[_resolve_name(param)] = {
                     "ty": param.__class__.__name__,
                     "val": None,
                     "line": param.span.start_line,
                     "dirty": False,
                 }
             else:
-                context["scopes"]["subroutines"][node.name.name]["wires"].append(param.name.name)
+                context.scopes["subroutines"][_resolve_name(node)].wires.append(_resolve_name(param))
 
     @visit.register(QuantumGate)
     def visit_quantum_gate(self, node: QuantumGate, context: Context):
@@ -818,20 +760,15 @@
 
         context.require_wires(wires)
 
-<<<<<<< HEAD
         resolved_wires = []
-        if context["wire_map"] is not None:
+        if context.wire_map is not None:
             for wire in wires:
                 resolving = wire
-                while resolving in context["wire_map"]:
-                    resolving = context["wire_map"][resolving]
+                while resolving in context.wire_map:
+                    resolving = context.wire_map[resolving]
                 resolved_wires.append(resolving)
         else:
             resolved_wires = wires
-=======
-        if context.wire_map is not None:
-            wires = list(map(lambda wire: context.wire_map[wire], wires))
->>>>>>> 4d74068e
 
         return gate, args, resolved_wires
 
@@ -1069,8 +1006,11 @@
         # else we are evaluating an alias
         try:
             var = context.retrieve_variable(node.name)
-            value = var.val if isinstance(var, Variable) else var
-            var.line = node.span.start_line
+            if isinstance(var, Variable):
+                value = var.val
+                var.line = node.span.start_line
+            else:
+                value = var
             return value
         except TypeError as e:
             raise TypeError(
