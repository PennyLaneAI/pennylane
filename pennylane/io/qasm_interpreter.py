"""
This submodule contains the interpreter for OpenQASM 3.0.
"""

import functools
import re
from typing import Callable

from openqasm3.ast import (
    ArrayLiteral,
    BinaryExpression,
    BitstringLiteral,
    Cast,
    ClassicalAssignment,
    ClassicalDeclaration,
    ConstantDeclaration,
    Expression,
    ExpressionStatement,
    FunctionCall,
    Identifier,
    IndexExpression,
    QuantumArgument,
    QuantumGate,
    QubitDeclaration,
    RangeDefinition,
    ReturnStatement,
    SubroutineDefinition,
    UnaryExpression,
)
from openqasm3.visitor import QASMNode

from pennylane import ops
from pennylane.operation import Operator

NON_PARAMETERIZED_GATES = {
    "ID": ops.Identity,
    "H": ops.Hadamard,
    "X": ops.PauliX,
    "Y": ops.PauliY,
    "Z": ops.PauliZ,
    "S": ops.S,
    "T": ops.T,
    "SX": ops.SX,
    "CX": ops.CNOT,
    "CY": ops.CY,
    "CZ": ops.CZ,
    "CH": ops.CH,
    "SWAP": ops.SWAP,
    "CCX": ops.Toffoli,
    "CSWAP": ops.CSWAP,
}

PARAMETERIZED_GATES = {
    "RX": ops.RX,
    "RY": ops.RY,
    "RZ": ops.RZ,
    "P": ops.PhaseShift,
    "PHASE": ops.PhaseShift,
    "U1": ops.U1,
    "U2": ops.U2,
    "U3": ops.U3,
    "CP": ops.CPhase,
    "CPHASE": ops.CPhase,
    "CRX": ops.CRX,
    "CRY": ops.CRY,
    "CRZ": ops.CRZ,
}

EQUALS = "="
ARROW = "->"
PLUS = "+"
DOUBLE_PLUS = "++"
MINUS = "-"
ASTERISK = "*"
DOUBLE_ASTERISK = "**"
SLASH = "/"
PERCENT = "%"
PIPE = "|"
DOUBLE_PIPE = "||"
AMPERSAND = "&"
DOUBLE_AMPERSAND = "&&"
CARET = "^"
AT = "@"
TILDE = "~"
EXCLAMATION_POINT = "!"
EQUALITY_OPERATORS = ["==", "!="]
COMPOUND_ASSIGNMENT_OPERATORS = [
    "+=",
    "-=",
    "*=",
    "/=",
    "&=",
    "|=",
    "~=",
    "^=",
    "<<=",
    ">>=",
    "%=",
    "**=",
]
COMPARISON_OPERATORS = [">", "<", ">=", "<="]
BIT_SHIFT_OPERATORS = [">>", "<<"]

NON_ASSIGNMENT_CLASSICAL_OPERATORS = (
    EQUALITY_OPERATORS
    + COMPARISON_OPERATORS
    + BIT_SHIFT_OPERATORS
    + [
        PLUS,
        DOUBLE_PLUS,
        MINUS,
        ASTERISK,
        DOUBLE_ASTERISK,
        SLASH,
        PERCENT,
        PIPE,
        DOUBLE_PIPE,
        AMPERSAND,
        DOUBLE_AMPERSAND,
        CARET,
        AT,
        TILDE,
        EXCLAMATION_POINT,
    ]
)

ASSIGNMENT_CLASSICAL_OPERATORS = [ARROW, EQUALS, COMPOUND_ASSIGNMENT_OPERATORS]


class QasmInterpreter:
    """
    Takes the top level node of the AST as a parameter and recursively descends the AST, calling the
    visitor function on each node.
    """

    @functools.singledispatchmethod
    def visit(self, node: QASMNode, context: dict, aliasing: bool = False):
        """
        Visitor function is called on each node in the AST, which is traversed using recursive descent.
        The purpose of this function is to pass each node to the appropriate handler.

        Args:
            node (QASMNode): the QASMNode to visit next.
            context (dict): the current context populated with any locally available variables, etc.
            aliasing (bool): whether we are aliasing a variable in the context.

        Raises:
            NotImplementedError: When a (so far) unsupported node type is encountered.
        """
        if re.search("Literal", node.__class__.__name__):  # There is no single "Literal" base class
            return self.visit_literal(node, context)
        if isinstance(node, Callable):
            return self.visit_callable(node, context)  # cannot register Callable
        raise NotImplementedError(
            f"An unsupported QASM instruction {node.__class__.__name__} "
            f"was encountered on line {node.span.start_line}, in {context['name']}."
        )

    @visit.register(list)
    def visit_list(self, node_list: list, context: dict):
        """
        Visits a list of QASMNodes.

        Args:
            node_list (list): the list of QASMNodes to visit.
            context (dict): the current context.
        """
        for sub_node in node_list:
            self.visit(sub_node, context)

    def interpret(self, node: QASMNode, context: dict):
        """
        Entry point for visiting the QASMNodes of a parsed OpenQASM 3.0 program.

        Args:
            node (QASMNode): The top-most QASMNode.
            context (dict): The initial context populated with the name of the program (the outermost scope).

        Returns:
            dict: The context updated after the compilation of all nodes by the visitor.
        """

        context.update({"wires": [], "vars": {}})

        # begin recursive descent traversal
        for value in node.__dict__.values():
            if not isinstance(value, list):
                value = [value]
            for item in value:
                if isinstance(item, QASMNode):
                    self.visit(item, context)
        return context

    @visit.register(FunctionCall)
    def visit_function_call(self, node: FunctionCall, context: dict):
        """
        Registers a function call. The node must refer to a subroutine that has been defined and
        is available in the current scope.

        Args:
            node (FunctionCall): The FunctionCall QASMNode.
            context (dict): The current context.

        Raises:
            NameError: When the subroutine is not defined.
        """
        ret = None
        if (
            "scopes" in context
            and "subroutines" in context["scopes"]
            or "outer_scopes" in context
            and "subroutines" in context["outer_scopes"]
        ):
            name = node.name if isinstance(node.name, str) else node.name.name  # str or Identifier
            if ("scopes" in context and name not in context["scopes"]["subroutines"]) or (
                "outer_scopes" in context and name not in context["outer_scopes"]["subroutines"]
            ):
                raise NameError(
                    f"Reference to an undeclared subroutine {name} in {context['name']}."
                )
            else:
                # TODO: use ChainMap to get this from scopes or outer_scopes
                if (
                    "scopes" in context
                    and "subroutines" in context["scopes"]
                    and node.name.name in context["scopes"]["subroutines"]
                ):
                    func_context = context["scopes"]["subroutines"][node.name.name]
                elif (
                    "outer_scopes" in context
                    and "subroutines" in context["outer_scopes"]
                    and node.name.name in context["outer_scopes"]["subroutines"]
                ):
                    func_context = context["outer_scopes"]["subroutines"][node.name.name]
                else:
                    raise NameError(
                        f"Reference to subroutine {node.name.name} not available in calling namespace"
                        f"on line {node.span.start_line}."
                    )

                # bind subroutine arguments
                self._init_vars(func_context)
                evald_args = [self.eval_expr(raw_arg, context) for raw_arg in node.arguments]
                for evald_arg, param in list(zip(evald_args, func_context["params"])):
                    if not isinstance(evald_arg, str):  # this would indicate a quantum parameter
                        func_context["vars"][param] = evald_arg
                    else:
                        self._init_wire_map(func_context)
                        if not param == evald_arg:
                            func_context["wire_map"][param] = evald_arg

                # execute the subroutine
                self.visit(func_context["body"], func_context)

                # the return value
                ret = func_context["return"] if "return" in func_context else None
        return ret

    # needs to have same signature as visit()
    @visit.register(QubitDeclaration)
    def visit_qubit_declaration(
        self, node: QubitDeclaration, context: dict
    ):  # pylint: disable=no-self-use
        """
        Registers a qubit declaration. Named qubits are mapped to numbered wires by their indices
        in context["wires"]. Note: Qubit declarations must be global.

        Args:
            node (QASMNode): The QubitDeclaration QASMNode.
            context (dict): The current context.
        """
        context["wires"].append(node.qubit.name)

    @staticmethod
    def _update_var(value: any, name: str, node: QASMNode, context: dict):
        """
        Updates a variable, or raises if it is constant.
        Args:
            value (any): the value to set.
            name (str): the name of the variable.
            node (QASMNode): the QASMNode that corresponds to the update.
            context (dict): the current context.
        """
        context["vars"][name]["val"] = value
        if context["vars"][name]["constant"]:
            raise ValueError(
                f"Attempt to mutate a constant {name} on line {node.span.start_line} that was "
                f"defined on line {context['vars'][name]['line']}"
            )
        context["vars"][name]["line"] = node.span.start_line

    @visit.register(ClassicalAssignment)
    def visit_classical_assignment(self, node: QASMNode, context: dict):
        """
        Registers a classical assignment.
        Args:
            node (QASMNode): the assignment QASMNode.
            context (dict): the current context.
        """
        # references to an unresolved value see a func for now
        name = (
            node.lvalue.name if isinstance(node.lvalue.name, str) else node.lvalue.name.name
        )  # str or Identifier
        res = self.visit(node.rvalue, context)
        self._update_var(res, name, node, context)

    def visit_alias_statement(self, node: QASMNode, context: dict):
        """
        Registers an alias statement.
        Args:
            node (QASMNode): the alias QASMNode.
            context (dict): the current context.
        """
        self._init_aliases(context)
        context["aliases"][node.target.name] = self.visit(node.value, context, aliasing=True)

    @staticmethod
    def retrieve_variable(name: str, context: dict):
        """
        Attempts to retrieve a variable from the current context by name.
        Args:
            name (str): the name of the variable to retrieve.
            context (dict): the current context.
        """

        if "vars" in context and context["vars"] is not None and name in context["vars"]:
            res = context["vars"][name]
            if res["val"] is not None:
                return res
            raise NameError(f"Attempt to reference uninitialized parameter {name}!")
        if (
            "wires" in context
            and context["wires"] is not None
            and name in context["wires"]
            or "outer_wires" in context
            and name in context["outer_wires"]
        ):
            return name
        if "aliases" in context and context["wires"] is not None and name in context["aliases"]:
            res = context["aliases"][name](context)  # evaluate the alias and de-reference
            if isinstance(res, str):
                return res
            if res["val"] is not None:
                return res
            raise NameError(f"Attempt to reference uninitialized parameter {name}!")
        raise TypeError(
            f"Attempt to use unevaluated variable {name} in {context['name']}, "
            f"last updated on line {context['vars'][name]['line'] if name in context['vars'] else 'unknown'}."
        )

<<<<<<< HEAD
    def _init_clause_in_same_namespace(self, outer_context: dict, name: str):
        """
        Initializes a clause that shares the namespace of the outer scope, but contains its own
        set of gates, operations, expressions, logic, etc.
        Args:
            outer_context (dict): the context of the outer scope.
            name (str): the name of the clause.
        Returns:
            dict: the inner context.
        """
        # we want wires declared in outer scopes to be available
        outer_wires = outer_context["wires"] if "wires" in outer_context else None
        if "outer_wires" in outer_context:
            outer_wires = outer_context["outer_wires"]
        context = {
            "vars": outer_context["vars"] if "vars" in outer_context else None,  # same namespace
            "outer_wires": outer_wires,
            "wire_map": outer_context["wire_map"],
            "wires": [],
            "name": name,
        }
        # we want subroutines declared in outer scopes to be available
        if "scopes" in outer_context and "subroutines" in outer_context["scopes"]:
            context["outer_scopes"] = {
                # no recursion here please! hence the filter
                "subroutines": {
                    k: v for k, v in outer_context["scopes"]["subroutines"].items() if k != name
                }
            }

        return context

    def _init_wire_map(self, context: dict):
        """
        Inits the wire map dict on the current context.
        Args:
            context (dict): the current context.
        """
        if "wire_map" not in context or context["wire_map"] is None:
            context["wire_map"] = dict()

    def _init_vars(self, context: dict):
=======
    @staticmethod
    def _init_vars(context: dict):
>>>>>>> 18c4e611
        """
        Inits the vars dict on the current context.
        Args:
            context (dict): the current context.
        """
        if "vars" not in context:
            context["vars"] = dict()

    @staticmethod
    def _init_aliases(context: dict):
        """
        Inits the aliases dict on the current context.
        Args:
            context (dict): the current context.
        """
        if "aliases" not in context:
            context["aliases"] = dict()

    def _init_outer_wires_list(self, context: dict):
        """
        Inits the outer wires list on a sub context.
        Args:
            context (dict): the current context.
        """
        if "outer_wires" not in context:
            context["outer_wires"] = []

    def _init_subroutine_scope(self, node: QASMNode, context: dict):
        """
        Inits the subroutine scope on the current context.
        Args:
            node (QASMNode): the subroutine node.
            context (dict): the current context.
        """
        if not "scopes" in context:
            context["scopes"] = {"subroutines": dict()}
        elif "subroutines" not in context["scopes"]:
            context["scopes"]["subroutines"] = dict()

        # outer scope variables are available to inner scopes... but not vice versa!
        # names prefixed with outer scope names for specificity
        context["scopes"]["subroutines"][node.name.name] = self._init_clause_in_same_namespace(
            context, f'{context["name"]}_{node.name.name}'
        )
        context["scopes"]["subroutines"][node.name.name]["sub"] = True
        context["scopes"]["subroutines"][node.name.name]["body"] = node.body
        context["scopes"]["subroutines"][node.name.name]["params"] = [
            param.name.name for param in node.arguments
        ]

    @staticmethod
    def _get_bit_type_val(var):
        return bin(var["val"])[2:].zfill(var["size"])

    @visit.register(ReturnStatement)
    def visit_return_statement(self, node: QASMNode, context: dict):
        """
        Registers a return statement. Points to the var that needs to be set in an outer scope when this
        subroutine is called.
        """
        context["return"] = self.eval_expr(node.expression, context)

    @visit.register(ConstantDeclaration)
    def visit_constant_declaration(self, node: QASMNode, context: dict):
        """
        Registers a constant declaration. Traces data flow through the context, transforming QASMNodes into
        Python type variables that can be readily used in expression eval, etc.
        Args:
            node (QASMNode): The constant QASMNode.
            context (dict): The current context.
        """
        self.visit_classical_declaration(node, context, constant=True)

    @visit.register(ClassicalDeclaration)
    def visit_classical_declaration(self, node: QASMNode, context: dict, constant: bool = False):
        """
        Registers a classical declaration. Traces data flow through the context, transforming QASMNodes into Python
        type variables that can be readily used in expression evaluation, for example.
        Args:
            node (QASMNode): The ClassicalDeclaration QASMNode.
            context (dict): The current context.
            constant (bool): Whether the classical variable is a constant.
        """

        self._init_vars(context)
        if node.init_expression is not None:
            if isinstance(node.init_expression, BitstringLiteral):
                context["vars"][node.identifier.name] = {
                    "ty": node.type.__class__.__name__,
                    "val": self.visit(node.init_expression, context),
                    "size": node.init_expression.width,
                    "line": node.init_expression.span.start_line,
                    "constant": constant,
                }
            elif not isinstance(node.init_expression, ArrayLiteral):
                context["vars"][node.identifier.name] = {
                    "ty": node.type.__class__.__name__,
                    "val": self.visit(node.init_expression, context),
                    "line": node.init_expression.span.start_line,
                    "constant": constant,
                }
            else:
                context["vars"][node.identifier.name] = {
                    "ty": node.type.__class__.__name__,
                    "val": [
                        self.visit(literal, context) for literal in node.init_expression.values
                    ],
                    "line": node.init_expression.span.start_line,
                    "constant": constant,
                }
        else:
            # the var is declared but uninitialized
            context["vars"][node.identifier.name] = {
                "ty": node.type.__class__.__name__,
                "val": None,
                "line": node.span.start_line,
                "constant": constant,
            }

    @visit.register(SubroutineDefinition)
    def visit_subroutine_definition(self, node: QASMNode, context: dict):
        """
        Registers a subroutine definition. Maintains a namespace in the context, starts populating it with
        its parameters.
        Args:
            node (QASMNode): the subroutine node.
            context (dict): the current context.
        """
        self._init_subroutine_scope(node, context)

        # register the params
        for param in node.arguments:
            if not isinstance(param, QuantumArgument):
                context["scopes"]["subroutines"][node.name.name]["vars"][param.name.name] = {
                    "ty": param.__class__.__name__,
                    "val": None,
                    "line": param.span.start_line,
                    "dirty": False,
                }
            else:
                context["scopes"]["subroutines"][node.name.name]["wires"].append(param.name.name)

    @visit.register(QuantumGate)
    def visit_quantum_gate(self, node: QuantumGate, context: dict):
        """
        Registers a quantum gate application. Calls the appropriate handler based on the sort of gate
        (parameterized or non-parameterized).

        Args:
            node (QASMNode): The QuantumGate QASMNode.
            context (dict): The current context.
        """
        name = node.name.name.upper()
        if name in PARAMETERIZED_GATES:
            if not node.arguments:
                raise TypeError(
                    f"Missing required argument(s) for parameterized gate {node.name.name}"
                )
            gates_dict = PARAMETERIZED_GATES
        elif name in NON_PARAMETERIZED_GATES:
            gates_dict = NON_PARAMETERIZED_GATES
        else:
            raise NotImplementedError(f"Unsupported gate encountered in QASM: {node.name.name}")

        gate, args, wires = self._gate_setup_helper(node, gates_dict, context)
        num_control = sum("ctrl" in mod.modifier.name for mod in node.modifiers)
        op_wires = wires[num_control:]
        control_wires = wires[:num_control]

        op = gate(*args, wires=op_wires)
        for mod in reversed(node.modifiers):
            op, control_wires = self.apply_modifier(mod, op, context, control_wires)

    def _gate_setup_helper(self, node: QuantumGate, gates_dict: dict, context: dict):
        """
        Helper to setup the quantum gate call, also resolving arguments and wires.

        Args:
            node (QuantumGate): The QuantumGate QASMNode.
            gates_dict (dict): the gates dictionary.
            context (dict): the current context.

        Returns:
            QuantumGate: The gate to execute.
            list: The list of arguments to the QuantumGate.
            list: The wires the gate applies to.
        """
        # setup arguments
        args = [self.visit(arg, context) for arg in node.arguments]

        # retrieve gate method
        gate = gates_dict[node.name.name.upper()]

        # setup wires
        wires = [
            # parser will sometimes represent as a str and sometimes as an Identifier
            (
                node.qubits[q].name
                if isinstance(node.qubits[q].name, str)
                else node.qubits[q].name.name
            )
            for q in range(len(node.qubits))
        ]

        self._require_wires(wires, context)

        resolved_wires = []
        if context["wire_map"] is not None:
            for wire in wires:
                resolving = wire
                while resolving in context["wire_map"]:
                    resolving = context["wire_map"][resolving]
                resolved_wires.append(resolving)
        else:
            resolved_wires = wires

        return gate, args, resolved_wires

    def apply_modifier(self, mod: QuantumGate, previous: Operator, context: dict, wires: list):
        """
        Applies a modifier to the previous gate or modified gate.

        Args:
            mod (QASMNode): The modifier QASMNode.
            previous (Operator): The previous (called) operator.
            context (dict): The current context.
            wires (list): The wires that the operator is applied to.

        Raises:
            NotImplementedError: If the modifier has a param of an as-yet unsupported type.
        """
        # the parser will raise when a modifier name is anything but the three modifiers (inv, pow, ctrl)
        # in the OpenQASM 3.0 spec. i.e. if we change `pow(power) @` to `wop(power) @` it will raise:
        # `no viable alternative at input 'wop(power)@'`, long before we get here.
        assert mod.modifier.name in ("inv", "pow", "ctrl", "negctrl")

        if mod.modifier.name == "inv":
            next = ops.adjoint(previous)
        elif mod.modifier.name == "pow":
            power = self.visit(mod.argument, context)
            next = ops.pow(previous, z=power)
        elif mod.modifier.name == "ctrl":
            next = ops.ctrl(previous, control=wires[-1])
            wires = wires[:-1]
        elif mod.modifier.name == "negctrl":
            next = ops.ctrl(previous, control=wires[-1], control_values=[0])
            wires = wires[:-1]
        else:
            raise ValueError(f"Unknown modifier {mod}")  # pragma: no cover

        return next, wires

    @visit.register(ExpressionStatement)
    def visit_expression_statement(self, node: ExpressionStatement, context: dict):
        """
        Registers an expression statement.

        Args:
            node (ExpressionStatement): The expression statement.
            context (dict): The current context.
        """
        return self.visit(node.expression, context)

    @visit.register(Cast)
    def visit_cast(self, node: Cast, context: dict):
        """
        Registers a Cast expression.

        Args:
            node (Cast): The Cast expression.
            context (dict): The current context.
        """
        return self.retrieve_variable(node.argument.name, context)["val"]

    @visit.register(BinaryExpression)
    def visit_binary_expression(self, node: BinaryExpression, context: dict):
        """
        Registers a binary expression.

        Args:
            node (BinaryExpression): The binary expression.
            context (dict): The current context.

        Returns:
            The result of the evaluated expression.
        """
        lhs = self.visit(node.lhs, context)
        rhs = self.visit(node.rhs, context)
        if (
            node.op.name in NON_ASSIGNMENT_CLASSICAL_OPERATORS
        ):  # makes sure we are not executing anything malicious
            return eval(f"{lhs}{node.op.name}{rhs}")  # pylint: disable=eval-used
        if node.op.name in ASSIGNMENT_CLASSICAL_OPERATORS:
            raise SyntaxError(
                f"{node.op.name} assignment operators should only be used in classical assignments,"
                f"not in binary expressions."
            )
        raise SyntaxError(
            f"Invalid operator {node.op.name} encountered in binary expression "
            f"on line {node.span.start_line}."
        )

    @visit.register(UnaryExpression)
    def visit_unary_expression(self, node: UnaryExpression, context: dict):
        """
        Registers a unary expression.

        Args:
            node (UnaryExpression): The unary expression.
            context (dict): The current context.

        Returns:
            The result of the evaluated expression.
        """
        if (
            node.op.name in NON_ASSIGNMENT_CLASSICAL_OPERATORS
        ):  # makes sure we are not executing anything malicious
            return eval(
                f"{node.op.name}{self.visit(node.expression, context)}"
            )  # pylint: disable=eval-used
        if node.op.name in ASSIGNMENT_CLASSICAL_OPERATORS:
            raise SyntaxError(
                f"{node.op.name} assignment operators should only be used in classical assignments,"
                f"not in unary expressions."
            )
        raise SyntaxError(
            f"Invalid operator {node.op.name} encountered in unary expression "
            f"on line {node.span.start_line}."
        )

    @visit.register(IndexExpression)
    def visit_index_expression(self, node: IndexExpression, context: dict, aliasing: bool = False):
        """
        Registers an index expression.

        Args:
            node (IndexExpression): The index expression.
            context (dict): The current context.
            aliasing (bool): If ``True``, the expression will be treated as an alias.

        Returns:
            The slice of the indexed value.
        """

        def _index_into_var(var):
            if var["ty"] == "BitType":
                var = bin(var["val"])[2:].zfill(var["size"])
            else:
                var = var["val"]
            if isinstance(node.index[0], RangeDefinition):
                return var[node.index[0].start.value : node.index[0].end.value]
            if re.search("Literal", node.index[0].__class__.__name__):
                return var[node.index[0].value]
            raise TypeError(
                f"Array index is not a RangeDefinition or Literal at line {node.span.start_line}."
            )

        if aliasing:

            def alias(context):
                try:
                    var = self.retrieve_variable(node.collection.name, context)
                    return _index_into_var(var)
                except NameError as e:
                    raise NameError(
                        f"Attempt to alias an undeclared variable "
                        f"{node.collection.name} in {context['name']}."
                    ) from e

            return alias
        else:
            var = self.retrieve_variable(node.collection.name, context)
            return _index_into_var(var)

    @visit.register(Identifier)
    def visit_identifier(self, node: Identifier, context: dict, aliasing: bool = False):
        """
        Registers an identifier.

        Args:
            node (Identifier): The identifier.
            context (dict): The current context.
            aliasing (bool): If ``True``, the Identifier will be treated as an alias.

        Returns:
            The de-referenced identifier.
        """
        if aliasing:

            def alias(context):
                try:
                    return self.retrieve_variable(node.collection.name, context)
                except NameError as e:
                    raise NameError(
                        f"Attempt to alias an undeclared variable "
                        f"{node.name} in {context['name']}."
                    ) from e
<<<<<<< HEAD
        elif isinstance(node, FunctionCall):
            return self.visit_function_call(node, context)
        elif isinstance(node, Callable):
            res = node()
        elif re.search("Literal", node.__class__.__name__):
            res = node.value
        # TODO: include all other cases here
        return res
=======

            return alias
        else:
            try:
                var = self.retrieve_variable(node.name, context)
                value = var["val"] if isinstance(var, dict) and "val" in var else var
                if isinstance(value, Callable):
                    var["val"] = value(context)
                    var["line"] = node.span.start_line
                    value = var["val"]
                return value
            except NameError as e:
                raise NameError(
                    str(e)
                    or f"Reference to an undeclared variable {node.name} in {context['name']}."
                ) from e

    def visit_callable(self, func: Callable, context: dict):
        """
        Visits a Callable.

        Args:
            func (Callable): The callable.
            context (dict): The current context.

        Returns:
            The result of the called callable.
        """
        return func()

    def visit_literal(self, node: Expression, context: dict):
        """
        Visits a literal.

        Args:
            node (Literal): The literal.
            context (dict): The current context.

        Returns:
            The value of the literal.
        """
        return node.value
>>>>>>> 18c4e611

    @staticmethod
    def _require_wires(wires: list, context: dict):
        """
        Simple helper that checks if we have wires in the current context.

        Args:
            context (dict): The current context.
            wires (list): The wires that are required.

        Raises:
            NameError: If the context is missing a wire.
        """
        missing_wires = []
        for wire in wires:
            if wire not in context["wires"]:
                missing_wires.append(wire)
        if len(missing_wires) > 0:
            raise NameError(
                f"Attempt to reference wire(s): {missing_wires} that have not been declared in {context['name']}"
            )<|MERGE_RESOLUTION|>--- conflicted
+++ resolved
@@ -240,7 +240,7 @@
 
                 # bind subroutine arguments
                 self._init_vars(func_context)
-                evald_args = [self.eval_expr(raw_arg, context) for raw_arg in node.arguments]
+                evald_args = [self.visit(raw_arg, context) for raw_arg in node.arguments]
                 for evald_arg, param in list(zip(evald_args, func_context["params"])):
                     if not isinstance(evald_arg, str):  # this would indicate a quantum parameter
                         func_context["vars"][param] = evald_arg
@@ -348,7 +348,6 @@
             f"last updated on line {context['vars'][name]['line'] if name in context['vars'] else 'unknown'}."
         )
 
-<<<<<<< HEAD
     def _init_clause_in_same_namespace(self, outer_context: dict, name: str):
         """
         Initializes a clause that shares the namespace of the outer scope, but contains its own
@@ -390,11 +389,8 @@
         if "wire_map" not in context or context["wire_map"] is None:
             context["wire_map"] = dict()
 
-    def _init_vars(self, context: dict):
-=======
     @staticmethod
     def _init_vars(context: dict):
->>>>>>> 18c4e611
         """
         Inits the vars dict on the current context.
         Args:
@@ -455,7 +451,7 @@
         Registers a return statement. Points to the var that needs to be set in an outer scope when this
         subroutine is called.
         """
-        context["return"] = self.eval_expr(node.expression, context)
+        context["return"] = self.visit(node.expression, context)
 
     @visit.register(ConstantDeclaration)
     def visit_constant_declaration(self, node: QASMNode, context: dict):
@@ -763,7 +759,6 @@
                         f"Attempt to alias an undeclared variable "
                         f"{node.collection.name} in {context['name']}."
                     ) from e
-
             return alias
         else:
             var = self.retrieve_variable(node.collection.name, context)
@@ -792,16 +787,6 @@
                         f"Attempt to alias an undeclared variable "
                         f"{node.name} in {context['name']}."
                     ) from e
-<<<<<<< HEAD
-        elif isinstance(node, FunctionCall):
-            return self.visit_function_call(node, context)
-        elif isinstance(node, Callable):
-            res = node()
-        elif re.search("Literal", node.__class__.__name__):
-            res = node.value
-        # TODO: include all other cases here
-        return res
-=======
 
             return alias
         else:
@@ -844,7 +829,6 @@
             The value of the literal.
         """
         return node.value
->>>>>>> 18c4e611
 
     @staticmethod
     def _require_wires(wires: list, context: dict):
