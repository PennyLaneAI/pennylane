"""
This submodule contains the interpreter for OpenQASM 3.0.
"""

import functools
from dataclasses import dataclass
from functools import partial
from typing import Any, Iterable

import numpy as np
from numpy import uint
from openqasm3.ast import (
    AliasStatement,
    ArrayLiteral,
    ArrayType,
    BinaryExpression,
    BitstringLiteral,
    BooleanLiteral,
    BoolType,
    Cast,
    ClassicalAssignment,
    ClassicalDeclaration,
    ComplexType,
    ConstantDeclaration,
    DurationLiteral,
    EndStatement,
    Expression,
    ExpressionStatement,
    FloatLiteral,
    FloatType,
    Identifier,
    ImaginaryLiteral,
    IndexExpression,
    IntegerLiteral,
    IntType,
    QuantumGate,
    QubitDeclaration,
    RangeDefinition,
    UintType,
    UnaryExpression,
)
from openqasm3.visitor import QASMNode

from pennylane import ops
from pennylane.operation import Operator

NON_PARAMETERIZED_GATES = {
    "ID": ops.Identity,
    "H": ops.Hadamard,
    "X": ops.PauliX,
    "Y": ops.PauliY,
    "Z": ops.PauliZ,
    "S": ops.S,
    "T": ops.T,
    "SX": ops.SX,
    "CX": ops.CNOT,
    "CY": ops.CY,
    "CZ": ops.CZ,
    "CH": ops.CH,
    "SWAP": ops.SWAP,
    "CCX": ops.Toffoli,
    "CSWAP": ops.CSWAP,
}

PARAMETERIZED_GATES = {
    "RX": ops.RX,
    "RY": ops.RY,
    "RZ": ops.RZ,
    "P": ops.PhaseShift,
    "PHASE": ops.PhaseShift,
    "U1": ops.U1,
    "U2": ops.U2,
    "U3": ops.U3,
    "CP": ops.CPhase,
    "CPHASE": ops.CPhase,
    "CRX": ops.CRX,
    "CRY": ops.CRY,
    "CRZ": ops.CRZ,
}


@dataclass
class Variable:
    """
    A data class that represents a variables.

    Args:
        ty (type): The type of the variable.
        val (any): The value of the variable.
        size (int): The size of the variable if it has a size, like an array.
        line (int): The line number at which the variable was most recently updated.
        constant (bool): Whether the variable is a constant.
    """

    ty: str
    val: Any
    size: int
    line: int
    constant: bool


class Context:
    """Class with helper methods for managing, updating, checking context."""

    def __init__(self, context):
        if "vars" not in context:
            context["vars"] = {}
        if "aliases" not in context:
            context["aliases"] = {}
        if "wires" not in context:
            context["wires"] = []
        self.context = context

    def retrieve_variable(self, name: str):
        """
        Attempts to retrieve a variable from the current context by name.

        Args:
            name (str): the name of the variable to retrieve.

        Returns:
            The value of the variable in the current context.

        Raises:
             NameError: if the variable is not initialized.
             TypeError: if the variable is not declared.
        """

        if name in self.vars:
            res = self.vars[name]
            if res.val is not None:
                return res
            raise ValueError(f"Attempt to reference uninitialized parameter {name}!")
        if name in self.wires:
            return name
        if name in self.aliases:
            return self.aliases[name](self)  # evaluate the alias and de-reference
        raise TypeError(f"Attempt to use undeclared variable {name} in {self.name}")

    def update_var(
        self,
        value: any,
        name: str,
        node: QASMNode,
    ):  # pylint: disable=too-many-branches
        """
        Updates a variable, or raises if it is constant.
        Args:
            value (any): the value to set.
            name (str): the name of the variable.
            node (QASMNode): the QASMNode that corresponds to the update.
        """
        if name in self.vars:
            if self.vars[name].constant:
                raise ValueError(
                    f"Attempt to mutate a constant {name} on line {node.span.start_line} that was "
                    f"defined on line {self.vars[name].line}"
                )
            match node.op.name:
                case "=":
                    self.vars[name].val = value
                case "++":
                    self.vars[name].val = self.vars[name].val + 1
                case "+=":
                    self.vars[name].val += value
                case "-=":
                    self.vars[name].val -= value
                case "*=":
                    self.vars[name].val = self.vars[name].val * value
                case "/=":
                    self.vars[name].val = self.vars[name].val / value
                case "&=":
                    self.vars[name].val = self.vars[name].val & value
                case "|=":
                    self.vars[name].val = self.vars[name].val | value
                case "^=":
                    self.vars[name].val = self.vars[name].val ^ value
                case "<<=":
                    self.vars[name].val = self.vars[name].val << value
                case ">>=":
                    self.vars[name].val = self.vars[name].val >> value
                case "%=":
                    self.vars[name].val = self.vars[name].val % value
                case "**=":
                    self.vars[name].val = self.vars[name].val ** value
<<<<<<< HEAD
                case _:
                    # we shouldn't ever get thi error if the parser did its job right
                    raise SyntaxError(  # pragma: no cover
                        f"Invalid operator {node.op.name} encountered in assignment expression "
                        f"on line {node.span.start_line}."
                    )  # pragma: no cover
            self.vars[name].line = node.span.start_line
=======
                self.vars[name].line = node.span.start_line
            else:
                # we shouldn't ever get this error if the parser did its job right
                raise SyntaxError(  # pragma: no cover
                    f"Invalid operator {node.op.name} encountered in assignment expression "
                    f"on line {node.span.start_line}."
                )  # pragma: no cover
>>>>>>> f5bfd74b
        else:
            raise TypeError(f"Attempt to use undeclared variable {name} in {self.name}")

    def require_wires(self, wires: list):
        """
        Simple helper that checks if we have wires in the current context.

        Args:
            wires (list): The wires that are required.

        Raises:
            NameError: If the context is missing a wire.
        """
        missing_wires = set(wires) - set(self.wires)
        if len(missing_wires) > 0:
            raise NameError(
                f"Attempt to reference wire(s): {missing_wires} that have not been declared in {self.name}"
            )

    def __getattr__(self, name: str):
        """
        If the attribute is not found on the class, instead uses the attr name as an index
        into the context dictionary, for easy access.

        Args:
            name (str): the name of the attribute.

        Returns:
            Any: the value of the attribute.

        Raises:
            KeyError: if the attribute is not found on the context.
        """
        if name in self.context:
            return self.context[name]
        raise KeyError(
            f"No attribute {name} on Context and no {name} key found on context {self.name}"
        )


def _get_bit_type_val(var):
    return bin(var.val)[2:].zfill(var.size)


def _resolve_name(node: QASMNode):
    """
    Fully resolves the name of a node which may be provided as an Identifier or string,
    and therefore may require referencing different attributes.

    Args:
        node (QASMNode): the QASMNode whose name is being resolved.

    Returns:
        str: the resolved name.
    """
    # parser will sometimes represent a name as a str and sometimes as an Identifier
    return node.name if isinstance(node.name, str) else node.name.name


def preprocess_operands(operand):
    """
    Interprets a string operand as an appropriate type.

    Args:
        operand (str): the string operand to interpret.

    Returns:
        The interpreted operand as an appropriate type.
    """
    if isinstance(operand, str):
        if operand.isdigit():
            operand = int(operand)
        elif operand.isnumeric():
            operand = float(operand)
    return operand


class EndProgram(Exception):
    """Exception raised when it encounters an end statement in the QASM circuit."""


# pylint: disable=unused-argument, no-self-use
class QasmInterpreter:
    """
    Takes the top level node of the AST as a parameter and recursively descends the AST, calling the
    visitor function on each node.
    """

    @functools.singledispatchmethod
    def visit(self, node: QASMNode, context: Context, aliasing: bool = False):
        """
        Visitor function is called on each node in the AST, which is traversed using recursive descent.
        The purpose of this function is to pass each node to the appropriate handler.

        Args:
            node (QASMNode): the QASMNode to visit next.
            context (Context): the current context populated with any locally available variables, etc.
            aliasing (bool): whether we are aliasing a variable in the context.

        Raises:
            NotImplementedError: When a (so far) unsupported node type is encountered.
        """
        raise NotImplementedError(
            f"An unsupported QASM instruction {node.__class__.__name__} "
            f"was encountered on line {node.span.start_line}, in {context.name}."
        )

    def interpret(self, node: QASMNode, context: dict):
        """
        Entry point for visiting the QASMNodes of a parsed OpenQASM 3.0 program.

        Args:
            node (QASMNode): The top-most QASMNode.
            context (dict): The initial context populated with the name of the program (the outermost scope).

        Returns:
            dict: The context updated after the compilation of all nodes by the visitor.
        """
        context = Context(context)

        # begin recursive descent traversal
        try:
            for value in node.__dict__.values():
                if not isinstance(value, list):
                    value = [value]
                for item in value:
                    if isinstance(item, QASMNode):
                        self.visit(item, context)
        except EndProgram:
            pass
        return context

    @visit.register(RangeDefinition)
    def visit_range(self, node: RangeDefinition, context: Context):
        """
        Processes a range definition.

        Args:
            node (RangeDefinition): The range to process.
            context (Context): the current context.

        Returns:
            slice: The slice that corresponds to the range.
        """
        start = self.visit(node.start, context) if node.start else None
        stop = self.visit(node.end, context) if node.end else None
        step = self.visit(node.step, context) if node.step else None
        return slice(start, stop, step)

    def _index_into_var(self, var: Iterable | Variable, node: IndexExpression, context: Context):
        """
        Index into a variable using an IndexExpression.

        Args:
            var (Variable): The data structure representing the variable to index.
            node (IndexExpression): The IndexExpression.
            context (Context): the current context.

        Returns:
            The indexed slice of the variable.
        """
        if not isinstance(var, Iterable):
            var = _get_bit_type_val(var) if var.ty == "BitType" else var.val
        index = self.visit(node.index[0], context)
        if not (isinstance(index, Iterable) and len(index) > 1):
            return var[index]
        raise NotImplementedError(
            f"Array index does not evaluate to a single RangeDefinition or Literal at line {node.span.start_line}."
        )

    @visit.register(EndStatement)
    def visit_end_statement(self, node: QASMNode, context: Context):
        """
        Ends the program.
        Args:
            node (QASMNode): The end statement QASMNode.
            context (Context): the current context.
        """
        raise EndProgram(
            f"The QASM program was terminated om line {node.span.start_line}."
            f"There may be unprocessed QASM code."
        )

    # needs to have same signature as visit()
    @visit.register(QubitDeclaration)
    def visit_qubit_declaration(self, node: QubitDeclaration, context: Context):
        """
        Registers a qubit declaration. Named qubits are mapped to numbered wires by their indices
        in context.wires. Note: Qubit declarations must be global.

        Args:
            node (QASMNode): The QubitDeclaration QASMNode.
            context (Context): The current context.
        """
        context.wires.append(node.qubit.name)

    @visit.register(ClassicalAssignment)
    def visit_classical_assignment(self, node: QASMNode, context: Context):
        """
        Registers a classical assignment.
        Args:
            node (QASMNode): the assignment QASMNode.
            context (Context): the current context.
        """
        # references to an unresolved value see a func for now
        name = _resolve_name(node.lvalue)
        res = self.visit(node.rvalue, context)
        context.update_var(res, name, node)

    @visit.register(AliasStatement)
    def visit_alias_statement(self, node: QASMNode, context: Context):
        """
        Registers an alias statement.
        Args:
            node (QASMNode): the alias QASMNode.
            context (Context): the current context.
        """
        context.aliases[node.target.name] = self.visit(node.value, context, aliasing=True)

    @visit.register(ConstantDeclaration)
    def visit_constant_declaration(self, node: QASMNode, context: Context):
        """
        Registers a constant declaration. Traces data flow through the context, transforming QASMNodes into
        Python type variables that can be readily used in expression eval, etc.
        Args:
            node (QASMNode): The constant QASMNode.
            context (Context): The current context.
        """
        self.visit_classical_declaration(node, context, constant=True)

    @visit.register(ClassicalDeclaration)
    def visit_classical_declaration(self, node: QASMNode, context: Context, constant: bool = False):
        """
        Registers a classical declaration. Traces data flow through the context, transforming QASMNodes into Python
        type variables that can be readily used in expression evaluation, for example.
        Args:
            node (QASMNode): The ClassicalDeclaration QASMNode.
            context (Context): The current context.
            constant (bool): Whether the classical variable is a constant.
        """

        context.vars[node.identifier.name] = Variable(
            node.type.__class__.__name__,
            (
                self.visit(node.init_expression, context)
                if getattr(node, "init_expression", None)
                else None
            ),
            (
                node.init_expression.width
                if hasattr(node, "init_expression") and hasattr(node.init_expression, "width")
                else None
            ),
            (
                node.init_expression.span.start_line
                if getattr(node, "init_expression", None)
                else node.span.start_line
            ),
            constant,
        )

    @visit.register(ImaginaryLiteral)
    def visit_imaginary_literal(self, node: ImaginaryLiteral, context: Context):
        """
        Registers an imaginary literal.

        Args:
            node (ImaginaryLiteral): The imaginary literal QASMNode.
            context (Context): the current context.

        Returns:
            complex: a complex number corresponding to the imaginary literal.
        """
        return 1j * node.value

    @visit.register(ArrayLiteral)
    def visit_array_literal(self, node: ArrayLiteral, context: Context):
        """
        Evaluates an array literal.

        Args:
            node (ArrayLiteral): The array literal QASMNode.
            context (Context): The current context.

        Returns:
            list: The evaluated array.
        """
        return [self.visit(literal, context) for literal in node.values]

    @visit.register(QuantumGate)
    def visit_quantum_gate(self, node: QuantumGate, context: Context):
        """
        Registers a quantum gate application. Calls the appropriate handler based on the sort of gate
        (parameterized or non-parameterized).

        Args:
            node (QASMNode): The QuantumGate QASMNode.
            context (Context): The current context.
        """
        name = node.name.name.upper()
        if name in PARAMETERIZED_GATES:
            if not node.arguments:
                raise TypeError(
                    f"Missing required argument(s) for parameterized gate {node.name.name}"
                )
            gates_dict = PARAMETERIZED_GATES
        elif name in NON_PARAMETERIZED_GATES:
            gates_dict = NON_PARAMETERIZED_GATES
        else:
            raise NotImplementedError(f"Unsupported gate encountered in QASM: {node.name.name}")

        gate, args, wires = self._gate_setup_helper(node, gates_dict, context)
        num_control = sum("ctrl" in mod.modifier.name for mod in node.modifiers)
        op_wires = wires[num_control:]
        control_wires = wires[:num_control]

        op = gate(*args, wires=op_wires)
        for mod in reversed(node.modifiers):
            op, control_wires = self.apply_modifier(mod, op, context, control_wires)

    def _gate_setup_helper(self, node: QuantumGate, gates_dict: dict, context: Context):
        """
        Helper to setup the quantum gate call, also resolving arguments and wires.

        Args:
            node (QuantumGate): The QuantumGate QASMNode.
            gates_dict (dict): the gates dictionary.
            context (Context): the current context.

        Returns:
            QuantumGate: The gate to execute.
            list: The list of arguments to the QuantumGate.
            list: The wires the gate applies to.
        """
        # setup arguments
        args = [self.visit(arg, context) for arg in node.arguments]

        # retrieve gate method
        gate = gates_dict[node.name.name.upper()]

        # setup wires
        wires = [_resolve_name(node.qubits[q]) for q in range(len(node.qubits))]

        context.require_wires(wires)

        if context.wire_map is not None:
            wires = list(map(lambda wire: context.wire_map[wire], wires))

        return gate, args, wires

    def apply_modifier(self, mod: QuantumGate, previous: Operator, context: Context, wires: list):
        """
        Applies a modifier to the previous gate or modified gate.

        Args:
            mod (QASMNode): The modifier QASMNode.
            previous (Operator): The previous (called) operator.
            context (Context): The current context.
            wires (list): The wires that the operator is applied to.

        Raises:
            NotImplementedError: If the modifier has a param of an as-yet unsupported type.
        """
        # the parser will raise when a modifier name is anything but the three modifiers (inv, pow, ctrl)
        # in the OpenQASM 3.0 spec. i.e. if we change `pow(power) @` to `wop(power) @` it will raise:
        # `no viable alternative at input 'wop(power)@'`, long before we get here.
        assert mod.modifier.name in ("inv", "pow", "ctrl", "negctrl")

        if mod.modifier.name == "inv":
            next = ops.adjoint(previous)
        elif mod.modifier.name == "pow":
            power = self.visit(mod.argument, context)
            next = ops.pow(previous, z=power)
        elif mod.modifier.name == "ctrl":
            next = ops.ctrl(previous, control=wires[-1])
            wires = wires[:-1]
        elif mod.modifier.name == "negctrl":
            next = ops.ctrl(previous, control=wires[-1], control_values=[0])
            wires = wires[:-1]
        else:
            raise ValueError(f"Unknown modifier {mod}")  # pragma: no cover

        return next, wires

    @visit.register(ExpressionStatement)
    def visit_expression_statement(self, node: ExpressionStatement, context: Context):
        """
        Registers an expression statement.
        Args:
            node (ExpressionStatement): The expression statement.
            context (Context): The current context.
        """
        return self.visit(node.expression, context)

    @visit.register(Cast)
    def visit_cast(self, node: Cast, context: Context):
        """
        Registers a Cast expression.

        Args:
            node (Cast): The Cast expression.
            context (Context): The current context.

        Returns:
            Any: The argument cast to the appropriate type.

        Raises:
            TypeError: If the cast cannot be made.
        """
        arg = self.visit(node.argument, context)
        ret = arg
        try:
            if isinstance(node.type, IntType):
                ret = int(arg)
            if isinstance(node.type, UintType):
                ret = uint(arg)
            if isinstance(node.type, FloatType):
                ret = float(arg)
            if isinstance(node.type, ComplexType):
                ret = complex(arg)
            if isinstance(node.type, BoolType):
                ret = bool(arg)
            if isinstance(node.type, ArrayType):
                ret = arg.val
            # TODO: durations, angles, etc.
        except TypeError as e:
            raise TypeError(
                f"Unable to cast {arg.__class__.__name__} to {node.type.__class__.__name__}: {str(e)}"
            ) from e
        return ret

    @visit.register(BinaryExpression)
    def visit_binary_expression(
        self, node: BinaryExpression, context: Context
    ):  # pylint: disable=too-many-branches
        """
        Registers a binary expression.

        Args:
            node (BinaryExpression): The binary expression.
            context (Context): The current context.

        Returns:
            The result of the evaluated expression.
        """
        lhs = preprocess_operands(self.visit(node.lhs, context))
        rhs = preprocess_operands(self.visit(node.rhs, context))
        match node.op.name:
            case "==":
                return lhs == rhs
            case "!=":
                return lhs != rhs
            case "~=":
                return np.isclose(lhs, rhs)
            case ">":
                return lhs > rhs
            case "<":
                return lhs < rhs
            case ">=":
                return lhs >= rhs
            case "<=":
                return lhs <= rhs
            case ">>":
                return lhs >> rhs
            case "<<":
                return lhs << rhs
            case "+":
                return lhs + rhs
            case "-":
                return lhs - rhs
            case "*":
                return lhs * rhs
            case "**":
                return lhs**rhs
            case "/":
                return lhs / rhs
            case "%":
                return lhs % rhs
            case "|":
                return lhs | rhs
            case "||":
                return lhs or rhs
            case "&":
                return lhs & rhs
            case "&&":
                return lhs and rhs
            case "^":
                return lhs ^ rhs
            case _:
                # we shouldn't ever get this error if the parser did its job right
                raise SyntaxError(  # pragma: no cover
                    f"Invalid operator {node.op.name} encountered in binary expression "
                    f"on line {node.span.start_line}."
                )  # pragma: no cover

    @visit.register(UnaryExpression)
    def visit_unary_expression(self, node: UnaryExpression, context: Context):
        """
        Registers a unary expression.

        Args:
            node (UnaryExpression): The unary expression.
            context (Context): The current context.

        Returns:
            The result of the evaluated expression.
        """
        operand = preprocess_operands(self.visit(node.expression, context))
        if node.op.name == "!":
            return not operand
        if node.op.name == "-":
            return -operand
        if node.op.name == "~":
            return ~operand  # pylint: disable=invalid-unary-operand-type
        else:
            # we shouldn't ever get thi error if the parser did its job right
            raise SyntaxError(  # pragma: no cover
                f"Invalid operator {node.op.name} encountered in unary expression "
                f"on line {node.span.start_line}."
            )  # pragma: no cover

    @visit.register(IndexExpression)
    def visit_index_expression(
        self, node: IndexExpression, context: Context, aliasing: bool = False
    ):
        """
        Registers an index expression.

        Args:
            node (IndexExpression): The index expression.
            context (Context): The current context.
            aliasing (bool): If ``True``, the expression will be treated as an alias.

        Returns:
            The slice of the indexed value.
        """

        if aliasing:  # we are registering an alias
            return lambda cntxt: self._index_into_var(self._alias(node, cntxt), node, context)

        # else we are just evaluating an index
        var = context.retrieve_variable(node.collection.name)
        return self._index_into_var(var, node, context)

    def _alias(self, node: Identifier | IndexExpression, context: Context):
        """
        An alias is registered as a callable since we need to be able to
        evaluate it at a later time.

        Args:
            context (Context): The current context.

        Returns:
            The de-referenced alias.
        """
        try:
            return (
                context.retrieve_variable(node.collection.name)
                if getattr(node, "collection", None)
                else context.retrieve_variable(node.name)
            )
        except TypeError as e:
            raise TypeError(
                f"Attempt to alias an undeclared variable " f"{node.name} in {context.name}."
            ) from e

    @visit.register(Identifier)
    def visit_identifier(self, node: Identifier, context: Context, aliasing: bool = False):
        """
        Registers an identifier.

        Args:
            node (Identifier): The identifier.
            context (Context): The current context.
            aliasing (bool): If ``True``, the Identifier will be treated as an alias.

        Returns:
            The de-referenced identifier.
        """
        if aliasing:  # we are registering an alias
            return partial(self._alias, node)
        # else we are evaluating an alias
        try:
            var = context.retrieve_variable(node.name)
            value = var.val if isinstance(var, Variable) else var
            var.line = node.span.start_line
            return value
        except TypeError as e:
            raise TypeError(
                str(e) or f"Reference to an undeclared variable {node.name} in {context.name}."
            ) from e

    @visit.register(IntegerLiteral)
    @visit.register(FloatLiteral)
    @visit.register(BooleanLiteral)
    @visit.register(BitstringLiteral)
    @visit.register(DurationLiteral)
    def visit_literal(self, node: Expression, context: Context):
        """
        Visits a literal.

        Args:
            node (Literal): The literal.
            context (Context): The current context.

        Returns:
            The value of the literal.
        """
        return node.value<|MERGE_RESOLUTION|>--- conflicted
+++ resolved
@@ -183,23 +183,13 @@
                     self.vars[name].val = self.vars[name].val % value
                 case "**=":
                     self.vars[name].val = self.vars[name].val ** value
-<<<<<<< HEAD
                 case _:
-                    # we shouldn't ever get thi error if the parser did its job right
+                    # we shouldn't ever get this error if the parser did its job right
                     raise SyntaxError(  # pragma: no cover
                         f"Invalid operator {node.op.name} encountered in assignment expression "
                         f"on line {node.span.start_line}."
                     )  # pragma: no cover
             self.vars[name].line = node.span.start_line
-=======
-                self.vars[name].line = node.span.start_line
-            else:
-                # we shouldn't ever get this error if the parser did its job right
-                raise SyntaxError(  # pragma: no cover
-                    f"Invalid operator {node.op.name} encountered in assignment expression "
-                    f"on line {node.span.start_line}."
-                )  # pragma: no cover
->>>>>>> f5bfd74b
         else:
             raise TypeError(f"Attempt to use undeclared variable {name} in {self.name}")
 
