--- conflicted
+++ resolved
@@ -600,14 +600,8 @@
             except ContinueException:
                 pass  # evaluation of this iteration ends, and we continue to the next
 
-<<<<<<< HEAD
-            inner_context = context.scopes["loops"][f"while_{node.span.start_line}"]
-            context.vars = inner_context.vars
-            context.wires = inner_context.wires
-
             _check_for_mcm(context)
-=======
->>>>>>> f1acac22
+
             return context
 
         self.execute_loop(loop, context)
