"""
This submodule contains the interpreter for OpenQASM 3.0.
"""

import functools
from dataclasses import dataclass
from functools import partial
from typing import Any, Callable, Iterable

from numpy import uint
from openqasm3 import ast
from openqasm3.visitor import QASMNode

from pennylane import ops
from pennylane.control_flow import for_loop, while_loop
from pennylane.measurements import MeasurementValue, measure
from pennylane.operation import Operator

NON_PARAMETERIZED_GATES = {
    "ID": ops.Identity,
    "H": ops.Hadamard,
    "X": ops.PauliX,
    "Y": ops.PauliY,
    "Z": ops.PauliZ,
    "S": ops.S,
    "T": ops.T,
    "SX": ops.SX,
    "CX": ops.CNOT,
    "CY": ops.CY,
    "CZ": ops.CZ,
    "CH": ops.CH,
    "SWAP": ops.SWAP,
    "CCX": ops.Toffoli,
    "CSWAP": ops.CSWAP,
}

PARAMETERIZED_GATES = {
    "RX": ops.RX,
    "RY": ops.RY,
    "RZ": ops.RZ,
    "P": ops.PhaseShift,
    "PHASE": ops.PhaseShift,
    "U1": ops.U1,
    "U2": ops.U2,
    "U3": ops.U3,
    "CP": ops.CPhase,
    "CPHASE": ops.CPhase,
    "CRX": ops.CRX,
    "CRY": ops.CRY,
    "CRZ": ops.CRZ,
}


def _eval_unary_op(operand: any, operator: str, line: int):
    """
    Evaluates a unary operator.

    Args:
        operand (any): The only operand.
        operator (str): The unary operation.
        line (int): The line number.
    """
    if operator == "!":
        return not operand
    if operator == "-":
        return -operand  # pylint: disable=invalid-unary-operand-type
    if operator == "~":
        return ~operand  # pylint: disable=invalid-unary-operand-type
    # we shouldn't ever get this error if the parser did its job right
    raise SyntaxError(  # pragma: no covers
        f"Invalid operator {operator} encountered in unary expression " f"on line {line}."
    )  # pragma: no cover


def _eval_assignment(lhs: any, operator: str, value: any, line: int):
    """
    Evaluates an assignment.

    Args:
        lhs (any): The variable to update.
        operator (str): The assignment operator.
        value (any): The value to assign.
        line (int): The line number.

    Returns:
        any: The updated left hand side.
    """
    match operator:
        case "=":
            lhs = value
        case "+=":
            lhs += value
        case "-=":
            lhs -= value
        case "*=":
            lhs = lhs * value
        case "/=":
            lhs = lhs / value
        case "&=":
            lhs = lhs & value
        case "|=":
            lhs = lhs | value
        case "^=":
            lhs = lhs ^ value
        case "<<=":
            lhs = lhs << value
        case ">>=":
            lhs = lhs >> value
        case "%=":
            lhs = lhs % value
        case "**=":
            lhs = lhs**value
        case _:  # pragma: no cover
            # we shouldn't ever get this error if the parser did its job right
            raise SyntaxError(  # pragma: no cover
                f"Invalid operator {operator} encountered in assignment expression "
                f"on line {line}."
            )  # pragma: no cover
    return lhs


# pylint: disable=too-many-return-statements
def _eval_binary_op(lhs: any, operator: str, rhs: any, line: int):
    """
    Evaluates a binary operator.

    Args:
         lhs (any): the first operand, usually a variable or a MeasurementValue.
         operator (str): the operation.
         rhs (any): the second operand.
         line (int): the line number the operation occurs on.
    """
    match operator:
        case "==":
            return lhs == rhs
        case "!=":
            return lhs != rhs
        case ">":
            return lhs > rhs
        case "<":
            return lhs < rhs
        case ">=":
            return lhs >= rhs
        case "<=":
            return lhs <= rhs
        case ">>":
            return lhs >> rhs
        case "<<":
            return lhs << rhs
        case "+":
            return lhs + rhs
        case "-":
            return lhs - rhs
        case "*":
            return lhs * rhs
        case "**":
            return lhs**rhs
        case "/":
            return lhs / rhs
        case "%":
            return lhs % rhs
        case "|":
            return lhs | rhs
        case "||":
            return lhs or rhs
        case "&":
            return lhs & rhs
        case "&&":
            return lhs and rhs
        case "^":
            return lhs ^ rhs
        case _:  # pragma: no cover
            # we shouldn't ever get this error if the parser did its job right
            raise SyntaxError(  # pragma: no cover
                f"Invalid operator {operator} encountered in binary expression " f"on line {line}."
            )  # pragma: no cover


@dataclass
class Variable:
    """
    A data class that represents a variables.

    Args:
        ty (type): The type of the variable.
        val (any): The value of the variable.
        size (int): The size of the variable if it has a size, like an array.
        line (int): The line number at which the variable was most recently updated.
        constant (bool): Whether the variable is a constant.
        scope (str): The name of the scope of the variable.
    """

    ty: str
    val: Any
    size: int
    line: int
    constant: bool
    scope: str = "global"


class Context:
    """Class with helper methods for managing, updating, checking context."""

    def __init__(self, context: dict):
        """
        Initializes the context.

        Args:
            context (dict): A dictionary that contains some information about the context.
        """
        if "vars" not in context:
            context["vars"] = {}
        if "aliases" not in context:
            context["aliases"] = {}
        if "wires" not in context:
            context["wires"] = []
        if "scopes" not in context:
            context["scopes"] = {"subroutines": {}}
        if "wire_map" not in context or context["wire_map"] is None:
            context["wire_map"] = {}
        if "return" not in context:
            context["return"] = None
        self.context = context

    def init_subroutine_scope(self, node: ast.SubroutineDefinition):
        """
        Initializes a sub context with all the params, constants, subroutines and qubits it has access to.

        Args:
            node (SubroutineDefinition): the subroutine definition.
        """

        # outer scope variables are available to inner scopes... but not vice versa!
        self.scopes["subroutines"][node.name.name] = Context(
            {
                "vars": {k: v for k, v in self.vars.items() if v.constant},  # same namespace
                "wire_map": {},
                "wires": self.wires,
                "name": node.name.name,
                # we want subroutines declared in the global scope to be available
                "scopes": {"subroutines": self.scopes["subroutines"]},
                "body": node.body,
                "params": [param.name.name for param in node.arguments],
            }
        )

    def retrieve_variable(self, name: str):
        """
        Attempts to retrieve a variable from the current context by name.

        Args:
            name (str): the name of the variable to retrieve.

        Returns:
            The value of the variable in the current context.

        Raises:
             NameError: if the variable is not initialized.
             TypeError: if the variable is not declared.
        """

        if name in self.vars:
            res = self.vars[name]
            if res.val is not None:
                return res
            raise ValueError(f"Attempt to reference uninitialized parameter {name}!")
        if name in self.wires:
            return name
        if name in self.aliases:
            return self.aliases[name](self)  # evaluate the alias and de-reference
        raise TypeError(f"Attempt to use undeclared variable {name} in {self.name}")

    def update_var(
        self, value: any, name: str, operator: str, line: int
    ):  # pylint: disable=too-many-branches
        """
        Updates a variable, or raises if it is constant.
        Args:
            value (any): the value to set.
            name (str): the name of the variable.
            operator (str): the assignment operator.
            line (int): the line number at which we encountered the assignment node.
        """
        if name not in self.vars:
            raise TypeError(f"Attempt to use undeclared variable {name} in {self.name}")
        if self.vars[name].constant:
            raise ValueError(
                f"Attempt to mutate a constant {name} on line {line} that was "
                f"defined on line {self.vars[name].line}"
            )
        self.vars[name].val = _eval_assignment(self.vars[name].val, operator, value, line)
        self.vars[name].line = line

    def require_wires(self, wires: list):
        """
        Simple helper that checks if we have wires in the current context.

        Args:
            wires (list): The wires that are required.

        Raises:
            NameError: If the context is missing a wire.
        """
        missing_wires = set(wires) - set(self.wires)
        if len(missing_wires) > 0:
            raise NameError(
                f"Attempt to reference wire(s): {missing_wires} that have not been declared in {self.name}"
            )

    def __getattr__(self, name: str):
        """
        If the attribute is not found on the class, instead uses the attr name as an index
        into the context dictionary, for easy access.

        Args:
            name (str): the name of the attribute.

        Returns:
            Any: the value of the attribute.

        Raises:
            KeyError: if the attribute is not found on the context.
        """
        if name in self.context:
            return self.context[name]
        if hasattr(self.context, name):
            return getattr(self.context, name)
        raise KeyError(
            f"No attribute {name} on Context and no {name} key found on context {self.name}"
        )

    def __getitem__(self, item):
        """
        Allows accessing items on the context by subscripting.
        Args:
            item: the name of the key to retrieve.
        Returns:
            Any: the value corresponding to the key.
        """
        return self.context[item]


def _get_bit_type_val(var):
    return bin(var.val)[2:].zfill(var.size)


def _resolve_name(node: QASMNode):
    """
    Fully resolves the name of a node which may be provided as an Identifier or string,
    and therefore may require referencing different attributes.

    Args:
        node (QASMNode): the QASMNode whose name is being resolved.

    Returns:
        str: the resolved name.
    """
    # parser will sometimes represent a name as a str and sometimes as an ast.Identifier
    return node.name if isinstance(node.name, str) else node.name.name


def preprocess_operands(operand):
    """
    Interprets a string operand as an appropriate type.

    Args:
        operand (str): the string operand to interpret.

    Returns:
        The interpreted operand as an appropriate type.
    """
    if isinstance(operand, str):
        if operand.isdigit():
            operand = int(operand)
        elif operand.replace(".", "").isnumeric():
            operand = float(operand)
    return operand


class BreakException(Exception):  # pragma: no cover
    """Exception raised when encountering a break statement."""


class ContinueException(Exception):  # pragma: no cover
    """Exception raised when encountering a continue statement."""


class EndProgram(Exception):
    """Exception raised when it encounters an end statement in the QASM circuit."""


# pylint: disable=unused-argument, no-self-use, too-many-public-methods
class QasmInterpreter:
    """
    Takes the top level node of the AST as a parameter and recursively descends the AST, calling the
    visitor function on each node.
    """

    def __init__(self):
        """
        Initializes the QASM interpreter.
        """
        self.inputs = {}

    @functools.singledispatchmethod
    def visit(self, node: QASMNode, context: Context, aliasing: bool = False):
        """
        Visitor function is called on each node in the AST, which is traversed using recursive descent.
        The purpose of this function is to pass each node to the appropriate handler.

        Args:
            node (QASMNode): the QASMNode to visit next.
            context (Context): the current context populated with any locally available variables, etc.
            aliasing (bool): whether we are aliasing a variable in the context.

        Raises:
            NotImplementedError: when an unsupported QASMNode type is found.
        """
        raise NotImplementedError(
            f"An unsupported QASM instruction {node.__class__.__name__} "
            f"was encountered on line {node.span.start_line}, in {context.name}."
        )

    @visit.register(list)
    def visit_list(self, node_list: list, context: Context):
        """
        Visits a list of QASMNodes.

        Args:
            node_list (list): the list of QASMNodes to visit.
            context (Context): the current context.
        """
        for sub_node in node_list:
            self.visit(sub_node, context)

    def interpret(self, node: QASMNode, context: dict, **inputs):
        """
        Entry point for visiting the QASMNodes of a parsed OpenQASM 3.0 program.

        Args:
            node (QASMNode): The top-most QASMNode.
            context (dict): The initial context populated with the name of the program (the outermost scope).
            inputs (dict): Additional inputs to the OpenQASM 3.0 program.

        Returns:
            dict: The context updated after the compilation of all nodes by the visitor.
        """
        context = Context(context)
        self.inputs = inputs

        # begin recursive descent traversal
        try:
            for value in node.__dict__.values():
                if not isinstance(value, list):
                    value = [value]
                for item in value:
                    if isinstance(item, QASMNode):
                        self.visit(item, context)
        except EndProgram:
            pass
        return context

    @visit.register(ast.QuantumMeasurementStatement)
    def visit_quantum_measurement_statement(
        self, node: ast.QuantumMeasurementStatement, context: Context
    ):
        """
        Registers a quantum measurement statement.

        Args:
            node (QuantumMeasurementStatement): the quantum measurement statement to register.
            context (Context): the current context.
        """
        name = _resolve_name(node.target)  # str or Identifier
        res = measure(self.visit(node.measure.qubit, context))
        context.vars[name].val = res
        context.vars[name].line = node.span.start_line
        return res

    @visit.register(ast.BreakStatement)
    def visit_break_statement(self, node: ast.BreakStatement, context: Context):
        """
        Registers a break statement.

        Args:
            node (BreakStatement): the break QASMNode.
            context (Context): the current context.
        """

        raise BreakException(f"Break statement encountered in {context.name}")

    @visit.register(ast.ContinueStatement)
    def visit_continue_statement(self, node: ast.ContinueStatement, context: Context):
        """
        Registers a continue statement.

        Args:
            node (ContinueStatement): the continue QASMNode.
            context (Context): the current context.
        """

        raise ContinueException(f"Continue statement encountered in {context.name}")

    @visit.register(ast.BranchingStatement)
    def visit_branching_statement(self, node: ast.BranchingStatement, context: Context):
        """
        Registers a branching statement. Like switches, uses qml.cond.

        Args:
            node (BranchingStatement): the branch QASMNode.
            context (Context): the current context.
        """
        ops.cond(
            self.visit(node.condition, context),
            partial(
                self.visit,
                node.if_block,
                context,
            ),
            (
                partial(
                    self.visit,
                    node.else_block,
                    context,
                )
                if hasattr(node, "else_block")
                else None
            ),
        )()

    @visit.register(ast.SwitchStatement)
    def visit_switch_statement(self, node: ast.SwitchStatement, context: Context):
        """
        Registers a switch statement.

        Args:
            node (SwitchStatement): the switch QASMNode.
            context (Context): the current context.
        """

        # switches need to have access to the outer context but not get called unless the condition is met

        target = self.visit(node.target, context)
        ops.cond(
            target == self.visit(node.cases[0][0][0], context),
            partial(
                self.visit,
                node.cases[0][1].statements,
                context,
            ),
            (
                partial(
                    self.visit,
                    node.default.statements,
                    context,
                )
                if hasattr(node, "default") and node.default is not None
                else None
            ),
            [
                (
                    target == self.visit(node.cases[j + 1][0][0], context),
                    partial(
                        self.visit,
                        node.cases[j + 1][1].statements,
                        context,
                    ),
                )
                for j in range(len(node.cases) - 2)
            ],
        )()

    @staticmethod
    def execute_loop(loop: Callable, execution_context: Context):
        """
        Handles when a break is encountered in the loop.

        Args:
            loop (Callable): the loop function.
            execution_context (Context): the context passed at execution time with current variable values, etc.
        """
        try:
            loop(execution_context)
        except BreakException:
            pass  # evaluation of the loop stops

    @visit.register(ast.WhileLoop)
    def visit_while_loop(self, node: ast.WhileLoop, context: Context):
        """
        Registers a while loop.

        Args:
            node (QASMNode): the loop node.
            context (Context): the current context.
        """

        def _check_for_mcm(node: ast.WhileLoop, curr_context: Context):
            if isinstance(self.visit(node.while_condition, curr_context), MeasurementValue):
                raise ValueError(
                    "Mid circuit measurement outcomes can not be used as conditions to a while loop. "
                    "To condition on the outcome of a measurement, please use if / else."
                )

        _check_for_mcm(node, context)

        @while_loop(partial(self.visit, node.while_condition))  # traces data dep through context
        def loop(context):
            """
            Executes a traceable while loop.

            Args:
                loop_context (Context): the context used to compile the while loop.
                execution_context (Context): the context passed at execution time with current variable values, etc.
            """
            try:
                # updates vars in context... need to propagate these to outer scope
                self.visit(node.block, context)
            except ContinueException:
                pass  # evaluation of this iteration ends, and we continue to the next

            _check_for_mcm(node, context)

            return context

        self.execute_loop(loop, context)

    @visit.register(ast.ForInLoop)
    def visit_for_in_loop(self, node: ast.ForInLoop, context: Context):
        """
        Registers a for loop.

        Args:
            node (QASMNode): the loop node.
            context (Context): the current context.
        """

        # We need custom logic here for handling ast.Identifiers in case they are of BitType.
        # If we introduce logic into retrieve_variable that returns BitType values as strings
        # this messes with unary and binary expressions' ability to handle BitType vars.
        # If we try to get a bit string directly from the integer representation natural to the parser here,
        # we can only guess at the size of the register since there might be leading zeroes.
        if isinstance(node.set_declaration, ast.Identifier):
            loop_params = context.retrieve_variable(node.set_declaration.name)
            if isinstance(loop_params, Variable):
                if loop_params.ty == "BitType":
                    loop_params = _get_bit_type_val(loop_params)
                else:
                    loop_params = loop_params.val
        else:
            loop_params = self.visit(node.set_declaration, context)

        # TODO: support dynamic start, stop, step?
        if isinstance(loop_params, slice):
            start = loop_params.start
            stop = loop_params.stop
            step = loop_params.step or 1
        elif isinstance(loop_params, Iterable):
            start = 0
            stop = len(loop_params)
            step = 1
        else:
            # we shouldn't be able to get here if the parser does its job
            raise TypeError(
                f"Expected iterable type or a range in loop, got {type(loop_params)}."
            )  # pragma: no cover

        @for_loop(start, stop, step)
        def loop(i, execution_context):
            if isinstance(loop_params, Iterable):
                execution_context.vars[node.identifier.name] = Variable(
                    ty=loop_params[i].__class__.__name__,
                    val=loop_params[i],
                    size=-1,
                    line=node.span.start_line,
                    constant=False,
                )
            else:
                execution_context.vars[node.identifier.name] = Variable(
                    ty=i.__class__.__name__,
                    val=i,
                    size=-1,
                    line=node.span.start_line,
                    constant=False,
                )
            try:
                # we only want to execute the gates in the loop's scope
                # updates vars in sub context... need to propagate these to outer context
                self.visit(node.block, execution_context)
            except ContinueException:
                pass  # evaluation of the current iteration stops and we continue

            return execution_context

        self.execute_loop(loop, context)

    @visit.register(ast.QuantumReset)
    def visit_quantum_reset(self, node: QASMNode, context: dict):
        """
        Registers a reset of a quantum gate.

        Args:
            node (QASMNode): the quantum reset node.
            context (dict): the current context.
        """
        measure(self.visit(node.qubits, context), reset=True)

    @visit.register(ast.FunctionCall)
    def visit_function_call(self, node: ast.FunctionCall, context: Context):
        """
        Registers a function call. The node must refer to a subroutine that has been defined and
        is available in the current scope.

        Args:
            node (FunctionCall): The FunctionCall QASMNode.
            context (Context): The current context.

        Raises:
            NameError: When the subroutine is not defined.
        """
        name = _resolve_name(node)  # str or Identifier
        if name not in context.scopes["subroutines"]:
            raise NameError(
                f"Reference to subroutine {name} not available in calling namespace "
                f"on line {node.span.start_line}."
            )
        func_context = context.scopes["subroutines"][name]

        # reset return
        func_context.context["return"] = None

        # bind subroutine arguments
        evald_args = [self.visit(raw_arg, context) for raw_arg in node.arguments]
        for evald_arg, param in list(zip(evald_args, func_context.params)):
            if isinstance(evald_arg, str):  # this would indicate a quantum parameter
                if evald_arg in context.wire_map:
                    evald_arg = context.wire_map[evald_arg]
                if evald_arg != param:
                    func_context.wire_map[param] = evald_arg
            else:
                func_context.vars[param] = Variable(
                    evald_arg.__class__.__name__,
                    evald_arg,
                    None,
                    node.span.start_line,
                    False,
                    func_context.name,
                )

        # execute the subroutine
        self.visit(func_context.body, func_context)

        # reset context
        func_context.vars = {
            k: v for k, v in func_context.vars.items() if (v.scope == context.name) and v.constant
        }

        # the return value
        return getattr(func_context, "return")

    @visit.register(ast.RangeDefinition)
    def visit_range(self, node: ast.RangeDefinition, context: Context):
        """
        Processes a range definition.

        Args:
            node (RangeDefinition): The range to process.
            context (Context): the current context.

        Returns:
            slice: The slice that corresponds to the range.
        """
        start = self.visit(node.start, context) if node.start else None
        stop = self.visit(node.end, context) if node.end else None
        step = self.visit(node.step, context) if node.step else None
        return slice(start, stop, step)

    def _index_into_var(
        self, var: Iterable | Variable, node: ast.IndexExpression, context: Context
    ):
        """
        Index into a variable using an IndexExpression.

        Args:
            var (Variable): The data structure representing the variable to index.
            node (IndexExpression): The IndexExpression.
            context (Context): the current context.

        Returns:
            The indexed slice of the variable.
        """
        if not isinstance(var, Iterable):
            var = _get_bit_type_val(var) if var.ty == "BitType" else var.val
        index = self.visit(node.index[0], context)
        if not (isinstance(index, Iterable) and len(index) > 1):
            return var[index]
        raise NotImplementedError(
            f"Array index does not evaluate to a single RangeDefinition or Literal at line {node.span.start_line}."
        )

    @visit.register(ast.IODeclaration)
    def visit_io_declaration(self, node: ast.IODeclaration, context: Context):
        """
        Registers an input declaration (outputs to come in a future PR).

        Args:
            node (IODeclaration): The IODeclaration QASMNode.
            context (Context): the current context.
        """
        name = _resolve_name(node.identifier)
        if name in self.inputs:
            context.vars[name] = Variable(
                node.type.__class__.__name__, self.inputs[name], -1, node.span.start_line, True
            )
        else:
            raise ValueError(
                f"Missing input {name}. Please pass {name} as a keyword argument to from_qasm3."
            )

    @visit.register(ast.EndStatement)
    def visit_end_statement(self, node: ast.EndStatement, context: Context):
        """
        Ends the program.
        Args:
            node (EndStatement): The end statement QASMNode.
            context (Context): the current context.
        """
        raise EndProgram(
            f"The QASM program was terminated om line {node.span.start_line}."
            f"There may be unprocessed QASM code."
        )

    # needs to have same signature as visit()
    @visit.register(ast.QubitDeclaration)
    def visit_qubit_declaration(self, node: ast.QubitDeclaration, context: Context):
        """
        Registers a qubit declaration. Named qubits are mapped to numbered wires by their indices
        in context.wires. Note: Qubit declarations must be global.

        Args:
            node (QASMNode): The QubitDeclaration QASMNode.
            context (Context): The current context.

        Raises:
            TypeError: if it is a qubit register declaration.
        """
        if node.size is not None:
            raise TypeError(
                "Qubit registers are not yet supported, please declare each qubit individually."
            )
        context.wires.append(node.qubit.name)

    @visit.register(ast.ClassicalAssignment)
    def visit_classical_assignment(self, node: ast.ClassicalAssignment, context: Context):
        """
        Registers a classical assignment.
        Args:
            node (ClassicalAssignment): the assignment QASMNode.
            context (Context): the current context.
        """
        # references to an unresolved value see a func for now
        name = _resolve_name(node.lvalue)
        res = self.visit(node.rvalue, context)
        context.update_var(res, name, node.op.name, node.span.start_line)

    @visit.register(ast.AliasStatement)
    def visit_alias_statement(self, node: ast.AliasStatement, context: Context):
        """
        Registers an alias statement.
        Args:
            node (AliasStatement): the alias QASMNode.
            context (Context): the current context.
        """
        context.aliases[node.target.name] = self.visit(node.value, context, aliasing=True)

    @visit.register(ast.ReturnStatement)
    def visit_return_statement(self, node: ast.ReturnStatement, context: Context):
        """
        Registers a return statement. Points to the var that needs to be set in an outer scope when this
        subroutine is called.

        Args:
            node (ReturnStatement): The return statement QASMNode.
            context (Context): the current context.
        """
        context.context["return"] = self.visit(node.expression, context)

    @visit.register(ast.ConstantDeclaration)
    def visit_constant_declaration(self, node: ast.ConstantDeclaration, context: Context):
        """
        Registers a constant declaration. Traces data flow through the context, transforming QASMNodes into
        Python type variables that can be readily used in expression eval, etc.

        Args:
            node (ConstantDeclaration): The constant QASMNode.
            context (Context): The current context.
        """
        self.visit_classical_declaration(node, context, constant=True)

    @visit.register(ast.ClassicalDeclaration)
    def visit_classical_declaration(
        self, node: ast.ClassicalDeclaration, context: Context, constant: bool = False
    ):
        """
        Registers a classical declaration. Traces data flow through the context, transforming QASMNodes into Python
        type variables that can be readily used in expression evaluation, for example.
        Args:
            node (ClassicalDeclaration): The ClassicalDeclaration QASMNode.
            context (Context): The current context.
            constant (bool): Whether the classical variable is a constant.
        """

        context.vars[node.identifier.name] = Variable(
            node.type.__class__.__name__,
            (
                self.visit(node.init_expression, context)
                if getattr(node, "init_expression", None)
                else None
            ),
            (
                node.init_expression.width
                if hasattr(node, "init_expression") and hasattr(node.init_expression, "width")
                else None
            ),
            (
                node.init_expression.span.start_line
                if getattr(node, "init_expression", None)
                else node.span.start_line
            ),
            constant,
            context.name,
        )

    @visit.register(ast.ImaginaryLiteral)
    def visit_imaginary_literal(self, node: ast.ImaginaryLiteral, context: Context):
        """
        Registers an imaginary literal.

        Args:
            node (ImaginaryLiteral): The imaginary literal QASMNode.
            context (Context): the current context.

        Returns:
            complex: a complex number corresponding to the imaginary literal.
        """
        return 1j * node.value

    @visit.register(ast.DiscreteSet)
    def visit_discrete_set(self, node: ast.DiscreteSet, context: Context):
        """
        Evaluates a discrete set literal.

        Args:
            node (DiscreteSet): The set literal QASMNode.
            context (Context): The current context.

        Returns:
            list: The evaluated set.
        """
        return [self.visit(literal, context) for literal in node.values]

    @visit.register(ast.ArrayLiteral)
    def visit_array_literal(self, node: ast.ArrayLiteral, context: Context):
        """
        Evaluates an array literal.

        Args:
            node (ArrayLiteral): The array literal QASMNode.
            context (Context): The current context.

        Returns:
            list: The evaluated array.
        """
        return [self.visit(literal, context) for literal in node.values]

    @visit.register(ast.SubroutineDefinition)
    def visit_subroutine_definition(self, node: ast.SubroutineDefinition, context: Context):
        """
        Registers a subroutine definition. Maintains a namespace in the context, starts populating it with
        its parameters.
        Args:
            node (SubroutineDefinition): the subroutine node.
            context (Context): the current context.
        """
        context.init_subroutine_scope(node)

        # register the params
        for param in node.arguments:
            if isinstance(param, ast.QuantumArgument):
                context.scopes["subroutines"][_resolve_name(node)].wires.append(
                    _resolve_name(param)
                )
            else:
                context.scopes["subroutines"][_resolve_name(node)].vars[_resolve_name(param)] = (
                    Variable(
                        ty=param.__class__.__name__,
                        val=None,
                        size=-1,
                        line=param.span.start_line,
                        constant=False,
                        scope=_resolve_name(node),
                    )
                )

    @visit.register(ast.QuantumGate)
    def visit_quantum_gate(self, node: ast.QuantumGate, context: Context):
        """
        Registers a quantum gate application. Calls the appropriate handler based on the sort of gate
        (parameterized or non-parameterized).

        Args:
            node (QuantumGate): The QuantumGate QASMNode.
            context (Context): The current context.
        """
        name = node.name.name.upper()
        if name in PARAMETERIZED_GATES:
            if not node.arguments:
                raise TypeError(
                    f"Missing required argument(s) for parameterized gate {node.name.name}"
                )
            gates_dict = PARAMETERIZED_GATES
        elif name in NON_PARAMETERIZED_GATES:
            gates_dict = NON_PARAMETERIZED_GATES
        else:
            raise NotImplementedError(f"Unsupported gate encountered in QASM: {node.name.name}")

        gate, args, wires = self._gate_setup_helper(node, gates_dict, context)
        num_control = sum("ctrl" in mod.modifier.name for mod in node.modifiers)
        op_wires = wires[num_control:]
        control_wires = wires[:num_control]

        op = gate(*args, wires=op_wires)
        for mod in reversed(node.modifiers):
            op, control_wires = self.apply_modifier(mod, op, context, control_wires)

    def _gate_setup_helper(self, node: ast.QuantumGate, gates_dict: dict, context: Context):
        """
        Helper to setup the quantum gate call, also resolving arguments and wires.

        Args:
            node (QuantumGate): The QuantumGate QASMNode.
            gates_dict (dict): the gates dictionary.
            context (Context): the current context.

        Returns:
            QuantumGate: The gate to execute.
            list: The list of arguments to the QuantumGate.
            list: The wires the gate applies to.
        """
        # setup arguments
        args = [self.visit(arg, context) for arg in node.arguments]

        # retrieve gate method
        gate = gates_dict[node.name.name.upper()]

        # setup wires
        wires = [_resolve_name(node.qubits[q]) for q in range(len(node.qubits))]

        context.require_wires(wires)

        resolved_wires = list(
            map(lambda wire: context.wire_map[wire] if wire in context.wire_map else wire, wires)
        )

        return gate, args, resolved_wires

    def apply_modifier(
        self, mod: ast.QuantumGate, previous: Operator, context: Context, wires: list
    ):
        """
        Applies a modifier to the previous gate or modified gate.

        Args:
            mod (QASMNode): The modifier QASMNode.
            previous (Operator): The previous (called) operator.
            context (Context): The current context.
            wires (list): The wires that the operator is applied to.

        Raises:
            NotImplementedError: If the modifier has a param of an as-yet unsupported type.
        """
        # the parser will raise when a modifier name is anything but the three modifiers (inv, pow, ctrl)
        # in the OpenQASM 3.0 spec. i.e. if we change `pow(power) @` to `wop(power) @` it will raise:
        # `no viable alternative at input 'wop(power)@'`, long before we get here.
        assert mod.modifier.name in ("inv", "pow", "ctrl", "negctrl")

        if mod.modifier.name == "inv":
            next = ops.adjoint(previous)
        elif mod.modifier.name == "pow":
            power = self.visit(mod.argument, context)
            next = ops.pow(previous, z=power)
        elif mod.modifier.name == "ctrl":
            next = ops.ctrl(previous, control=wires[-1])
            wires = wires[:-1]
        elif mod.modifier.name == "negctrl":
            next = ops.ctrl(previous, control=wires[-1], control_values=[0])
            wires = wires[:-1]
        else:
            raise ValueError(f"Unknown modifier {mod}")  # pragma: no cover

        return next, wires

    @visit.register(ast.ExpressionStatement)
    def visit_expression_statement(self, node: ast.ExpressionStatement, context: Context):
        """
        Registers an expression statement.
        Args:
            node (ExpressionStatement): The expression statement.
            context (Context): The current context.
        """
        return self.visit(node.expression, context)

    @visit.register(ast.Cast)
    def visit_cast(self, node: ast.Cast, context: Context):
        """
        Registers a Cast expression.

        Args:
            node (Cast): The Cast expression.
            context (Context): The current context.

        Returns:
            Any: The argument cast to the appropriate type.

        Raises:
            TypeError: If the cast cannot be made.
        """
        arg = self.visit(node.argument, context)
        try:
<<<<<<< HEAD
            if isinstance(node.type, ast.IntType):
                ret = int(arg)
            elif isinstance(node.type, ast.UintType):
                ret = uint(arg)
            elif isinstance(node.type, ast.FloatType):
                ret = float(arg)
            elif isinstance(node.type, ast.ComplexType):
                ret = complex(arg)
            elif isinstance(node.type, ast.BoolType):
                ret = bool(arg)
            # TODO: durations, angles, etc.
            else:
                raise TypeError(f"Unsupported cast type {node.type.__class__.__name__}")
=======
            match node.type.__class__:
                case ast.IntType:
                    ret = int(arg)
                case ast.UintType:
                    ret = uint(arg)
                case ast.FloatType:
                    ret = float(arg)
                case ast.ComplexType:
                    ret = complex(arg)
                case ast.BoolType:
                    ret = bool(arg)
                case _:
                    # TODO: durations, angles, etc.
                    raise TypeError(f"Unsupported cast type {node.type.__class__.__name__}")
>>>>>>> ada74d57
        except TypeError as e:
            raise TypeError(
                f"Unable to cast {arg.__class__.__name__} to {node.type.__class__.__name__}: {str(e)}"
            ) from e
        return ret

    @visit.register(ast.BinaryExpression)
    def visit_binary_expression(
        self, node: ast.BinaryExpression, context: Context
    ):  # pylint: disable=too-many-branches, too-many-return-statements
        """
        Registers a binary expression.

        Args:
            node (BinaryExpression): The binary expression.
            context (Context): The current context.

        Returns:
            The result of the evaluated expression.
        """
        lhs = preprocess_operands(self.visit(node.lhs, context))
        rhs = preprocess_operands(self.visit(node.rhs, context))
        return _eval_binary_op(lhs, node.op.name, rhs, node.span.start_line)

    @visit.register(ast.UnaryExpression)
    def visit_unary_expression(self, node: ast.UnaryExpression, context: Context):
        """
        Registers a unary expression.

        Args:
            node (UnaryExpression): The unary expression.
            context (Context): The current context.

        Returns:
            The result of the evaluated expression.
        """
        operand = preprocess_operands(self.visit(node.expression, context))
        return _eval_unary_op(operand, node.op.name, node.span.start_line)

    @visit.register(ast.IndexExpression)
    def visit_index_expression(
        self, node: ast.IndexExpression, context: Context, aliasing: bool = False
    ):
        """
        Registers an index expression.

        Args:
            node (IndexExpression): The index expression.
            context (Context): The current context.
            aliasing (bool): If ``True``, the expression will be treated as an alias.

        Returns:
            The slice of the indexed value.
        """

        if aliasing:  # we are registering an alias
            return lambda cntxt: self._index_into_var(self._alias(node, cntxt), node, context)

        # else we are just evaluating an index
        var = context.retrieve_variable(node.collection.name)
        return self._index_into_var(var, node, context)

    def _alias(self, node: ast.Identifier | ast.IndexExpression, context: Context):
        """
        An alias is registered as a callable since we need to be able to
        evaluate it at a later time.

        Args:
            context (Context): The current context.

        Returns:
            The de-referenced alias.
        """
        try:
            return (
                context.retrieve_variable(node.collection.name)
                if getattr(node, "collection", None)
                else context.retrieve_variable(node.name)
            )
        except TypeError as e:
            raise TypeError(
                f"Attempt to alias an undeclared variable " f"{node.name} in {context.name}."
            ) from e

    @visit.register(ast.Identifier)
    def visit_identifier(self, node: ast.Identifier, context: Context, aliasing: bool = False):
        """
        Registers an identifier.

        Args:
            node (Identifier): The identifier.
            context (Context): The current context.
            aliasing (bool): If ``True``, the Identifier will be treated as an alias.

        Returns:
            The de-referenced identifier.
        """
        if aliasing:  # we are registering an alias
            return partial(self._alias, node)
        # else we are evaluating an alias
        try:
            var = context.retrieve_variable(node.name)
            if isinstance(var, Variable):
                value = var.val
                var.line = node.span.start_line
            else:
                value = var
            return value
        except TypeError as e:
            raise TypeError(
                str(e) or f"Reference to an undeclared variable {node.name} in {context.name}."
            ) from e

    @visit.register(ast.IntegerLiteral)
    @visit.register(ast.FloatLiteral)
    @visit.register(ast.BooleanLiteral)
    @visit.register(ast.BitstringLiteral)
    @visit.register(ast.DurationLiteral)
    def visit_literal(self, node: ast.Expression, context: Context):
        """
        Visits a literal.

        Args:
            node (Literal): The literal.
            context (Context): The current context.

        Returns:
            The value of the literal.
        """
        return node.value<|MERGE_RESOLUTION|>--- conflicted
+++ resolved
@@ -1126,21 +1126,6 @@
         """
         arg = self.visit(node.argument, context)
         try:
-<<<<<<< HEAD
-            if isinstance(node.type, ast.IntType):
-                ret = int(arg)
-            elif isinstance(node.type, ast.UintType):
-                ret = uint(arg)
-            elif isinstance(node.type, ast.FloatType):
-                ret = float(arg)
-            elif isinstance(node.type, ast.ComplexType):
-                ret = complex(arg)
-            elif isinstance(node.type, ast.BoolType):
-                ret = bool(arg)
-            # TODO: durations, angles, etc.
-            else:
-                raise TypeError(f"Unsupported cast type {node.type.__class__.__name__}")
-=======
             match node.type.__class__:
                 case ast.IntType:
                     ret = int(arg)
@@ -1155,7 +1140,6 @@
                 case _:
                     # TODO: durations, angles, etc.
                     raise TypeError(f"Unsupported cast type {node.type.__class__.__name__}")
->>>>>>> ada74d57
         except TypeError as e:
             raise TypeError(
                 f"Unable to cast {arg.__class__.__name__} to {node.type.__class__.__name__}: {str(e)}"
