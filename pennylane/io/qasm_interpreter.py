"""
This submodule contains the interpreter for OpenQASM 3.0.
"""

import functools
from dataclasses import dataclass
from functools import partial
from typing import Any, Callable, Iterable

from numpy import uint
<<<<<<< HEAD
from openqasm3.ast import (
    AliasStatement,
    ArrayLiteral,
    BinaryExpression,
    BitstringLiteral,
    BitType,
    BooleanLiteral,
    BoolType,
    BranchingStatement,
    BreakStatement,
    Cast,
    ClassicalAssignment,
    ClassicalDeclaration,
    ComplexType,
    ConstantDeclaration,
    ContinueStatement,
    DiscreteSet,
    DurationLiteral,
    EndStatement,
    Expression,
    ExpressionStatement,
    FloatLiteral,
    FloatType,
    ForInLoop,
    FunctionCall,
    Identifier,
    ImaginaryLiteral,
    IndexExpression,
    IntegerLiteral,
    IntType,
    IODeclaration,
    QuantumArgument,
    QuantumGate,
    QuantumMeasurementStatement,
    QuantumReset,
    QubitDeclaration,
    RangeDefinition,
    ReturnStatement,
    SubroutineDefinition,
    SwitchStatement,
    UintType,
    UnaryExpression,
    WhileLoop,
)
=======
from openqasm3 import ast
>>>>>>> 403d316e
from openqasm3.visitor import QASMNode

from pennylane import ops
from pennylane.control_flow import for_loop, while_loop
from pennylane.measurements import MeasurementValue, measure
from pennylane.operation import Operator

NON_PARAMETERIZED_GATES = {
    "ID": ops.Identity,
    "H": ops.Hadamard,
    "X": ops.PauliX,
    "Y": ops.PauliY,
    "Z": ops.PauliZ,
    "S": ops.S,
    "T": ops.T,
    "SX": ops.SX,
    "CX": ops.CNOT,
    "CY": ops.CY,
    "CZ": ops.CZ,
    "CH": ops.CH,
    "SWAP": ops.SWAP,
    "CCX": ops.Toffoli,
    "CSWAP": ops.CSWAP,
}

PARAMETERIZED_GATES = {
    "RX": ops.RX,
    "RY": ops.RY,
    "RZ": ops.RZ,
    "P": ops.PhaseShift,
    "PHASE": ops.PhaseShift,
    "U1": ops.U1,
    "U2": ops.U2,
    "U3": ops.U3,
    "CP": ops.CPhase,
    "CPHASE": ops.CPhase,
    "CRX": ops.CRX,
    "CRY": ops.CRY,
    "CRZ": ops.CRZ,
}


def _eval_unary_op(operand: any, operator: str, line: int):
    """
    Evaluates a unary operator.

    Args:
        operand (any): The only operand.
        operator (str): The unary operation.
        line (int): The line number.
    """
    if operator == "!":
        return not operand
    if operator == "-":
        return -operand  # pylint: disable=invalid-unary-operand-type
    if operator == "~":
        return ~operand  # pylint: disable=invalid-unary-operand-type
    # we shouldn't ever get this error if the parser did its job right
    raise SyntaxError(  # pragma: no covers
        f"Invalid operator {operator} encountered in unary expression " f"on line {line}."
    )  # pragma: no cover


def _eval_assignment(lhs: any, operator: str, value: any, line: int):
    """
    Evaluates an assignment.

    Args:
        lhs (any): The variable to update.
        operator (str): The assignment operator.
        value (any): The value to assign.
        line (int): The line number.

    Returns:
        any: The updated left hand side.
    """
    match operator:
        case "=":
            lhs = value
        case "+=":
            lhs += value
        case "-=":
            lhs -= value
        case "*=":
            lhs = lhs * value
        case "/=":
            lhs = lhs / value
        case "&=":
            lhs = lhs & value
        case "|=":
            lhs = lhs | value
        case "^=":
            lhs = lhs ^ value
        case "<<=":
            lhs = lhs << value
        case ">>=":
            lhs = lhs >> value
        case "%=":
            lhs = lhs % value
        case "**=":
            lhs = lhs**value
        case _:  # pragma: no cover
            # we shouldn't ever get this error if the parser did its job right
            raise SyntaxError(  # pragma: no cover
                f"Invalid operator {operator} encountered in assignment expression "
                f"on line {line}."
            )  # pragma: no cover
    return lhs


# pylint: disable=too-many-return-statements
def _eval_binary_op(lhs: any, operator: str, rhs: any, line: int):
    """
    Evaluates a binary operator.

    Args:
         lhs (any): the first operand, usually a variable or a MeasurementValue.
         operator (str): the operation.
         rhs (any): the second operand.
         line (int): the line number the operation occurs on.
    """
    match operator:
        case "==":
            return lhs == rhs
        case "!=":
            return lhs != rhs
        case ">":
            return lhs > rhs
        case "<":
            return lhs < rhs
        case ">=":
            return lhs >= rhs
        case "<=":
            return lhs <= rhs
        case ">>":
            return lhs >> rhs
        case "<<":
            return lhs << rhs
        case "+":
            return lhs + rhs
        case "-":
            return lhs - rhs
        case "*":
            return lhs * rhs
        case "**":
            return lhs**rhs
        case "/":
            return lhs / rhs
        case "%":
            return lhs % rhs
        case "|":
            return lhs | rhs
        case "||":
            return lhs or rhs
        case "&":
            return lhs & rhs
        case "&&":
            return lhs and rhs
        case "^":
            return lhs ^ rhs
        case _:  # pragma: no cover
            # we shouldn't ever get this error if the parser did its job right
            raise SyntaxError(  # pragma: no cover
                f"Invalid operator {operator} encountered in binary expression " f"on line {line}."
            )  # pragma: no cover


@dataclass
class Variable:
    """
    A data class that represents a variables.

    Args:
        ty (type): The type of the variable.
        val (any): The value of the variable.
        size (int): The size of the variable if it has a size, like an array.
        line (int): The line number at which the variable was most recently updated.
        constant (bool): Whether the variable is a constant.
        scope (str): The name of the scope of the variable.
    """

    ty: str
    val: Any
    size: int
    line: int
    constant: bool
    scope: str = "global"


class Context:
    """Class with helper methods for managing, updating, checking context."""

    def __init__(self, context: dict):
        """
        Initializes the context.

        Args:
            context (dict): A dictionary that contains some information about the context.
        """
        if "vars" not in context:
            context["vars"] = {}
        if "aliases" not in context:
            context["aliases"] = {}
        if "wires" not in context:
            context["wires"] = []
        if "scopes" not in context:
            context["scopes"] = {"subroutines": {}}
        if "wire_map" not in context or context["wire_map"] is None:
            context["wire_map"] = {}
        if "return" not in context:
            context["return"] = None
        self.context = context

    def init_subroutine_scope(self, node: ast.SubroutineDefinition):
        """
        Initializes a sub context with all the params, constants, subroutines and qubits it has access to.

        Args:
            node (SubroutineDefinition): the subroutine definition.
        """

        # outer scope variables are available to inner scopes... but not vice versa!
        self.scopes["subroutines"][node.name.name] = Context(
            {
                "vars": {k: v for k, v in self.vars.items() if v.constant},  # same namespace
                "wire_map": {},
                "wires": self.wires,
                "name": node.name.name,
                # we want subroutines declared in the global scope to be available
                "scopes": {"subroutines": self.scopes["subroutines"]},
                "body": node.body,
                "params": [param.name.name for param in node.arguments],
            }
        )

    def retrieve_variable(self, name: str):
        """
        Attempts to retrieve a variable from the current context by name.

        Args:
            name (str): the name of the variable to retrieve.

        Returns:
            The value of the variable in the current context.

        Raises:
             NameError: if the variable is not initialized.
             TypeError: if the variable is not declared.
        """

        if name in self.vars:
            res = self.vars[name]
            if res.val is not None:
                return res
            raise ValueError(f"Attempt to reference uninitialized parameter {name}!")
        if name in self.wires:
            return name
        if name in self.aliases:
            return self.aliases[name](self)  # evaluate the alias and de-reference
        raise TypeError(f"Attempt to use undeclared variable {name} in {self.name}")

    def update_var(
        self, value: any, name: str, operator: str, line: int
    ):  # pylint: disable=too-many-branches
        """
        Updates a variable, or raises if it is constant.
        Args:
            value (any): the value to set.
            name (str): the name of the variable.
            operator (str): the assignment operator.
            line (int): the line number at which we encountered the assignment node.
        """
        if name not in self.vars:
            raise TypeError(f"Attempt to use undeclared variable {name} in {self.name}")
        if self.vars[name].constant:
            raise ValueError(
                f"Attempt to mutate a constant {name} on line {line} that was "
                f"defined on line {self.vars[name].line}"
            )
        self.vars[name].val = _eval_assignment(self.vars[name].val, operator, value, line)
        self.vars[name].line = line

    def require_wires(self, wires: list):
        """
        Simple helper that checks if we have wires in the current context.

        Args:
            wires (list): The wires that are required.

        Raises:
            NameError: If the context is missing a wire.
        """
        missing_wires = set(wires) - set(self.wires)
        if len(missing_wires) > 0:
            raise NameError(
                f"Attempt to reference wire(s): {missing_wires} that have not been declared in {self.name}"
            )

    def __getattr__(self, name: str):
        """
        If the attribute is not found on the class, instead uses the attr name as an index
        into the context dictionary, for easy access.

        Args:
            name (str): the name of the attribute.

        Returns:
            Any: the value of the attribute.

        Raises:
            KeyError: if the attribute is not found on the context.
        """
        if name in self.context:
            return self.context[name]
        if hasattr(self.context, name):
            return getattr(self.context, name)
        raise KeyError(
            f"No attribute {name} on Context and no {name} key found on context {self.name}"
        )

    def __getitem__(self, item):
        """
        Allows accessing items on the context by subscripting.
        Args:
            item: the name of the key to retrieve.
        Returns:
            Any: the value corresponding to the key.
        """
        return self.context[item]


def _get_bit_type_val(var):
    return bin(var.val)[2:].zfill(var.size)


def _resolve_name(node: QASMNode):
    """
    Fully resolves the name of a node which may be provided as an Identifier or string,
    and therefore may require referencing different attributes.

    Args:
        node (QASMNode): the QASMNode whose name is being resolved.

    Returns:
        str: the resolved name.
    """
    # parser will sometimes represent a name as a str and sometimes as an ast.Identifier
    return node.name if isinstance(node.name, str) else node.name.name


def preprocess_operands(operand):
    """
    Interprets a string operand as an appropriate type.

    Args:
        operand (str): the string operand to interpret.

    Returns:
        The interpreted operand as an appropriate type.
    """
    if isinstance(operand, str):
        if operand.isdigit():
            operand = int(operand)
        elif operand.replace(".", "").isnumeric():
            operand = float(operand)
    return operand


class BreakException(Exception):  # pragma: no cover
    """Exception raised when encountering a break statement."""


class ContinueException(Exception):  # pragma: no cover
    """Exception raised when encountering a continue statement."""


class EndProgram(Exception):
    """Exception raised when it encounters an end statement in the QASM circuit."""


# pylint: disable=unused-argument, no-self-use, too-many-public-methods
class QasmInterpreter:
    """
    Takes the top level node of the AST as a parameter and recursively descends the AST, calling the
    visitor function on each node.
    """

    def __init__(self):
        """
        Initializes the QASM interpreter.
        """
        self.inputs = {}

    @functools.singledispatchmethod
    def visit(self, node: QASMNode, context: Context, aliasing: bool = False):
        """
        Visitor function is called on each node in the AST, which is traversed using recursive descent.
        The purpose of this function is to pass each node to the appropriate handler.

        Args:
            node (QASMNode): the QASMNode to visit next.
            context (Context): the current context populated with any locally available variables, etc.
            aliasing (bool): whether we are aliasing a variable in the context.

        Raises:
            NotImplementedError: when an unsupported QASMNode type is found.
        """
        raise NotImplementedError(
            f"An unsupported QASM instruction {node.__class__.__name__} "
            f"was encountered on line {node.span.start_line}, in {context.name}."
        )

    @visit.register(list)
    def visit_list(self, node_list: list, context: Context):
        """
        Visits a list of QASMNodes.

        Args:
            node_list (list): the list of QASMNodes to visit.
            context (Context): the current context.
        """
        for sub_node in node_list:
            self.visit(sub_node, context)

    def interpret(self, node: QASMNode, context: dict, **inputs):
        """
        Entry point for visiting the QASMNodes of a parsed OpenQASM 3.0 program.

        Args:
            node (QASMNode): The top-most QASMNode.
<<<<<<< HEAD
            context (dict): The initial context populated with the name of the program (the outermost scope).
            inputs (dict): Additional inputs to the OpenQASM 3.0 program.
=======
            context (Context): The initial context populated with the name of the program (the outermost scope).
>>>>>>> 403d316e

        Returns:
            dict: The context updated after the compilation of all nodes by the visitor.
        """
        context = Context(context)
        self.inputs = inputs

        # begin recursive descent traversal
        try:
            for value in node.__dict__.values():
                if not isinstance(value, list):
                    value = [value]
                for item in value:
                    if isinstance(item, QASMNode):
                        self.visit(item, context)
        except EndProgram:
            pass
        return context

    @visit.register(ast.QuantumMeasurementStatement)
    def visit_quantum_measurement_statement(
        self, node: ast.QuantumMeasurementStatement, context: Context
    ):
        """
        Registers a quantum measurement statement.

        Args:
            node (QuantumMeasurementStatement): the quantum measurement statement to register.
            context (Context): the current context.
        """
        name = _resolve_name(node.target)  # str or Identifier
        res = measure(self.visit(node.measure.qubit, context))
        context.vars[name].val = res
        context.vars[name].line = node.span.start_line
        return res

    @visit.register(ast.BreakStatement)
    def visit_break_statement(self, node: ast.BreakStatement, context: Context):
        """
        Registers a break statement.

        Args:
            node (BreakStatement): the break QASMNode.
            context (Context): the current context.
        """

        raise BreakException(f"Break statement encountered in {context.name}")

    @visit.register(ast.ContinueStatement)
    def visit_continue_statement(self, node: ast.ContinueStatement, context: Context):
        """
        Registers a continue statement.

        Args:
            node (ContinueStatement): the continue QASMNode.
            context (Context): the current context.
        """

        raise ContinueException(f"Continue statement encountered in {context.name}")

    @visit.register(ast.BranchingStatement)
    def visit_branching_statement(self, node: ast.BranchingStatement, context: Context):
        """
        Registers a branching statement. Like switches, uses qml.cond.

        Args:
            node (BranchingStatement): the branch QASMNode.
            context (Context): the current context.
        """
        ops.cond(
            self.visit(node.condition, context),
            partial(
                self.visit,
                node.if_block,
                context,
            ),
            (
                partial(
                    self.visit,
                    node.else_block,
                    context,
                )
                if hasattr(node, "else_block")
                else None
            ),
        )()

    @visit.register(ast.SwitchStatement)
    def visit_switch_statement(self, node: ast.SwitchStatement, context: Context):
        """
        Registers a switch statement.

        Args:
            node (SwitchStatement): the switch QASMNode.
            context (Context): the current context.
        """

        # switches need to have access to the outer context but not get called unless the condition is met

        target = self.visit(node.target, context)
        ops.cond(
            target == self.visit(node.cases[0][0][0], context),
            partial(
                self.visit,
                node.cases[0][1].statements,
                context,
            ),
            (
                partial(
                    self.visit,
                    node.default.statements,
                    context,
                )
                if hasattr(node, "default") and node.default is not None
                else None
            ),
            [
                (
                    target == self.visit(node.cases[j + 1][0][0], context),
                    partial(
                        self.visit,
                        node.cases[j + 1][1].statements,
                        context,
                    ),
                )
                for j in range(len(node.cases) - 2)
            ],
        )()

    @staticmethod
    def execute_loop(loop: Callable, execution_context: Context):
        """
        Handles when a break is encountered in the loop.

        Args:
            loop (Callable): the loop function.
            execution_context (Context): the context passed at execution time with current variable values, etc.
        """
        try:
            loop(execution_context)
        except BreakException:
            pass  # evaluation of the loop stops

    @visit.register(ast.WhileLoop)
    def visit_while_loop(self, node: ast.WhileLoop, context: Context):
        """
        Registers a while loop.

        Args:
            node (QASMNode): the loop node.
            context (Context): the current context.
        """

        def _check_for_mcm(node: ast.WhileLoop, curr_context: Context):
            if isinstance(self.visit(node.while_condition, curr_context), MeasurementValue):
                raise ValueError(
                    "Mid circuit measurement outcomes can not be used as conditions to a while loop. "
                    "To condition on the outcome of a measurement, please use if / else."
                )

        _check_for_mcm(node, context)

        @while_loop(partial(self.visit, node.while_condition))  # traces data dep through context
        def loop(context):
            """
            Executes a traceable while loop.

            Args:
                loop_context (Context): the context used to compile the while loop.
                execution_context (Context): the context passed at execution time with current variable values, etc.
            """
            try:
                # updates vars in context... need to propagate these to outer scope
                self.visit(node.block, context)
            except ContinueException:
                pass  # evaluation of this iteration ends, and we continue to the next

            _check_for_mcm(node, context)

            return context

        self.execute_loop(loop, context)

    @visit.register(ast.ForInLoop)
    def visit_for_in_loop(self, node: ast.ForInLoop, context: Context):
        """
        Registers a for loop.

        Args:
            node (QASMNode): the loop node.
            context (Context): the current context.
        """

        # We need custom logic here for handling ast.Identifiers in case they are of BitType.
        # If we introduce logic into retrieve_variable that returns BitType values as strings
        # this messes with unary and binary expressions' ability to handle BitType vars.
        # If we try to get a bit string directly from the integer representation natural to the parser here,
        # we can only guess at the size of the register since there might be leading zeroes.
        if isinstance(node.set_declaration, ast.Identifier):
            loop_params = context.retrieve_variable(node.set_declaration.name)
            if isinstance(loop_params, Variable):
                if loop_params.ty == "BitType":
                    loop_params = _get_bit_type_val(loop_params)
                else:
                    loop_params = loop_params.val
        else:
            loop_params = self.visit(node.set_declaration, context)

        # TODO: support dynamic start, stop, step?
        if isinstance(loop_params, slice):
            start = loop_params.start
            stop = loop_params.stop
            step = loop_params.step or 1
        elif isinstance(loop_params, Iterable):
            start = 0
            stop = len(loop_params)
            step = 1
        else:
            # we shouldn't be able to get here if the parser does its job
            raise TypeError(
                f"Expected iterable type or a range in loop, got {type(loop_params)}."
            )  # pragma: no cover

        @for_loop(start, stop, step)
        def loop(i, execution_context):
            if isinstance(loop_params, Iterable):
                execution_context.vars[node.identifier.name] = Variable(
                    ty=loop_params[i].__class__.__name__,
                    val=loop_params[i],
                    size=-1,
                    line=node.span.start_line,
                    constant=False,
                )
            else:
                execution_context.vars[node.identifier.name] = Variable(
                    ty=i.__class__.__name__,
                    val=i,
                    size=-1,
                    line=node.span.start_line,
                    constant=False,
                )
            try:
                # we only want to execute the gates in the loop's scope
                # updates vars in sub context... need to propagate these to outer context
                self.visit(node.block, execution_context)
            except ContinueException:
                pass  # evaluation of the current iteration stops and we continue

            return execution_context

        self.execute_loop(loop, context)

    @visit.register(ast.QuantumReset)
    def visit_quantum_reset(self, node: QASMNode, context: dict):
        """
        Registers a reset of a quantum gate.

        Args:
            node (QASMNode): the quantum reset node.
            context (dict): the current context.
        """
        measure(self.visit(node.qubits, context), reset=True)

    @visit.register(ast.FunctionCall)
    def visit_function_call(self, node: ast.FunctionCall, context: Context):
        """
        Registers a function call. The node must refer to a subroutine that has been defined and
        is available in the current scope.

        Args:
            node (FunctionCall): The FunctionCall QASMNode.
            context (Context): The current context.

        Raises:
            NameError: When the subroutine is not defined.
        """
        name = _resolve_name(node)  # str or Identifier
        if name not in context.scopes["subroutines"]:
            raise NameError(
                f"Reference to subroutine {name} not available in calling namespace "
                f"on line {node.span.start_line}."
            )
        func_context = context.scopes["subroutines"][name]

        # reset return
        func_context.context["return"] = None

        # bind subroutine arguments
        evald_args = [self.visit(raw_arg, context) for raw_arg in node.arguments]
        for evald_arg, param in list(zip(evald_args, func_context.params)):
            if isinstance(evald_arg, str):  # this would indicate a quantum parameter
                if evald_arg in context.wire_map:
                    evald_arg = context.wire_map[evald_arg]
                if evald_arg != param:
                    func_context.wire_map[param] = evald_arg
            else:
                func_context.vars[param] = Variable(
                    evald_arg.__class__.__name__,
                    evald_arg,
                    None,
                    node.span.start_line,
                    False,
                    func_context.name,
                )

        # execute the subroutine
        self.visit(func_context.body, func_context)

        # reset context
        func_context.vars = {
            k: v for k, v in func_context.vars.items() if (v.scope == context.name) and v.constant
        }

        # the return value
        return getattr(func_context, "return")

    @visit.register(ast.RangeDefinition)
    def visit_range(self, node: ast.RangeDefinition, context: Context):
        """
        Processes a range definition.

        Args:
            node (RangeDefinition): The range to process.
            context (Context): the current context.

        Returns:
            slice: The slice that corresponds to the range.
        """
        start = self.visit(node.start, context) if node.start else None
        stop = self.visit(node.end, context) if node.end else None
        step = self.visit(node.step, context) if node.step else None
        return slice(start, stop, step)

    def _index_into_var(
        self, var: Iterable | Variable, node: ast.IndexExpression, context: Context
    ):
        """
        Index into a variable using an IndexExpression.

        Args:
            var (Variable): The data structure representing the variable to index.
            node (IndexExpression): The IndexExpression.
            context (Context): the current context.

        Returns:
            The indexed slice of the variable.
        """
        if not isinstance(var, Iterable):
            var = _get_bit_type_val(var) if var.ty == "BitType" else var.val
        index = self.visit(node.index[0], context)
        if not (isinstance(index, Iterable) and len(index) > 1):
            return var[index]
        raise NotImplementedError(
            f"Array index does not evaluate to a single RangeDefinition or Literal at line {node.span.start_line}."
        )

<<<<<<< HEAD
    @visit.register(IODeclaration)
    def visit_io_declaration(self, node: IODeclaration, context: Context):
        """
        Registers an input declaration (outputs to come in a future PR).

        Args:
            node (IODeclaration): The IODeclaration QASMNode.
            context (Context): the current context.
        """
        name = _resolve_name(node.identifier)
        if name in self.inputs:
            context.vars[name] = Variable(
                node.type.__class__.__name__, self.inputs[name], -1, node.span.start_line, True
            )
        else:
            raise ValueError(
                f"Missing input {name}. Please pass {name} as a keyword argument to from_qasm3."
            )

    @visit.register(EndStatement)
    def visit_end_statement(self, node: QASMNode, context: Context):
=======
    @visit.register(ast.EndStatement)
    def visit_end_statement(self, node: ast.EndStatement, context: Context):
>>>>>>> 403d316e
        """
        Ends the program.
        Args:
            node (EndStatement): The end statement QASMNode.
            context (Context): the current context.
        """
        raise EndProgram(
            f"The QASM program was terminated om line {node.span.start_line}."
            f"There may be unprocessed QASM code."
        )

    # needs to have same signature as visit()
    @visit.register(ast.QubitDeclaration)
    def visit_qubit_declaration(self, node: ast.QubitDeclaration, context: Context):
        """
        Registers a qubit declaration. Named qubits are mapped to numbered wires by their indices
        in context.wires. Note: Qubit declarations must be global.

        Args:
            node (QASMNode): The QubitDeclaration QASMNode.
            context (Context): The current context.
        """
        context.wires.append(node.qubit.name)

    @visit.register(ast.ClassicalAssignment)
    def visit_classical_assignment(self, node: ast.ClassicalAssignment, context: Context):
        """
        Registers a classical assignment.
        Args:
            node (ClassicalAssignment): the assignment QASMNode.
            context (Context): the current context.
        """
        # references to an unresolved value see a func for now
        name = _resolve_name(node.lvalue)
        res = self.visit(node.rvalue, context)
        context.update_var(res, name, node.op.name, node.span.start_line)

    @visit.register(ast.AliasStatement)
    def visit_alias_statement(self, node: ast.AliasStatement, context: Context):
        """
        Registers an alias statement.
        Args:
            node (AliasStatement): the alias QASMNode.
            context (Context): the current context.
        """
        context.aliases[node.target.name] = self.visit(node.value, context, aliasing=True)

    @visit.register(ast.ReturnStatement)
    def visit_return_statement(self, node: ast.ReturnStatement, context: Context):
        """
        Registers a return statement. Points to the var that needs to be set in an outer scope when this
        subroutine is called.

        Args:
            node (ReturnStatement): The return statement QASMNode.
            context (Context): the current context.
        """
        context.context["return"] = self.visit(node.expression, context)

    @visit.register(ast.ConstantDeclaration)
    def visit_constant_declaration(self, node: ast.ConstantDeclaration, context: Context):
        """
        Registers a constant declaration. Traces data flow through the context, transforming QASMNodes into
        Python type variables that can be readily used in expression eval, etc.

        Args:
            node (ConstantDeclaration): The constant QASMNode.
            context (Context): The current context.
        """
        self.visit_classical_declaration(node, context, constant=True)

    @visit.register(ast.ClassicalDeclaration)
    def visit_classical_declaration(
        self, node: ast.ClassicalDeclaration, context: Context, constant: bool = False
    ):
        """
        Registers a classical declaration. Traces data flow through the context, transforming QASMNodes into Python
        type variables that can be readily used in expression evaluation, for example.
        Args:
            node (ClassicalDeclaration): The ClassicalDeclaration QASMNode.
            context (Context): The current context.
            constant (bool): Whether the classical variable is a constant.
        """

        context.vars[node.identifier.name] = Variable(
            node.type.__class__.__name__,
            (
                self.visit(node.init_expression, context)
                if getattr(node, "init_expression", None)
                else None
            ),
            (
                node.init_expression.width
                if hasattr(node, "init_expression") and hasattr(node.init_expression, "width")
                else None
            ),
            (
                node.init_expression.span.start_line
                if getattr(node, "init_expression", None)
                else node.span.start_line
            ),
            constant,
            context.name,
        )

    @visit.register(ast.ImaginaryLiteral)
    def visit_imaginary_literal(self, node: ast.ImaginaryLiteral, context: Context):
        """
        Registers an imaginary literal.

        Args:
            node (ImaginaryLiteral): The imaginary literal QASMNode.
            context (Context): the current context.

        Returns:
            complex: a complex number corresponding to the imaginary literal.
        """
        return 1j * node.value

    @visit.register(ast.DiscreteSet)
    def visit_discrete_set(self, node: ast.DiscreteSet, context: Context):
        """
        Evaluates a discrete set literal.

        Args:
            node (DiscreteSet): The set literal QASMNode.
            context (Context): The current context.

        Returns:
            list: The evaluated set.
        """
        return [self.visit(literal, context) for literal in node.values]

    @visit.register(ast.ArrayLiteral)
    def visit_array_literal(self, node: ast.ArrayLiteral, context: Context):
        """
        Evaluates an array literal.

        Args:
            node (ArrayLiteral): The array literal QASMNode.
            context (Context): The current context.

        Returns:
            list: The evaluated array.
        """
        return [self.visit(literal, context) for literal in node.values]

    @visit.register(ast.SubroutineDefinition)
    def visit_subroutine_definition(self, node: ast.SubroutineDefinition, context: Context):
        """
        Registers a subroutine definition. Maintains a namespace in the context, starts populating it with
        its parameters.
        Args:
            node (SubroutineDefinition): the subroutine node.
            context (Context): the current context.
        """
        context.init_subroutine_scope(node)

        # register the params
        for param in node.arguments:
            if isinstance(param, ast.QuantumArgument):
                context.scopes["subroutines"][_resolve_name(node)].wires.append(
                    _resolve_name(param)
                )
            else:
                context.scopes["subroutines"][_resolve_name(node)].vars[_resolve_name(param)] = (
                    Variable(
                        ty=param.__class__.__name__,
                        val=None,
                        size=-1,
                        line=param.span.start_line,
                        constant=False,
                        scope=_resolve_name(node),
                    )
                )

    @visit.register(ast.QuantumGate)
    def visit_quantum_gate(self, node: ast.QuantumGate, context: Context):
        """
        Registers a quantum gate application. Calls the appropriate handler based on the sort of gate
        (parameterized or non-parameterized).

        Args:
            node (QuantumGate): The QuantumGate QASMNode.
            context (Context): The current context.
        """
        name = node.name.name.upper()
        if name in PARAMETERIZED_GATES:
            if not node.arguments:
                raise TypeError(
                    f"Missing required argument(s) for parameterized gate {node.name.name}"
                )
            gates_dict = PARAMETERIZED_GATES
        elif name in NON_PARAMETERIZED_GATES:
            gates_dict = NON_PARAMETERIZED_GATES
        else:
            raise NotImplementedError(f"Unsupported gate encountered in QASM: {node.name.name}")

        gate, args, wires = self._gate_setup_helper(node, gates_dict, context)
        num_control = sum("ctrl" in mod.modifier.name for mod in node.modifiers)
        op_wires = wires[num_control:]
        control_wires = wires[:num_control]

        op = gate(*args, wires=op_wires)
        for mod in reversed(node.modifiers):
            op, control_wires = self.apply_modifier(mod, op, context, control_wires)

    def _gate_setup_helper(self, node: ast.QuantumGate, gates_dict: dict, context: Context):
        """
        Helper to setup the quantum gate call, also resolving arguments and wires.

        Args:
            node (QuantumGate): The QuantumGate QASMNode.
            gates_dict (dict): the gates dictionary.
            context (Context): the current context.

        Returns:
            QuantumGate: The gate to execute.
            list: The list of arguments to the QuantumGate.
            list: The wires the gate applies to.
        """
        # setup arguments
        args = [self.visit(arg, context) for arg in node.arguments]

        # retrieve gate method
        gate = gates_dict[node.name.name.upper()]

        # setup wires
        wires = [_resolve_name(node.qubits[q]) for q in range(len(node.qubits))]

        context.require_wires(wires)

        resolved_wires = list(
            map(lambda wire: context.wire_map[wire] if wire in context.wire_map else wire, wires)
        )

        return gate, args, resolved_wires

    def apply_modifier(
        self, mod: ast.QuantumGate, previous: Operator, context: Context, wires: list
    ):
        """
        Applies a modifier to the previous gate or modified gate.

        Args:
            mod (QASMNode): The modifier QASMNode.
            previous (Operator): The previous (called) operator.
            context (Context): The current context.
            wires (list): The wires that the operator is applied to.

        Raises:
            NotImplementedError: If the modifier has a param of an as-yet unsupported type.
        """
        # the parser will raise when a modifier name is anything but the three modifiers (inv, pow, ctrl)
        # in the OpenQASM 3.0 spec. i.e. if we change `pow(power) @` to `wop(power) @` it will raise:
        # `no viable alternative at input 'wop(power)@'`, long before we get here.
        assert mod.modifier.name in ("inv", "pow", "ctrl", "negctrl")

        if mod.modifier.name == "inv":
            next = ops.adjoint(previous)
        elif mod.modifier.name == "pow":
            power = self.visit(mod.argument, context)
            next = ops.pow(previous, z=power)
        elif mod.modifier.name == "ctrl":
            next = ops.ctrl(previous, control=wires[-1])
            wires = wires[:-1]
        elif mod.modifier.name == "negctrl":
            next = ops.ctrl(previous, control=wires[-1], control_values=[0])
            wires = wires[:-1]
        else:
            raise ValueError(f"Unknown modifier {mod}")  # pragma: no cover

        return next, wires

    @visit.register(ast.ExpressionStatement)
    def visit_expression_statement(self, node: ast.ExpressionStatement, context: Context):
        """
        Registers an expression statement.
        Args:
            node (ExpressionStatement): The expression statement.
            context (Context): The current context.
        """
        return self.visit(node.expression, context)

    @visit.register(ast.Cast)
    def visit_cast(self, node: ast.Cast, context: Context):
        """
        Registers a Cast expression.

        Args:
            node (Cast): The Cast expression.
            context (Context): The current context.

        Returns:
            Any: The argument cast to the appropriate type.

        Raises:
            TypeError: If the cast cannot be made.
        """
        arg = self.visit(node.argument, context)
        try:
            if isinstance(node.type, ast.IntType):
                ret = int(arg)
            elif isinstance(node.type, ast.UintType):
                ret = uint(arg)
            elif isinstance(node.type, ast.FloatType):
                ret = float(arg)
            elif isinstance(node.type, ast.ComplexType):
                ret = complex(arg)
            elif isinstance(node.type, ast.BoolType):
                ret = bool(arg)
            # TODO: durations, angles, etc.
            else:
                raise TypeError(f"Unsupported cast type {node.type.__class__.__name__}")
        except TypeError as e:
            raise TypeError(
                f"Unable to cast {arg.__class__.__name__} to {node.type.__class__.__name__}: {str(e)}"
            ) from e
        return ret

    @visit.register(ast.BinaryExpression)
    def visit_binary_expression(
        self, node: ast.BinaryExpression, context: Context
    ):  # pylint: disable=too-many-branches, too-many-return-statements
        """
        Registers a binary expression.

        Args:
            node (BinaryExpression): The binary expression.
            context (Context): The current context.

        Returns:
            The result of the evaluated expression.
        """
        lhs = preprocess_operands(self.visit(node.lhs, context))
        rhs = preprocess_operands(self.visit(node.rhs, context))
        return _eval_binary_op(lhs, node.op.name, rhs, node.span.start_line)

    @visit.register(ast.UnaryExpression)
    def visit_unary_expression(self, node: ast.UnaryExpression, context: Context):
        """
        Registers a unary expression.

        Args:
            node (UnaryExpression): The unary expression.
            context (Context): The current context.

        Returns:
            The result of the evaluated expression.
        """
        operand = preprocess_operands(self.visit(node.expression, context))
        return _eval_unary_op(operand, node.op.name, node.span.start_line)

    @visit.register(ast.IndexExpression)
    def visit_index_expression(
        self, node: ast.IndexExpression, context: Context, aliasing: bool = False
    ):
        """
        Registers an index expression.

        Args:
            node (IndexExpression): The index expression.
            context (Context): The current context.
            aliasing (bool): If ``True``, the expression will be treated as an alias.

        Returns:
            The slice of the indexed value.
        """

        if aliasing:  # we are registering an alias
            return lambda cntxt: self._index_into_var(self._alias(node, cntxt), node, context)

        # else we are just evaluating an index
        var = context.retrieve_variable(node.collection.name)
        return self._index_into_var(var, node, context)

    def _alias(self, node: ast.Identifier | ast.IndexExpression, context: Context):
        """
        An alias is registered as a callable since we need to be able to
        evaluate it at a later time.

        Args:
            context (Context): The current context.

        Returns:
            The de-referenced alias.
        """
        try:
            return (
                context.retrieve_variable(node.collection.name)
                if getattr(node, "collection", None)
                else context.retrieve_variable(node.name)
            )
        except TypeError as e:
            raise TypeError(
                f"Attempt to alias an undeclared variable " f"{node.name} in {context.name}."
            ) from e

    @visit.register(ast.Identifier)
    def visit_identifier(self, node: ast.Identifier, context: Context, aliasing: bool = False):
        """
        Registers an identifier.

        Args:
            node (Identifier): The identifier.
            context (Context): The current context.
            aliasing (bool): If ``True``, the Identifier will be treated as an alias.

        Returns:
            The de-referenced identifier.
        """
        if aliasing:  # we are registering an alias
            return partial(self._alias, node)
        # else we are evaluating an alias
        try:
            var = context.retrieve_variable(node.name)
            if isinstance(var, Variable):
                value = var.val
                var.line = node.span.start_line
            else:
                value = var
            return value
        except TypeError as e:
            raise TypeError(
                str(e) or f"Reference to an undeclared variable {node.name} in {context.name}."
            ) from e

    @visit.register(ast.IntegerLiteral)
    @visit.register(ast.FloatLiteral)
    @visit.register(ast.BooleanLiteral)
    @visit.register(ast.BitstringLiteral)
    @visit.register(ast.DurationLiteral)
    def visit_literal(self, node: ast.Expression, context: Context):
        """
        Visits a literal.

        Args:
            node (Literal): The literal.
            context (Context): The current context.

        Returns:
            The value of the literal.
        """
        return node.value<|MERGE_RESOLUTION|>--- conflicted
+++ resolved
@@ -8,54 +8,7 @@
 from typing import Any, Callable, Iterable
 
 from numpy import uint
-<<<<<<< HEAD
-from openqasm3.ast import (
-    AliasStatement,
-    ArrayLiteral,
-    BinaryExpression,
-    BitstringLiteral,
-    BitType,
-    BooleanLiteral,
-    BoolType,
-    BranchingStatement,
-    BreakStatement,
-    Cast,
-    ClassicalAssignment,
-    ClassicalDeclaration,
-    ComplexType,
-    ConstantDeclaration,
-    ContinueStatement,
-    DiscreteSet,
-    DurationLiteral,
-    EndStatement,
-    Expression,
-    ExpressionStatement,
-    FloatLiteral,
-    FloatType,
-    ForInLoop,
-    FunctionCall,
-    Identifier,
-    ImaginaryLiteral,
-    IndexExpression,
-    IntegerLiteral,
-    IntType,
-    IODeclaration,
-    QuantumArgument,
-    QuantumGate,
-    QuantumMeasurementStatement,
-    QuantumReset,
-    QubitDeclaration,
-    RangeDefinition,
-    ReturnStatement,
-    SubroutineDefinition,
-    SwitchStatement,
-    UintType,
-    UnaryExpression,
-    WhileLoop,
-)
-=======
 from openqasm3 import ast
->>>>>>> 403d316e
 from openqasm3.visitor import QASMNode
 
 from pennylane import ops
@@ -486,12 +439,8 @@
 
         Args:
             node (QASMNode): The top-most QASMNode.
-<<<<<<< HEAD
             context (dict): The initial context populated with the name of the program (the outermost scope).
             inputs (dict): Additional inputs to the OpenQASM 3.0 program.
-=======
-            context (Context): The initial context populated with the name of the program (the outermost scope).
->>>>>>> 403d316e
 
         Returns:
             dict: The context updated after the compilation of all nodes by the visitor.
@@ -848,9 +797,8 @@
             f"Array index does not evaluate to a single RangeDefinition or Literal at line {node.span.start_line}."
         )
 
-<<<<<<< HEAD
-    @visit.register(IODeclaration)
-    def visit_io_declaration(self, node: IODeclaration, context: Context):
+    @visit.register(ast.IODeclaration)
+    def visit_io_declaration(self, node: ast.IODeclaration, context: Context):
         """
         Registers an input declaration (outputs to come in a future PR).
 
@@ -868,12 +816,8 @@
                 f"Missing input {name}. Please pass {name} as a keyword argument to from_qasm3."
             )
 
-    @visit.register(EndStatement)
-    def visit_end_statement(self, node: QASMNode, context: Context):
-=======
     @visit.register(ast.EndStatement)
     def visit_end_statement(self, node: ast.EndStatement, context: Context):
->>>>>>> 403d316e
         """
         Ends the program.
         Args:
