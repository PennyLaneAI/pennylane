--- conflicted
+++ resolved
@@ -8,55 +8,7 @@
 from typing import Any, Callable, Iterable
 
 from numpy import uint
-<<<<<<< HEAD
-from openqasm3.ast import (
-    AliasStatement,
-    ArrayLiteral,
-    BinaryExpression,
-    BitstringLiteral,
-    BitType,
-    BooleanLiteral,
-    BoolType,
-    BranchingStatement,
-    BreakStatement,
-    Cast,
-    ClassicalAssignment,
-    ClassicalDeclaration,
-    ComplexType,
-    ConstantDeclaration,
-    ContinueStatement,
-    DiscreteSet,
-    DurationLiteral,
-    EndStatement,
-    Expression,
-    ExpressionStatement,
-    FloatLiteral,
-    FloatType,
-    ForInLoop,
-    FunctionCall,
-    Identifier,
-    ImaginaryLiteral,
-    IndexExpression,
-    IntegerLiteral,
-    IntType,
-    IODeclaration,
-    IOKeyword,
-    QuantumArgument,
-    QuantumGate,
-    QuantumMeasurementStatement,
-    QuantumReset,
-    QubitDeclaration,
-    RangeDefinition,
-    ReturnStatement,
-    SubroutineDefinition,
-    SwitchStatement,
-    UintType,
-    UnaryExpression,
-    WhileLoop,
-)
-=======
 from openqasm3 import ast
->>>>>>> 993d203c
 from openqasm3.visitor import QASMNode
 
 from pennylane import ops
@@ -859,7 +811,7 @@
             node (IODeclaration): The IODeclaration QASMNode.
             context (Context): the current context.
         """
-        if node.io_identifier == IOKeyword.input:
+        if node.io_identifier == ast.IOKeyword.input:
             name = _resolve_name(node.identifier)
             if name in self.inputs:
                 context.vars[name] = Variable(
@@ -869,7 +821,7 @@
                 raise ValueError(
                     f"Missing input {name}. Please pass {name} as a keyword argument to from_qasm3."
                 )
-        elif node.io_identifier == IOKeyword.output:
+        elif node.io_identifier == ast.IOKeyword.output:
             name = _resolve_name(node.identifier)
             context.vars[name] = Variable(
                 node.type.__class__.__name__,
