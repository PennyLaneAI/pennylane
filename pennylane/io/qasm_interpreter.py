--- conflicted
+++ resolved
@@ -1,27 +1,27 @@
 """
 This submodule contains the interpreter for OpenQASM 3.0.
 """
+
 import functools
 import re
-<<<<<<< HEAD
 from functools import partial
 from typing import Callable, Iterable
 
-from pennylane.control_flow import for_loop, while_loop
-
-=======
-from typing import Callable
-
 from openqasm3.ast import (
+    AliasStatement,
     ArrayLiteral,
     BinaryExpression,
     BitstringLiteral,
+    BranchingStatement,
+    BreakStatement,
     Cast,
     ClassicalAssignment,
     ClassicalDeclaration,
     ConstantDeclaration,
+    ContinueStatement,
     Expression,
     ExpressionStatement,
+    ForInLoop,
     FunctionCall,
     Identifier,
     IndexExpression,
@@ -31,18 +31,14 @@
     RangeDefinition,
     ReturnStatement,
     SubroutineDefinition,
+    SwitchStatement,
     UnaryExpression,
+    WhileLoop,
 )
->>>>>>> a322ae75
 from openqasm3.visitor import QASMNode
-from openqasm3.ast import QuantumGate, ArrayLiteral, \
-    BinaryExpression, Cast, ForInLoop, FunctionCall, Identifier, IndexExpression, \
-    QuantumArgument, RangeDefinition, UnaryExpression, WhileLoop, ClassicalAssignment, QubitDeclaration, \
-    ConstantDeclaration, ClassicalDeclaration, BitstringLiteral, SubroutineDefinition, ReturnStatement, \
-    AliasStatement, BreakStatement, ContinueStatement, BranchingStatement, \
-    SwitchStatement, ExpressionStatement
 
 from pennylane import ops
+from pennylane.control_flow import for_loop, while_loop
 from pennylane.operation import Operator
 
 NON_PARAMETERIZED_GATES = {
@@ -163,21 +159,17 @@
         Args:
             node (QASMNode): the QASMNode to visit next.
             context (dict): the current context populated with any locally available variables, etc.
-<<<<<<< HEAD
 
         Raises:
             NotImplementedError: when an unsupported QASMNode type is found.
-=======
             aliasing (bool): whether we are aliasing a variable in the context.
-
-        Raises:
-            NotImplementedError: When a (so far) unsupported node type is encountered.
->>>>>>> a322ae75
         """
         if re.search("Literal", node.__class__.__name__):  # There is no single "Literal" base class
             return self.visit_literal(node, context)
         if isinstance(node, Callable):
             return self.visit_callable(node, context)  # cannot register Callable
+        if node is None:
+            return None
         raise NotImplementedError(
             f"An unsupported QASM instruction {node.__class__.__name__} "
             f"was encountered on line {node.span.start_line}, in {context['name']}."
@@ -269,17 +261,21 @@
             )
 
         ops.cond(
-            self.eval_expr(node.condition, context),
+            self.visit(node.condition, context),
             partial(
                 self.visit,
                 node.if_block,
-                context["scopes"]["branches"][f"branch_{node.span.start_line}"]["true_body"]
+                context["scopes"]["branches"][f"branch_{node.span.start_line}"]["true_body"],
             ),
-            partial(
-                self.visit,
-                node.else_block,
-                context["scopes"]["branches"][f"branch_{node.span.start_line}"]["false_body"],
-            ) if hasattr(node, "else_block") else None
+            (
+                partial(
+                    self.visit,
+                    node.else_block,
+                    context["scopes"]["branches"][f"branch_{node.span.start_line}"]["false_body"],
+                )
+                if hasattr(node, "else_block")
+                else None
+            ),
         )()
 
     @visit.register(SwitchStatement)
@@ -310,32 +306,38 @@
                 )
             )
 
-        target = self.eval_expr(node.target, context)
+        target = self.visit(node.target, context)
         ops.cond(
-            target == self.eval_expr(node.cases[0][0][0], context),
+            target == self.visit(node.cases[0][0][0], context),
             partial(
                 self.visit,
                 node.cases[0][1].statements,
-                context["scopes"]["switches"][f"switch_{node.span.start_line}"]["cond_0"]
+                context["scopes"]["switches"][f"switch_{node.span.start_line}"]["cond_0"],
             ),
-            partial(
-                self.visit,
-                node.default.statements,
-                context["scopes"]["switches"][f"switch_{node.span.start_line}"][f"cond_{i + 1}"]
-            ) if hasattr(node, "default") and node.default is not None else None,
+            (
+                partial(
+                    self.visit,
+                    node.default.statements,
+                    context["scopes"]["switches"][f"switch_{node.span.start_line}"][
+                        f"cond_{i + 1}"
+                    ],
+                )
+                if hasattr(node, "default") and node.default is not None
+                else None
+            ),
             [
                 (
-                    target == self.eval_expr(node.cases[j + 1][0][0], context),
+                    target == self.visit(node.cases[j + 1][0][0], context),
                     partial(
                         self.visit,
                         node.cases[j + 1][1].statements,
-                        context["scopes"]["switches"][f"switch_{node.span.start_line}"][case]
-                    )
+                        context["scopes"]["switches"][f"switch_{node.span.start_line}"][case],
+                    ),
                 )
                 for j, case in enumerate(
-                    list(
-                        context["scopes"]["switches"][f"switch_{node.span.start_line}"].keys()
-                    )[1:-1]
+                    list(context["scopes"]["switches"][f"switch_{node.span.start_line}"].keys())[
+                        1:-1
+                    ]
                 )
             ],
         )()
@@ -434,7 +436,7 @@
         self._init_loops_scope(node, context)
 
         @while_loop(
-            partial(self.eval_expr, node.while_condition)
+            partial(self.visit, node.while_condition)
         )  # traces data dep through context
         def loop(context):
             """
@@ -446,9 +448,7 @@
             """
             try:
                 # updates vars in context... need to propagate these to outer scope
-                self.visit(
-                    node.block, context["scopes"]["loops"][f"while_{node.span.start_line}"]
-                )
+                self.visit(node.block, context["scopes"]["loops"][f"while_{node.span.start_line}"])
             except ContinueException as e:
                 pass  # evaluation of this iteration ends, and we continue to the next
 
@@ -484,9 +484,9 @@
 
         # TODO: support dynamic start, stop, step?
         if isinstance(loop_params, RangeDefinition):
-            start = self.eval_expr(loop_params.start, context)
-            stop = self.eval_expr(loop_params.end, context)
-            step = self.eval_expr(loop_params.step, context)
+            start = self.visit(loop_params.start, context)
+            stop = self.visit(loop_params.end, context)
+            step = self.visit(loop_params.step, context)
             if step is None:
                 step = 1
 
@@ -519,7 +519,7 @@
         # we unroll the loop in the following case when we don't have a range since qml.for_loop() only
         # accepts (start, stop, step) and not a list of values.
         elif isinstance(loop_params, ArrayLiteral):
-            iter = [self.eval_expr(literal, context) for literal in loop_params.values]
+            iter = [self.visit(literal, context) for literal in loop_params.values]
         elif isinstance(
             loop_params, Iterable
         ):  # it's an array literal that's been eval'd before TODO: unify these reprs?
@@ -539,14 +539,12 @@
                         # visit the nodes once per loop iteration
                         self.visit(
                             node.block, context["scopes"]["loops"][f"for_{node.span.start_line}"]
-                        ) # updates vars in sub context if any measurements etc. occur
+                        )  # updates vars in sub context if any measurements etc. occur
                     except ContinueException as e:
                         pass  # eval of current iteration stops and we continue
 
             self._handle_break(unrolled, context)
-        elif (
-            loop_params is None
-        ):
+        elif loop_params is None:
             print(f"Uninitialized iterator in loop {f'for_{node.span.start_line}'}.")
 
     @visit.register(FunctionCall)
@@ -1110,6 +1108,7 @@
                         f"Attempt to alias an undeclared variable "
                         f"{node.collection.name} in {context['name']}."
                     ) from e
+
             return alias
         else:
             var = self.retrieve_variable(node.collection.name, context)
@@ -1195,7 +1194,10 @@
         """
         missing_wires = []
         for wire in wires:
-            if not (wire in context["wires"] or ("outer_wires" in context and wire in context["outer_wires"])):
+            if not (
+                wire in context["wires"]
+                or ("outer_wires" in context and wire in context["outer_wires"])
+            ):
                 missing_wires.append(wire)
         if len(missing_wires) > 0:
             raise NameError(
