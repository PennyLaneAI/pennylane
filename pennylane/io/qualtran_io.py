# Copyright 2018-2025 Xanadu Quantum Technologies Inc.

# Licensed under the Apache License, Version 2.0 (the "License");
# you may not use this file except in compliance with the License.
# You may obtain a copy of the License at

#     http://www.apache.org/licenses/LICENSE-2.0

# Unless required by applicable law or agreed to in writing, software
# distributed under the License is distributed on an "AS IS" BASIS,
# WITHOUT WARRANTIES OR CONDITIONS OF ANY KIND, either express or implied.
# See the License for the specific language governing permissions and
# limitations under the License.
"""
This submodule contains the adapter class for Qualtran-PennyLane interoperability.
"""

# TODO: Remove when PL supports pylint==3.3.6 (it is considered a useless-suppression) [sc-91362]
# pylint: disable=unused-argument

from collections import defaultdict
from functools import cached_property, lru_cache, singledispatch
from typing import TYPE_CHECKING, Dict, List

import numpy as np

import pennylane.ops as qops
import pennylane.templates as qtemps
<<<<<<< HEAD
from pennylane import math
=======
import pennylane.measurements as qmeas
>>>>>>> c2276912
from pennylane.operation import DecompositionUndefinedError, MatrixUndefinedError, Operation
from pennylane.queuing import AnnotatedQueue, QueuingManager
from pennylane.registers import registers
from pennylane.templates.state_preparations.superposition import _assign_states
from pennylane.wires import WiresLike

try:
    import qualtran as qt

    qualtran = True
except (ModuleNotFoundError, ImportError) as import_error:
    qualtran = False

if TYPE_CHECKING:
    from qualtran.cirq_interop._bloq_to_cirq import _QReg


<<<<<<< HEAD
# pylint: disable=too-many-statements
=======
>>>>>>> c2276912
@lru_cache
def _get_op_call_graph():
    @singledispatch
    def _op_call_graph(op):
        return None

    @_op_call_graph.register
    def _(op: qtemps.subroutines.qpe.QuantumPhaseEstimation):
<<<<<<< HEAD
        # pylint: disable=import-outside-toplevel
        from qualtran.bloqs.basic_gates import Hadamard
=======
        from qualtran.bloqs.basic_gates import Hadamard  # pylint: disable=import-outside-toplevel
>>>>>>> c2276912

        return {
            Hadamard(): len(op.estimation_wires),
            _map_to_bloq()(op.hyperparameters["unitary"]).controlled(): (
                2 ** len(op.estimation_wires)
            )
            - 1,
            _map_to_bloq()((qtemps.QFT(wires=op.estimation_wires))).adjoint(): 1,
        }

    @_op_call_graph.register
    def _(op: qtemps.subroutines.TrotterizedQfunc):
        n = op.hyperparameters["n"]
        order = op.hyperparameters["order"]
        k = order // 2
        qfunc = op.hyperparameters["qfunc"]
        qfunc_args = op.parameters[1:]

        with QueuingManager.stop_recording():
            with AnnotatedQueue() as q:
                base_hyper_params = ("n", "order", "qfunc", "reverse")

                qfunc_args = op.parameters
                qfunc_kwargs = {
                    k: v for k, v in op.hyperparameters.items() if not k in base_hyper_params
                }

                qfunc = op.hyperparameters["qfunc"]
                qfunc(*qfunc_args, wires=op.wires, **qfunc_kwargs)

        call_graph = defaultdict(int, {})
        num_gates = 2 * n * (5 ** (k - 1))
        for q_op in q.queue:
            call_graph[_map_to_bloq()(q_op)] += num_gates

        return call_graph

    @_op_call_graph.register
    def _(op: qtemps.state_preparations.Superposition):
        # pylint: disable=import-outside-toplevel
        from qualtran.bloqs.basic_gates import CNOT

        gate_types = {}
        wires = op.wires
        coeffs = op.coeffs
        bases = op.hyperparameters["bases"]
        num_basis_states = len(bases)
        size_basis_state = len(bases[0])  # assuming they are all the same size

        dic_state = dict(zip(bases, coeffs))
        perms = _assign_states(bases)
        new_dic_state = {perms[key]: dic_state[key] for key in dic_state if key in perms}

        sorted_coefficients = [
            value
            for key, value in sorted(
                new_dic_state.items(), key=lambda item: int("".join(map(str, item[0])), 2)
            )
        ]
        msp = qops.StatePrep(
            math.stack(sorted_coefficients),
            wires=wires[-int(math.ceil(math.log2(len(coeffs)))) :],
            pad_with=0,
        )
        gate_types[_map_to_bloq()(msp)] = 1

        cnot = CNOT()
        num_zero_ctrls = size_basis_state // 2
        control_values = [1] * num_zero_ctrls + [0] * (size_basis_state - num_zero_ctrls)

        multi_x = _map_to_bloq()(
            qops.MultiControlledX(wires=range(size_basis_state + 1), control_values=control_values)
        )

        basis_size = 2**size_basis_state
        prob_matching_basis_states = num_basis_states / basis_size
        num_permutes = round(num_basis_states * (1 - prob_matching_basis_states))
        if num_permutes:
            gate_types[cnot] = num_permutes * (
                size_basis_state // 2
            )  # average number of bits to flip
            gate_types[multi_x] = 2 * num_permutes  # for compute and uncompute

        return gate_types

    @_op_call_graph.register
    def _(op: qtemps.state_preparations.QROMStatePreparation):
        gate_types = defaultdict(int, {})
        state_vector = op.state_vector
        positive_and_real = True

        for c in state_vector:
            if c.imag != 0 or c.real < 0:
                positive_and_real = False
                break

        num_state_qubits = int(math.log2(len(op.state_vector)))
        precision_wires = op.hyperparameters["precision_wires"]
        input_wires = op.hyperparameters["input_wires"]
        work_wires = op.hyperparameters["work_wires"]
        num_precision_wires = len(precision_wires)

        for i in range(num_state_qubits):
            num_bit_flips = 2 ** (i - 1)
            if i == 0:
                num_bit_flips = 0

            zero_string = "0" * num_precision_wires
            one_string = "0" * (num_precision_wires - 1) + "1" if num_precision_wires > 0 else ""
            bitstrings = [zero_string for _ in range(num_bit_flips)] + [
                one_string for _ in range(num_bit_flips)
            ]

            if len(bitstrings) == 0:
                bitstrings = ["0" * (num_precision_wires - 1) + "1"]

            qrom_op = qtemps.QROM(
                bitstrings=bitstrings,
                target_wires=precision_wires,
                control_wires=input_wires[:i],
                work_wires=work_wires,
                clean=False,
            )
            gate_types[_map_to_bloq()(qrom_op)] += 1
            gate_types[_map_to_bloq()(qops.adjoint(qrom_op))] += 1

        gate_types[_map_to_bloq()(qops.CRY(0, wires=[0, 1]))] = (
            num_precision_wires * num_state_qubits
        )

        if not positive_and_real:
            num_bit_flips = 2 ** (num_state_qubits - 1)
            if i == 0:
                num_bit_flips = 0

            zero_string = "0" * num_precision_wires
            one_string = "0" * (num_precision_wires - 1) + "1" if num_precision_wires > 0 else ""
            bitstrings = [zero_string for _ in range(num_bit_flips)] + [
                one_string for _ in range(num_bit_flips)
            ]

            if len(bitstrings) == 0:
                bitstrings = ["0" * (num_precision_wires - 1) + "1"]

            qrom_op = qtemps.QROM(
                bitstrings=bitstrings,
                target_wires=precision_wires,
                control_wires=input_wires,
                work_wires=work_wires,
                clean=False,
            )

            gate_types[_map_to_bloq()(qrom_op)] += 1
            gate_types[_map_to_bloq()(qops.adjoint(qrom_op))] += 1
            gate_types[
                _map_to_bloq()(
                    qops.ctrl(
                        qops.GlobalPhase((2 * np.pi), wires=input_wires[0]),
                        control=0,
                    )
                )
            ] = num_precision_wires

        return gate_types

    @_op_call_graph.register
    def _(op: qops.BasisState):
        # pylint: disable=import-outside-toplevel
        from qualtran.bloqs.basic_gates import XGate

        gate_types = {}
        gate_types[XGate()] = sum(op.parameters[0])

        return gate_types

    @_op_call_graph.register
    def _(op: qtemps.subroutines.QROM):
        # pylint: disable=import-outside-toplevel
        from qualtran.bloqs.basic_gates import CNOT, Hadamard, TwoBitCSwap, XGate

        gate_types = defaultdict(int)
        bitstrings = op.hyperparameters["bitstrings"]
        num_bitstrings = len(bitstrings)

        num_bit_flips = 0
        for bit_string in bitstrings:
            num_bit_flips += bit_string.count("1")

        num_work_wires = len(op.hyperparameters["work_wires"])
        size_bitstring = len(op.hyperparameters["target_wires"])
        num_control_wires = len(op.hyperparameters["control_wires"])
        clean = op.hyperparameters["clean"]

        if num_control_wires == 0:
            gate_types[XGate()] = num_bit_flips
            return gate_types

        cnot = CNOT()
        hadamard = Hadamard()
        num_parallel_computations = (num_work_wires + size_bitstring) // size_bitstring
        # num_parallel_computations = min(num_parallel_computations, num_bitstrings)

        square_fact = math.floor(
            math.sqrt(num_bitstrings)
        )  # use a square scheme for rows and cloumns
        num_parallel_computations = min(num_parallel_computations, square_fact)

        num_swap_wires = math.floor(math.log2(num_parallel_computations))
        num_select_wires = math.ceil(math.log2(math.ceil(num_bitstrings / (2**num_swap_wires))))
        assert num_swap_wires + num_select_wires <= num_control_wires

        swap_work_wires = (int(2**num_swap_wires) - 1) * size_bitstring
        free_work_wires = num_work_wires - swap_work_wires

        swap_clean_prefactor = 1
        select_clean_prefactor = 1

        if clean:
            gate_types[hadamard] = 2 * size_bitstring
            swap_clean_prefactor = 4
            select_clean_prefactor = 2

        # SELECT cost:
        gate_types[cnot] = num_bit_flips  # each unitary in the select is just a CNOT

        num_select_wires = int(num_select_wires)
        multi_x = _map_to_bloq()(
            qops.MultiControlledX(
                wires=range(num_select_wires + 1),
                control_values=[True] * num_select_wires,
                work_wires=range(num_select_wires + 1, num_select_wires + 1 + free_work_wires),
            )
        )

        num_total_ctrl_possibilities = 2**num_select_wires
        gate_types[multi_x] = select_clean_prefactor * (
            2 * num_total_ctrl_possibilities  # two applications targetting the aux qubit
        )
        num_zero_controls = (2 * num_total_ctrl_possibilities * num_select_wires) // 2
        gate_types[XGate()] = select_clean_prefactor * (
            num_zero_controls * 2  # conjugate 0 controls on the multi-qubit x gates from above
        )
        # SWAP cost:
        ctrl_swap = TwoBitCSwap()
        gate_types[ctrl_swap] = swap_clean_prefactor * ((2**num_swap_wires) - 1) * size_bitstring

        return gate_types

    @_op_call_graph.register
    def _(op: qtemps.subroutines.QFT):
        # pylint: disable=import-outside-toplevel
        from qualtran.bloqs.basic_gates import Hadamard, TwoBitSwap

        gate_types = {}
        num_wires = len(op.wires)
        gate_types[Hadamard()] = num_wires
        gate_types[_map_to_bloq()(qops.ControlledPhaseShift(1, [0, 1]))] = (
            num_wires * (num_wires - 1) // 2
        )
        gate_types[TwoBitSwap()] = num_wires // 2
        return gate_types

    @_op_call_graph.register
    def _(op: qtemps.subroutines.QSVT):
        gate_types = defaultdict(int, {})
        UA = op.hyperparameters["UA"]
        projectors = op.hyperparameters["projectors"]
        num_projectors = len(projectors)

        for _, proj_op in enumerate(projectors[:-1]):
            gate_types[_map_to_bloq()(proj_op)] += 1

        gate_types[_map_to_bloq()(UA)] += num_projectors // 2
        gate_types[_map_to_bloq()(UA).adjoint()] += (num_projectors - 1) // 2
        gate_types[_map_to_bloq()(projectors[-1])] += 1

        return gate_types

    @_op_call_graph.register
    def _(op: qtemps.subroutines.ModExp):
        # pylint: disable=import-outside-toplevel
        from qualtran.bloqs.basic_gates import CNOT

        mod = op.hyperparameters["mod"]
        num_work_wires = len(op.hyperparameters["work_wires"])
        num_x_wires = len(op.hyperparameters["x_wires"])

        mult_resources = {}
        if mod == 2**num_x_wires:
            num_aux_wires = num_x_wires
            num_aux_swap = num_x_wires
        else:
            num_aux_wires = num_work_wires - 1
            num_aux_swap = num_aux_wires - 1

        qft = _map_to_bloq()(qtemps.QFT(wires=range(num_aux_wires)))
        qft_dag = qft.adjoint()

        sequence = _map_to_bloq()(
            qtemps.ControlledSequence(
                qtemps.PhaseAdder(k=3, x_wires=range(1, num_x_wires + 1)), control=[0]
            )
        )

        sequence_dag = sequence.adjoint()

        cnot = CNOT()

        mult_resources = {}
        mult_resources[qft] = 2
        mult_resources[qft_dag] = 2
        mult_resources[sequence] = 1
        mult_resources[sequence_dag] = 1
        mult_resources[cnot] = min(num_x_wires, num_aux_swap)

        gate_types = {}
        for comp_rep, _ in mult_resources.items():
            new_rep = comp_rep.controlled()
            # cancel out QFTs from consecutive Multipliers
            if hasattr(comp_rep, "op"):
                if comp_rep.op.name == "QFT":
                    gate_types[new_rep] = 1
            elif hasattr(comp_rep, "subbloq"):
                if comp_rep.subbloq.op.name == "QFT":
                    gate_types[new_rep] = 1
            else:
                gate_types[new_rep] = mult_resources[comp_rep] * ((2**num_x_wires) - 1)

        return gate_types

    return _op_call_graph


# pylint: disable=import-outside-toplevel
@lru_cache
def _map_to_bloq():
    @singledispatch
    def _to_qt_bloq(op, **kwargs):
        return ToBloq(op, **kwargs)

    @_to_qt_bloq.register
    def _(op: qtemps.subroutines.qpe.QuantumPhaseEstimation, **kwargs):
        from qualtran.bloqs.phase_estimation import RectangularWindowState
        from qualtran.bloqs.phase_estimation.text_book_qpe import TextbookQPE

        if "map_ops" in kwargs and not kwargs["map_ops"]:
            return ToBloq(op, **kwargs)

        if "custom_mapping" in kwargs:
            return kwargs["custom_mapping"][op]

        return TextbookQPE(
            unitary=_map_to_bloq()(op.hyperparameters["unitary"]),
            ctrl_state_prep=RectangularWindowState(len(op.hyperparameters["estimation_wires"])),
        )

    @_to_qt_bloq.register
    def _(op: qops.GlobalPhase, **kwargs):
        from qualtran.bloqs.basic_gates import GlobalPhase

        return GlobalPhase(exponent=op.data[0] / np.pi)

    @_to_qt_bloq.register
    def _(op: qops.Hadamard, **kwargs):
        from qualtran.bloqs.basic_gates import Hadamard

        return Hadamard()

    @_to_qt_bloq.register
    def _(op: qops.Identity, **kwargs):
        from qualtran.bloqs.basic_gates import Identity

        return Identity()

    @_to_qt_bloq.register
    def _(op: qops.RX, **kwargs):
        from qualtran.bloqs.basic_gates import Rx

        return Rx(angle=float(op.data[0]))

    @_to_qt_bloq.register
    def _(op: qops.RY, **kwargs):
        from qualtran.bloqs.basic_gates import Ry

        return Ry(angle=float(op.data[0]))

    @_to_qt_bloq.register
    def _(op: qops.RZ, **kwargs):
        from qualtran.bloqs.basic_gates import Rz

        return Rz(angle=float(op.data[0]))

    @_to_qt_bloq.register
    def _(op: qops.S, **kwargs):
        from qualtran.bloqs.basic_gates import SGate

        return SGate()

    @_to_qt_bloq.register
    def _(op: qops.SWAP, **kwargs):
        from qualtran.bloqs.basic_gates import TwoBitSwap

        return TwoBitSwap()

    @_to_qt_bloq.register
    def _(op: qops.CSWAP, **kwargs):
        from qualtran.bloqs.basic_gates import TwoBitCSwap

        return TwoBitCSwap()

    @_to_qt_bloq.register
    def _(op: qops.T, **kwargs):
        from qualtran.bloqs.basic_gates import TGate

        return TGate()

    @_to_qt_bloq.register
    def _(op: qops.X, **kwargs):
        from qualtran.bloqs.basic_gates import XGate

        return XGate()

    @_to_qt_bloq.register
    def _(op: qops.Y, **kwargs):
        from qualtran.bloqs.basic_gates import YGate

        return YGate()

    @_to_qt_bloq.register
    def _(op: qops.CY, **kwargs):
        from qualtran.bloqs.basic_gates import CYGate

        return CYGate()

    @_to_qt_bloq.register
    def _(op: qops.Z, **kwargs):
        from qualtran.bloqs.basic_gates import ZGate

        return ZGate()

    @_to_qt_bloq.register
    def _(op: qops.CZ, **kwargs):
        from qualtran.bloqs.basic_gates import CZ

        return CZ()

    @_to_qt_bloq.register
    def _(op: qops.Adjoint, **kwargs):
        return _map_to_bloq()(op.base).adjoint()

    @_to_qt_bloq.register
<<<<<<< HEAD
    def _(op: qops.Controlled):
        if isinstance(op, qops.MultiControlledX):
            return ToBloq(op)

=======
    def _(op: qops.Controlled, **kwargs):
>>>>>>> c2276912
        return _map_to_bloq()(op.base).controlled()

    @_to_qt_bloq.register
    def _(op: qmeas.MeasurementProcess, **kwargs):
        return None

    return _to_qt_bloq


@lru_cache
def _get_to_pl_op():
    @singledispatch
    def _to_pl_op(bloq, wires):
        return FromBloq(bloq=bloq, wires=wires)

    @_to_pl_op.register
    def _(bloq: qt.bloqs.basic_gates.CNOT, wires):
        return qops.CNOT(wires=wires)

    @_to_pl_op.register
    def _(bloq: qt.bloqs.basic_gates.GlobalPhase, wires):
        return qops.GlobalPhase(bloq.exponent * np.pi, wires)

    @_to_pl_op.register
    def _(bloq: qt.bloqs.basic_gates.Hadamard, wires):
        return qops.Hadamard(wires)

    @_to_pl_op.register
    def _(bloq: qt.bloqs.basic_gates.Identity, wires):
        return qops.Identity(wires)

    @_to_pl_op.register
    def _(bloq: qt.bloqs.basic_gates.Rx, wires):
        return qops.RX(bloq.angle, wires)

    @_to_pl_op.register
    def _(bloq: qt.bloqs.basic_gates.Ry, wires):
        return qops.RY(bloq.angle, wires)

    @_to_pl_op.register
    def _(bloq: qt.bloqs.basic_gates.Rz, wires):
        return qops.RZ(bloq.angle, wires)

    @_to_pl_op.register
    def _(bloq: qt.bloqs.basic_gates.SGate, wires):
        return qops.adjoint(qops.S(wires)) if bloq.is_adjoint else qops.S(wires)

    @_to_pl_op.register
    def _(bloq: qt.bloqs.basic_gates.TwoBitSwap, wires):
        return qops.SWAP(wires)

    @_to_pl_op.register
    def _(bloq: qt.bloqs.basic_gates.TwoBitCSwap, wires):
        return qops.CSWAP(wires)

    @_to_pl_op.register
    def _(bloq: qt.bloqs.basic_gates.TGate, wires):
        return qops.adjoint(qops.T(wires)) if bloq.is_adjoint else qops.T(wires)

    @_to_pl_op.register
    def _(bloq: qt.bloqs.basic_gates.Toffoli, wires):
        return qops.Toffoli(wires)

    @_to_pl_op.register
    def _(bloq: qt.bloqs.basic_gates.XGate, wires):
        return qops.X(wires)

    @_to_pl_op.register
    def _(bloq: qt.bloqs.basic_gates.YGate, wires):
        return qops.Y(wires)

    @_to_pl_op.register
    def _(bloq: qt.bloqs.basic_gates.CYGate, wires):
        return qops.CY(wires)

    @_to_pl_op.register
    def _(bloq: qt.bloqs.basic_gates.ZGate, wires):
        return qops.Z(wires)

    @_to_pl_op.register
    def _(bloq: qt.bloqs.basic_gates.CZ, wires):
        return qops.CZ(wires)

    @_to_pl_op.register(qt.bloqs.bookkeeping.Allocate)
    @_to_pl_op.register(qt.bloqs.bookkeeping.Cast)
    @_to_pl_op.register(qt.bloqs.bookkeeping.Free)
    @_to_pl_op.register(qt.bloqs.bookkeeping.Join)
    @_to_pl_op.register(qt.bloqs.bookkeeping.Partition)
    @_to_pl_op.register(qt.bloqs.bookkeeping.Split)
    def _(bloq, wires):
        return None

    return _to_pl_op


def bloq_registers(bloq: "qt.Bloq"):
    """Reads a `Qualtran Bloq <https://qualtran.readthedocs.io/en/latest/bloqs/index.html#bloqs-library>`_
    signature and returns a dictionary mapping the Bloq's register names to :class:`~.Wires`.

    .. note::
        This function requires the latest version of Qualtran. We recommend installing the main
        branch via ``pip``:

        .. code-block:: console

            pip install qualtran

    The keys of the returned dictionary are the register names in the Qualtran Bloq. The
    values are :class:`~.Wires` objects with a length equal to the bitsize of its respective
    register. The wires are indexed in ascending order, starting from 0.

    This function makes it easy to access the wires that a Bloq acts on and use them to precisely
    control how gates connect.

    Args:
        bloq (Bloq): an initialized Qualtran ``Bloq`` to be wrapped as a PennyLane operator

    Returns:
        dict: A dictionary mapping the names of the Bloq's registers to :class:`~.Wires`
            objects with the same lengths as the bitsizes of their respective registers.

    Raises:
        TypeError: bloq must be an instance of ``Bloq``.

    **Example**

    This example shows how to find the estimation wires of a textbook Quantum Phase Estimation Bloq.

    >>> from qualtran.bloqs.phase_estimation import RectangularWindowState, TextbookQPE
    >>> from qualtran.bloqs.basic_gates import ZPowGate
    >>> textbook_qpe_small = TextbookQPE(ZPowGate(exponent=2 * 0.234), RectangularWindowState(3))
    >>> qml.bloq_registers(textbook_qpe_small)
    {'q': Wires([0]), 'qpe_reg': Wires([1, 2, 3])}
    """

    if not isinstance(bloq, qt.Bloq):
        raise TypeError(f"bloq must be an instance of {qt.Bloq}.")

    wire_register_dict = defaultdict()

    for reg in bloq.signature.lefts():
        wire_register_dict[reg.name] = reg.bitsize

    for reg in bloq.signature.rights():
        wire_register_dict[reg.name] = reg.bitsize

    return registers(wire_register_dict)


def _get_named_registers(regs):
    """Returns a ``qml.registers`` object associated with the named registers in the bloq"""

    temp_register_dict = {reg.name: reg.total_bits() for reg in regs}

    return registers(temp_register_dict)


def _preprocess_bloq(bloq):
    """Processes a bloq's information to prepare for decomposition"""

    # Bloqs need to be decomposed in order to access the connections
    cbloq = bloq.decompose_bloq() if not isinstance(bloq, qt.CompositeBloq) else bloq
    temp_registers = _get_named_registers(cbloq.signature.lefts())
    soq_to_wires = {
        qt.Soquet(qt.LeftDangle, idx=idx, reg=reg): (
            list(temp_registers[reg.name])[idx[0]]
            if len(idx) == 1
            else list(temp_registers[reg.name])
        )
        for reg in cbloq.signature.lefts()
        for idx in reg.all_idxs()
    }

    # This is to track the number of wires defined at the LeftDangle stage
    # so if we need to add more wires, we know what index to start at
    soq_to_wires_len = 0
    if len(soq_to_wires.values()) > 0:
        soq_to_wires_len = list(soq_to_wires.values())[-1]
        if not isinstance(soq_to_wires_len, int):
            soq_to_wires_len = list(soq_to_wires.values())[-1][-1]
        soq_to_wires_len += 1

    return cbloq, soq_to_wires, soq_to_wires_len


class FromBloq(Operation):
    r"""
    An adapter for using a `Qualtran Bloq <https://qualtran.readthedocs.io/en/latest/bloqs/index.html#bloqs-library>`_
    as a PennyLane :class:`~.Operation`.

    .. note::
        This class requires the latest version of Qualtran. We recommend installing the main
        branch via ``pip``:

        .. code-block:: console

            pip install qualtran

    Args:
        bloq (qualtran.Bloq): an initialized Qualtran ``Bloq`` to be wrapped as a PennyLane operator
        wires (WiresLike): The wires the operator acts on. The number of wires can be determined by using the
            signature of the ``Bloq`` using ``bloq.signature.n_qubits()``.

    Raises:
        TypeError: bloq must be an instance of ``Bloq``.

    **Example**

    This example shows how to use ``qml.FromBloq``:

    >>> from qualtran.bloqs.basic_gates import CNOT
    >>> qualtran_cnot = qml.FromBloq(CNOT(), wires=[0, 1])
    >>> qualtran_cnot.matrix()
    array([[1.+0.j, 0.+0.j, 0.+0.j, 0.+0.j],
       [0.+0.j, 1.+0.j, 0.+0.j, 0.+0.j],
       [0.+0.j, 0.+0.j, 0.+0.j, 1.+0.j],
       [0.+0.j, 0.+0.j, 1.+0.j, 0.+0.j]])

    This example shows how to use ``qml.FromBloq`` inside a device:

    >>> from qualtran.bloqs.basic_gates import CNOT
    >>> dev = qml.device("default.qubit") # Execute on device
    >>> @qml.qnode(dev)
    ... def circuit():
    ...     qml.FromBloq(CNOT(), wires=[0, 1])
    ...     return qml.state()
    >>> circuit()
    array([1.+0.j, 0.+0.j, 0.+0.j, 0.+0.j])

    .. details::
        :title: Advanced Example

        This example shows how to use ``qml.FromBloq`` to implement a textbook Quantum Phase Estimation Bloq inside a device:

        .. code-block::

            from qualtran.bloqs.phase_estimation import RectangularWindowState, TextbookQPE
            from qualtran.bloqs.chemistry.trotter.ising import IsingXUnitary, IsingZZUnitary
            from qualtran.bloqs.chemistry.trotter.trotterized_unitary import TrotterizedUnitary

            # Parameters for the TrotterizedUnitary
            nsites = 5
            j_zz, gamma_x = 2, 0.1
            zz_bloq = IsingZZUnitary(nsites=nsites, angle=0.02 * j_zz)
            x_bloq = IsingXUnitary(nsites=nsites, angle=0.01 * gamma_x)
            trott_unitary = TrotterizedUnitary(
                bloqs=(x_bloq, zz_bloq),  timestep=0.01,
                indices=(0, 1, 0), coeffs=(0.5 * gamma_x, j_zz, 0.5 * gamma_x)
            )

            # Instantiate the TextbookQPE and pass in the unitary
            textbook_qpe = TextbookQPE(trott_unitary, RectangularWindowState(3))

            # Execute on device
            dev = qml.device("default.qubit")
            @qml.qnode(dev)
            def circuit():
                qml.FromBloq(textbook_qpe, wires=range(textbook_qpe.signature.n_qubits()))
                return qml.probs(wires=[5, 6, 7])

            circuit()

    .. details::
        :title: Usage Details

        The decomposition of a ``Bloq`` wrapped in ``qml.FromBloq`` may use more wires than expected.
        For example, when we wrap Qualtran's ``CZPowGate``, we get

        >>> from qualtran.bloqs.basic_gates import CZPowGate
        >>> qml.FromBloq(CZPowGate(0.468, eps=1e-11), wires=[0, 1]).decomposition()
        [FromBloq(And, wires=Wires([0, 1, 'alloc_free_2'])),
        FromBloq(Z**0.468, wires=Wires(['alloc_free_2'])),
        FromBloq(And†, wires=Wires([0, 1, 'alloc_free_2']))]

        This behaviour results from the decomposition of ``CZPowGate`` as defined in Qualtran,
        which allocates and frees a wire in the same ``bloq``. In this situation,
        PennyLane automatically allocates this wire under the hood, and that additional wire is
        named ``alloc_free_{idx}``. The indexing starts at the length of the wires defined in the
        signature, which in the case of ``CZPowGate`` is :math:`2`. Due to the current
        limitations of PennyLane, these wires cannot be accessed manually or mapped.
    """

    def __init__(self, bloq, wires: WiresLike):
        if not isinstance(bloq, qt.Bloq):
            raise TypeError(f"bloq must be an instance of {qt.Bloq}.")
        self._hyperparameters = {"bloq": bloq}
        super().__init__(wires=wires, id=None)

    def __repr__(self):
        return f'FromBloq({self.hyperparameters["bloq"]}, wires={self.wires})'

    @staticmethod
    def compute_decomposition(wires, bloq):  # pylint: disable=arguments-differ, too-many-branches
        ops = []

        if len(wires) != bloq.signature.n_qubits():
            raise ValueError(
                f"The length of wires must match the signature of {qt.Bloq}. Please provide a list of wires of length {bloq.signature.n_qubits()}"
            )

        try:
            cbloq, soq_to_wires, soq_to_wires_len = _preprocess_bloq(bloq)

            for binst, pred_cxns, succ_cxns in cbloq.iter_bloqnections():
                if isinstance(binst.bloq, qt.bloqs.bookkeeping.Partition):
                    in_quregs = {}
                    for succ in succ_cxns:
                        soq = succ.left
                        if soq.reg.side == qt.Side.RIGHT and not soq.reg.name in in_quregs:
                            soq_to_wires_len -= np.prod(soq.reg.shape) * soq.reg.bitsize

                    for succ in succ_cxns:
                        soq = succ.left
                        if soq.reg.side == qt.Side.RIGHT and not soq.reg.name in in_quregs:
                            total_elements = np.prod(soq.reg.shape) * soq.reg.bitsize
                            ascending_vals = np.arange(
                                soq_to_wires_len,
                                soq_to_wires_len + total_elements,
                                dtype=object,
                            )
                            soq_to_wires_len += total_elements
                            in_quregs[soq.reg.name] = ascending_vals.reshape(
                                (*soq.reg.shape, soq.reg.bitsize)
                            )
                        soq_to_wires[soq] = in_quregs[soq.reg.name][soq.idx]
                    continue

                in_quregs = {
                    reg.name: np.empty((*reg.shape, reg.bitsize), dtype=object)
                    for reg in binst.bloq.signature.lefts()
                }
                # The out_quregs inform us of the total # of wires in the circuit to account for
                # wires that are split or allocated in the cbloq
                out_quregs = {
                    reg.name: np.empty((*reg.shape, reg.bitsize), dtype=object)
                    for reg in binst.bloq.signature.rights()
                }

                for pred in pred_cxns:
                    soq = pred.right
                    soq_to_wires[soq] = soq_to_wires[pred.left]
                    in_quregs[soq.reg.name][soq.idx] = np.squeeze(soq_to_wires[soq])

                for succ in succ_cxns:
                    soq = succ.left
                    if soq.reg.side == qt.Side.RIGHT:
                        # When in_quregs != out_quregs, it means that there are wires unaccounted
                        # for. We account for these wires and update soq_to_wires and in_quregs
                        # accordingly.
                        if len(in_quregs) != len(out_quregs):
                            total_elements = np.prod(soq.reg.shape) * soq.reg.bitsize
                            ascending_vals = np.arange(
                                soq_to_wires_len,
                                total_elements + soq_to_wires_len,
                                dtype=object,
                            )
                            soq_to_wires_len += total_elements
                            in_quregs[soq.reg.name] = ascending_vals.reshape(
                                (*soq.reg.shape, soq.reg.bitsize)
                            )
                        soq_to_wires[soq] = in_quregs[soq.reg.name][soq.idx]

                total_wires = [int(w) for ws in in_quregs.values() for w in list(ws.ravel())]
                mapped_wires = [wires[idx] for idx in total_wires if idx < len(wires)]
                ghost_wires = [f"alloc_free_{val}" for val in total_wires if val >= len(wires)]
                op = _get_to_pl_op()(binst.bloq, mapped_wires + ghost_wires)
                if op:
                    ops.append(op)
        except (qt.DecomposeNotImplementedError, qt.DecomposeTypeError):
            pass

        if len(ops) == 0:
            raise DecompositionUndefinedError

        return ops

    # pylint: disable=invalid-overridden-method, arguments-renamed
    @property
    def has_matrix(self) -> bool:
        r"""Return if the ``Bloq`` has a valid matrix representation."""
        bloq = self.hyperparameters["bloq"]
        matrix = bloq.tensor_contract()
        return matrix.shape == (2 ** len(self.wires), 2 ** len(self.wires))

    # TODO: Remove when PL supports pylint==3.3.6 (it is considered a useless-suppression) [sc-91362]
    # pylint: disable=no-method-argument
    def compute_matrix(*params, **hyperparams):  # pylint: disable=no-self-argument
        bloq = hyperparams["bloq"]
        matrix = bloq.tensor_contract()

        if matrix.shape != (2 ** len(params[0].wires), 2 ** len(params[0].wires)):
            raise MatrixUndefinedError

        return matrix


def _split_qubits(registers, qubits):  # pylint: disable=redefined-outer-name
    """Function from the Qualtran-Cirq interop module that splits the flat list of qubits into
    a dictionary of appropriately shaped qubit arrays."""

    qubit_regs = {}
    base = 0
    for reg in registers:
        qubit_regs[reg.name] = np.array(qubits[base : base + reg.total_bits()]).reshape(
            reg.shape + (reg.bitsize,)
        )
        base += reg.total_bits()
    return qubit_regs


def _ensure_in_reg_exists(  # pylint: disable=too-many-branches
    bb: "qt.BloqBuilder",
    in_reg: "_QReg",
    qreg_to_qvar: Dict["_QReg", "qt.Soquet"],
) -> None:
    """Modified function from the Qualtran-Cirq interop module that takes care of qubit allocations,
    split and joins to ensure `qreg_to_qvar[in_reg]` exists."""
    from qualtran.cirq_interop._cirq_to_bloq import _QReg

    all_mapped_qubits = {q for qreg in qreg_to_qvar for q in qreg.qubits}
    qubits_to_allocate = [q for q in in_reg.qubits if q not in all_mapped_qubits]
    if qubits_to_allocate:
        n_alloc = len(qubits_to_allocate)
        qreg_to_qvar[
            _QReg(qubits_to_allocate, dtype=qt.QBit() if n_alloc == 1 else qt.QAny(n_alloc))
        ] = bb.allocate(n_alloc)

    if in_reg in qreg_to_qvar:
        # This is the easy case when no split / joins are needed.
        return


def _gather_input_soqs(bb: "qt.BloqBuilder", op_quregs, qreg_to_qvar):
    """Modified function from Qualtran-Cirq interop module that collects input Soquets."""
    qvars_in = {}
    for reg_name, quregs in op_quregs.items():
        flat_soqs: List[qt.Soquet] = []
        for qureg in quregs.flatten():
            _ensure_in_reg_exists(bb, qureg, qreg_to_qvar)
            flat_soqs.append(qreg_to_qvar[qureg])
        qvars_in[reg_name] = np.array(flat_soqs).reshape(quregs.shape)
    return qvars_in


def _inherit_from_bloq(cls):  # pylint: disable=too-many-statements
    """Decorator for ToBloq to inherit from Qualtran's bloq only when qualtran is available."""
    if qualtran:

        class ToBloq(qt.Bloq):  # pylint: disable=redefined-outer-name
            r"""
            Adapter class to convert PennyLane operators into Qualtran Bloqs
            """

            def __init__(self, op, map_ops=False, **kwargs):
                from pennylane.workflow.qnode import QNode

                if not isinstance(op, Operation) and not isinstance(op, QNode):
                    raise TypeError(f"Input must be either an instance of {Operation} or {QNode}.")

                self.op = op
                self.map_ops = map_ops
                self._kwargs = kwargs
                super().__init__()

            @cached_property
            def signature(self) -> "qt.Signature":
                """Compute and return Qualtran signature for given op or QNode."""
                from pennylane.workflow import construct_tape
                from pennylane.workflow.qnode import QNode

                if isinstance(self.op, QNode):
                    self.op.name = "QNode"
                    num_wires = len(construct_tape(self.op)(**self._kwargs).wires)
                else:
                    num_wires = len(self.op.wires)
                return qt.Signature([qt.Register("qubits", qt.QBit(), shape=num_wires)])

            def decompose_bloq(self):  # pylint:disable=too-many-branches
                """Decompose the bloq using the op's decomposition or the tape of the QNode"""
                from qualtran.cirq_interop._cirq_to_bloq import _QReg

                from pennylane.workflow import construct_tape
                from pennylane.workflow.qnode import QNode

                try:
                    if isinstance(self.op, QNode):
                        tape = construct_tape(self.op)(**self._kwargs)
                        ops = tape.circuit
                        all_wires = list(tape.wires)
                    else:
                        ops = self.op.decomposition()
                        all_wires = list(self.op.wires)

                    signature = self.signature
                    in_quregs = out_quregs = {
                        "qubits": np.array(all_wires).reshape(len(all_wires), 1)
                    }

                    in_quregs = {
                        k: np.apply_along_axis(_QReg, -1, *(v, signature.get_left(k).dtype))  # type: ignore
                        for k, v in in_quregs.items()
                    }

                    out_quregs = {
                        k: np.apply_along_axis(_QReg, -1, *(v, signature.get_right(k).dtype))  # type: ignore
                        for k, v in out_quregs.items()
                    }
                    bb, initial_soqs = qt.BloqBuilder.from_signature(
                        signature, add_registers_allowed=False
                    )

                    # 1. Compute qreg_to_qvar for input qubits in the LEFT signature.
                    qreg_to_qvar = {}
                    for reg in signature.lefts():
                        assert reg.name in in_quregs
                        soqs = initial_soqs[reg.name]
                        assert in_quregs[reg.name].shape == soqs.shape
                        qreg_to_qvar |= zip(in_quregs[reg.name].flatten(), soqs.flatten())

                    # 2. Add each operation to the composite Bloq.
                    for op in ops:
                        bloq = _map_to_bloq()(op, map_ops=self.map_ops)
                        if not bloq:
                            continue

                        if bloq.signature == qt.Signature([]):
                            bb.add(bloq)
                            continue

                        reg_dtypes = [r.dtype for r in bloq.signature]
                        # 3.1 Find input / output registers.
                        all_op_quregs = {
                            k: np.apply_along_axis(_QReg, -1, *(v, reg_dtypes[i]))  # type: ignore
                            for i, (k, v) in enumerate(
                                _split_qubits(bloq.signature, op.wires).items()
                            )
                        }

                        in_op_quregs = {
                            reg.name: all_op_quregs[reg.name] for reg in bloq.signature.lefts()
                        }

                        # 3.2 Find input Soquets, by potentially allocating new Bloq registers corresponding to
                        # input `in_quregs` and updating the `qreg_to_qvar` mapping.
                        qvars_in = _gather_input_soqs(bb, in_op_quregs, qreg_to_qvar)

                        # 3.3 Add Bloq to the `CompositeBloq` compute graph and get corresponding output Soquets.
                        qvars_out = bb.add_d(bloq, **qvars_in)

                        # 3.4 Update `qreg_to_qvar` mapping using output soquets `qvars_out`.
                        for reg in bloq.signature:
                            # all_op_quregs should exist for both LEFT & RIGHT registers.
                            assert reg.name in all_op_quregs
                            quregs = all_op_quregs[reg.name]
                            if reg.side != qt.Side.LEFT:
                                assert quregs.shape == np.array(qvars_out[reg.name]).shape
                                qreg_to_qvar |= zip(
                                    quregs.flatten(), np.array(qvars_out[reg.name]).flatten()
                                )

                    # 4. Combine Soquets to match the right signature.
                    final_soqs_dict = _gather_input_soqs(
                        bb,
                        {reg.name: out_quregs[reg.name] for reg in signature.rights()},
                        qreg_to_qvar,
                    )
                    final_soqs_set = set(
                        soq for soqs in final_soqs_dict.values() for soq in soqs.flatten()
                    )
                    # 5. Free all dangling Soquets which are not part of the final soquets set.
                    for qvar in qreg_to_qvar.values():
                        if qvar not in final_soqs_set:
                            bb.free(qvar)

                    cbloq = bb.finalize(**final_soqs_dict)
                    return cbloq
                except DecompositionUndefinedError as undefined_decomposition:
                    raise qt.DecomposeNotImplementedError from undefined_decomposition

            def build_call_graph(self, ssa):
                """Build Qualtran call graph with defined call graph if available, otherwise build
                said call graph with the decomposition"""
                call_graph = _get_op_call_graph()(self.op)
                if call_graph:
                    return call_graph

                return self.decompose_bloq().build_call_graph(ssa)

            def __repr__(self):
                if isinstance(self.op, Operation):
                    return f"ToBloq({self.op.name})"
                return "ToBloq(QNode)"

            def __eq__(self, other):
                if type(other) is type(self):
                    return self.op == other.op
                return False

            def __hash__(self):
                return hash(self.op)

            def __str__(self):
                return "PL" + self.op.name

        return ToBloq
    return cls


@_inherit_from_bloq
class ToBloq:
    r"""
    An adapter for using a PennyLane :class:`~.Operation` as a
    `Qualtran Bloq <https://qualtran.readthedocs.io/en/latest/bloqs/index.html#bloqs-library>`_.

    .. note::
        This class requires the latest version of Qualtran. We recommend installing the main
        branch via ``pip``:

        .. code-block:: console

            pip install qualtran

    Args:
        op (Operation): an initialized PennyLane operator to be wrapped as a Qualtran ``Bloq``.

    Raises:
        TypeError: operator must be an instance of :class:`~.Operation`.

    **Example**

    This example shows how to use ``qml.ToBloq``:

    >>> wrapped_op = qml.ToBloq(qml.CNOT([0, 1]))
    >>> wrapped_op.tensor_contract()
    array([[1.+0.j, 0.+0.j, 0.+0.j, 0.+0.j],
       [0.+0.j, 1.+0.j, 0.+0.j, 0.+0.j],
       [0.+0.j, 0.+0.j, 0.+0.j, 1.+0.j],
       [0.+0.j, 0.+0.j, 1.+0.j, 0.+0.j]])
    """

    _dependency_missing = True
    _error_message = (
        "Optional dependency 'qualtran' is required "
        "for ToBloq functionality but is not installed."
    )

    # Prevent instantiation if the dependency is missing
    def __init__(self, *args, **kwargs):
        raise ImportError(self._error_message)

    def __getattr__(self, name):
        raise ImportError(self._error_message)

    def __call__(self, *args, **kwargs):
        raise ImportError(self._error_message)


def to_bloq(circuit, map_ops: bool = True, custom_mapping: dict = None, **kwargs):
    """
    Converts the given circuit or :class:`~.Operation` and returns the appropriate `Qualtran Bloq <https://qualtran.readthedocs.io/en/latest/bloqs/index.html#bloqs-library>`_.

    .. note::
        This class requires the latest version of Qualtran. We recommend installing the main
        branch via ``pip``:

        .. code-block:: console

            pip install qualtran

    Args:
        circuit (QNode | Operation): a QNode or an initialized PennyLane operator to be wrapped as a Qualtran Bloq.
        map_ops (bool): Whether or not if the operations are mapped to a Qualtran Bloq or wrapped
            as a `ToBloq`. Default is True.
        custom_mapping (dict): Dictionary to specify a mapping between a PennyLane operator and a
            Qualtran Bloq. A default mapping is used if not defined.

    Returns:
        Bloq: The Qualtran Bloq that corresponds to the given circuit or :class:`~.Operation` and
            options.

    **Example**

    This example shows how to use ``qml.to_bloq``:

    >>> qt_bloq = qml.to_bloq(qml.CNOT([0, 1]))
    >>> qt_bloq
    CNOT()

    .. details::
        :title: Usage Details

        Not every operator has a direct equivalent in Qualtran. For example, in Qualtran, there
        exists many varieties of Quantum Phase Estimation. When ``qml.to_bloq`` is called on
        Quantum Phase Estimation, a smart default is chosen.

        >>> qml.to_bloq(qml.QuantumPhaseEstimation(
        ...     unitary=qml.RX(0.1, wires=0), estimation_wires=range(1, 5)
        ... ))
        TextbookQPE(unitary=Rx(angle=0.1, eps=1e-11), ctrl_state_prep=RectangularWindowState(bitsize=4), qft_inv=Adjoint(subbloq=QFTTextBook(bitsize=4, with_reverse=True)))

        Note that the chosen Qualtran Bloq may not be an exact equivalent. If you want an exact
        equivalent, we recommend setting ``map_ops`` to False.

        >>> qml.to_bloq(qml.QuantumPhaseEstimation(
        ...     unitary=qml.RX(0.1, wires=0), estimation_wires=range(1, 5)
        ... ), map_ops=False)
        ToBloq(QuantumPhaseEstimation)

        This will wrap the input PennyLane operator as a Bloq, allowing you to use the functions
        you would expect a Bloq to have, such as ``decompose_bloq`` or ``call_graph``.

        Alternatively, you can provide a custom mapping that maps a PennyLane operator to a
        specific Qualtran Bloq.

        >>> op = qml.QuantumPhaseEstimation(
        ...         unitary=qml.RX(0.1, wires=0), estimation_wires=range(1, 5)
        ...     )
        >>> custom_mapping = {
        ...     op : TextbookQPE(
        ...         unitary=qml.to_bloq(qml.RX(0.1, wires=0)),
        ...         ctrl_state_prep=LPResourceState(4),
        ...     )
        ... }
        >>> qml.to_bloq(op, custom_mapping=custom_mapping)
        TextbookQPE(unitary=Rx(angle=0.1, eps=1e-11), ctrl_state_prep=LPResourceState(bitsize=4), qft_inv=Adjoint(subbloq=QFTTextBook(bitsize=4, with_reverse=True)))

    """

    if map_ops:
        if custom_mapping:
            return _map_to_bloq()(circuit, map_ops=True, custom_mapping=custom_mapping, **kwargs)
        return _map_to_bloq()(circuit, map_ops=True, **kwargs)

    return ToBloq(circuit, **kwargs)<|MERGE_RESOLUTION|>--- conflicted
+++ resolved
@@ -26,11 +26,8 @@
 
 import pennylane.ops as qops
 import pennylane.templates as qtemps
-<<<<<<< HEAD
+import pennylane.measurements as qmeas
 from pennylane import math
-=======
-import pennylane.measurements as qmeas
->>>>>>> c2276912
 from pennylane.operation import DecompositionUndefinedError, MatrixUndefinedError, Operation
 from pennylane.queuing import AnnotatedQueue, QueuingManager
 from pennylane.registers import registers
@@ -48,10 +45,7 @@
     from qualtran.cirq_interop._bloq_to_cirq import _QReg
 
 
-<<<<<<< HEAD
 # pylint: disable=too-many-statements
-=======
->>>>>>> c2276912
 @lru_cache
 def _get_op_call_graph():
     @singledispatch
@@ -60,12 +54,8 @@
 
     @_op_call_graph.register
     def _(op: qtemps.subroutines.qpe.QuantumPhaseEstimation):
-<<<<<<< HEAD
         # pylint: disable=import-outside-toplevel
         from qualtran.bloqs.basic_gates import Hadamard
-=======
-        from qualtran.bloqs.basic_gates import Hadamard  # pylint: disable=import-outside-toplevel
->>>>>>> c2276912
 
         return {
             Hadamard(): len(op.estimation_wires),
@@ -516,15 +506,9 @@
     def _(op: qops.Adjoint, **kwargs):
         return _map_to_bloq()(op.base).adjoint()
 
-    @_to_qt_bloq.register
-<<<<<<< HEAD
-    def _(op: qops.Controlled):
+    def _(op: qops.Controlled, **kwargs):
         if isinstance(op, qops.MultiControlledX):
             return ToBloq(op)
-
-=======
-    def _(op: qops.Controlled, **kwargs):
->>>>>>> c2276912
         return _map_to_bloq()(op.base).controlled()
 
     @_to_qt_bloq.register
