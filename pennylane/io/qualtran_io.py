--- conflicted
+++ resolved
@@ -400,11 +400,7 @@
         num_aux_wires = num_work_wires - 1
         num_aux_swap = num_aux_wires - 1
 
-<<<<<<< HEAD
     qft = _map_to_bloq(qtemps.QFT(wires=range(num_aux_wires)), map_ops=False)
-=======
-    qft = _map_to_bloq(qtemps.QFT(wires=range(num_aux_wires)))
->>>>>>> eb497002
     qft_dag = qft.adjoint()
 
     sequence = _map_to_bloq(
@@ -456,7 +452,6 @@
     return ToBloq(op, map_ops=map_ops, **kwargs)
 
 
-<<<<<<< HEAD
 def _handle_custom_map(op, map_ops, custom_mapping, **kwargs):
     """
     Handles the custom mapping and wrapping logic
@@ -482,8 +477,6 @@
     return None
 
 
-=======
->>>>>>> eb497002
 # pylint: disable=import-outside-toplevel
 @_map_to_bloq.register
 def _(
@@ -495,17 +488,9 @@
     from qualtran.bloqs.phase_estimation import RectangularWindowState
     from qualtran.bloqs.phase_estimation.text_book_qpe import TextbookQPE
 
-<<<<<<< HEAD
     mapped_op = _handle_custom_map(op, map_ops, custom_mapping, **kwargs)
     if mapped_op is not None:
         return mapped_op
-=======
-    if not map_ops:
-        return ToBloq(op, **kwargs)
-
-    if custom_mapping is not None:
-        return custom_mapping[op]
->>>>>>> eb497002
 
     return TextbookQPE(
         unitary=_map_to_bloq(op.hyperparameters["unitary"]),
@@ -513,7 +498,6 @@
     )
 
 
-<<<<<<< HEAD
 # pylint: disable=import-outside-toplevel
 @_map_to_bloq.register
 def _(op: qtemps.subroutines.QFT, custom_mapping=None, map_ops=True, **kwargs):
@@ -563,8 +547,6 @@
     )
 
 
-=======
->>>>>>> eb497002
 def _disable_custom_mapping(func):
     """Decorator to disable custom mapping and raise error for atomic gates."""
 
@@ -1189,11 +1171,7 @@
         op (QNode| Qfunc | Operation): a PennyLane ``QNode``, ``Qfunc``, or operator to be wrapped
             as a Qualtran Bloq.
         map_ops (bool): Whether to map operations to a Qualtran Bloq. Operations are wrapped
-<<<<<<< HEAD
-            as a ``ToBloq`` when False. Default is True.
-=======
             as a ``ToBloq`` when ``False``. Default is ``True``.
->>>>>>> eb497002
         custom_mapping (dict): Dictionary to specify a mapping between a PennyLane operator and a
             Qualtran Bloq. A default mapping is used if not defined.
 
@@ -1298,10 +1276,6 @@
 
             # Add each operation to the composite Bloq.
             for op in ops:
-<<<<<<< HEAD
-                print(self.custom_mapping)
-=======
->>>>>>> eb497002
                 bloq = _map_to_bloq(
                     op, map_ops=self.map_ops, custom_mapping=self.custom_mapping, **self._kwargs
                 )
@@ -1387,11 +1361,7 @@
 
 def to_bloq(circuit, map_ops: bool = True, custom_mapping: dict = None, **kwargs):
     """
-<<<<<<< HEAD
-    Converts a PennyLane circuit or :class:`~.Operation` to the corresponding `Qualtran Bloq <https://qualtran.readthedocs.io/en/latest/bloqs/index.html#bloqs-library>`__.
-=======
     Converts a PennyLane :class:`~.QNode`, ``Qfunc``, or :class:`~.Operation` to the corresponding `Qualtran Bloq <https://qualtran.readthedocs.io/en/latest/bloqs/index.html#bloqs-library>`__.
->>>>>>> eb497002
 
     .. note::
         This class requires the latest version of Qualtran. We recommend installing the latest
@@ -1405,21 +1375,13 @@
         circuit (QNode| Qfunc | Operation): a PennyLane ``QNode``, ``Qfunc``, or operator to be wrapped
             as a Qualtran Bloq.
         map_ops (bool): Whether to map operations to a Qualtran Bloq. Operations are wrapped
-<<<<<<< HEAD
-            as a ``ToBloq`` when False. Default is True.
-=======
             as a ``ToBloq`` when ``False``. Default is ``True``.
->>>>>>> eb497002
         custom_mapping (dict): Dictionary to specify a mapping between a PennyLane operator and a
             Qualtran Bloq. A default mapping is used if not defined.
 
     Returns:
         Bloq: The Qualtran Bloq that corresponds to the given circuit or :class:`~.Operation` and
-<<<<<<< HEAD
-            options.
-=======
         options.
->>>>>>> eb497002
 
     .. seealso:: :class:`~.ToBloq`
 
@@ -1455,11 +1417,7 @@
         TextbookQPE(unitary=Rx(angle=0.1, eps=1e-11), ctrl_state_prep=RectangularWindowState(bitsize=4), qft_inv=Adjoint(subbloq=QFTTextBook(bitsize=4, with_reverse=True)))
 
         Note that the chosen Qualtran Bloq may not be an exact equivalent. If an exact
-<<<<<<< HEAD
-        equivalent is needed, we recommend setting ``map_ops`` to False.
-=======
         equivalent is needed, we recommend setting ``map_ops`` to ``False``.
->>>>>>> eb497002
         This will wrap the input PennyLane operator as a Qualtran Bloq, enabling Qualtran functions
         such as ``decompose_bloq`` or ``call_graph``, but maintaining the PennyLane decomposition definition of the operator.
 
