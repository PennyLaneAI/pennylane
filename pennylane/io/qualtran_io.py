# Copyright 2018-2025 Xanadu Quantum Technologies Inc.

# Licensed under the Apache License, Version 2.0 (the "License");
# you may not use this file except in compliance with the License.
# You may obtain a copy of the License at

#     http://www.apache.org/licenses/LICENSE-2.0

# Unless required by applicable law or agreed to in writing, software
# distributed under the License is distributed on an "AS IS" BASIS,
# WITHOUT WARRANTIES OR CONDITIONS OF ANY KIND, either express or implied.
# See the License for the specific language governing permissions and
# limitations under the License.
"""
This submodule contains the adapter class for Qualtran-PennyLane interoperability.
"""

# TODO: Remove when PL supports pylint==3.3.6 (it is considered a useless-suppression) [sc-91362]
# pylint: disable=unused-argument

from collections import defaultdict
from functools import cached_property, lru_cache, singledispatch
from typing import TYPE_CHECKING, Dict, List

import numpy as np

import pennylane.measurements as qmeas
import pennylane.ops as qops
import pennylane.templates as qtemps
from pennylane import math
from pennylane.operation import (
    DecompositionUndefinedError,
    MatrixUndefinedError,
    Operation,
    Operator,
)
from pennylane.queuing import AnnotatedQueue, QueuingManager
from pennylane.registers import registers
from pennylane.templates.state_preparations.superposition import _assign_states
from pennylane.wires import WiresLike

try:
    import qualtran as qt

    qualtran = True
except (ModuleNotFoundError, ImportError) as import_error:
    qualtran = False

if TYPE_CHECKING:
    from qualtran.cirq_interop._bloq_to_cirq import _QReg


# pylint: disable=too-many-statements
@lru_cache
def _get_op_call_graph():
    @singledispatch
    def _op_call_graph(op):
        return None

    @_op_call_graph.register
    def _(op: qtemps.subroutines.qpe.QuantumPhaseEstimation):
        # pylint: disable=import-outside-toplevel
        from qualtran.bloqs.basic_gates import Hadamard

        return {
            Hadamard(): len(op.estimation_wires),
            _map_to_bloq()(op.hyperparameters["unitary"]).controlled(): (
                2 ** len(op.estimation_wires)
            )
            - 1,
            _map_to_bloq()((qtemps.QFT(wires=op.estimation_wires))).adjoint(): 1,
        }

    @_op_call_graph.register
    def _(op: qtemps.subroutines.TrotterizedQfunc):
        n = op.hyperparameters["n"]
        order = op.hyperparameters["order"]
        k = order // 2
        qfunc = op.hyperparameters["qfunc"]
        qfunc_args = op.parameters[1:]

        with QueuingManager.stop_recording():
            with AnnotatedQueue() as q:
                base_hyper_params = ("n", "order", "qfunc", "reverse")

                qfunc_args = op.parameters
                qfunc_kwargs = {
                    k: v for k, v in op.hyperparameters.items() if not k in base_hyper_params
                }

                qfunc = op.hyperparameters["qfunc"]
                qfunc(*qfunc_args, wires=op.wires, **qfunc_kwargs)

        call_graph = defaultdict(int, {})
        num_gates = 2 * n * (5 ** (k - 1))
        for q_op in q.queue:
            call_graph[_map_to_bloq()(q_op)] += num_gates

        return call_graph

    @_op_call_graph.register
    def _(op: qtemps.state_preparations.Superposition):
        # pylint: disable=import-outside-toplevel
        from qualtran.bloqs.basic_gates import CNOT

        gate_types = {}
        wires = op.wires
        coeffs = op.coeffs
        bases = op.hyperparameters["bases"]
        num_basis_states = len(bases)
        size_basis_state = len(bases[0])  # assuming they are all the same size

        dic_state = dict(zip(bases, coeffs))
        perms = _assign_states(bases)
        new_dic_state = {perms[key]: dic_state[key] for key in dic_state if key in perms}

        sorted_coefficients = [
            value
            for key, value in sorted(
                new_dic_state.items(), key=lambda item: int("".join(map(str, item[0])), 2)
            )
        ]
        msp = qops.StatePrep(
            math.stack(sorted_coefficients),
            wires=wires[-int(math.ceil(math.log2(len(coeffs)))) :],
            pad_with=0,
        )
        gate_types[_map_to_bloq()(msp)] = 1

        cnot = CNOT()
        num_zero_ctrls = size_basis_state // 2
        control_values = [1] * num_zero_ctrls + [0] * (size_basis_state - num_zero_ctrls)

        multi_x = _map_to_bloq()(
            qops.MultiControlledX(wires=range(size_basis_state + 1), control_values=control_values)
        )

        basis_size = 2**size_basis_state
        prob_matching_basis_states = num_basis_states / basis_size
        num_permutes = round(num_basis_states * (1 - prob_matching_basis_states))
        if num_permutes:
            gate_types[cnot] = num_permutes * (
                size_basis_state // 2
            )  # average number of bits to flip
            gate_types[multi_x] = 2 * num_permutes  # for compute and uncompute

        return gate_types

    @_op_call_graph.register
    def _(op: qtemps.state_preparations.QROMStatePreparation):
        gate_types = defaultdict(int, {})
        state_vector = op.state_vector
        positive_and_real = True

        for c in state_vector:
            if c.imag != 0 or c.real < 0:
                positive_and_real = False
                break

        num_state_qubits = int(math.log2(len(op.state_vector)))
        precision_wires = op.hyperparameters["precision_wires"]
        input_wires = op.hyperparameters["input_wires"]
        work_wires = op.hyperparameters["work_wires"]
        num_precision_wires = len(precision_wires)

        for i in range(num_state_qubits):
            num_bit_flips = 2 ** (i - 1)
            if i == 0:
                num_bit_flips = 0

            zero_string = "0" * num_precision_wires
            one_string = "0" * (num_precision_wires - 1) + "1" if num_precision_wires > 0 else ""
            bitstrings = [zero_string for _ in range(num_bit_flips)] + [
                one_string for _ in range(num_bit_flips)
            ]

            if len(bitstrings) == 0:
                bitstrings = ["0" * (num_precision_wires - 1) + "1"]

            qrom_op = qtemps.QROM(
                bitstrings=bitstrings,
                target_wires=precision_wires,
                control_wires=input_wires[:i],
                work_wires=work_wires,
                clean=False,
            )
            gate_types[_map_to_bloq()(qrom_op)] += 1
            gate_types[_map_to_bloq()(qops.adjoint(qrom_op))] += 1

        gate_types[_map_to_bloq()(qops.CRY(0, wires=[0, 1]))] = (
            num_precision_wires * num_state_qubits
        )

        if not positive_and_real:
            num_bit_flips = 2 ** (num_state_qubits - 1)
            if i == 0:
                num_bit_flips = 0

            zero_string = "0" * num_precision_wires
            one_string = "0" * (num_precision_wires - 1) + "1" if num_precision_wires > 0 else ""
            bitstrings = [zero_string for _ in range(num_bit_flips)] + [
                one_string for _ in range(num_bit_flips)
            ]

            if len(bitstrings) == 0:
                bitstrings = ["0" * (num_precision_wires - 1) + "1"]

            qrom_op = qtemps.QROM(
                bitstrings=bitstrings,
                target_wires=precision_wires,
                control_wires=input_wires,
                work_wires=work_wires,
                clean=False,
            )

            gate_types[_map_to_bloq()(qrom_op)] += 1
            gate_types[_map_to_bloq()(qops.adjoint(qrom_op))] += 1
            gate_types[
                _map_to_bloq()(
                    qops.ctrl(
                        qops.GlobalPhase((2 * np.pi), wires=input_wires[0]),
                        control=0,
                    )
                )
            ] = num_precision_wires

        return gate_types

    @_op_call_graph.register
    def _(op: qops.BasisState):
        # pylint: disable=import-outside-toplevel
        from qualtran.bloqs.basic_gates import XGate

        gate_types = {}
        gate_types[XGate()] = sum(op.parameters[0])

        return gate_types

    @_op_call_graph.register
    def _(op: qtemps.subroutines.QROM):
        # pylint: disable=import-outside-toplevel
        from qualtran.bloqs.basic_gates import CNOT, Hadamard, TwoBitCSwap, XGate

        gate_types = defaultdict(int)
        bitstrings = op.hyperparameters["bitstrings"]
        num_bitstrings = len(bitstrings)

        num_bit_flips = 0
        for bit_string in bitstrings:
            num_bit_flips += bit_string.count("1")

        num_work_wires = len(op.hyperparameters["work_wires"])
        size_bitstring = len(op.hyperparameters["target_wires"])
        num_control_wires = len(op.hyperparameters["control_wires"])
        clean = op.hyperparameters["clean"]

        if num_control_wires == 0:
            gate_types[XGate()] = num_bit_flips
            return gate_types

        cnot = CNOT()
        hadamard = Hadamard()
        num_parallel_computations = (num_work_wires + size_bitstring) // size_bitstring
        # num_parallel_computations = min(num_parallel_computations, num_bitstrings)

        square_fact = math.floor(
            math.sqrt(num_bitstrings)
        )  # use a square scheme for rows and cloumns
        num_parallel_computations = min(num_parallel_computations, square_fact)

        num_swap_wires = math.floor(math.log2(num_parallel_computations))
        num_select_wires = math.ceil(math.log2(math.ceil(num_bitstrings / (2**num_swap_wires))))
        assert num_swap_wires + num_select_wires <= num_control_wires

        swap_work_wires = (int(2**num_swap_wires) - 1) * size_bitstring
        free_work_wires = num_work_wires - swap_work_wires

        swap_clean_prefactor = 1
        select_clean_prefactor = 1

        if clean:
            gate_types[hadamard] = 2 * size_bitstring
            swap_clean_prefactor = 4
            select_clean_prefactor = 2

        # SELECT cost:
        gate_types[cnot] = num_bit_flips  # each unitary in the select is just a CNOT

        num_select_wires = int(num_select_wires)
        multi_x = _map_to_bloq()(
            qops.MultiControlledX(
                wires=range(num_select_wires + 1),
                control_values=[True] * num_select_wires,
                work_wires=range(num_select_wires + 1, num_select_wires + 1 + free_work_wires),
            )
        )

        num_total_ctrl_possibilities = 2**num_select_wires
        gate_types[multi_x] = select_clean_prefactor * (
            2 * num_total_ctrl_possibilities  # two applications targetting the aux qubit
        )
        num_zero_controls = (2 * num_total_ctrl_possibilities * num_select_wires) // 2
        gate_types[XGate()] = select_clean_prefactor * (
            num_zero_controls * 2  # conjugate 0 controls on the multi-qubit x gates from above
        )
        # SWAP cost:
        ctrl_swap = TwoBitCSwap()
        gate_types[ctrl_swap] = swap_clean_prefactor * ((2**num_swap_wires) - 1) * size_bitstring

        return gate_types

    @_op_call_graph.register
    def _(op: qtemps.subroutines.QFT):
        # pylint: disable=import-outside-toplevel
        from qualtran.bloqs.basic_gates import Hadamard, TwoBitSwap

        gate_types = {}
        num_wires = len(op.wires)
        gate_types[Hadamard()] = num_wires
        gate_types[_map_to_bloq()(qops.ControlledPhaseShift(1, [0, 1]))] = (
            num_wires * (num_wires - 1) // 2
        )
        gate_types[TwoBitSwap()] = num_wires // 2
        return gate_types

    @_op_call_graph.register
    def _(op: qtemps.subroutines.QSVT):
        gate_types = defaultdict(int, {})
        UA = op.hyperparameters["UA"]
        projectors = op.hyperparameters["projectors"]
        num_projectors = len(projectors)

        for _, proj_op in enumerate(projectors[:-1]):
            gate_types[_map_to_bloq()(proj_op)] += 1

        gate_types[_map_to_bloq()(UA)] += num_projectors // 2
        gate_types[_map_to_bloq()(UA).adjoint()] += (num_projectors - 1) // 2
        gate_types[_map_to_bloq()(projectors[-1])] += 1

        return gate_types

    @_op_call_graph.register
    def _(op: qtemps.subroutines.ModExp):
        # pylint: disable=import-outside-toplevel
        from qualtran.bloqs.basic_gates import CNOT

        mod = op.hyperparameters["mod"]
        num_work_wires = len(op.hyperparameters["work_wires"])
        num_x_wires = len(op.hyperparameters["x_wires"])

        mult_resources = {}
        if mod == 2**num_x_wires:
            num_aux_wires = num_x_wires
            num_aux_swap = num_x_wires
        else:
            num_aux_wires = num_work_wires - 1
            num_aux_swap = num_aux_wires - 1

        qft = _map_to_bloq()(qtemps.QFT(wires=range(num_aux_wires)))
        qft_dag = qft.adjoint()

        sequence = _map_to_bloq()(
            qtemps.ControlledSequence(
                qtemps.PhaseAdder(k=3, x_wires=range(1, num_x_wires + 1)), control=[0]
            )
        )

        sequence_dag = sequence.adjoint()

        cnot = CNOT()

        mult_resources = {}
        mult_resources[qft] = 2
        mult_resources[qft_dag] = 2
        mult_resources[sequence] = 1
        mult_resources[sequence_dag] = 1
        mult_resources[cnot] = min(num_x_wires, num_aux_swap)

        gate_types = {}
        for comp_rep, _ in mult_resources.items():
            new_rep = comp_rep.controlled()
            # cancel out QFTs from consecutive Multipliers
            if hasattr(comp_rep, "op"):
                if comp_rep.op.name == "QFT":
                    gate_types[new_rep] = 1
            elif hasattr(comp_rep, "subbloq"):
                if comp_rep.subbloq.op.name == "QFT":
                    gate_types[new_rep] = 1
            else:
                gate_types[new_rep] = mult_resources[comp_rep] * ((2**num_x_wires) - 1)

        return gate_types

    return _op_call_graph


# pylint: disable=import-outside-toplevel
@lru_cache
def _map_to_bloq():
    @singledispatch
    def _to_qt_bloq(op, **kwargs):
        return ToBloq(op, **kwargs)

    @_to_qt_bloq.register
    def _(op: qtemps.subroutines.qpe.QuantumPhaseEstimation, **kwargs):
        from qualtran.bloqs.phase_estimation import RectangularWindowState
        from qualtran.bloqs.phase_estimation.text_book_qpe import TextbookQPE

        if "map_ops" in kwargs and not kwargs["map_ops"]:
            return ToBloq(op, **kwargs)

        if "custom_mapping" in kwargs:
            return kwargs["custom_mapping"][op]

        return TextbookQPE(
            unitary=_map_to_bloq()(op.hyperparameters["unitary"]),
            ctrl_state_prep=RectangularWindowState(len(op.hyperparameters["estimation_wires"])),
        )

    @_to_qt_bloq.register
    def _(op: qops.GlobalPhase, **kwargs):
        from qualtran.bloqs.basic_gates import GlobalPhase

        return GlobalPhase(exponent=op.data[0] / np.pi)

    @_to_qt_bloq.register
    def _(op: qops.Hadamard, **kwargs):
        from qualtran.bloqs.basic_gates import Hadamard

        return Hadamard()

    @_to_qt_bloq.register
    def _(op: qops.Identity, **kwargs):
        from qualtran.bloqs.basic_gates import Identity

        return Identity()

    @_to_qt_bloq.register
    def _(op: qops.RX, **kwargs):
        from qualtran.bloqs.basic_gates import Rx

        return Rx(angle=float(op.data[0]))

    @_to_qt_bloq.register
    def _(op: qops.RY, **kwargs):
        from qualtran.bloqs.basic_gates import Ry

        return Ry(angle=float(op.data[0]))

    @_to_qt_bloq.register
    def _(op: qops.RZ, **kwargs):
        from qualtran.bloqs.basic_gates import Rz

        return Rz(angle=float(op.data[0]))

    @_to_qt_bloq.register
    def _(op: qops.S, **kwargs):
        from qualtran.bloqs.basic_gates import SGate

        return SGate()

    @_to_qt_bloq.register
    def _(op: qops.SWAP, **kwargs):
        from qualtran.bloqs.basic_gates import TwoBitSwap

        return TwoBitSwap()

    @_to_qt_bloq.register
    def _(op: qops.CSWAP, **kwargs):
        from qualtran.bloqs.basic_gates import TwoBitCSwap

        return TwoBitCSwap()

    @_to_qt_bloq.register
    def _(op: qops.T, **kwargs):
        from qualtran.bloqs.basic_gates import TGate

        return TGate()

    @_to_qt_bloq.register
    def _(op: qops.X, **kwargs):
        from qualtran.bloqs.basic_gates import XGate

        return XGate()

    @_to_qt_bloq.register
    def _(op: qops.Y, **kwargs):
        from qualtran.bloqs.basic_gates import YGate

        return YGate()

    @_to_qt_bloq.register
    def _(op: qops.CY, **kwargs):
        from qualtran.bloqs.basic_gates import CYGate

        return CYGate()

    @_to_qt_bloq.register
    def _(op: qops.Z, **kwargs):
        from qualtran.bloqs.basic_gates import ZGate

        return ZGate()

    @_to_qt_bloq.register
    def _(op: qops.CZ, **kwargs):
        from qualtran.bloqs.basic_gates import CZ

        return CZ()

    @_to_qt_bloq.register
    def _(op: qops.Adjoint, **kwargs):
        return _map_to_bloq()(op.base).adjoint()

    @_to_qt_bloq.register
    def _(op: qops.Controlled, **kwargs):
<<<<<<< HEAD
        if isinstance(op, qops.MultiControlledX):
            return ToBloq(op)
=======
        from qualtran.bloqs.basic_gates import Toffoli

        if isinstance(op, qops.Toffoli):
            return Toffoli()
>>>>>>> a7c189f4

        return _map_to_bloq()(op.base).controlled()

    @_to_qt_bloq.register
    def _(op: qmeas.MeasurementProcess, **kwargs):
        return None

    return _to_qt_bloq


@lru_cache
def _get_to_pl_op():
    @singledispatch
    def _to_pl_op(bloq, wires):
        return FromBloq(bloq=bloq, wires=wires)

    @_to_pl_op.register
    def _(bloq: qt.bloqs.basic_gates.CNOT, wires):
        return qops.CNOT(wires=wires)

    @_to_pl_op.register
    def _(bloq: qt.bloqs.basic_gates.GlobalPhase, wires):
        return qops.GlobalPhase(bloq.exponent * np.pi, wires)

    @_to_pl_op.register
    def _(bloq: qt.bloqs.basic_gates.Hadamard, wires):
        return qops.Hadamard(wires)

    @_to_pl_op.register
    def _(bloq: qt.bloqs.basic_gates.Identity, wires):
        return qops.Identity(wires)

    @_to_pl_op.register
    def _(bloq: qt.bloqs.basic_gates.Rx, wires):
        return qops.RX(bloq.angle, wires)

    @_to_pl_op.register
    def _(bloq: qt.bloqs.basic_gates.Ry, wires):
        return qops.RY(bloq.angle, wires)

    @_to_pl_op.register
    def _(bloq: qt.bloqs.basic_gates.Rz, wires):
        return qops.RZ(bloq.angle, wires)

    @_to_pl_op.register
    def _(bloq: qt.bloqs.basic_gates.SGate, wires):
        return qops.adjoint(qops.S(wires)) if bloq.is_adjoint else qops.S(wires)

    @_to_pl_op.register
    def _(bloq: qt.bloqs.basic_gates.TwoBitSwap, wires):
        return qops.SWAP(wires)

    @_to_pl_op.register
    def _(bloq: qt.bloqs.basic_gates.TwoBitCSwap, wires):
        return qops.CSWAP(wires)

    @_to_pl_op.register
    def _(bloq: qt.bloqs.basic_gates.TGate, wires):
        return qops.adjoint(qops.T(wires)) if bloq.is_adjoint else qops.T(wires)

    @_to_pl_op.register
    def _(bloq: qt.bloqs.basic_gates.Toffoli, wires):
        return qops.Toffoli(wires)

    @_to_pl_op.register
    def _(bloq: qt.bloqs.basic_gates.XGate, wires):
        return qops.X(wires)

    @_to_pl_op.register
    def _(bloq: qt.bloqs.basic_gates.YGate, wires):
        return qops.Y(wires)

    @_to_pl_op.register
    def _(bloq: qt.bloqs.basic_gates.CYGate, wires):
        return qops.CY(wires)

    @_to_pl_op.register
    def _(bloq: qt.bloqs.basic_gates.ZGate, wires):
        return qops.Z(wires)

    @_to_pl_op.register
    def _(bloq: qt.bloqs.basic_gates.CZ, wires):
        return qops.CZ(wires)

    @_to_pl_op.register(qt.bloqs.bookkeeping.Allocate)
    @_to_pl_op.register(qt.bloqs.bookkeeping.Cast)
    @_to_pl_op.register(qt.bloqs.bookkeeping.Free)
    @_to_pl_op.register(qt.bloqs.bookkeeping.Join)
    @_to_pl_op.register(qt.bloqs.bookkeeping.Partition)
    @_to_pl_op.register(qt.bloqs.bookkeeping.Split)
    def _(bloq, wires):
        return None

    return _to_pl_op


def bloq_registers(bloq: "qt.Bloq"):
    """Reads a `Qualtran Bloq <https://qualtran.readthedocs.io/en/latest/bloqs/index.html#bloqs-library>`_
    signature and returns a dictionary mapping the Bloq's register names to :class:`~.Wires`.

    .. note::
        This function requires the latest version of Qualtran. We recommend installing the main
        branch via ``pip``:

        .. code-block:: console

            pip install qualtran

    The keys of the returned dictionary are the register names in the Qualtran Bloq. The
    values are :class:`~.Wires` objects with a length equal to the bitsize of its respective
    register. The wires are indexed in ascending order, starting from 0.

    This function makes it easy to access the wires that a Bloq acts on and use them to precisely
    control how gates connect.

    Args:
        bloq (Bloq): an initialized Qualtran ``Bloq`` to be wrapped as a PennyLane operator

    Returns:
        dict: A dictionary mapping the names of the Bloq's registers to :class:`~.Wires`
            objects with the same lengths as the bitsizes of their respective registers.

    Raises:
        TypeError: bloq must be an instance of ``Bloq``.

    **Example**

    This example shows how to find the estimation wires of a textbook Quantum Phase Estimation Bloq.

    >>> from qualtran.bloqs.phase_estimation import RectangularWindowState, TextbookQPE
    >>> from qualtran.bloqs.basic_gates import ZPowGate
    >>> textbook_qpe_small = TextbookQPE(ZPowGate(exponent=2 * 0.234), RectangularWindowState(3))
    >>> qml.bloq_registers(textbook_qpe_small)
    {'q': Wires([0]), 'qpe_reg': Wires([1, 2, 3])}
    """

    if not isinstance(bloq, qt.Bloq):
        raise TypeError(f"bloq must be an instance of {qt.Bloq}.")

    wire_register_dict = defaultdict()

    for reg in bloq.signature.lefts():
        wire_register_dict[reg.name] = reg.bitsize

    for reg in bloq.signature.rights():
        wire_register_dict[reg.name] = reg.bitsize

    return registers(wire_register_dict)


def _get_named_registers(regs):
    """Returns a ``qml.registers`` object associated with the named registers in the bloq"""

    temp_register_dict = {reg.name: reg.total_bits() for reg in regs}

    return registers(temp_register_dict)


def _preprocess_bloq(bloq):
    """Processes a bloq's information to prepare for decomposition"""

    # Bloqs need to be decomposed in order to access the connections
    cbloq = bloq.decompose_bloq() if not isinstance(bloq, qt.CompositeBloq) else bloq
    temp_registers = _get_named_registers(cbloq.signature.lefts())
    soq_to_wires = {
        qt.Soquet(qt.LeftDangle, idx=idx, reg=reg): (
            list(temp_registers[reg.name])[idx[0]]
            if len(idx) == 1
            else list(temp_registers[reg.name])
        )
        for reg in cbloq.signature.lefts()
        for idx in reg.all_idxs()
    }

    # This is to track the number of wires defined at the LeftDangle stage
    # so if we need to add more wires, we know what index to start at
    soq_to_wires_len = 0
    if len(soq_to_wires.values()) > 0:
        soq_to_wires_len = list(soq_to_wires.values())[-1]
        if not isinstance(soq_to_wires_len, int):
            soq_to_wires_len = list(soq_to_wires.values())[-1][-1]
        soq_to_wires_len += 1

    return cbloq, soq_to_wires, soq_to_wires_len


class FromBloq(Operation):
    r"""
    An adapter for using a `Qualtran Bloq <https://qualtran.readthedocs.io/en/latest/bloqs/index.html#bloqs-library>`_
    as a PennyLane :class:`~.Operation`.

    .. note::
        This class requires the latest version of Qualtran. We recommend installing the main
        branch via ``pip``:

        .. code-block:: console

            pip install qualtran

    Args:
        bloq (qualtran.Bloq): an initialized Qualtran ``Bloq`` to be wrapped as a PennyLane operator
        wires (WiresLike): The wires the operator acts on. The number of wires can be determined by using the
            signature of the ``Bloq`` using ``bloq.signature.n_qubits()``.

    Raises:
        TypeError: bloq must be an instance of ``Bloq``.

    **Example**

    This example shows how to use ``qml.FromBloq``:

    >>> from qualtran.bloqs.basic_gates import CNOT
    >>> qualtran_cnot = qml.FromBloq(CNOT(), wires=[0, 1])
    >>> qualtran_cnot.matrix()
    array([[1.+0.j, 0.+0.j, 0.+0.j, 0.+0.j],
       [0.+0.j, 1.+0.j, 0.+0.j, 0.+0.j],
       [0.+0.j, 0.+0.j, 0.+0.j, 1.+0.j],
       [0.+0.j, 0.+0.j, 1.+0.j, 0.+0.j]])

    This example shows how to use ``qml.FromBloq`` inside a device:

    >>> from qualtran.bloqs.basic_gates import CNOT
    >>> dev = qml.device("default.qubit") # Execute on device
    >>> @qml.qnode(dev)
    ... def circuit():
    ...     qml.FromBloq(CNOT(), wires=[0, 1])
    ...     return qml.state()
    >>> circuit()
    array([1.+0.j, 0.+0.j, 0.+0.j, 0.+0.j])

    .. details::
        :title: Advanced Example

        This example shows how to use ``qml.FromBloq`` to implement a textbook Quantum Phase Estimation Bloq inside a device:

        .. code-block::

            from qualtran.bloqs.phase_estimation import RectangularWindowState, TextbookQPE
            from qualtran.bloqs.chemistry.trotter.ising import IsingXUnitary, IsingZZUnitary
            from qualtran.bloqs.chemistry.trotter.trotterized_unitary import TrotterizedUnitary

            # Parameters for the TrotterizedUnitary
            nsites = 5
            j_zz, gamma_x = 2, 0.1
            zz_bloq = IsingZZUnitary(nsites=nsites, angle=0.02 * j_zz)
            x_bloq = IsingXUnitary(nsites=nsites, angle=0.01 * gamma_x)
            trott_unitary = TrotterizedUnitary(
                bloqs=(x_bloq, zz_bloq),  timestep=0.01,
                indices=(0, 1, 0), coeffs=(0.5 * gamma_x, j_zz, 0.5 * gamma_x)
            )

            # Instantiate the TextbookQPE and pass in the unitary
            textbook_qpe = TextbookQPE(trott_unitary, RectangularWindowState(3))

            # Execute on device
            dev = qml.device("default.qubit")
            @qml.qnode(dev)
            def circuit():
                qml.FromBloq(textbook_qpe, wires=range(textbook_qpe.signature.n_qubits()))
                return qml.probs(wires=[5, 6, 7])

            circuit()

    .. details::
        :title: Usage Details

        The decomposition of a ``Bloq`` wrapped in ``qml.FromBloq`` may use more wires than expected.
        For example, when we wrap Qualtran's ``CZPowGate``, we get

        >>> from qualtran.bloqs.basic_gates import CZPowGate
        >>> qml.FromBloq(CZPowGate(0.468, eps=1e-11), wires=[0, 1]).decomposition()
        [FromBloq(And, wires=Wires([0, 1, 'alloc_free_2'])),
        FromBloq(Z**0.468, wires=Wires(['alloc_free_2'])),
        FromBloq(And†, wires=Wires([0, 1, 'alloc_free_2']))]

        This behaviour results from the decomposition of ``CZPowGate`` as defined in Qualtran,
        which allocates and frees a wire in the same ``bloq``. In this situation,
        PennyLane automatically allocates this wire under the hood, and that additional wire is
        named ``alloc_free_{idx}``. The indexing starts at the length of the wires defined in the
        signature, which in the case of ``CZPowGate`` is :math:`2`. Due to the current
        limitations of PennyLane, these wires cannot be accessed manually or mapped.
    """

    def __init__(self, bloq, wires: WiresLike):
        if not isinstance(bloq, qt.Bloq):
            raise TypeError(f"bloq must be an instance of {qt.Bloq}.")
        self._hyperparameters = {"bloq": bloq}
        super().__init__(wires=wires, id=None)

    def __repr__(self):
        return f'FromBloq({self.hyperparameters["bloq"]}, wires={self.wires})'

    @staticmethod
    def compute_decomposition(wires, bloq):  # pylint: disable=arguments-differ, too-many-branches
        ops = []

        if len(wires) != bloq.signature.n_qubits():
            raise ValueError(
                f"The length of wires must match the signature of {qt.Bloq}. Please provide a list of wires of length {bloq.signature.n_qubits()}"
            )

        try:
            cbloq, soq_to_wires, soq_to_wires_len = _preprocess_bloq(bloq)

            for binst, pred_cxns, succ_cxns in cbloq.iter_bloqnections():
                if isinstance(binst.bloq, qt.bloqs.bookkeeping.Partition):
                    in_quregs = {}
                    for succ in succ_cxns:
                        soq = succ.left
                        if soq.reg.side == qt.Side.RIGHT and not soq.reg.name in in_quregs:
                            soq_to_wires_len -= np.prod(soq.reg.shape) * soq.reg.bitsize

                    for succ in succ_cxns:
                        soq = succ.left
                        if soq.reg.side == qt.Side.RIGHT and not soq.reg.name in in_quregs:
                            total_elements = np.prod(soq.reg.shape) * soq.reg.bitsize
                            ascending_vals = np.arange(
                                soq_to_wires_len,
                                soq_to_wires_len + total_elements,
                                dtype=object,
                            )
                            soq_to_wires_len += total_elements
                            in_quregs[soq.reg.name] = ascending_vals.reshape(
                                (*soq.reg.shape, soq.reg.bitsize)
                            )
                        soq_to_wires[soq] = in_quregs[soq.reg.name][soq.idx]
                    continue

                in_quregs = {
                    reg.name: np.empty((*reg.shape, reg.bitsize), dtype=object)
                    for reg in binst.bloq.signature.lefts()
                }
                # The out_quregs inform us of the total # of wires in the circuit to account for
                # wires that are split or allocated in the cbloq
                out_quregs = {
                    reg.name: np.empty((*reg.shape, reg.bitsize), dtype=object)
                    for reg in binst.bloq.signature.rights()
                }

                for pred in pred_cxns:
                    soq = pred.right
                    soq_to_wires[soq] = soq_to_wires[pred.left]
                    in_quregs[soq.reg.name][soq.idx] = np.squeeze(soq_to_wires[soq])

                for succ in succ_cxns:
                    soq = succ.left
                    if soq.reg.side == qt.Side.RIGHT:
                        # When in_quregs != out_quregs, it means that there are wires unaccounted
                        # for. We account for these wires and update soq_to_wires and in_quregs
                        # accordingly.
                        if len(in_quregs) != len(out_quregs):
                            total_elements = np.prod(soq.reg.shape) * soq.reg.bitsize
                            ascending_vals = np.arange(
                                soq_to_wires_len,
                                total_elements + soq_to_wires_len,
                                dtype=object,
                            )
                            soq_to_wires_len += total_elements
                            in_quregs[soq.reg.name] = ascending_vals.reshape(
                                (*soq.reg.shape, soq.reg.bitsize)
                            )
                        soq_to_wires[soq] = in_quregs[soq.reg.name][soq.idx]

                total_wires = [int(w) for ws in in_quregs.values() for w in list(ws.ravel())]
                mapped_wires = [wires[idx] for idx in total_wires if idx < len(wires)]
                ghost_wires = [f"alloc_free_{val}" for val in total_wires if val >= len(wires)]
                op = _get_to_pl_op()(binst.bloq, mapped_wires + ghost_wires)
                if op:
                    ops.append(op)
        except (qt.DecomposeNotImplementedError, qt.DecomposeTypeError):
            pass

        if len(ops) == 0:
            raise DecompositionUndefinedError

        return ops

    # pylint: disable=invalid-overridden-method, arguments-renamed
    @property
    def has_matrix(self) -> bool:
        r"""Return if the ``Bloq`` has a valid matrix representation."""
        bloq = self.hyperparameters["bloq"]
        matrix = bloq.tensor_contract()
        return matrix.shape == (2 ** len(self.wires), 2 ** len(self.wires))

    # TODO: Remove when PL supports pylint==3.3.6 (it is considered a useless-suppression) [sc-91362]
    # pylint: disable=no-method-argument
    def compute_matrix(*params, **hyperparams):  # pylint: disable=no-self-argument
        bloq = hyperparams["bloq"]
        matrix = bloq.tensor_contract()

        if matrix.shape != (2 ** len(params[0].wires), 2 ** len(params[0].wires)):
            raise MatrixUndefinedError

        return matrix


def _split_qubits(registers, qubits):  # pylint: disable=redefined-outer-name
    """Function from the Qualtran-Cirq interop module that splits the flat list of qubits into
    a dictionary of appropriately shaped qubit arrays."""

    qubit_regs = {}
    base = 0
    for reg in registers:
        qubit_regs[reg.name] = np.array(qubits[base : base + reg.total_bits()]).reshape(
            reg.shape + (reg.bitsize,)
        )
        base += reg.total_bits()
    return qubit_regs


def _ensure_in_reg_exists(  # pylint: disable=too-many-branches
    bb: "qt.BloqBuilder",
    in_reg: "_QReg",
    qreg_to_qvar: Dict["_QReg", "qt.Soquet"],
) -> None:
    """Modified function from the Qualtran-Cirq interop module that takes care of qubit allocations,
    split and joins to ensure `qreg_to_qvar[in_reg]` exists."""
    from qualtran.cirq_interop._cirq_to_bloq import _QReg

    all_mapped_qubits = {q for qreg in qreg_to_qvar for q in qreg.qubits}
    qubits_to_allocate = [q for q in in_reg.qubits if q not in all_mapped_qubits]
    if qubits_to_allocate:
        n_alloc = len(qubits_to_allocate)
        qreg_to_qvar[
            _QReg(qubits_to_allocate, dtype=qt.QBit() if n_alloc == 1 else qt.QAny(n_alloc))
        ] = bb.allocate(n_alloc)

    if in_reg in qreg_to_qvar:
        # This is the easy case when no split / joins are needed.
        return


def _gather_input_soqs(bb: "qt.BloqBuilder", op_quregs, qreg_to_qvar):
    """Modified function from Qualtran-Cirq interop module that collects input Soquets."""
    qvars_in = {}
    for reg_name, quregs in op_quregs.items():
        flat_soqs: List[qt.Soquet] = []
        for qureg in quregs.flatten():
            _ensure_in_reg_exists(bb, qureg, qreg_to_qvar)
            flat_soqs.append(qreg_to_qvar[qureg])
        qvars_in[reg_name] = np.array(flat_soqs).reshape(quregs.shape)
    return qvars_in


def _inherit_from_bloq(cls):  # pylint: disable=too-many-statements
    """Decorator for ToBloq to inherit from Qualtran's bloq only when qualtran is available."""
    if qualtran:

        class ToBloq(qt.Bloq):  # pylint: disable=redefined-outer-name
            r"""
            Adapter class to convert PennyLane operators into Qualtran Bloqs
            """

            def __init__(self, op, map_ops=False, **kwargs):
                from pennylane.workflow.qnode import QNode

                if not isinstance(op, Operator) and not isinstance(op, QNode):
                    raise TypeError(f"Input must be either an instance of {Operator} or {QNode}.")

                self.op = op
                self.map_ops = map_ops
                self._kwargs = kwargs
                super().__init__()

            @cached_property
            def signature(self) -> "qt.Signature":
                """Compute and return Qualtran signature for given op or QNode."""
                from pennylane.workflow import construct_tape
                from pennylane.workflow.qnode import QNode

                if isinstance(self.op, QNode):
                    self.op.name = "QNode"
                    num_wires = len(construct_tape(self.op)(**self._kwargs).wires)
                else:
                    num_wires = len(self.op.wires)
                return qt.Signature([qt.Register("qubits", qt.QBit(), shape=num_wires)])

            def decompose_bloq(self):  # pylint:disable=too-many-branches
                """Decompose the bloq using the op's decomposition or the tape of the QNode"""
                from qualtran.cirq_interop._cirq_to_bloq import _QReg

                from pennylane.workflow import construct_tape
                from pennylane.workflow.qnode import QNode

                try:
                    if isinstance(self.op, QNode):
                        tape = construct_tape(self.op)(**self._kwargs)
                        ops = tape.circuit
                        all_wires = list(tape.wires)
                    else:
                        ops = self.op.decomposition()
                        all_wires = list(self.op.wires)

                    signature = self.signature
                    in_quregs = out_quregs = {
                        "qubits": np.array(all_wires).reshape(len(all_wires), 1)
                    }

                    in_quregs = {
                        k: np.apply_along_axis(_QReg, -1, *(v, signature.get_left(k).dtype))  # type: ignore
                        for k, v in in_quregs.items()
                    }

                    out_quregs = {
                        k: np.apply_along_axis(_QReg, -1, *(v, signature.get_right(k).dtype))  # type: ignore
                        for k, v in out_quregs.items()
                    }
                    bb, initial_soqs = qt.BloqBuilder.from_signature(
                        signature, add_registers_allowed=False
                    )

                    # 1. Compute qreg_to_qvar for input qubits in the LEFT signature.
                    qreg_to_qvar = {}
                    for reg in signature.lefts():
                        assert reg.name in in_quregs
                        soqs = initial_soqs[reg.name]
                        assert in_quregs[reg.name].shape == soqs.shape
                        qreg_to_qvar |= zip(in_quregs[reg.name].flatten(), soqs.flatten())

                    # 2. Add each operation to the composite Bloq.
                    for op in ops:
                        bloq = _map_to_bloq()(op, map_ops=self.map_ops)
                        if not bloq:
                            continue

                        if bloq.signature == qt.Signature([]):
                            bb.add(bloq)
                            continue

                        reg_dtypes = [r.dtype for r in bloq.signature]
                        # 3.1 Find input / output registers.
                        all_op_quregs = {
                            k: np.apply_along_axis(_QReg, -1, *(v, reg_dtypes[i]))  # type: ignore
                            for i, (k, v) in enumerate(
                                _split_qubits(bloq.signature, op.wires).items()
                            )
                        }

                        in_op_quregs = {
                            reg.name: all_op_quregs[reg.name] for reg in bloq.signature.lefts()
                        }

                        # 3.2 Find input Soquets, by potentially allocating new Bloq registers corresponding to
                        # input `in_quregs` and updating the `qreg_to_qvar` mapping.
                        qvars_in = _gather_input_soqs(bb, in_op_quregs, qreg_to_qvar)

                        # 3.3 Add Bloq to the `CompositeBloq` compute graph and get corresponding output Soquets.
                        qvars_out = bb.add_d(bloq, **qvars_in)

                        # 3.4 Update `qreg_to_qvar` mapping using output soquets `qvars_out`.
                        for reg in bloq.signature:
                            # all_op_quregs should exist for both LEFT & RIGHT registers.
                            assert reg.name in all_op_quregs
                            quregs = all_op_quregs[reg.name]
                            if reg.side != qt.Side.LEFT:
                                assert quregs.shape == np.array(qvars_out[reg.name]).shape
                                qreg_to_qvar |= zip(
                                    quregs.flatten(), np.array(qvars_out[reg.name]).flatten()
                                )

                    # 4. Combine Soquets to match the right signature.
                    final_soqs_dict = _gather_input_soqs(
                        bb,
                        {reg.name: out_quregs[reg.name] for reg in signature.rights()},
                        qreg_to_qvar,
                    )
                    final_soqs_set = set(
                        soq for soqs in final_soqs_dict.values() for soq in soqs.flatten()
                    )
                    # 5. Free all dangling Soquets which are not part of the final soquets set.
                    for qvar in qreg_to_qvar.values():
                        if qvar not in final_soqs_set:
                            bb.free(qvar)

                    cbloq = bb.finalize(**final_soqs_dict)
                    return cbloq
                except DecompositionUndefinedError as undefined_decomposition:
                    raise qt.DecomposeNotImplementedError from undefined_decomposition

            def build_call_graph(self, ssa):
                """Build Qualtran call graph with defined call graph if available, otherwise build
                said call graph with the decomposition"""
                call_graph = _get_op_call_graph()(self.op)
                if call_graph:
                    return call_graph

                return self.decompose_bloq().build_call_graph(ssa)

            def __repr__(self):
                if isinstance(self.op, Operation):
                    return f"ToBloq({self.op.name})"
                return "ToBloq(QNode)"

            def __eq__(self, other):
                if type(other) is type(self):
                    return self.op == other.op
                return False

            def __hash__(self):
                return hash(self.op)

            def __str__(self):
                return "PL" + self.op.name

        return ToBloq
    return cls


@_inherit_from_bloq
class ToBloq:
    r"""
    An adapter for using a PennyLane :class:`~.Operation` as a
    `Qualtran Bloq <https://qualtran.readthedocs.io/en/latest/bloqs/index.html#bloqs-library>`_.

    .. note::
        This class requires the latest version of Qualtran. We recommend installing the main
        branch via ``pip``:

        .. code-block:: console

            pip install qualtran

    Args:
        op (Operation): an initialized PennyLane operator to be wrapped as a Qualtran ``Bloq``.

    Raises:
        TypeError: operator must be an instance of :class:`~.Operation`.

    **Example**

    This example shows how to use ``qml.ToBloq``:

    >>> wrapped_op = qml.ToBloq(qml.CNOT([0, 1]))
    >>> wrapped_op.tensor_contract()
    array([[1.+0.j, 0.+0.j, 0.+0.j, 0.+0.j],
       [0.+0.j, 1.+0.j, 0.+0.j, 0.+0.j],
       [0.+0.j, 0.+0.j, 0.+0.j, 1.+0.j],
       [0.+0.j, 0.+0.j, 1.+0.j, 0.+0.j]])
    """

    _dependency_missing = True
    _error_message = (
        "Optional dependency 'qualtran' is required "
        "for ToBloq functionality but is not installed."
    )

    # Prevent instantiation if the dependency is missing
    def __init__(self, *args, **kwargs):
        raise ImportError(self._error_message)

    def __getattr__(self, name):
        raise ImportError(self._error_message)

    def __call__(self, *args, **kwargs):
        raise ImportError(self._error_message)


def to_bloq(circuit, map_ops: bool = True, custom_mapping: dict = None, **kwargs):
    """
    Converts the given circuit or :class:`~.Operation` and returns the appropriate `Qualtran Bloq <https://qualtran.readthedocs.io/en/latest/bloqs/index.html#bloqs-library>`_.

    .. note::
        This class requires the latest version of Qualtran. We recommend installing the main
        branch via ``pip``:

        .. code-block:: console

            pip install qualtran

    Args:
        circuit (QNode | Operation): a QNode or an initialized PennyLane operator to be wrapped as a Qualtran Bloq.
        map_ops (bool): Whether or not if the operations are mapped to a Qualtran Bloq or wrapped
            as a `ToBloq`. Default is True.
        custom_mapping (dict): Dictionary to specify a mapping between a PennyLane operator and a
            Qualtran Bloq. A default mapping is used if not defined.

    Returns:
        Bloq: The Qualtran Bloq that corresponds to the given circuit or :class:`~.Operation` and
            options.

    **Example**

    This example shows how to use ``qml.to_bloq``:

    >>> qt_bloq = qml.to_bloq(qml.CNOT([0, 1]))
    >>> qt_bloq
    CNOT()

    .. details::
        :title: Usage Details

        Not every operator has a direct equivalent in Qualtran. For example, in Qualtran, there
        exists many varieties of Quantum Phase Estimation. When ``qml.to_bloq`` is called on
        Quantum Phase Estimation, a smart default is chosen.

        >>> qml.to_bloq(qml.QuantumPhaseEstimation(
        ...     unitary=qml.RX(0.1, wires=0), estimation_wires=range(1, 5)
        ... ))
        TextbookQPE(unitary=Rx(angle=0.1, eps=1e-11), ctrl_state_prep=RectangularWindowState(bitsize=4), qft_inv=Adjoint(subbloq=QFTTextBook(bitsize=4, with_reverse=True)))

        Note that the chosen Qualtran Bloq may not be an exact equivalent. If you want an exact
        equivalent, we recommend setting ``map_ops`` to False.

        >>> qml.to_bloq(qml.QuantumPhaseEstimation(
        ...     unitary=qml.RX(0.1, wires=0), estimation_wires=range(1, 5)
        ... ), map_ops=False)
        ToBloq(QuantumPhaseEstimation)

        This will wrap the input PennyLane operator as a Bloq, allowing you to use the functions
        you would expect a Bloq to have, such as ``decompose_bloq`` or ``call_graph``.

        Alternatively, you can provide a custom mapping that maps a PennyLane operator to a
        specific Qualtran Bloq.

        >>> op = qml.QuantumPhaseEstimation(
        ...         unitary=qml.RX(0.1, wires=0), estimation_wires=range(1, 5)
        ...     )
        >>> custom_mapping = {
        ...     op : TextbookQPE(
        ...         unitary=qml.to_bloq(qml.RX(0.1, wires=0)),
        ...         ctrl_state_prep=LPResourceState(4),
        ...     )
        ... }
        >>> qml.to_bloq(op, custom_mapping=custom_mapping)
        TextbookQPE(unitary=Rx(angle=0.1, eps=1e-11), ctrl_state_prep=LPResourceState(bitsize=4), qft_inv=Adjoint(subbloq=QFTTextBook(bitsize=4, with_reverse=True)))

    """

    if map_ops:
        if custom_mapping:
            return _map_to_bloq()(circuit, map_ops=True, custom_mapping=custom_mapping, **kwargs)
        return _map_to_bloq()(circuit, map_ops=True, **kwargs)

    return ToBloq(circuit, **kwargs)<|MERGE_RESOLUTION|>--- conflicted
+++ resolved
@@ -513,15 +513,12 @@
 
     @_to_qt_bloq.register
     def _(op: qops.Controlled, **kwargs):
-<<<<<<< HEAD
+        from qualtran.bloqs.basic_gates import Toffoli
         if isinstance(op, qops.MultiControlledX):
             return ToBloq(op)
-=======
-        from qualtran.bloqs.basic_gates import Toffoli
 
         if isinstance(op, qops.Toffoli):
             return Toffoli()
->>>>>>> a7c189f4
 
         return _map_to_bloq()(op.base).controlled()
 
