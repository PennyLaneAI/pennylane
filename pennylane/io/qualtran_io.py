--- conflicted
+++ resolved
@@ -27,18 +27,14 @@
 import pennylane.measurements as qmeas
 import pennylane.ops as qops
 import pennylane.templates as qtemps
-<<<<<<< HEAD
-from pennylane import math
-from pennylane.operation import DecompositionUndefinedError, MatrixUndefinedError, Operation
-from pennylane.queuing import AnnotatedQueue, QueuingManager
-=======
 from pennylane.operation import (
     DecompositionUndefinedError,
     MatrixUndefinedError,
     Operator,
     Operation,
 )
->>>>>>> 56aa7488
+from pennylane.queuing import QueuingManager, AnnotatedQueue
+from pennylane import math
 from pennylane.registers import registers
 from pennylane.templates.state_preparations.superposition import _assign_states
 from pennylane.wires import WiresLike
@@ -975,7 +971,6 @@
                 from pennylane.workflow.qnode import QNode
 
                 if not isinstance(op, Operator) and not isinstance(op, QNode):
-                    print(type(op))
                     raise TypeError(f"Input must be either an instance of {Operator} or {QNode}.")
 
                 self.op = op
