--- conflicted
+++ resolved
@@ -54,13 +54,8 @@
 
         return {
             Hadamard(): len(op.estimation_wires),
-<<<<<<< HEAD
-            ToBloq(op.hyperparameters["unitary"]).controlled(): (2 ** len(op.estimation_wires)) - 1,
-            ToBloq(qops.adjoint(qtemps.QFT(wires=op.estimation_wires))): 1,
-=======
             _map_to_bloq()(op.hyperparameters["unitary"]).controlled(): (2 ** len(op.estimation_wires)) - 1,
             _map_to_bloq()((qtemps.QFT(wires=op.estimation_wires))).adjoint(): 1,
->>>>>>> 72f6e23a
         }
 
     @_op_call_graph.register
