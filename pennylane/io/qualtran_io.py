# Copyright 2018-2025 Xanadu Quantum Technologies Inc.

# Licensed under the Apache License, Version 2.0 (the "License");
# you may not use this file except in compliance with the License.
# You may obtain a copy of the License at

#     http://www.apache.org/licenses/LICENSE-2.0

# Unless required by applicable law or agreed to in writing, software
# distributed under the License is distributed on an "AS IS" BASIS,
# WITHOUT WARRANTIES OR CONDITIONS OF ANY KIND, either express or implied.
# See the License for the specific language governing permissions and
# limitations under the License.
"""
This submodule contains the adapter class for Qualtran-PennyLane interoperability.
"""

# TODO: Remove when PL supports pylint==3.3.6 (it is considered a useless-suppression) [sc-91362]
# pylint: disable=unused-argument

from collections import defaultdict
from functools import cached_property, singledispatch
from typing import Dict, List, Tuple

import numpy as np

import pennylane.measurements as qmeas
import pennylane.ops as qops
import pennylane.templates as qtemps
from pennylane.operation import (
    DecompositionUndefinedError,
    MatrixUndefinedError,
    Operation,
    Operator,
)
from pennylane.registers import registers
from pennylane.wires import WiresLike
from pennylane.workflow import construct_tape
from pennylane.workflow.qnode import QNode

try:
    import cirq
    import qualtran as qt
    from qualtran import Bloq
    from qualtran._infra.gate_with_registers import split_qubits
    from qualtran.bloqs import basic_gates as qt_gates

    qualtran = True
except (ModuleNotFoundError, ImportError) as import_error:
    qualtran = False

    Bloq = object


@singledispatch
def _get_op_call_graph(op):
    # TODO: Integrate with resource operators and the new decomposition pipelines
    """Return call graphs for given PennyLane Operator"""
    return None


@_get_op_call_graph.register
def _(op: qtemps.subroutines.qpe.QuantumPhaseEstimation):
    return {
        qt_gates.Hadamard(): len(op.estimation_wires),
        _map_to_bloq(op.hyperparameters["unitary"]).controlled(): (2 ** len(op.estimation_wires))
        - 1,
        _map_to_bloq((qtemps.QFT(wires=op.estimation_wires)), map_ops=False).adjoint(): 1,
    }


@singledispatch
def _map_to_bloq(op, custom_mapping=None, map_ops=True, **kwargs):
    """Map PennyLane operators to Qualtran Bloqs. Operators with direct equivalents are directly
    mapped to their Qualtran equivalent even if ``map_ops`` is set to ``False``. Other operators are
    given a smart default mapping. When given a ``custom_mapping``, the custom mapping is used."""

    if custom_mapping is not None:
        return custom_mapping[op]

    return ToBloq(op, map_ops=map_ops, **kwargs)


# pylint: disable=import-outside-toplevel
@_map_to_bloq.register
def _(
    op: qtemps.subroutines.qpe.QuantumPhaseEstimation,
    custom_mapping=None,
    map_ops=True,
    **kwargs,
):
    from qualtran.bloqs.phase_estimation import RectangularWindowState
    from qualtran.bloqs.phase_estimation.text_book_qpe import TextbookQPE

    if not map_ops:
        return ToBloq(op, **kwargs)

    if custom_mapping is not None:
        return custom_mapping[op]

    return TextbookQPE(
        unitary=_map_to_bloq(op.hyperparameters["unitary"]),
        ctrl_state_prep=RectangularWindowState(len(op.hyperparameters["estimation_wires"])),
    )


@_map_to_bloq.register
def _(op: qops.GlobalPhase, **kwargs):
    return qt_gates.GlobalPhase(exponent=op.data[0] / np.pi)

<<<<<<< HEAD
    @_to_qt_bloq.register
    def _(op: qtemps.subroutines.QFT, **kwargs):
        from qualtran.bloqs.qft import QFTTextBook

        if kwargs.get("map_ops") is False:
            return ToBloq(op, **kwargs)

        if (custom_map := kwargs.get("custom_mapping")) is not None:
            return custom_map[op]

        return QFTTextBook(len(op.wires))

    @_to_qt_bloq.register
    def _(op: qtemps.subroutines.ModExp, **kwargs):
        from qualtran.bloqs.cryptography.rsa import ModExp

        if kwargs.get("map_ops") is False:
            return ToBloq(op, **kwargs)

        if (custom_map := kwargs.get("custom_mapping")) is not None:
            return custom_map[op]

        return ModExp(
            base=op.hyperparameters["base"],
            mod=op.hyperparameters["mod"],
            exp_bitsize=len(op.hyperparameters["x_wires"]),
            x_bitsize=len(op.hyperparameters["output_wires"]),
        )
    
    @_to_qt_bloq.register
    def _(op: qtemps.subroutines.ModExp, **kwargs):
        from qualtran.bloqs.cryptography.rsa import ModExp

        if kwargs.get("map_ops") is False:
            return ToBloq(op, **kwargs)

        if (custom_map := kwargs.get("custom_mapping")) is not None:
            return custom_map[op]

        return ModExp(
            base=op.hyperparameters["base"],
            mod=op.hyperparameters["mod"],
            exp_bitsize=len(op.hyperparameters["x_wires"]),
            x_bitsize=len(op.hyperparameters["output_wires"]),
        )

    @_to_qt_bloq.register
    def _(op: qops.GlobalPhase, **kwargs):
        return qt_gates.GlobalPhase(exponent=op.data[0] / np.pi)
=======
>>>>>>> f0197f6a

@_map_to_bloq.register
def _(op: qops.Hadamard, **kwargs):
    return qt_gates.Hadamard()


@_map_to_bloq.register
def _(op: qops.Identity, **kwargs):
    return qt_gates.Identity()


@_map_to_bloq.register
def _(op: qops.RX, **kwargs):
    return qt_gates.Rx(angle=float(op.data[0]))


@_map_to_bloq.register
def _(op: qops.RY, **kwargs):
    return qt_gates.Ry(angle=float(op.data[0]))


@_map_to_bloq.register
def _(op: qops.RZ, **kwargs):
    return qt_gates.Rz(angle=float(op.data[0]))


@_map_to_bloq.register
def _(op: qops.S, **kwargs):
    return qt_gates.SGate()


@_map_to_bloq.register
def _(op: qops.SWAP, **kwargs):
    return qt_gates.TwoBitSwap()


@_map_to_bloq.register
def _(op: qops.CSWAP, **kwargs):
    return qt_gates.TwoBitCSwap()


@_map_to_bloq.register
def _(op: qops.T, **kwargs):
    return qt_gates.TGate()


@_map_to_bloq.register
def _(op: qops.X, **kwargs):
    return qt_gates.XGate()


@_map_to_bloq.register
def _(op: qops.Y, **kwargs):
    return qt_gates.YGate()


@_map_to_bloq.register
def _(op: qops.CY, **kwargs):
    return qt_gates.CYGate()


@_map_to_bloq.register
def _(op: qops.Z, **kwargs):
    return qt_gates.ZGate()


@_map_to_bloq.register
def _(op: qops.CZ, **kwargs):
    return qt_gates.CZ()


@_map_to_bloq.register
def _(op: qops.Adjoint, custom_mapping=None, map_ops=True, **kwargs):
    return _map_to_bloq(op.base, custom_mapping=custom_mapping, map_ops=map_ops, **kwargs).adjoint()


@_map_to_bloq.register
def _(op: qops.Controlled, custom_mapping=None, map_ops=True, **kwargs):
    if isinstance(op, qops.Toffoli):
        return qt_gates.Toffoli()

    return _map_to_bloq(
        op.base, custom_mapping=custom_mapping, map_ops=map_ops, **kwargs
    ).controlled()


@_map_to_bloq.register
def _(op: qmeas.MeasurementProcess, **kwargs):
    return None


def _get_to_pl_op():
    @singledispatch
    def _to_pl_op(bloq, wires):
        return FromBloq(bloq=bloq, wires=wires)

    @_to_pl_op.register
    def _(bloq: qt.bloqs.basic_gates.CNOT, wires):
        return qops.CNOT(wires=wires)

    @_to_pl_op.register
    def _(bloq: qt.bloqs.basic_gates.GlobalPhase, wires):
        return qops.GlobalPhase(bloq.exponent * np.pi, wires)

    @_to_pl_op.register
    def _(bloq: qt.bloqs.basic_gates.Hadamard, wires):
        return qops.Hadamard(wires)

    @_to_pl_op.register
    def _(bloq: qt.bloqs.basic_gates.Identity, wires):
        return qops.Identity(wires)

    @_to_pl_op.register
    def _(bloq: qt.bloqs.basic_gates.Rx, wires):
        return qops.RX(bloq.angle, wires)

    @_to_pl_op.register
    def _(bloq: qt.bloqs.basic_gates.Ry, wires):
        return qops.RY(bloq.angle, wires)

    @_to_pl_op.register
    def _(bloq: qt.bloqs.basic_gates.Rz, wires):
        return qops.RZ(bloq.angle, wires)

    @_to_pl_op.register
    def _(bloq: qt.bloqs.basic_gates.SGate, wires):
        return qops.adjoint(qops.S(wires)) if bloq.is_adjoint else qops.S(wires)

    @_to_pl_op.register
    def _(bloq: qt.bloqs.basic_gates.TwoBitSwap, wires):
        return qops.SWAP(wires)

    @_to_pl_op.register
    def _(bloq: qt.bloqs.basic_gates.TwoBitCSwap, wires):
        return qops.CSWAP(wires)

    @_to_pl_op.register
    def _(bloq: qt.bloqs.basic_gates.TGate, wires):
        return qops.adjoint(qops.T(wires)) if bloq.is_adjoint else qops.T(wires)

    @_to_pl_op.register
    def _(bloq: qt.bloqs.basic_gates.Toffoli, wires):
        return qops.Toffoli(wires)

    @_to_pl_op.register
    def _(bloq: qt.bloqs.basic_gates.XGate, wires):
        return qops.X(wires)

    @_to_pl_op.register
    def _(bloq: qt.bloqs.basic_gates.YGate, wires):
        return qops.Y(wires)

    @_to_pl_op.register
    def _(bloq: qt.bloqs.basic_gates.CYGate, wires):
        return qops.CY(wires)

    @_to_pl_op.register
    def _(bloq: qt.bloqs.basic_gates.ZGate, wires):
        return qops.Z(wires)

    @_to_pl_op.register
    def _(bloq: qt.bloqs.basic_gates.CZ, wires):
        return qops.CZ(wires)

    @_to_pl_op.register(qt.bloqs.bookkeeping.Allocate)
    @_to_pl_op.register(qt.bloqs.bookkeeping.Cast)
    @_to_pl_op.register(qt.bloqs.bookkeeping.Free)
    @_to_pl_op.register(qt.bloqs.bookkeeping.Join)
    @_to_pl_op.register(qt.bloqs.bookkeeping.Partition)
    @_to_pl_op.register(qt.bloqs.bookkeeping.Split)
    def _(bloq, wires):
        return None

    return _to_pl_op


def bloq_registers(bloq: "qt.Bloq"):
    """Reads a `Qualtran Bloq <https://qualtran.readthedocs.io/en/latest/bloqs/index.html#bloqs-library>`_
    signature and returns a dictionary mapping the Bloq's register names to :class:`~.Wires`.

    .. note::
        This function requires the latest version of Qualtran. We recommend installing the main
        branch via ``pip``:

        .. code-block:: console

            pip install qualtran

    The keys of the returned dictionary are the register names in the Qualtran Bloq. The
    values are :class:`~.Wires` objects with a length equal to the bitsize of its respective
    register. The wires are indexed in ascending order, starting from 0.

    This function makes it easy to access the wires that a Bloq acts on and use them to precisely
    control how gates connect.

    Args:
        bloq (Bloq): an initialized Qualtran ``Bloq`` to be wrapped as a PennyLane operator

    Returns:
        dict: A dictionary mapping the names of the Bloq's registers to :class:`~.Wires`
            objects with the same lengths as the bitsizes of their respective registers.

    Raises:
        TypeError: bloq must be an instance of ``Bloq``.

    **Example**

    This example shows how to find the estimation wires of a textbook Quantum Phase Estimation Bloq.

    >>> from qualtran.bloqs.phase_estimation import RectangularWindowState, TextbookQPE
    >>> from qualtran.bloqs.basic_gates import ZPowGate
    >>> textbook_qpe_small = TextbookQPE(ZPowGate(exponent=2 * 0.234), RectangularWindowState(3))
    >>> qml.bloq_registers(textbook_qpe_small)
    {'q': Wires([0]), 'qpe_reg': Wires([1, 2, 3])}
    """

    if not isinstance(bloq, qt.Bloq):
        raise TypeError(f"bloq must be an instance of {qt.Bloq}.")

    wire_register_dict = defaultdict()

    for reg in bloq.signature.lefts():
        wire_register_dict[reg.name] = reg.bitsize

    for reg in bloq.signature.rights():
        wire_register_dict[reg.name] = reg.bitsize

    return registers(wire_register_dict)


def _get_named_registers(regs):
    """Returns a ``qml.registers`` object associated with the named registers in the bloq"""

    temp_register_dict = {reg.name: reg.total_bits() for reg in regs}

    return registers(temp_register_dict)


def _preprocess_bloq(bloq):
    """Processes a bloq's information to prepare for decomposition"""

    # Bloqs need to be decomposed in order to access the connections
    cbloq = bloq.decompose_bloq() if not isinstance(bloq, qt.CompositeBloq) else bloq
    temp_registers = _get_named_registers(cbloq.signature.lefts())
    soq_to_wires = {
        qt.Soquet(qt.LeftDangle, idx=idx, reg=reg): (
            list(temp_registers[reg.name])[idx[0]]
            if len(idx) == 1
            else list(temp_registers[reg.name])
        )
        for reg in cbloq.signature.lefts()
        for idx in reg.all_idxs()
    }

    # This is to track the number of wires defined at the LeftDangle stage
    # so if we need to add more wires, we know what index to start at
    soq_to_wires_len = 0
    if len(soq_to_wires.values()) > 0:
        soq_to_wires_len = list(soq_to_wires.values())[-1]
        if not isinstance(soq_to_wires_len, int):
            soq_to_wires_len = list(soq_to_wires.values())[-1][-1]
        soq_to_wires_len += 1

    return cbloq, soq_to_wires, soq_to_wires_len


class FromBloq(Operation):
    r"""An adapter for using a `Qualtran Bloq <https://qualtran.readthedocs.io/en/latest/bloqs/index.html#bloqs-library>`_
    as a PennyLane :class:`~.Operation`.

    .. note::
        This class requires the latest version of Qualtran. We recommend installing the main
        branch via ``pip``:

        .. code-block:: console

            pip install qualtran

    Args:
        bloq (qualtran.Bloq): an initialized Qualtran ``Bloq`` to be wrapped as a PennyLane operator
        wires (WiresLike): The wires the operator acts on. The number of wires can be determined by using the
            signature of the ``Bloq`` using ``bloq.signature.n_qubits()``.

    Raises:
        TypeError: bloq must be an instance of ``Bloq``.

    **Example**

    This example shows how to use ``qml.FromBloq``:

    >>> from qualtran.bloqs.basic_gates import CNOT
    >>> qualtran_cnot = qml.FromBloq(CNOT(), wires=[0, 1])
    >>> qualtran_cnot.matrix()
    array([[1.+0.j, 0.+0.j, 0.+0.j, 0.+0.j],
       [0.+0.j, 1.+0.j, 0.+0.j, 0.+0.j],
       [0.+0.j, 0.+0.j, 0.+0.j, 1.+0.j],
       [0.+0.j, 0.+0.j, 1.+0.j, 0.+0.j]])

    This example shows how to use ``qml.FromBloq`` inside a device:

    >>> from qualtran.bloqs.basic_gates import CNOT
    >>> dev = qml.device("default.qubit") # Execute on device
    >>> @qml.qnode(dev)
    ... def circuit():
    ...     qml.FromBloq(CNOT(), wires=[0, 1])
    ...     return qml.state()
    >>> circuit()
    array([1.+0.j, 0.+0.j, 0.+0.j, 0.+0.j])

    .. details::
        :title: Advanced Example

        This example shows how to use ``qml.FromBloq`` to implement a textbook Quantum Phase Estimation Bloq inside a device:

        .. code-block::

            from qualtran.bloqs.phase_estimation import RectangularWindowState, TextbookQPE
            from qualtran.bloqs.chemistry.trotter.ising import IsingXUnitary, IsingZZUnitary
            from qualtran.bloqs.chemistry.trotter.trotterized_unitary import TrotterizedUnitary

            # Parameters for the TrotterizedUnitary
            nsites = 5
            j_zz, gamma_x = 2, 0.1
            zz_bloq = IsingZZUnitary(nsites=nsites, angle=0.02 * j_zz)
            x_bloq = IsingXUnitary(nsites=nsites, angle=0.01 * gamma_x)
            trott_unitary = TrotterizedUnitary(
                bloqs=(x_bloq, zz_bloq),  timestep=0.01,
                indices=(0, 1, 0), coeffs=(0.5 * gamma_x, j_zz, 0.5 * gamma_x)
            )

            # Instantiate the TextbookQPE and pass in the unitary
            textbook_qpe = TextbookQPE(trott_unitary, RectangularWindowState(3))

            # Execute on device
            dev = qml.device("default.qubit")
            @qml.qnode(dev)
            def circuit():
                qml.FromBloq(textbook_qpe, wires=range(textbook_qpe.signature.n_qubits()))
                return qml.probs(wires=[5, 6, 7])

            circuit()

    .. details::
        :title: Usage Details

        The decomposition of a ``Bloq`` wrapped in ``qml.FromBloq`` may use more wires than expected.
        For example, when we wrap Qualtran's ``CZPowGate``, we get

        >>> from qualtran.bloqs.basic_gates import CZPowGate
        >>> qml.FromBloq(CZPowGate(0.468, eps=1e-11), wires=[0, 1]).decomposition()
        [FromBloq(And, wires=Wires([0, 1, 'alloc_free_2'])),
        FromBloq(Z**0.468, wires=Wires(['alloc_free_2'])),
        FromBloq(And†, wires=Wires([0, 1, 'alloc_free_2']))]

        This behaviour results from the decomposition of ``CZPowGate`` as defined in Qualtran,
        which allocates and frees a wire in the same ``bloq``. In this situation,
        PennyLane automatically allocates this wire under the hood, and that additional wire is
        named ``alloc_free_{idx}``. The indexing starts at the length of the wires defined in the
        signature, which in the case of ``CZPowGate`` is :math:`2`. Due to the current
        limitations of PennyLane, these wires cannot be accessed manually or mapped.
    """

    def __init__(self, bloq, wires: WiresLike):
        if not isinstance(bloq, qt.Bloq):
            raise TypeError(f"bloq must be an instance of {qt.Bloq}.")
        self._hyperparameters = {"bloq": bloq}
        super().__init__(wires=wires, id=None)

    def __repr__(self):
        return f'FromBloq({self.hyperparameters["bloq"]}, wires={self.wires})'

    @staticmethod
    def compute_decomposition(wires, bloq):  # pylint: disable=arguments-differ, too-many-branches
        ops = []

        if len(wires) != bloq.signature.n_qubits():
            raise ValueError(
                f"The length of wires must match the signature of {qt.Bloq}. Please provide a list of wires of length {bloq.signature.n_qubits()}"
            )

        try:
            cbloq, soq_to_wires, soq_to_wires_len = _preprocess_bloq(bloq)

            for binst, pred_cxns, succ_cxns in cbloq.iter_bloqnections():
                if isinstance(binst.bloq, qt.bloqs.bookkeeping.Partition):
                    in_quregs = {}
                    for succ in succ_cxns:
                        soq = succ.left
                        if soq.reg.side == qt.Side.RIGHT and not soq.reg.name in in_quregs:
                            soq_to_wires_len -= np.prod(soq.reg.shape) * soq.reg.bitsize

                    for succ in succ_cxns:
                        soq = succ.left
                        if soq.reg.side == qt.Side.RIGHT and not soq.reg.name in in_quregs:
                            total_elements = np.prod(soq.reg.shape) * soq.reg.bitsize
                            ascending_vals = np.arange(
                                soq_to_wires_len,
                                soq_to_wires_len + total_elements,
                                dtype=object,
                            )
                            soq_to_wires_len += total_elements
                            in_quregs[soq.reg.name] = ascending_vals.reshape(
                                (*soq.reg.shape, soq.reg.bitsize)
                            )
                        soq_to_wires[soq] = in_quregs[soq.reg.name][soq.idx]
                    continue

                in_quregs = {
                    reg.name: np.empty((*reg.shape, reg.bitsize), dtype=object)
                    for reg in binst.bloq.signature.lefts()
                }
                # The out_quregs inform us of the total # of wires in the circuit to account for
                # wires that are split or allocated in the cbloq
                out_quregs = {
                    reg.name: np.empty((*reg.shape, reg.bitsize), dtype=object)
                    for reg in binst.bloq.signature.rights()
                }

                for pred in pred_cxns:
                    soq = pred.right
                    soq_to_wires[soq] = soq_to_wires[pred.left]
                    in_quregs[soq.reg.name][soq.idx] = np.squeeze(soq_to_wires[soq])

                for succ in succ_cxns:
                    soq = succ.left
                    if soq.reg.side == qt.Side.RIGHT:
                        # When in_quregs != out_quregs, it means that there are wires unaccounted
                        # for. We account for these wires and update soq_to_wires and in_quregs
                        # accordingly.
                        if len(in_quregs) != len(out_quregs):
                            total_elements = np.prod(soq.reg.shape) * soq.reg.bitsize
                            ascending_vals = np.arange(
                                soq_to_wires_len,
                                total_elements + soq_to_wires_len,
                                dtype=object,
                            )
                            soq_to_wires_len += total_elements
                            in_quregs[soq.reg.name] = ascending_vals.reshape(
                                (*soq.reg.shape, soq.reg.bitsize)
                            )
                        soq_to_wires[soq] = in_quregs[soq.reg.name][soq.idx]

                total_wires = [int(w) for ws in in_quregs.values() for w in list(ws.ravel())]
                mapped_wires = [wires[idx] for idx in total_wires if idx < len(wires)]
                ghost_wires = [f"alloc_free_{val}" for val in total_wires if val >= len(wires)]
                op = _get_to_pl_op()(binst.bloq, mapped_wires + ghost_wires)
                if op:
                    ops.append(op)
        except (qt.DecomposeNotImplementedError, qt.DecomposeTypeError):
            pass

        if len(ops) == 0:
            raise DecompositionUndefinedError

        return ops

    # pylint: disable=invalid-overridden-method, arguments-renamed
    @property
    def has_matrix(self) -> bool:
        r"""Return if the ``Bloq`` has a valid matrix representation."""
        bloq = self.hyperparameters["bloq"]
        matrix = bloq.tensor_contract()
        return matrix.shape == (2 ** len(self.wires), 2 ** len(self.wires))

    # TODO: Remove when PL supports pylint==3.3.6 (it is considered a useless-suppression) [sc-91362]
    # pylint: disable=no-method-argument
    def compute_matrix(*params, **hyperparams):  # pylint: disable=no-self-argument
        bloq = hyperparams["bloq"]
        matrix = bloq.tensor_contract()

        if matrix.shape != (2 ** len(params[0].wires), 2 ** len(params[0].wires)):
            raise MatrixUndefinedError

        return matrix


class _QReg:
    """Used as a container for qubits that form a `Register` of a given bitsize. This is a modified
    version of `_QReg <https://github.com/quantumlib/Qualtran/blob/main/qualtran/cirq_interop/_cirq_to_bloq.py>`_
    found in Qualtran as well.

    Each instance of `_QReg` would correspond to a `Soquet` in Bloqs and represents an opaque collection
    of qubits that together form a quantum register.
    """

    def __init__(self, qubits: Tuple["cirq.Qid", ...], dtype: "qt.QDType"):
        if isinstance(qubits, cirq.Qid):
            self.qubits = (qubits,)
        else:
            self.qubits = tuple(qubits)

        self.dtype = dtype
        self._initialized = True

    def __setattr__(self, name, value):
        """Makes the instance immutable after initialization."""
        if getattr(self, "_initialized", False):
            raise AttributeError(
                f"Cannot set attribute '{name}'. Instances of _QReg are immutable."
            )
        super().__setattr__(name, value)

    def __repr__(self) -> str:
        """Provides a developer-friendly string representation."""
        return f"_QReg(qubits={self.qubits!r}, dtype={self.dtype!r})"

    # Override the __eq__ and __hash__ functions to handle single qubit registers
    # that are functionally the same but have different dtypes.
    def __eq__(self, other) -> bool:
        if not isinstance(other, _QReg):
            return False
        return self.qubits == other.qubits

    def __hash__(self):
        return hash(self.qubits)


def _ensure_in_reg_exists(
    bb: "qt.BloqBuilder",
    in_reg: "_QReg",
    qreg_to_qvar: Dict["_QReg", "qt.Soquet"],
) -> None:
    """Modified function from the Qualtran-Cirq interop module to ensure `qreg_to_qvar[in_reg]`
    exists. If `in_reg` is not found in `qreg_to_qvar`, that means that the input qubit register
    is a multi-qubit register. All in_regs should be single qubit registers, so this would be a
    bug, and an AssertionError is raised. To capture control flow, multi-qubit registers will be
    allowed, and we will remove the AssertionError and use Split and Join operations as needed.

    Args:
        bb (qt.BloqBuilder): an instance of a Qualtran BloqBuilder
        in_reg (_QReg): a container for qubits that form a Register of a given bitsize
        qreg_to_qvar (Dict[_QReg, qt.Soquet]): a dictionary of _QRegs that corresponds to Soquets

    Raises:
        AssertionError: `in_reg` was not found in `qreg_to_qvar`, meaning there exists multi-qubit
            registers that we do not support at the moment
    """

    all_mapped_qubits = {q for qreg in qreg_to_qvar for q in qreg.qubits}
    qubits_to_allocate = [q for q in in_reg.qubits if q not in all_mapped_qubits]
    if qubits_to_allocate:
        n_alloc = len(qubits_to_allocate)
        qreg_to_qvar[
            _QReg(qubits_to_allocate, dtype=qt.QBit() if n_alloc == 1 else qt.QAny(n_alloc))
        ] = bb.allocate(n_alloc)

    # if in_reg not in qreg_to_qvar: splits & joins needed, which shouldn't be the case
    assert in_reg in qreg_to_qvar


def _gather_input_soqs(bb: "qt.BloqBuilder", op_quregs, qreg_to_qvar):
    """Modified function from Qualtran-Cirq interop module that collects input Soquets.

    Args:
        bb (qt.BloqBuilder): an instance of a Qualtran BloqBuilder
        op_quregs (Dict[str, _QRegs]): a dict of register names that corresponds to _QRegs
        qreg_to_qvar (Dict[str, qt.Soquet]): a dict of register names that corresponds to input Soquets

    Returns:
        dict: in_reg was not found in qreg_to_qvar
    """
    qvars_in = {}
    for reg_name, quregs in op_quregs.items():
        flat_soqs: List[qt.Soquet] = []
        for qureg in quregs.flatten():
            _ensure_in_reg_exists(bb, qureg, qreg_to_qvar)
            flat_soqs.append(qreg_to_qvar[qureg])
        qvars_in[reg_name] = np.array(flat_soqs).reshape(quregs.shape)
    return qvars_in


class ToBloq(Bloq):  # pylint:disable=useless-object-inheritance (Inherit qt.Bloq optionally)
    r"""
    An adapter for using a PennyLane :class:`~.Operation` as a
    `Qualtran Bloq <https://qualtran.readthedocs.io/en/latest/bloqs/index.html#bloqs-library>`_.

    .. note::
        This class requires the latest version of Qualtran. We recommend installing the main
        branch via ``pip``:

        .. code-block:: console

            pip install qualtran

    Args:
        op (Operation): an initialized PennyLane operator to be wrapped as a Qualtran ``Bloq``.

    Raises:
        TypeError: operator must be an instance of :class:`~.Operation`.

    .. seealso:: :func:`~.to_bloq`

    **Example**

    This example shows how to use ``qml.ToBloq``:

    >>> wrapped_op = qml.ToBloq(qml.CNOT([0, 1]))
    >>> wrapped_op.tensor_contract()
    array([[1.+0.j, 0.+0.j, 0.+0.j, 0.+0.j],
    [0.+0.j, 1.+0.j, 0.+0.j, 0.+0.j],
    [0.+0.j, 0.+0.j, 0.+0.j, 1.+0.j],
    [0.+0.j, 0.+0.j, 1.+0.j, 0.+0.j]])
    """

    _error_message = (
        "Optional dependency 'qualtran' is required "
        "for ToBloq functionality but is not installed. Try `pip install qualtran`."
    )

    def __init__(self, op, map_ops=False, **kwargs):
        if not qualtran:
            raise ImportError(self._error_message)

        if not isinstance(op, Operator) and not isinstance(op, QNode):
            raise TypeError(f"Input must be either an instance of {Operator} or {QNode}.")

        self.op = op
        self.map_ops = map_ops
        self._kwargs = kwargs
        super().__init__()

    @cached_property
    def signature(self) -> "qt.Signature":
        """Compute and return Qualtran signature for given op or QNode."""
        if isinstance(self.op, QNode):
            self.op.name = "QNode"
            num_wires = len(construct_tape(self.op)(**self._kwargs).wires)
        else:
            num_wires = len(self.op.wires)
        return qt.Signature([qt.Register("qubits", qt.QBit(), shape=num_wires)])

    def decompose_bloq(self):  # pylint:disable=too-many-branches
        """Decompose the bloq using the op's decomposition or the tape of the QNode"""
        try:
            if isinstance(self.op, QNode):
                tape = construct_tape(self.op)(**self._kwargs)
                ops = tape.circuit
                all_wires = list(tape.wires)
            else:
                ops = self.op.decomposition()
                all_wires = list(self.op.wires)

            signature = self.signature
            in_quregs = out_quregs = {"qubits": np.array(all_wires).reshape(len(all_wires), 1)}

            in_key = list(in_quregs.keys())[0]
            out_key = list(out_quregs.keys())[0]

            in_quregs = {
                in_key: np.apply_along_axis(
                    _QReg, -1, in_quregs[in_key], signature.get_left(in_key).dtype
                )
            }
            out_quregs = {
                out_key: np.apply_along_axis(
                    _QReg, -1, out_quregs[out_key], signature.get_right(out_key).dtype
                )
            }

            bb, initial_soqs = qt.BloqBuilder.from_signature(signature, add_registers_allowed=False)

            # `signature.lefts()` can be thought of as input qubits. For our purposes LEFT and
            # RIGHT signatures will (almost) always match since there are no allocated & freed
            # qubits. Here, qreg_to_qvar is a map between a register and a Soquet. This serves
            # as the foundation to wire up the rest of the bloqs.
            qreg_to_qvar = {}
            for reg in signature.lefts():
                assert reg.name in in_quregs
                soqs = initial_soqs[reg.name]
                assert in_quregs[reg.name].shape == soqs.shape
                qreg_to_qvar |= zip(in_quregs[reg.name].flatten(), soqs.flatten())

            # 2. Add each operation to the composite Bloq.
            for op in ops:
                bloq = _map_to_bloq(op, map_ops=self.map_ops)
                if bloq is None:
                    continue

                if bloq.signature == qt.Signature([]):
                    bb.add(bloq)
                    continue

                reg_dtypes = [r.dtype for r in bloq.signature]
                # 3.1 Find input / output registers.
                all_op_quregs = {
                    k: np.apply_along_axis(_QReg, -1, *(v, reg_dtypes[i]))  # type: ignore
                    for i, (k, v) in enumerate(split_qubits(bloq.signature, op.wires).items())
                }

                in_op_quregs = {reg.name: all_op_quregs[reg.name] for reg in bloq.signature.lefts()}
                # 3.2 Find input Soquets, by potentially allocating new Bloq registers corresponding to
                # input `in_quregs` and updating the `qreg_to_qvar` mapping.
                qvars_in = _gather_input_soqs(bb, in_op_quregs, qreg_to_qvar)

                # 3.3 Add Bloq to the `CompositeBloq` compute graph and get corresponding output Soquets.
                qvars_out = bb.add_d(bloq, **qvars_in)

                # 3.4 Update `qreg_to_qvar` mapping using output soquets `qvars_out`.
                for reg in bloq.signature:
                    # all_op_quregs should exist for both LEFT & RIGHT registers.
                    assert reg.name in all_op_quregs
                    quregs = all_op_quregs[reg.name]
                    if reg.side != qt.Side.LEFT:
                        assert quregs.shape == np.array(qvars_out[reg.name]).shape
                        qreg_to_qvar |= zip(
                            quregs.flatten(), np.array(qvars_out[reg.name]).flatten()
                        )

            # 4. Combine Soquets to match the right signature.
            final_soqs_dict = _gather_input_soqs(
                bb,
                {reg.name: out_quregs[reg.name] for reg in signature.rights()},
                qreg_to_qvar,
            )
            final_soqs_set = set(soq for soqs in final_soqs_dict.values() for soq in soqs.flatten())
            # 5. Free all dangling Soquets which are not part of the final soquets set.
            for qvar in qreg_to_qvar.values():
                if qvar not in final_soqs_set:
                    bb.free(qvar)

            cbloq = bb.finalize(**final_soqs_dict)
            return cbloq
        except DecompositionUndefinedError as undefined_decomposition:
            raise qt.DecomposeNotImplementedError from undefined_decomposition

    def build_call_graph(self, ssa):
        """Build Qualtran call graph with defined call graph if available, otherwise build
        said call graph with the decomposition"""
        call_graph = _get_op_call_graph(self.op)
        if call_graph:
            return call_graph

        return self.decompose_bloq().build_call_graph(ssa)

    def __repr__(self):
        if isinstance(self.op, Operation):
            return f"ToBloq({self.op.name})"
        return "ToBloq(QNode)"

    def __eq__(self, other):
        if type(other) is type(self):
            return self.op == other.op
        return False

    def __hash__(self):
        return hash(self.op)

    def __str__(self):
        return f"PL{self.op.name}"


def to_bloq(circuit, map_ops: bool = True, custom_mapping: dict = None, **kwargs):
    """
    Converts a PennyLane circuit or :class:`~.Operation` and returns the representing `Qualtran Bloq <https://qualtran.readthedocs.io/en/latest/bloqs/index.html#bloqs-library>`_.

    .. note::
        This class requires the latest version of Qualtran. We recommend installing the main
        branch via ``pip``:

        .. code-block:: console

            pip install qualtran

    Args:
        circuit (QNode | Operation): a QNode or an initialized PennyLane operator to be wrapped as a Qualtran Bloq.
        map_ops (bool): Whether or not if the operations are mapped to a Qualtran Bloq or wrapped
            as a `ToBloq`. Default is True.
        custom_mapping (dict): Dictionary to specify a mapping between a PennyLane operator and a
            Qualtran Bloq. A default mapping is used if not defined.

    Returns:
        Bloq: The Qualtran Bloq that corresponds to the given circuit or :class:`~.Operation` and
            options.

    .. seealso:: :class:`~.ToBloq`

    **Example**

    This example shows how to use ``qml.to_bloq``:

    >>> qt_bloq = qml.to_bloq(qml.CNOT([0, 1]))
    >>> qt_bloq
    CNOT()

    .. details::
        :title: Usage Details

        Not every operator has a direct equivalent in Qualtran. For example, in Qualtran, there
        exists many varieties of Quantum Phase Estimation. When ``qml.to_bloq`` is called on
        Quantum Phase Estimation, a smart default is chosen.

        >>> qml.to_bloq(qml.QuantumPhaseEstimation(
        ...     unitary=qml.RX(0.1, wires=0), estimation_wires=range(1, 5)
        ... ))
        TextbookQPE(unitary=Rx(angle=0.1, eps=1e-11), ctrl_state_prep=RectangularWindowState(bitsize=4), qft_inv=Adjoint(subbloq=QFTTextBook(bitsize=4, with_reverse=True)))

        Note that the chosen Qualtran Bloq may not be an exact equivalent. If you want an exact
        equivalent, we recommend setting ``map_ops`` to False.

        >>> qml.to_bloq(qml.QuantumPhaseEstimation(
        ...     unitary=qml.RX(0.1, wires=0), estimation_wires=range(1, 5)
        ... ), map_ops=False)
        ToBloq(QuantumPhaseEstimation)

        This will wrap the input PennyLane operator as a Bloq, allowing you to use the functions
        you would expect a Bloq to have, such as ``decompose_bloq`` or ``call_graph``.

        Alternatively, you can provide a custom mapping that maps a PennyLane operator to a
        specific Qualtran Bloq.

        >>> op = qml.QuantumPhaseEstimation(
        ...         unitary=qml.RX(0.1, wires=0), estimation_wires=range(1, 5)
        ...     )
        >>> custom_mapping = {
        ...     op : TextbookQPE(
        ...         unitary=qml.to_bloq(qml.RX(0.1, wires=0)),
        ...         ctrl_state_prep=LPResourceState(4),
        ...     )
        ... }
        >>> qml.to_bloq(op, custom_mapping=custom_mapping)
        TextbookQPE(unitary=Rx(angle=0.1, eps=1e-11), ctrl_state_prep=LPResourceState(bitsize=4), qft_inv=Adjoint(subbloq=QFTTextBook(bitsize=4, with_reverse=True)))

    """

<<<<<<< HEAD
    if map_ops and custom_mapping:
        return _map_to_bloq()(circuit, map_ops=True, custom_mapping=custom_mapping, **kwargs)
=======
    if map_ops:
        if custom_mapping:
            return _map_to_bloq(circuit, map_ops=True, custom_mapping=custom_mapping, **kwargs)
        return _map_to_bloq(circuit, map_ops=True, **kwargs)
>>>>>>> f0197f6a

    return _map_to_bloq()(circuit, map_ops=map_ops, **kwargs)<|MERGE_RESOLUTION|>--- conflicted
+++ resolved
@@ -105,61 +105,58 @@
 
 
 @_map_to_bloq.register
+def _(op: qtemps.subroutines.QFT, **kwargs):
+    from qualtran.bloqs.qft import QFTTextBook
+
+    if kwargs.get("map_ops") is False:
+        return ToBloq(op, **kwargs)
+
+    if (custom_map := kwargs.get("custom_mapping")) is not None:
+        return custom_map[op]
+
+    return QFTTextBook(len(op.wires))
+
+
+@_map_to_bloq.register
+def _(op: qtemps.subroutines.ModExp, **kwargs):
+    from qualtran.bloqs.cryptography.rsa import ModExp
+
+    if kwargs.get("map_ops") is False:
+        return ToBloq(op, **kwargs)
+
+    if (custom_map := kwargs.get("custom_mapping")) is not None:
+        return custom_map[op]
+
+    return ModExp(
+        base=op.hyperparameters["base"],
+        mod=op.hyperparameters["mod"],
+        exp_bitsize=len(op.hyperparameters["x_wires"]),
+        x_bitsize=len(op.hyperparameters["output_wires"]),
+    )
+
+
+@_map_to_bloq.register
+def _(op: qtemps.subroutines.ModExp, **kwargs):
+    from qualtran.bloqs.cryptography.rsa import ModExp
+
+    if kwargs.get("map_ops") is False:
+        return ToBloq(op, **kwargs)
+
+    if (custom_map := kwargs.get("custom_mapping")) is not None:
+        return custom_map[op]
+
+    return ModExp(
+        base=op.hyperparameters["base"],
+        mod=op.hyperparameters["mod"],
+        exp_bitsize=len(op.hyperparameters["x_wires"]),
+        x_bitsize=len(op.hyperparameters["output_wires"]),
+    )
+
+
+@_map_to_bloq.register
 def _(op: qops.GlobalPhase, **kwargs):
     return qt_gates.GlobalPhase(exponent=op.data[0] / np.pi)
 
-<<<<<<< HEAD
-    @_to_qt_bloq.register
-    def _(op: qtemps.subroutines.QFT, **kwargs):
-        from qualtran.bloqs.qft import QFTTextBook
-
-        if kwargs.get("map_ops") is False:
-            return ToBloq(op, **kwargs)
-
-        if (custom_map := kwargs.get("custom_mapping")) is not None:
-            return custom_map[op]
-
-        return QFTTextBook(len(op.wires))
-
-    @_to_qt_bloq.register
-    def _(op: qtemps.subroutines.ModExp, **kwargs):
-        from qualtran.bloqs.cryptography.rsa import ModExp
-
-        if kwargs.get("map_ops") is False:
-            return ToBloq(op, **kwargs)
-
-        if (custom_map := kwargs.get("custom_mapping")) is not None:
-            return custom_map[op]
-
-        return ModExp(
-            base=op.hyperparameters["base"],
-            mod=op.hyperparameters["mod"],
-            exp_bitsize=len(op.hyperparameters["x_wires"]),
-            x_bitsize=len(op.hyperparameters["output_wires"]),
-        )
-    
-    @_to_qt_bloq.register
-    def _(op: qtemps.subroutines.ModExp, **kwargs):
-        from qualtran.bloqs.cryptography.rsa import ModExp
-
-        if kwargs.get("map_ops") is False:
-            return ToBloq(op, **kwargs)
-
-        if (custom_map := kwargs.get("custom_mapping")) is not None:
-            return custom_map[op]
-
-        return ModExp(
-            base=op.hyperparameters["base"],
-            mod=op.hyperparameters["mod"],
-            exp_bitsize=len(op.hyperparameters["x_wires"]),
-            x_bitsize=len(op.hyperparameters["output_wires"]),
-        )
-
-    @_to_qt_bloq.register
-    def _(op: qops.GlobalPhase, **kwargs):
-        return qt_gates.GlobalPhase(exponent=op.data[0] / np.pi)
-=======
->>>>>>> f0197f6a
 
 @_map_to_bloq.register
 def _(op: qops.Hadamard, **kwargs):
@@ -984,14 +981,7 @@
 
     """
 
-<<<<<<< HEAD
     if map_ops and custom_mapping:
         return _map_to_bloq()(circuit, map_ops=True, custom_mapping=custom_mapping, **kwargs)
-=======
-    if map_ops:
-        if custom_mapping:
-            return _map_to_bloq(circuit, map_ops=True, custom_mapping=custom_mapping, **kwargs)
-        return _map_to_bloq(circuit, map_ops=True, **kwargs)
->>>>>>> f0197f6a
 
     return _map_to_bloq()(circuit, map_ops=map_ops, **kwargs)