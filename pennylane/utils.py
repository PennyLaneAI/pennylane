--- conflicted
+++ resolved
@@ -27,90 +27,7 @@
 import pennylane as qml
 
 
-<<<<<<< HEAD
-def decompose_hamiltonian(H, hide_identity=False, wire_order=None):
-    r"""Decomposes a Hermitian matrix into a linear combination of Pauli operators.
-
-    Args:
-        H (array[complex]): a Hermitian matrix of dimension :math:`2^n\times 2^n`
-        hide_identity (bool): does not include the :class:`~.Identity` observable within
-            the tensor products of the decomposition if ``True``
-
-    Returns:
-        tuple[list[float], list[~.Observable]]: a list of coefficients and a list
-        of corresponding tensor products of Pauli observables that decompose the Hamiltonian.
-
-    **Example:**
-
-    We can use this function to compute the Pauli operator decomposition of an arbitrary Hermitian
-    matrix:
-
-    >>> A = np.array(
-    ... [[-2, -2+1j, -2, -2], [-2-1j,  0,  0, -1], [-2,  0, -2, -1], [-2, -1, -1,  0]])
-    >>> coeffs, obs_list = decompose_hamiltonian(A)
-    >>> coeffs
-    [-1.0, -1.5, -0.5, -1.0, -1.5, -1.0, -0.5, 1.0, -0.5, -0.5]
-
-    We can use the output coefficients and tensor Pauli terms to construct a :class:`~.Hamiltonian`:
-
-    >>> H = qml.Hamiltonian(coeffs, obs_list)
-    >>> print(H)
-    (-1.0) [I0 I1]
-    + (-1.5) [X1]
-    + (-0.5) [Y1]
-    + (-1.0) [Z1]
-    + (-1.5) [X0]
-    + (-1.0) [X0 X1]
-    + (-0.5) [X0 Z1]
-    + (1.0) [Y0 Y1]
-    + (-0.5) [Z0 X1]
-    + (-0.5) [Z0 Y1]
-
-    This Hamiltonian can then be used in defining VQE problems using :class:`~.ExpvalCost`.
-    """
-    n = int(np.log2(len(H)))
-    N = 2**n
-
-    if wire_order is None:
-        wire_order = range(n)
-
-    if H.shape != (N, N):
-        raise ValueError(
-            "The Hamiltonian should have shape (2**n, 2**n), for any qubit number n>=1"
-        )
-
-    if not np.allclose(H, H.conj().T):
-        raise ValueError("The Hamiltonian is not Hermitian")
-
-    paulis = [qml.Identity, qml.PauliX, qml.PauliY, qml.PauliZ]
-    obs = []
-    coeffs = []
-
-    for term in itertools.product(paulis, repeat=n):
-        matrices = [i.compute_matrix() for i in term]
-        coeff = np.trace(functools.reduce(np.kron, matrices) @ H) / N
-        coeff = np.real_if_close(coeff).item()
-
-        if not np.allclose(coeff, 0):
-            coeffs.append(coeff)
-
-            if not all(t is qml.Identity for t in term) and hide_identity:
-                obs.append(
-                    functools.reduce(
-                        matmul,
-                        [t(i) for i, t in zip(wire_order, term) if t is not qml.Identity],
-                    )
-                )
-            else:
-                obs.append(functools.reduce(matmul, [t(i) for i, t in enumerate(term)]))
-
-    return coeffs, obs
-
-
 def sparse_hamiltonian(H, wires=None, level=2):
-=======
-def sparse_hamiltonian(H, wires=None):
->>>>>>> bf36a0a0
     r"""Computes the sparse matrix representation a Hamiltonian in the computational basis.
 
     Args:
