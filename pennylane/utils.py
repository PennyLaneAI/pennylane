--- conflicted
+++ resolved
@@ -22,11 +22,8 @@
 import numbers
 import functools
 import inspect
-<<<<<<< HEAD
 import itertools
 import operator
-=======
->>>>>>> 30dd7d4c
 
 import numpy as np
 
