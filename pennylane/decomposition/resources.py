# Copyright 2025 Xanadu Quantum Technologies Inc.

# Licensed under the Apache License, Version 2.0 (the "License");
# you may not use this file except in compliance with the License.
# You may obtain a copy of the License at

#     http://www.apache.org/licenses/LICENSE-2.0

# Unless required by applicable law or agreed to in writing, software
# distributed under the License is distributed on an "AS IS" BASIS,
# WITHOUT WARRANTIES OR CONDITIONS OF ANY KIND, either express or implied.
# See the License for the specific language governing permissions and
# limitations under the License.

"""Defines the data structure that stores resource estimates for each decomposition."""

from __future__ import annotations

import functools
from dataclasses import dataclass, field
from functools import cached_property
from typing import Type

import pennylane as qml
from pennylane.operation import Operator


@dataclass(frozen=True)
class Resources:
    r"""Stores resource estimates.

    Args:
        gate_counts (dict): dictionary mapping operator types to their number of occurrences.

    """

    gate_counts: dict[CompressedResourceOp, int] = field(default_factory=dict)

    def __post_init__(self):
        """Verify that the gate counts and the number of gates are consistent."""
        assert all(v > 0 for v in self.gate_counts.values())

    @cached_property
    def num_gates(self) -> int:
        return sum(self.gate_counts.values())

    def __add__(self, other: Resources):
        return Resources(
            _combine_dict(self.gate_counts, other.gate_counts),
        )

    def __mul__(self, scalar: int):
        return Resources(_scale_dict(self.gate_counts, scalar))

    __rmul__ = __mul__


def _combine_dict(dict1: dict, dict2: dict):
    r"""Combines two dictionaries and adds values of common keys."""

    combined_dict = dict1.copy()

    for k, v in dict2.items():
        combined_dict[k] = combined_dict.get(k, 0) + v

    return combined_dict


def _scale_dict(dict1: dict, scalar: int):
    r"""Scales the values in a dictionary with a scalar."""

    scaled_dict = dict1.copy()

    for k in scaled_dict:
        scaled_dict[k] *= scalar

    return scaled_dict


class CompressedResourceOp:
    """A lightweight representation of an operator to be decomposed.

    .. note::

        This class is only relevant when the new experimental graph-based decomposition system
        (introduced in v0.41) is enabled via ``qml.decompositions.enable_graph()``. This new way of
        doing decompositions is generally more performant and accommodates multiple alternative
        decomposition rules for an operator. In this new system, custom decomposition rules are
        defined as quantum functions, and it is currently required that every decomposition rule
        declares its required resources using ``qml.register_resources``

    The ``CompressedResourceOp` is a lightweight data structure that contains an operator type
    and a set of parameters that affects the resource requirement of this operator. If the
    decomposition of an operator is independent of its parameters, e.g., ``Rot`` can be decomposed
    into two ``RZ`` gates and an ``RY`` regardless of the angles, then every occurrence of this
    operator in the circuit is represented by the same ``CompressedResourceOp`` which only
    specifies the operator type, i.e., ``Rot``.

    On the other hand, for some operators such as ``MultiRZ``, for which the numbers of ``CNOT``
    gates in its decomposition depends on the number of wires, the resource representation of
    a ``MultiRZ`` must include this information. To create a ``CompressedResourceOp`` object for
    an operator, use the ``qml.resource_rep`` function.

    Args:
        op_type: the operator type
        params (dict): the parameters of the operator relevant to the resource estimation of
            its decompositions. This should only include parameters that affect the gate counts.

    .. seealso:: :func:`~pennylane.resource_rep`

    """

    def __init__(self, op_type: Type[Operator], params: dict = None):
        if not issubclass(op_type, qml.operation.Operator):
            raise TypeError(f"op_type must be a subclass of Operator, got {op_type}")
        self.op_type = op_type
        self.params = params or {}
        self._hashable_params = _make_hashable(params) if params else ()

    def __hash__(self) -> int:
        return hash((self.op_type, self._hashable_params))

    def __eq__(self, other: CompressedResourceOp) -> bool:
        if not isinstance(other, CompressedResourceOp):
            return False
        return self.op_type == other.op_type and self.params == other.params

    def __repr__(self):
<<<<<<< HEAD
        return f"{self.op_type.__name__}, {self.params}"
=======
        return f"{self.op_type.__name__}, {self.params}" if self.params else self.op_type.__name__
>>>>>>> 9373d1ad


def _make_hashable(d) -> tuple:
    return tuple((k, _make_hashable(v)) for k, v in d.items()) if isinstance(d, dict) else d


def _validate_resource_rep(op_type, params):
    """Validates the resource representation of an operator."""

    if not issubclass(op_type, qml.operation.Operator):
        raise TypeError(f"op_type must be a type of Operator, got {op_type}")

    if op_type.resource_keys is None:
        raise NotImplementedError(f"resource_keys undefined for {op_type.__name__}")

    missing_params = op_type.resource_keys - set(params.keys())
    if missing_params:
        raise TypeError(
            f"Missing resource parameters for {op_type.__name__}: {list(missing_params)}. "
            f"Expected: {op_type.resource_keys}"
        )

    invalid_params = set(params.keys()) - op_type.resource_keys
    if invalid_params:
        raise TypeError(
            f"Invalid resource parameters for {op_type.__name__}: {list(invalid_params)}. "
            f"Expected: {op_type.resource_keys}"
        )


def resource_rep(op_type: Type[Operator], **params) -> CompressedResourceOp:
    """Binds an operator type with additional resource parameters.

    .. note::

        This function is only relevant when the new experimental graph-based decomposition system
        (introduced in v0.41) is enabled via ``qml.decompositions.enable_graph()``. This new way of
        doing decompositions is generally more performant and accommodates multiple alternative
        decomposition rules for an operator. In this new system, custom decomposition rules are
        defined as quantum functions, and it is currently required that every decomposition rule
        declares its required resources using ``qml.register_resources``

    Args:
        op_type: the operator class to create a resource representation for.
        **params: parameters relevant to the resource estimate of the operator's decompositions.
            This should be consistent with ``op_type.resource_keys``.

    Returns:
        CompressedResourceOp: a lightweight representation of the operator.

    **Example**

    The resource parameters of an operator are a minimal set of information required to determine
    the resource estimate of its decompositions. To check the required set of keyword arguments
    for an operator type, refer to the ``resource_keys`` attribute of the operator class:

    >>> qml.MultiRZ.resource_keys
    {'num_wires'}

    When calling ``resource_rep`` for ``MultiRZ``, ``num_wires`` must be provided as a keyword argument.

    >>> rep = resource_rep(qml.MultiRZ, num_wires=3)
    >>> rep
    MultiRZ, {'num_wires': 3}
    >>> type(rep)
    <class 'pennylane.decomposition.resources.CompressedResourceOp'>

    .. seealso:: See how this function is used in the context of defining a decomposition rule using :func:`~pennylane.register_resources`

    .. details::
        :title: Usage Details

        The same approach applies also to symbolic operators. For example, if the decomposition
        of an operator contains a controlled operation:

        .. code-block:: python

            def my_decomp(wires):
                ...
                qml.ctrl(qml.MultiRZ(wires=wires[:3]), control=wires[3:5], control_values=[0, 1], work_wires=wires[5])
                ...

        To declare this controlled operator in the resource function, we find the resource keys
        of ``qml.ops.Controlled``:

        >>> qml.ops.Controlled.resource_keys
        {'base_class', 'base_params', 'num_control_wires', 'num_zero_control_values', 'num_work_wires'}

        Then the resource representation can be created as follows:

        >>> qml.resource_rep(
        ...     qml.ops.Controlled,
        ...     base_class=qml.ops.MultiRZ,
        ...     base_params={'num_wires': 3},
        ...     num_control_wires=2,
        ...     num_zero_control_values=1,
        ...     num_work_wires=1
        ... )
        Controlled, {'base_class': <class 'pennylane.ops.qubit.parametric_ops_multi_qubit.MultiRZ'>, 'base_params': {'num_wires': 3}, 'num_control_wires': 2, 'num_zero_control_values': 1, 'num_work_wires': 1}

        Alternatively, use the helper functions ``controlled_resource_rep``:

        >>> qml.controlled_resource_rep(
        ...     base_class=qml.ops.MultiRZ,
        ...     base_params={'num_wires': 3},
        ...     num_control_wires=2,
        ...     num_zero_control_values=1,
        ...     num_work_wires=1
        ... )
        Controlled, {'base_class': <class 'pennylane.ops.qubit.parametric_ops_multi_qubit.MultiRZ'>, 'base_params': {'num_wires': 3}, 'num_control_wires': 2, 'num_zero_control_values': 1, 'num_work_wires': 1}

        .. seealso:: :func:`~pennylane.controlled_resource_rep` and :func:`~pennylane.adjoint_resource_rep`

    """
    _validate_resource_rep(op_type, params)
    if op_type in (qml.ops.Controlled, qml.ops.ControlledOp):
        return controlled_resource_rep(**params)
    if issubclass(op_type, qml.ops.Adjoint):
        return adjoint_resource_rep(**params)
    return CompressedResourceOp(op_type, params)


def controlled_resource_rep(
    base_class: Type[Operator],
    base_params: dict,
    num_control_wires: int,
    num_zero_control_values: int,
    num_work_wires: int,
):
    """Creates a ``CompressedResourceOp`` representation of a general controlled operator.

    Args:
        base_class: the base operator type
        base_params (dict): the resource params of the base operator
        num_control_wires (int): the number of control wires
        num_zero_control_values (int): the number of control values that are 0
        num_work_wires (int): the number of work wires

    """

    _validate_resource_rep(base_class, base_params)

    # Flatten nested controlled operations
    if base_class is qml.ops.Controlled or base_class is qml.ops.ControlledOp:
        base_resource_rep = controlled_resource_rep(**base_params)
        base_class = base_resource_rep.params["base_class"]
        base_params = base_resource_rep.params["base_params"]
        num_control_wires += base_resource_rep.params["num_control_wires"]
        num_zero_control_values += base_resource_rep.params["num_zero_control_values"]
        num_work_wires += base_resource_rep.params["num_work_wires"]

    elif base_class in custom_ctrl_op_to_base():
        num_control_wires += base_class.num_wires - 1
        base_class = custom_ctrl_op_to_base()[base_class]

    elif base_class is qml.MultiControlledX:
        base_class = qml.X
        num_control_wires += base_params["num_control_wires"]
        num_zero_control_values += base_params["num_zero_control_values"]
        num_work_wires += base_params["num_work_wires"]
        base_params = {}

    elif base_class is qml.ControlledQubitUnitary:
        base_class = qml.QubitUnitary
        num_control_wires += base_params["num_control_wires"]
        num_zero_control_values += base_params["num_zero_control_values"]
        num_work_wires += base_params["num_work_wires"]
        base_params = base_params["base"].resource_params

    return CompressedResourceOp(
        qml.ops.Controlled,
        {
            "base_class": base_class,
            "base_params": base_params,
            "num_control_wires": num_control_wires,
            "num_zero_control_values": num_zero_control_values,
            "num_work_wires": num_work_wires,
        },
    )


def adjoint_resource_rep(base_class: Type[Operator], base_params: dict):
    """Creates a ``CompressedResourceOp`` representation of the adjoint of an operator.

    Args:
        base_class: the base operator type
        base_params (dict): the resource params of the base operator

    """
    base_resource_rep = resource_rep(base_class, **base_params)  # flattens any nested structures
    return CompressedResourceOp(
        qml.ops.Adjoint,
        {"base_class": base_resource_rep.op_type, "base_params": base_resource_rep.params},
    )


@functools.lru_cache()
def custom_ctrl_op_to_base():
    """The set of custom controlled operations."""

    return {
        qml.CNOT: qml.X,
        qml.Toffoli: qml.X,
        qml.CZ: qml.Z,
        qml.CCZ: qml.Z,
        qml.CY: qml.Y,
        qml.CSWAP: qml.SWAP,
        qml.CH: qml.H,
        qml.CRX: qml.RX,
        qml.CRY: qml.RY,
        qml.CRZ: qml.RZ,
        qml.CRot: qml.Rot,
        qml.ControlledPhaseShift: qml.PhaseShift,
    }<|MERGE_RESOLUTION|>--- conflicted
+++ resolved
@@ -126,11 +126,7 @@
         return self.op_type == other.op_type and self.params == other.params
 
     def __repr__(self):
-<<<<<<< HEAD
-        return f"{self.op_type.__name__}, {self.params}"
-=======
         return f"{self.op_type.__name__}, {self.params}" if self.params else self.op_type.__name__
->>>>>>> 9373d1ad
 
 
 def _make_hashable(d) -> tuple:
