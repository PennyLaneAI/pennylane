# Copyright 2025 Xanadu Quantum Technologies Inc.

# Licensed under the Apache License, Version 2.0 (the "License");
# you may not use this file except in compliance with the License.
# You may obtain a copy of the License at

#     http://www.apache.org/licenses/LICENSE-2.0

# Unless required by applicable law or agreed to in writing, software
# distributed under the License is distributed on an "AS IS" BASIS,
# WITHOUT WARRANTIES OR CONDITIONS OF ANY KIND, either express or implied.
# See the License for the specific language governing permissions and
# limitations under the License.

"""Defines the data structure that stores resource estimates for each decomposition."""

from __future__ import annotations

import functools
from dataclasses import dataclass, field
from functools import cached_property
<<<<<<< HEAD
from typing import Type
=======
>>>>>>> a565cd69

import pennylane as qml
from pennylane.operation import Operator


@dataclass(frozen=False)
class Resources:
    r"""Stores resource estimates.

    Args:
        gate_counts (dict): dictionary mapping operator types to their number of occurrences.
        weighted_cost (float): the cumulative weight of the gates.
    """

    gate_counts: dict[CompressedResourceOp, int] = field(default_factory=dict)
    weighted_cost: float | None = field(default=None)

    def __post_init__(self):
        """Verify that all gate counts are non-zero."""
        assert all(v > 0 for v in self.gate_counts.values())
        if self.weighted_cost is None:
            self.weighted_cost = sum(count for _, count in self.gate_counts.items())
        assert self.weighted_cost >= 0.0

    @cached_property
    def num_gates(self) -> int:
        """The total number of gates."""
        return sum(self.gate_counts.values())

    def __add__(self, other: Resources):
        return Resources(
            _combine_dict(self.gate_counts, other.gate_counts),
            weighted_cost=self.weighted_cost + other.weighted_cost,
        )

    def __mul__(self, scalar: int):
        return Resources(
            _scale_dict(self.gate_counts, scalar), weighted_cost=self.weighted_cost * scalar
        )

    __rmul__ = __mul__

    def __repr__(self):
        return f"<num_gates={self.num_gates}, gate_counts={self.gate_counts}, weighted_cost={self.weighted_cost}>"


def _combine_dict(dict1: dict, dict2: dict):
    r"""Combines two dictionaries and adds values of common keys."""

    combined_dict = dict1.copy()

    for k, v in dict2.items():
        combined_dict[k] = combined_dict.get(k, 0) + v

    return combined_dict


def _scale_dict(dict1: dict, scalar: int):
    r"""Scales the values in a dictionary with a scalar."""

    return {key: scalar * value for key, value in dict1.items()}


class CompressedResourceOp:
    """A lightweight representation of an operator to be decomposed.

    .. note::

        This class is only relevant when the new experimental graph-based decomposition system
        (introduced in v0.41) is enabled via ``qml.decomposition.enable_graph()``. This new way of
        doing decompositions is generally more resource efficient and accommodates multiple alternative
        decomposition rules for an operator. In this new system, custom decomposition rules are
        defined as quantum functions, and it is currently required that every decomposition rule
        declares its required resources using :func:`~pennylane.register_resources`.

    The ``CompressedResourceOp`` is a lightweight data structure that contains an operator type
    and a set of parameters that affects the resource requirement of this operator. If the
    decomposition of an operator is independent of its parameters, e.g., ``Rot`` can be decomposed
    into two ``RZ`` gates and an ``RY`` regardless of the angles, then every occurrence of this
    operator in the circuit is represented by the same ``CompressedResourceOp`` which only
    specifies the operator type, i.e., ``Rot``.

    On the other hand, for some operators such as ``MultiRZ``, for which the number of ``CNOT``
    gates in its decomposition depends on the number of wires, the resource representation of
    a ``MultiRZ`` must include this information. To create a ``CompressedResourceOp`` object for
    an operator, use the :func:`~pennylane.resource_rep` function.

    Args:
        op_type: the operator type
        params (dict): the parameters of the operator relevant to the resource estimation of
            its decompositions. This should only include parameters that affect the gate counts.

    .. seealso:: :func:`~pennylane.resource_rep`

    """

<<<<<<< HEAD
    def __init__(self, op_type: Type[Operator], params: dict | None = None):
=======
    def __init__(self, op_type: type[Operator], params: dict | None = None):
>>>>>>> a565cd69
        if not isinstance(op_type, type):
            raise TypeError(f"op_type must be an Operator type, got {type(op_type)}")
        if not issubclass(op_type, qml.operation.Operator):
            raise TypeError(f"op_type must be a subclass of Operator, got {op_type}")
        self.op_type = op_type
        self.params = params or {}
        self._hashable_params = _make_hashable(params) if params else ()

    @property
    def name(self) -> str:
        """The name of the operator type."""
        if issubclass(self.op_type, (qml.ops.Adjoint, qml.ops.Pow)):
            base_rep = resource_rep(self.params["base_class"], **self.params["base_params"])
            return f"{self.op_type.__name__}({base_rep.name})"
        if self.op_type in (qml.ops.Controlled, qml.ops.ControlledOp):
            base_rep = resource_rep(self.params["base_class"], **self.params["base_params"])
            return f"C({base_rep.name})"
        return self.op_type.__name__

    def __hash__(self) -> int:
        return hash((self.op_type, self._hashable_params))

    def __eq__(self, other) -> bool:
        return (
            isinstance(other, CompressedResourceOp)
            and self.op_type == other.op_type
            and self.params == other.params
        )

    def __repr__(self):
        params = ", ".join(f"{k}={v}" for k, v in self.params.items())
        return f"{self.op_type.__name__}({params})" if self.params else self.op_type.__name__


def _make_hashable(d):
    if isinstance(d, dict):
        return tuple(
            sorted(((str(k), _make_hashable(v)) for k, v in d.items()), key=lambda x: x[0])
        )
    if hasattr(d, "tolist"):
        d = d.tolist()
    if isinstance(d, list):
        return tuple(_make_hashable(v) for v in d)
    return d


def _validate_resource_rep(op_type, params):
    """Validates the resource representation of an operator."""

    if not issubclass(op_type, qml.operation.Operator):
        raise TypeError(f"op_type must be a type of Operator, got {op_type}")

    if not isinstance(op_type.resource_keys, set):
        raise TypeError(
            f"{op_type.__name__}.resource_keys must be a set, not a {type(op_type.resource_keys)}"
        )

    unexpected_arguments = set(params.keys()) - op_type.resource_keys
    if unexpected_arguments:
        raise TypeError(
            f"Unexpected keyword arguments for resource_rep({op_type.__name__}): "
            f"{list(unexpected_arguments)}). Expected: {list(op_type.resource_keys)}"
        )

    missing_arguments = op_type.resource_keys - set(params.keys())
    if missing_arguments:
        raise TypeError(
            f"Missing keyword arguments for resource_rep({op_type.__name__}): "
            f"{list(missing_arguments)}. Expected: {list(op_type.resource_keys)}"
        )


def resource_rep(op_type: type[Operator], **params) -> CompressedResourceOp:
    """Binds an operator type with additional resource parameters.

    .. note::

        This function is only relevant when the new experimental graph-based decomposition system
        (introduced in v0.41) is enabled via ``qml.decomposition.enable_graph()``. This new way of
        doing decompositions is generally more resource efficient and accommodates multiple alternative
        decomposition rules for an operator. In this new system, custom decomposition rules are
        defined as quantum functions, and it is currently required that every decomposition rule
        declares its required resources using :func:`~pennylane.register_resources`.

    Args:
        op_type: the operator class to create a resource representation for.
        **params: parameters relevant to the resource estimate of the operator's decompositions.
            This should be consistent with ``op_type.resource_keys``.

    Returns:
        pennylane.decomposition.resources.CompressedResourceOp: a lightweight representation of the operator.

    **Example**

    The resource parameters of an operator are a minimal set of information required to determine
    the resource estimate of its decompositions. To check the required set of keyword arguments
    for an operator type, refer to the ``resource_keys`` attribute of the operator class:

    >>> qml.MultiRZ.resource_keys
    {'num_wires'}

    When calling ``resource_rep`` for ``MultiRZ``, ``num_wires`` must be provided as a keyword argument.

    >>> rep = resource_rep(qml.MultiRZ, num_wires=3)
    >>> rep
    MultiRZ(num_wires=3)
    >>> type(rep)
    <class 'pennylane.decomposition.resources.CompressedResourceOp'>

    .. seealso:: See how this function is used in the context of defining a decomposition rule using :func:`~pennylane.register_resources`

    .. details::
        :title: Usage Details

        The same approach applies also to symbolic operators. For example, if the decomposition
        of an operator contains a controlled operation:

        .. code-block:: python

            def my_decomp(wires):
                qml.ctrl(
                    qml.MultiRZ(wires=wires[:3]),
                    control=wires[3:5],
                    control_values=[0, 1],
                    work_wires=wires[5]
                )

        To declare this controlled operator in the resource function, we find the resource keys
        of ``qml.ops.Controlled``:

        >>> qml.ops.Controlled.resource_keys
        {'base_class',
         'base_params',
         'num_control_wires',
         'num_work_wires',
         'num_zero_control_values'}

        Then the resource representation can be created as follows:

        >>> qml.resource_rep(
        ...     qml.ops.Controlled,
        ...     base_class=qml.ops.MultiRZ,
        ...     base_params={'num_wires': 3},
        ...     num_control_wires=2,
        ...     num_zero_control_values=1,
        ...     num_work_wires=1
        ... )
        Controlled(base_class=<class 'pennylane.ops.qubit.parametric_ops_multi_qubit.MultiRZ'>, base_params={'num_wires': 3}, num_control_wires=2, num_zero_control_values=1, num_work_wires=1)

        Alternatively, use the utility function :func:`~pennylane.decomposition.controlled_resource_rep`:

        >>> qml.decomposition.controlled_resource_rep(
        ...     base_class=qml.ops.MultiRZ,
        ...     base_params={'num_wires': 3},
        ...     num_control_wires=2,
        ...     num_zero_control_values=1,
        ...     num_work_wires=1
        ... )
        Controlled(base_class=<class 'pennylane.ops.qubit.parametric_ops_multi_qubit.MultiRZ'>, base_params={'num_wires': 3}, num_control_wires=2, num_zero_control_values=1, num_work_wires=1)

        .. seealso:: :func:`~pennylane.decomposition.controlled_resource_rep`, :func:`~pennylane.decomposition.adjoint_resource_rep`, :func:`~pennylane.decomposition.pow_resource_rep`

    """
    _validate_resource_rep(op_type, params)
    if issubclass(op_type, qml.ops.Adjoint):
        return adjoint_resource_rep(**params)
    if issubclass(op_type, qml.ops.Pow):
        return pow_resource_rep(**params)
    if op_type is qml.ops.ControlledOp:
        op_type = qml.ops.Controlled
    if op_type is qml.ops.Controlled:
        base_rep = resource_rep(params["base_class"], **params["base_params"])
        params["base_class"] = base_rep.op_type
        params["base_params"] = base_rep.params
    return CompressedResourceOp(op_type, params)


def controlled_resource_rep(  # pylint: disable=too-many-arguments
    base_class: type[Operator],
    base_params: dict,
    num_control_wires: int,
    num_zero_control_values: int = 0,
    num_work_wires: int = 0,
    work_wire_type="dirty",
):
    """Creates a ``CompressedResourceOp`` representation of a controlled operator.

    This function mirrors the custom logic in ``qml.ctrl`` which does the following:

    - Flattens nested controlled operations.
    - Dispatches to custom-controlled operations when applicable.

    Args:
        base_class: the base operator type
        base_params (dict): the resource params of the base operator
        num_control_wires (int): the number of control wires
        num_zero_control_values (int): the number of control values that are 0
        num_work_wires (int): the number of work wires
        work_wire_type (str): the type of work wire

    """

    _validate_resource_rep(base_class, base_params)

    # Flattens nested controlled structures.
    if base_class in (qml.ops.Controlled, qml.ops.ControlledOp):
        num_control_wires += base_params["num_control_wires"]
        num_zero_control_values += base_params["num_zero_control_values"]
        num_work_wires += base_params["num_work_wires"]
        return controlled_resource_rep(
            base_class=base_params["base_class"],
            base_params=base_params["base_params"],
            num_control_wires=num_control_wires,
            num_zero_control_values=num_zero_control_values,
            num_work_wires=num_work_wires,
            work_wire_type=work_wire_type,
        )

    custom_controlled_map = qml.ops.op_math.controlled.base_to_custom_ctrl_op()
    custom_ctrl = custom_controlled_map.get((base_class, num_control_wires))
    if num_zero_control_values == 0 and custom_ctrl:
        return resource_rep(custom_ctrl)  # handles direct dispatch to custom controlled ops.

    # When the base class is a custom controlled op, update the base to the base of the op.
    # For example, when the base class is `CRX`, use `RX` as the new base class.
    if base_class in custom_ctrl_op_to_base():
        num_control_wires = base_class.num_wires - 1 + num_control_wires
        base_class = custom_ctrl_op_to_base()[base_class]

    # Special case for controlled qubit unitaries
    if base_class in (qml.QubitUnitary, qml.ControlledQubitUnitary):
        return _controlled_qubit_unitary_rep(
            base_class,
            base_params,
            num_control_wires,
            num_zero_control_values,
            num_work_wires,
            work_wire_type,
        )

    # Special case for when the base class is X
    if base_class in (qml.X, qml.MultiControlledX):
        return _controlled_x_rep(
            base_class,
            base_params,
            num_control_wires,
            num_zero_control_values,
            num_work_wires,
            work_wire_type,
        )

    return CompressedResourceOp(
        qml.ops.Controlled,
        {
            "base_class": base_class,
            "base_params": base_params,
            "num_control_wires": num_control_wires,
            "num_zero_control_values": num_zero_control_values,
            "num_work_wires": num_work_wires,
            "work_wire_type": work_wire_type,
        },
    )


<<<<<<< HEAD
def adjoint_resource_rep(base_class: Type[Operator], base_params: dict | None = None):
=======
def adjoint_resource_rep(base_class: type[Operator], base_params: dict = None):
>>>>>>> a565cd69
    """Creates a ``CompressedResourceOp`` representation of the adjoint of an operator.

    Args:
        base_class: the base operator type
        base_params (dict): the resource params of the base operator

    """
    base_params = base_params or {}
    base_resource_rep = resource_rep(base_class, **base_params)  # flattens any nested structures
    return CompressedResourceOp(
        qml.ops.Adjoint,
        {"base_class": base_resource_rep.op_type, "base_params": base_resource_rep.params},
    )


def pow_resource_rep(base_class, base_params, z):
    """Creates a ``CompressedResourceOp`` representation of the power of an operator.

    Args:
        base_class: the base operator type
        base_params (dict): the resource params of the base operator
        z (int or float): the power

    """
    base_resource_rep = resource_rep(base_class, **base_params)
    return CompressedResourceOp(
        qml.ops.Pow,
        {"base_class": base_resource_rep.op_type, "base_params": base_resource_rep.params, "z": z},
    )


@functools.lru_cache(maxsize=1)
def custom_ctrl_op_to_base():
    """The set of custom controlled operations."""

    return {
        qml.CNOT: qml.X,
        qml.Toffoli: qml.X,
        qml.CZ: qml.Z,
        qml.CCZ: qml.Z,
        qml.CY: qml.Y,
        qml.CSWAP: qml.SWAP,
        qml.CH: qml.H,
        qml.CRX: qml.RX,
        qml.CRY: qml.RY,
        qml.CRZ: qml.RZ,
        qml.CRot: qml.Rot,
        qml.ControlledPhaseShift: qml.PhaseShift,
    }


def resolve_work_wire_type(base_work_wires, base_work_wire_type, work_wires, work_wire_type):
    """Resolves the overall work wire type when the base op comes with work wires."""

    # If any of the work wires is dirty, we treat all work wires as dirty. We can be
    # more flexible in the future with dynamic qubit management, but for now we're
    # just going to live with this.
    if base_work_wires and base_work_wire_type == "dirty":
        return "dirty"

    if work_wires and work_wire_type == "dirty":
        return "dirty"

    return "clean"


def _controlled_qubit_unitary_rep(  # pylint: disable=too-many-arguments
    base_class,
    base_params,
    num_control_wires,
    num_zero_control_values,
    num_work_wires,
    work_wire_type,
) -> CompressedResourceOp:
    """Helper function that handles the custom logic for controlled qubit unitaries."""

    if base_class is qml.QubitUnitary:
        return resource_rep(
            qml.ControlledQubitUnitary,
            num_target_wires=base_params["num_wires"],
            num_control_wires=num_control_wires,
            num_zero_control_values=num_zero_control_values,
            num_work_wires=num_work_wires,
            work_wire_type=work_wire_type,
        )

    # base_class is qml.ControlledQubitUnitary
    num_control_wires += base_params["num_control_wires"]
    num_zero_control_values += base_params["num_zero_control_values"]
    work_wire_type = resolve_work_wire_type(
        base_params["num_work_wires"], base_params["work_wire_type"], num_work_wires, work_wire_type
    )
    num_work_wires += base_params["num_work_wires"]
    return resource_rep(
        qml.ControlledQubitUnitary,
        num_target_wires=base_params["num_target_wires"],
        num_control_wires=num_control_wires,
        num_zero_control_values=num_zero_control_values,
        num_work_wires=num_work_wires,
        work_wire_type=work_wire_type,
    )


def _controlled_x_rep(  # pylint: disable=too-many-arguments
    base_class,
    base_params,
    num_control_wires,
    num_zero_control_values,
    num_work_wires,
    work_wire_type="dirty",
) -> CompressedResourceOp | None:
    """Helper function that handles custom logic for controlled X gates."""

    if base_class is qml.X:
        if num_control_wires == 1 and num_zero_control_values == 0:
            return resource_rep(qml.CNOT)
        if num_control_wires == 2 and num_zero_control_values == 0:
            return resource_rep(qml.Toffoli)
        return resource_rep(
            qml.MultiControlledX,
            num_control_wires=num_control_wires,
            num_zero_control_values=num_zero_control_values,
            num_work_wires=num_work_wires,
            work_wire_type=work_wire_type,
        )

    # base_class is qml.MultiControlledX:
    num_control_wires += base_params["num_control_wires"]
    num_zero_control_values += base_params["num_zero_control_values"]
    work_wire_type = resolve_work_wire_type(
        base_params["num_work_wires"], base_params["work_wire_type"], num_work_wires, work_wire_type
    )
    num_work_wires += base_params["num_work_wires"]
    return resource_rep(
        qml.MultiControlledX,
        num_control_wires=num_control_wires,
        num_zero_control_values=num_zero_control_values,
        num_work_wires=num_work_wires,
        work_wire_type=work_wire_type,
    )<|MERGE_RESOLUTION|>--- conflicted
+++ resolved
@@ -19,10 +19,6 @@
 import functools
 from dataclasses import dataclass, field
 from functools import cached_property
-<<<<<<< HEAD
-from typing import Type
-=======
->>>>>>> a565cd69
 
 import pennylane as qml
 from pennylane.operation import Operator
@@ -119,11 +115,7 @@
 
     """
 
-<<<<<<< HEAD
-    def __init__(self, op_type: Type[Operator], params: dict | None = None):
-=======
     def __init__(self, op_type: type[Operator], params: dict | None = None):
->>>>>>> a565cd69
         if not isinstance(op_type, type):
             raise TypeError(f"op_type must be an Operator type, got {type(op_type)}")
         if not issubclass(op_type, qml.operation.Operator):
@@ -388,11 +380,7 @@
     )
 
 
-<<<<<<< HEAD
-def adjoint_resource_rep(base_class: Type[Operator], base_params: dict | None = None):
-=======
 def adjoint_resource_rep(base_class: type[Operator], base_params: dict = None):
->>>>>>> a565cd69
     """Creates a ``CompressedResourceOp`` representation of the adjoint of an operator.
 
     Args:
