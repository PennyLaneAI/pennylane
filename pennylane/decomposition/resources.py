# Copyright 2025 Xanadu Quantum Technologies Inc.

# Licensed under the Apache License, Version 2.0 (the "License");
# you may not use this file except in compliance with the License.
# You may obtain a copy of the License at

#     http://www.apache.org/licenses/LICENSE-2.0

# Unless required by applicable law or agreed to in writing, software
# distributed under the License is distributed on an "AS IS" BASIS,
# WITHOUT WARRANTIES OR CONDITIONS OF ANY KIND, either express or implied.
# See the License for the specific language governing permissions and
# limitations under the License.

"""Defines the data structure that stores resource estimates for each decomposition."""

from __future__ import annotations

import functools
from dataclasses import dataclass, field
from functools import cached_property
from typing import Optional, Type

import pennylane as qml
from pennylane.operation import Operator


@dataclass(frozen=True)
class Resources:
    r"""Stores resource estimates.

    Args:
        gate_counts (dict): dictionary mapping operator types to their number of occurrences.

    """

    gate_counts: dict[CompressedResourceOp, int] = field(default_factory=dict)

    def __post_init__(self):
        """Verify that all gate counts are non-zero."""
        assert all(v > 0 for v in self.gate_counts.values())

    @cached_property
    def num_gates(self) -> int:
        """The total number of gates."""
        return sum(self.gate_counts.values())

    def __add__(self, other: Resources):
        return Resources(
            _combine_dict(self.gate_counts, other.gate_counts),
        )

    def __mul__(self, scalar: int):
        return Resources(_scale_dict(self.gate_counts, scalar))

    __rmul__ = __mul__

    def __repr__(self):
        return f"<num_gates={self.num_gates}, gate_counts={self.gate_counts}>"


def _combine_dict(dict1: dict, dict2: dict):
    r"""Combines two dictionaries and adds values of common keys."""

    combined_dict = dict1.copy()

    for k, v in dict2.items():
        combined_dict[k] = combined_dict.get(k, 0) + v

    return combined_dict


def _scale_dict(dict1: dict, scalar: int):
    r"""Scales the values in a dictionary with a scalar."""

    return {key: scalar * value for key, value in dict1.items()}


class CompressedResourceOp:
    """A lightweight representation of an operator to be decomposed.

    .. note::

        This class is only relevant when the new experimental graph-based decomposition system
        (introduced in v0.41) is enabled via ``qml.decompositions.enable_graph()``. This new way of
        doing decompositions is generally more performant and accommodates multiple alternative
        decomposition rules for an operator. In this new system, custom decomposition rules are
        defined as quantum functions, and it is currently required that every decomposition rule
        declares its required resources using :func:`~pennylane.register_resources`.

    The ``CompressedResourceOp` is a lightweight data structure that contains an operator type
    and a set of parameters that affects the resource requirement of this operator. If the
    decomposition of an operator is independent of its parameters, e.g., ``Rot`` can be decomposed
    into two ``RZ`` gates and an ``RY`` regardless of the angles, then every occurrence of this
    operator in the circuit is represented by the same ``CompressedResourceOp`` which only
    specifies the operator type, i.e., ``Rot``.

    On the other hand, for some operators such as ``MultiRZ``, for which the numbers of ``CNOT``
    gates in its decomposition depends on the number of wires, the resource representation of
    a ``MultiRZ`` must include this information. To create a ``CompressedResourceOp`` object for
    an operator, use the :func:`~pennylane.resource_rep` function.

    Args:
        op: the operator type
        params (dict): the parameters of the operator relevant to the resource estimation of
            its decompositions. This should only include parameters that affect the gate counts.

    .. seealso:: :func:`~pennylane.resource_rep`

    """

    def __init__(self, op: Type[Operator], params: Optional[dict] = None):
        if not isinstance(op, type):
            raise TypeError(f"op must be an Operator type, got {type(op)}")
        if not issubclass(op, qml.operation.Operator):
            raise TypeError(f"op must be a subclass of Operator, got {op}")
        self.op_type = op
        self.params = params or {}
        self._hashable_params = _make_hashable(params) if params else ()

    def __hash__(self) -> int:
        return hash((self.op_type, self._hashable_params))

    def __eq__(self, other: CompressedResourceOp) -> bool:
        return (
            isinstance(other, CompressedResourceOp)
            and self.op_type == other.op_type
            and self.params == other.params
        )

    def __repr__(self):
        params = ", ".join(f"{k}={v}" for k, v in self.params.items())
        return f"{self.op_type.__name__}({params})" if self.params else self.op_type.__name__


def _make_hashable(d) -> tuple:
    return tuple((k, _make_hashable(v)) for k, v in d.items()) if isinstance(d, dict) else d


def _validate_resource_rep(op_type, params):
    """Validates the resource representation of an operator."""

    if not issubclass(op_type, qml.operation.Operator):
        raise TypeError(f"op must be a type of Operator, got {op_type}")

    if not isinstance(op_type.resource_keys, set):
        raise TypeError(
            f"{op_type.__name__}.resource_keys must be a set, not a {type(op_type.resource_keys)}"
        )

    unexpected_arguments = set(params.keys()) - op_type.resource_keys
    if unexpected_arguments:
        raise TypeError(
            f"Unexpected keyword arguments for resource_rep({op_type.__name__}): "
            f"{list(unexpected_arguments)}). Expected: {list(op_type.resource_keys)}"
        )

    missing_arguments = op_type.resource_keys - set(params.keys())
    if missing_arguments:
        raise TypeError(
            f"Missing keyword arguments for resource_rep({op_type.__name__}): "
            f"{list(missing_arguments)}. Expected: {list(op_type.resource_keys)}"
        )


def resource_rep(op: Type[Operator], **params) -> CompressedResourceOp:
    """Binds an operator type with additional resource parameters.

    .. note::

        This function is only relevant when the new experimental graph-based decomposition system
        (introduced in v0.41) is enabled via ``qml.decompositions.enable_graph()``. This new way of
        doing decompositions is generally more performant and accommodates multiple alternative
        decomposition rules for an operator. In this new system, custom decomposition rules are
        defined as quantum functions, and it is currently required that every decomposition rule
        declares its required resources using :func:`~pennylane.register_resources`.

    Args:
        op: the operator class to create a resource representation for.
        **params: parameters relevant to the resource estimate of the operator's decompositions.
            This should be consistent with ``op.resource_keys``.

    Returns:
        CompressedResourceOp: a lightweight representation of the operator.

    **Example**

    The resource parameters of an operator are a minimal set of information required to determine
    the resource estimate of its decompositions. To check the required set of keyword arguments
    for an operator type, refer to the ``resource_keys`` attribute of the operator class:

    >>> qml.MultiRZ.resource_keys
    {'num_wires'}

    When calling ``resource_rep`` for ``MultiRZ``, ``num_wires`` must be provided as a keyword argument.

    >>> rep = resource_rep(qml.MultiRZ, num_wires=3)
    >>> rep
    MultiRZ, {'num_wires': 3}
    >>> type(rep)
    <class 'pennylane.decomposition.resources.CompressedResourceOp'>

    .. seealso:: See how this function is used in the context of defining a decomposition rule using :func:`~pennylane.register_resources`

    .. details::
        :title: Usage Details

        The same approach applies also to symbolic operators. For example, if the decomposition
        of an operator contains a controlled operation:

        .. code-block:: python

            def my_decomp(wires):
                qml.ctrl(qml.MultiRZ(wires=wires[:3]), control=wires[3:5], control_values=[0, 1], work_wires=wires[5])

        To declare this controlled operator in the resource function, we find the resource keys
        of ``qml.ops.Controlled``:

        >>> qml.ops.Controlled.resource_keys
        {'base_class', 'base_params', 'num_control_wires', 'num_zero_control_values', 'num_work_wires'}

        Then the resource representation can be created as follows:

        >>> qml.resource_rep(
        ...     qml.ops.Controlled,
        ...     base_class=qml.ops.MultiRZ,
        ...     base_params={'num_wires': 3},
        ...     num_control_wires=2,
        ...     num_zero_control_values=1,
        ...     num_work_wires=1
        ... )
        Controlled, {'base_class': <class 'pennylane.ops.qubit.parametric_ops_multi_qubit.MultiRZ'>, 'base_params': {'num_wires': 3}, 'num_control_wires': 2, 'num_zero_control_values': 1, 'num_work_wires': 1}

        Alternatively, use the utility function :func:`~pennylane.decomposition.controlled_resource_rep`:

        >>> qml.decomposition.controlled_resource_rep(
        ...     base_class=qml.ops.MultiRZ,
        ...     base_params={'num_wires': 3},
        ...     num_control_wires=2,
        ...     num_zero_control_values=1,
        ...     num_work_wires=1
        ... )
        Controlled, {'base_class': <class 'pennylane.ops.qubit.parametric_ops_multi_qubit.MultiRZ'>, 'base_params': {'num_wires': 3}, 'num_control_wires': 2, 'num_zero_control_values': 1, 'num_work_wires': 1}

        .. seealso:: :func:`~pennylane.decomposition.controlled_resource_rep` and :func:`~pennylane.decomposition.adjoint_resource_rep`

    """
    _validate_resource_rep(op, params)
    if op in (qml.ops.Controlled, qml.ops.ControlledOp):
        return controlled_resource_rep(**params)
    if issubclass(op, qml.ops.Adjoint):
        return adjoint_resource_rep(**params)
    if issubclass(op, qml.ops.Pow):
        return pow_resource_rep(**params)
    return CompressedResourceOp(op, params)


def controlled_resource_rep(
    base_class: Type[Operator],
    base_params: dict,
    num_control_wires: int,
    num_zero_control_values: int = 0,
    num_work_wires: int = 0,
):
    """Creates a ``CompressedResourceOp`` representation of a general controlled operator.

    Args:
        base_class: the base operator type
        base_params (dict): the resource params of the base operator
        num_control_wires (int): the number of control wires
        num_zero_control_values (int): the number of control values that are 0
        num_work_wires (int): the number of work wires

    """

    _validate_resource_rep(base_class, base_params)

    # Flatten nested controlled operations
    if base_class is qml.ops.Controlled or base_class is qml.ops.ControlledOp:
        base_resource_rep = controlled_resource_rep(**base_params)
        base_class = base_resource_rep.params["base_class"]
        base_params = base_resource_rep.params["base_params"]
        num_control_wires += base_resource_rep.params["num_control_wires"]
        num_zero_control_values += base_resource_rep.params["num_zero_control_values"]
        num_work_wires += base_resource_rep.params["num_work_wires"]

    elif base_class in custom_ctrl_op_to_base():
        num_control_wires += base_class.num_wires - 1
        base_class = custom_ctrl_op_to_base()[base_class]

    elif base_class is qml.MultiControlledX:
        base_class = qml.X
        num_control_wires += base_params["num_control_wires"]
        num_zero_control_values += base_params["num_zero_control_values"]
        num_work_wires += base_params["num_work_wires"]
        base_params = {}

    elif base_class is qml.ControlledQubitUnitary:
        base_class = qml.QubitUnitary
        num_control_wires += base_params["num_control_wires"]
        num_zero_control_values += base_params["num_zero_control_values"]
        num_work_wires += base_params["num_work_wires"]
        base_params = base_params["base"].resource_params

    return CompressedResourceOp(
        qml.ops.Controlled,
        {
            "base_class": base_class,
            "base_params": base_params,
            "num_control_wires": num_control_wires,
            "num_zero_control_values": num_zero_control_values,
            "num_work_wires": num_work_wires,
        },
    )


def adjoint_resource_rep(base_class: Type[Operator], base_params: dict = None):
    """Creates a ``CompressedResourceOp`` representation of the adjoint of an operator.

    Args:
        base_class: the base operator type
        base_params (dict): the resource params of the base operator

    """
    base_params = base_params or {}
    base_resource_rep = resource_rep(base_class, **base_params)  # flattens any nested structures
    return CompressedResourceOp(
        qml.ops.Adjoint,
        {"base_class": base_resource_rep.op_type, "base_params": base_resource_rep.params},
    )


<<<<<<< HEAD
def pow_resource_rep(base_class, base_params, z):
    """Creates a ``CompressedResourceOp`` representation of the power of an operator.

    Args:
        base_class: the base operator type
        base_params (dict): the resource params of the base operator
        z (int | float): the power

    """
    if not isinstance(z, int) or z < 0:
        raise NotImplementedError("Non-integer powers and negative powers are not supported yet.")
    base_resource_rep = resource_rep(base_class, **base_params)
    return CompressedResourceOp(
        qml.ops.Pow,
        {"base_class": base_resource_rep.op_type, "base_params": base_resource_rep.params, "z": z},
    )


@functools.lru_cache()
=======
@functools.lru_cache(maxsize=1)
>>>>>>> 6b96e0f7
def custom_ctrl_op_to_base():
    """The set of custom controlled operations."""

    return {
        qml.CNOT: qml.X,
        qml.Toffoli: qml.X,
        qml.CZ: qml.Z,
        qml.CCZ: qml.Z,
        qml.CY: qml.Y,
        qml.CSWAP: qml.SWAP,
        qml.CH: qml.H,
        qml.CRX: qml.RX,
        qml.CRY: qml.RY,
        qml.CRZ: qml.RZ,
        qml.CRot: qml.Rot,
        qml.ControlledPhaseShift: qml.PhaseShift,
    }<|MERGE_RESOLUTION|>--- conflicted
+++ resolved
@@ -330,7 +330,6 @@
     )
 
 
-<<<<<<< HEAD
 def pow_resource_rep(base_class, base_params, z):
     """Creates a ``CompressedResourceOp`` representation of the power of an operator.
 
@@ -349,10 +348,7 @@
     )
 
 
-@functools.lru_cache()
-=======
 @functools.lru_cache(maxsize=1)
->>>>>>> 6b96e0f7
 def custom_ctrl_op_to_base():
     """The set of custom controlled operations."""
 
