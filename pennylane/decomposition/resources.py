--- conflicted
+++ resolved
@@ -165,13 +165,8 @@
 
 
 def controlled_resource_rep(
-<<<<<<< HEAD
-    base_op_type,
-    base_op_params: dict,
-=======
     base_class,
     base_params: dict,
->>>>>>> 033dbbca
     num_control_wires: int,
     num_zero_control_values: int,
     num_work_wires: int,
@@ -179,28 +174,14 @@
     """Creates a ``CompressedResourceOp`` representation of a general controlled operator.
 
     Args:
-<<<<<<< HEAD
-        base_op_type: the base operator type
-        base_op_params (dict): the parameters of the base operator
-=======
         base_class: the base operator type
         base_params (dict): the resource params of the base operator
->>>>>>> 033dbbca
         num_control_wires (int): the number of control wires
         num_zero_control_values (int): the number of control values that are 0
         num_work_wires (int): the number of work wires
 
     """
 
-<<<<<<< HEAD
-    _validate_resource_rep(base_op_type, base_op_params)
-
-    # Flatten nested controlled operations
-    if base_op_type is qml.ops.Controlled or base_op_type is qml.ops.ControlledOp:
-        base_resource_rep = controlled_resource_rep(base_op_type, **base_op_params)
-        base_op_type = base_resource_rep.params["base_class"]
-        base_op_params = base_resource_rep.params["base_params"]
-=======
     _validate_resource_rep(base_class, base_params)
 
     # Flatten nested controlled operations
@@ -208,16 +189,10 @@
         base_resource_rep = controlled_resource_rep(**base_params)
         base_class = base_resource_rep.params["base_class"]
         base_params = base_resource_rep.params["base_params"]
->>>>>>> 033dbbca
         num_control_wires += base_resource_rep.params["num_control_wires"]
         num_zero_control_values += base_resource_rep.params["num_zero_control_values"]
         num_work_wires += base_resource_rep.params["num_work_wires"]
 
-<<<<<<< HEAD
-    elif base_op_type in custom_ctrl_op_to_base():
-        base_op_type = custom_ctrl_op_to_base()[base_op_type]
-        num_control_wires += base_op_type.num_wires - 1
-=======
     elif base_class in custom_ctrl_op_to_base():
         base_class = custom_ctrl_op_to_base()[base_class]
         num_control_wires += base_class.num_wires - 1
@@ -235,18 +210,12 @@
         num_zero_control_values += base_params["num_zero_control_values"]
         num_work_wires += base_params["num_work_wires"]
         base_params = base_params["base"].resource_params
->>>>>>> 033dbbca
 
     return CompressedResourceOp(
         qml.ops.Controlled,
         {
-<<<<<<< HEAD
-            "base_class": base_op_type,
-            "base_params": base_op_params,
-=======
             "base_class": base_class,
             "base_params": base_params,
->>>>>>> 033dbbca
             "num_control_wires": num_control_wires,
             "num_zero_control_values": num_zero_control_values,
             "num_work_wires": num_work_wires,
@@ -255,7 +224,25 @@
 
 
 @functools.lru_cache()
-<<<<<<< HEAD
+def custom_ctrl_op_to_base():
+    """The set of custom controlled operations."""
+
+    return {
+        qml.CNOT: qml.X,
+        qml.Toffoli: qml.X,
+        qml.CZ: qml.Z,
+        qml.CCZ: qml.Z,
+        qml.CY: qml.Y,
+        qml.CSWAP: qml.SWAP,
+        qml.CH: qml.H,
+        qml.CRX: qml.RX,
+        qml.CRY: qml.RY,
+        qml.CRZ: qml.RZ,
+        qml.CRot: qml.Rot,
+        qml.ControlledPhaseShift: qml.PhaseShift,
+    }
+
+@functools.lru_cache()
 def base_to_custom_ctrl_op():
     """A dictionary mapping base op types to their custom controlled versions."""
 
@@ -272,29 +259,4 @@
         (qml.Rot, 1): qml.CRot,
         (qml.PhaseShift, 1): qml.ControlledPhaseShift,
     }
-    return ops_with_custom_ctrl_ops
-
-
-@functools.lru_cache()
-=======
->>>>>>> 033dbbca
-def custom_ctrl_op_to_base():
-    """The set of custom controlled operations."""
-
-    return {
-<<<<<<< HEAD
-=======
-        qml.CNOT: qml.X,
-        qml.Toffoli: qml.X,
->>>>>>> 033dbbca
-        qml.CZ: qml.Z,
-        qml.CCZ: qml.Z,
-        qml.CY: qml.Y,
-        qml.CSWAP: qml.SWAP,
-        qml.CH: qml.H,
-        qml.CRX: qml.RX,
-        qml.CRY: qml.RY,
-        qml.CRZ: qml.RZ,
-        qml.CRot: qml.Rot,
-        qml.ControlledPhaseShift: qml.PhaseShift,
-    }+    return ops_with_custom_ctrl_ops