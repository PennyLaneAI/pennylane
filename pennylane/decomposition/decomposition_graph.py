--- conflicted
+++ resolved
@@ -164,33 +164,25 @@
 
         decomps = self._alt_decomps.get(op_name, []) + list_decomps(op_name)
 
-<<<<<<< HEAD
         if (
-            issubclass(op.op_type, qml.ops.Adjoint)
+            issubclass(op_node.op_type, qml.ops.Adjoint)
             and self_adjoint not in decomps
             and adjoint_rotation not in decomps
         ):
             # Only when the base op is not self-adjoint or a rotation with a single rotation
             # angle that could be trivially negated do we need to apply adjoint to each of
             # the base op's decomposition rules.
-            decomps.extend(self._get_adjoint_decompositions(op))
+            decomps.extend(self._get_adjoint_decompositions(op_node))
 
         elif (
-            issubclass(op.op_type, qml.ops.Pow)
+            issubclass(op_node.op_type, qml.ops.Pow)
             and pow_rotation not in decomps
             and pow_of_self_adjoint not in decomps
         ):
             # Only when the operator is not self-adjoint or a rotation with a single rotation
             # angle that could be trivially multiplied with the power do we need to apply the
             # power to each of the base op's decomposition rules.
-            decomps.extend(self._get_pow_decompositions(op))
-=======
-        if issubclass(op_node.op_type, qml.ops.Adjoint):
-            decomps.extend(self._get_adjoint_decompositions(op_node))
-
-        elif issubclass(op_node.op_type, qml.ops.Pow):
             decomps.extend(self._get_pow_decompositions(op_node))
->>>>>>> d12873db
 
         elif op_node.op_type in (qml.ops.Controlled, qml.ops.ControlledOp):
             decomps.extend(self._get_controlled_decompositions(op_node))
@@ -246,13 +238,8 @@
         except DecompositionNotApplicable:
             pass  # ignore decompositions that are not applicable to the given op params.
 
-<<<<<<< HEAD
-    def _get_adjoint_decompositions(self, op) -> list[DecompositionRule]:
+    def _get_adjoint_decompositions(self, op_node: CompressedResourceOp) -> list[DecompositionRule]:
         """Gets the decomposition rules for the adjoint of an operator."""
-=======
-    def _get_adjoint_decompositions(self, op_node: CompressedResourceOp) -> list[DecompositionRule]:
-        """Retrieves a list of decomposition rules for an adjoint operator."""
->>>>>>> d12873db
 
         base_class, base_params = (op_node.params["base_class"], op_node.params["base_params"])
 
@@ -265,21 +252,16 @@
         return [make_adjoint_decomp(base_decomp) for base_decomp in self._get_decompositions(base)]
 
     @staticmethod
-<<<<<<< HEAD
-    def _get_pow_decompositions(op) -> list[DecompositionRule]:
+    def _get_pow_decompositions(op_node: CompressedResourceOp) -> list[DecompositionRule]:
         """Gets the decomposition rules for the power of an operator."""
-=======
-    def _get_pow_decompositions(op_node: CompressedResourceOp) -> list[DecompositionRule]:
-        """Retrieves a list of decomposition rules for a power operator."""
->>>>>>> d12873db
 
         base_class = op_node.params["base_class"]
 
         # Special case: power of zero
-        if op.params["z"] == 0:
+        if op_node.params["z"] == 0:
             return [null_decomp]
 
-        if op.params["z"] == 1:
+        if op_node.params["z"] == 1:
             return [decompose_to_base]
 
         # Special case: power of a power
