# Copyright 2025 Xanadu Quantum Technologies Inc.

# Licensed under the Apache License, Version 2.0 (the "License");
# you may not use this file except in compliance with the License.
# You may obtain a copy of the License at

#     http://www.apache.org/licenses/LICENSE-2.0

# Unless required by applicable law or agreed to in writing, software
# distributed under the License is distributed on an "AS IS" BASIS,
# WITHOUT WARRANTIES OR CONDITIONS OF ANY KIND, either express or implied.
# See the License for the specific language governing permissions and
# limitations under the License.

"""Implements the class DecompositionGraph

This module implements a graph-based decomposition algorithm that constructs a graph of operators
connected by decomposition rules, and then traverses it using Dijkstra's algorithm to find the best
decomposition for every operator.

The architecture of this module utilizes design patterns similar to those present in Qiskit's
implementation of the basis translator, the Boost Graph library, and RustworkX.

"""

from __future__ import annotations

from dataclasses import dataclass

import rustworkx as rx
from rustworkx.visit import DijkstraVisitor, PruneSearch, StopSearch

import pennylane as qml
from pennylane.operation import Operator

from .controlled_decomposition import (
    ControlledBaseDecomposition,
    CustomControlledDecomposition,
    base_to_custom_ctrl_op,
    controlled_global_phase_decomp,
    controlled_x_decomp,
)
from .decomposition_rule import DecompositionRule, list_decomps, null_decomp
from .resources import CompressedResourceOp, Resources, resource_rep
from .symbolic_decomposition import (
    adjoint_rotation,
    cancel_adjoint,
    decompose_to_base,
    flip_pow_adjoint,
    make_adjoint_decomp,
    merge_powers,
    pow_involutory,
    pow_rotation,
    repeat_pow_base,
    self_adjoint,
)
from .utils import DecompositionError, translate_op_alias


class DecompositionGraph:  # pylint: disable=too-many-instance-attributes
    """A graph that models a decomposition problem.

    The decomposition graph contains two types of nodes: operator nodes and decomposition nodes.
    Each decomposition node is a :class:`pennylane.decomposition.DecompositionRule`, and each
    operator node is a :class:`~pennylane.decomposition.resources.CompressedResourceOp` which
    contains an operator type and any additional parameters that affect the resource requirements
    of the operator. Essentially, two instances of the same operator type are represented by the
    same node in the graph if they're expected to have the same decompositions.

    There are also two types of directed edges: edges that connect operators to the decomposition
    rules that contain them, and edges that connect decomposition rules to the operators that they
    decompose. The edge weights represent the difference in the gate count between the two states.
    Edges that connect decomposition rules to operators have a weight of 0 because an operator can
    be replaced with its decomposition at no additional cost.

    On the other hand, edges that connect operators to the decomposition rule that contains them
    will have a weight that is the total resource estimate of the decomposition minus the resource
    estimate of the operator. For example, the edge that connects a ``CNOT`` to the following
    decomposition rule:

    .. code-block:: python

        import pennylane as qml

        @qml.register_resources({qml.H: 2, qml.CNOT: 1})
        def my_cz(wires):
            qml.H(wires=wires[1])
            qml.CNOT(wires=wires)
            qml.H(wires=wires[1])

    will have a weight of 2, because the decomposition rule contains 2 additional ``H`` gates.
    Note that this gate count is in terms of gates in the target gate set. If ``H`` isn't supported
    and is in turn decomposed to two ``RZ`` gates and one ``RX`` gate, the weight of this edge
    becomes 2 * 3 = 6. This way, the total distance from the basis gate set to a high-level gate is
    conveniently the total number of basis gates required to decompose this high-level gate, which
    allows us to use Dijkstra's algorithm to find the most efficient decomposition.

    Args:
        operations (list[Operator or CompressedResourceOp]): The list of operations to decompose.
        gate_set (set[str]): The names of the gates in the target gate set.
        fixed_decomps (dict): A dictionary mapping operator names to fixed decompositions.
        alt_decomps (dict): A dictionary mapping operator names to alternative decompositions.

    **Example**

    .. code-block:: python

        op = qml.CRX(0.5, wires=[0, 1])
        graph = DecompositionGraph(
            operations=[op],
            gate_set={"RZ", "RX", "CNOT", "GlobalPhase"},
        )
        graph.solve()

    >>> with qml.queuing.AnnotatedQueue() as q:
    ...     graph.decomposition(op)(0.5, wires=[0, 1])
    >>> q.queue
    [RZ(1.5707963267948966, wires=[1]),
     RY(0.25, wires=[1]),
     CNOT(wires=[0, 1]),
     RY(-0.25, wires=[1]),
     CNOT(wires=[0, 1]),
     RZ(-1.5707963267948966, wires=[1])]
    >>> graph.resource_estimate(op)
    <num_gates=10, gate_counts={RZ: 6, CNOT: 2, RX: 2}>

    """

    def __init__(
        self,
        operations: list[Operator | CompressedResourceOp],
        gate_set: set[str],
        fixed_decomps: dict = None,
        alt_decomps: dict = None,
    ):
        # The names of the gates in the target gate set.
        self._gate_set: set[str] = {translate_op_alias(op) for op in gate_set}

        # Tracks the node indices of various operators.
        self._original_ops_indices: set[int] = set()
        self._all_op_indices: dict[CompressedResourceOp, int] = {}

        # Stores the library of custom decomposition rules
        fixed_decomps = fixed_decomps or {}
        alt_decomps = alt_decomps or {}
        self._fixed_decomps = {_to_name(k): v for k, v in fixed_decomps.items()}
        self._alt_decomps = {_to_name(k): v for k, v in alt_decomps.items()}

        # Initializes the graph.
        self._graph = rx.PyDiGraph()
        self._visitor = None

        # Construct the decomposition graph
        self._start = self._graph.add_node(None)
        self._construct_graph(operations)

    def _get_decompositions(self, op_node: CompressedResourceOp) -> list[DecompositionRule]:
        """Helper function to get a list of decomposition rules."""

        op_name = _to_name(op_node)

        if op_name in self._fixed_decomps:
            return [self._fixed_decomps[op_name]]

        decomps = self._alt_decomps.get(op_name, []) + list_decomps(op_name)

        if (
            issubclass(op_node.op_type, qml.ops.Adjoint)
            and self_adjoint not in decomps
            and adjoint_rotation not in decomps
        ):
            # In general, we decompose the adjoint of an operator by applying adjoint to the
            # decompositions of the operator. However, this is not necessary if the operator
            # is self-adjoint or if it has a single rotation angle which can be trivially
            # inverted to obtain its adjoint. In this case, `self_adjoint` or `adjoint_rotation`
            # would've already been retrieved as a potential decomposition rule for this
            # operator, so there is no need to consider the general case.
            decomps.extend(self._get_adjoint_decompositions(op_node))

        elif (
            issubclass(op_node.op_type, qml.ops.Pow)
            and pow_rotation not in decomps
            and pow_involutory not in decomps
        ):
            # Similar to the adjoint case, the `_get_pow_decompositions` contains the general
            # approach we take to decompose powers of operators. However, if the operator is
            # involutory or if it has a single rotation angle that can be trivially multiplied
            # with the power, we would've already retrieved `pow_involutory` or `pow_rotation`
            # as a potential decomposition rule for this operator, so there is no need to consider
            # the general case.
            decomps.extend(self._get_pow_decompositions(op_node))

        elif op_node.op_type in (qml.ops.Controlled, qml.ops.ControlledOp):
            decomps.extend(self._get_controlled_decompositions(op_node))

        return decomps

    def _construct_graph(self, operations):
        """Constructs the decomposition graph."""
        for op in operations:
            if isinstance(op, Operator):
                op = resource_rep(type(op), **op.resource_params)
            idx = self._add_op_node(op)
            self._original_ops_indices.add(idx)

    def _add_op_node(self, op_node: CompressedResourceOp) -> int:
        """Recursively adds an operation node to the graph.

        An operator node is uniquely defined by its operator type and resource parameters, which
        are conveniently wrapped in a ``CompressedResourceOp``.

        """

        if op_node in self._all_op_indices:
            return self._all_op_indices[op_node]

        op_node_idx = self._graph.add_node(op_node)
        self._all_op_indices[op_node] = op_node_idx

        if op_node.name in self._gate_set:
            self._graph.add_edge(self._start, op_node_idx, 1)
            return op_node_idx

        for decomposition in self._get_decompositions(op_node):
            self._add_decomp(decomposition, op_node, op_node_idx)

        return op_node_idx

<<<<<<< HEAD
    def _add_decomp(self, rule: DecompositionRule, op_node: CompressedResourceOp, op_idx: int):
        """Adds a decomposition rule to the graph."""
        try:
            decomp_resource = rule.compute_resources(**op_node.params)
            d_node = _DecompositionNode(rule, decomp_resource)
            d_node_idx = self._graph.add_node(d_node)
            if not decomp_resource.gate_counts:
                # If an operator decomposes to nothing (e.g., a Hadamard raised to a
                # power of 2), we must still connect something to this decomposition
                # node so that it is accounted for.
                self._graph.add_edge(self._start, d_node_idx, 0)
            for op in decomp_resource.gate_counts:
                op_node_idx = self._add_op_node(op)
                self._graph.add_edge(op_node_idx, d_node_idx, (op_node_idx, d_node_idx))
            self._graph.add_edge(d_node_idx, op_idx, 0)
        except DecompositionNotApplicable:
            pass  # ignore decompositions that are not applicable to the given op params.
=======
    def _add_decomp_rule_to_op(
        self, rule: DecompositionRule, op_node: CompressedResourceOp, op_node_idx: int
    ):
        """Adds a special decomposition rule to the graph."""
        if not rule.is_applicable(**op_node.params):
            return  # skip the decomposition rule if it is not applicable
        decomp_resource = rule.compute_resources(**op_node.params)
        d_node_idx = self._recursively_add_decomposition_node(rule, decomp_resource)
        self._graph.add_edge(d_node_idx, op_node_idx, 0)
>>>>>>> f9de715a

    def _get_adjoint_decompositions(self, op_node: CompressedResourceOp) -> list[DecompositionRule]:
        """Gets the decomposition rules for the adjoint of an operator."""

        base_class, base_params = (op_node.params["base_class"], op_node.params["base_params"])

        # Special case: adjoint of an adjoint cancels out
        if issubclass(base_class, qml.ops.Adjoint):
            return [cancel_adjoint]

        # General case: apply adjoint to each of the base op's decomposition rules.
        base = resource_rep(base_class, **base_params)
        return [make_adjoint_decomp(base_decomp) for base_decomp in self._get_decompositions(base)]

    @staticmethod
    def _get_pow_decompositions(op_node: CompressedResourceOp) -> list[DecompositionRule]:
        """Gets the decomposition rules for the power of an operator."""

        base_class = op_node.params["base_class"]

        # Special case: power of zero
        if op_node.params["z"] == 0:
            return [null_decomp]

        if op_node.params["z"] == 1:
            return [decompose_to_base]

        # Special case: power of a power
        if issubclass(base_class, qml.ops.Pow):
            return [merge_powers]

        # Special case: power of an adjoint
        if issubclass(base_class, qml.ops.Adjoint):
            return [flip_pow_adjoint]

        # General case: repeat the operator z times
        return [repeat_pow_base]

    def _get_controlled_decompositions(
        self, op_node: CompressedResourceOp
    ) -> list[DecompositionRule]:
        """Adds a controlled decomposition node to the graph."""

        base_class = op_node.params["base_class"]
        num_control_wires = op_node.params["num_control_wires"]

        # Handle controlled global phase
        if base_class is qml.GlobalPhase:
            return [controlled_global_phase_decomp]

        # Handle controlled-X gates
        if base_class is qml.X:
            return [controlled_x_decomp]

        # Handle custom controlled ops
        if (base_class, num_control_wires) in base_to_custom_ctrl_op():
            custom_op_type = base_to_custom_ctrl_op()[(base_class, num_control_wires)]
            return [CustomControlledDecomposition(custom_op_type)]

        # General case
        base_rep = resource_rep(base_class, **op_node.params["base_params"])
        return [ControlledBaseDecomposition(rule) for rule in self._get_decompositions(base_rep)]

    def solve(self, lazy=True):
        """Solves the graph using the Dijkstra search algorithm.

        Args:
            lazy (bool): If True, the Dijkstra search will stop once optimal decompositions are
                found for all operations that the graph was initialized with. Otherwise, the
                entire graph will be explored.

        """
        self._visitor = _DecompositionSearchVisitor(self._graph, self._original_ops_indices, lazy)
        rx.dijkstra_search(
            self._graph,
            source=[self._start],
            weight_fn=self._visitor.edge_weight,
            visitor=self._visitor,
        )
        if self._visitor.unsolved_op_indices:
            unsolved_ops = [self._graph[op_idx] for op_idx in self._visitor.unsolved_op_indices]
            op_names = set(op.name for op in unsolved_ops)
            raise DecompositionError(
                f"Decomposition not found for {op_names} to the gate set {self._gate_set}"
            )

    def is_solved_for(self, op):
        """Tests whether the decomposition graph is solved for a given operator."""
        op_node = resource_rep(type(op), **op.resource_params)
        return (
            op_node in self._all_op_indices
            and self._all_op_indices[op_node] in self._visitor.distances
        )

    def resource_estimate(self, op) -> Resources:
        """Returns the resource estimate for a given operator.

        Args:
            op (Operator): The operator for which to return the resource estimates.

        Returns:
            Resources: The resource estimate.

        **Example**

        The resource estimate is a gate count in terms of the target gate set, not the immediate
        set of gates that the operator decomposes to.

        .. code-block:: python

            op = qml.CRX(0.5, wires=[0, 1])
            graph = DecompositionGraph(
                operations=[op],
                gate_set={"RZ", "RX", "CNOT", "GlobalPhase"},
            )
            graph.solve()

        >>> with qml.queuing.AnnotatedQueue() as q:
        ...     graph.decomposition(op)(0.5, wires=[0, 1])
        >>> q.queue
        [RZ(1.5707963267948966, wires=[1]),
         RY(0.25, wires=[1]),
         CNOT(wires=[0, 1]),
         RY(-0.25, wires=[1]),
         CNOT(wires=[0, 1]),
         RZ(-1.5707963267948966, wires=[1])]
        >>> graph.resource_estimate(op)
        <num_gates=10, gate_counts={RZ: 6, CNOT: 2, RX: 2}>

        """
        if not self.is_solved_for(op):
            raise DecompositionError(f"Operator {op} is unsolved in this decomposition graph.")

        op_node = resource_rep(type(op), **op.resource_params)
        op_node_idx = self._all_op_indices[op_node]
        return self._visitor.distances[op_node_idx]

    def decomposition(self, op: Operator) -> DecompositionRule:
        """Returns the optimal decomposition rule for a given operator.

        Args:
            op (Operator): The operator for which to return the optimal decomposition.

        Returns:
            DecompositionRule: The optimal decomposition.

        **Example**

        The decomposition rule is a quantum function that takes ``(*op.parameters, wires=op.wires, **op.hyperparameters)``
        as arguments.

        .. code-block:: python

            op = qml.CRX(0.5, wires=[0, 1])
            graph = DecompositionGraph(
                operations=[op],
                gate_set={"RZ", "RX", "CNOT", "GlobalPhase"},
            )
            graph.solve()
            rule = graph.decomposition(op)

        >>> with qml.queuing.AnnotatedQueue() as q:
        ...     rule(*op.parameters, wires=op.wires, **op.hyperparameters)
        >>> q.queue
        [RZ(1.5707963267948966, wires=[1]),
         RY(0.25, wires=[1]),
         CNOT(wires=[0, 1]),
         RY(-0.25, wires=[1]),
         CNOT(wires=[0, 1]),
         RZ(-1.5707963267948966, wires=[1])]

        """
        if not self.is_solved_for(op):
            raise DecompositionError(f"Operator {op} is unsolved in this decomposition graph.")

        op_node = resource_rep(type(op), **op.resource_params)
        op_node_idx = self._all_op_indices[op_node]
        d_node_idx = self._visitor.predecessors[op_node_idx]
        return self._graph[d_node_idx].rule


class _DecompositionSearchVisitor(DijkstraVisitor):
    """The visitor used in the Dijkstra search for the optimal decomposition."""

    def __init__(self, graph: rx.PyDiGraph, original_op_indices: set[int], lazy: bool = True):
        self._graph = graph
        self._lazy = lazy
        # maps node indices to the optimal resource estimates
        self.distances: dict[int, Resources] = {}
        # maps operator nodes to the optimal decomposition nodes
        self.predecessors: dict[int, int] = {}
        self.unsolved_op_indices = original_op_indices.copy()
        self._num_edges_examined: dict[int, int] = {}  # keys are decomposition node indices

    def edge_weight(self, edge_obj):
        """Calculates the weight of an edge."""
        if not isinstance(edge_obj, tuple):
            return float(edge_obj)
        op_node_idx, d_node_idx = edge_obj
        return self.distances[d_node_idx].num_gates - self.distances[op_node_idx].num_gates

    def discover_vertex(self, v, _):
        """Triggered when a vertex is about to be explored during the Dijkstra search."""
        self.unsolved_op_indices.discard(v)
        if not self.unsolved_op_indices and self._lazy:
            raise StopSearch

    def examine_edge(self, edge):
        """Triggered when an edge is examined during the Dijkstra search."""
        src_idx, target_idx, _ = edge
        src_node = self._graph[src_idx]
        target_node = self._graph[target_idx]
        if not isinstance(target_node, _DecompositionNode):
            return  # nothing is to be done for edges leading to an operator node
        if target_idx not in self.distances:
            self.distances[target_idx] = Resources()  # initialize with empty resource
        if src_node is None:
            return  # special case for when the decomposition produces nothing
        self.distances[target_idx] += self.distances[src_idx] * target_node.count(src_node)
        if target_idx not in self._num_edges_examined:
            self._num_edges_examined[target_idx] = 0
        self._num_edges_examined[target_idx] += 1
        if self._num_edges_examined[target_idx] < len(target_node.decomp_resource.gate_counts):
            # Typically in Dijkstra's search, a vertex is discovered from any of its incoming
            # edges. However, for a decomposition node, it requires all incoming edges to be
            # examined before it can be discovered (each incoming edge represents a different
            # operator that this decomposition depends on).
            raise PruneSearch

    def edge_relaxed(self, edge):
        """Triggered when an edge is relaxed during the Dijkstra search."""
        src_idx, target_idx, _ = edge
        target_node = self._graph[target_idx]
        if self._graph[src_idx] is None and not isinstance(target_node, _DecompositionNode):
            self.distances[target_idx] = Resources({target_node: 1})
        elif isinstance(target_node, CompressedResourceOp):
            self.predecessors[target_idx] = src_idx
            self.distances[target_idx] = self.distances[src_idx]


@dataclass(frozen=True)
class _DecompositionNode:
    """A node that represents a decomposition rule."""

    rule: DecompositionRule
    decomp_resource: Resources

    def count(self, op: CompressedResourceOp):
        """Find the number of occurrences of an operator in the decomposition."""
        return self.decomp_resource.gate_counts.get(op, 0)


def _to_name(op):
    if isinstance(op, type):
        return op.__name__
    if isinstance(op, CompressedResourceOp):
        return op.name
    assert isinstance(op, str)
    return translate_op_alias(op)<|MERGE_RESOLUTION|>--- conflicted
+++ resolved
@@ -226,35 +226,22 @@
 
         return op_node_idx
 
-<<<<<<< HEAD
     def _add_decomp(self, rule: DecompositionRule, op_node: CompressedResourceOp, op_idx: int):
         """Adds a decomposition rule to the graph."""
-        try:
-            decomp_resource = rule.compute_resources(**op_node.params)
-            d_node = _DecompositionNode(rule, decomp_resource)
-            d_node_idx = self._graph.add_node(d_node)
-            if not decomp_resource.gate_counts:
-                # If an operator decomposes to nothing (e.g., a Hadamard raised to a
-                # power of 2), we must still connect something to this decomposition
-                # node so that it is accounted for.
-                self._graph.add_edge(self._start, d_node_idx, 0)
-            for op in decomp_resource.gate_counts:
-                op_node_idx = self._add_op_node(op)
-                self._graph.add_edge(op_node_idx, d_node_idx, (op_node_idx, d_node_idx))
-            self._graph.add_edge(d_node_idx, op_idx, 0)
-        except DecompositionNotApplicable:
-            pass  # ignore decompositions that are not applicable to the given op params.
-=======
-    def _add_decomp_rule_to_op(
-        self, rule: DecompositionRule, op_node: CompressedResourceOp, op_node_idx: int
-    ):
-        """Adds a special decomposition rule to the graph."""
         if not rule.is_applicable(**op_node.params):
             return  # skip the decomposition rule if it is not applicable
         decomp_resource = rule.compute_resources(**op_node.params)
-        d_node_idx = self._recursively_add_decomposition_node(rule, decomp_resource)
-        self._graph.add_edge(d_node_idx, op_node_idx, 0)
->>>>>>> f9de715a
+        d_node = _DecompositionNode(rule, decomp_resource)
+        d_node_idx = self._graph.add_node(d_node)
+        if not decomp_resource.gate_counts:
+            # If an operator decomposes to nothing (e.g., a Hadamard raised to a
+            # power of 2), we must still connect something to this decomposition
+            # node so that it is accounted for.
+            self._graph.add_edge(self._start, d_node_idx, 0)
+        for op in decomp_resource.gate_counts:
+            op_node_idx = self._add_op_node(op)
+            self._graph.add_edge(op_node_idx, d_node_idx, (op_node_idx, d_node_idx))
+        self._graph.add_edge(d_node_idx, op_idx, 0)
 
     def _get_adjoint_decompositions(self, op_node: CompressedResourceOp) -> list[DecompositionRule]:
         """Gets the decomposition rules for the adjoint of an operator."""
