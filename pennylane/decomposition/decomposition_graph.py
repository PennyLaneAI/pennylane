# Copyright 2025 Xanadu Quantum Technologies Inc.

# Licensed under the Apache License, Version 2.0 (the "License");
# you may not use this file except in compliance with the License.
# You may obtain a copy of the License at

#     http://www.apache.org/licenses/LICENSE-2.0

# Unless required by applicable law or agreed to in writing, software
# distributed under the License is distributed on an "AS IS" BASIS,
# WITHOUT WARRANTIES OR CONDITIONS OF ANY KIND, either express or implied.
# See the License for the specific language governing permissions and
# limitations under the License.

"""Implements the class DecompositionGraph

This module implements a graph-based decomposition algorithm that constructs a graph of operators
connected by decomposition rules, and then traverses it using Dijkstra's algorithm to find the best
decomposition for every operator.

The architecture of this module utilizes design patterns similar to those present in Qiskit's
implementation of the basis translator, the Boost Graph library, and RustworkX.

"""

from __future__ import annotations

import warnings
from collections import defaultdict
from collections.abc import Iterable
from dataclasses import dataclass, replace

import rustworkx as rx
from rustworkx.visit import DijkstraVisitor, PruneSearch, StopSearch

import pennylane as qml
from pennylane.allocation import Allocate, Deallocate
from pennylane.exceptions import DecompositionError
from pennylane.operation import Operator

from .decomposition_rule import DecompositionRule, WorkWireSpec, list_decomps, null_decomp
from .resources import CompressedResourceOp, Resources, resource_rep
from .symbolic_decomposition import (
    adjoint_rotation,
    cancel_adjoint,
    ctrl_single_work_wire,
    decompose_to_base,
    flip_control_adjoint,
    flip_pow_adjoint,
    make_adjoint_decomp,
    make_controlled_decomp,
    merge_powers,
    pow_involutory,
    pow_rotation,
    repeat_pow_base,
    self_adjoint,
    to_controlled_qubit_unitary,
)
from .utils import translate_op_alias

IGNORED_UNSOLVED_OPS = {Allocate, Deallocate}


@dataclass(frozen=True)
class _OperatorNode:
    """A node that represents an operator type."""

    op: CompressedResourceOp
    """The resource rep of the operator."""

    num_work_wire_not_available: int
    """The number of work wires NOT available to the decomposition of this operator

    The choice of decomposition rule for an operator depends on how many work wires is available,
    which can be can be calculated by subtracting this value from the total number of work wires.
    This convention allows the graph to be constructed without specifying the total number of work
    wires, so that the same graph can be solved multiple times with different values for the max
    number of work wires.

    """

    work_wire_dependent: bool = False
    """Whether the decomposition of this operator depend on work wires.

    This is true if any of the decomposition rules for this operator directly uses work wires or
    if any of the operators produced down the line has decomposition rules that use work wires.

    """

    def __hash__(self) -> int:
        # If the decomposition of an operator does not depend on the availability of work wires
        # at all, we don't need to have multiple nodes representing the same operator with
        # different work wire budgets. Therefore, we override the __hash__ and __eq__ of a node
        # so that the num_work_wires_not_available is taken into account only when the operator
        # depends on work wires. Since we keep track of all existing operator nodes in a set,
        # this allows us to quickly find an existing operator node for another instance of the
        # same operator with a different work wire budget that doesn't ultimately matter.
        if self.work_wire_dependent:
            return hash((self.op, self.num_work_wire_not_available))
        return hash(self.op)

    def __eq__(self, other) -> bool:  # pragma: no cover
        if not isinstance(other, _OperatorNode):
            return False
        if self.work_wire_dependent:
            return (
                self.op == other.op
                and self.num_work_wire_not_available == other.num_work_wire_not_available
            )
        return self.op == other.op


@dataclass
class _DecompositionNode:
    """A node that represents a decomposition rule."""

    rule: DecompositionRule
    decomp_resource: Resources
    work_wire_spec: WorkWireSpec
    num_work_wire_not_available: int
    work_wire_dependent: bool = False

    def count(self, op: CompressedResourceOp):
        """Find the number of occurrences of an operator in the decomposition."""
        return self.decomp_resource.gate_counts.get(op, 0)

    def is_feasible(self, num_work_wires: int | None):
        """Checks whether this decomposition is feasible under a work wire constraint"""
        if num_work_wires is None:
            return True
        return num_work_wires - self.num_work_wire_not_available >= self.work_wire_spec.total


class DecompositionGraph:  # pylint: disable=too-many-instance-attributes,too-few-public-methods
    """A graph that models a decomposition problem.

    The decomposition graph contains two types of nodes: operator nodes and decomposition nodes.
    Each decomposition node is a :class:`pennylane.decomposition.DecompositionRule`, and each
    operator node is a :class:`~pennylane.decomposition.resources.CompressedResourceOp` which
    contains an operator type and any additional parameters that affect the resource requirements
    of the operator. Essentially, two instances of the same operator type are represented by the
    same node in the graph if they're expected to have the same decompositions.

    There are also two types of directed edges: edges that connect operators to the decomposition
    rules that contain them, and edges that connect decomposition rules to the operators that they
    decompose. The edge weights represent the difference in the total weights of the gates between
    the two states. Edges that connect decomposition rules to operators have a weight of 0 because
    an operator can be replaced with its decomposition at no additional cost.

    On the other hand, edges that connect operators to the decomposition rule that contains them
    will have a weight that is the total resource estimate of the decomposition minus the resource
    estimate of the operator. Edges that connect an operator node to a decomposition node have a weight
    calculated by the difference of the sum of the gate counts multiplied by their respective gate
    weights in the decomposition, minus the weight of the operator of the operator node.

    For example, if the graph was initialized with ``{qml.CNOT: 10.0, qml.H: 1.0}`` as the gate set,
    the edge that connects a ``CNOT`` to the following decomposition rule:

    .. code-block:: python

        import pennylane as qml

        @qml.register_resources({qml.H: 2, qml.CNOT: 1})
        def my_cz(wires):
            qml.H(wires=wires[1])
            qml.CNOT(wires=wires)
            qml.H(wires=wires[1])

    will have a weight of (10.0 + 2 * 1.0) - 10.0 = 2, because the decomposition rule contains 2 additional
    ``H`` gates. Note that this gate count is in terms of gates in the target gate set. If ``H`` isn't
    supported and is in turn decomposed to two ``RZ`` gates and one ``RX`` gate, the weight of this edge
    becomes 2 * 3 = 6, if ``RZ`` and ``RX`` have weights of 1.0 (the default). This way, the total distance
    from the basis gate set to a high-level gate is by default the total number of basis gates required to
    decompose this high-level gate, which allows us to use Dijkstra's algorithm to find the most efficient
    decomposition. By specifying weights in the target gate set, the total distance calculation involves
    a sum of weighted gate counts, which can represent the relative cost of executing a particular element
    of the target gate set on the target hardware i.e. a ``T`` gate.

    Args:
        operations (list[Operator or CompressedResourceOp]): The list of operations to decompose.
        gate_set (set[str | type] | dict[type | str, float]): A set of gates in the target gate set or a dictionary
            mapping gates in the target gate set to their respective weights. All weights must be positive.
        fixed_decomps (dict): A dictionary mapping operator names to fixed decompositions.
        alt_decomps (dict): A dictionary mapping operator names to alternative decompositions.

    **Example**

    .. code-block:: python

        from pennylane.decomposition import DecompositionGraph

        op = qml.CRX(0.5, wires=[0, 1])
        graph = DecompositionGraph(
            operations=[op],
            gate_set={"RZ", "RX", "CNOT", "GlobalPhase"},
        )
        solution = graph.solve()

    >>> with qml.queuing.AnnotatedQueue() as q:
    ...     solution.decomposition(op)(0.5, wires=[0, 1])
    >>> q.queue
    [RZ(1.5707963267948966, wires=[1]),
     RY(0.25, wires=[1]),
     CNOT(wires=[0, 1]),
     RY(-0.25, wires=[1]),
     CNOT(wires=[0, 1]),
     RZ(-1.5707963267948966, wires=[1])]
    >>> solution.resource_estimate(op)
    <num_gates=10, gate_counts={RZ: 6, CNOT: 2, RX: 2}, weighted_cost=10.0>

    """

    def __init__(
        self,
        operations: list[Operator | CompressedResourceOp],
        gate_set: set[type | str] | dict[type | str, float],
        fixed_decomps: dict | None = None,
        alt_decomps: dict | None = None,
    ):
        self._gate_set_weights: dict[str, float]
        if isinstance(gate_set, dict):
            # the gate_set is a dict
            self._gate_set_weights = {_to_name(gate): weight for gate, weight in gate_set.items()}
        else:
            # The names of the gates in the target gate set.
            self._gate_set_weights = {_to_name(gate): 1.0 for gate in gate_set}

        # The list of operator indices for every op in the original list of operators that the
        # graph is initialized with. This is used to check whether we have found a decomposition
        # pathway for every operator we care about, so that we can stop the graph traversal
        # early when solve() is called with lazy=True.
        self._original_ops_indices: set[int] = set()

        # Maps operator nodes to their indices in the graph.
        self._all_op_indices: dict[_OperatorNode, int] = {}

        # Keeps track of all operators that depend on work wires.
        self._work_wire_dependent_ops: set[CompressedResourceOp] = set()

        # Maps operators to operator nodes. There might be multiple operator nodes mapped to
        # the same operator, but each with a different work wire budget.
        self._op_to_op_nodes: dict[CompressedResourceOp, set[_OperatorNode]] = defaultdict(set)

        # Stores the library of custom decomposition rules
        fixed_decomps = fixed_decomps or {}
        alt_decomps = alt_decomps or {}
        self._fixed_decomps = {_to_name(k): v for k, v in fixed_decomps.items()}
        self._alt_decomps = {_to_name(k): v for k, v in alt_decomps.items()}

        # Initializes the graph.
        self._graph = rx.PyDiGraph()

        # Construct the decomposition graph
        self._start = self._graph.add_node(None)
        self._construct_graph(operations)

    def _construct_graph(self, operations: Iterable[Operator | CompressedResourceOp]):
        """Constructs the decomposition graph."""
        for op in operations:
<<<<<<< HEAD
            if isinstance(op, qml.templates.SubroutineOp):
                decomp = op.decomposition()
                for d in decomp:
                    if isinstance(op, Operator):
                        d = resource_rep(type(d), **d.resource_params)
                    idx = self._add_op_node(d, 0)
                    self._original_ops_indices.add(idx)
            else:
                if isinstance(op, Operator):
                    op = resource_rep(type(op), **op.resource_params)
                idx = self._add_op_node(op, 0)
                self._original_ops_indices.add(idx)
=======
            if isinstance(op, qml.ops.Conditional):
                op = op.base  # decompose the base of a classically controlled operator.
            if isinstance(op, Operator):
                op = resource_rep(type(op), **op.resource_params)
            idx = self._add_op_node(op, 0)
            self._original_ops_indices.add(idx)
>>>>>>> ace6e3ce

    def _add_op_node(self, op: CompressedResourceOp, num_used_work_wires: int) -> int:
        """Recursively adds an operation node to the graph.

        An operator node is uniquely defined by its operator type and resource parameters, which
        are conveniently wrapped in a ``CompressedResourceOp``.

        Args:
            op: The operator to add to the graph.
            num_used_work_wires: The number of wires taken from the overall budget.

        """

        # If an operator has already been added to the graph, we return the existing node
        # instead of creating a new one. Now when we see an operator with a different work
        # wire budget from the one already in the graph, whether we need to create a new
        # node for this operator is determined by whether this operator's decomposition is
        # work-wire dependent. We have overriden __hash__ and __eq__ of the node class so
        # that when we have a work-wire-independent operator with a different work wire
        # budget from the existing one in the graph, the difference is ignored.
        known_work_wire_dependent = op in self._work_wire_dependent_ops
        op_node = _OperatorNode(op, num_used_work_wires, known_work_wire_dependent)

        if op_node in self._all_op_indices:
            return self._all_op_indices[op_node]

        op_node_idx = self._graph.add_node(op_node)
        self._all_op_indices[op_node] = op_node_idx
        self._op_to_op_nodes[op].add(op_node)

        if op.name in self._gate_set_weights:
            self._graph.add_edge(self._start, op_node_idx, self._gate_set_weights[op.name])
            return op_node_idx

        update_op_to_work_wire_dependent = False
        for decomposition in self._get_decompositions(op):
            d_node = self._add_decomp(decomposition, op_node, op_node_idx, num_used_work_wires)
            # If any of the operator's decompositions depend on work wires, this operator
            # should also depend on work wires.
            if d_node and d_node.work_wire_dependent and not known_work_wire_dependent:
                update_op_to_work_wire_dependent = True

        # If we found that this operator depends on work wires, but it's currently recorded
        # as independent of work wires, we must replace every record of this operator node
        # with a new node with `work_wire_dependent` set to `True`.
        if update_op_to_work_wire_dependent:
            new_op_node = replace(op_node, work_wire_dependent=True)
            self._all_op_indices[new_op_node] = self._all_op_indices.pop(op_node)
            self._graph[op_node_idx] = new_op_node
            self._op_to_op_nodes[op].remove(op_node)
            self._op_to_op_nodes[op].add(new_op_node)
            # Also record that this operator type depends on work wires, so in the future
            # when we encounter other instances of the same operator type, we correctly
            # identify it as work-wire dependent.
            self._work_wire_dependent_ops.add(op_node.op)

        return op_node_idx

    def _add_decomp(
        self,
        rule: DecompositionRule,
        op_node: _OperatorNode,
        op_idx: int,
        num_used_work_wires: int,
    ) -> _DecompositionNode | None:
        """Adds a decomposition rule to the graph and returns whether it depends on work wires."""

        if not rule.is_applicable(**op_node.op.params):
            return None  # skip the decomposition rule if it is not applicable

        decomp_resource = rule.compute_resources(**op_node.op.params)
        work_wire_spec = rule.get_work_wire_spec(**op_node.op.params)

        d_node = _DecompositionNode(rule, decomp_resource, work_wire_spec, num_used_work_wires)
        d_node_idx = self._graph.add_node(d_node)
        if not decomp_resource.gate_counts:
            # If an operator decomposes to nothing (e.g., a Hadamard raised to a
            # power of 2), we must still connect something to this decomposition
            # node so that it is accounted for.
            self._graph.add_edge(self._start, d_node_idx, 0)

        if work_wire_spec.total:
            d_node.work_wire_dependent = True

        for op in decomp_resource.gate_counts:
            op_node_idx = self._add_op_node(op, num_used_work_wires + work_wire_spec.total)
            self._graph.add_edge(op_node_idx, d_node_idx, (op_node_idx, d_node_idx))
            # If any of the operators in the decomposition depends on work wires, this
            # decomposition is also dependent on work wires, even it itself does not use
            # any work wires.
            if self._graph[op_node_idx].work_wire_dependent:
                d_node.work_wire_dependent = True

        self._graph.add_edge(d_node_idx, op_idx, 0)
        return d_node

    def _get_decompositions(self, op: CompressedResourceOp) -> list[DecompositionRule]:
        """Helper function to get a list of decomposition rules."""

        op_name = _to_name(op)

        if op_name in self._fixed_decomps:
            return [self._fixed_decomps[op_name]]

        decomps = self._alt_decomps.get(op_name, []) + list_decomps(op_name)

        if (
            issubclass(op.op_type, qml.ops.Adjoint)
            and self_adjoint not in decomps
            and adjoint_rotation not in decomps
        ):
            # In general, we decompose the adjoint of an operator by applying adjoint to the
            # decompositions of the operator. However, this is not necessary if the operator
            # is self-adjoint or if it has a single rotation angle which can be trivially
            # inverted to obtain its adjoint. In this case, `self_adjoint` or `adjoint_rotation`
            # would've already been retrieved as a potential decomposition rule for this
            # operator, so there is no need to consider the general case.
            decomps.extend(self._get_adjoint_decompositions(op))

        elif (
            issubclass(op.op_type, qml.ops.Pow)
            and pow_rotation not in decomps
            and pow_involutory not in decomps
        ):
            # Similar to the adjoint case, the `_get_pow_decompositions` contains the general
            # approach we take to decompose powers of operators. However, if the operator is
            # involutory or if it has a single rotation angle that can be trivially multiplied
            # with the power, we would've already retrieved `pow_involutory` or `pow_rotation`
            # as a potential decomposition rule for this operator, so there is no need to consider
            # the general case.
            decomps.extend(self._get_pow_decompositions(op))

        elif op.op_type in (qml.ops.Controlled, qml.ops.ControlledOp):
            decomps.extend(self._get_controlled_decompositions(op))

        return decomps

    def _get_adjoint_decompositions(self, op: CompressedResourceOp) -> list[DecompositionRule]:
        """Gets the decomposition rules for the adjoint of an operator."""

        base_class, base_params = (op.params["base_class"], op.params["base_params"])

        # Special case: adjoint of an adjoint cancels out
        if issubclass(base_class, qml.ops.Adjoint):
            return [cancel_adjoint]

        # General case: apply adjoint to each of the base op's decomposition rules.
        base = resource_rep(base_class, **base_params)
        return [make_adjoint_decomp(base_decomp) for base_decomp in self._get_decompositions(base)]

    @staticmethod
    def _get_pow_decompositions(op: CompressedResourceOp) -> list[DecompositionRule]:
        """Gets the decomposition rules for the power of an operator."""

        base_class = op.params["base_class"]

        # Special case: power of zero
        if op.params["z"] == 0:
            return [null_decomp]

        if op.params["z"] == 1:
            return [decompose_to_base]

        # Special case: power of a power
        if issubclass(base_class, qml.ops.Pow):
            return [merge_powers]

        # Special case: power of an adjoint
        if issubclass(base_class, qml.ops.Adjoint):
            return [flip_pow_adjoint]

        # General case: repeat the operator z times
        return [repeat_pow_base]

    def _get_controlled_decompositions(self, op: CompressedResourceOp) -> list[DecompositionRule]:
        """Adds a controlled decomposition node to the graph."""

        base_class, base_params = op.params["base_class"], op.params["base_params"]

        # Special case: control of an adjoint
        if issubclass(base_class, qml.ops.Adjoint):
            return [flip_control_adjoint]

        # Special case: when the base is GlobalPhase, none of the following automatically
        # generated decomposition rules apply.
        if base_class is qml.GlobalPhase:
            return []

        # General case: apply control to the base op's decomposition rules.
        base = resource_rep(base_class, **base_params)
        rules = [make_controlled_decomp(decomp) for decomp in self._get_decompositions(base)]

        # There's always the option of turning the controlled operator into a controlled
        # qubit unitary if the base operator has a matrix form.
        rules.append(to_controlled_qubit_unitary)

        # There's always Lemma 7.11 from https://arxiv.org/abs/quant-ph/9503016.
        rules.append(ctrl_single_work_wire)

        return rules

    def solve(self, num_work_wires: int | None = 0, lazy=True) -> DecompGraphSolution:
        """Solves the graph using the Dijkstra search algorithm.

        Args:
            num_work_wires (int, optional): The total number of available work wires. Set this
                to ``None`` if there is an unlimited number of work wires.
            lazy (bool): If True, the Dijkstra search will stop once optimal decompositions are
                found for all operations that the graph was initialized with. Otherwise, the
                entire graph will be explored.

        Returns:
            DecompGraphSolution

        """
        visitor = DecompositionSearchVisitor(
            self._graph,
            self._gate_set_weights,
            self._original_ops_indices,
            num_work_wires,
            lazy,
        )
        rx.dijkstra_search(
            self._graph,
            source=[self._start],
            weight_fn=visitor.edge_weight,
            visitor=visitor,
        )
        if visitor.unsolved_op_indices:
            unsolved_ops = (self._graph[op_idx].op for op_idx in visitor.unsolved_op_indices)
            # Remove operators that are to be ignored
            op_names = {op.name for op in unsolved_ops if op.op_type not in IGNORED_UNSOLVED_OPS}
            # If unsolved operators are left after filtering for those to be ignored, warn
            if op_names:
                warnings.warn(
                    f"The graph-based decomposition system is unable to find a decomposition for "
                    f"{op_names} to the target gate set {set(self._gate_set_weights)}.",
                    UserWarning,
                )
        return DecompGraphSolution(visitor, self._all_op_indices, self._op_to_op_nodes)


class DecompGraphSolution:
    """A solution to a decomposition graph.

    An instance of this class is returned from :meth:`DecompositionGraph.solve`

    **Example**

    .. code-block:: python

        from pennylane.decomposition import DecompositionGraph

        op = qml.CRX(0.5, wires=[0, 1])
        graph = DecompositionGraph(
            operations=[op],
            gate_set={"RZ", "RX", "CNOT", "GlobalPhase"},
        )
        solution = graph.solve()

    >>> with qml.queuing.AnnotatedQueue() as q:
    ...     solution.decomposition(op)(0.5, wires=[0, 1])
    >>> q.queue
    [RZ(1.5707963267948966, wires=[1]),
     RY(0.25, wires=[1]),
     CNOT(wires=[0, 1]),
     RY(-0.25, wires=[1]),
     CNOT(wires=[0, 1]),
     RZ(-1.5707963267948966, wires=[1])]
    >>> solution.resource_estimate(op)
    <num_gates=10, gate_counts={RZ: 6, CNOT: 2, RX: 2}, weighted_cost=10.0>

    """

    def __init__(
        self,
        visitor: DecompositionSearchVisitor,
        all_op_indices: dict[_OperatorNode, int],
        op_to_op_nodes: dict[CompressedResourceOp, set[_OperatorNode]],
    ) -> None:
        self._visitor = visitor
        self._graph = visitor._graph
        self._op_to_op_nodes = op_to_op_nodes
        self._all_op_indices = all_op_indices

    def _all_solutions(
        self, visitor: DecompositionSearchVisitor, op: Operator, num_work_wires: int | None
    ) -> Iterable[_OperatorNode]:
        """Returns all valid solutions for an operator and a work wire constraint."""

        op_rep = resource_rep(type(op), **op.resource_params)
        if op_rep not in self._op_to_op_nodes:
            return []

        def _is_solved(op_node: _OperatorNode):
            return (
                op_node in self._all_op_indices
                and self._all_op_indices[op_node] in visitor.predecessors
            )

        def _is_feasible(op_node: _OperatorNode):
            if visitor.num_available_work_wires is None or num_work_wires is None:
                return True
            op_node_idx = self._all_op_indices[op_node]
            return num_work_wires >= visitor.num_work_wires_used[op_node_idx]

        return filter(_is_feasible, filter(_is_solved, self._op_to_op_nodes[op_rep]))

    def is_solved_for(self, op: Operator, num_work_wires: int | None = 0):
        """Tests whether the decomposition graph is solved for a given operator.

        Args:
            op (Operator): The operator to check.
            num_work_wires (int): The number of available work wires to decompose this operator.

        """
        return any(self._all_solutions(self._visitor, op, num_work_wires))

    def _get_best_solution(
        self, visitor: DecompositionSearchVisitor, op: Operator, num_work_wires: int | None
    ) -> int:
        """Finds the best solution for an operator in terms of resource efficiency."""

        def _resource(node: _OperatorNode):
            op_node_idx = self._all_op_indices[node]
            return (
                visitor.distances[op_node_idx].weighted_cost,
                visitor.num_work_wires_used[op_node_idx],
            )

        all_solutions = self._all_solutions(visitor, op, num_work_wires)
        solution = min(all_solutions, key=_resource, default=None)

        if not solution:
            raise DecompositionError(f"Operator {op} is unsolved in this decomposition graph.")

        op_node_idx = self._all_op_indices[solution]
        return op_node_idx

    def resource_estimate(self, op: Operator, num_work_wires: int | None = 0) -> Resources:
        """Returns the resource estimate for a given operator.

        Args:
            op (Operator): The operator for which to return the resource estimates.
            num_work_wires (int): The number of work wires available to decompose this operator.

        Returns:
            Resources: The resource estimate.

        **Example**

        The resource estimate is a gate count in terms of the target gate set, not the immediate
        set of gates that the operator decomposes to.

        .. code-block:: python

            op = qml.CRX(0.5, wires=[0, 1])
            graph = DecompositionGraph(
                operations=[op],
                gate_set={"RZ", "RX", "CNOT", "GlobalPhase"},
            )
            solution = graph.solve()

        >>> with qml.queuing.AnnotatedQueue() as q:
        ...     solution.decomposition(op)(0.5, wires=[0, 1])
        >>> q.queue
        [RZ(1.5707963267948966, wires=[1]),
         RY(0.25, wires=[1]),
         CNOT(wires=[0, 1]),
         RY(-0.25, wires=[1]),
         CNOT(wires=[0, 1]),
         RZ(-1.5707963267948966, wires=[1])]
        >>> graph.resource_estimate(op)
        <num_gates=10, gate_counts={RZ: 6, CNOT: 2, RX: 2}, weighted_cost=10.0>

        """
        op_node_idx = self._get_best_solution(self._visitor, op, num_work_wires)
        return self._visitor.distances[op_node_idx]

    def decomposition(self, op: Operator, num_work_wires: int | None = 0) -> DecompositionRule:
        """Returns the optimal decomposition rule for a given operator.

        Args:
            op (Operator): The operator for which to return the optimal decomposition.
            num_work_wires (int): The number of work wires available to decompose this operator.

        Returns:
            DecompositionRule: The optimal decomposition.

        **Example**

        The decomposition rule is a quantum function that takes ``(*op.parameters, wires=op.wires, **op.hyperparameters)``
        as arguments.

        .. code-block:: python

            op = qml.CRY(0.2, wires=[0, 2])
            graph = DecompositionGraph(
                operations=[op],
                gate_set={"RZ", "RX", "CNOT", "GlobalPhase"},
            )
            solution = graph.solve()
            rule = solution.decomposition(op)

        >>> with qml.queuing.AnnotatedQueue() as q:
        ...     rule(*op.parameters, wires=op.wires, **op.hyperparameters)
        >>> q.queue
        [RY(0.1, wires=[2]),
         CNOT(wires=[0, 2]),
         RY(-0.1, wires=[2]),
         CNOT(wires=[0, 2])]

        """
        op_node_idx = self._get_best_solution(self._visitor, op, num_work_wires)
        d_node_idx = self._visitor.predecessors[op_node_idx]
        return self._graph[d_node_idx].rule


class DecompositionSearchVisitor(DijkstraVisitor):  # pylint: disable=too-many-instance-attributes
    """The visitor used in the Dijkstra search for the optimal decomposition."""

    def __init__(  # pylint: disable=too-many-arguments
        self,
        graph: rx.PyDiGraph,
        gate_set: dict,
        original_op_indices: set[int],
        num_available_work_wires: int | None = None,
        lazy: bool = True,
    ):
        self._graph = graph
        self._lazy = lazy
        # maps node indices to the optimal resource estimates
        self.distances: dict[int, Resources] = {}
        # maps operator nodes to the optimal decomposition nodes
        self.predecessors: dict[int, int] = {}
        self.unsolved_op_indices = original_op_indices.copy()
        # keys are decomposition node indices
        self._n_edges_examined: dict[int, int] = defaultdict(int)
        self._gate_weights = gate_set
        # work wire related attributes
        self.num_available_work_wires = num_available_work_wires
        # the minimum number of work wires consumed along the path that
        # reaches each node in the graph.
        self.num_work_wires_used: dict[int, int] = defaultdict(int)

    def edge_weight(self, edge_obj):
        """Calculates the weight of an edge."""
        if not isinstance(edge_obj, tuple):
            return float(edge_obj)
        op_node_idx, d_node_idx = edge_obj
        return self.distances[d_node_idx].weighted_cost - self.distances[op_node_idx].weighted_cost

    def discover_vertex(self, v, score):  # pylint: disable=unused-argument
        """Triggered when a vertex is about to be explored during the Dijkstra search."""
        self.unsolved_op_indices.discard(v)
        if not self.unsolved_op_indices and self._lazy:
            raise StopSearch

    def examine_edge(self, edge):
        """Triggered when an edge is examined during the Dijkstra search."""

        src_idx, target_idx, _ = edge
        src_node = self._graph[src_idx]
        target_node = self._graph[target_idx]

        if not isinstance(target_node, _DecompositionNode):
            return  # nothing is to be done for edges leading to an operator node

        if target_idx not in self.distances:
            self.distances[target_idx] = Resources()  # initialize with empty resource

        if src_node is None:
            return  # special case for when the decomposition produces nothing

        # Check if this decomposition is feasible under the work wire constraint
        if not target_node.is_feasible(self.num_available_work_wires):
            raise PruneSearch

        self.distances[target_idx] += self.distances[src_idx] * target_node.count(src_node.op)
        self._n_edges_examined[target_idx] += 1

        # Update the number of work wires required for this decomposition to be valid
        # with the maximum of the number of work wires required for each of its operators.
        self.num_work_wires_used[target_idx] = max(
            self.num_work_wires_used[target_idx], self.num_work_wires_used[src_idx]
        )

        if self._n_edges_examined[target_idx] < len(target_node.decomp_resource.gate_counts):
            # Typically in Dijkstra's search, a vertex is discovered from any of its incoming
            # edges. However, for a decomposition node, it requires all incoming edges to be
            # examined before it can be discovered (each incoming edge represents a different
            # operator that this decomposition depends on).
            raise PruneSearch

    def edge_relaxed(self, edge):
        """Triggered when an edge is relaxed during the Dijkstra search."""
        src_idx, target_idx, _ = edge
        target_node = self._graph[target_idx]
        if self._graph[src_idx] is None and isinstance(target_node, _OperatorNode):
            # This branch applies to operators in the target gate set.
            weight = self._gate_weights[_to_name(target_node.op)]
            self.distances[target_idx] = Resources({target_node.op: 1}, weight)
            self.num_work_wires_used[target_idx] = 0
        elif isinstance(target_node, _DecompositionNode):
            self.num_work_wires_used[target_idx] += target_node.work_wire_spec.total
        elif isinstance(target_node, _OperatorNode):
            self.predecessors[target_idx] = src_idx
            self.distances[target_idx] = self.distances[src_idx]
            self.num_work_wires_used[target_idx] = self.num_work_wires_used[src_idx]


def _to_name(op):
    if isinstance(op, type):
        return op.__name__
    if isinstance(op, CompressedResourceOp):
        return op.name
    assert isinstance(op, str)
    return translate_op_alias(op)<|MERGE_RESOLUTION|>--- conflicted
+++ resolved
@@ -257,7 +257,6 @@
     def _construct_graph(self, operations: Iterable[Operator | CompressedResourceOp]):
         """Constructs the decomposition graph."""
         for op in operations:
-<<<<<<< HEAD
             if isinstance(op, qml.templates.SubroutineOp):
                 decomp = op.decomposition()
                 for d in decomp:
@@ -266,18 +265,12 @@
                     idx = self._add_op_node(d, 0)
                     self._original_ops_indices.add(idx)
             else:
+                if isinstance(op, qml.ops.Conditional):
+                    op = op.base  # decompose the base of a classically controlled operator.
                 if isinstance(op, Operator):
                     op = resource_rep(type(op), **op.resource_params)
                 idx = self._add_op_node(op, 0)
                 self._original_ops_indices.add(idx)
-=======
-            if isinstance(op, qml.ops.Conditional):
-                op = op.base  # decompose the base of a classically controlled operator.
-            if isinstance(op, Operator):
-                op = resource_rep(type(op), **op.resource_params)
-            idx = self._add_op_node(op, 0)
-            self._original_ops_indices.add(idx)
->>>>>>> ace6e3ce
 
     def _add_op_node(self, op: CompressedResourceOp, num_used_work_wires: int) -> int:
         """Recursively adds an operation node to the graph.
