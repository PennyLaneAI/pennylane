--- conflicted
+++ resolved
@@ -491,11 +491,7 @@
             raise DecompositionError(
                 f"Decomposition not found for {op_names} to the gate set {set(self._gate_set_weights)}"
             )
-<<<<<<< HEAD
-        return DecompGraphSolution(visitor, self._graph, self._all_op_indices, self._op_to_op_nodes)
-=======
-        return DecompGraphSolution(visitor, self._all_op_indices)
->>>>>>> aeacf2f3
+        return DecompGraphSolution(visitor, self._all_op_indices, self._op_to_op_nodes)
 
 
 class DecompGraphSolution:
@@ -503,26 +499,17 @@
 
     def __init__(
         self,
-<<<<<<< HEAD
-        visitor: _DecompositionSearchVisitor,
-        graph: rx.PyDiGraph,
+        visitor: DecompositionSearchVisitor,
         all_op_indices: dict[_OperatorNode, int],
         op_to_op_nodes: dict[CompressedResourceOp, set[_OperatorNode]],
     ) -> None:
         self._visitor = visitor
-        self._graph = graph
+        self._graph = visitor._graph  # pylint: disable=protected-access
         self._op_to_op_nodes = op_to_op_nodes
-=======
-        visitor: DecompositionSearchVisitor,
-        all_op_indices: dict[CompressedResourceOp, int],
-    ) -> None:
-        self._visitor = visitor
-        self._graph = visitor._graph  # pylint: disable=protected-access
->>>>>>> aeacf2f3
         self._all_op_indices = all_op_indices
 
     def _all_solutions(
-        self, visitor: _DecompositionSearchVisitor, op: Operator, num_work_wires: int | None
+        self, visitor: DecompositionSearchVisitor, op: Operator, num_work_wires: int | None
     ) -> Iterable[_OperatorNode]:
         """Returns all valid solutions for an operator and a work wire constraint."""
 
@@ -555,7 +542,7 @@
         return any(self._all_solutions(self._visitor, op, num_work_wires))
 
     def _get_best_solution(
-        self, visitor: _DecompositionSearchVisitor, op: Operator, num_work_wires: int | None
+        self, visitor: DecompositionSearchVisitor, op: Operator, num_work_wires: int | None
     ) -> int:
         """Finds the best solution for an operator in terms of resource efficiency."""
 
@@ -654,11 +641,7 @@
         return self._graph[d_node_idx].rule
 
 
-<<<<<<< HEAD
-class _DecompositionSearchVisitor(DijkstraVisitor):  # pylint: disable=too-many-instance-attributes
-=======
-class DecompositionSearchVisitor(DijkstraVisitor):
->>>>>>> aeacf2f3
+class DecompositionSearchVisitor(DijkstraVisitor):  # pylint: disable=too-many-instance-attributes
     """The visitor used in the Dijkstra search for the optimal decomposition."""
 
     def __init__(  # pylint: disable=too-many-arguments
