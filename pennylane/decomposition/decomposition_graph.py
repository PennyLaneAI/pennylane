# Copyright 2025 Xanadu Quantum Technologies Inc.

# Licensed under the Apache License, Version 2.0 (the "License");
# you may not use this file except in compliance with the License.
# You may obtain a copy of the License at

#     http://www.apache.org/licenses/LICENSE-2.0

# Unless required by applicable law or agreed to in writing, software
# distributed under the License is distributed on an "AS IS" BASIS,
# WITHOUT WARRANTIES OR CONDITIONS OF ANY KIND, either express or implied.
# See the License for the specific language governing permissions and
# limitations under the License.

"""Implements the class DecompositionGraph

This module implements a graph-based decomposition algorithm that constructs a graph of operators
connected by decomposition rules, and then traverses it using Dijkstra's algorithm to find the best
decomposition for every operator.

The architecture of this module utilizes design patterns similar to those present in Qiskit's
implementation of the basis translator, the Boost Graph library, and RustworkX.

"""

from __future__ import annotations

from collections import defaultdict
from collections.abc import Iterable
from dataclasses import dataclass, replace

import rustworkx as rx
from rustworkx.visit import DijkstraVisitor, PruneSearch, StopSearch

import pennylane as qml
from pennylane.exceptions import DecompositionError
from pennylane.operation import Operator

from .decomposition_rule import DecompositionRule, WorkWireSpec, list_decomps, null_decomp
from .resources import CompressedResourceOp, Resources, resource_rep
from .symbolic_decomposition import (
    adjoint_rotation,
    cancel_adjoint,
    controlled_decomp_with_work_wire,
    decompose_to_base,
    flip_control_adjoint,
    flip_pow_adjoint,
    make_adjoint_decomp,
    make_controlled_decomp,
    merge_powers,
    pow_involutory,
    pow_rotation,
    repeat_pow_base,
    self_adjoint,
    to_controlled_qubit_unitary,
)
from .utils import translate_op_alias


@dataclass(frozen=True)
<<<<<<< HEAD
class _OperatorNode:
    """A node that represents an operator type."""

    op: CompressedResourceOp
    """The resource rep of the operator."""

    num_work_wire_not_available: int
    """The number of work wires NOT available to the decomposition of this operator

    The choice of decomposition rule for an operator depends on how many work wires is available,
    which can be can be calculated by subtracting this value from the total number of work wires.
    This convention allows the graph to be constructed without specifying the total number of work
    wires, so that the same graph can be solved multiple times with different values for the max
    number of work wires.

    """

    work_wire_dependent: bool = False
    """Whether the decomposition of this operator depend on work wires.

    This is true if any of the decomposition rules for this operator directly uses work wires or
    if any of the operators produced down the line has decomposition rules that use work wires.

    """

    def __hash__(self) -> int:
        # If the decomposition of an operator does not depend on the availability of work wires
        # at all, we don't need to have multiple nodes representing the same operator with
        # different work wire budgets. Therefore, we override the __hash__ and __eq__ of a node
        # so that the num_work_wires_not_available is taken into account only when the operator
        # depends on work wires. Since we keep track of all existing operator nodes in a set,
        # this allows us to quickly find an existing operator node for another instance of the
        # same operator with a different work wire budget that doesn't ultimately matter.
        if self.work_wire_dependent:
            return hash((self.op, self.num_work_wire_not_available))
        return hash(self.op)

    def __eq__(self, other) -> bool:  # pragma: no cover
        if not isinstance(other, _OperatorNode):
            return False
        if self.work_wire_dependent:
            return (
                self.op == other.op
                and self.num_work_wire_not_available == other.num_work_wire_not_available
            )
        return self.op == other.op


@dataclass
=======
>>>>>>> e090ac67
class _DecompositionNode:
    """A node that represents a decomposition rule."""

    rule: DecompositionRule
    decomp_resource: Resources
<<<<<<< HEAD
    work_wire_spec: WorkWireSpec
    num_work_wire_not_available: int
    work_wire_dependent: bool = False
=======
>>>>>>> e090ac67

    def count(self, op: CompressedResourceOp):
        """Find the number of occurrences of an operator in the decomposition."""
        return self.decomp_resource.gate_counts.get(op, 0)

<<<<<<< HEAD
    def is_feasible(self, num_work_wires: int | None):
        """Checks whether this decomposition is feasible under a work wire constraint"""
        if num_work_wires is None:
            return True
        return num_work_wires - self.num_work_wire_not_available >= self.work_wire_spec.total


class DecompositionGraph:  # pylint: disable=too-many-instance-attributes
=======

class DecompositionGraph:  # pylint: disable=too-many-instance-attributes,too-few-public-methods
>>>>>>> e090ac67
    """A graph that models a decomposition problem.

    The decomposition graph contains two types of nodes: operator nodes and decomposition nodes.
    Each decomposition node is a :class:`pennylane.decomposition.DecompositionRule`, and each
    operator node is a :class:`~pennylane.decomposition.resources.CompressedResourceOp` which
    contains an operator type and any additional parameters that affect the resource requirements
    of the operator. Essentially, two instances of the same operator type are represented by the
    same node in the graph if they're expected to have the same decompositions.

    There are also two types of directed edges: edges that connect operators to the decomposition
    rules that contain them, and edges that connect decomposition rules to the operators that they
    decompose. The edge weights represent the difference in the total weights of the gates between
    the two states. Edges that connect decomposition rules to operators have a weight of 0 because
    an operator can be replaced with its decomposition at no additional cost.

    On the other hand, edges that connect operators to the decomposition rule that contains them
    will have a weight that is the total resource estimate of the decomposition minus the resource
    estimate of the operator. Edges that connect an operator node to a decomposition node have a weight
    calculated by the difference of the sum of the gate counts multiplied by their respective gate
    weights in the decomposition, minus the weight of the operator of the operator node.

    For example, if the graph was initialized with ``{qml.CNOT: 10.0, qml.H: 1.0}`` as the gate set,
    the edge that connects a ``CNOT`` to the following decomposition rule:

    .. code-block:: python

        import pennylane as qml

        @qml.register_resources({qml.H: 2, qml.CNOT: 1})
        def my_cz(wires):
            qml.H(wires=wires[1])
            qml.CNOT(wires=wires)
            qml.H(wires=wires[1])

    will have a weight of (10.0 + 2 * 1.0) - 10.0 = 2, because the decomposition rule contains 2 additional
    ``H`` gates. Note that this gate count is in terms of gates in the target gate set. If ``H`` isn't
    supported and is in turn decomposed to two ``RZ`` gates and one ``RX`` gate, the weight of this edge
    becomes 2 * 3 = 6, if ``RZ`` and ``RX`` have weights of 1.0 (the default). This way, the total distance
    from the basis gate set to a high-level gate is by default the total number of basis gates required to
    decompose this high-level gate, which allows us to use Dijkstra's algorithm to find the most efficient
    decomposition. By specifying weights in the target gate set, the total distance calculation involves
    a sum of weighted gate counts, which can represent the relative cost of executing a particular element
    of the target gate set on the target hardware i.e. a ``T`` gate.

    Args:
        operations (list[Operator or CompressedResourceOp]): The list of operations to decompose.
        gate_set (set[str | type] | dict[type | str, float]): A set of gates in the target gate set or a dictionary
            mapping gates in the target gate set to their respective weights. All weights must be positive.
        fixed_decomps (dict): A dictionary mapping operator names to fixed decompositions.
        alt_decomps (dict): A dictionary mapping operator names to alternative decompositions.

    **Example**

    .. code-block:: python

        from pennylane.decomposition import DecompositionGraph

        op = qml.CRX(0.5, wires=[0, 1])
        graph = DecompositionGraph(
            operations=[op],
            gate_set={"RZ", "RX", "CNOT", "GlobalPhase"},
        )
        solution = graph.solve()

    >>> with qml.queuing.AnnotatedQueue() as q:
    ...     solution.decomposition(op)(0.5, wires=[0, 1])
    >>> q.queue
    [RZ(1.5707963267948966, wires=[1]),
     RY(0.25, wires=[1]),
     CNOT(wires=[0, 1]),
     RY(-0.25, wires=[1]),
     CNOT(wires=[0, 1]),
     RZ(-1.5707963267948966, wires=[1])]
    >>> solution.resource_estimate(op)
    <num_gates=10, gate_counts={RZ: 6, CNOT: 2, RX: 2}, weighted_cost=10.0>

    """

    def __init__(
        self,
        operations: list[Operator | CompressedResourceOp],
        gate_set: set[type | str] | dict[type | str, float],
        fixed_decomps: dict | None = None,
        alt_decomps: dict | None = None,
    ):
        self._gate_set_weights: dict[str, float]
        if isinstance(gate_set, dict):
            # the gate_set is a dict
            self._gate_set_weights = {_to_name(gate): weight for gate, weight in gate_set.items()}
        else:
            # The names of the gates in the target gate set.
            self._gate_set_weights = {_to_name(gate): 1.0 for gate in gate_set}

        # Tracks the node indices of various operators.
        self._original_ops_indices: set[int] = set()
        self._all_op_indices: dict[_OperatorNode, int] = {}

        # Keeps track of all operators that depend on work wires.
        self._work_wire_dependent_ops: set[CompressedResourceOp] = set()

        # Maps operators to operator nodes. There might be multiple operator nodes mapped to
        # the same operator, but each with a different work wire budget.
        self._op_to_op_nodes: dict[CompressedResourceOp, set[_OperatorNode]] = defaultdict(set)

        # Stores the library of custom decomposition rules
        fixed_decomps = fixed_decomps or {}
        alt_decomps = alt_decomps or {}
        self._fixed_decomps = {_to_name(k): v for k, v in fixed_decomps.items()}
        self._alt_decomps = {_to_name(k): v for k, v in alt_decomps.items()}

        # Initializes the graph.
        self._graph = rx.PyDiGraph()
<<<<<<< HEAD
        self._visitor: _DecompositionSearchVisitor | None = None
=======
>>>>>>> e090ac67

        # Construct the decomposition graph
        self._start = self._graph.add_node(None)
        self._construct_graph(operations)

<<<<<<< HEAD
    def _get_decompositions(self, op: CompressedResourceOp) -> list[DecompositionRule]:
        """Helper function to get a list of decomposition rules."""

        op_name = _to_name(op)

        if op_name in self._fixed_decomps:
            return [self._fixed_decomps[op_name]]

        decomps = self._alt_decomps.get(op_name, []) + list_decomps(op_name)

        if (
            issubclass(op.op_type, qml.ops.Adjoint)
            and self_adjoint not in decomps
            and adjoint_rotation not in decomps
        ):
            # In general, we decompose the adjoint of an operator by applying adjoint to the
            # decompositions of the operator. However, this is not necessary if the operator
            # is self-adjoint or if it has a single rotation angle which can be trivially
            # inverted to obtain its adjoint. In this case, `self_adjoint` or `adjoint_rotation`
            # would've already been retrieved as a potential decomposition rule for this
            # operator, so there is no need to consider the general case.
            decomps.extend(self._get_adjoint_decompositions(op))

        elif (
            issubclass(op.op_type, qml.ops.Pow)
            and pow_rotation not in decomps
            and pow_involutory not in decomps
        ):
            # Similar to the adjoint case, the `_get_pow_decompositions` contains the general
            # approach we take to decompose powers of operators. However, if the operator is
            # involutory or if it has a single rotation angle that can be trivially multiplied
            # with the power, we would've already retrieved `pow_involutory` or `pow_rotation`
            # as a potential decomposition rule for this operator, so there is no need to consider
            # the general case.
            decomps.extend(self._get_pow_decompositions(op))

        elif op.op_type in (qml.ops.Controlled, qml.ops.ControlledOp):
            decomps.extend(self._get_controlled_decompositions(op))

        return decomps

    def _construct_graph(self, operations: Iterable[Operator | CompressedResourceOp]):
=======
    def _construct_graph(self, operations):
>>>>>>> e090ac67
        """Constructs the decomposition graph."""
        for op in operations:
            if isinstance(op, Operator):
                op = resource_rep(type(op), **op.resource_params)
            idx = self._add_op_node(op, 0)
            self._original_ops_indices.add(idx)

    def _add_op_node(self, op: CompressedResourceOp, num_used_work_wires: int) -> int:
        """Recursively adds an operation node to the graph.

        An operator node is uniquely defined by its operator type and resource parameters, which
        are conveniently wrapped in a ``CompressedResourceOp``.

        Args:
            op: The operator to add to the graph.
            num_used_work_wires: The number of wires taken from the overall budget.

        """

        # If an operator has already been added to the graph, we return the existing node
        # instead of creating a new one. Now when we see an operator with a different work
        # wire budget from the one already in the graph, whether we need to create a new
        # node for this operator is determined by whether this operator's decomposition is
        # work-wire dependent. We have overriden __hash__ and __eq__ of the node class so
        # that when we have a work-wire-independent operator with a different work wire
        # budget from the existing one in the graph, the difference is ignored.
        work_wire_dependent = op in self._work_wire_dependent_ops
        op_node = _OperatorNode(op, num_used_work_wires, work_wire_dependent)

        if op_node in self._all_op_indices:
            return self._all_op_indices[op_node]

        op_node_idx = self._graph.add_node(op_node)
        self._all_op_indices[op_node] = op_node_idx
        self._op_to_op_nodes[op].add(op_node)

        if op.name in self._gate_set_weights:
            self._graph.add_edge(self._start, op_node_idx, self._gate_set_weights[op.name])
            return op_node_idx

        op_depends_on_work_wires = False
        for decomposition in self._get_decompositions(op):
            d_node = self._add_decomp(decomposition, op_node, op_node_idx, num_used_work_wires)
            # If any of the operator's decompositions depend on work wires, this operator
            # should also depend on work wires.
            if d_node and d_node.work_wire_dependent and not op_node.work_wire_dependent:
                op_depends_on_work_wires = True

        # If we found that this operator depends on work wires, but it's currently recorded
        # as independent of work wires, we must replace every record of this operator node
        # with a new node with `work_wire_dependent` set to `True`.
        if not op_node.work_wire_dependent and op_depends_on_work_wires:
            new_op_node = replace(op_node, work_wire_dependent=True)
            self._all_op_indices[new_op_node] = self._all_op_indices.pop(op_node)
            self._graph[op_node_idx] = new_op_node
            self._op_to_op_nodes[op].remove(op_node)
            self._op_to_op_nodes[op].add(new_op_node)
            # Also record that this operator type depends on work wires, so in the future
            # when we encounter other instances of the same operator type, we correctly
            # identify it as work-wire dependent.
            self._work_wire_dependent_ops.add(op_node.op)

        return op_node_idx

    def _add_decomp(
        self,
        rule: DecompositionRule,
        op_node: _OperatorNode,
        op_idx: int,
        num_used_work_wires: int,
    ) -> _DecompositionNode | None:
        """Adds a decomposition rule to the graph and returns whether it depends on work wires."""

        if not rule.is_applicable(**op_node.op.params):
            return None  # skip the decomposition rule if it is not applicable

        decomp_resource = rule.compute_resources(**op_node.op.params)
        work_wire_spec = rule.work_wire_spec(**op_node.op.params)

        d_node = _DecompositionNode(rule, decomp_resource, work_wire_spec, num_used_work_wires)
        d_node_idx = self._graph.add_node(d_node)
        if not decomp_resource.gate_counts:
            # If an operator decomposes to nothing (e.g., a Hadamard raised to a
            # power of 2), we must still connect something to this decomposition
            # node so that it is accounted for.
            self._graph.add_edge(self._start, d_node_idx, 0)

        if work_wire_spec.total:
            d_node.work_wire_dependent = True

        for op in decomp_resource.gate_counts:
            op_node_idx = self._add_op_node(op, num_used_work_wires + work_wire_spec.total)
            self._graph.add_edge(op_node_idx, d_node_idx, (op_node_idx, d_node_idx))
            # If any of the operators in the decomposition depends on work wires, this
            # decomposition is also dependent on work wires, even it itself does not use
            # any work wires.
            if self._graph[op_node_idx].work_wire_dependent:
                d_node.work_wire_dependent = True

        self._graph.add_edge(d_node_idx, op_idx, 0)
        return d_node

<<<<<<< HEAD
    def _get_adjoint_decompositions(self, op: CompressedResourceOp) -> list[DecompositionRule]:
=======
    def _get_decompositions(self, op_node: CompressedResourceOp) -> list[DecompositionRule]:
        """Helper function to get a list of decomposition rules."""

        op_name = _to_name(op_node)

        if op_name in self._fixed_decomps:
            return [self._fixed_decomps[op_name]]

        decomps = self._alt_decomps.get(op_name, []) + list_decomps(op_name)

        if (
            issubclass(op_node.op_type, qml.ops.Adjoint)
            and self_adjoint not in decomps
            and adjoint_rotation not in decomps
        ):
            # In general, we decompose the adjoint of an operator by applying adjoint to the
            # decompositions of the operator. However, this is not necessary if the operator
            # is self-adjoint or if it has a single rotation angle which can be trivially
            # inverted to obtain its adjoint. In this case, `self_adjoint` or `adjoint_rotation`
            # would've already been retrieved as a potential decomposition rule for this
            # operator, so there is no need to consider the general case.
            decomps.extend(self._get_adjoint_decompositions(op_node))

        elif (
            issubclass(op_node.op_type, qml.ops.Pow)
            and pow_rotation not in decomps
            and pow_involutory not in decomps
        ):
            # Similar to the adjoint case, the `_get_pow_decompositions` contains the general
            # approach we take to decompose powers of operators. However, if the operator is
            # involutory or if it has a single rotation angle that can be trivially multiplied
            # with the power, we would've already retrieved `pow_involutory` or `pow_rotation`
            # as a potential decomposition rule for this operator, so there is no need to consider
            # the general case.
            decomps.extend(self._get_pow_decompositions(op_node))

        elif op_node.op_type in (qml.ops.Controlled, qml.ops.ControlledOp):
            decomps.extend(self._get_controlled_decompositions(op_node))

        return decomps

    def _get_adjoint_decompositions(self, op_node: CompressedResourceOp) -> list[DecompositionRule]:
>>>>>>> e090ac67
        """Gets the decomposition rules for the adjoint of an operator."""

        base_class, base_params = (op.params["base_class"], op.params["base_params"])

        # Special case: adjoint of an adjoint cancels out
        if issubclass(base_class, qml.ops.Adjoint):
            return [cancel_adjoint]

        # General case: apply adjoint to each of the base op's decomposition rules.
        base = resource_rep(base_class, **base_params)
        return [make_adjoint_decomp(base_decomp) for base_decomp in self._get_decompositions(base)]

    @staticmethod
    def _get_pow_decompositions(op: CompressedResourceOp) -> list[DecompositionRule]:
        """Gets the decomposition rules for the power of an operator."""

        base_class = op.params["base_class"]

        # Special case: power of zero
        if op.params["z"] == 0:
            return [null_decomp]

        if op.params["z"] == 1:
            return [decompose_to_base]

        # Special case: power of a power
        if issubclass(base_class, qml.ops.Pow):
            return [merge_powers]

        # Special case: power of an adjoint
        if issubclass(base_class, qml.ops.Adjoint):
            return [flip_pow_adjoint]

        # General case: repeat the operator z times
        return [repeat_pow_base]

    def _get_controlled_decompositions(self, op: CompressedResourceOp) -> list[DecompositionRule]:
        """Adds a controlled decomposition node to the graph."""

        base_class, base_params = op.params["base_class"], op.params["base_params"]

        # Special case: control of an adjoint
        if issubclass(base_class, qml.ops.Adjoint):
            return [flip_control_adjoint]

        # Special case: when the base is GlobalPhase, none of the following automatically
        # generated decomposition rules apply.
        if base_class is qml.GlobalPhase:
            return []

        # General case: apply control to the base op's decomposition rules.
        base = resource_rep(base_class, **base_params)
        rules = [make_controlled_decomp(decomp) for decomp in self._get_decompositions(base)]

        # There's always the option of turning the controlled operator into a controlled
        # qubit unitary if the base operator has a matrix form.
        rules.append(to_controlled_qubit_unitary)

        # There's always Lemma 7.11 from https://arxiv.org/abs/quant-ph/9503016.
        rules.append(controlled_decomp_with_work_wire)

        return rules

<<<<<<< HEAD
    def solve(self, num_work_wires: int | None = 0, lazy=True):
=======
    def solve(self, lazy=True) -> DecompGraphSolution:
>>>>>>> e090ac67
        """Solves the graph using the Dijkstra search algorithm.

        Args:
            num_work_wires (int, optional): The total number of available work wires. Set this
                to ``None`` if there is an unlimited number of work wires.
            lazy (bool): If True, the Dijkstra search will stop once optimal decompositions are
                found for all operations that the graph was initialized with. Otherwise, the
                entire graph will be explored.

        Returns:
            DecompGraphSolution

        """
        visitor = _DecompositionSearchVisitor(
            self._graph,
            self._gate_set_weights,
            self._original_ops_indices,
            num_work_wires,
            lazy,
        )
        rx.dijkstra_search(
            self._graph,
            source=[self._start],
            weight_fn=visitor.edge_weight,
            visitor=visitor,
        )
<<<<<<< HEAD
        if self._visitor.unsolved_op_indices:
            unsolved_ops = [self._graph[op_idx] for op_idx in self._visitor.unsolved_op_indices]
            op_names = {op_node.op.name for op_node in unsolved_ops}
=======
        if visitor.unsolved_op_indices:
            unsolved_ops = [self._graph[op_idx] for op_idx in visitor.unsolved_op_indices]
            op_names = {op.name for op in unsolved_ops}
>>>>>>> e090ac67
            raise DecompositionError(
                f"Decomposition not found for {op_names} to the gate set {set(self._gate_set_weights)}"
            )
        return DecompGraphSolution(visitor, self._graph, self._all_op_indices)


class DecompGraphSolution:
    """A solution to a decomposition graph."""

    def __init__(
        self,
        visitor: _DecompositionSearchVisitor,
        graph: rx.PyDiGraph,
        all_op_indices: dict[CompressedResourceOp, int],
    ) -> None:
        self._visitor = visitor
        self._graph = graph
        self._all_op_indices = all_op_indices

    def _all_solutions(
        self, visitor: _DecompositionSearchVisitor, op: Operator, num_work_wires: int | None
    ) -> Iterable[_OperatorNode]:
        """Returns all valid solutions for an operator and a work wire constraint."""

        op_rep = resource_rep(type(op), **op.resource_params)
        if op_rep not in self._op_to_op_nodes:
            return []

        def _is_solved(op_node: _OperatorNode):
            return (
                op_node in self._all_op_indices
                and self._all_op_indices[op_node] in visitor.distances
            )

        def _is_feasible(op_node: _OperatorNode):
            if visitor.num_available_work_wires is None or num_work_wires is None:
                return True
            op_node_idx = self._all_op_indices[op_node]
            return num_work_wires >= visitor.num_work_wires_used[op_node_idx]

        return filter(_is_feasible, filter(_is_solved, self._op_to_op_nodes[op_rep]))

    def is_solved_for(self, op: Operator, num_work_wires: int | None = 0):
        """Tests whether the decomposition graph is solved for a given operator.

        Args:
            op (Operator): The operator to check.
            num_work_wires (int): The number of available work wires to decompose this operator.

        """
        if self._visitor is None:
            raise ValueError("The decomposition graph has not been solved yet.")

        return any(self._all_solutions(self._visitor, op, num_work_wires))

    def _get_best_solution(
        self, visitor: _DecompositionSearchVisitor, op: Operator, num_work_wires: int | None
    ) -> int:
        """Finds the best solution for an operator in terms of resource efficiency."""

        def _resource(node: _OperatorNode):
            op_node_idx = self._all_op_indices[node]
            return (
                visitor.distances[op_node_idx].weighted_cost,
                visitor.num_work_wires_used[op_node_idx],
            )

        all_solutions = self._all_solutions(visitor, op, num_work_wires)
        solution = min(all_solutions, key=_resource, default=None)

        if not solution:
            raise DecompositionError(f"Operator {op} is unsolved in this decomposition graph.")

        op_node_idx = self._all_op_indices[solution]
        return op_node_idx

    def resource_estimate(self, op: Operator, num_work_wires: int | None = 0) -> Resources:
        """Returns the resource estimate for a given operator.

        Args:
            op (Operator): The operator for which to return the resource estimates.
            num_work_wires (int): The number of work wires available to decompose this operator.

        Returns:
            Resources: The resource estimate.

        **Example**

        The resource estimate is a gate count in terms of the target gate set, not the immediate
        set of gates that the operator decomposes to.

        .. code-block:: python

            op = qml.CRX(0.5, wires=[0, 1])
            graph = DecompositionGraph(
                operations=[op],
                gate_set={"RZ", "RX", "CNOT", "GlobalPhase"},
            )
            graph.solve()

        >>> with qml.queuing.AnnotatedQueue() as q:
        ...     graph.decomposition(op)(0.5, wires=[0, 1])
        >>> q.queue
        [RZ(1.5707963267948966, wires=[1]),
         RY(0.25, wires=[1]),
         CNOT(wires=[0, 1]),
         RY(-0.25, wires=[1]),
         CNOT(wires=[0, 1]),
         RZ(-1.5707963267948966, wires=[1])]
        >>> graph.resource_estimate(op)
        <num_gates=10, gate_counts={RZ: 6, CNOT: 2, RX: 2}, weighted_cost=10.0>

        """
        if self._visitor is None:
            raise ValueError("The decomposition graph has not been solved yet.")

        op_node_idx = self._get_best_solution(self._visitor, op, num_work_wires)
        return self._visitor.distances[op_node_idx]

    def decomposition(self, op: Operator, num_work_wires: int | None = 0) -> DecompositionRule:
        """Returns the optimal decomposition rule for a given operator.

        Args:
            op (Operator): The operator for which to return the optimal decomposition.
            num_work_wires (int): The number of work wires available to decompose this operator.

        Returns:
            DecompositionRule: The optimal decomposition.

        **Example**

        The decomposition rule is a quantum function that takes ``(*op.parameters, wires=op.wires, **op.hyperparameters)``
        as arguments.

        .. code-block:: python

            op = qml.CRY(0.2, wires=[0, 2])
            graph = DecompositionGraph(
                operations=[op],
                gate_set={"RZ", "RX", "CNOT", "GlobalPhase"},
            )
            graph.solve()
            rule = graph.decomposition(op)

        >>> with qml.queuing.AnnotatedQueue() as q:
        ...     rule(*op.parameters, wires=op.wires, **op.hyperparameters)
        >>> q.queue
        [RY(0.1, wires=[2]),
         CNOT(wires=[0, 2]),
         RY(-0.1, wires=[2]),
         CNOT(wires=[0, 2])]

        """
        if self._visitor is None:
            raise ValueError("The decomposition graph has not been solved yet.")

        op_node_idx = self._get_best_solution(self._visitor, op, num_work_wires)
        d_node_idx = self._visitor.predecessors[op_node_idx]
        return self._graph[d_node_idx].rule


class _DecompositionSearchVisitor(DijkstraVisitor):  # pylint: disable=too-many-instance-attributes
    """The visitor used in the Dijkstra search for the optimal decomposition."""

    def __init__(  # pylint: disable=too-many-arguments
        self,
        graph: rx.PyDiGraph,
        gate_set: dict,
        original_op_indices: set[int],
        num_available_work_wires: int | None = None,
        lazy: bool = True,
    ):
        self._graph = graph
        self._lazy = lazy
        # maps node indices to the optimal resource estimates
        self.distances: dict[int, Resources] = {}
        # maps operator nodes to the optimal decomposition nodes
        self.predecessors: dict[int, int] = {}
        self.unsolved_op_indices = original_op_indices.copy()
        # keys are decomposition node indices
        self._n_edges_examined: dict[int, int] = defaultdict(int)
        self._gate_weights = gate_set
        # work wire related attributes
        self.num_available_work_wires = num_available_work_wires
        # the minimum number of work wires consumed along the path that
        # reaches each node in the graph.
        self.num_work_wires_used: dict[int, int] = defaultdict(int)

    def edge_weight(self, edge_obj):
        """Calculates the weight of an edge."""
        if not isinstance(edge_obj, tuple):
            return float(edge_obj)
        op_node_idx, d_node_idx = edge_obj
        return self.distances[d_node_idx].weighted_cost - self.distances[op_node_idx].weighted_cost

    def discover_vertex(self, v, score):  # pylint: disable=unused-argument
        """Triggered when a vertex is about to be explored during the Dijkstra search."""
        self.unsolved_op_indices.discard(v)
        if not self.unsolved_op_indices and self._lazy:
            raise StopSearch

    def examine_edge(self, edge):
        """Triggered when an edge is examined during the Dijkstra search."""

        src_idx, target_idx, _ = edge
        src_node = self._graph[src_idx]
        target_node = self._graph[target_idx]

        if not isinstance(target_node, _DecompositionNode):
            return  # nothing is to be done for edges leading to an operator node

        if target_idx not in self.distances:
            self.distances[target_idx] = Resources()  # initialize with empty resource

        if src_node is None:
            return  # special case for when the decomposition produces nothing

        # Check if this decomposition is feasible under the work wire constraint
        if not target_node.is_feasible(self.num_available_work_wires):
            raise PruneSearch

        self.distances[target_idx] += self.distances[src_idx] * target_node.count(src_node.op)
        self._n_edges_examined[target_idx] += 1

        # Update the number of work wires required for this decomposition to be valid
        # with the maximum of the number of work wires required for each of its operators.
        self.num_work_wires_used[target_idx] = max(
            self.num_work_wires_used[target_idx], self.num_work_wires_used[src_idx]
        )

        if self._n_edges_examined[target_idx] < len(target_node.decomp_resource.gate_counts):
            # Typically in Dijkstra's search, a vertex is discovered from any of its incoming
            # edges. However, for a decomposition node, it requires all incoming edges to be
            # examined before it can be discovered (each incoming edge represents a different
            # operator that this decomposition depends on).
            raise PruneSearch

    def edge_relaxed(self, edge):
        """Triggered when an edge is relaxed during the Dijkstra search."""
        src_idx, target_idx, _ = edge
        target_node = self._graph[target_idx]
        if self._graph[src_idx] is None and isinstance(target_node, _OperatorNode):
            # This branch applies to operators in the target gate set.
            weight = self._gate_weights[_to_name(target_node.op)]
            self.distances[target_idx] = Resources({target_node.op: 1}, weight)
            self.num_work_wires_used[target_idx] = 0
        elif isinstance(target_node, _DecompositionNode):
            self.num_work_wires_used[target_idx] += target_node.work_wire_spec.total
        elif isinstance(target_node, _OperatorNode):
            self.predecessors[target_idx] = src_idx
            self.distances[target_idx] = self.distances[src_idx]
<<<<<<< HEAD
            self.num_work_wires_used[target_idx] = self.num_work_wires_used[src_idx]
=======
>>>>>>> e090ac67


def _to_name(op):
    if isinstance(op, type):
        return op.__name__
    if isinstance(op, CompressedResourceOp):
        return op.name
    assert isinstance(op, str)
    return translate_op_alias(op)<|MERGE_RESOLUTION|>--- conflicted
+++ resolved
@@ -58,7 +58,6 @@
 
 
 @dataclass(frozen=True)
-<<<<<<< HEAD
 class _OperatorNode:
     """A node that represents an operator type."""
 
@@ -108,25 +107,19 @@
 
 
 @dataclass
-=======
->>>>>>> e090ac67
 class _DecompositionNode:
     """A node that represents a decomposition rule."""
 
     rule: DecompositionRule
     decomp_resource: Resources
-<<<<<<< HEAD
     work_wire_spec: WorkWireSpec
     num_work_wire_not_available: int
     work_wire_dependent: bool = False
-=======
->>>>>>> e090ac67
 
     def count(self, op: CompressedResourceOp):
         """Find the number of occurrences of an operator in the decomposition."""
         return self.decomp_resource.gate_counts.get(op, 0)
 
-<<<<<<< HEAD
     def is_feasible(self, num_work_wires: int | None):
         """Checks whether this decomposition is feasible under a work wire constraint"""
         if num_work_wires is None:
@@ -134,11 +127,7 @@
         return num_work_wires - self.num_work_wire_not_available >= self.work_wire_spec.total
 
 
-class DecompositionGraph:  # pylint: disable=too-many-instance-attributes
-=======
-
 class DecompositionGraph:  # pylint: disable=too-many-instance-attributes,too-few-public-methods
->>>>>>> e090ac67
     """A graph that models a decomposition problem.
 
     The decomposition graph contains two types of nodes: operator nodes and decomposition nodes.
@@ -251,61 +240,12 @@
 
         # Initializes the graph.
         self._graph = rx.PyDiGraph()
-<<<<<<< HEAD
-        self._visitor: _DecompositionSearchVisitor | None = None
-=======
->>>>>>> e090ac67
 
         # Construct the decomposition graph
         self._start = self._graph.add_node(None)
         self._construct_graph(operations)
 
-<<<<<<< HEAD
-    def _get_decompositions(self, op: CompressedResourceOp) -> list[DecompositionRule]:
-        """Helper function to get a list of decomposition rules."""
-
-        op_name = _to_name(op)
-
-        if op_name in self._fixed_decomps:
-            return [self._fixed_decomps[op_name]]
-
-        decomps = self._alt_decomps.get(op_name, []) + list_decomps(op_name)
-
-        if (
-            issubclass(op.op_type, qml.ops.Adjoint)
-            and self_adjoint not in decomps
-            and adjoint_rotation not in decomps
-        ):
-            # In general, we decompose the adjoint of an operator by applying adjoint to the
-            # decompositions of the operator. However, this is not necessary if the operator
-            # is self-adjoint or if it has a single rotation angle which can be trivially
-            # inverted to obtain its adjoint. In this case, `self_adjoint` or `adjoint_rotation`
-            # would've already been retrieved as a potential decomposition rule for this
-            # operator, so there is no need to consider the general case.
-            decomps.extend(self._get_adjoint_decompositions(op))
-
-        elif (
-            issubclass(op.op_type, qml.ops.Pow)
-            and pow_rotation not in decomps
-            and pow_involutory not in decomps
-        ):
-            # Similar to the adjoint case, the `_get_pow_decompositions` contains the general
-            # approach we take to decompose powers of operators. However, if the operator is
-            # involutory or if it has a single rotation angle that can be trivially multiplied
-            # with the power, we would've already retrieved `pow_involutory` or `pow_rotation`
-            # as a potential decomposition rule for this operator, so there is no need to consider
-            # the general case.
-            decomps.extend(self._get_pow_decompositions(op))
-
-        elif op.op_type in (qml.ops.Controlled, qml.ops.ControlledOp):
-            decomps.extend(self._get_controlled_decompositions(op))
-
-        return decomps
-
     def _construct_graph(self, operations: Iterable[Operator | CompressedResourceOp]):
-=======
-    def _construct_graph(self, operations):
->>>>>>> e090ac67
         """Constructs the decomposition graph."""
         for op in operations:
             if isinstance(op, Operator):
@@ -408,13 +348,10 @@
         self._graph.add_edge(d_node_idx, op_idx, 0)
         return d_node
 
-<<<<<<< HEAD
-    def _get_adjoint_decompositions(self, op: CompressedResourceOp) -> list[DecompositionRule]:
-=======
-    def _get_decompositions(self, op_node: CompressedResourceOp) -> list[DecompositionRule]:
+    def _get_decompositions(self, op: CompressedResourceOp) -> list[DecompositionRule]:
         """Helper function to get a list of decomposition rules."""
 
-        op_name = _to_name(op_node)
+        op_name = _to_name(op)
 
         if op_name in self._fixed_decomps:
             return [self._fixed_decomps[op_name]]
@@ -422,7 +359,7 @@
         decomps = self._alt_decomps.get(op_name, []) + list_decomps(op_name)
 
         if (
-            issubclass(op_node.op_type, qml.ops.Adjoint)
+            issubclass(op.op_type, qml.ops.Adjoint)
             and self_adjoint not in decomps
             and adjoint_rotation not in decomps
         ):
@@ -432,10 +369,10 @@
             # inverted to obtain its adjoint. In this case, `self_adjoint` or `adjoint_rotation`
             # would've already been retrieved as a potential decomposition rule for this
             # operator, so there is no need to consider the general case.
-            decomps.extend(self._get_adjoint_decompositions(op_node))
+            decomps.extend(self._get_adjoint_decompositions(op))
 
         elif (
-            issubclass(op_node.op_type, qml.ops.Pow)
+            issubclass(op.op_type, qml.ops.Pow)
             and pow_rotation not in decomps
             and pow_involutory not in decomps
         ):
@@ -445,15 +382,14 @@
             # with the power, we would've already retrieved `pow_involutory` or `pow_rotation`
             # as a potential decomposition rule for this operator, so there is no need to consider
             # the general case.
-            decomps.extend(self._get_pow_decompositions(op_node))
-
-        elif op_node.op_type in (qml.ops.Controlled, qml.ops.ControlledOp):
-            decomps.extend(self._get_controlled_decompositions(op_node))
+            decomps.extend(self._get_pow_decompositions(op))
+
+        elif op.op_type in (qml.ops.Controlled, qml.ops.ControlledOp):
+            decomps.extend(self._get_controlled_decompositions(op))
 
         return decomps
 
-    def _get_adjoint_decompositions(self, op_node: CompressedResourceOp) -> list[DecompositionRule]:
->>>>>>> e090ac67
+    def _get_adjoint_decompositions(self, op: CompressedResourceOp) -> list[DecompositionRule]:
         """Gets the decomposition rules for the adjoint of an operator."""
 
         base_class, base_params = (op.params["base_class"], op.params["base_params"])
@@ -517,11 +453,7 @@
 
         return rules
 
-<<<<<<< HEAD
     def solve(self, num_work_wires: int | None = 0, lazy=True):
-=======
-    def solve(self, lazy=True) -> DecompGraphSolution:
->>>>>>> e090ac67
         """Solves the graph using the Dijkstra search algorithm.
 
         Args:
@@ -548,15 +480,9 @@
             weight_fn=visitor.edge_weight,
             visitor=visitor,
         )
-<<<<<<< HEAD
-        if self._visitor.unsolved_op_indices:
-            unsolved_ops = [self._graph[op_idx] for op_idx in self._visitor.unsolved_op_indices]
-            op_names = {op_node.op.name for op_node in unsolved_ops}
-=======
         if visitor.unsolved_op_indices:
             unsolved_ops = [self._graph[op_idx] for op_idx in visitor.unsolved_op_indices]
             op_names = {op.name for op in unsolved_ops}
->>>>>>> e090ac67
             raise DecompositionError(
                 f"Decomposition not found for {op_names} to the gate set {set(self._gate_set_weights)}"
             )
@@ -808,10 +734,7 @@
         elif isinstance(target_node, _OperatorNode):
             self.predecessors[target_idx] = src_idx
             self.distances[target_idx] = self.distances[src_idx]
-<<<<<<< HEAD
             self.num_work_wires_used[target_idx] = self.num_work_wires_used[src_idx]
-=======
->>>>>>> e090ac67
 
 
 def _to_name(op):
