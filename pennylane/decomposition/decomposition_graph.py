# Copyright 2025 Xanadu Quantum Technologies Inc.

# Licensed under the Apache License, Version 2.0 (the "License");
# you may not use this file except in compliance with the License.
# You may obtain a copy of the License at

#     http://www.apache.org/licenses/LICENSE-2.0

# Unless required by applicable law or agreed to in writing, software
# distributed under the License is distributed on an "AS IS" BASIS,
# WITHOUT WARRANTIES OR CONDITIONS OF ANY KIND, either express or implied.
# See the License for the specific language governing permissions and
# limitations under the License.

"""Implements the class DecompositionGraph

This module implements a graph-based decomposition algorithm that constructs a graph of operators
connected by decomposition rules, and then traverses it using Dijkstra's algorithm to find the best
decomposition for every operator.

The architecture of this module utilizes design patterns similar to those present in Qiskit's
implementation of the basis translator, the Boost Graph library, and RustworkX.

"""

from __future__ import annotations

from dataclasses import dataclass

import rustworkx as rx
from rustworkx.visit import DijkstraVisitor, PruneSearch, StopSearch

import pennylane as qml
from pennylane.operation import Operator

from .controlled_decomposition import (
    ControlledBaseDecomposition,
    CustomControlledDecomposition,
    base_to_custom_ctrl_op,
    controlled_global_phase_decomp,
    controlled_x_decomp,
)
from .decomposition_rule import DecompositionRule, list_decomps
from .resources import CompressedResourceOp, Resources, resource_rep
<<<<<<< HEAD
from .utils import DecompositionError
=======


class DecompositionError(Exception):
    """Base class for decomposition errors."""


@dataclass(frozen=True)
class _DecompositionNode:
    """A node that represents a decomposition rule."""

    rule: DecompositionRule
    decomp_resource: Resources

    def count(self, op: CompressedResourceOp):
        """Find the number of occurrences of an operator in the decomposition."""
        return self.decomp_resource.gate_counts.get(op, 0)
>>>>>>> 597b246b


class DecompositionGraph:  # pylint: disable=too-many-instance-attributes
    """A graph that models a decomposition problem.

    The decomposition graph contains two types of nodes: operator nodes and decomposition nodes.
    Each decomposition node is a :class:`pennylane.decomposition.DecompositionRule`, and each
    operator node is a :class:`~pennylane.decomposition.resources.CompressedResourceOp` which
    contains an operator type and any additional parameters that affects the resource requirements
    of the operator. Essentially, two instances of the same operator type is represented by the
    same node in the graph if they're expected to have the same decompositions.

    There are also two types of directed edges: edges that connect operators to the decomposition
    rules that contain them, and edges that connect decomposition rules to the operators that they
    decompose. The edge weights represent the difference in the gate count between the two states.
    Edges that connects decomposition rules to operators have a weight of 0 because an operator can
    be replaced with its decomposition at no additional cost.

    On the other hand, edges that connect operators to the decomposition rule that contains them
    will have a weight that is the total resource estimate of the decomposition minus the resource
    estimate of the operator. For example the edge that connects a ``qml.CNOT`` to the following
    decomposition rule:

    .. code-block:: python

        import pennylane as qml

        @qml.register_resources({qml.H: 2, qml.CNOT: 1})
        def my_cz(wires):
            qml.H(wires=wires[1])
            qml.CNOT(wires=wires)
            qml.H(wires=wires[1])

    will have a weight of 2, because the decomposition rule contains 2 additional ``H`` gates.
    Note that this gate count is in terms of gates in the target gate set. If ``H`` isn't supported
    and is in turn decomposed to two ``RZ`` gates and a ``RX`` gate, the weight of this edge
    becomes 2 * 3 = 6. This way, the total distance from a basis gate to a high-level gate is
    conveniently the total number of basis gates required to decompose this high-level gate, which
    allows us to use Dijkstra's algorithm to find the most efficient decomposition.

    Args:
        operations (list[Operator]): The list of operations to find decompositions for.
        target_gate_set (set[str]): The names of the gates in the target gate set.
        fixed_decomps (dict): A dictionary mapping operator names to fixed decompositions.
        alt_decomps (dict): A dictionary mapping operator names to alternative decompositions.

    **Example**

    .. code-block:: python

        op = qml.CRX(0.5, wires=[0, 1])
        graph = DecompositionGraph(
            operations=[op],
            target_gate_set={"RZ", "RX", "CNOT", "GlobalPhase"},
        )
        graph.solve()

    >>> with qml.queuing.AnnotatedQueue() as q:
    ...     graph.decomposition(op)(0.5, wires=[0, 1])
    >>> q.queue
    [H(1), CRZ(0.5, wires=Wires([0, 1])), H(1)]
    >>> graph.resource_estimate(op)
    num_gates=14, gate_counts={RZ: 6, GlobalPhase: 4, RX: 2, CNOT: 2}

    """

    def __init__(
        self,
        operations,
        target_gate_set: set[str],
        fixed_decomps: dict = None,
        alt_decomps: dict = None,
    ):
        self._original_ops = operations
        self._target_gate_set = target_gate_set
        self._original_ops_indices: set[int] = set()
        self._target_gate_indices: set[int] = set()
        self._op_node_indices: dict[CompressedResourceOp, int] = {}
        self._fixed_decomps = fixed_decomps or {}
        self._alt_decomps = alt_decomps or {}
<<<<<<< HEAD
=======
        self._graph = rx.PyDiGraph()
        self._construct_graph()
>>>>>>> 597b246b
        self._visitor = None

        # Construct the decomposition graph
        self._construct_graph()

    def _get_decompositions(self, op_type) -> list[DecompositionRule]:
        """Helper function to get a list of decomposition rules."""
        if op_type in self._fixed_decomps:
            return [self._fixed_decomps[op_type]]
        return self._alt_decomps.get(op_type, []) + list_decomps(op_type)

    def _construct_graph(self):
        """Constructs the decomposition graph."""
        for op in self._original_ops:
            op_node = resource_rep(type(op), **op.resource_params)
            idx = self._recursively_add_op_node(op_node)
            self._original_ops_indices.add(idx)

    def _recursively_add_op_node(self, op_node: CompressedResourceOp) -> int:
        """Recursively adds an operation node to the graph.

        An operator node is uniquely defined by its operator type and resource parameters, which
        are conveniently wrapped in a ``CompressedResourceOp``.

        """

        if op_node in self._op_node_indices:
            return self._op_node_indices[op_node]

        op_node_idx = self._graph.add_node(op_node)
        self._op_node_indices[op_node] = op_node_idx

        if op_node.op_type.__name__ in self._target_gate_set:
            self._target_gate_indices.add(op_node_idx)
            return op_node_idx

        if op_node.op_type in (qml.ops.Controlled, qml.ops.ControlledOp):
            # This branch only applies to general controlled operators
            return self._add_controlled_decomp_node(op_node, op_node_idx)

        for decomposition in self._get_decompositions(op_node.op_type):
            decomp_resource = decomposition.compute_resources(**op_node.params)
            d_node_idx = self._recursively_add_decomposition_node(decomposition, decomp_resource)
            self._graph.add_edge(d_node_idx, op_node_idx, 0)

        return op_node_idx

    def _add_special_decomp_rule_to_op(
        self, rule: DecompositionRule, op_node: CompressedResourceOp, op_node_idx: int
    ):
        """Adds a special decomposition rule to the graph."""
        decomp_resource = rule.compute_resources(**op_node.params)
        d_node_idx = self._recursively_add_decomposition_node(rule, decomp_resource)
        self._graph.add_edge(d_node_idx, op_node_idx, 0)

    def _add_controlled_decomp_node(self, op_node: CompressedResourceOp, op_node_idx: int) -> int:
        """Adds a controlled decomposition node to the graph."""

        base_class = op_node.params["base_class"]
        num_control_wires = op_node.params["num_control_wires"]

        # Handle controlled global phase
        if base_class is qml.GlobalPhase:
            rule = controlled_global_phase_decomp
            self._add_special_decomp_rule_to_op(rule, op_node, op_node_idx)
            return op_node_idx

        # Handle controlled-X gates
        if base_class is qml.X:
            rule = controlled_x_decomp
            self._add_special_decomp_rule_to_op(rule, op_node, op_node_idx)
            return op_node_idx

        # Handle custom controlled ops
        if (base_class, num_control_wires) in base_to_custom_ctrl_op():
            custom_op_type = base_to_custom_ctrl_op()[(base_class, num_control_wires)]
            rule = CustomControlledDecomposition(custom_op_type)
            self._add_special_decomp_rule_to_op(rule, op_node, op_node_idx)
            return op_node_idx

        # General case
        for base_decomposition in self._get_decompositions(base_class):
            rule = ControlledBaseDecomposition(base_decomposition)
            self._add_special_decomp_rule_to_op(rule, op_node, op_node_idx)

        return op_node_idx

    def _recursively_add_decomposition_node(
        self, rule: DecompositionRule, decomp_resource: Resources
    ) -> int:
        """Recursively adds a decomposition node to the graph.

        A decomposition node is defined by a decomposition rule and a first-order resource estimate
        of this decomposition as computed with resource params passed from the operator node.

        """

        d_node = _DecompositionNode(rule, decomp_resource)
        d_node_idx = self._graph.add_node(d_node)
        for op in decomp_resource.gate_counts:
            op_node_idx = self._recursively_add_op_node(op)
            self._graph.add_edge(op_node_idx, d_node_idx, (op_node_idx, d_node_idx))
        return d_node_idx

    def solve(self, lazy=True):
        """Solves the graph using the Dijkstra search algorithm.

        Args:
            lazy (bool): If True, the Dijkstra search will stop once optimal decompositions are
                found for all operations that the graph was initialized with. Otherwise, the
                entire graph will be explored.

        """
        self._visitor = _DecompositionSearchVisitor(self._graph, self._original_ops_indices, lazy)
        start = self._graph.add_node("dummy")
        self._graph.add_edges_from(
            [(start, op_node_idx, 1) for op_node_idx in self._target_gate_indices]
        )
        rx.dijkstra_search(
            self._graph,
            source=[start],
            weight_fn=self._visitor.edge_weight,
            visitor=self._visitor,
        )
        self._graph.remove_node(start)
        if self._visitor.unsolved_op_indices:
            unsolved_ops = [self._graph[op_idx] for op_idx in self._visitor.unsolved_op_indices]
            op_names = set(op.op_type.__name__ for op in unsolved_ops)
            raise DecompositionError(
                f"Decomposition not found for {op_names} to the gate set {self._target_gate_set}"
            )

    def is_solved_for(self, op):
        """Tests whether the decomposition graph is solved for a given operator."""
        op_node = resource_rep(type(op), **op.resource_params)
        return (
            op_node in self._op_node_indices
            and self._op_node_indices[op_node] in self._visitor.distances
        )

    def resource_estimate(self, op) -> Resources:
        """Returns the resource estimate for a given operator.

        Args:
            op (Operator): The operator for which to return the resource estimates.

        Returns:
            Resources: The resource estimate.

        **Example**

        The resource estimate is a gate count in terms of the target gate set, not the immediate
        set of gates that the operator decomposes to.

        .. code-block:: python

            op = qml.CRX(0.5, wires=[0, 1])
            graph = DecompositionGraph(
                operations=[op],
                target_gate_set={"RZ", "RX", "CNOT", "GlobalPhase"},
            )
            graph.solve()

        >>> with qml.queuing.AnnotatedQueue() as q:
        ...     graph.decomposition(op)(0.5, wires=[0, 1])
        >>> q.queue
        [H(1), CRZ(0.5, wires=Wires([0, 1])), H(1)]
        >>> graph.resource_estimate(op)
        num_gates=14, gate_counts={RZ: 6, GlobalPhase: 4, RX: 2, CNOT: 2}

        """
        if not self.is_solved_for(op):
            raise DecompositionError(f"Operator {op} is unsolved in this decomposition graph.")

        op_node = resource_rep(type(op), **op.resource_params)
        op_node_idx = self._op_node_indices[op_node]
        return self._visitor.distances[op_node_idx]

    def decomposition(self, op: Operator) -> DecompositionRule:
        """Returns the optimal decomposition rule for a given operator.

        Args:
            op (Operator): The operator for which to return the optimal decomposition.

        Returns:
            DecompositionRule: The optimal decomposition.

        **Example**

        The decomposition rule is a quantum function that takes ``(*op.parameters, wires=op.wires, **op.hyperparameters)``
        as arguments.

        .. code-block:: python

            op = qml.CRX(0.5, wires=[0, 1])
            graph = DecompositionGraph(
                operations=[op],
                target_gate_set={"RZ", "RX", "CNOT", "GlobalPhase"},
            )
            graph.solve()
            rule = graph.decomposition(op)

        >>> with qml.queuing.AnnotatedQueue() as q:
        ...     rule(*op.parameters, wires=op.wires, **op.hyperparameters)
        >>> q.queue
        [H(1), CRZ(0.5, wires=Wires([0, 1])), H(1)]

        """
        if not self.is_solved_for(op):
            raise DecompositionError(f"Operator {op} is unsolved in this decomposition graph.")

        op_node = resource_rep(type(op), **op.resource_params)
        op_node_idx = self._op_node_indices[op_node]
        d_node_idx = self._visitor.predecessors[op_node_idx]
        return self._graph[d_node_idx].rule


class _DecompositionSearchVisitor(DijkstraVisitor):
    """The visitor used in the Dijkstra search for the optimal decomposition."""

    def __init__(self, graph: rx.PyDiGraph, original_op_indices: set[int], lazy: bool = True):
        self._graph = graph
        self._lazy = lazy
        # maps node indices to the optimal resource estimates
        self.distances: dict[int, Resources] = {}
        # maps operator nodes to the optimal decomposition nodes
        self.predecessors: dict[int, int] = {}
        self.unsolved_op_indices = original_op_indices.copy()
        self._num_edges_examined: dict[int, int] = {}  # keys are decomposition node indices

    def edge_weight(self, edge_obj):
        """Calculates the weight of an edge."""
        if not isinstance(edge_obj, tuple):
            return float(edge_obj)
        op_node_idx, d_node_idx = edge_obj
        return self.distances[d_node_idx].num_gates - self.distances[op_node_idx].num_gates

    def discover_vertex(self, v, _):
        """Triggered when a vertex is about to be explored during the Dijkstra search."""
        self.unsolved_op_indices.discard(v)
        if not self.unsolved_op_indices and self._lazy:
            raise StopSearch

    def examine_edge(self, edge):
        """Triggered when an edge is examined during the Dijkstra search."""
        src_idx, target_idx, _ = edge
        src_node = self._graph[src_idx]
        target_node = self._graph[target_idx]
        if not isinstance(target_node, _DecompositionNode):
            return  # nothing is to be done for edges leading to an operator node
        if target_idx not in self.distances:
            self.distances[target_idx] = Resources()  # initialize with empty resource
        self.distances[target_idx] += self.distances[src_idx] * target_node.count(src_node)
        if target_idx not in self._num_edges_examined:
            self._num_edges_examined[target_idx] = 0
        self._num_edges_examined[target_idx] += 1
        if self._num_edges_examined[target_idx] < len(target_node.decomp_resource.gate_counts):
            # Typically in Dijkstra's search, a vertex is discovered from any of its incoming
            # edges. However, for a decomposition node, it requires all incoming edges to be
            # examined before it can be discovered (each incoming edge represents a different
            # operator that this decomposition depends on).
            raise PruneSearch

    def edge_relaxed(self, edge):
        """Triggered when an edge is relaxed during the Dijkstra search."""
        src_idx, target_idx, _ = edge
        target_node = self._graph[target_idx]
        if self._graph[src_idx] == "dummy":
            self.distances[target_idx] = Resources({target_node: 1})
        elif isinstance(target_node, CompressedResourceOp):
            self.predecessors[target_idx] = src_idx
            self.distances[target_idx] = self.distances[src_idx]


@dataclass(frozen=True)
class _DecompositionNode:
    """A node that represents a decomposition rule."""

    rule: DecompositionRule
    resource_decomp: Resources

    def count(self, op: CompressedResourceOp):
        """Find the number of occurrences of an operator in the decomposition."""
        return self.resource_decomp.gate_counts.get(op, 0)<|MERGE_RESOLUTION|>--- conflicted
+++ resolved
@@ -42,26 +42,7 @@
 )
 from .decomposition_rule import DecompositionRule, list_decomps
 from .resources import CompressedResourceOp, Resources, resource_rep
-<<<<<<< HEAD
 from .utils import DecompositionError
-=======
-
-
-class DecompositionError(Exception):
-    """Base class for decomposition errors."""
-
-
-@dataclass(frozen=True)
-class _DecompositionNode:
-    """A node that represents a decomposition rule."""
-
-    rule: DecompositionRule
-    decomp_resource: Resources
-
-    def count(self, op: CompressedResourceOp):
-        """Find the number of occurrences of an operator in the decomposition."""
-        return self.decomp_resource.gate_counts.get(op, 0)
->>>>>>> 597b246b
 
 
 class DecompositionGraph:  # pylint: disable=too-many-instance-attributes
@@ -142,11 +123,7 @@
         self._op_node_indices: dict[CompressedResourceOp, int] = {}
         self._fixed_decomps = fixed_decomps or {}
         self._alt_decomps = alt_decomps or {}
-<<<<<<< HEAD
-=======
         self._graph = rx.PyDiGraph()
-        self._construct_graph()
->>>>>>> 597b246b
         self._visitor = None
 
         # Construct the decomposition graph
