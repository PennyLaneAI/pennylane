--- conflicted
+++ resolved
@@ -144,11 +144,8 @@
 
         # Tracks the node indices of various operators.
         self._original_ops_indices: set[int] = set()
-<<<<<<< HEAD
-=======
         self._op_indices: dict[int, str] = {}
         self._target_ops_indices: set[int] = set()
->>>>>>> 4a455c8d
         self._all_op_indices: dict[CompressedResourceOp, int] = {}
 
         # Stores the library of custom decomposition rules
@@ -209,12 +206,15 @@
         self._all_op_indices[op_node] = op_node_idx
 
         if op_node.name in self._gate_set:
-<<<<<<< HEAD
-            self._graph.add_edge(self._start, op_node_idx, 1)
-=======
-            self._op_indices[op_node_idx] = op_node.name
-            self._target_ops_indices.add(op_node_idx)
->>>>>>> 4a455c8d
+            if hasattr(self, "_weights"):
+                self._graph.add_edge(
+                    self._start, op_node_idx,
+                    self._weights[self._op_indices[op_node_idx]]
+                    if self._op_indices[op_node_idx] in self._weights.keys()
+                    else 1
+                )
+            else:
+                self._graph.add_edge(self._start, op_node_idx, 1)
             return op_node_idx
 
         for decomposition in self._get_decompositions(op_node):
@@ -324,9 +324,6 @@
                 entire graph will be explored.
 
         """
-<<<<<<< HEAD
-        self._visitor = _DecompositionSearchVisitor(self._graph, self._original_ops_indices, lazy)
-=======
         self._visitor = _DecompositionSearchVisitor(
             self._graph,
             self._original_ops_indices,
@@ -334,27 +331,6 @@
             lazy,
             self._weights if isinstance(self._weights, dict) else None,
         )
-        start = self._graph.add_node("dummy")
-        if hasattr(self, "_weights"):
-            self._graph.add_edges_from(
-                [
-                    (
-                        start,
-                        op_node_idx,
-                        (
-                            self._weights[self._op_indices[op_node_idx]]
-                            if self._op_indices[op_node_idx] in self._weights.keys()
-                            else 1
-                        ),
-                    )
-                    for op_node_idx in self._target_ops_indices
-                ]
-            )
-        else:
-            self._graph.add_edges_from(
-                [(start, op_node_idx, 1) for op_node_idx in self._target_ops_indices]
-            )
->>>>>>> 4a455c8d
         rx.dijkstra_search(
             self._graph,
             source=[self._start],
