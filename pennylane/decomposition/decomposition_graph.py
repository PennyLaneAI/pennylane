# Copyright 2025 Xanadu Quantum Technologies Inc.

# Licensed under the Apache License, Version 2.0 (the "License");
# you may not use this file except in compliance with the License.
# You may obtain a copy of the License at

#     http://www.apache.org/licenses/LICENSE-2.0

# Unless required by applicable law or agreed to in writing, software
# distributed under the License is distributed on an "AS IS" BASIS,
# WITHOUT WARRANTIES OR CONDITIONS OF ANY KIND, either express or implied.
# See the License for the specific language governing permissions and
# limitations under the License.

"""Implements the class DecompositionGraph

This module implements a graph-based decomposition algorithm that constructs a graph of operators
connected by decomposition rules, and then traverses it using Dijkstra's algorithm to find the best
decomposition for every operator.

The architecture of this module utilizes design patterns similar to those present in Qiskit's
implementation of the basis translator, the Boost Graph library, and RustworkX.

"""

from __future__ import annotations

from dataclasses import dataclass

import rustworkx as rx
from rustworkx.visit import DijkstraVisitor, PruneSearch, StopSearch

import pennylane as qml
from pennylane.operation import Operator

from .controlled_decomposition import (
    ControlledBaseDecomposition,
    CustomControlledDecomposition,
    base_to_custom_ctrl_op,
    controlled_global_phase_decomp,
    controlled_x_decomp,
)
from .decomposition_rule import DecompositionRule, list_decomps
from .resources import CompressedResourceOp, Resources, resource_rep
<<<<<<< HEAD
from .utils import DecompositionError
=======
from .symbolic_decomposition import (
    AdjointDecomp,
    adjoint_adjoint_decomp,
    adjoint_controlled_decomp,
    adjoint_pow_decomp,
    pow_decomp,
    pow_pow_decomp,
    same_type_adjoint_decomp,
    same_type_adjoint_ops,
)


class DecompositionError(Exception):
    """Base class for decomposition errors."""


@dataclass(frozen=True)
class _DecompositionNode:
    """A node that represents a decomposition rule."""

    rule: DecompositionRule
    decomp_resource: Resources

    def count(self, op: CompressedResourceOp):
        """Find the number of occurrences of an operator in the decomposition."""
        return self.decomp_resource.gate_counts.get(op, 0)
>>>>>>> 7ef4fa40


class DecompositionGraph:  # pylint: disable=too-many-instance-attributes
    """A graph that models a decomposition problem.

    The decomposition graph contains two types of nodes: operator nodes and decomposition nodes.
    Each decomposition node is a :class:`pennylane.decomposition.DecompositionRule`, and each
    operator node is a :class:`~pennylane.decomposition.resources.CompressedResourceOp` which
    contains an operator type and any additional parameters that affects the resource requirements
    of the operator. Essentially, two instances of the same operator type is represented by the
    same node in the graph if they're expected to have the same decompositions.

    There are also two types of directed edges: edges that connect operators to the decomposition
    rules that contain them, and edges that connect decomposition rules to the operators that they
    decompose. The edge weights represent the difference in the gate count between the two states.
    Edges that connects decomposition rules to operators have a weight of 0 because an operator can
    be replaced with its decomposition at no additional cost.

    On the other hand, edges that connect operators to the decomposition rule that contains them
    will have a weight that is the total resource estimate of the decomposition minus the resource
    estimate of the operator. For example the edge that connects a ``qml.CNOT`` to the following
    decomposition rule:

    .. code-block:: python

        import pennylane as qml

        @qml.register_resources({qml.H: 2, qml.CNOT: 1})
        def my_cz(wires):
            qml.H(wires=wires[1])
            qml.CNOT(wires=wires)
            qml.H(wires=wires[1])

    will have a weight of 2, because the decomposition rule contains 2 additional ``H`` gates.
    Note that this gate count is in terms of gates in the target gate set. If ``H`` isn't supported
    and is in turn decomposed to two ``RZ`` gates and a ``RX`` gate, the weight of this edge
    becomes 2 * 3 = 6. This way, the total distance from a basis gate to a high-level gate is
    conveniently the total number of basis gates required to decompose this high-level gate, which
    allows us to use Dijkstra's algorithm to find the most efficient decomposition.

    Args:
        operations (list[Operator]): The list of operations to find decompositions for.
        target_gate_set (set[str]): The names of the gates in the target gate set.
        fixed_decomps (dict): A dictionary mapping operator names to fixed decompositions.
        alt_decomps (dict): A dictionary mapping operator names to alternative decompositions.

    **Example**

    .. code-block:: python

        op = qml.CRX(0.5, wires=[0, 1])
        graph = DecompositionGraph(
            operations=[op],
            target_gate_set={"RZ", "RX", "CNOT", "GlobalPhase"},
        )
        graph.solve()

    >>> with qml.queuing.AnnotatedQueue() as q:
    ...     graph.decomposition(op)(0.5, wires=[0, 1])
    >>> q.queue
    [H(1), CRZ(0.5, wires=Wires([0, 1])), H(1)]
    >>> graph.resource_estimate(op)
    num_gates=14, gate_counts={RZ: 6, GlobalPhase: 4, RX: 2, CNOT: 2}

    """

    def __init__(
        self,
        operations,
        target_gate_set: set[str],
        fixed_decomps: dict = None,
        alt_decomps: dict = None,
    ):
        self._original_ops = operations
        self._target_gate_set = target_gate_set
        self._original_ops_indices: set[int] = set()
        self._target_gate_indices: set[int] = set()
        self._op_node_indices: dict[CompressedResourceOp, int] = {}
        self._fixed_decomps = fixed_decomps or {}
        self._alt_decomps = alt_decomps or {}
        self._graph = rx.PyDiGraph()
        self._visitor = None

        # Construct the decomposition graph
        self._construct_graph()

    def _get_decompositions(self, op_type) -> list[DecompositionRule]:
        """Helper function to get a list of decomposition rules."""
        if op_type in self._fixed_decomps:
            return [self._fixed_decomps[op_type]]
        return self._alt_decomps.get(op_type, []) + list_decomps(op_type)

    def _construct_graph(self):
        """Constructs the decomposition graph."""
        for op in self._original_ops:
            op_node = resource_rep(type(op), **op.resource_params)
            idx = self._recursively_add_op_node(op_node)
            self._original_ops_indices.add(idx)

    def _recursively_add_op_node(self, op_node: CompressedResourceOp) -> int:
        """Recursively adds an operation node to the graph.

        An operator node is uniquely defined by its operator type and resource parameters, which
        are conveniently wrapped in a ``CompressedResourceOp``.

        """

        if op_node in self._op_node_indices:
            return self._op_node_indices[op_node]

        op_node_idx = self._graph.add_node(op_node)
        self._op_node_indices[op_node] = op_node_idx

        if op_node.op_type.__name__ in self._target_gate_set:
            self._target_gate_indices.add(op_node_idx)
            return op_node_idx

        if op_node.op_type in (qml.ops.Controlled, qml.ops.ControlledOp):
            # This branch only applies to general controlled operators
            return self._add_controlled_decomp_node(op_node, op_node_idx)

        if issubclass(op_node.op_type, qml.ops.Adjoint):
            return self._add_adjoint_decomp_node(op_node, op_node_idx)

        if issubclass(op_node.op_type, qml.ops.Pow):
            return self._add_pow_decomp_node(op_node, op_node_idx)

        for decomposition in self._get_decompositions(op_node.op_type):
            decomp_resource = decomposition.compute_resources(**op_node.params)
            d_node_idx = self._recursively_add_decomposition_node(decomposition, decomp_resource)
            self._graph.add_edge(d_node_idx, op_node_idx, 0)

        return op_node_idx

    def _add_special_decomp_rule_to_op(
        self, rule: DecompositionRule, op_node: CompressedResourceOp, op_node_idx: int
    ):
        """Adds a special decomposition rule to the graph."""
        decomp_resource = rule.compute_resources(**op_node.params)
        d_node_idx = self._recursively_add_decomposition_node(rule, decomp_resource)
        self._graph.add_edge(d_node_idx, op_node_idx, 0)

    def _add_adjoint_decomp_node(self, op_node: CompressedResourceOp, op_node_idx: int) -> int:
        """Adds an adjoint decomposition node."""

        base_class, base_params = op_node.params["base_class"], op_node.params["base_params"]

        if issubclass(base_class, qml.ops.Adjoint):
            rule = adjoint_adjoint_decomp
            self._add_special_decomp_rule_to_op(rule, op_node, op_node_idx)
            return op_node_idx

        if (
            issubclass(base_class, qml.ops.Pow)
            and base_params["base_class"] in same_type_adjoint_ops()
        ):
            rule = adjoint_pow_decomp
            self._add_special_decomp_rule_to_op(rule, op_node, op_node_idx)
            return op_node_idx

        if base_class in same_type_adjoint_ops():
            rule = same_type_adjoint_decomp
            self._add_special_decomp_rule_to_op(rule, op_node, op_node_idx)
            return op_node_idx

        if (
            issubclass(base_class, qml.ops.Controlled)
            and base_params["base_class"] in same_type_adjoint_ops()
        ):
            rule = adjoint_controlled_decomp
            self._add_special_decomp_rule_to_op(rule, op_node, op_node_idx)
            return op_node_idx

        for base_decomposition in self._get_decompositions(base_class):
            rule = AdjointDecomp(base_decomposition)
            self._add_special_decomp_rule_to_op(rule, op_node, op_node_idx)

        return op_node_idx

    def _add_pow_decomp_node(self, op_node: CompressedResourceOp, op_node_idx: int) -> int:
        """Adds a power decomposition node to the graph."""

        base_class = op_node.params["base_class"]

        if issubclass(base_class, qml.ops.Pow):
            rule = pow_pow_decomp
            self._add_special_decomp_rule_to_op(rule, op_node, op_node_idx)
            return op_node_idx

        rule = pow_decomp
        self._add_special_decomp_rule_to_op(rule, op_node, op_node_idx)
        return op_node_idx

    def _add_controlled_decomp_node(self, op_node: CompressedResourceOp, op_node_idx: int) -> int:
        """Adds a controlled decomposition node to the graph."""

        base_class = op_node.params["base_class"]
        num_control_wires = op_node.params["num_control_wires"]

        # Handle controlled global phase
        if base_class is qml.GlobalPhase:
            rule = controlled_global_phase_decomp
            self._add_special_decomp_rule_to_op(rule, op_node, op_node_idx)
            return op_node_idx

        # Handle controlled-X gates
        if base_class is qml.X:
            rule = controlled_x_decomp
            self._add_special_decomp_rule_to_op(rule, op_node, op_node_idx)
            return op_node_idx

        # Handle custom controlled ops
        if (base_class, num_control_wires) in base_to_custom_ctrl_op():
            custom_op_type = base_to_custom_ctrl_op()[(base_class, num_control_wires)]
            rule = CustomControlledDecomposition(custom_op_type)
            self._add_special_decomp_rule_to_op(rule, op_node, op_node_idx)
            return op_node_idx

        # General case
        for base_decomposition in self._get_decompositions(base_class):
            rule = ControlledBaseDecomposition(base_decomposition)
            self._add_special_decomp_rule_to_op(rule, op_node, op_node_idx)

        return op_node_idx

    def _recursively_add_decomposition_node(
        self, rule: DecompositionRule, decomp_resource: Resources
    ) -> int:
        """Recursively adds a decomposition node to the graph.

        A decomposition node is defined by a decomposition rule and a first-order resource estimate
        of this decomposition as computed with resource params passed from the operator node.

        """

        d_node = _DecompositionNode(rule, decomp_resource)
        d_node_idx = self._graph.add_node(d_node)
        for op in decomp_resource.gate_counts:
            op_node_idx = self._recursively_add_op_node(op)
            self._graph.add_edge(op_node_idx, d_node_idx, (op_node_idx, d_node_idx))
        return d_node_idx

    def solve(self, lazy=True):
        """Solves the graph using the Dijkstra search algorithm.

        Args:
            lazy (bool): If True, the Dijkstra search will stop once optimal decompositions are
                found for all operations that the graph was initialized with. Otherwise, the
                entire graph will be explored.

        """
        self._visitor = _DecompositionSearchVisitor(self._graph, self._original_ops_indices, lazy)
        start = self._graph.add_node("dummy")
        self._graph.add_edges_from(
            [(start, op_node_idx, 1) for op_node_idx in self._target_gate_indices]
        )
        rx.dijkstra_search(
            self._graph,
            source=[start],
            weight_fn=self._visitor.edge_weight,
            visitor=self._visitor,
        )
        self._graph.remove_node(start)
        if self._visitor.unsolved_op_indices:
            unsolved_ops = [self._graph[op_idx] for op_idx in self._visitor.unsolved_op_indices]
            op_names = set(op.op_type.__name__ for op in unsolved_ops)
            raise DecompositionError(
                f"Decomposition not found for {op_names} to the gate set {self._target_gate_set}"
            )

    def is_solved_for(self, op):
        """Tests whether the decomposition graph is solved for a given operator."""
        op_node = resource_rep(type(op), **op.resource_params)
        return (
            op_node in self._op_node_indices
            and self._op_node_indices[op_node] in self._visitor.distances
        )

    def resource_estimate(self, op) -> Resources:
        """Returns the resource estimate for a given operator.

        Args:
            op (Operator): The operator for which to return the resource estimates.

        Returns:
            Resources: The resource estimate.

        **Example**

        The resource estimate is a gate count in terms of the target gate set, not the immediate
        set of gates that the operator decomposes to.

        .. code-block:: python

            op = qml.CRX(0.5, wires=[0, 1])
            graph = DecompositionGraph(
                operations=[op],
                target_gate_set={"RZ", "RX", "CNOT", "GlobalPhase"},
            )
            graph.solve()

        >>> with qml.queuing.AnnotatedQueue() as q:
        ...     graph.decomposition(op)(0.5, wires=[0, 1])
        >>> q.queue
        [H(1), CRZ(0.5, wires=Wires([0, 1])), H(1)]
        >>> graph.resource_estimate(op)
        num_gates=14, gate_counts={RZ: 6, GlobalPhase: 4, RX: 2, CNOT: 2}

        """
        if not self.is_solved_for(op):
            raise DecompositionError(f"Operator {op} is unsolved in this decomposition graph.")

        op_node = resource_rep(type(op), **op.resource_params)
        op_node_idx = self._op_node_indices[op_node]
        return self._visitor.distances[op_node_idx]

    def decomposition(self, op: Operator) -> DecompositionRule:
        """Returns the optimal decomposition rule for a given operator.

        Args:
            op (Operator): The operator for which to return the optimal decomposition.

        Returns:
            DecompositionRule: The optimal decomposition.

        **Example**

        The decomposition rule is a quantum function that takes ``(*op.parameters, wires=op.wires, **op.hyperparameters)``
        as arguments.

        .. code-block:: python

            op = qml.CRX(0.5, wires=[0, 1])
            graph = DecompositionGraph(
                operations=[op],
                target_gate_set={"RZ", "RX", "CNOT", "GlobalPhase"},
            )
            graph.solve()
            rule = graph.decomposition(op)

        >>> with qml.queuing.AnnotatedQueue() as q:
        ...     rule(*op.parameters, wires=op.wires, **op.hyperparameters)
        >>> q.queue
        [H(1), CRZ(0.5, wires=Wires([0, 1])), H(1)]

        """
        if not self.is_solved_for(op):
            raise DecompositionError(f"Operator {op} is unsolved in this decomposition graph.")

        op_node = resource_rep(type(op), **op.resource_params)
        op_node_idx = self._op_node_indices[op_node]
        d_node_idx = self._visitor.predecessors[op_node_idx]
        return self._graph[d_node_idx].rule


class _DecompositionSearchVisitor(DijkstraVisitor):
    """The visitor used in the Dijkstra search for the optimal decomposition."""

    def __init__(self, graph: rx.PyDiGraph, original_op_indices: set[int], lazy: bool = True):
        self._graph = graph
        self._lazy = lazy
        # maps node indices to the optimal resource estimates
        self.distances: dict[int, Resources] = {}
        # maps operator nodes to the optimal decomposition nodes
        self.predecessors: dict[int, int] = {}
        self.unsolved_op_indices = original_op_indices.copy()
        self._num_edges_examined: dict[int, int] = {}  # keys are decomposition node indices

    def edge_weight(self, edge_obj):
        """Calculates the weight of an edge."""
        if not isinstance(edge_obj, tuple):
            return float(edge_obj)
        op_node_idx, d_node_idx = edge_obj
        return self.distances[d_node_idx].num_gates - self.distances[op_node_idx].num_gates

    def discover_vertex(self, v, _):
        """Triggered when a vertex is about to be explored during the Dijkstra search."""
        self.unsolved_op_indices.discard(v)
        if not self.unsolved_op_indices and self._lazy:
            raise StopSearch

    def examine_edge(self, edge):
        """Triggered when an edge is examined during the Dijkstra search."""
        src_idx, target_idx, _ = edge
        src_node = self._graph[src_idx]
        target_node = self._graph[target_idx]
        if not isinstance(target_node, _DecompositionNode):
            return  # nothing is to be done for edges leading to an operator node
        if target_idx not in self.distances:
            self.distances[target_idx] = Resources()  # initialize with empty resource
        self.distances[target_idx] += self.distances[src_idx] * target_node.count(src_node)
        if target_idx not in self._num_edges_examined:
            self._num_edges_examined[target_idx] = 0
        self._num_edges_examined[target_idx] += 1
        if self._num_edges_examined[target_idx] < len(target_node.decomp_resource.gate_counts):
            # Typically in Dijkstra's search, a vertex is discovered from any of its incoming
            # edges. However, for a decomposition node, it requires all incoming edges to be
            # examined before it can be discovered (each incoming edge represents a different
            # operator that this decomposition depends on).
            raise PruneSearch

    def edge_relaxed(self, edge):
        """Triggered when an edge is relaxed during the Dijkstra search."""
        src_idx, target_idx, _ = edge
        target_node = self._graph[target_idx]
        if self._graph[src_idx] == "dummy":
            self.distances[target_idx] = Resources({target_node: 1})
        elif isinstance(target_node, CompressedResourceOp):
            self.predecessors[target_idx] = src_idx
            self.distances[target_idx] = self.distances[src_idx]


@dataclass(frozen=True)
class _DecompositionNode:
    """A node that represents a decomposition rule."""

    rule: DecompositionRule
    decomp_resource: Resources

    def count(self, op: CompressedResourceOp):
        """Find the number of occurrences of an operator in the decomposition."""
        return self.decomp_resource.gate_counts.get(op, 0)<|MERGE_RESOLUTION|>--- conflicted
+++ resolved
@@ -42,9 +42,6 @@
 )
 from .decomposition_rule import DecompositionRule, list_decomps
 from .resources import CompressedResourceOp, Resources, resource_rep
-<<<<<<< HEAD
-from .utils import DecompositionError
-=======
 from .symbolic_decomposition import (
     AdjointDecomp,
     adjoint_adjoint_decomp,
@@ -55,23 +52,7 @@
     same_type_adjoint_decomp,
     same_type_adjoint_ops,
 )
-
-
-class DecompositionError(Exception):
-    """Base class for decomposition errors."""
-
-
-@dataclass(frozen=True)
-class _DecompositionNode:
-    """A node that represents a decomposition rule."""
-
-    rule: DecompositionRule
-    decomp_resource: Resources
-
-    def count(self, op: CompressedResourceOp):
-        """Find the number of occurrences of an operator in the decomposition."""
-        return self.decomp_resource.gate_counts.get(op, 0)
->>>>>>> 7ef4fa40
+from .utils import DecompositionError
 
 
 class DecompositionGraph:  # pylint: disable=too-many-instance-attributes
