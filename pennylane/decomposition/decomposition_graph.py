# Copyright 2025 Xanadu Quantum Technologies Inc.

# Licensed under the Apache License, Version 2.0 (the "License");
# you may not use this file except in compliance with the License.
# You may obtain a copy of the License at

#     http://www.apache.org/licenses/LICENSE-2.0

# Unless required by applicable law or agreed to in writing, software
# distributed under the License is distributed on an "AS IS" BASIS,
# WITHOUT WARRANTIES OR CONDITIONS OF ANY KIND, either express or implied.
# See the License for the specific language governing permissions and
# limitations under the License.

"""Implements the class DecompositionGraph

This module implements a graph-based decomposition algorithm that constructs a graph of operators
connected by decomposition rules, and then traverses it using Dijkstra's algorithm to find the best
decomposition for every operator.

The architecture of this module utilizes design patterns similar to those present in Qiskit's
implementation of the basis translator, the Boost Graph library, and RustworkX.

"""

from __future__ import annotations

from dataclasses import dataclass

import rustworkx as rx
from rustworkx.visit import DijkstraVisitor, PruneSearch, StopSearch

import pennylane as qml
from pennylane.operation import Operator

from .controlled_decomposition import (
    ControlledBaseDecomposition,
    CustomControlledDecomposition,
    base_to_custom_ctrl_op,
    controlled_global_phase_decomp,
    controlled_x_decomp,
)
from .decomposition_rule import DecompositionRule, list_decomps
from .resources import CompressedResourceOp, Resources, resource_rep
from .symbolic_decomposition import (
    AdjointDecomp,
    adjoint_controlled_decomp,
    adjoint_pow_decomp,
    cancel_adjoint,
    merge_powers,
    repeat_pow_base,
    same_type_adjoint_decomp,
    same_type_adjoint_ops,
)
from .utils import DecompositionError, translate_op_alias


class DecompositionGraph:  # pylint: disable=too-many-instance-attributes
    """A graph that models a decomposition problem.

    The decomposition graph contains two types of nodes: operator nodes and decomposition nodes.
    Each decomposition node is a :class:`pennylane.decomposition.DecompositionRule`, and each
    operator node is a :class:`~pennylane.decomposition.resources.CompressedResourceOp` which
    contains an operator type and any additional parameters that affect the resource requirements
    of the operator. Essentially, two instances of the same operator type are represented by the
    same node in the graph if they're expected to have the same decompositions.

    There are also two types of directed edges: edges that connect operators to the decomposition
    rules that contain them, and edges that connect decomposition rules to the operators that they
    decompose. The edge weights represent the difference in the total weights of the gates between
    the two states. Edges that connect decomposition rules to operators have a weight of 0 because
    an operator can be replaced with its decomposition at no additional cost.

    On the other hand, edges that connect operators to the decomposition rule that contains them
    will have a weight that is the total resource estimate of the decomposition minus the resource
    estimate of the operator. Edges that connect an operator node to a decomposition node have a weight
    calculated by the difference of the sum of the gate counts multiplied by their respective gate
    weights in the decomposition, minus the weight of the operator of the operator node.

    For example, if the graph was initialized with ``{qml.CNOT: 10.0, qml.H: 1.0}`` as the gate set, the edge that connects a ``CNOT`` to the following
    decomposition rule:

    .. code-block:: python

        import pennylane as qml

        @qml.register_resources({qml.H: 2, qml.CNOT: 1})
        def my_cz(wires):
            qml.H(wires=wires[1])
            qml.CNOT(wires=wires)
            qml.H(wires=wires[1])

    will have a weight of (10.0 + 2 * 1.0) - 10.0 = 2, because the decomposition rule contains 2 additional
    ``H`` gates. Note that this gate count is in terms of gates in the target gate set. If ``H`` isn't
    supported and is in turn decomposed to two ``RZ`` gates and one ``RX`` gate, the weight of this edge
    becomes 2 * 3 = 6, if ``RZ`` and ``RX`` have weights of 1.0 (the default). This way, the total distance
    from the basis gate set to a high-level gate is by default the total number of basis gates required to
    decompose this high-level gate, which allows us to use Dijkstra's algorithm to find the most efficient
    decomposition. By specifying weights in the target gate set, the total distance calculation involves
    a sum of weighted gate counts, which can represent the relative cost of executing a particular element
    of the target gate set on the target hardware i.e. a ``T`` gate.

    Args:
        operations (list[Operator or CompressedResourceOp]): The list of operations to decompose.
        gate_set (set[str | type] | dict[type | str, float]): A set of gates in the target gate set or a dictionary mapping gates in the target gate set to their respective weights. All weights must be positive.
        fixed_decomps (dict): A dictionary mapping operator names to fixed decompositions.
        alt_decomps (dict): A dictionary mapping operator names to alternative decompositions.

    **Example**

    .. code-block:: python

        op = qml.CRX(0.5, wires=[0, 1])
        graph = DecompositionGraph(
            operations=[op],
            gate_set={"RZ", "RX", "CNOT", "GlobalPhase"},
        )
        graph.solve()

    >>> with qml.queuing.AnnotatedQueue() as q:
    ...     graph.decomposition(op)(0.5, wires=[0, 1])
    >>> q.queue
    [RZ(1.5707963267948966, wires=[1]),
     RY(0.25, wires=[1]),
     CNOT(wires=[0, 1]),
     RY(-0.25, wires=[1]),
     CNOT(wires=[0, 1]),
     RZ(-1.5707963267948966, wires=[1])]
    >>> graph.resource_estimate(op)
    <num_gates=10, gate_counts={RZ: 6, CNOT: 2, RX: 2}>

    """

    def __init__(
        self,
        operations: list[Operator | CompressedResourceOp],
        gate_set: set[type | str] | dict[type | str, float],
        fixed_decomps: dict = None,
        alt_decomps: dict = None,
    ):
        if isinstance(gate_set, set):
            # The names of the gates in the target gate set.
            self._weights = {_to_name(gate): 1.0 for gate in gate_set}
        else:
            # the gate_set is a dict
            self._weights = {_to_name(gate): weight for gate, weight in gate_set.items()}

        # Tracks the node indices of various operators.
        self._original_ops_indices: set[int] = set()
        self._all_op_indices: dict[CompressedResourceOp, int] = {}

        # Stores the library of custom decomposition rules
        fixed_decomps = fixed_decomps or {}
        alt_decomps = alt_decomps or {}
        self._fixed_decomps = {_to_name(k): v for k, v in fixed_decomps.items()}
        self._alt_decomps = {_to_name(k): v for k, v in alt_decomps.items()}

        # Initializes the graph.
        self._graph = rx.PyDiGraph()
        self._visitor = None

        # Construct the decomposition graph
        self._start = self._graph.add_node(None)
        self._construct_graph(operations)

<<<<<<< HEAD
    def _get_decompositions(self, op: CompressedResourceOp) -> list[DecompositionRule]:
        """Helper function to get a list of decomposition rules."""

        op_name = _to_name(op)
=======
    def _get_decompositions(self, op_node: CompressedResourceOp) -> list[DecompositionRule]:
        """Helper function to get a list of decomposition rules."""

        op_name = _to_name(op_node)
>>>>>>> e9e5b064

        if op_name in self._fixed_decomps:
            return [self._fixed_decomps[op_name]]

        decomps = self._alt_decomps.get(op_name, []) + list_decomps(op_name)

<<<<<<< HEAD
        if issubclass(op.op_type, qml.ops.Adjoint):
            decomps.extend(self._get_adjoint_decompositions(op))

        elif issubclass(op.op_type, qml.ops.Pow):
            decomps.extend(self._get_pow_decompositions(op))

        elif op.op_type in (qml.ops.Controlled, qml.ops.ControlledOp):
            decomps.extend(self._get_controlled_decompositions(op))
=======
        if issubclass(op_node.op_type, qml.ops.Adjoint):
            decomps.extend(self._get_adjoint_decompositions(op_node))

        elif issubclass(op_node.op_type, qml.ops.Pow):
            decomps.extend(self._get_pow_decompositions(op_node))

        elif op_node.op_type in (qml.ops.Controlled, qml.ops.ControlledOp):
            decomps.extend(self._get_controlled_decompositions(op_node))
>>>>>>> e9e5b064

        return decomps

    def _construct_graph(self, operations):
        """Constructs the decomposition graph."""
        for op in operations:
            if isinstance(op, Operator):
                op = resource_rep(type(op), **op.resource_params)
            idx = self._recursively_add_op_node(op)
            self._original_ops_indices.add(idx)

    def _recursively_add_op_node(self, op_node: CompressedResourceOp) -> int:
        """Recursively adds an operation node to the graph.

        An operator node is uniquely defined by its operator type and resource parameters, which
        are conveniently wrapped in a ``CompressedResourceOp``.

        """

        if op_node in self._all_op_indices:
            return self._all_op_indices[op_node]

        op_node_idx = self._graph.add_node(op_node)
        self._all_op_indices[op_node] = op_node_idx

<<<<<<< HEAD
        if op_node.name in self._weights:
            self._graph.add_edge(self._start, op_node_idx, self._weights[op_node.name])
=======
        if op_node.name in self._gate_set:
            self._graph.add_edge(self._start, op_node_idx, 1)
>>>>>>> e9e5b064
            return op_node_idx

        for decomposition in self._get_decompositions(op_node):
            self._add_decomp_rule_to_op(decomposition, op_node, op_node_idx)

        return op_node_idx

    def _add_decomp_rule_to_op(
        self, rule: DecompositionRule, op_node: CompressedResourceOp, op_node_idx: int
    ):
        """Adds a special decomposition rule to the graph."""
        if not rule.is_applicable(**op_node.params):
            return  # skip the decomposition rule if it is not applicable
        decomp_resource = rule.compute_resources(**op_node.params)
        d_node_idx = self._recursively_add_decomposition_node(rule, decomp_resource)
        self._graph.add_edge(d_node_idx, op_node_idx, 0)

<<<<<<< HEAD
    def _get_adjoint_decompositions(self, op: CompressedResourceOp) -> list[DecompositionRule]:
        """Retrieves a list of decomposition rules for an adjoint operator."""

        base_class, base_params = op.params["base_class"], op.params["base_params"]
=======
    def _get_adjoint_decompositions(self, op_node: CompressedResourceOp) -> list[DecompositionRule]:
        """Retrieves a list of decomposition rules for an adjoint operator."""

        base_class, base_params = (op_node.params["base_class"], op_node.params["base_params"])
>>>>>>> e9e5b064

        if issubclass(base_class, qml.ops.Adjoint):
            return [cancel_adjoint]

        if (
            issubclass(base_class, qml.ops.Pow)
            and base_params["base_class"] in same_type_adjoint_ops()
        ):
            return [adjoint_pow_decomp]

        if base_class in same_type_adjoint_ops():
            return [same_type_adjoint_decomp]

        if (
            issubclass(base_class, qml.ops.Controlled)
            and base_params["base_class"] in same_type_adjoint_ops()
        ):
            return [adjoint_controlled_decomp]

        base_rep = resource_rep(base_class, **base_params)
        return [AdjointDecomp(base_rule) for base_rule in self._get_decompositions(base_rep)]

    @staticmethod
<<<<<<< HEAD
    def _get_pow_decompositions(op: CompressedResourceOp) -> list[DecompositionRule]:
=======
    def _get_pow_decompositions(op_node: CompressedResourceOp) -> list[DecompositionRule]:
>>>>>>> e9e5b064
        """Retrieves a list of decomposition rules for a power operator."""

        base_class = op.params["base_class"]

        if issubclass(base_class, qml.ops.Pow):
            return [merge_powers]

        return [repeat_pow_base]

<<<<<<< HEAD
    def _get_controlled_decompositions(self, op: CompressedResourceOp) -> list[DecompositionRule]:
=======
    def _get_controlled_decompositions(
        self, op_node: CompressedResourceOp
    ) -> list[DecompositionRule]:
>>>>>>> e9e5b064
        """Adds a controlled decomposition node to the graph."""

        base_class = op.params["base_class"]
        num_control_wires = op.params["num_control_wires"]

        # Handle controlled global phase
        if base_class is qml.GlobalPhase:
            return [controlled_global_phase_decomp]

        # Handle controlled-X gates
        if base_class is qml.X:
            return [controlled_x_decomp]

        # Handle custom controlled ops
        if (base_class, num_control_wires) in base_to_custom_ctrl_op():
            custom_op_type = base_to_custom_ctrl_op()[(base_class, num_control_wires)]
            return [CustomControlledDecomposition(custom_op_type)]

        # General case
<<<<<<< HEAD
        base_rep = resource_rep(base_class, **op.params["base_params"])
=======
        base_rep = resource_rep(base_class, **op_node.params["base_params"])
>>>>>>> e9e5b064
        return [ControlledBaseDecomposition(rule) for rule in self._get_decompositions(base_rep)]

    def _recursively_add_decomposition_node(
        self, rule: DecompositionRule, decomp_resource: Resources
    ) -> int:
        """Recursively adds a decomposition node to the graph.

        A decomposition node is defined by a decomposition rule and a first-order resource estimate
        of this decomposition as computed with resource params passed from the operator node.

        """

        d_node = _DecompositionNode(rule, decomp_resource)
        d_node_idx = self._graph.add_node(d_node)
        if not decomp_resource.gate_counts:
            # If an operator decomposes to nothing (e.g., a Hadamard raised to a
            # power of 2), we must still connect something to this decomposition
            # node so that it is accounted for.
            self._graph.add_edge(self._start, d_node_idx, 0)
        for op in decomp_resource.gate_counts:
            op_node_idx = self._recursively_add_op_node(op)
            self._graph.add_edge(op_node_idx, d_node_idx, (op_node_idx, d_node_idx))
        return d_node_idx

    def solve(self, lazy=True):
        """Solves the graph using the Dijkstra search algorithm.

        Args:
            lazy (bool): If True, the Dijkstra search will stop once optimal decompositions are
                found for all operations that the graph was initialized with. Otherwise, the
                entire graph will be explored.

        """
<<<<<<< HEAD
        self._visitor = _DecompositionSearchVisitor(
            self._graph,
            self._weights,
            self._original_ops_indices,
            lazy,
        )
=======
        self._visitor = _DecompositionSearchVisitor(self._graph, self._original_ops_indices, lazy)
>>>>>>> e9e5b064
        rx.dijkstra_search(
            self._graph,
            source=[self._start],
            weight_fn=self._visitor.edge_weight,
            visitor=self._visitor,
        )
        if self._visitor.unsolved_op_indices:
            unsolved_ops = [self._graph[op_idx] for op_idx in self._visitor.unsolved_op_indices]
            op_names = set(op.name for op in unsolved_ops)
            raise DecompositionError(
                f"Decomposition not found for {op_names} to the gate set {set(self._weights)}"
            )

    def is_solved_for(self, op):
        """Tests whether the decomposition graph is solved for a given operator."""
        op_node = resource_rep(type(op), **op.resource_params)
        return (
            op_node in self._all_op_indices
            and self._all_op_indices[op_node] in self._visitor.distances
        )

    def resource_estimate(self, op) -> Resources:
        """Returns the resource estimate for a given operator.

        Args:
            op (Operator): The operator for which to return the resource estimates.

        Returns:
            Resources: The resource estimate.

        **Example**

        The resource estimate is a gate count in terms of the target gate set, not the immediate
        set of gates that the operator decomposes to.

        .. code-block:: python

            op = qml.CRX(0.5, wires=[0, 1])
            graph = DecompositionGraph(
                operations=[op],
                gate_set={"RZ", "RX", "CNOT", "GlobalPhase"},
            )
            graph.solve()

        >>> with qml.queuing.AnnotatedQueue() as q:
        ...     graph.decomposition(op)(0.5, wires=[0, 1])
        >>> q.queue
        [RZ(1.5707963267948966, wires=[1]),
         RY(0.25, wires=[1]),
         CNOT(wires=[0, 1]),
         RY(-0.25, wires=[1]),
         CNOT(wires=[0, 1]),
         RZ(-1.5707963267948966, wires=[1])]
        >>> graph.resource_estimate(op)
        <num_gates=10, gate_counts={RZ: 6, CNOT: 2, RX: 2}>

        """
        if not self.is_solved_for(op):
            raise DecompositionError(f"Operator {op} is unsolved in this decomposition graph.")

        op_node = resource_rep(type(op), **op.resource_params)
        op_node_idx = self._all_op_indices[op_node]
        return self._visitor.distances[op_node_idx]

    def decomposition(self, op: Operator) -> DecompositionRule:
        """Returns the optimal decomposition rule for a given operator.

        Args:
            op (Operator): The operator for which to return the optimal decomposition.

        Returns:
            DecompositionRule: The optimal decomposition.

        **Example**

        The decomposition rule is a quantum function that takes ``(*op.parameters, wires=op.wires, **op.hyperparameters)``
        as arguments.

        .. code-block:: python

            op = qml.CRX(0.5, wires=[0, 1])
            graph = DecompositionGraph(
                operations=[op],
                gate_set={"RZ", "RX", "CNOT", "GlobalPhase"},
            )
            graph.solve()
            rule = graph.decomposition(op)

        >>> with qml.queuing.AnnotatedQueue() as q:
        ...     rule(*op.parameters, wires=op.wires, **op.hyperparameters)
        >>> q.queue
        [RZ(1.5707963267948966, wires=[1]),
         RY(0.25, wires=[1]),
         CNOT(wires=[0, 1]),
         RY(-0.25, wires=[1]),
         CNOT(wires=[0, 1]),
         RZ(-1.5707963267948966, wires=[1])]

        """
        if not self.is_solved_for(op):
            raise DecompositionError(f"Operator {op} is unsolved in this decomposition graph.")

        op_node = resource_rep(type(op), **op.resource_params)
        op_node_idx = self._all_op_indices[op_node]
        d_node_idx = self._visitor.predecessors[op_node_idx]
        return self._graph[d_node_idx].rule


class _DecompositionSearchVisitor(DijkstraVisitor):
    """The visitor used in the Dijkstra search for the optimal decomposition."""

    def __init__(
        self,
        graph: rx.PyDiGraph,
        gate_set: dict,
        original_op_indices: set[int],
        lazy: bool = True,
    ):
        self._graph = graph
        self._lazy = lazy
        # maps node indices to the optimal resource estimates
        self.distances: dict[int, Resources] = {}
        # maps operator nodes to the optimal decomposition nodes
        self.predecessors: dict[int, int] = {}
        self.unsolved_op_indices = original_op_indices.copy()
        self._num_edges_examined: dict[int, int] = {}  # keys are decomposition node indices
        self._gate_weights = gate_set

    def edge_weight(self, edge_obj):
        """Calculates the weight of an edge."""
        if not isinstance(edge_obj, tuple):
            return float(edge_obj)

        op_node_idx, d_node_idx = edge_obj
        return self.distances[d_node_idx].weighted_cost - self.distances[op_node_idx].weighted_cost

    def discover_vertex(self, v, _):
        """Triggered when a vertex is about to be explored during the Dijkstra search."""
        self.unsolved_op_indices.discard(v)
        if not self.unsolved_op_indices and self._lazy:
            raise StopSearch

    def examine_edge(self, edge):
        """Triggered when an edge is examined during the Dijkstra search."""
        src_idx, target_idx, _ = edge
        src_node = self._graph[src_idx]
        target_node = self._graph[target_idx]
        if not isinstance(target_node, _DecompositionNode):
            return  # nothing is to be done for edges leading to an operator node
        if target_idx not in self.distances:
            self.distances[target_idx] = Resources()  # initialize with empty resource
        if src_node is None:
            return  # special case for when the decomposition produces nothing
        self.distances[target_idx] += self.distances[src_idx] * target_node.count(src_node)
        if target_idx not in self._num_edges_examined:
            self._num_edges_examined[target_idx] = 0
        self._num_edges_examined[target_idx] += 1
        if self._num_edges_examined[target_idx] < len(target_node.decomp_resource.gate_counts):
            # Typically in Dijkstra's search, a vertex is discovered from any of its incoming
            # edges. However, for a decomposition node, it requires all incoming edges to be
            # examined before it can be discovered (each incoming edge represents a different
            # operator that this decomposition depends on).
            raise PruneSearch

    def edge_relaxed(self, edge):
        """Triggered when an edge is relaxed during the Dijkstra search."""
        src_idx, target_idx, _ = edge
        target_node = self._graph[target_idx]
        if self._graph[src_idx] is None and not isinstance(target_node, _DecompositionNode):
<<<<<<< HEAD
            self.distances[target_idx] = Resources(
                {target_node: 1}, self._gate_weights[_to_name(target_node)]
            )
=======
            self.distances[target_idx] = Resources({target_node: 1})
>>>>>>> e9e5b064
        elif isinstance(target_node, CompressedResourceOp):
            self.predecessors[target_idx] = src_idx
            self.distances[target_idx] = self.distances[src_idx]


@dataclass(frozen=True)
class _DecompositionNode:
    """A node that represents a decomposition rule."""

    rule: DecompositionRule
    decomp_resource: Resources

    def count(self, op: CompressedResourceOp):
        """Find the number of occurrences of an operator in the decomposition."""
        return self.decomp_resource.gate_counts.get(op, 0)


def _to_name(op):
    if isinstance(op, type):
        return op.__name__
    if isinstance(op, CompressedResourceOp):
        return op.name
    assert isinstance(op, str)
    return translate_op_alias(op)<|MERGE_RESOLUTION|>--- conflicted
+++ resolved
@@ -163,33 +163,16 @@
         self._start = self._graph.add_node(None)
         self._construct_graph(operations)
 
-<<<<<<< HEAD
-    def _get_decompositions(self, op: CompressedResourceOp) -> list[DecompositionRule]:
-        """Helper function to get a list of decomposition rules."""
-
-        op_name = _to_name(op)
-=======
     def _get_decompositions(self, op_node: CompressedResourceOp) -> list[DecompositionRule]:
         """Helper function to get a list of decomposition rules."""
 
         op_name = _to_name(op_node)
->>>>>>> e9e5b064
 
         if op_name in self._fixed_decomps:
             return [self._fixed_decomps[op_name]]
 
         decomps = self._alt_decomps.get(op_name, []) + list_decomps(op_name)
 
-<<<<<<< HEAD
-        if issubclass(op.op_type, qml.ops.Adjoint):
-            decomps.extend(self._get_adjoint_decompositions(op))
-
-        elif issubclass(op.op_type, qml.ops.Pow):
-            decomps.extend(self._get_pow_decompositions(op))
-
-        elif op.op_type in (qml.ops.Controlled, qml.ops.ControlledOp):
-            decomps.extend(self._get_controlled_decompositions(op))
-=======
         if issubclass(op_node.op_type, qml.ops.Adjoint):
             decomps.extend(self._get_adjoint_decompositions(op_node))
 
@@ -198,7 +181,6 @@
 
         elif op_node.op_type in (qml.ops.Controlled, qml.ops.ControlledOp):
             decomps.extend(self._get_controlled_decompositions(op_node))
->>>>>>> e9e5b064
 
         return decomps
 
@@ -224,13 +206,8 @@
         op_node_idx = self._graph.add_node(op_node)
         self._all_op_indices[op_node] = op_node_idx
 
-<<<<<<< HEAD
         if op_node.name in self._weights:
             self._graph.add_edge(self._start, op_node_idx, self._weights[op_node.name])
-=======
-        if op_node.name in self._gate_set:
-            self._graph.add_edge(self._start, op_node_idx, 1)
->>>>>>> e9e5b064
             return op_node_idx
 
         for decomposition in self._get_decompositions(op_node):
@@ -248,17 +225,10 @@
         d_node_idx = self._recursively_add_decomposition_node(rule, decomp_resource)
         self._graph.add_edge(d_node_idx, op_node_idx, 0)
 
-<<<<<<< HEAD
-    def _get_adjoint_decompositions(self, op: CompressedResourceOp) -> list[DecompositionRule]:
-        """Retrieves a list of decomposition rules for an adjoint operator."""
-
-        base_class, base_params = op.params["base_class"], op.params["base_params"]
-=======
     def _get_adjoint_decompositions(self, op_node: CompressedResourceOp) -> list[DecompositionRule]:
         """Retrieves a list of decomposition rules for an adjoint operator."""
 
         base_class, base_params = (op_node.params["base_class"], op_node.params["base_params"])
->>>>>>> e9e5b064
 
         if issubclass(base_class, qml.ops.Adjoint):
             return [cancel_adjoint]
@@ -282,31 +252,23 @@
         return [AdjointDecomp(base_rule) for base_rule in self._get_decompositions(base_rep)]
 
     @staticmethod
-<<<<<<< HEAD
-    def _get_pow_decompositions(op: CompressedResourceOp) -> list[DecompositionRule]:
-=======
     def _get_pow_decompositions(op_node: CompressedResourceOp) -> list[DecompositionRule]:
->>>>>>> e9e5b064
         """Retrieves a list of decomposition rules for a power operator."""
 
-        base_class = op.params["base_class"]
+        base_class = op_node.params["base_class"]
 
         if issubclass(base_class, qml.ops.Pow):
             return [merge_powers]
 
         return [repeat_pow_base]
 
-<<<<<<< HEAD
-    def _get_controlled_decompositions(self, op: CompressedResourceOp) -> list[DecompositionRule]:
-=======
     def _get_controlled_decompositions(
         self, op_node: CompressedResourceOp
     ) -> list[DecompositionRule]:
->>>>>>> e9e5b064
         """Adds a controlled decomposition node to the graph."""
 
-        base_class = op.params["base_class"]
-        num_control_wires = op.params["num_control_wires"]
+        base_class = op_node.params["base_class"]
+        num_control_wires = op_node.params["num_control_wires"]
 
         # Handle controlled global phase
         if base_class is qml.GlobalPhase:
@@ -322,11 +284,7 @@
             return [CustomControlledDecomposition(custom_op_type)]
 
         # General case
-<<<<<<< HEAD
-        base_rep = resource_rep(base_class, **op.params["base_params"])
-=======
         base_rep = resource_rep(base_class, **op_node.params["base_params"])
->>>>>>> e9e5b064
         return [ControlledBaseDecomposition(rule) for rule in self._get_decompositions(base_rep)]
 
     def _recursively_add_decomposition_node(
@@ -360,16 +318,12 @@
                 entire graph will be explored.
 
         """
-<<<<<<< HEAD
         self._visitor = _DecompositionSearchVisitor(
             self._graph,
             self._weights,
             self._original_ops_indices,
             lazy,
         )
-=======
-        self._visitor = _DecompositionSearchVisitor(self._graph, self._original_ops_indices, lazy)
->>>>>>> e9e5b064
         rx.dijkstra_search(
             self._graph,
             source=[self._start],
@@ -539,13 +493,9 @@
         src_idx, target_idx, _ = edge
         target_node = self._graph[target_idx]
         if self._graph[src_idx] is None and not isinstance(target_node, _DecompositionNode):
-<<<<<<< HEAD
             self.distances[target_idx] = Resources(
                 {target_node: 1}, self._gate_weights[_to_name(target_node)]
             )
-=======
-            self.distances[target_idx] = Resources({target_node: 1})
->>>>>>> e9e5b064
         elif isinstance(target_node, CompressedResourceOp):
             self.predecessors[target_idx] = src_idx
             self.distances[target_idx] = self.distances[src_idx]
