--- conflicted
+++ resolved
@@ -52,11 +52,11 @@
     """A node that represents a decomposition rule."""
 
     rule: DecompositionRule
-    resource_decomp: Resources
+    decomp_resource: Resources
 
     def count(self, op: CompressedResourceOp):
         """Find the number of occurrences of an operator in the decomposition."""
-        return self.resource_decomp.gate_counts.get(op, 0)
+        return self.decomp_resource.gate_counts.get(op, 0)
 
 
 class DecompositionGraph:  # pylint: disable=too-many-instance-attributes
@@ -124,8 +124,8 @@
             return self._add_controlled_decomp_node(op_node, op_node_idx)
 
         for decomposition in self._get_decompositions(op_node.op_type):
-            resource_decomp = decomposition.compute_resources(**op_node.params)
-            d_node_idx = self._recursively_add_decomposition_node(decomposition, resource_decomp)
+            decomp_resource = decomposition.compute_resources(**op_node.params)
+            d_node_idx = self._recursively_add_decomposition_node(decomposition, decomp_resource)
             self._graph.add_edge(d_node_idx, op_node_idx, 0)
 
         return op_node_idx
@@ -134,8 +134,8 @@
         self, rule: DecompositionRule, op_node: CompressedResourceOp, op_node_idx: int
     ) -> int:
         """Adds a special decomposition rule to the graph."""
-        resource_decomp = rule.compute_resources(**op_node.params)
-        d_node_idx = self._recursively_add_decomposition_node(rule, resource_decomp)
+        decomp_resource = rule.compute_resources(**op_node.params)
+        d_node_idx = self._recursively_add_decomposition_node(rule, decomp_resource)
         self._graph.add_edge(d_node_idx, op_node_idx, 0)
         return op_node_idx
 
@@ -169,7 +169,7 @@
         return op_node_idx
 
     def _recursively_add_decomposition_node(
-        self, rule: DecompositionRule, resource_decomp: Resources
+        self, rule: DecompositionRule, decomp_resource: Resources
     ) -> int:
         """Recursively adds a decomposition node to the graph.
 
@@ -178,17 +178,9 @@
 
         """
 
-<<<<<<< HEAD
-        d_node = _DecompositionNode(rule, resource_decomp)
+        d_node = _DecompositionNode(rule, decomp_resource)
         d_node_idx = self._graph.add_node(d_node)
-        for op in resource_decomp.gate_counts:
-=======
-        decomp_resources = rule.compute_resources(**params)
-        d_node = _DecompositionNode(rule, decomp_resources)
-        d_node_idx = self._graph.add_node(d_node)
-        all_ops = [op for op, count in decomp_resources.gate_counts.items() if count > 0]
-        for op in all_ops:
->>>>>>> 0e69aa6b
+        for op in decomp_resource.gate_counts:
             op_node_idx = self._recursively_add_op_node(op)
             self._graph.add_edge(op_node_idx, d_node_idx, (op_node_idx, d_node_idx))
         return d_node_idx
@@ -290,7 +282,7 @@
         if target_idx not in self._num_edges_examined:
             self._num_edges_examined[target_idx] = 0
         self._num_edges_examined[target_idx] += 1
-        if self._num_edges_examined[target_idx] < len(target_node.resource_decomp.gate_counts):
+        if self._num_edges_examined[target_idx] < len(target_node.decomp_resource.gate_counts):
             # Typically in Dijkstra's search, a vertex is discovered from any of its incoming
             # edges. However, for a decomposition node, it requires all incoming edges to be
             # examined before it can be discovered (each incoming edge represents a different
