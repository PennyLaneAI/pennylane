--- conflicted
+++ resolved
@@ -267,7 +267,6 @@
     def _construct_graph(self, operations: Iterable[Operator | CompressedResourceOp]):
         """Constructs the decomposition graph."""
         for op in operations:
-<<<<<<< HEAD
             if isinstance(op, qml.templates.SubroutineOp):
                 decomp = op.decomposition()
                 for d in decomp:
@@ -280,17 +279,9 @@
                     op = op.base  # decompose the base of a classically controlled operator.
                 if isinstance(op, Operator):
                     op = resource_rep(type(op), **op.resource_params)
-                idx = self._add_op_node(op, 0)
-                self._original_ops_indices.add(idx)
-=======
-            if isinstance(op, qml.ops.Conditional):
-                op = op.base  # decompose the base of a classically controlled operator.
-            if isinstance(op, Operator):
-                op = resource_rep(type(op), **op.resource_params)
             idx = self._add_op_node(op, 0)
             self._original_ops_indices.add(idx)
             self._min_work_wires = max(self._min_work_wires, self._graph[idx].min_work_wires)
->>>>>>> e8c5f536
 
     def _add_op_node(self, op: CompressedResourceOp, num_used_work_wires: int) -> int:
         """Recursively adds an operation node to the graph.
