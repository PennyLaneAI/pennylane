--- conflicted
+++ resolved
@@ -492,11 +492,7 @@
             warnings.warn(
                 f"The graph-based decomposition system is unable to find a decomposition for "
                 f"{op_names} to the target gate set {set(self._gate_set_weights)}. The default "
-<<<<<<< HEAD
-                "decomposition for these operators will be used instead.",
-=======
                 "decomposition (op.decomposition()) for these operators will be used instead.",
->>>>>>> b51f590a
                 UserWarning,
             )
         return DecompGraphSolution(visitor, self._all_op_indices, self._op_to_op_nodes)
