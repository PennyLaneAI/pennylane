--- conflicted
+++ resolved
@@ -487,14 +487,10 @@
     if isinstance(op_type, type):
         op_type = op_type.__name__
     op_type = translate_op_alias(op_type)
-<<<<<<< HEAD
-    return op_type in _decompositions and len(_decompositions[op_type]) > 0
-=======
     return op_type in _decompositions and len(_decompositions[op_type]) > 0
 
 
 @register_resources({})
 def null_decomp(*_, **__):
     """A decomposition rule that does nothing."""
-    return
->>>>>>> f13420b8
+    return