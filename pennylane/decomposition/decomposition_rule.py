# Copyright 2025 Xanadu Quantum Technologies Inc.

# Licensed under the Apache License, Version 2.0 (the "License");
# you may not use this file except in compliance with the License.
# You may obtain a copy of the License at

#     http://www.apache.org/licenses/LICENSE-2.0

# Unless required by applicable law or agreed to in writing, software
# distributed under the License is distributed on an "AS IS" BASIS,
# WITHOUT WARRANTIES OR CONDITIONS OF ANY KIND, either express or implied.
# See the License for the specific language governing permissions and
# limitations under the License.

"""Defines the ``DecompositionRule`` class to represent a decomposition rule."""

from __future__ import annotations

import inspect
from collections import Counter, defaultdict
from collections.abc import Callable
from dataclasses import dataclass
from textwrap import dedent
from typing import overload

import pennylane as qml
from pennylane.operation import Operator

from .resources import Resources, auto_wrap
from .utils import translate_op_alias


@dataclass(frozen=True)
class WorkWireSpec:
    """The number of each type of work wires that a decomposition rule requires."""

    zeroed: int = 0
    r"""Zeroed wires are guaranteed to be in the :math:`|0\rangle` state initially, and they
    must be restored to the :math:`|0\rangle>` state before deallocation."""

    borrowed: int = 0
    """Borrowed wires could be allocated in any state, and they must be restored to their
    initial state before deallocation."""

    burnable: int = 0
    r"""Burnable wires are guaranteed to be in the :math:`|0\rangle` state initially, and they
    could be deallocated in any arbitrary state."""

    garbage: int = 0
    """Garbage wires could be allocated in any state, and can be deallocated in any state."""

    @property
    def total(self) -> int:
        """The total number of work wires."""
        return self.zeroed + self.borrowed + self.burnable + self.garbage


@overload
def register_condition(condition: Callable) -> Callable[[Callable], DecompositionRule]: ...
@overload
def register_condition(condition: Callable, qfunc: Callable) -> DecompositionRule: ...
def register_condition(
    condition: Callable[..., bool], qfunc: Callable | None = None
) -> Callable[[Callable], DecompositionRule] | DecompositionRule:
    """Binds a condition to a decomposition rule for when it is applicable.

    .. note::

        This function is only relevant when the new experimental graph-based decomposition system
        (introduced in v0.41) is enabled via :func:`~pennylane.decomposition.enable_graph`. This new way of
        performing decompositions is generally more resource-efficient and accommodates multiple alternative
        decomposition rules for an operator. In this new system, custom decomposition rules are
        defined as quantum functions, and it is currently required that every decomposition rule
        declares its required resources using :func:`~.register_resources`.

    Args:
        condition (Callable): a function which takes the resource parameters of an operator as
            arguments and returns ``True`` or ``False`` based on whether the decomposition rule
            is applicable to an operator with the given resource parameters.
        qfunc (Callable): the quantum function that implements the decomposition. If ``None``,
            returns a decorator for acting on a function.

    Returns:
        DecompositionRule:
            a data structure that represents a decomposition rule, which contains a PennyLane
            quantum function representing the decomposition, and its resource function.

    **Example**

    This function can be used as a decorator to bind a condition function to a quantum function
    that implements a decomposition rule.

    .. code-block:: python

        import pennylane as qml
        from pennylane.math.decomposition import zyz_rotation_angles

        # The parameters must be consistent with ``qml.QubitUnitary.resource_keys``
        def _zyz_condition(num_wires):
            return num_wires == 1

        @qml.register_condition(_zyz_condition)
        @qml.register_resources({qml.RZ: 2, qml.RY: 1, qml.GlobalPhase: 1})
        def zyz_decomposition(U, wires, **__):
            # Assumes that U is a 2x2 unitary matrix
            phi, theta, omega, phase = zyz_rotation_angles(U, return_global_phase=True)
            qml.RZ(phi, wires=wires[0])
            qml.RY(theta, wires=wires[0])
            qml.RZ(omega, wires=wires[0])
            qml.GlobalPhase(-phase)

        # This decomposition will be ignored for `QubitUnitary` on more than one wire.
        qml.add_decomps(qml.QubitUnitary, zyz_decomposition)

    """

    def _decorator(_qfunc) -> DecompositionRule:
        if not isinstance(_qfunc, DecompositionRule):
            _qfunc = DecompositionRule(_qfunc)
        _qfunc.add_condition(condition)
        return _qfunc

    return _decorator(qfunc) if qfunc else _decorator


@overload
def register_resources(
    ops: Callable | dict, *, work_wires: Callable | dict | None = None, exact: bool = True
) -> Callable[[Callable], DecompositionRule]: ...
@overload
def register_resources(
    ops: Callable | dict,
    qfunc: Callable,
    *,
    work_wires: Callable | dict | None = None,
    exact: bool = True,
) -> DecompositionRule: ...
def register_resources(
    ops: Callable | dict,
    qfunc: Callable | None = None,
    *,
    work_wires: Callable | dict | None = None,
    exact: bool = True,
) -> Callable[[Callable], DecompositionRule] | DecompositionRule:
    r"""Binds a quantum function to its required resources.

    .. note::

        This function is only relevant when the new experimental graph-based decomposition system
        (introduced in v0.41) is enabled via :func:`~pennylane.decomposition.enable_graph`. This new way of
        doing decompositions is generally more resource efficient and accommodates multiple alternative
        decomposition rules for an operator. In this new system, custom decomposition rules are
        defined as quantum functions, and it is currently required that every decomposition rule
        declares its required resources using ``qml.register_resources``.

    Args:
        ops (dict or Callable): a dictionary mapping unique operators within the given ``qfunc``
            to their number of occurrences therein. If a function is provided instead of a static
            dictionary, a dictionary must be returned from the function. For more information,
            consult the "Quantum Functions as Decomposition Rules" section below.
        qfunc (Callable): the quantum function that implements the decomposition. If ``None``,
            returns a decorator for acting on a function.

    Keyword Args:
        work_wires (dict or Callable): a dictionary declaring the number of work wires of each type
            required to perform this decomposition. Accepted work wire types include ``"zeroed"``,
            ``"borrowed"``, ``"burnable"``, and ``"garbage"``. For more information, consult the
            "Dynamic Allocation of Work Wires" section below.
        exact (bool): whether the resources are computed exactly (``True``, default) or
            estimated heuristically (``False``). This information is only relevant for testing
            and validation purposes.

    Returns:
        DecompositionRule:
            a data structure that represents a decomposition rule, which contains a PennyLane
            quantum function representing the decomposition, and its resource function.


    **Example**

    This function can be used as a decorator to bind a quantum function to its required resources
    so that it can be used as a decomposition rule within the new graph-based decomposition system.

    .. code-block:: python

        from functools import partial
        import pennylane as qml

        qml.decomposition.enable_graph()

        @qml.register_resources({qml.H: 2, qml.CZ: 1})
        def my_cnot(wires, **_):
            qml.H(wires=wires[1])
            qml.CZ(wires=wires)
            qml.H(wires=wires[1])

        @partial(qml.transforms.decompose, gate_set={qml.CZ, qml.H}, fixed_decomps={qml.CNOT: my_cnot})
        @qml.qnode(qml.device("default.qubit"))
        def circuit():
            qml.CNOT(wires=[0, 1])
            return qml.state()


    >>> print(qml.draw(circuit, level="device")())
    0: ────╭●────┤  State
    1: ──H─╰Z──H─┤  State

    Alternatively, the decomposition rule can be created in-line:

    >>> my_cnot = qml.register_resources({qml.H: 2, qml.CZ: 1}, my_cnot)

    .. details::
        :title: Quantum Functions as Decomposition Rules

        Quantum functions representing decomposition rules within the new decomposition system
        are expected to take ``(*op.parameters, op.wires, **op.hyperparameters)`` as arguments,
        where ``op`` is an instance of the operator type that the decomposition is for.

    .. details::
        :title: Operators with Dynamic Resource Requirements

        In many cases, the resource requirement of an operator's decomposition is not static; some
        operators have properties that directly affect the resource estimate of its decompositions,
        i.e., the types of gates that exist in the decomposition and their number of occurrences.

        For each operator class, the set of parameters that affects the type of gates and their
        number of occurrences in its decompositions is given by the ``resource_keys`` attribute.
        For example, the number of gates in the decomposition for ``qml.MultiRZ`` changes based
        on the number of wires it acts on, in contrast to the decomposition for ``qml.CNOT``:

        >>> qml.CNOT.resource_keys
        set()
        >>> qml.MultiRZ.resource_keys
        {'num_wires'}

        The output of ``resource_keys`` indicates that custom decompositions for the operator
        should be registered to a resource function (as opposed to a static dictionary) that
        accepts those exact arguments and returns a dictionary.

        .. code-block:: python

            def _multi_rz_resources(num_wires):
                return {
                    qml.CNOT: 2 * (num_wires - 1),
                    qml.RZ: 1
                }

            @qml.register_resources(_multi_rz_resources)
            def multi_rz_decomposition(theta, wires, **__):
                for w0, w1 in zip(wires[-1:0:-1], wires[-2::-1]):
                    qml.CNOT(wires=(w0, w1))
                qml.RZ(theta, wires=wires[0])
                for w0, w1 in zip(wires[1:], wires[:-1]):
                    qml.CNOT(wires=(w0, w1))

        Additionally, if a custom decomposition for an operator contains gates that, in turn,
        have properties that affect their own decompositions, this information must also be
        included in the resource function. For example, if a decomposition rule produces a
        ``MultiRZ`` gate, it is not sufficient to declare the existence of a ``MultiRZ`` in the
        resource function; the number of wires it acts on must also be specified.

        Consider a fictitious operator with the following decomposition:

        .. code-block:: python

            def my_decomp(theta, wires):
                qml.MultiRZ(theta, wires=wires[:-1])
                qml.MultiRZ(theta, wires=wires)
                qml.MultiRZ(theta, wires=wires[1:])

        It contains two ``MultiRZ`` gates acting on ``len(wires) - 1`` wires (the first and last
        ``MultiRZ``) and one ``MultiRZ`` gate acting on exactly ``len(wires)`` wires. This
        distinction must be reflected in the resource function:

        .. code-block:: python

            def my_resources(num_wires):
                return {
                    qml.resource_rep(qml.MultiRZ, num_wires=num_wires - 1): 2,
                    qml.resource_rep(qml.MultiRZ, num_wires=num_wires): 1
                }

            my_decomp = qml.register_resources(my_resources, my_decomp)

        where :func:`~pennylane.resource_rep` is a utility function that wraps an operator type and any
        additional information relevant to its resource estimate into a compressed data structure.
        To check what (if any) additional information is required to declare an operator type
        in a resource function, refer to the ``resource_keys`` attribute of the :class:`~pennylane.operation.Operator`
        class. Operators with non-empty ``resource_keys`` must be declared using ``qml.resource_rep``,
        with keyword arguments matching its ``resource_keys`` exactly.

        .. seealso::

            :func:`~pennylane.resource_rep`

    .. details::
       :title: Dynamically Allocated Wires as a Resource

       Some decomposition rules make use of work wires, which can be dynamically requested within
       the quantum function using :func:`~pennylane.allocation.allocate`. Such decomposition rules
       should register the number of work wires they require so that the decomposition algorithm
       is able to budget the use of work wires across decomposition rules.

       There are four types of work wires:

       - "zeroed" wires are guaranteed to be in the :math:`|0\rangle` state initially, and they
         must be restored to the :math:`|0\rangle` state before deallocation.

       - "borrowed" wires are allocated in an arbitrary state, but they must be restored to the same initial state before deallocation.

       - "burnable" wires are guaranteed to be in the :math:`|0\rangle` state initially, but they
         can be deallocated in any arbitrary state.

       - "garbage" wires can be allocated in any state, and can be deallocated in any state.

       Here's a decomposition for a multi-controlled ``Rot`` that uses a zeroed work wire:

       .. code-block:: python

          from functools import partial
          import pennylane as qml
          from pennylane.allocation import allocate
          from pennylane.decomposition import controlled_resource_rep

          qml.decomposition.enable_graph()

          def _ops_fn(num_control_wires, **_):
              return {
                  controlled_resource_rep(qml.X, {}, num_control_wires): 2,
                  qml.CRot: 1
              }

          @qml.register_condition(lambda num_control_wires, **_: num_control_wires > 1)
          @qml.register_resources(ops=_ops_fn, work_wires={"zeroed": 1})
          def _controlled_rot_decomp(*params, wires, **_):
              with allocate(1, require_zeros=True, restored=True) as work_wires:
                  qml.ctrl(qml.X(work_wires[0]), control=wires[:-1])
                  qml.CRot(*params, wires=[work_wires[0], wires[-1]])
                  qml.ctrl(qml.X(work_wires[0]), control=wires[:-1])

          @partial(qml.transforms.decompose, fixed_decomps={"C(Rot)": _controlled_rot_decomp})
          @qml.qnode(qml.device("default.qubit"))
          def circuit():
              qml.ctrl(qml.Rot(0.1, 0.2, 0.3, wires=3), control=[0, 1, 2])
              return qml.probs(wires=[0, 1, 2, 3])

       >>> print(qml.draw(circuit)())
       <DynamicWire>: ──Allocate─╭X─╭●───────────────────╭X──Deallocate─┤
                   0: ───────────├●─│────────────────────├●─────────────┤ ╭Probs
                   1: ───────────├●─│────────────────────├●─────────────┤ ├Probs
                   2: ───────────╰●─│────────────────────╰●─────────────┤ ├Probs
                   3: ──────────────╰Rot(0.10,0.20,0.30)────────────────┤ ╰Probs

    """

    def _decorator(_qfunc) -> DecompositionRule:
        if isinstance(_qfunc, DecompositionRule):
            _qfunc.set_resources(ops, exact_resources=exact)
            if work_wires:
                _qfunc.set_work_wire_spec(work_wires)
            return _qfunc
        return DecompositionRule(
            _qfunc, resources=ops, work_wires=work_wires, exact_resources=exact
        )

    return _decorator(qfunc) if qfunc else _decorator


class DecompositionRule:
    """Represents a decomposition rule for an operator."""

    def __init__(
        self,
        func: Callable,
        resources: Callable | dict | None = None,
        work_wires: Callable | dict | None = None,
        exact_resources: bool = True,
    ):

        self._impl = func

        try:
            self._source = inspect.getsource(func)
        except OSError:  # pragma: no cover
            # OSError is raised if the source code cannot be retrieved
            self._source = ""  # pragma: no cover

        if isinstance(resources, dict):

            def resource_fn(*_, **__):
                return resources

            self._compute_resources = resource_fn
        else:
            self._compute_resources = resources

        self._conditions = []
        self._work_wire_spec = work_wires or {}
        self.exact_resources = exact_resources

    def __call__(self, *args, **kwargs):
        return self._impl(*args, **kwargs)

    def __str__(self):
        return dedent(self._source).strip()

    def compute_resources(self, *args, **kwargs) -> Resources:
        """Computes the resources required to implement this decomposition rule."""
        if self._compute_resources is None:
            raise NotImplementedError("No resource estimation found for this decomposition rule.")
        raw_gate_counts = self._compute_resources(*args, **kwargs)
        assert isinstance(raw_gate_counts, dict), "Resource function must return a dictionary."
        gate_counter = Counter()
        for op, count in raw_gate_counts.items():
            if count > 0:
                gate_counter.update({auto_wrap(op): count})
        return Resources(dict(gate_counter))

    def is_applicable(self, *args, **kwargs) -> bool:
        """Checks whether this decomposition rule is applicable."""
        return all(condition(*args, **kwargs) for condition in self._conditions)

    def get_work_wire_spec(self, *args, **kwargs) -> WorkWireSpec:
        """Gets the work wire requirements of this decomposition rule"""
        if isinstance(self._work_wire_spec, dict):
            return WorkWireSpec(**self._work_wire_spec)
        return WorkWireSpec(**self._work_wire_spec(*args, **kwargs))

    def add_condition(self, condition: Callable[..., bool]) -> None:
        """Adds a condition for this decomposition rule."""
        self._conditions.append(condition)

    def set_resources(self, resources: Callable | dict, exact_resources: bool = True) -> None:
        """Sets the resources for this decomposition rule."""

        if isinstance(resources, dict):

            def resource_fn(*_, **__):
                return resources

            self._compute_resources = resource_fn
        else:
            self._compute_resources = resources
        self.exact_resources = exact_resources

    def set_work_wire_spec(self, work_wires: Callable | dict) -> None:
        """Sets the work wire usage of this decomposition rule."""
        self._work_wire_spec = work_wires


<<<<<<< HEAD
def _auto_wrap(op_type):
    """Conveniently wrap an operator type in a resource representation."""
    if isinstance(op_type, CompressedResourceOp):
        return op_type
    if op_type == "measure":
        return CompressedResourceOp(qml.measurements.MidMeasureMP, {})
    if not issubclass(op_type, Operator):
        raise TypeError(
            "The keys of the dictionary returned by the resource function must be a subclass of "
            "Operator or a CompressedResourceOp constructed with qml.resource_rep"
        )
    try:
        return resource_rep(op_type)
    except TypeError as e:
        raise TypeError(
            f"Operator {op_type.__name__} has non-empty resource_keys. A resource "
            f"representation must be explicitly constructed using qml.resource_rep"
        ) from e


=======
>>>>>>> d5660726
_decompositions = defaultdict(list)
"""dict[str, list[DecompositionRule]]: A dictionary mapping operator names to decomposition rules."""


def add_decomps(op_type: type[Operator] | str, *decomps: DecompositionRule) -> None:
    """Globally registers new decomposition rules with an operator class.

    .. note::

        This function is only relevant when the new experimental graph-based decomposition system
        (introduced in v0.41) is enabled via :func:`~pennylane.decomposition.enable_graph`. This new way of
        doing decompositions is generally more resource efficient and accommodates multiple alternative
        decomposition rules for an operator. In this new system, custom decomposition rules are
        defined as quantum functions, and it is currently required that every decomposition rule
        declares its required resources using :func:`~pennylane.register_resources`

    In the new system of decompositions, multiple decomposition rules can be registered for the
    same operator class. The specified decomposition rules in ``add_decomps`` serve as alternative
    decomposition rules that may be chosen if they lead to a more resource-efficient decomposition.

    Args:
        op_type (type or str): the operator type for which new decomposition rules are specified.
            For symbolic operators, use strings such as ``"Adjoint(RY)"``, ``"Pow(H)"``, ``"C(RX)"``, etc.
        decomps (DecompositionRule): new decomposition rules to add to the given ``op_type``.
            A decomposition is a quantum function registered with a resource estimate using
            ``qml.register_resources``.

    .. seealso:: :func:`~pennylane.register_resources` and :class:`~pennylane.list_decomps`

    **Example**

    This example demonstrates adding two new decomposition rules to the ``qml.Hadamard`` operator.

    .. code-block:: python

        import pennylane as qml
        import numpy as np

        @qml.register_resources({qml.RZ: 2, qml.RX: 1, qml.GlobalPhase: 1})
        def my_hadamard1(wires):
            qml.RZ(np.pi / 2, wires=wires)
            qml.RX(np.pi / 2, wires=wires)
            qml.RZ(np.pi / 2, wires=wires)
            qml.GlobalPhase(-np.pi / 2, wires=wires)

        @qml.register_resources({qml.RZ: 1, qml.RY: 1, qml.GlobalPhase: 1})
        def my_hadamard2(wires):
            qml.RZ(np.pi, wires=wires)
            qml.RY(np.pi / 2, wires=wires)
            qml.GlobalPhase(-np.pi / 2)

        qml.add_decomps(qml.Hadamard, my_hadamard1, my_hadamard2)

    These two new decomposition rules for ``qml.Hadamard`` will be subsequently stored within the
    scope of this program, and they will be taken into account for all circuit decompositions
    for the duration of the session. To add alternative decompositions for a particular circuit
    as opposed to globally, use the ``alt_decomps`` argument of the :func:`~pennylane.transforms.decompose` transform.

    Custom decomposition rules can also be specified for symbolic operators. In this case, the
    operator type can be specified as a string. For example,

    .. code-block:: python

        @register_resources({qml.RY: 1})
        def adjoint_ry(phi, wires, **_):
            qml.RY(-phi, wires=wires)

        qml.add_decomps("Adjoint(RY)", adjoint_ry)

    .. seealso:: :func:`~pennylane.transforms.decompose`

    """
    if not all(isinstance(d, DecompositionRule) for d in decomps):
        raise TypeError(
            "A decomposition rule must be a qfunc with a resource estimate "
            "registered using qml.register_resources"
        )
    if isinstance(op_type, type):
        op_type = op_type.__name__
    _decompositions[translate_op_alias(op_type)].extend(decomps)


def list_decomps(op: type[Operator] | Operator | str) -> list[DecompositionRule]:
    """Lists all stored decomposition rules for an operator class.

    .. note::

        This function is only relevant when the new experimental graph-based decomposition system
        (introduced in v0.41) is enabled via :func:`~pennylane.decomposition.enable_graph`. This new way of
        doing decompositions is generally more resource efficient and accommodates multiple alternative
        decomposition rules for an operator.

    Args:
        op (type or Operator or str): the operator or operator type to retrieve decomposition
            rules for. For symbolic operators, use strings like ``"Adjoint(RY)"``, ``"Pow(H)"``,
            ``"C(RX)"``, etc.

    Returns:
        list[DecompositionRule]: a list of decomposition rules registered for the given operator.

    **Example**

    >>> import pennylane as qml
    >>> qml.list_decomps(qml.CRX)
    [<pennylane.decomposition.decomposition_rule.DecompositionRule at 0x136da9de0>,
     <pennylane.decomposition.decomposition_rule.DecompositionRule at 0x136da9db0>,
     <pennylane.decomposition.decomposition_rule.DecompositionRule at 0x136da9f00>]

    Each decomposition rule can be inspected:

    >>> print(qml.list_decomps(qml.CRX)[0])
    @register_resources(_crx_to_rx_cz_resources)
    def _crx_to_rx_cz(phi, wires, **__):
        qml.RX(phi / 2, wires=wires[1]),
        qml.CZ(wires=wires),
        qml.RX(-phi / 2, wires=wires[1]),
        qml.CZ(wires=wires),
    >>> print(qml.draw(qml.list_decomps(qml.CRX)[0])(0.5, wires=[0, 1]))
    0: ───────────╭●────────────╭●─┤
    1: ──RX(0.25)─╰Z──RX(-0.25)─╰Z─┤

    """
    if isinstance(op, Operator):
        return _decompositions[op.name][:]
    if isinstance(op, type):
        op = op.__name__
    return _decompositions[translate_op_alias(op)][:]


def has_decomp(op: type[Operator] | Operator | str) -> bool:
    """Checks whether an operator has decomposition rules defined.

    .. note::

        This function is only relevant when the new experimental graph-based decomposition system
        (introduced in v0.41) is enabled via :func:`~pennylane.decomposition.enable_graph`. This new way of
        doing decompositions is generally more resource efficient and accommodates multiple alternative
        decomposition rules for an operator.

    Args:
        op (type or Operator or str): the operator or operator type to check for
            decomposition rules. For symbolic operators, use strings like ``"Adjoint(RY)"``,
            ``"Pow(H)"``, ``"C(RX)"``, etc.

    Returns:
        bool: whether decomposition rules are defined for the given operator.

    """
    if isinstance(op, Operator):
        return op.name in _decompositions and len(_decompositions[op.name]) > 0
    if isinstance(op, type):
        op = op.__name__
    op = translate_op_alias(op)
    return op in _decompositions and len(_decompositions[op]) > 0


@register_resources({})
def null_decomp(*_, **__):
    """A decomposition rule that can be assigned to an operator so that the operator decomposes to nothing.

    **Example**

    .. code-block:: python

        from functools import partial
        import pennylane as qml
        from pennylane.decomposition import null_decomp

        qml.decomposition.enable_graph()

        @partial(
            qml.transforms.decompose,
            gate_set={qml.RZ},
            fixed_decomps={qml.GlobalPhase: null_decomp}
        )
        @qml.qnode(qml.device("default.qubit"))
        def circuit():
            qml.Z(0)

    >>> print(qml.draw(circuit)())
    0: ──RZ(3.14)─┤

    """
    return<|MERGE_RESOLUTION|>--- conflicted
+++ resolved
@@ -448,29 +448,6 @@
         self._work_wire_spec = work_wires
 
 
-<<<<<<< HEAD
-def _auto_wrap(op_type):
-    """Conveniently wrap an operator type in a resource representation."""
-    if isinstance(op_type, CompressedResourceOp):
-        return op_type
-    if op_type == "measure":
-        return CompressedResourceOp(qml.measurements.MidMeasureMP, {})
-    if not issubclass(op_type, Operator):
-        raise TypeError(
-            "The keys of the dictionary returned by the resource function must be a subclass of "
-            "Operator or a CompressedResourceOp constructed with qml.resource_rep"
-        )
-    try:
-        return resource_rep(op_type)
-    except TypeError as e:
-        raise TypeError(
-            f"Operator {op_type.__name__} has non-empty resource_keys. A resource "
-            f"representation must be explicitly constructed using qml.resource_rep"
-        ) from e
-
-
-=======
->>>>>>> d5660726
 _decompositions = defaultdict(list)
 """dict[str, list[DecompositionRule]]: A dictionary mapping operator names to decomposition rules."""
 
