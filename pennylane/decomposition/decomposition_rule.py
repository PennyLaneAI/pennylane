--- conflicted
+++ resolved
@@ -23,11 +23,6 @@
 
 from .resources import CompressedResourceOp, Resources, resource_rep
 
-<<<<<<< HEAD
-def decomposition(qfunc: Callable) -> DecompositionRule:
-    """Decorator that wraps a qfunc in a ``DecompositionRule``."""
-    return DecompositionRule(qfunc)
-=======
 
 def register_resources(
     resources: Callable | dict, qfunc: Callable = None
@@ -172,7 +167,6 @@
             :func:`~pennylane.resource_rep`
 
     """
->>>>>>> 2bdb96fc
 
     if qfunc:  # enables the normal syntax
         return DecompositionRule(qfunc, resources)
@@ -180,10 +174,6 @@
     def _decorator(_qfunc) -> DecompositionRule:
         return DecompositionRule(_qfunc, resources)
 
-<<<<<<< HEAD
-class DecompositionRule:
-    """Represents a decomposition rule for an operator."""
-=======
     return _decorator  # enables the decorator syntax
 
 
@@ -194,7 +184,6 @@
         impl (Callable): the quantum function implementing the decomposition rule
 
     """
->>>>>>> 2bdb96fc
 
     def __init__(self, func: Callable, resources: Callable | dict = None):
         self.impl = func
