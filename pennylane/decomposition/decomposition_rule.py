--- conflicted
+++ resolved
@@ -183,11 +183,6 @@
 class DecompositionRule:  # pylint: disable=too-few-public-methods
     """Represents a decomposition rule for an operator."""
 
-<<<<<<< HEAD
-    Attributes:
-        impl (Callable): the quantum function implementing the decomposition rule
-    """
-=======
     def __init__(self, func: Callable, resources: Callable | dict):
         self._impl = func
         self._source = inspect.getsource(func)
@@ -195,7 +190,6 @@
 
             def resource_fn():
                 return resources
->>>>>>> 35e4fa88
 
             self._compute_resources = resource_fn
         else:
