# Copyright 2025 Xanadu Quantum Technologies Inc.

# Licensed under the Apache License, Version 2.0 (the "License");
# you may not use this file except in compliance with the License.
# You may obtain a copy of the License at

#     http://www.apache.org/licenses/LICENSE-2.0

# Unless required by applicable law or agreed to in writing, software
# distributed under the License is distributed on an "AS IS" BASIS,
# WITHOUT WARRANTIES OR CONDITIONS OF ANY KIND, either express or implied.
# See the License for the specific language governing permissions and
# limitations under the License.

"""Defines the ``DecompositionRule`` class to represent a decomposition rule."""

from __future__ import annotations

import inspect
from collections import defaultdict
from textwrap import dedent
from typing import Callable, Optional, Type, overload

from pennylane.operation import Operator

from .resources import CompressedResourceOp, Resources, resource_rep
from .utils import translate_op_alias


@overload
def register_condition(condition: Callable) -> Callable[[Callable], DecompositionRule]: ...
@overload
def register_condition(condition: Callable, qfunc: Callable) -> DecompositionRule: ...
def register_condition(
    condition: Callable[..., bool], qfunc: Optional[Callable] = None
) -> Callable[[Callable], DecompositionRule] | DecompositionRule:
    """Binds a condition to a decomposition rule for when it is applicable.

    .. note::

        This function is only relevant when the new experimental graph-based decomposition system
        (introduced in v0.41) is enabled via :func:`~pennylane.decomposition.enable_graph`. This new way of
        performing decompositions is generally more resource-efficient and accommodates multiple alternative
        decomposition rules for an operator. In this new system, custom decomposition rules are
        defined as quantum functions, and it is currently required that every decomposition rule
<<<<<<< HEAD
        declares its required resources using ``qml.register_resources``.
=======
        declares its required resources using :func:`~.register_resources`.
>>>>>>> 03461908

    Args:
        condition (Callable): a function which takes the resource parameters of an operator as
            arguments and returns ``True`` or ``False`` based on whether the decomposition rule
            is applicable to an operator with the given resource parameters.
        qfunc (Callable): the quantum function that implements the decomposition. If ``None``,
            returns a decorator for acting on a function.

    Returns:
        DecompositionRule:
            a data structure that represents a decomposition rule, which contains a PennyLane
            quantum function representing the decomposition, and its resource function.

    **Example**

    This function can be used as a decorator to bind a condition function to a quantum function
    that implements a decomposition rule.

    .. code-block:: python

        import pennylane as qml
        from pennylane.math.decomposition import zyz_rotation_angles

        # The parameters must be consistent with ``qml.QubitUnitary.resource_keys``
        def _zyz_condition(num_wires):
            return num_wires == 1

        @qml.register_condition(_zyz_condition)
        @qml.register_resources({qml.RZ: 2, qml.RY: 1, qml.GlobalPhase: 1})
        def zyz_decomposition(U, wires, **__):
            # Assumes that U is a 2x2 unitary matrix
            phi, theta, omega, phase = zyz_rotation_angles(U, return_global_phase=True)
            qml.RZ(phi, wires=wires[0])
            qml.RY(theta, wires=wires[0])
            qml.RZ(omega, wires=wires[0])
            qml.GlobalPhase(-phase)

        # This decomposition will be ignored for `QubitUnitary` on more than one wire.
        qml.add_decomps(qml.QubitUnitary, zyz_decomposition)

    """

    def _decorator(_qfunc) -> DecompositionRule:
        if isinstance(_qfunc, DecompositionRule):
            _qfunc.set_condition(condition)
            return _qfunc
        return DecompositionRule(_qfunc, condition=condition)

    return _decorator(qfunc) if qfunc else _decorator


@overload
def register_resources(resources: Callable | dict) -> Callable[[Callable], DecompositionRule]: ...
@overload
def register_resources(resources: Callable | dict, qfunc: Callable) -> DecompositionRule: ...
def register_resources(
    resources: Callable | dict, qfunc: Optional[Callable] = None
) -> Callable[[Callable], DecompositionRule] | DecompositionRule:
    """Binds a quantum function to its required resources.

    .. note::

        This function is only relevant when the new experimental graph-based decomposition system
        (introduced in v0.41) is enabled via :func:`~pennylane.decomposition.enable_graph`. This new way of
        doing decompositions is generally more resource efficient and accommodates multiple alternative
        decomposition rules for an operator. In this new system, custom decomposition rules are
        defined as quantum functions, and it is currently required that every decomposition rule
        declares its required resources using ``qml.register_resources``.

    Args:
        resources (dict or Callable): a dictionary mapping unique operators within the given
            ``qfunc`` to their number of occurrences therein. If a function is provided instead
            of a static dictionary, a dictionary must be returned from the function. For more
            information, consult the "Quantum Functions as Decomposition Rules" section below.
        qfunc (Callable): the quantum function that implements the decomposition. If ``None``,
            returns a decorator for acting on a function.

    Returns:
        DecompositionRule:
            a data structure that represents a decomposition rule, which contains a PennyLane
            quantum function representing the decomposition, and its resource function.


    **Example**

    This function can be used as a decorator to bind a quantum function to its required resources
    so that it can be used as a decomposition rule within the new graph-based decomposition system.

    .. code-block:: python

        from functools import partial
        import pennylane as qml

        qml.decomposition.enable_graph()

        @qml.register_resources({qml.H: 2, qml.CZ: 1})
        def my_cnot(wires, **_):
            qml.H(wires=wires[1])
            qml.CZ(wires=wires)
            qml.H(wires=wires[1])

        @partial(qml.transforms.decompose, gate_set={qml.CZ, qml.H}, fixed_decomps={qml.CNOT: my_cnot})
        @qml.qnode(qml.device("default.qubit"))
        def circuit():
            qml.CNOT(wires=[0, 1])
            return qml.state()


    >>> print(qml.draw(circuit, level="device")())
    0: ────╭●────┤  State
    1: ──H─╰Z──H─┤  State

    Alternatively, the decomposition rule can be created in-line:

    >>> my_cnot = qml.register_resources({qml.H: 2, qml.CZ: 1}, my_cnot)

    .. details::
        :title: Quantum Functions as Decomposition Rules

        Quantum functions representing decomposition rules within the new decomposition system
        are expected to take ``(*op.parameters, op.wires, **op.hyperparameters)`` as arguments,
        where ``op`` is an instance of the operator type that the decomposition is for.

    .. details::
        :title: Operators with Dynamic Resource Requirements

        In many cases, the resource requirement of an operator's decomposition is not static; some
        operators have properties that directly affect the resource estimate of its decompositions,
        i.e., the types of gates that exist in the decomposition and their number of occurrences.

        For each operator class, the set of parameters that affects the type of gates and their
        number of occurrences in its decompositions is given by the ``resource_keys`` attribute.
        For example, the number of gates in the decomposition for ``qml.MultiRZ`` changes based
        on the number of wires it acts on, in contrast to the decomposition for ``qml.CNOT``:

        >>> qml.CNOT.resource_keys
        set()
        >>> qml.MultiRZ.resource_keys
        {'num_wires'}

        The output of ``resource_keys`` indicates that custom decompositions for the operator
        should be registered to a resource function (as opposed to a static dictionary) that
        accepts those exact arguments and returns a dictionary.

        .. code-block:: python

            def _multi_rz_resources(num_wires):
                return {
                    qml.CNOT: 2 * (num_wires - 1),
                    qml.RZ: 1
                }

            @qml.register_resources(_multi_rz_resources)
            def multi_rz_decomposition(theta, wires, **__):
                for w0, w1 in zip(wires[-1:0:-1], wires[-2::-1]):
                    qml.CNOT(wires=(w0, w1))
                qml.RZ(theta, wires=wires[0])
                for w0, w1 in zip(wires[1:], wires[:-1]):
                    qml.CNOT(wires=(w0, w1))

        Additionally, if a custom decomposition for an operator contains gates that, in turn,
        have properties that affect their own decompositions, this information must also be
        included in the resource function. For example, if a decomposition rule produces a
        ``MultiRZ`` gate, it is not sufficient to declare the existence of a ``MultiRZ`` in the
        resource function; the number of wires it acts on must also be specified.

        Consider a fictitious operator with the following decomposition:

        .. code-block:: python

            def my_decomp(theta, wires):
                qml.MultiRZ(theta, wires=wires[:-1])
                qml.MultiRZ(theta, wires=wires)
                qml.MultiRZ(theta, wires=wires[1:])

        It contains two ``MultiRZ`` gates acting on ``len(wires) - 1`` wires (the first and last
        ``MultiRZ``) and one ``MultiRZ`` gate acting on exactly ``len(wires)`` wires. This
        distinction must be reflected in the resource function:

        .. code-block:: python

            def my_resources(num_wires):
                return {
                    qml.resource_rep(qml.MultiRZ, num_wires=num_wires - 1): 2,
                    qml.resource_rep(qml.MultiRZ, num_wires=num_wires): 1
                }

            my_decomp = qml.register_resources(my_resources, my_decomp)

        where :func:`~pennylane.resource_rep` is a utility function that wraps an operator type and any
        additional information relevant to its resource estimate into a compressed data structure.
        To check what (if any) additional information is required to declare an operator type
        in a resource function, refer to the ``resource_keys`` attribute of the :class:`~pennylane.operation.Operator`
        class. Operators with non-empty ``resource_keys`` must be declared using ``qml.resource_rep``,
        with keyword arguments matching its ``resource_keys`` exactly.

        .. seealso::

            :func:`~pennylane.resource_rep`

    """

    def _decorator(_qfunc) -> DecompositionRule:
        if isinstance(_qfunc, DecompositionRule):
            _qfunc.set_resources(resources)
            return _qfunc
        return DecompositionRule(_qfunc, resources=resources)

    return _decorator(qfunc) if qfunc else _decorator


class DecompositionRule:  # pylint: disable=too-few-public-methods
    """Represents a decomposition rule for an operator."""

    def __init__(
        self,
        func: Callable,
        resources: Optional[Callable | dict] = None,
        condition: Optional[Callable[..., bool]] = None,
    ):

        self._impl = func

        try:
            self._source = inspect.getsource(func)
        except OSError:  # pragma: no cover
            # OSError is raised if the source code cannot be retrieved
            self._source = ""  # pragma: no cover

        if isinstance(resources, dict):

            def resource_fn(*_, **__):
                return resources

            self._compute_resources = resource_fn
        else:
            self._compute_resources = resources

        self._condition = condition

    def __call__(self, *args, **kwargs):
        return self._impl(*args, **kwargs)

    def __str__(self):
        return dedent(self._source).strip()

    def compute_resources(self, *args, **kwargs) -> Resources:
        """Computes the resources required to implement this decomposition rule."""
        if self._compute_resources is None:
            raise NotImplementedError("No resource estimation found for this decomposition rule.")
        gate_counts = self._compute_resources(*args, **kwargs)
        assert isinstance(gate_counts, dict), "Resource function must return a dictionary."
        gate_counts = {_auto_wrap(op): count for op, count in gate_counts.items() if count > 0}
        return Resources(gate_counts)

    def is_applicable(self, *args, **kwargs) -> bool:
        """Checks whether this decomposition rule is applicable."""
        if self._condition is None:
            return True
        return self._condition(*args, **kwargs)

    def set_condition(self, condition: Callable[..., bool]) -> None:
        """Sets the condition for this decomposition rule."""
        self._condition = condition

    def set_resources(self, resources: Callable | dict) -> None:
        """Sets the resources for this decomposition rule."""

        if isinstance(resources, dict):

            def resource_fn(*_, **__):
                return resources

            self._compute_resources = resource_fn
        else:
            self._compute_resources = resources


def _auto_wrap(op_type):
    """Conveniently wrap an operator type in a resource representation."""
    if isinstance(op_type, CompressedResourceOp):
        return op_type
    if not issubclass(op_type, Operator):
        raise TypeError(
            "The keys of the dictionary returned by the resource function must be a subclass of "
            "Operator or a CompressedResourceOp constructed with qml.resource_rep"
        )
    try:
        return resource_rep(op_type)
    except TypeError as e:
        raise TypeError(
            f"Operator {op_type.__name__} has non-empty resource_keys. A resource "
            f"representation must be explicitly constructed using qml.resource_rep"
        ) from e


_decompositions = defaultdict(list)
"""dict[str, list[DecompositionRule]]: A dictionary mapping operator names to decomposition rules."""


def add_decomps(op_type: Type[Operator] | str, *decomps: DecompositionRule) -> None:
    """Globally registers new decomposition rules with an operator class.

    .. note::

        This function is only relevant when the new experimental graph-based decomposition system
        (introduced in v0.41) is enabled via :func:`~pennylane.decomposition.enable_graph`. This new way of
        doing decompositions is generally more resource efficient and accommodates multiple alternative
        decomposition rules for an operator. In this new system, custom decomposition rules are
        defined as quantum functions, and it is currently required that every decomposition rule
        declares its required resources using :func:`~pennylane.register_resources`

    In the new system of decompositions, multiple decomposition rules can be registered for the
    same operator class. The specified decomposition rules in ``add_decomps`` serve as alternative
    decomposition rules that may be chosen if they lead to a more resource-efficient decomposition.

    Args:
        op_type (type or str): the operator type for which new decomposition rules are specified.
            For symbolic operators, use strings such as ``"Adjoint(RY)"``, ``"Pow(H)"``, ``"C(RX)"``, etc.
        decomps (DecompositionRule): new decomposition rules to add to the given ``op_type``.
            A decomposition is a quantum function registered with a resource estimate using
            ``qml.register_resources``.

    .. seealso:: :func:`~pennylane.register_resources` and :class:`~pennylane.list_decomps`

    **Example**

    This example demonstrates adding two new decomposition rules to the ``qml.Hadamard`` operator.

    .. code-block:: python

        import pennylane as qml
        import numpy as np

        @qml.register_resources({qml.RZ: 2, qml.RX: 1, qml.GlobalPhase: 1})
        def my_hadamard1(wires):
            qml.RZ(np.pi / 2, wires=wires)
            qml.RX(np.pi / 2, wires=wires)
            qml.RZ(np.pi / 2, wires=wires)
            qml.GlobalPhase(-np.pi / 2, wires=wires)

        @qml.register_resources({qml.RZ: 1, qml.RY: 1, qml.GlobalPhase: 1})
        def my_hadamard2(wires):
            qml.RZ(np.pi, wires=wires)
            qml.RY(np.pi / 2, wires=wires)
            qml.GlobalPhase(-np.pi / 2)

        qml.add_decomps(qml.Hadamard, my_hadamard1, my_hadamard2)

    These two new decomposition rules for ``qml.Hadamard`` will be subsequently stored within the
    scope of this program, and they will be taken into account for all circuit decompositions
    for the duration of the session. To add alternative decompositions for a particular circuit
    as opposed to globally, use the ``alt_decomps`` argument of the :func:`~pennylane.transforms.decompose` transform.

    Custom decomposition rules can also be specified for symbolic operators. In this case, the
    operator type can be specified as a string. For example,

    .. code-block:: python

        @register_resources({qml.RY: 1})
        def adjoint_ry(phi, wires, **_):
            qml.RY(-phi, wires=wires)

        qml.add_decomps("Adjoint(RY)", adjoint_ry)

    .. seealso:: :func:`~pennylane.transforms.decompose`

    """
    if not all(isinstance(d, DecompositionRule) for d in decomps):
        raise TypeError(
            "A decomposition rule must be a qfunc with a resource estimate "
            "registered using qml.register_resources"
        )
    if isinstance(op_type, type):
        op_type = op_type.__name__
    _decompositions[translate_op_alias(op_type)].extend(decomps)


def list_decomps(op_type: Type[Operator] | str) -> list[DecompositionRule]:
    """Lists all stored decomposition rules for an operator class.

    .. note::

        This function is only relevant when the new experimental graph-based decomposition system
        (introduced in v0.41) is enabled via :func:`~pennylane.decomposition.enable_graph`. This new way of
        doing decompositions is generally more resource efficient and accommodates multiple alternative
        decomposition rules for an operator.

    Args:
        op_type (type or str): the operator class to retrieve decomposition rules for. For symbolic
            operators, use strings such as ``"Adjoint(RY)"``, ``"Pow(H)"``, ``"C(RX)"``, etc.

    Returns:
        list[DecompositionRule]: a list of decomposition rules registered for the given operator.

    **Example**

    >>> import pennylane as qml
    >>> qml.list_decomps(qml.CRX)
    [<pennylane.decomposition.decomposition_rule.DecompositionRule at 0x136da9de0>,
     <pennylane.decomposition.decomposition_rule.DecompositionRule at 0x136da9db0>,
     <pennylane.decomposition.decomposition_rule.DecompositionRule at 0x136da9f00>]

    Each decomposition rule can be inspected:

    >>> print(qml.list_decomps(qml.CRX)[0])
    @register_resources(_crx_to_rx_cz_resources)
    def _crx_to_rx_cz(phi, wires, **__):
        qml.RX(phi / 2, wires=wires[1]),
        qml.CZ(wires=wires),
        qml.RX(-phi / 2, wires=wires[1]),
        qml.CZ(wires=wires),
    >>> print(qml.draw(qml.list_decomps(qml.CRX)[0])(0.5, wires=[0, 1]))
    0: ───────────╭●────────────╭●─┤
    1: ──RX(0.25)─╰Z──RX(-0.25)─╰Z─┤

    """
    if isinstance(op_type, type):
        op_type = op_type.__name__
    return _decompositions[translate_op_alias(op_type)][:]


def has_decomp(op_type: Type[Operator] | str) -> bool:
    """Checks whether an operator has decomposition rules defined.

    .. note::

        This function is only relevant when the new experimental graph-based decomposition system
        (introduced in v0.41) is enabled via :func:`~pennylane.decomposition.enable_graph`. This new way of
        doing decompositions is generally more resource efficient and accommodates multiple alternative
        decomposition rules for an operator.

    Args:
        op_type (type or str): the operator class to check for decomposition rules. For symbolic
            operators, use strings such as ``"Adjoint(RY)"``, ``"Pow(H)"``, ``"C(RX)"``, etc.

    Returns:
        bool: whether decomposition rules are defined for the given operator.

    """
    if isinstance(op_type, type):
        op_type = op_type.__name__
    op_type = translate_op_alias(op_type)
<<<<<<< HEAD
    return op_type in _decompositions and len(_decompositions[op_type]) > 0


@register_resources({})
def null_decomp(*_, **__):
    """A decomposition rule that does nothing."""
    return
=======
    return op_type in _decompositions and len(_decompositions[op_type]) > 0
>>>>>>> 03461908
<|MERGE_RESOLUTION|>--- conflicted
+++ resolved
@@ -43,11 +43,7 @@
         performing decompositions is generally more resource-efficient and accommodates multiple alternative
         decomposition rules for an operator. In this new system, custom decomposition rules are
         defined as quantum functions, and it is currently required that every decomposition rule
-<<<<<<< HEAD
-        declares its required resources using ``qml.register_resources``.
-=======
         declares its required resources using :func:`~.register_resources`.
->>>>>>> 03461908
 
     Args:
         condition (Callable): a function which takes the resource parameters of an operator as
@@ -491,14 +487,10 @@
     if isinstance(op_type, type):
         op_type = op_type.__name__
     op_type = translate_op_alias(op_type)
-<<<<<<< HEAD
     return op_type in _decompositions and len(_decompositions[op_type]) > 0
 
 
 @register_resources({})
 def null_decomp(*_, **__):
     """A decomposition rule that does nothing."""
-    return
-=======
-    return op_type in _decompositions and len(_decompositions[op_type]) > 0
->>>>>>> 03461908
+    return