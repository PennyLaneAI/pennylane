--- conflicted
+++ resolved
@@ -54,8 +54,7 @@
 @register_resources(_cancel_adjoint_resource)
 def cancel_adjoint(*params, wires, base):
     """Decompose the adjoint of the adjoint of an operator."""
-    _, struct = base.base._flatten()
-    base.base._unflatten(params, struct)
+    base.base._unflatten(*base.base._flatten())
 
 
 def _adjoint_rotation(base_class, base_params, **__):
@@ -89,13 +88,11 @@
 
     @qml.for_loop(0, z)
     def _loop(i):
-        _, struct = base._flatten()
-        base._unflatten(params, struct)
+        base._unflatten(*base._flatten())
 
     _loop()  # pylint: disable=no-value-for-parameter
 
 
-<<<<<<< HEAD
 def _merge_powers_resource(base_class, base_params, z):  # pylint: disable=unused-argument
     return {
         pow_resource_rep(
@@ -110,16 +107,8 @@
 @register_resources(_merge_powers_resource)
 def merge_powers(*params, wires, base, z, **__):
     """Decompose nested powers by combining them."""
-    _, struct = base.base._flatten()
-    base_op = base.base._unflatten(params, struct)
+    base_op = base.base._unflatten(*base.base._flatten())
     qml.pow(base_op, z * base.z)
-=======
-# pylint: disable=protected-access
-@register_resources(_adjoint_adjoint_resource)
-def cancel_adjoint(*params, wires, base):  # pylint: disable=unused-argument
-    """Decompose the adjoint of the adjoint of a gate."""
-    base.base._unflatten(*base.base._flatten())
->>>>>>> 28e0f0d5
 
 
 def _flip_pow_adjoint_resource(base_class, base_params, z):  # pylint: disable=unused-argument
@@ -137,8 +126,7 @@
 def flip_pow_adjoint(*params, wires, base, z, **__):
     """Decompose the power of an adjoint by power to the base of the adjoint and
     then taking the adjoint of the power."""
-    _, struct = base.base._flatten()
-    base_op = base.base._unflatten(params, struct)
+    base_op = base.base._unflatten(*base.base._flatten())
     qml.adjoint(qml.pow(base_op, z))
 
 
@@ -154,8 +142,7 @@
     """Decompose the power of a self-adjoint operator, assumes z is an integer."""
 
     def f():
-        _, struct = base._flatten()
-        base._unflatten(params, struct)
+        base._unflatten(*base._flatten())
 
     qml.cond(z % 2 == 1, f)()
 
@@ -180,8 +167,7 @@
 @register_resources(_decompose_to_base_resource)
 def decompose_to_base(*params, wires, base, **__):
     """Decompose a symbolic operator to its base."""
-    _, struct = base._flatten()
-    base._unflatten(params, struct)
+    base._unflatten(*base._flatten())
 
 
 self_adjoint: DecompositionRule = decompose_to_base