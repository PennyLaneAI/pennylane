# Copyright 2025 Xanadu Quantum Technologies Inc.

# Licensed under the Apache License, Version 2.0 (the "License");
# you may not use this file except in compliance with the License.
# You may obtain a copy of the License at

#     http://www.apache.org/licenses/LICENSE-2.0

# Unless required by applicable law or agreed to in writing, software
# distributed under the License is distributed on an "AS IS" BASIS,
# WITHOUT WARRANTIES OR CONDITIONS OF ANY KIND, either express or implied.
# See the License for the specific language governing permissions and
# limitations under the License.

"""This module contains special logic of decomposing symbolic operations."""

from __future__ import annotations

import numpy as np

import pennylane as qml

from .decomposition_rule import DecompositionRule, register_condition, register_resources
from .resources import adjoint_resource_rep, controlled_resource_rep, pow_resource_rep, resource_rep


def make_adjoint_decomp(base_decomposition: DecompositionRule):
    """Create a decomposition rule for the adjoint of a decomposition rule."""

    def _resource_fn(base_class, base_params):  # pylint: disable=unused-argument
        base_resources = base_decomposition.compute_resources(**base_params)
        return {
            adjoint_resource_rep(decomp_op.op_type, decomp_op.params): count
            for decomp_op, count in base_resources.gate_counts.items()
        }

    @register_resources(_resource_fn)
    def _impl(*params, wires, base, **__):
        # pylint: disable=protected-access
        qml.adjoint(base_decomposition._impl)(*params, wires=wires, **base.hyperparameters)

    return _impl


def _cancel_adjoint_resource(*_, base_params, **__):
    # The base of a nested adjoint is an adjoint, so the base of the base is the original operator,
    # and the "base_params" of base_params are the resource params of the original operator.
    base_class, base_params = base_params["base_class"], base_params["base_params"]
    return {resource_rep(base_class, **base_params): 1}


# pylint: disable=protected-access,unused-argument
@register_resources(_cancel_adjoint_resource)
def cancel_adjoint(*params, wires, base):
    """Decompose the adjoint of the adjoint of an operator."""
    base.base._unflatten(*base.base._flatten())


def _adjoint_rotation(base_class, base_params, **__):
    return {resource_rep(base_class, **base_params): 1}


# pylint: disable=protected-access,unused-argument
@register_resources(_adjoint_rotation)
def adjoint_rotation(phi, wires, base, **__):
    """Decompose the adjoint of a rotation operator by inverting the angle."""
    _, struct = base._flatten()
    base._unflatten((-phi,), struct)


def is_integer(x):
    """Checks if x is an integer."""
    return isinstance(x, int) or np.issubdtype(getattr(x, "dtype", None), np.integer)


# pylint: disable=protected-access,unused-argument
@register_condition(lambda z, **__: is_integer(z) and z >= 0)
@register_resources(lambda base_class, base_params, z: {resource_rep(base_class, **base_params): z})
def repeat_pow_base(*params, wires, base, z, **__):
    """Decompose the power of an operator by repeating the base operator. Assumes z
    is a non-negative integer."""

    @qml.for_loop(0, z)
    def _loop(i):
        base._unflatten(*base._flatten())

    _loop()  # pylint: disable=no-value-for-parameter


def _merge_powers_resource(base_class, base_params, z):  # pylint: disable=unused-argument
    return {
        pow_resource_rep(
            base_params["base_class"],
            base_params["base_params"],
            z * base_params["z"],
        ): 1
    }


# pylint: disable=protected-access,unused-argument
@register_resources(_merge_powers_resource)
def merge_powers(*params, wires, base, z, **__):
    """Decompose nested powers by combining them."""
    base_op = base.base._unflatten(*base.base._flatten())
    qml.pow(base_op, z * base.z)


def _flip_pow_adjoint_resource(base_class, base_params, z):  # pylint: disable=unused-argument
    # base class is adjoint, and the base of the base is the target class
    target_class, target_params = base_params["base_class"], base_params["base_params"]
    return {
        adjoint_resource_rep(
            qml.ops.Pow, {"base_class": target_class, "base_params": target_params, "z": z}
        ): 1
    }


# pylint: disable=protected-access,unused-argument
@register_resources(_flip_pow_adjoint_resource)
def flip_pow_adjoint(*params, wires, base, z, **__):
    """Decompose the power of an adjoint by power to the base of the adjoint and
    then taking the adjoint of the power."""
    base_op = base.base._unflatten(*base.base._flatten())
    qml.adjoint(qml.pow(base_op, z))


def make_pow_decomp_with_period(period) -> DecompositionRule:
    """Make a decomposition rule for the power of an op that has a period."""

    def _resource_fn(base_class, base_params, z):
        z_mod_period = z % period
        if z_mod_period == 0:
            return {}
        if z_mod_period == 1:
            return {resource_rep(base_class, **base_params): 1}
        return {pow_resource_rep(base_class, base_params, z_mod_period): 1}

    @register_condition(lambda z, **_: z % period != z)
    @register_resources(_resource_fn)
    def _impl(*params, wires, base, z, **__):  # pylint: disable=unused-argument
        z_mod_period = z % period
        if z_mod_period == 1:
            base._unflatten(*base._flatten())
        elif z_mod_period > 0 and z_mod_period != period:
            qml.pow(base, z_mod_period)

    return _impl


pow_involutory = make_pow_decomp_with_period(2)


def _pow_rotation_resource(base_class, base_params, z):  # pylint: disable=unused-argument
    return {resource_rep(base_class, **base_params): 1}


# pylint: disable=protected-access,unused-argument
@register_resources(_pow_rotation_resource)
def pow_rotation(phi, wires, base, z, **__):
    """Decompose the power of a general rotation operator by multiplying the power by the angle."""
    _, struct = base._flatten()
    base._unflatten((phi * z,), struct)


def _decompose_to_base_resource(base_class, base_params, **__):
    return {resource_rep(base_class, **base_params): 1}


# pylint: disable=protected-access,unused-argument
@register_resources(_decompose_to_base_resource)
def decompose_to_base(*params, wires, base, **__):
    """Decompose a symbolic operator to its base."""
    base._unflatten(*base._flatten())


self_adjoint: DecompositionRule = decompose_to_base


def make_controlled_decomp(base_decomposition):
    """Create a decomposition rule for the control of a decomposition rule."""

    def _resource_fn(base_params, num_control_wires, num_zero_control_values, num_work_wires, **_):
        base_resources = base_decomposition.compute_resources(**base_params)
        gate_counts = {
            controlled_resource_rep(
                base_class=base_op_rep.op_type,
                base_params=base_op_rep.params,
                num_control_wires=num_control_wires,
                num_zero_control_values=0,
                num_work_wires=num_work_wires,
            ): count
            for base_op_rep, count in base_resources.gate_counts.items()
        }
        # None of the other gates in gate_counts will be X, because they are all
        # controlled operations. So we can safely set the X gate counts here.
        gate_counts[resource_rep(qml.PauliX)] = num_zero_control_values * 2
        return gate_counts

    @register_resources(_resource_fn)
    def _impl(*params, wires, control_wires, control_values, work_wires, base, **_):
        zero_control_wires = [w for w, val in zip(control_wires, control_values) if not val]
        for w in zero_control_wires:
            qml.PauliX(w)
        # We're extracting control wires and base wires from the wires argument instead
        # of directly using control_wires and base.wires, `wires` is properly traced, but
        # `control_wires` and `base.wires` are not.
        qml.ctrl(
            base_decomposition._impl,  # pylint: disable=protected-access
            control=wires[: len(control_wires)],
            work_wires=work_wires,
        )(*params, wires=wires[-len(base.wires) :], **base.hyperparameters)
        for w in zero_control_wires:
            qml.PauliX(w)

    return _impl


def flip_zero_control(inner_decomp):
    """Wraps a decomposition for a controlled operator with X gates to flip zero control wires."""

    def _resource_fn(**resource_params):
        new_params = resource_params.copy()
        new_params["num_zero_control_values"] = 0
        inner_resource = inner_decomp.compute_resources(**new_params)
        num_x = resource_params["num_zero_control_values"]
        gate_counts = inner_resource.gate_counts.copy()
        # Add the counts of the flipping X gates to the gate count
        gate_counts[resource_rep(qml.X)] = gate_counts.get(resource_rep(qml.X), 0) + num_x * 2
        return gate_counts

    @register_resources(_resource_fn)
    def _impl(*params, wires, control_wires, control_values, **kwargs):
        zero_control_wires = [w for w, val in zip(control_wires, control_values) if not val]
        for w in zero_control_wires:
            qml.PauliX(w)
        inner_decomp(
            *params,
            wires=wires,
            control_wires=control_wires,
            control_values=[1] * len(control_wires),  # all control values are 1 now
            **kwargs,
        )
        for w in zero_control_wires:
            qml.PauliX(w)

    return _impl


def _flip_control_adjoint_resource(
    base_class, base_params, num_control_wires, num_zero_control_values, num_work_wires
):  # pylint: disable=unused-argument
    # base class is adjoint, and the base of the base is the target class
    target_class, target_params = base_params["base_class"], base_params["base_params"]
    inner_rep = controlled_resource_rep(
        base_class=target_class,
        base_params=target_params,
        num_control_wires=num_control_wires,
        num_zero_control_values=num_zero_control_values,
        num_work_wires=num_work_wires,
    )
    return {adjoint_resource_rep(inner_rep.op_type, inner_rep.params): 1}


@register_resources(_flip_control_adjoint_resource)
def flip_control_adjoint(*params, wires, control_wires, control_values, work_wires, base, **__):
    """Decompose the control of an adjoint by applying control to the base of the adjoint
    and taking the adjoint of the control."""
    _, struct = base.base._flatten()
    base_op = base.base._unflatten(params, struct)
    qml.adjoint(
        qml.ctrl(
            base_op,
            control=wires[: len(control_wires)],
            control_values=control_values,
            work_wires=work_wires,
        )
    )


<<<<<<< HEAD
def _controlled_decomp_with_work_wire_resource(
    base_class, base_params, num_control_wires, num_work_wires, **__
):
    if num_work_wires < 1:
        raise DecompositionNotApplicable
    if num_control_wires < 2:
        # This Lemma isn't helpful for the single control wire case
        raise DecompositionNotApplicable
    return {
        _controlled_resource_rep(resource_rep(qml.X), num_control_wires, num_work_wires - 1): 2,
        _controlled_resource_rep(resource_rep(base_class, **base_params), 1, 0): 1,
    }


# pylint: disable=protected-access,unused-argument
@register_resources(_controlled_decomp_with_work_wire_resource)
def _controlled_decomp_with_work_wire(
    *params, wires, control_wires, control_values, work_wires, base, **__
):
    """Implements Lemma 7.11 from https://arxiv.org/abs/quant-ph/9503016."""
    base_op = base._unflatten(*base._flatten())
    qml.ctrl(
        qml.X(work_wires[0]),
        control=wires[: len(control_wires)],
        control_values=control_values,
        work_wires=work_wires[1:],
    )
    qml.ctrl(base_op, control=work_wires[0])
    qml.ctrl(
        qml.X(work_wires[0]),
        control=wires[: len(control_wires)],
        control_values=control_values,
        work_wires=work_wires[1:],
    )


controlled_decomp_with_work_wire = flip_zero_control(_controlled_decomp_with_work_wire)
=======
def _to_controlled_qu_condition(base_class, **__):
    return base_class.has_matrix and base_class.num_wires == 1


def _to_controlled_qu_resource(num_control_wires, num_zero_control_values, num_work_wires, **__):
    return {
        resource_rep(
            qml.ControlledQubitUnitary,
            num_target_wires=1,
            num_control_wires=num_control_wires,
            num_zero_control_values=num_zero_control_values,
            num_work_wires=num_work_wires,
        )
    }


@register_condition(_to_controlled_qu_condition)
@register_resources(_to_controlled_qu_resource)
def to_controlled_qubit_unitary(*_, wires, control_values, work_wires, base, **__):
    """Convert a controlled operator to a controlled qubit unitary."""
    matrix = base.matrix()
    qml.ControlledQubitUnitary(matrix, wires, control_values=control_values, work_wires=work_wires)
>>>>>>> 15722a2f
<|MERGE_RESOLUTION|>--- conflicted
+++ resolved
@@ -277,15 +277,13 @@
     )
 
 
-<<<<<<< HEAD
+def _controlled_decomp_with_work_wire_condition(num_control_wires, num_work_wires, **__):
+    return num_work_wires > 1 and num_control_wires > 1
+
+
 def _controlled_decomp_with_work_wire_resource(
     base_class, base_params, num_control_wires, num_work_wires, **__
 ):
-    if num_work_wires < 1:
-        raise DecompositionNotApplicable
-    if num_control_wires < 2:
-        # This Lemma isn't helpful for the single control wire case
-        raise DecompositionNotApplicable
     return {
         _controlled_resource_rep(resource_rep(qml.X), num_control_wires, num_work_wires - 1): 2,
         _controlled_resource_rep(resource_rep(base_class, **base_params), 1, 0): 1,
@@ -293,6 +291,7 @@
 
 
 # pylint: disable=protected-access,unused-argument
+@register_condition(_controlled_decomp_with_work_wire_condition)
 @register_resources(_controlled_decomp_with_work_wire_resource)
 def _controlled_decomp_with_work_wire(
     *params, wires, control_wires, control_values, work_wires, base, **__
@@ -315,7 +314,8 @@
 
 
 controlled_decomp_with_work_wire = flip_zero_control(_controlled_decomp_with_work_wire)
-=======
+
+
 def _to_controlled_qu_condition(base_class, **__):
     return base_class.has_matrix and base_class.num_wires == 1
 
@@ -337,5 +337,4 @@
 def to_controlled_qubit_unitary(*_, wires, control_values, work_wires, base, **__):
     """Convert a controlled operator to a controlled qubit unitary."""
     matrix = base.matrix()
-    qml.ControlledQubitUnitary(matrix, wires, control_values=control_values, work_wires=work_wires)
->>>>>>> 15722a2f
+    qml.ControlledQubitUnitary(matrix, wires, control_values=control_values, work_wires=work_wires)