# Copyright 2025 Xanadu Quantum Technologies Inc.

# Licensed under the Apache License, Version 2.0 (the "License");
# you may not use this file except in compliance with the License.
# You may obtain a copy of the License at

#     http://www.apache.org/licenses/LICENSE-2.0

# Unless required by applicable law or agreed to in writing, software
# distributed under the License is distributed on an "AS IS" BASIS,
# WITHOUT WARRANTIES OR CONDITIONS OF ANY KIND, either express or implied.
# See the License for the specific language governing permissions and
# limitations under the License.

"""This module contains special logic of decomposing symbolic operations."""

from __future__ import annotations

import numpy as np

import pennylane as qml

from .decomposition_rule import DecompositionRule, register_resources
from .resources import adjoint_resource_rep, pow_resource_rep, resource_rep
from .utils import DecompositionNotApplicable


def make_adjoint_decomp(base_decomposition: DecompositionRule):
    """Create a decomposition rule for the adjoint of a decomposition rule."""

    def _resource_fn(base_class, base_params):  # pylint: disable=unused-argument
        base_resources = base_decomposition.compute_resources(**base_params)
        return {
            adjoint_resource_rep(decomp_op.op_type, decomp_op.params): count
            for decomp_op, count in base_resources.gate_counts.items()
        }

    @register_resources(_resource_fn)
    def _impl(*params, wires, base, **__):
        # pylint: disable=protected-access
        qml.adjoint(base_decomposition._impl)(*params, wires=wires, **base.hyperparameters)

    return _impl


def _cancel_adjoint_resource(*_, base_params, **__):
    # The base of a nested adjoint is an adjoint, so the base of the base is the original operator,
    # and the "base_params" of base_params are the resource params of the original operator.
    base_class, base_params = base_params["base_class"], base_params["base_params"]
    return {resource_rep(base_class, **base_params): 1}


# pylint: disable=protected-access,unused-argument
@register_resources(_cancel_adjoint_resource)
def cancel_adjoint(*params, wires, base):
    """Decompose the adjoint of the adjoint of an operator."""
    _, struct = base.base._flatten()
    new_struct = (wires, *struct[1:])
    base.base._unflatten(params, new_struct)


def _adjoint_rotation(base_class, base_params, **__):
    return {resource_rep(base_class, **base_params): 1}


@register_resources(_adjoint_rotation)
def adjoint_rotation(phi, wires, base, **__):
    """Decompose the adjoint of a rotation operator by negating the angle."""
    _, struct = base._flatten()
    new_struct = (wires, *struct[1:])
    base._unflatten((-phi,), new_struct)


def is_integer(x):
    """Checks if x is an integer."""
    return isinstance(x, int) or np.issubdtype(getattr(x, "dtype", None), np.integer)


<<<<<<< HEAD
def _repeat_pow_base_resource(base_class, base_params, z):
    if (not is_integer(z)) or z < 0:
        raise DecompositionNotApplicable
    return {resource_rep(base_class, **base_params): z}
=======
# pylint: disable=protected-access
@register_resources(_adjoint_adjoint_resource)
def cancel_adjoint(*params, wires, base):  # pylint: disable=unused-argument
    """Decompose the adjoint of the adjoint of a gate."""
    _, struct = base.base._flatten()
    base.base._unflatten(params, struct)
>>>>>>> c18b60d3


@register_resources(_repeat_pow_base_resource)
def repeat_pow_base(*params, wires, base, z, **__):
    """Decompose the power of an operator by repeating the base operator. Assumes z
    is a non-negative integer."""

    @qml.for_loop(0, z)
    def _loop(i):
        _, struct = base._flatten()
        new_struct = (wires, *struct[1:])
        base._unflatten(params, new_struct)

    _loop()  # pylint: disable=no-value-for-parameter


def _merge_powers_resource(base_class, base_params, z):  # pylint: disable=unused-argument
    return {
        pow_resource_rep(
            base_params["base_class"],
            base_params["base_params"],
            z * base_params["z"],
        ): 1
    }


@register_resources(_merge_powers_resource)
def merge_powers(*params, wires, base, z, **__):
    """Decompose nested powers by combining them."""
    _, struct = base.base._flatten()
    new_struct = (wires, *struct[1:])
    base_op = base.base._unflatten(params, new_struct)
    qml.pow(base_op, z * base.z)


def _flip_pow_adjoint_resource(base_class, base_params, z):  # pylint: disable=unused-argument
    # base class is adjoint, and the base of the base is the target class
    target_class, target_params = base_params["base_class"], base_params["base_params"]
    return {
        adjoint_resource_rep(
            qml.ops.Pow, {"base_class": target_class, "base_params": target_params, "z": z}
        ): 1
    }


@register_resources(_flip_pow_adjoint_resource)
def flip_pow_adjoint(*params, wires, base, z, **__):
    """Decompose the power of an adjoint by power to the base of the adjoint and
    then taking the adjoint of the power."""
    _, struct = base.base._flatten()
    new_struct = (wires, *struct[1:])
    base_op = base.base._unflatten(params, new_struct)
    qml.adjoint(qml.pow(base_op, z))


def _pow_self_adjoint_resource(base_class, base_params, z):  # pylint: disable=unused-argument
    if (not is_integer(z)) or z < 0:
        raise DecompositionNotApplicable
    return {resource_rep(base_class, **base_params): z % 2}


@register_resources(_pow_self_adjoint_resource)
def pow_of_self_adjoint(*params, wires, base, z, **__):
    """Decompose the power of a self-adjoint operator, assumes z is an integer."""

    def f():
        _, struct = base._flatten()
        new_struct = (wires, *struct[1:])
        base._unflatten(params, new_struct)

    qml.cond(z % 2 == 1, f)()


def _pow_rotation_resource(base_class, base_params, z):  # pylint: disable=unused-argument
    return {resource_rep(base_class, **base_params): 1}


# pylint: disable=protected-access
@register_resources(_pow_rotation_resource)
def pow_rotation(phi, wires, base, z, **__):
    """Decompose the power of a general rotation operator by multiplying the power by the angle."""
    _, struct = base._flatten()
    new_struct = (wires, *struct[1:])
    base._unflatten((phi * z,), new_struct)


def _decompose_to_base_resource(base_class, base_params, **__):
    return {resource_rep(base_class, **base_params): 1}


@register_resources(_decompose_to_base_resource)
def decompose_to_base(*params, wires, base, **__):
    """Decompose a symbolic operator to its base."""
    _, struct = base._flatten()
    new_struct = (wires, *struct[1:])
    base._unflatten(params, new_struct)


self_adjoint: DecompositionRule = decompose_to_base<|MERGE_RESOLUTION|>--- conflicted
+++ resolved
@@ -55,20 +55,19 @@
 def cancel_adjoint(*params, wires, base):
     """Decompose the adjoint of the adjoint of an operator."""
     _, struct = base.base._flatten()
-    new_struct = (wires, *struct[1:])
-    base.base._unflatten(params, new_struct)
+    base.base._unflatten(params, struct)
 
 
 def _adjoint_rotation(base_class, base_params, **__):
     return {resource_rep(base_class, **base_params): 1}
 
 
+# pylint: disable=protected-access,unused-argument
 @register_resources(_adjoint_rotation)
 def adjoint_rotation(phi, wires, base, **__):
     """Decompose the adjoint of a rotation operator by negating the angle."""
     _, struct = base._flatten()
-    new_struct = (wires, *struct[1:])
-    base._unflatten((-phi,), new_struct)
+    base._unflatten((-phi,), struct)
 
 
 def is_integer(x):
@@ -76,21 +75,13 @@
     return isinstance(x, int) or np.issubdtype(getattr(x, "dtype", None), np.integer)
 
 
-<<<<<<< HEAD
 def _repeat_pow_base_resource(base_class, base_params, z):
     if (not is_integer(z)) or z < 0:
         raise DecompositionNotApplicable
     return {resource_rep(base_class, **base_params): z}
-=======
-# pylint: disable=protected-access
-@register_resources(_adjoint_adjoint_resource)
-def cancel_adjoint(*params, wires, base):  # pylint: disable=unused-argument
-    """Decompose the adjoint of the adjoint of a gate."""
-    _, struct = base.base._flatten()
-    base.base._unflatten(params, struct)
->>>>>>> c18b60d3
 
 
+# pylint: disable=protected-access,unused-argument
 @register_resources(_repeat_pow_base_resource)
 def repeat_pow_base(*params, wires, base, z, **__):
     """Decompose the power of an operator by repeating the base operator. Assumes z
@@ -99,8 +90,7 @@
     @qml.for_loop(0, z)
     def _loop(i):
         _, struct = base._flatten()
-        new_struct = (wires, *struct[1:])
-        base._unflatten(params, new_struct)
+        base._unflatten(params, struct)
 
     _loop()  # pylint: disable=no-value-for-parameter
 
@@ -115,12 +105,12 @@
     }
 
 
+# pylint: disable=protected-access,unused-argument
 @register_resources(_merge_powers_resource)
 def merge_powers(*params, wires, base, z, **__):
     """Decompose nested powers by combining them."""
     _, struct = base.base._flatten()
-    new_struct = (wires, *struct[1:])
-    base_op = base.base._unflatten(params, new_struct)
+    base_op = base.base._unflatten(params, struct)
     qml.pow(base_op, z * base.z)
 
 
@@ -134,13 +124,13 @@
     }
 
 
+# pylint: disable=protected-access,unused-argument
 @register_resources(_flip_pow_adjoint_resource)
 def flip_pow_adjoint(*params, wires, base, z, **__):
     """Decompose the power of an adjoint by power to the base of the adjoint and
     then taking the adjoint of the power."""
     _, struct = base.base._flatten()
-    new_struct = (wires, *struct[1:])
-    base_op = base.base._unflatten(params, new_struct)
+    base_op = base.base._unflatten(params, struct)
     qml.adjoint(qml.pow(base_op, z))
 
 
@@ -150,14 +140,14 @@
     return {resource_rep(base_class, **base_params): z % 2}
 
 
+# pylint: disable=protected-access,unused-argument
 @register_resources(_pow_self_adjoint_resource)
 def pow_of_self_adjoint(*params, wires, base, z, **__):
     """Decompose the power of a self-adjoint operator, assumes z is an integer."""
 
     def f():
         _, struct = base._flatten()
-        new_struct = (wires, *struct[1:])
-        base._unflatten(params, new_struct)
+        base._unflatten(params, struct)
 
     qml.cond(z % 2 == 1, f)()
 
@@ -166,25 +156,24 @@
     return {resource_rep(base_class, **base_params): 1}
 
 
-# pylint: disable=protected-access
+# pylint: disable=protected-access,unused-argument
 @register_resources(_pow_rotation_resource)
 def pow_rotation(phi, wires, base, z, **__):
     """Decompose the power of a general rotation operator by multiplying the power by the angle."""
     _, struct = base._flatten()
-    new_struct = (wires, *struct[1:])
-    base._unflatten((phi * z,), new_struct)
+    base._unflatten((phi * z,), struct)
 
 
 def _decompose_to_base_resource(base_class, base_params, **__):
     return {resource_rep(base_class, **base_params): 1}
 
 
+# pylint: disable=protected-access,unused-argument
 @register_resources(_decompose_to_base_resource)
 def decompose_to_base(*params, wires, base, **__):
     """Decompose a symbolic operator to its base."""
     _, struct = base._flatten()
-    new_struct = (wires, *struct[1:])
-    base._unflatten(params, new_struct)
+    base._unflatten(params, struct)
 
 
 self_adjoint: DecompositionRule = decompose_to_base