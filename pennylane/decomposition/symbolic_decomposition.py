--- conflicted
+++ resolved
@@ -134,7 +134,6 @@
     )
 
 
-<<<<<<< HEAD
 def _adjoint_pow_resource(base_class, base_params):  # pylint: disable=unused-argument
     """Resources of the adjoint of the power of a gate."""
     base, base_params, z = base_params["base_class"], base_params["base_params"], base_params["z"]
@@ -178,12 +177,8 @@
     qml.pow(base.base, z=z * base.z)
 
 
-@functools.lru_cache()
+@functools.lru_cache(maxsize=1)
 def has_adjoint_ops():
-=======
-@functools.lru_cache(maxsize=1)
-def same_type_adjoint_ops():
->>>>>>> 6b96e0f7
     """A set of operators whose adjoint is an instance of its own type."""
     return frozenset(
         {
