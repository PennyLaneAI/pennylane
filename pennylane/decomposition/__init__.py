--- conflicted
+++ resolved
@@ -14,17 +14,16 @@
 
 """The decomposition module."""
 
-<<<<<<< HEAD
-from .resources import Resources, CompressedResourceOp
-from .decomposition import DecompositionGraph, DecompositionError
-from .decomposition_rule import decomposition, DecompositionRule
-=======
+# FIXME(remove)
+from .utils import enable_graph_debug, disable_graph_debug, enabled_graph_debug
+
+from .utils import enable_graph, disable_graph, enabled_graph, DecompositionError
 from .resources import Resources, CompressedResourceOp, resource_rep
+from .decomposition import DecompositionGraph
 from .decomposition_rule import (
     register_resources,
     DecompositionRule,
     add_decomposition,
     get_decompositions,
     has_decomposition,
-)
->>>>>>> 6662f043
+)