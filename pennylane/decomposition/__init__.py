--- conflicted
+++ resolved
@@ -14,17 +14,13 @@
 
 """The decomposition module."""
 
-<<<<<<< HEAD
-from .resources import Resources, CompressedResourceOp
+from .resources import Resources, CompressedResourceOp, resource_rep
 from .decomposition import DecompositionGraph
-from .decomposition_rule import decomposition, DecompositionRule, ControlledDecompositionRule
-=======
-from .resources import Resources, CompressedResourceOp, resource_rep
 from .decomposition_rule import (
     register_resources,
     DecompositionRule,
+    ControlledDecompositionRule,
     add_decomposition,
     get_decompositions,
     has_decomposition,
-)
->>>>>>> 2bdb96fc
+)