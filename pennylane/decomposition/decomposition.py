--- conflicted
+++ resolved
@@ -30,16 +30,11 @@
 import rustworkx as rx
 from rustworkx.visit import DijkstraVisitor, PruneSearch, StopSearch
 
-<<<<<<< HEAD
 import pennylane as qml
 
 from .controlled_decomposition import ControlledDecompositionRule
-from .decomposition_rule import DecompositionRule
-from .resources import CompressedResourceOp, Resources
-=======
 from .decomposition_rule import DecompositionRule, get_decompositions
 from .resources import CompressedResourceOp, Resources, resource_rep
->>>>>>> 2bdb96fc
 
 
 class DecompositionError(Exception):
@@ -120,7 +115,6 @@
             self._target_gate_indices.add(op_node_idx)
             return op_node_idx
 
-<<<<<<< HEAD
         if issubclass(op_node.op_type, qml.ops.Controlled):
             base_class = op_node.params["base_class"]
             for base_decomposition in base_class.decompositions:
@@ -129,13 +123,9 @@
                 d_node_idx = self._recursively_add_decomposition_node(rule, resource_decomp)
                 self._graph.add_edge(d_node_idx, op_node_idx, 0)
 
-        for decomposition in op_node.op_type.decompositions:
+        for decomposition in self._get_decompositions(op_node.op_type):
             resource_decomp = decomposition.compute_resources(**op_node.params)
             d_node_idx = self._recursively_add_decomposition_node(decomposition, resource_decomp)
-=======
-        for decomposition in self._get_decompositions(op_node.op_type):
-            d_node_idx = self._recursively_add_decomposition_node(decomposition, op_node.params)
->>>>>>> 2bdb96fc
             self._graph.add_edge(d_node_idx, op_node_idx, 0)
 
         return op_node_idx
