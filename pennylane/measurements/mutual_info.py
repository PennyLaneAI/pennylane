# Copyright 2018-2021 Xanadu Quantum Technologies Inc.

# Licensed under the Apache License, Version 2.0 (the "License");
# you may not use this file except in compliance with the License.
# You may obtain a copy of the License at

#     http://www.apache.org/licenses/LICENSE-2.0

# Unless required by applicable law or agreed to in writing, software
# distributed under the License is distributed on an "AS IS" BASIS,
# WITHOUT WARRANTIES OR CONDITIONS OF ANY KIND, either express or implied.
# See the License for the specific language governing permissions and
# limitations under the License.
# pylint: disable=protected-access
"""
This module contains the qml.mutual_info measurement.
"""
from copy import copy
from typing import Sequence, Optional

import pennylane as qml
from pennylane.wires import Wires

from .measurements import MutualInfo, StateMeasurement


def mutual_info(wires0, wires1, log_base=None):
    r"""Mutual information between the subsystems prior to measurement:

    .. math::

        I(A, B) = S(\rho^A) + S(\rho^B) - S(\rho^{AB})

    where :math:`S` is the von Neumann entropy.

    The mutual information is a measure of correlation between two subsystems.
    More specifically, it quantifies the amount of information obtained about
    one system by measuring the other system.

    Args:
        wires0 (Sequence[int] or int): the wires of the first subsystem
        wires1 (Sequence[int] or int): the wires of the second subsystem
        log_base (float): Base for the logarithm.

    Returns:
        MutualInfoMP: measurement process instance

    **Example:**

    .. code-block:: python3

        dev = qml.device("default.qubit", wires=2)

        @qml.qnode(dev)
        def circuit_mutual(x):
            qml.IsingXX(x, wires=[0, 1])
            return qml.mutual_info(wires0=[0], wires1=[1])

    Executing this QNode:

    >>> circuit_mutual(np.pi/2)
    1.3862943611198906

    It is also possible to get the gradient of the previous QNode:

    >>> param = np.array(np.pi/4, requires_grad=True)
    >>> qml.grad(circuit_mutual)(param)
    1.2464504802804612

    .. note::

        Calculating the derivative of :func:`~.mutual_info` is currently supported when
        using the classical backpropagation differentiation method (``diff_method="backprop"``)
        with a compatible device and finite differences (``diff_method="finite-diff"``).

    .. seealso:: :func:`~.vn_entropy`, :func:`pennylane.qinfo.transforms.mutual_info` and :func:`pennylane.math.mutual_info`
    """
    wires0 = qml.wires.Wires(wires0)
    wires1 = qml.wires.Wires(wires1)

    # the subsystems cannot overlap
    if [wire for wire in wires0 if wire in wires1]:
        raise qml.QuantumFunctionError(
            "Subsystems for computing mutual information must not overlap."
        )
    return MutualInfoMP(wires=[wires0, wires1], log_base=log_base)


class MutualInfoMP(StateMeasurement):
    """Measurement process that computes the mutual information between the provided wires.

    Please refer to :func:`mutual_info` for detailed documentation.

    Args:
        wires (Sequence[.Wires]): The wires the measurement process applies to.
        id (str): custom label given to a measurement instance, can be useful for some applications
            where the instance has to be identified
        log_base (float): base for the logarithm

    """

    # pylint: disable=too-many-arguments
    def __init__(
        self,
        wires: Optional[Sequence[Wires]] = None,
        id: Optional[str] = None,
        log_base: Optional[float] = None,
    ):
        self.log_base = log_base
        super().__init__(wires=wires, id=id)

    def __repr__(self):
        return f"MutualInfo(wires0={self.raw_wires[0].tolist()}, wires1={self.raw_wires[1].tolist()}, log_base={self.log_base})"

    @property
    def hash(self):
        """int: returns an integer hash uniquely representing the measurement process"""
        fingerprint = (
            self.__class__.__name__,
            tuple(self.raw_wires[0].tolist()),
            tuple(self.raw_wires[1].tolist()),
            self.log_base,
        )

        return hash(fingerprint)

    @property
    def return_type(self):
        return MutualInfo

    @property
    def numeric_type(self):
        return float

    def map_wires(self, wire_map: dict):
        new_measurement = copy(self)
        new_measurement._wires = [
<<<<<<< HEAD
            Wires([wire_map.get(wire, wire)]) for wires in self.wires for wire in wires
=======
            Wires([wire_map.get(wire, wire) for wire in wires]) for wires in self.raw_wires
>>>>>>> 92b8e839
        ]
        return new_measurement

    def shape(self, device, shots):
        if not shots.has_partitioned_shots:
            return ()
        num_shot_elements = sum(s.copies for s in shots.shot_vector)
        return tuple(() for _ in range(num_shot_elements))

    def process_state(self, state: Sequence[complex], wire_order: Wires):
        state = qml.math.dm_from_state_vector(state)
        return qml.math.mutual_info(
            state,
            indices0=list(self._wires[0]),
            indices1=list(self._wires[1]),
            c_dtype=state.dtype,
            base=self.log_base,
        )<|MERGE_RESOLUTION|>--- conflicted
+++ resolved
@@ -135,11 +135,7 @@
     def map_wires(self, wire_map: dict):
         new_measurement = copy(self)
         new_measurement._wires = [
-<<<<<<< HEAD
-            Wires([wire_map.get(wire, wire)]) for wires in self.wires for wire in wires
-=======
             Wires([wire_map.get(wire, wire) for wire in wires]) for wires in self.raw_wires
->>>>>>> 92b8e839
         ]
         return new_measurement
 
