--- conflicted
+++ resolved
@@ -301,7 +301,6 @@
     Both outputs are in the eigenbasis of the observable, but at different locations in a degenerate subspace.  Both
     correspond to half in the ``-1`` eigenvalue and half in the ``+1`` eigenvalue.
 
-<<<<<<< HEAD
     Note that the output shape of this measurement process depends on whether
     the device simulates qubit or continuous variable quantum systems.
 
@@ -328,8 +327,6 @@
     >>> samples = circuit()
     >>> samples.dtype
     torch.float32
-=======
->>>>>>> cb0d6e38
     """
     if isinstance(op, MeasurementValue):
         if len(op.measurements) > 1:
@@ -367,9 +364,6 @@
                 "provided. The wires for probs will be determined directly from the observable."
             )
         wires = Wires(wires)
-<<<<<<< HEAD
-    return ProbabilityMP(obs=op, wires=wires, dtype=dtype)
-=======
 
     if isinstance(op, Hermitian):
         warnings.warn(
@@ -378,5 +372,4 @@
             UserWarning,
         )
 
-    return ProbabilityMP(obs=op, wires=wires)
->>>>>>> cb0d6e38
+    return ProbabilityMP(obs=op, wires=wires)