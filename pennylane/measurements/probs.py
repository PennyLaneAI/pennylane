--- conflicted
+++ resolved
@@ -279,11 +279,7 @@
         return ProbabilityMP(obs=op)
 
     if isinstance(op, Sequence):
-<<<<<<< HEAD
         if not math.is_abstract(op[0]) and not all(
-=======
-        if not qml.math.is_abstract(op[0]) and not all(
->>>>>>> dc351edb
             isinstance(o, MeasurementValue) and len(o.measurements) == 1 for o in op
         ):
             raise QuantumFunctionError(
@@ -294,17 +290,10 @@
 
         return ProbabilityMP(obs=op)
 
-<<<<<<< HEAD
     if isinstance(op, LinearCombination):
         raise QuantumFunctionError("Hamiltonians are not supported for rotating probabilities.")
 
     if op is not None and not math.is_abstract(op) and not op.has_diagonalizing_gates:
-=======
-    if isinstance(op, qml.ops.LinearCombination):
-        raise QuantumFunctionError("Hamiltonians are not supported for rotating probabilities.")
-
-    if op is not None and not qml.math.is_abstract(op) and not op.has_diagonalizing_gates:
->>>>>>> dc351edb
         raise QuantumFunctionError(
             f"{op} does not define diagonalizing gates : cannot be used to rotate the probability"
         )
