# Copyright 2018-2021 Xanadu Quantum Technologies Inc.

# Licensed under the Apache License, Version 2.0 (the "License");
# you may not use this file except in compliance with the License.
# You may obtain a copy of the License at

#     http://www.apache.org/licenses/LICENSE-2.0

# Unless required by applicable law or agreed to in writing, software
# distributed under the License is distributed on an "AS IS" BASIS,
# WITHOUT WARRANTIES OR CONDITIONS OF ANY KIND, either express or implied.
# See the License for the specific language governing permissions and
# limitations under the License.
"""
This module contains the qml.state measurement.
"""
from typing import Sequence, Optional

import pennylane as qml
from pennylane.wires import Wires

from .measurements import State, StateMeasurement


def state() -> "StateMP":
    r"""Quantum state in the computational basis.

    This function accepts no observables and instead instructs the QNode to return its state. A
    ``wires`` argument should *not* be provided since ``state()`` always returns a pure state
    describing all wires in the device.

    Note that the output shape of this measurement process depends on the
    number of wires defined for the device.

    Returns:
        StateMP: Measurement process instance

    **Example:**

    .. code-block:: python3

        dev = qml.device("default.qubit", wires=2)

        @qml.qnode(dev)
        def circuit():
            qml.Hadamard(wires=1)
            return qml.state()

    Executing this QNode:

    >>> circuit()
    array([0.70710678+0.j, 0.70710678+0.j, 0.        +0.j, 0.        +0.j])

    The returned array is in lexicographic order. Hence, we have a :math:`1/\sqrt{2}` amplitude
    in both :math:`|00\rangle` and :math:`|01\rangle`.

    .. note::

        Differentiating :func:`~pennylane.state` is currently only supported when using the
        classical backpropagation differentiation method (``diff_method="backprop"``) with a
        compatible device.

    .. details::
        :title: Usage Details

        A QNode with the ``qml.state`` output can be used in a cost function which
        is then differentiated:

        >>> dev = qml.device('default.qubit', wires=2)
        >>> qml.qnode(dev, diff_method="backprop")
        ... def test(x):
        ...     qml.RY(x, wires=[0])
        ...     return qml.state()
        >>> def cost(x):
        ...     return np.abs(test(x)[0])
        >>> cost(x)
        tensor(0.98877108, requires_grad=True)
        >>> qml.grad(cost)(x)
        -0.07471906623679961
    """
    return StateMP()


def density_matrix(wires) -> "DensityMatrixMP":
    r"""Quantum density matrix in the computational basis.

    This function accepts no observables and instead instructs the QNode to return its density
    matrix or reduced density matrix. The ``wires`` argument gives the possibility
    to trace out a part of the system. It can result in obtaining a mixed state, which can be
    only represented by the reduced density matrix.

    Args:
        wires (Sequence[int] or int): the wires of the subsystem

    Returns:
        StateMP: Measurement process instance

    **Example:**

    .. code-block:: python3

        dev = qml.device("default.qubit", wires=2)

        @qml.qnode(dev)
        def circuit():
            qml.PauliY(wires=0)
            qml.Hadamard(wires=1)
            return qml.density_matrix([0])

    Executing this QNode:

    >>> circuit()
    array([[0.+0.j 0.+0.j]
        [0.+0.j 1.+0.j]])

    The returned matrix is the reduced density matrix, where system 1 is traced out.

    .. note::

        Calculating the derivative of :func:`~pennylane.density_matrix` is currently only supported when
        using the classical backpropagation differentiation method (``diff_method="backprop"``)
        with a compatible device.
    """
    wires = Wires(wires)
    return DensityMatrixMP(wires=wires)


class StateMP(StateMeasurement):
    """Measurement process that returns the quantum state in the computational basis.

    Please refer to :func:`state`.

    Args:
        id (str): custom label given to a measurement instance, can be useful for some applications
            where the instance has to be identified
    """

    def __init__(self, id: Optional[str] = None):
        super().__init__(wires=None, id=id)

    @property
    def return_type(self):
        return State

    @property
    def numeric_type(self):
        return complex

<<<<<<< HEAD
    def _shape_legacy(self, device, shots):
        num_shot_elements = (
            sum(s.copies for s in shots.shot_vector) if shots.has_partitioned_shots else 1
        )
        # qml.state()
        dim = 2 ** len(device.wires)
        return (num_shot_elements, dim)

=======
>>>>>>> 288bf1ea
    def shape(self, device, shots):
        num_shot_elements = (
            sum(s.copies for s in shots.shot_vector) if shots.has_partitioned_shots else 1
        )
        # qml.state()
        dim = 2 ** len(device.wires)
        return (dim,) if num_shot_elements == 1 else tuple((dim,) for _ in range(num_shot_elements))

    # pylint: disable=redefined-outer-name
    def process_state(self, state: Sequence[complex], wire_order: Wires):
<<<<<<< HEAD
        return state


class DensityMatrixMP(StateMeasurement):
    """Measurement process that returns the quantum state in the computational basis.

    Please refer to :func:`density_matrix` for detailed documentation.

    Args:
        wires (.Wires): The wires the measurement process applies to.
            This can only be specified if an observable was not provided.
        id (str): custom label given to a measurement instance, can be useful for some applications
            where the instance has to be identified
    """

    def __init__(self, wires: Optional[Wires] = None, id: Optional[str] = None):
        super().__init__(wires=wires, id=id)

    @property
    def return_type(self):
        return State

    @property
    def numeric_type(self):
        return complex

    def _shape_legacy(self, device, shots):
        num_shot_elements = (
            sum(s.copies for s in shots.shot_vector) if shots.has_partitioned_shots else 1
        )

        dim = 2 ** len(self.wires)
        return (num_shot_elements, dim, dim)

    def shape(self, device, shots):
        if not qml.active_return():
            return self._shape_legacy(device, shots)
        num_shot_elements = (
            sum(s.copies for s in shots.shot_vector) if shots.has_partitioned_shots else 1
        )

        dim = 2 ** len(self.wires)
        return (
            (dim, dim)
            if num_shot_elements == 1
            else tuple((dim, dim) for _ in range(num_shot_elements))
        )

    # pylint: disable=redefined-outer-name
    def process_state(self, state: Sequence[complex], wire_order: Wires):
        wire_map = dict(zip(wire_order, range(len(wire_order))))
        mapped_wires = [wire_map[w] for w in self.wires]
        return qml.math.reduced_dm(state, indices=mapped_wires, c_dtype=state.dtype)
=======
        if self.wires:
            # qml.density_matrix
            wire_map = dict(zip(wire_order, range(len(wire_order))))
            mapped_wires = [wire_map[w] for w in self.wires]
            return qml.math.reduce_statevector(state, indices=mapped_wires, c_dtype=state.dtype)
        # qml.state
        return state
>>>>>>> 288bf1ea
<|MERGE_RESOLUTION|>--- conflicted
+++ resolved
@@ -146,17 +146,6 @@
     def numeric_type(self):
         return complex
 
-<<<<<<< HEAD
-    def _shape_legacy(self, device, shots):
-        num_shot_elements = (
-            sum(s.copies for s in shots.shot_vector) if shots.has_partitioned_shots else 1
-        )
-        # qml.state()
-        dim = 2 ** len(device.wires)
-        return (num_shot_elements, dim)
-
-=======
->>>>>>> 288bf1ea
     def shape(self, device, shots):
         num_shot_elements = (
             sum(s.copies for s in shots.shot_vector) if shots.has_partitioned_shots else 1
@@ -167,7 +156,6 @@
 
     # pylint: disable=redefined-outer-name
     def process_state(self, state: Sequence[complex], wire_order: Wires):
-<<<<<<< HEAD
         return state
 
 
@@ -220,13 +208,4 @@
     def process_state(self, state: Sequence[complex], wire_order: Wires):
         wire_map = dict(zip(wire_order, range(len(wire_order))))
         mapped_wires = [wire_map[w] for w in self.wires]
-        return qml.math.reduced_dm(state, indices=mapped_wires, c_dtype=state.dtype)
-=======
-        if self.wires:
-            # qml.density_matrix
-            wire_map = dict(zip(wire_order, range(len(wire_order))))
-            mapped_wires = [wire_map[w] for w in self.wires]
-            return qml.math.reduce_statevector(state, indices=mapped_wires, c_dtype=state.dtype)
-        # qml.state
-        return state
->>>>>>> 288bf1ea
+        return qml.math.reduced_dm(state, indices=mapped_wires, c_dtype=state.dtype)