--- conflicted
+++ resolved
@@ -18,11 +18,6 @@
 import warnings
 from typing import Sequence, Tuple
 
-<<<<<<< HEAD
-import numpy as np
-
-=======
->>>>>>> ccfbda0a
 import pennylane as qml
 from pennylane.operation import Operator
 from pennylane.ops import Projector
@@ -68,7 +63,6 @@
 class _Expectation(SampleMeasurement, StateMeasurement):
     """Measurement process that computes the probability of each computational basis state."""
 
-<<<<<<< HEAD
     @property
     def numeric_type(self):
         return float
@@ -87,29 +81,18 @@
         num_shot_elements = sum(s.copies for s in device.shot_vector)
         return tuple(() for _ in range(num_shot_elements))
 
-    def process(
-=======
     def process_samples(
->>>>>>> ccfbda0a
         self, samples: Sequence[complex], shot_range: Tuple[int] = None, bin_size: int = None
     ):
         if isinstance(self.obs, Projector):
             # branch specifically to handle the projector observable
             idx = int("".join(str(i) for i in self.obs.parameters[0]), 2)
-<<<<<<< HEAD
-            probs = qml.probs(wires=self.wires).process(
-=======
             probs = qml.probs(wires=self.wires).process_samples(
->>>>>>> ccfbda0a
                 samples=samples, shot_range=shot_range, bin_size=bin_size
             )
             return probs[idx]
         # estimate the ev
-<<<<<<< HEAD
-        samples = qml.sample(op=self.obs).process(
-=======
         samples = qml.sample(op=self.obs).process_samples(
->>>>>>> ccfbda0a
             samples=samples, shot_range=shot_range, bin_size=bin_size
         )
         # With broadcasting, we want to take the mean over axis 1, which is the -1st/-2nd with/
@@ -118,17 +101,6 @@
         # TODO: do we need to squeeze here? Maybe remove with new return types
         return qml.math.squeeze(qml.math.mean(samples, axis=axis))
 
-<<<<<<< HEAD
-    def process_state(self, state: np.ndarray, device_wires: Wires):
-        if isinstance(self.obs, Projector):
-            # branch specifically to handle the projector observable
-            idx = int("".join(str(i) for i in self.obs.parameters[0]), 2)
-            probs = qml.probs(wires=self.wires).process_state(
-                state=state, device_wires=device_wires
-            )
-            return probs[idx]
-        eigvals = qml.math.asarray(self.obs.eigvals(), dtype=np.float64)
-=======
     def process_state(self, state: Sequence[complex], wires: Wires):
         if isinstance(self.obs, Projector):
             # branch specifically to handle the projector observable
@@ -136,7 +108,6 @@
             probs = qml.probs(wires=self.wires).process_state(state=state, wires=wires)
             return probs[idx]
         eigvals = qml.math.asarray(self.obs.eigvals(), dtype="float64")
->>>>>>> ccfbda0a
 
         # the probability vector must be permuted to account for the permuted
         # wire order of the observable
@@ -146,26 +117,12 @@
 
         # we use ``self.wires`` instead of ``self.obs`` because the observable was
         # already applied to the state
-<<<<<<< HEAD
-        prob = qml.probs(wires=self.wires).process_state(state=state, device_wires=device_wires)
-=======
         prob = qml.probs(wires=self.wires).process_state(state=state, wires=wires)
->>>>>>> ccfbda0a
         self.obs = old_obs
         # In case of broadcasting, `prob` has two axes and this is a matrix-vector product
         return qml.math.dot(prob, eigvals)
 
     def _permute_wires(self, device_wires: Wires):
-<<<<<<< HEAD
-        num_wires = len(device_wires)
-        consecutive_wires = Wires(range(num_wires))
-        wire_map = dict(zip(device_wires, consecutive_wires))
-        ordered_obs_wire_lst = sorted(self.obs.wires.tolist(), key=lambda label: wire_map[label])
-
-        mapped_wires = list(self.obs.wires.map(device_wires))
-
-        permutation = np.argsort(mapped_wires)  # extract permutation via argsort
-=======
         wire_map = dict(zip(range(len(device_wires)), device_wires))
 
         ordered_obs_wire_lst = sorted(self.wires.tolist(), key=lambda label: wire_map[label])
@@ -173,6 +130,5 @@
         mapped_wires = [wire_map[w] for w in self.wires]
 
         permutation = qml.math.argsort(mapped_wires)  # extract permutation via argsort
->>>>>>> ccfbda0a
 
         return Wires([ordered_obs_wire_lst[index] for index in permutation])