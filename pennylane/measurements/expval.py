--- conflicted
+++ resolved
@@ -65,11 +65,6 @@
     else:
         arg_name, obj = list(kwargs.items())[0]
 
-<<<<<<< HEAD
-    if isinstance(obj, Operator) and arg_name in [None, "op"]:
-        if not obj.is_hermitian:
-            warnings.warn(f"{obj.name} might not be hermitian.")
-=======
     if isinstance(op, qml.Identity) and len(op.wires) == 0:
         # temporary solution to merge https://github.com/PennyLaneAI/pennylane/pull/5106
         raise NotImplementedError(
@@ -78,7 +73,6 @@
 
     if not op.is_hermitian:
         warnings.warn(f"{op.name} might not be hermitian.")
->>>>>>> 85dd14f3
 
         return ExpectationMP(obs=obj)
 
