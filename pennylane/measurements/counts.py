--- conflicted
+++ resolved
@@ -163,12 +163,7 @@
             outcomes (default), or whether it will display all possible outcomes for the system
     """
 
-<<<<<<< HEAD
-=======
-    method_name = "counts"
-
     # pylint: disable=too-many-arguments
->>>>>>> a27eead6
     def __init__(
         self,
         obs: Union[Observable, None] = None,
