--- conflicted
+++ resolved
@@ -383,22 +383,11 @@
             _remove_unobserved_outcomes(mapped_counts)
 
         if self.eigvals() is not None:
-<<<<<<< HEAD
-            eigvals_dict = {k: qml.math.int64(0) for k in self.eigvals()}
-
-            def outcome_to_eigval(outcome: str):
-                return self.eigvals()[int(outcome, 2)]
-
-            for outcome, count in mapped_counts.items():
-                eigvals_dict[outcome_to_eigval(outcome)] += count
-
-=======
             eigvals = self.eigvals()
             eigvals_dict = {k: qml.math.int64(0) for k in eigvals}
             for outcome, count in mapped_counts.items():
                 val = eigvals[int(outcome, 2)]
                 eigvals_dict[val] += count
->>>>>>> d47f57b1
             if not self.all_outcomes:
                 _remove_unobserved_outcomes(eigvals_dict)
             return eigvals_dict
