--- conflicted
+++ resolved
@@ -54,11 +54,6 @@
 
     # pylint: disable=too-many-arguments
     def __init__(self, obs=None, wires=None, eigvals=None, id=None, dtype=None):
-<<<<<<< HEAD
-=======
-
-        self._dtype = dtype
->>>>>>> cb0d6e38
 
         if isinstance(obs, MeasurementValue):
             super().__init__(obs=obs)
@@ -136,23 +131,10 @@
         wire_order: WiresLike,
         shot_range: None | tuple[int, ...] = None,
         bin_size: None | int = None,
-<<<<<<< HEAD
-        dtype=None,
-    ) -> TensorLike:
-
-        return process_raw_samples(
-            self,
-            samples,
-            wire_order,
-            shot_range=shot_range,
-            bin_size=bin_size,
-            dtype=self._dtype if dtype is None else dtype,
-=======
     ) -> TensorLike:
 
         return process_raw_samples(
             self, samples, wire_order, shot_range=shot_range, bin_size=bin_size, dtype=self._dtype
->>>>>>> cb0d6e38
         )
 
     def process_counts(self, counts: dict, wire_order: WiresLike) -> np.ndarray:
@@ -350,11 +332,7 @@
             when the ``op`` argument does not contain mid-circuit measurements. Otherwise, the ``dtype`` argument is ignored.
 
             By default, the samples will be returned as floating point numbers if an observable is provided,
-<<<<<<< HEAD
-            and as integers if no observable is provided. The ``dtype`` argument can be used to override this default behavior,
-=======
             and as integers if no observable is provided. The ``dtype`` argument can be used to specify further details,
->>>>>>> cb0d6e38
             and set the precision to any valid interface-like dtype, e.g. ``'float32'``, ``'int8'``, ``'uint16'``, etc.
 
             We show two examples below using the JAX and PyTorch interfaces.
