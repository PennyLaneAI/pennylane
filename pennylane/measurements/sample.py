--- conflicted
+++ resolved
@@ -14,13 +14,9 @@
 """
 This module contains the qml.sample measurement.
 """
-<<<<<<< HEAD
-import warnings
-from typing import Sequence, Tuple, Optional, Union
-=======
 import functools
 from typing import Optional, Sequence, Tuple, Union
->>>>>>> f960c0e9
+import warnings
 
 import numpy as np
 
