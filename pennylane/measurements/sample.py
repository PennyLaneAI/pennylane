# Copyright 2018-2021 Xanadu Quantum Technologies Inc.

# Licensed under the Apache License, Version 2.0 (the "License");
# you may not use this file except in compliance with the License.
# You may obtain a copy of the License at

#     http://www.apache.org/licenses/LICENSE-2.0

# Unless required by applicable law or agreed to in writing, software
# distributed under the License is distributed on an "AS IS" BASIS,
# WITHOUT WARRANTIES OR CONDITIONS OF ANY KIND, either express or implied.
# See the License for the specific language governing permissions and
# limitations under the License.
# pylint: disable=protected-access
"""
This module contains the qml.sample measurement.
"""
import warnings
from typing import Tuple, Union

import numpy as np

import pennylane as qml
from pennylane.operation import Observable
from pennylane.wires import Wires

from .measurements import MeasurementProcess, Sample


def sample(op: Union[Observable, None] = None, wires=None):
    r"""Sample from the supplied observable, with the number of shots
    determined from the ``dev.shots`` attribute of the corresponding device,
    returning raw samples. If no observable is provided then basis state samples are returned
    directly from the device.

    Note that the output shape of this measurement process depends on the shots
    specified on the device.

    Args:
        op (Observable or None): a quantum observable object
        wires (Sequence[int] or int or None): the wires we wish to sample from, ONLY set wires if
            op is ``None``

    Raises:
        QuantumFunctionError: `op` is not an instance of :class:`~.Observable`
        ValueError: Cannot set wires if an observable is provided

    The samples are drawn from the eigenvalues :math:`\{\lambda_i\}` of the observable.
    The probability of drawing eigenvalue :math:`\lambda_i` is given by
    :math:`p(\lambda_i) = |\langle \xi_i | \psi \rangle|^2`, where :math:`| \xi_i \rangle`
    is the corresponding basis state from the observable's eigenbasis.

    **Example**

    .. code-block:: python3

        dev = qml.device("default.qubit", wires=2, shots=4)

        @qml.qnode(dev)
        def circuit(x):
            qml.RX(x, wires=0)
            qml.Hadamard(wires=1)
            qml.CNOT(wires=[0, 1])
            return qml.sample(qml.PauliY(0))

    Executing this QNode:

    >>> circuit(0.5)
    array([ 1.,  1.,  1., -1.])

    If no observable is provided, then the raw basis state samples obtained
    from device are returned (e.g., for a qubit device, samples from the
    computational device are returned). In this case, ``wires`` can be specified
    so that sample results only include measurement results of the qubits of interest.

    .. code-block:: python3

        dev = qml.device("default.qubit", wires=2, shots=4)

        @qml.qnode(dev)
        def circuit(x):
            qml.RX(x, wires=0)
            qml.Hadamard(wires=1)
            qml.CNOT(wires=[0, 1])
            return qml.sample()

    Executing this QNode:

    >>> circuit(0.5)
    array([[0, 1],
           [0, 0],
           [1, 1],
           [0, 0]])

    .. note::

        QNodes that return samples cannot, in general, be differentiated, since the derivative
        with respect to a sample --- a stochastic process --- is ill-defined. The one exception
        is if the QNode uses the parameter-shift method (``diff_method="parameter-shift"``), in
        which case ``qml.sample(obs)`` is interpreted as a single-shot expectation value of the
        observable ``obs``.
    """
    if op is not None and not op.is_hermitian:  # None type is also allowed for op
        warnings.warn(f"{op.name} might not be hermitian.")

    if wires is not None:
        if op is not None:
            raise ValueError(
                "Cannot specify the wires to sample if an observable is "
                "provided. The wires to sample will be determined directly from the observable."
            )
        wires = Wires(wires)

    return _Sample(Sample, obs=op, wires=wires)


# TODO: Make public when removing the ObservableReturnTypes enum
class _Sample(MeasurementProcess):
    """Measurement process that returns the samples of a given observable."""

    def process(self, samples: np.ndarray, shot_range: Tuple[int] = None, bin_size: int = None):
        name = self.obs.name if self.obs is not None else None
        # Select the samples from samples that correspond to ``shot_range`` if provided
        if shot_range is not None:
            # Indexing corresponds to: (potential broadcasting, shots, wires). Note that the last
            # colon (:) is required because shots is the second-to-last axis and the
            # Ellipsis (...) otherwise would take up broadcasting and shots axes.
            samples = samples[..., slice(*shot_range), :]

        if len(self.wires) != 0:
            # if wires are provided, then we only return samples from those wires
            samples = samples[..., np.array(self.wires)]

        num_wires = samples.shape[-1]  # wires is the last dimension

        if self.obs is None:
            # if no observable was provided then return the raw samples
<<<<<<< HEAD
            if len(self.wires) != 0:
                # if wires are provided, then we only return samples from those wires
                samples = sub_samples[..., np.array(self.wires)]
                num_wires = len(self.wires)
            else:
                samples = sub_samples
                num_wires = qml.math.shape(samples)[-1]
=======
>>>>>>> 8e746bef
            return samples if bin_size is None else samples.reshape(num_wires, bin_size, -1)

        if name in {"PauliX", "PauliY", "PauliZ", "Hadamard"}:
            # Process samples for observables with eigenvalues {1, -1}
            samples = 1 - 2 * qml.math.squeeze(samples)
        else:
            # Replace the basis state in the computational basis with the correct eigenvalue.
            # Extract only the columns of the basis samples required based on ``wires``.
            powers_of_two = 2 ** np.arange(num_wires)[::-1]
            indices = samples @ powers_of_two
            indices = np.array(indices)  # Add np.array here for Jax support.
            try:
                samples = self.obs.eigvals()[indices]
            except qml.operation.EigvalsUndefinedError as e:
                # if observable has no info on eigenvalues, we cannot return this measurement
                raise qml.operation.EigvalsUndefinedError(
                    f"Cannot compute samples of {self.obs.name}."
                ) from e

        return samples if bin_size is None else samples.reshape((bin_size, -1))<|MERGE_RESOLUTION|>--- conflicted
+++ resolved
@@ -135,16 +135,6 @@
 
         if self.obs is None:
             # if no observable was provided then return the raw samples
-<<<<<<< HEAD
-            if len(self.wires) != 0:
-                # if wires are provided, then we only return samples from those wires
-                samples = sub_samples[..., np.array(self.wires)]
-                num_wires = len(self.wires)
-            else:
-                samples = sub_samples
-                num_wires = qml.math.shape(samples)[-1]
-=======
->>>>>>> 8e746bef
             return samples if bin_size is None else samples.reshape(num_wires, bin_size, -1)
 
         if name in {"PauliX", "PauliY", "PauliZ", "Hadamard"}:
