--- conflicted
+++ resolved
@@ -83,13 +83,8 @@
     >>> qml.jacobian(qnode)(x, Hs)
     [-0.48312, -0.00198, -0.00375,  0.00168]
     """
-<<<<<<< HEAD
-    seed = np.random.randint(2**30) if seed_recipes else None
-    return _ShadowExpval(H=H, seed=seed, k=k)
-=======
     seed = seed or np.random.randint(2**30)
     return _ShadowExpval(ShadowExpval, H=H, seed=seed, k=k)
->>>>>>> bdff3e81
 
 
 def classical_shadow(wires, seed=None):
@@ -209,13 +204,8 @@
     """
     wires = Wires(wires)
 
-<<<<<<< HEAD
-    seed = np.random.randint(2**30) if seed_recipes else None
-    return ClassicalShadow(wires=wires, seed=seed)
-=======
     seed = seed or np.random.randint(2**30)
     return ClassicalShadow(Shadow, wires=wires, seed=seed)
->>>>>>> bdff3e81
 
 
 class ClassicalShadow(CustomMeasurement):
@@ -407,12 +397,8 @@
             [copy.copy(H) for H in self.H] if isinstance(self.H, Iterable) else copy.copy(self.H)
         )
         return self.__class__(
-<<<<<<< HEAD
-            H=self.H,
-=======
             self.return_type,
             H=H_copy,
->>>>>>> bdff3e81
             k=self.k,
             seed=self.seed,
             obs=copy.copy(self.obs),
