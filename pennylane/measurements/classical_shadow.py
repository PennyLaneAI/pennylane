--- conflicted
+++ resolved
@@ -20,12 +20,8 @@
 
 import numpy as np
 
-<<<<<<< HEAD
 from pennylane import math
-=======
-import pennylane as qml
 from pennylane.exceptions import MeasurementShapeError
->>>>>>> dc1c53ee
 from pennylane.operation import Operator
 from pennylane.ops import RZ, Hadamard, I, X, Y, Z
 from pennylane.queuing import QueuingManager
