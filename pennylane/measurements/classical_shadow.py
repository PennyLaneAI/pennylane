# Copyright 2018-2021 Xanadu Quantum Technologies Inc.

# Licensed under the Apache License, Version 2.0 (the "License");
# you may not use this file except in compliance with the License.
# You may obtain a copy of the License at

#     http://www.apache.org/licenses/LICENSE-2.0

# Unless required by applicable law or agreed to in writing, software
# distributed under the License is distributed on an "AS IS" BASIS,
# WITHOUT WARRANTIES OR CONDITIONS OF ANY KIND, either express or implied.
# See the License for the specific language governing permissions and
# limitations under the License.
# pylint: disable=protected-access
"""
This module contains the qml.classical_shadow measurement.
"""
import copy
import warnings
from collections.abc import Iterable

import numpy as np

import pennylane as qml
from pennylane.wires import Wires

from .measurements import CustomMeasurement, MeasurementShapeError, Shadow, ShadowExpval


def shadow_expval(H, k=1, seed=None, seed_recipes=True):
    r"""Compute expectation values using classical shadows in a differentiable manner.

    The canonical way of computing expectation values is to simply average the expectation values for each local snapshot, :math:`\langle O \rangle = \sum_t \text{tr}(\rho^{(t)}O) / T`.
    This corresponds to the case ``k=1``. In the original work, `2002.08953 <https://arxiv.org/abs/2002.08953>`_, it has been proposed to split the ``T`` measurements into ``k`` equal
    parts to compute the median of means. For the case of Pauli measurements and Pauli observables, there is no advantage expected from setting ``k>1``.

    Args:
        H (Union[Iterable, :class:`~.pennylane.Hamiltonian`, :class:`~.pennylane.operation.Tensor`]): Observable or
            iterable of observables to compute the expectation value over.
        k (int): Number of equal parts to split the shadow's measurements to compute the median of means. ``k=1`` (default) corresponds to simply taking the mean over all measurements.
        seed (Union[None, int]):  Seed used to randomly sample Pauli measurements during the
            classical shadows protocol. If None, a random seed will be generated. If a tape with
            a ``shadow_expval`` measurement is copied, the seed will also be copied.
            Different seeds are still generated for different constructed tapes.

    Returns:
        float: expectation value estimate.

    .. note::

        This measurement uses the measurement :func:`~.pennylane.classical_shadow` and the class :class:`~.pennylane.ClassicalShadow` for post-processing
        internally to compute expectation values. In order to compute correct gradients using PennyLane's automatic differentiation,
        you need to use this measurement.

    **Example**

    .. code-block:: python3

        H = qml.Hamiltonian([1., 1.], [qml.PauliZ(0) @ qml.PauliZ(1), qml.PauliX(0) @ qml.PauliX(1)])

        dev = qml.device("default.qubit", wires=range(2), shots=10000)
        @qml.qnode(dev)
        def qnode(x, obs):
            qml.Hadamard(0)
            qml.CNOT((0,1))
            qml.RX(x, wires=0)
            return qml.shadow_expval(obs)

        x = np.array(0.5, requires_grad=True)

    We can compute the expectation value of H as well as its gradient in the usual way.

    >>> qnode(x, H)
    tensor(1.827, requires_grad=True)
    >>> qml.grad(qnode)(x, H)
    -0.44999999999999984

    In `shadow_expval`, we can pass a list of observables. Note that each qnode execution internally performs one quantum measurement, so be sure
    to include all observables that you want to estimate from a single measurement in the same execution.

    >>> Hs = [H, qml.PauliX(0), qml.PauliY(0), qml.PauliZ(0)]
    >>> qnode(x, Hs)
    [ 1.88586e+00,  4.50000e-03,  1.32000e-03, -1.92000e-03]
    >>> qml.jacobian(qnode)(x, Hs)
    [-0.48312, -0.00198, -0.00375,  0.00168]
    """
    if seed_recipes is False:
        warnings.warn(
            "Using ``seed_recipes`` is deprecated. Please use ``seed`` instead.",
            UserWarning,
        )
    seed = seed or np.random.randint(2**30)
<<<<<<< HEAD
    return _ShadowExpval(H=H, seed=seed, k=k)
=======
    return _ShadowExpval(ShadowExpval, H=H, seed=seed, k=k)
>>>>>>> 679c8906


def classical_shadow(wires, seed=None, seed_recipes=True):
    """
    The classical shadow measurement protocol.

    The protocol is described in detail in the paper `Predicting Many Properties of a Quantum System from Very Few Measurements <https://arxiv.org/abs/2002.08953>`_.
    This measurement process returns the randomized Pauli measurements (the ``recipes``)
    that are performed for each qubit and snapshot as an integer:

    - 0 for Pauli X,
    - 1 for Pauli Y, and
    - 2 for Pauli Z.

    It also returns the measurement results (the ``bits``); 0 if the 1 eigenvalue
    is sampled, and 1 if the -1 eigenvalue is sampled.

    The device shots are used to specify the number of snapshots. If ``T`` is the number
    of shots and ``n`` is the number of qubits, then both the measured bits and the
    Pauli measurements have shape ``(T, n)``.

    Args:
        wires (Sequence[int]): the wires to perform Pauli measurements on
        seed (Union[None, int]):  Seed used to randomly sample Pauli measurements during the
            classical shadows protocol. If None, a random seed will be generated. If a tape with
            a ``classical_shadow`` measurement is copied, the seed will also be copied.
            Different seeds are still generated for different constructed tapes.

    **Example**

    Consider the following QNode that prepares a Bell state and performs a classical
    shadow measurement:

    .. code-block:: python3

        dev = qml.device("default.qubit", wires=2, shots=5)

        @qml.qnode(dev)
        def circuit():
            qml.Hadamard(wires=0)
            qml.CNOT(wires=[0, 1])
            return qml.classical_shadow(wires=[0, 1])

    Executing this QNode produces the sampled bits and the Pauli measurements used:

    >>> bits, recipes = circuit()
    >>> bits
    tensor([[0, 0],
            [1, 0],
            [1, 0],
            [0, 0],
            [0, 1]], dtype=uint8, requires_grad=True)
    >>> recipes
    tensor([[2, 2],
            [0, 2],
            [1, 0],
            [0, 2],
            [0, 2]], dtype=uint8, requires_grad=True)

    .. details::
        :title: Usage Details

        Consider again the QNode in the above example. Since the Pauli observables are
        randomly sampled, executing this QNode again would produce different bits and Pauli recipes:

        >>> bits, recipes = circuit()
        >>> bits
        tensor([[0, 1],
                [0, 1],
                [0, 0],
                [0, 1],
                [1, 1]], dtype=uint8, requires_grad=True)
        >>> recipes
        tensor([[1, 0],
                [2, 1],
                [2, 2],
                [1, 0],
                [0, 0]], dtype=uint8, requires_grad=True)

        To use the same Pauli recipes for different executions, the :class:`~.tape.QuantumTape`
        interface should be used instead:

        .. code-block:: python3

            dev = qml.device("default.qubit", wires=2, shots=5)

            with qml.tape.QuantumTape() as tape:
                qml.Hadamard(wires=0)
                qml.CNOT(wires=[0, 1])
                qml.classical_shadow(wires=[0, 1])

        >>> bits1, recipes1 = qml.execute([tape], device=dev, gradient_fn=None)[0][0]
        >>> bits2, recipes2 = qml.execute([tape], device=dev, gradient_fn=None)[0][0]
        >>> np.all(recipes1 == recipes2)
        True
        >>> np.all(bits1 == bits2)
        False

        If using different Pauli recipes is desired for the :class:`~.tape.QuantumTape` interface,
        the ``seed_recipes`` flag should be explicitly set to ``False``:

        .. code-block:: python3

            dev = qml.device("default.qubit", wires=2, shots=5)

            with qml.tape.QuantumTape() as tape:
                qml.Hadamard(wires=0)
                qml.CNOT(wires=[0, 1])
                qml.classical_shadow(wires=[0, 1], seed_recipes=False)

        >>> bits1, recipes1 = qml.execute([tape], device=dev, gradient_fn=None)[0][0]
        >>> bits2, recipes2 = qml.execute([tape], device=dev, gradient_fn=None)[0][0]
        >>> np.all(recipes1 == recipes2)
        False
        >>> np.all(bits1 == bits2)
        False
    """
    if seed_recipes is False:
        warnings.warn(
            "Using ``seed_recipes`` is deprecated. Please use ``seed`` instead.",
            UserWarning,
        )
    wires = Wires(wires)
    seed = seed or np.random.randint(2**30)
    return ClassicalShadow(Shadow, wires=wires, seed=seed)

<<<<<<< HEAD
    seed = seed or np.random.randint(2**30)
    return ClassicalShadow(wires=wires, seed=seed)


=======

>>>>>>> 679c8906
class ClassicalShadow(CustomMeasurement):
    """Represents a classical shadow measurement process occurring at the end of a
    quantum variational circuit.

    This has the same arguments as the base class MeasurementProcess, plus other additional
    arguments specific to the classical shadow protocol.

    Args:
        args (tuple[Any]): Positional arguments passed to :class:`~.pennylane.measurements.MeasurementProcess`
        seed (Union[int, None]): The seed used to generate the random measurements
        kwargs (dict[Any, Any]): Additional keyword arguments passed to :class:`~.pennylane.measurements.MeasurementProcess`
    """

    def __init__(self, *args, seed=None, **kwargs):
        self.seed = seed
        super().__init__(*args, **kwargs)

    def process(self, tape, device):
        """
        Returns the measured bits and recipes in the classical shadow protocol.

        The protocol is described in detail in the `classical shadows paper <https://arxiv.org/abs/2002.08953>`_.
        This measurement process returns the randomized Pauli measurements (the ``recipes``)
        that are performed for each qubit and snapshot as an integer:

        - 0 for Pauli X,
        - 1 for Pauli Y, and
        - 2 for Pauli Z.

        It also returns the measurement results (the ``bits``); 0 if the 1 eigenvalue
        is sampled, and 1 if the -1 eigenvalue is sampled.

        The device shots are used to specify the number of snapshots. If ``T`` is the number
        of shots and ``n`` is the number of qubits, then both the measured bits and the
        Pauli measurements have shape ``(T, n)``.

        This implementation is device-agnostic and works by executing single-shot
        tapes containing randomized Pauli observables. Devices should override this
        if they can offer cleaner or faster implementations.

        .. seealso:: :func:`~.classical_shadow`

        Args:
            tape (QuantumScript): the tape to be processed
            device (Device): the device used to process the tape

        Returns:
            tensor_like[int]: A tensor with shape ``(2, T, n)``, where the first row represents
            the measured bits and the second represents the recipes used.
        """
        wires = self.wires
        n_snapshots = device.shots
        seed = self.seed
<<<<<<< HEAD

        with qml.interfaces.set_shots(device, shots=1):
            # slow implementation but works for all devices
            n_qubits = len(wires)
            mapped_wires = np.array(device.map_wires(wires))

            # seed the random measurement generation so that recipes
            # are the same for different executions with the same seed
            rng = np.random.RandomState(seed)
            recipes = rng.randint(0, 3, size=(n_snapshots, n_qubits))
            obs_list = [qml.PauliX, qml.PauliY, qml.PauliZ]

=======

        with qml.interfaces.set_shots(device, shots=1):
            # slow implementation but works for all devices
            n_qubits = len(wires)
            mapped_wires = np.array(device.map_wires(wires))

            # seed the random measurement generation so that recipes
            # are the same for different executions with the same seed
            rng = np.random.RandomState(seed)
            recipes = rng.randint(0, 3, size=(n_snapshots, n_qubits))
            obs_list = [qml.PauliX, qml.PauliY, qml.PauliZ]

>>>>>>> 679c8906
            outcomes = np.zeros((n_snapshots, n_qubits))

            for t in range(n_snapshots):
                # compute rotations for the Pauli measurements
                rotations = [
                    rot
                    for wire_idx, wire in enumerate(wires)
                    for rot in obs_list[recipes[t][wire_idx]].compute_diagonalizing_gates(
                        wires=wire
                    )
                ]

                device.reset()
                device.apply(tape.operations, rotations=tape.diagonalizing_gates + rotations)

                outcomes[t] = device.generate_samples()[0][mapped_wires]

        return qml.math.cast(qml.math.stack([outcomes, recipes]), dtype=np.int8)

    @property
    def numeric_type(self):
        return int

<<<<<<< HEAD
    @property
    def return_type(self):
        return Shadow

=======
>>>>>>> 679c8906
    def shape(self, device=None):
        # otherwise, the return type requires a device
        if device is None:
            raise MeasurementShapeError(
                "The device argument is required to obtain the shape of a classical "
                "shadow measurement process."
            )

        # the first entry of the tensor represents the measured bits,
        # and the second indicate the indices of the unitaries used
        return (1, 2, device.shots, len(self.wires))

    def __copy__(self):
        return self.__class__(
<<<<<<< HEAD
=======
            self.return_type,
>>>>>>> 679c8906
            obs=copy.copy(self.obs),
            seed=self.seed,
            wires=self._wires,
            eigvals=self._eigvals,
        )


class _ShadowExpval(CustomMeasurement):
    """Measures the expectation value of an operator using the classical shadow measurement process.

    This has the same arguments as the base class MeasurementProcess, plus other additional
    arguments specific to the classical shadow protocol.

    Args:
        args (tuple[Any]): Positional arguments passed to :class:`~.pennylane.measurements.MeasurementProcess`
        seed (Union[int, None]): The seed used to generate the random measurements
        H (:class:`~.pennylane.Hamiltonian` or :class:`~.pennylane.operation.Tensor`): Observable
            to compute the expectation value over.
        k (int): Number of equal parts to split the shadow's measurements to compute the median of means.
            ``k=1`` corresponds to simply taking the mean over all measurements.
        kwargs (dict[Any, Any]): Additional keyword arguments passed to :class:`~.pennylane.measurements.MeasurementProcess`
    """

    def __init__(self, *args, H, seed=None, k=1, **kwargs):
        self.seed = seed
        self.H = H
        self.k = k
        super().__init__(*args, **kwargs)

    def process(self, tape, device):
        """Compute expectation values using classical shadows in a differentiable manner.

        Please refer to :func:`~.pennylane.shadow_expval` for detailed documentation.

        Args:
            tape (QuantumScript): the tape to be processed
            device (Device): the device used to process the tape

        Returns:
            float: expectation value estimate.
        """
        bits, recipes = qml.classical_shadow(wires=self.wires, seed=self.seed).process(tape, device)
        shadow = qml.shadows.ClassicalShadow(bits, recipes, wire_map=self.wires.tolist())
        return shadow.expval(self.H, self.k)

    @property
    def numeric_type(self):
        return float

<<<<<<< HEAD
    @property
    def return_type(self):
        return ShadowExpval

=======
>>>>>>> 679c8906
    def shape(self, device=None):
        return (1,)

    @property
    def wires(self):
        r"""The wires the measurement process acts on.

        This is the union of all the Wires objects of the measurement.
        """
        if isinstance(self.H, Iterable):
            return Wires.all_wires([h.wires for h in self.H])

        return self.H.wires

    def queue(self, context=qml.QueuingManager):
        """Append the measurement process to an annotated queue, making sure
        the observable is not queued"""
        Hs = self.H if isinstance(self.H, Iterable) else [self.H]
        for H in Hs:
            context.update_info(H, owner=self)
        context.append(self, owns=Hs)

        return self

    def __copy__(self):
        H_copy = (
            [copy.copy(H) for H in self.H] if isinstance(self.H, Iterable) else copy.copy(self.H)
        )
        return self.__class__(
<<<<<<< HEAD
=======
            self.return_type,
>>>>>>> 679c8906
            H=H_copy,
            k=self.k,
            seed=self.seed,
            obs=copy.copy(self.obs),
            wires=self._wires,
            eigvals=self._eigvals,
        )<|MERGE_RESOLUTION|>--- conflicted
+++ resolved
@@ -90,11 +90,7 @@
             UserWarning,
         )
     seed = seed or np.random.randint(2**30)
-<<<<<<< HEAD
     return _ShadowExpval(H=H, seed=seed, k=k)
-=======
-    return _ShadowExpval(ShadowExpval, H=H, seed=seed, k=k)
->>>>>>> 679c8906
 
 
 def classical_shadow(wires, seed=None, seed_recipes=True):
@@ -219,16 +215,9 @@
         )
     wires = Wires(wires)
     seed = seed or np.random.randint(2**30)
-    return ClassicalShadow(Shadow, wires=wires, seed=seed)
-
-<<<<<<< HEAD
-    seed = seed or np.random.randint(2**30)
     return ClassicalShadow(wires=wires, seed=seed)
 
 
-=======
-
->>>>>>> 679c8906
 class ClassicalShadow(CustomMeasurement):
     """Represents a classical shadow measurement process occurring at the end of a
     quantum variational circuit.
@@ -282,7 +271,6 @@
         wires = self.wires
         n_snapshots = device.shots
         seed = self.seed
-<<<<<<< HEAD
 
         with qml.interfaces.set_shots(device, shots=1):
             # slow implementation but works for all devices
@@ -295,20 +283,6 @@
             recipes = rng.randint(0, 3, size=(n_snapshots, n_qubits))
             obs_list = [qml.PauliX, qml.PauliY, qml.PauliZ]
 
-=======
-
-        with qml.interfaces.set_shots(device, shots=1):
-            # slow implementation but works for all devices
-            n_qubits = len(wires)
-            mapped_wires = np.array(device.map_wires(wires))
-
-            # seed the random measurement generation so that recipes
-            # are the same for different executions with the same seed
-            rng = np.random.RandomState(seed)
-            recipes = rng.randint(0, 3, size=(n_snapshots, n_qubits))
-            obs_list = [qml.PauliX, qml.PauliY, qml.PauliZ]
-
->>>>>>> 679c8906
             outcomes = np.zeros((n_snapshots, n_qubits))
 
             for t in range(n_snapshots):
@@ -332,13 +306,10 @@
     def numeric_type(self):
         return int
 
-<<<<<<< HEAD
     @property
     def return_type(self):
         return Shadow
 
-=======
->>>>>>> 679c8906
     def shape(self, device=None):
         # otherwise, the return type requires a device
         if device is None:
@@ -353,10 +324,6 @@
 
     def __copy__(self):
         return self.__class__(
-<<<<<<< HEAD
-=======
-            self.return_type,
->>>>>>> 679c8906
             obs=copy.copy(self.obs),
             seed=self.seed,
             wires=self._wires,
@@ -406,13 +373,10 @@
     def numeric_type(self):
         return float
 
-<<<<<<< HEAD
     @property
     def return_type(self):
         return ShadowExpval
 
-=======
->>>>>>> 679c8906
     def shape(self, device=None):
         return (1,)
 
@@ -442,10 +406,6 @@
             [copy.copy(H) for H in self.H] if isinstance(self.H, Iterable) else copy.copy(self.H)
         )
         return self.__class__(
-<<<<<<< HEAD
-=======
-            self.return_type,
->>>>>>> 679c8906
             H=H_copy,
             k=self.k,
             seed=self.seed,
