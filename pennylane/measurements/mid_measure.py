--- conflicted
+++ resolved
@@ -311,14 +311,6 @@
             ret_dict[branch] = self.processing_fn(*branch)
         return ret_dict
 
-<<<<<<< HEAD
-    @staticmethod
-    def _combine_values(mvs: Sequence["MeasurementValue"]):
-        """Helper function for merging multiple measurement values for measurement
-        statistics."""
-        mid_measures = [m for mv in mvs for m in mv.measurements]
-        return MeasurementValue(mid_measures, lambda v: v)
-=======
     def map_wires(self, wire_map):
         """Returns a copy of the current ``MeasurementValue`` with the wires of each measurement changed
         according to the given wire map.
@@ -331,7 +323,6 @@
         """
         mapped_measurements = [m.map_wires(wire_map) for m in self.measurements]
         return MeasurementValue(mapped_measurements, self.processing_fn)
->>>>>>> 73d2b283
 
     def _transform_bin_op(self, base_bin, other):
         """Helper function for defining dunder binary operations."""
