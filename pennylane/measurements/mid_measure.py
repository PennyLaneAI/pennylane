--- conflicted
+++ resolved
@@ -76,13 +76,8 @@
 
     # Create a UUID and a map between MP and MV to support serialization
     measurement_id = str(uuid.uuid4())[:8]
-<<<<<<< HEAD
-    MeasurementProcess(MidMeasure, wires=wire, id=measurement_id)
+    _MidMeasure(wires=wire, id=measurement_id)
     return MeasurementValue([measurement_id], fn=lambda v: v)
-=======
-    _MidMeasure(wires=wire, id=measurement_id)
-    return MeasurementValue(measurement_id)
->>>>>>> 60cd8548
 
 
 T = TypeVar("T")
