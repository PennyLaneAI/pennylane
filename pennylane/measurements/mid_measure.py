# Copyright 2018-2021 Xanadu Quantum Technologies Inc.

# Licensed under the Apache License, Version 2.0 (the "License");
# you may not use this file except in compliance with the License.
# You may obtain a copy of the License at

#     http://www.apache.org/licenses/LICENSE-2.0

# Unless required by applicable law or agreed to in writing, software
# distributed under the License is distributed on an "AS IS" BASIS,
# WITHOUT WARRANTIES OR CONDITIONS OF ANY KIND, either express or implied.
# See the License for the specific language governing permissions and
# limitations under the License.
"""
This module contains the qml.measure measurement.
"""
import uuid
from collections.abc import Hashable
from functools import lru_cache
<<<<<<< HEAD
from typing import Optional, Union
=======
from typing import Generic, TypeVar
>>>>>>> dc351edb

from pennylane.capture import enabled as capture_enabled
from pennylane.exceptions import QuantumFunctionError
from pennylane.wires import Wires

from .measurement_value import MeasurementValue
from .measurements import MeasurementProcess


<<<<<<< HEAD
def measure(wires: Union[Hashable, Wires], reset: bool = False, postselect: Optional[int] = None):
    r"""Perform a mid-circuit measurement in the computational basis on the
    supplied qubit.

    Computational basis measurements are performed using the 0, 1 convention
    rather than the ±1 convention.
    Measurement outcomes can be used to conditionally apply operations, and measurement
    statistics can be gathered and returned by a quantum function.

    If a device doesn't support mid-circuit measurements natively, then the
    QNode will apply the :func:`defer_measurements` transform.

    **Example:**

    .. code-block:: python3

        dev = qml.device("default.qubit", wires=3)

        @qml.qnode(dev)
        def func(x, y):
            qml.RY(x, wires=0)
            qml.CNOT(wires=[0, 1])
            m_0 = qml.measure(1)

            qml.cond(m_0, qml.RY)(y, wires=0)
            return qml.probs(wires=[0])

    Executing this QNode:

    >>> pars = np.array([0.643, 0.246], requires_grad=True)
    >>> func(*pars)
    tensor([0.90165331, 0.09834669], requires_grad=True)

    Wires can be reused after measurement. Moreover, measured wires can be reset
    to the :math:`|0 \rangle` state by setting ``reset=True``.

    .. code-block:: python3

        dev = qml.device("default.qubit", wires=3)

        @qml.qnode(dev)
        def func():
            qml.X(1)
            m_0 = qml.measure(1, reset=True)
            return qml.probs(wires=[1])

    Executing this QNode:

    >>> func()
    tensor([1., 0.], requires_grad=True)

    Mid-circuit measurements can be manipulated using the following arithmetic operators:
    ``+``, ``-``, ``*``, ``/``, ``~`` (not), ``&`` (and), ``|`` (or), ``==``, ``<=``,
    ``>=``, ``<``, ``>`` with other mid-circuit measurements or scalars.

    .. Note ::

        Python ``not``, ``and``, ``or``, do not work since these do not have dunder methods.
        Instead use ``~``, ``&``, ``|``.

    Mid-circuit measurement results can be processed with the usual measurement functions such as
    :func:`~.expval`. For QNodes with finite shots, :func:`~.sample` applied to a mid-circuit measurement
    result will return a binary sequence of samples.
    See :ref:`here <mid_circuit_measurements_statistics>` for more details.

    .. Note ::

        Computational basis measurements are performed using the 0, 1 convention rather than the ±1 convention.
        So, for example, ``expval(qml.measure(0))`` and ``expval(qml.Z(0))`` will give different answers.

    .. code-block:: python3

        dev = qml.device("default.qubit")

        @qml.qnode(dev)
        def circuit(x, y):
            qml.RX(x, wires=0)
            qml.RY(y, wires=1)
            m0 = qml.measure(1)
            return (
                qml.sample(m0), qml.expval(m0), qml.var(m0), qml.probs(op=m0), qml.counts(op=m0),
            )

    >>> circuit(1.0, 2.0, shots=1000)
    (array([0, 1, 1, ..., 1, 1, 1])), 0.702, 0.20919600000000002, array([0.298, 0.702]), {0: 298, 1: 702})

    Args:
        wires (Wires): The wire to measure.
        reset (Optional[bool]): Whether to reset the wire to the :math:`|0 \rangle`
            state after measurement.
        postselect (Optional[int]): Which basis state to postselect after a mid-circuit
            measurement. None by default. If postselection is requested, only the post-measurement
            state that is used for postselection will be considered in the remaining circuit.

    Returns:
        MidMeasureMP: measurement process instance

    Raises:
        QuantumFunctionError: if multiple wires were specified

    .. details::
        :title: Postselection

        Postselection discards outcomes that do not meet the criteria provided by the ``postselect``
        argument. For example, specifying ``postselect=1`` on wire 0 would be equivalent to projecting
        the state vector onto the :math:`|1\rangle` state on wire 0:

        .. code-block:: python3

            dev = qml.device("default.qubit")

            @qml.qnode(dev)
            def func(x):
                qml.RX(x, wires=0)
                m0 = qml.measure(0, postselect=1)
                qml.cond(m0, qml.X)(wires=1)
                return qml.sample(wires=1)

        By postselecting on ``1``, we only consider the ``1`` measurement outcome on wire 0. So, the probability of
        measuring ``1`` on wire 1 after postselection should also be 1. Executing this QNode with 10 shots:

        >>> func(np.pi / 2, shots=10)
        array([1, 1, 1, 1, 1, 1, 1])

        Note that only 7 samples are returned. This is because samples that do not meet the postselection criteria are
        thrown away.

        If postselection is requested on a state with zero probability of being measured, the result may contain ``NaN``
        or ``Inf`` values:

        .. code-block:: python3

            dev = qml.device("default.qubit")

            @qml.qnode(dev)
            def func(x):
                qml.RX(x, wires=0)
                m0 = qml.measure(0, postselect=1)
                qml.cond(m0, qml.X)(wires=1)
                return qml.probs(wires=1)

        >>> func(0.0)
        tensor([nan, nan], requires_grad=True)

        In the case of ``qml.sample``, an empty array will be returned:

        .. code-block:: python3

            dev = qml.device("default.qubit")

            @qml.qnode(dev)
            def func(x):
                qml.RX(x, wires=0)
                m0 = qml.measure(0, postselect=1)
                qml.cond(m0, qml.X)(wires=1)
                return qml.sample(wires=[0, 1])

        >>> func(0.0, shots=[10, 10])
        (array([], shape=(0, 2), dtype=int64), array([], shape=(0, 2), dtype=int64))

        .. note::

            Currently, postselection support is only available on ``default.qubit``. Using postselection
            on other devices will raise an error.

        .. warning::

            All measurements are supported when using postselection. However, postselection on a zero probability
            state can cause some measurements to break:

            * With finite shots, one must be careful when measuring ``qml.probs`` or ``qml.counts``, as these
              measurements will raise errors if there are no valid samples after postselection. This will occur
              with postselection states that have zero or close to zero probability.

            * With analytic execution, ``qml.mutual_info`` will raise errors when using any interfaces except
              ``jax``, and ``qml.vn_entropy`` will raise an error with the ``tensorflow`` interface when the
              postselection state has zero probability.

            * When using JIT, ``QNode``'s may have unexpected behaviour when postselection on a zero
              probability state is performed. Due to floating point precision, the zero probability may not be
              detected, thus letting execution continue as normal without ``NaN`` or ``Inf`` values or empty
              samples, leading to unexpected or incorrect results.

    """
    if capture_enabled():
        primitive = _create_mid_measure_primitive()
        return primitive.bind(wires, reset=reset, postselect=postselect)

    return _measure_impl(wires, reset=reset, postselect=postselect)


=======
>>>>>>> dc351edb
def _measure_impl(
    wires: Hashable | Wires, reset: bool | None = False, postselect: int | None = None
):
    """Concrete implementation of qml.measure"""
    wires = Wires(wires)
    if len(wires) > 1:
        raise QuantumFunctionError(
            "Only a single qubit can be measured in the middle of the circuit"
        )

    # Create a UUID and a map between MP and MV to support serialization
    measurement_id = str(uuid.uuid4())
    mp = MidMeasureMP(wires=wires, reset=reset, postselect=postselect, id=measurement_id)
    return MeasurementValue([mp], processing_fn=lambda v: v)


@lru_cache
def _create_mid_measure_primitive():
    """Create a primitive corresponding to an mid-circuit measurement type.

    Called when using :func:`~pennylane.measure`.

    Returns:
        jax.extend.core.Primitive: A new jax primitive corresponding to a mid-circuit
        measurement.

    """
    # pylint: disable=import-outside-toplevel
    import jax

    from pennylane.capture.custom_primitives import QmlPrimitive

    mid_measure_p = QmlPrimitive("measure")

    @mid_measure_p.def_impl
    def _(wires, reset=False, postselect=None):
        return _measure_impl(wires, reset=reset, postselect=postselect)

    @mid_measure_p.def_abstract_eval
    def _(*_, **__):
        dtype = jax.numpy.int64 if jax.config.jax_enable_x64 else jax.numpy.int32
        return jax.core.ShapedArray((), dtype)

    return mid_measure_p


def get_mcm_predicates(conditions: tuple[MeasurementValue]) -> list[MeasurementValue]:
    r"""Function to make mid-circuit measurement predicates mutually exclusive.

    The ``conditions`` are predicates to the ``if`` and ``elif`` branches of ``qml.cond``.
    This function updates all the ``MeasurementValue``\ s in ``conditions`` such that
    reconciling the correct branch is never ambiguous.

    Args:
        conditions (Sequence[MeasurementValue]): Sequence containing predicates for ``if``
            and all ``elif`` branches of a function decorated with :func:`~pennylane.cond`.

    Returns:
        Sequence[MeasurementValue]: Updated sequence of mutually exclusive predicates.
    """
    new_conds = [conditions[0]]
    false_cond = ~conditions[0]

    for c in conditions[1:]:
        new_conds.append(false_cond & c)
        false_cond = false_cond & ~c

    new_conds.append(false_cond)
    return new_conds


def find_post_processed_mcms(circuit):
    """Return the subset of mid-circuit measurements which are required for post-processing.

    This includes any mid-circuit measurement that is post-selected or the object of a terminal
    measurement.
    """
    post_processed_mcms = set(
        op
        for op in circuit.operations
        if isinstance(op, MidMeasureMP) and op.postselect is not None
    )
    for m in circuit.measurements:
        if isinstance(m.mv, list):
            for mv in m.mv:
                post_processed_mcms = post_processed_mcms | set(mv.measurements)
        elif m.mv is not None:
            post_processed_mcms = post_processed_mcms | set(m.mv.measurements)
    return post_processed_mcms


class MidMeasureMP(MeasurementProcess):
    """Mid-circuit measurement.

    This class additionally stores information about unknown measurement outcomes in the qubit model.
    Measurements on a single qubit in the computational basis are assumed.

    Please refer to :func:`pennylane.measure` for detailed documentation.

    Args:
        wires (.Wires): The wires the measurement process applies to.
            This can only be specified if an observable was not provided.
        reset (bool): Whether to reset the wire after measurement.
        postselect (Optional[int]): Which basis state to postselect after a mid-circuit
            measurement. None by default. If postselection is requested, only the post-measurement
            state that is used for postselection will be considered in the remaining circuit.
        id (str): Custom label given to a measurement instance.
    """

    _shortname = "measure"

    def _flatten(self):
        metadata = (("wires", self.raw_wires), ("reset", self.reset), ("id", self.id))
        return (None, None), metadata

    def __init__(
        self,
        wires: Wires | None = None,
        reset: bool | None = False,
        postselect: int | None = None,
        id: str | None = None,
    ):
        self.batch_size = None
        super().__init__(wires=Wires(wires), id=id)
        self.reset = reset
        self.postselect = postselect

    # pylint: disable=arguments-renamed, arguments-differ
    @classmethod
    def _primitive_bind_call(cls, wires=None, reset=False, postselect=None, id=None):
        wires = () if wires is None else wires
        return cls._wires_primitive.bind(*wires, reset=reset, postselect=postselect, id=id)

    @classmethod
    def _abstract_eval(
        cls,
        n_wires: int | None = None,
        has_eigvals=False,
        shots: int | None = None,
        num_device_wires: int = 0,
    ) -> tuple:
        return (), int

    def label(self, decimals=None, base_label=None, cache=None):  # pylint: disable=unused-argument
        r"""How the mid-circuit measurement is represented in diagrams and drawings.

        Args:
            decimals=None (Int): If ``None``, no parameters are included. Else,
                how to round the parameters.
            base_label=None (Iterable[str]): overwrite the non-parameter component of the label.
                Must be same length as ``obs`` attribute.
            cache=None (dict): dictionary that carries information between label calls
                in the same drawing

        Returns:
            str: label to use in drawings
        """
        _label = "┤↗"
        if self.postselect is not None:
            _label += "₁" if self.postselect == 1 else "₀"

        _label += "├" if not self.reset else "│  │0⟩"

        return _label

    @property
    def samples_computational_basis(self):
        return False

    @property
    def _queue_category(self):
        return "_ops"

    @property
    def hash(self):
        """int: Returns an integer hash uniquely representing the measurement process"""
        fingerprint = (
            self.__class__.__name__,
            tuple(self.wires.tolist()),
            self.id,
        )

        return hash(fingerprint)

    @property
    def data(self):
        """The data of the measurement. Needed to match the Operator API."""
        return []

    @property
    def name(self):
        """The name of the measurement. Needed to match the Operator API."""
        return self.__class__.__name__

    @property
    def num_params(self):
        """The number of parameters. Needed to match the Operator API."""
<<<<<<< HEAD
        return 0
=======
        return 0


class MeasurementValue(Generic[T]):
    """A class representing unknown measurement outcomes in the qubit model.

    Measurements on a single qubit in the computational basis are assumed.

    Args:
        measurements (list[.MidMeasureMP]): The measurement(s) that this object depends on.
        processing_fn (callable): A lazily transformation applied to the measurement values.
    """

    name = "MeasurementValue"

    def __init__(self, measurements, processing_fn):
        self.measurements = measurements
        self.processing_fn = processing_fn

    def items(self):
        """A generator representing all the possible outcomes of the MeasurementValue."""
        num_meas = len(self.measurements)
        for i in range(2**num_meas):
            branch = tuple(int(b) for b in f"{i:0{num_meas}b}")
            yield branch, self.processing_fn(*branch)

    def postselected_items(self):
        """A generator representing all the possible outcomes of the MeasurementValue,
        taking postselection into account."""
        # pylint: disable=stop-iteration-return
        ps = {i: p for i, m in enumerate(self.measurements) if (p := m.postselect) is not None}
        num_non_ps = len(self.measurements) - len(ps)
        if num_non_ps == 0:
            yield (), self.processing_fn(*ps.values())
            return
        for i in range(2**num_non_ps):
            # Create the branch ignoring postselected measurements
            non_ps_branch = tuple(int(b) for b in f"{i:0{num_non_ps}b}")
            # We want a consumable iterable and the static tuple above
            non_ps_branch_iter = iter(non_ps_branch)
            # Extend the branch to include postselected measurements
            full_branch = tuple(
                ps[j] if j in ps else next(non_ps_branch_iter)
                for j in range(len(self.measurements))
            )
            # Return the reduced non-postselected branch and the procesing function
            # evaluated on the full branch
            yield non_ps_branch, self.processing_fn(*full_branch)

    @property
    def wires(self):
        """Returns a list of wires corresponding to the mid-circuit measurements."""
        return Wires.all_wires([m.wires for m in self.measurements])

    @property
    def branches(self):
        """A dictionary representing all possible outcomes of the MeasurementValue."""
        ret_dict = {}
        num_meas = len(self.measurements)
        for i in range(2**num_meas):
            branch = tuple(int(b) for b in f"{i:0{num_meas}b}")
            ret_dict[branch] = self.processing_fn(*branch)
        return ret_dict

    def map_wires(self, wire_map):
        """Returns a copy of the current ``MeasurementValue`` with the wires of each measurement changed
        according to the given wire map.

        Args:
            wire_map (dict): dictionary containing the old wires as keys and the new wires as values

        Returns:
            MeasurementValue: new ``MeasurementValue`` instance with measurement wires mapped
        """
        mapped_measurements = [m.map_wires(wire_map) for m in self.measurements]
        return MeasurementValue(mapped_measurements, self.processing_fn)

    def _transform_bin_op(self, base_bin, other):
        """Helper function for defining dunder binary operations."""
        if isinstance(other, MeasurementValue):
            # pylint: disable=protected-access
            return self._merge(other)._apply(lambda t: base_bin(t[0], t[1]))
        # if `other` is not a MeasurementValue then apply it to each branch
        return self._apply(lambda v: base_bin(v, other))

    def __invert__(self):
        """Return a copy of the measurement value with an inverted control
        value."""
        return self._apply(qml.math.logical_not)

    def __bool__(self) -> bool:
        raise ValueError(
            "The truth value of a MeasurementValue is undefined. To condition on a MeasurementValue, please use qml.cond instead."
        )

    def __eq__(self, other):
        return self._transform_bin_op(lambda a, b: a == b, other)

    def __ne__(self, other):
        return self._transform_bin_op(lambda a, b: a != b, other)

    def __add__(self, other):
        return self._transform_bin_op(lambda a, b: a + b, other)

    def __radd__(self, other):
        return self._apply(lambda v: other + v)

    def __sub__(self, other):
        return self._transform_bin_op(lambda a, b: a - b, other)

    def __rsub__(self, other):
        return self._apply(lambda v: other - v)

    def __mul__(self, other):
        return self._transform_bin_op(lambda a, b: a * b, other)

    def __rmul__(self, other):
        return self._apply(lambda v: other * qml.math.cast_like(v, other))

    def __truediv__(self, other):
        return self._transform_bin_op(lambda a, b: a / b, other)

    def __rtruediv__(self, other):
        return self._apply(lambda v: other / v)

    def __lt__(self, other):
        return self._transform_bin_op(lambda a, b: a < b, other)

    def __le__(self, other):
        return self._transform_bin_op(lambda a, b: a <= b, other)

    def __gt__(self, other):
        return self._transform_bin_op(lambda a, b: a > b, other)

    def __ge__(self, other):
        return self._transform_bin_op(lambda a, b: a >= b, other)

    def __and__(self, other):
        return self._transform_bin_op(qml.math.logical_and, other)

    def __or__(self, other):
        return self._transform_bin_op(qml.math.logical_or, other)

    def __mod__(self, other):
        return self._transform_bin_op(qml.math.mod, other)

    def __xor__(self, other):
        return self._transform_bin_op(qml.math.logical_xor, other)

    def _apply(self, fn):
        """Apply a post computation to this measurement"""
        return MeasurementValue(self.measurements, lambda *x: fn(self.processing_fn(*x)))

    def concretize(self, measurements: dict):
        """Returns a concrete value from a dictionary of hashes with concrete values."""
        values = tuple(measurements[meas] for meas in self.measurements)
        return self.processing_fn(*values)

    def _merge(self, other: "MeasurementValue"):
        """Merge two measurement values"""

        # create a new merged list with no duplicates and in lexical ordering
        merged_measurements = list(set(self.measurements).union(set(other.measurements)))
        merged_measurements.sort(key=lambda m: m.id)

        # create a new function that selects the correct indices for each sub function
        def merged_fn(*x):
            sub_args_1 = (x[i] for i in [merged_measurements.index(m) for m in self.measurements])
            sub_args_2 = (x[i] for i in [merged_measurements.index(m) for m in other.measurements])

            out_1 = self.processing_fn(*sub_args_1)
            out_2 = other.processing_fn(*sub_args_2)

            return out_1, out_2

        return MeasurementValue(merged_measurements, merged_fn)

    def __getitem__(self, i):
        branch = tuple(int(b) for b in f"{i:0{len(self.measurements)}b}")
        return self.processing_fn(*branch)

    def __str__(self):
        lines = []
        num_meas = len(self.measurements)
        for i in range(2**num_meas):
            branch = tuple(int(b) for b in f"{i:0{num_meas}b}")
            id_branch_mapping = [
                f"{self.measurements[j].id}={branch[j]}" for j in range(len(branch))
            ]
            lines.append(
                "if " + ",".join(id_branch_mapping) + " => " + str(self.processing_fn(*branch))
            )
        return "\n".join(lines)

    def __repr__(self):
        return f"MeasurementValue(wires={self.wires.tolist()})"


def get_mcm_predicates(conditions: tuple[MeasurementValue]) -> list[MeasurementValue]:
    r"""Function to make mid-circuit measurement predicates mutually exclusive.

    The ``conditions`` are predicates to the ``if`` and ``elif`` branches of ``qml.cond``.
    This function updates all the ``MeasurementValue``\ s in ``conditions`` such that
    reconciling the correct branch is never ambiguous.

    Args:
        conditions (Sequence[MeasurementValue]): Sequence containing predicates for ``if``
            and all ``elif`` branches of a function decorated with :func:`~pennylane.cond`.

    Returns:
        Sequence[MeasurementValue]: Updated sequence of mutually exclusive predicates.
    """
    new_conds = [conditions[0]]
    false_cond = ~conditions[0]

    for c in conditions[1:]:
        new_conds.append(false_cond & c)
        false_cond = false_cond & ~c

    new_conds.append(false_cond)
    return new_conds


def find_post_processed_mcms(circuit):
    """Return the subset of mid-circuit measurements which are required for post-processing.

    This includes any mid-circuit measurement that is post-selected or the object of a terminal
    measurement.
    """
    post_processed_mcms = {
        op
        for op in circuit.operations
        if isinstance(op, MidMeasureMP) and op.postselect is not None
    }
    for m in circuit.measurements:
        if isinstance(m.mv, list):
            for mv in m.mv:
                post_processed_mcms = post_processed_mcms | set(mv.measurements)
        elif m.mv is not None:
            post_processed_mcms = post_processed_mcms | set(m.mv.measurements)
    return post_processed_mcms


def measure(
    wires: Hashable | Wires, reset: bool = False, postselect: int | None = None
) -> MeasurementValue:
    r"""Perform a mid-circuit measurement in the computational basis on the
    supplied qubit.

    Computational basis measurements are performed using the 0, 1 convention
    rather than the ±1 convention.
    Measurement outcomes can be used to conditionally apply operations, and measurement
    statistics can be gathered and returned by a quantum function.

    If a device doesn't support mid-circuit measurements natively, then the
    QNode will apply the :func:`defer_measurements` transform.

    **Example:**

    .. code-block:: python3

        dev = qml.device("default.qubit", wires=3)

        @qml.qnode(dev)
        def func(x, y):
            qml.RY(x, wires=0)
            qml.CNOT(wires=[0, 1])
            m_0 = qml.measure(1)

            qml.cond(m_0, qml.RY)(y, wires=0)
            return qml.probs(wires=[0])

    Executing this QNode:

    >>> pars = np.array([0.643, 0.246], requires_grad=True)
    >>> func(*pars)
    tensor([0.90165331, 0.09834669], requires_grad=True)

    Wires can be reused after measurement. Moreover, measured wires can be reset
    to the :math:`|0 \rangle` state by setting ``reset=True``.

    .. code-block:: python3

        dev = qml.device("default.qubit", wires=3)

        @qml.qnode(dev)
        def func():
            qml.X(1)
            m_0 = qml.measure(1, reset=True)
            return qml.probs(wires=[1])

    Executing this QNode:

    >>> func()
    tensor([1., 0.], requires_grad=True)

    Mid-circuit measurements can be manipulated using the following arithmetic operators:
    ``+``, ``-``, ``*``, ``/``, ``~`` (not), ``&`` (and), ``|`` (or), ``==``, ``<=``,
    ``>=``, ``<``, ``>`` with other mid-circuit measurements or scalars.

    .. Note ::

        Python ``not``, ``and``, ``or``, do not work since these do not have dunder methods.
        Instead use ``~``, ``&``, ``|``.

    Mid-circuit measurement results can be processed with the usual measurement functions such as
    :func:`~.expval`. For QNodes with finite shots, :func:`~.sample` applied to a mid-circuit measurement
    result will return a binary sequence of samples.
    See :ref:`here <mid_circuit_measurements_statistics>` for more details.

    .. Note ::

        Computational basis measurements are performed using the 0, 1 convention rather than the ±1 convention.
        So, for example, ``expval(qml.measure(0))`` and ``expval(qml.Z(0))`` will give different answers.

    .. code-block:: python3

        dev = qml.device("default.qubit")

        @qml.qnode(dev)
        def circuit(x, y):
            qml.RX(x, wires=0)
            qml.RY(y, wires=1)
            m0 = qml.measure(1)
            return (
                qml.sample(m0), qml.expval(m0), qml.var(m0), qml.probs(op=m0), qml.counts(op=m0),
            )

    >>> circuit(1.0, 2.0, shots=1000)
    (array([0, 1, 1, ..., 1, 1, 1])), 0.702, 0.20919600000000002, array([0.298, 0.702]), {0: 298, 1: 702})

    Args:
        wires (Wires): The wire to measure.
        reset (Optional[bool]): Whether to reset the wire to the :math:`|0 \rangle`
            state after measurement.
        postselect (Optional[int]): Which basis state to postselect after a mid-circuit
            measurement. None by default. If postselection is requested, only the post-measurement
            state that is used for postselection will be considered in the remaining circuit.

    Returns:
        MidMeasureMP: measurement process instance

    Raises:
        QuantumFunctionError: if multiple wires were specified

    .. details::
        :title: Postselection

        Postselection discards outcomes that do not meet the criteria provided by the ``postselect``
        argument. For example, specifying ``postselect=1`` on wire 0 would be equivalent to projecting
        the state vector onto the :math:`|1\rangle` state on wire 0:

        .. code-block:: python3

            dev = qml.device("default.qubit")

            @qml.qnode(dev)
            def func(x):
                qml.RX(x, wires=0)
                m0 = qml.measure(0, postselect=1)
                qml.cond(m0, qml.X)(wires=1)
                return qml.sample(wires=1)

        By postselecting on ``1``, we only consider the ``1`` measurement outcome on wire 0. So, the probability of
        measuring ``1`` on wire 1 after postselection should also be 1. Executing this QNode with 10 shots:

        >>> func(np.pi / 2, shots=10)
        array([1, 1, 1, 1, 1, 1, 1])

        Note that only 7 samples are returned. This is because samples that do not meet the postselection criteria are
        thrown away.

        If postselection is requested on a state with zero probability of being measured, the result may contain ``NaN``
        or ``Inf`` values:

        .. code-block:: python3

            dev = qml.device("default.qubit")

            @qml.qnode(dev)
            def func(x):
                qml.RX(x, wires=0)
                m0 = qml.measure(0, postselect=1)
                qml.cond(m0, qml.X)(wires=1)
                return qml.probs(wires=1)

        >>> func(0.0)
        tensor([nan, nan], requires_grad=True)

        In the case of ``qml.sample``, an empty array will be returned:

        .. code-block:: python3

            dev = qml.device("default.qubit")

            @qml.qnode(dev)
            def func(x):
                qml.RX(x, wires=0)
                m0 = qml.measure(0, postselect=1)
                qml.cond(m0, qml.X)(wires=1)
                return qml.sample(wires=[0, 1])

        >>> func(0.0, shots=[10, 10])
        (array([], shape=(0, 2), dtype=int64), array([], shape=(0, 2), dtype=int64))

        .. note::

            Currently, postselection support is only available on ``default.qubit``. Using postselection
            on other devices will raise an error.

        .. warning::

            All measurements are supported when using postselection. However, postselection on a zero probability
            state can cause some measurements to break:

            * With finite shots, one must be careful when measuring ``qml.probs`` or ``qml.counts``, as these
              measurements will raise errors if there are no valid samples after postselection. This will occur
              with postselection states that have zero or close to zero probability.

            * With analytic execution, ``qml.mutual_info`` will raise errors when using any interfaces except
              ``jax``, and ``qml.vn_entropy`` will raise an error with the ``tensorflow`` interface when the
              postselection state has zero probability.

            * When using JIT, ``QNode``'s may have unexpected behaviour when postselection on a zero
              probability state is performed. Due to floating point precision, the zero probability may not be
              detected, thus letting execution continue as normal without ``NaN`` or ``Inf`` values or empty
              samples, leading to unexpected or incorrect results.

    """
    if qml.capture.enabled():
        primitive = _create_mid_measure_primitive()
        return primitive.bind(wires, reset=reset, postselect=postselect)

    return _measure_impl(wires, reset=reset, postselect=postselect)
>>>>>>> dc351edb
<|MERGE_RESOLUTION|>--- conflicted
+++ resolved
@@ -17,11 +17,7 @@
 import uuid
 from collections.abc import Hashable
 from functools import lru_cache
-<<<<<<< HEAD
-from typing import Optional, Union
-=======
-from typing import Generic, TypeVar
->>>>>>> dc351edb
+from typing import Optional
 
 from pennylane.capture import enabled as capture_enabled
 from pennylane.exceptions import QuantumFunctionError
@@ -31,200 +27,6 @@
 from .measurements import MeasurementProcess
 
 
-<<<<<<< HEAD
-def measure(wires: Union[Hashable, Wires], reset: bool = False, postselect: Optional[int] = None):
-    r"""Perform a mid-circuit measurement in the computational basis on the
-    supplied qubit.
-
-    Computational basis measurements are performed using the 0, 1 convention
-    rather than the ±1 convention.
-    Measurement outcomes can be used to conditionally apply operations, and measurement
-    statistics can be gathered and returned by a quantum function.
-
-    If a device doesn't support mid-circuit measurements natively, then the
-    QNode will apply the :func:`defer_measurements` transform.
-
-    **Example:**
-
-    .. code-block:: python3
-
-        dev = qml.device("default.qubit", wires=3)
-
-        @qml.qnode(dev)
-        def func(x, y):
-            qml.RY(x, wires=0)
-            qml.CNOT(wires=[0, 1])
-            m_0 = qml.measure(1)
-
-            qml.cond(m_0, qml.RY)(y, wires=0)
-            return qml.probs(wires=[0])
-
-    Executing this QNode:
-
-    >>> pars = np.array([0.643, 0.246], requires_grad=True)
-    >>> func(*pars)
-    tensor([0.90165331, 0.09834669], requires_grad=True)
-
-    Wires can be reused after measurement. Moreover, measured wires can be reset
-    to the :math:`|0 \rangle` state by setting ``reset=True``.
-
-    .. code-block:: python3
-
-        dev = qml.device("default.qubit", wires=3)
-
-        @qml.qnode(dev)
-        def func():
-            qml.X(1)
-            m_0 = qml.measure(1, reset=True)
-            return qml.probs(wires=[1])
-
-    Executing this QNode:
-
-    >>> func()
-    tensor([1., 0.], requires_grad=True)
-
-    Mid-circuit measurements can be manipulated using the following arithmetic operators:
-    ``+``, ``-``, ``*``, ``/``, ``~`` (not), ``&`` (and), ``|`` (or), ``==``, ``<=``,
-    ``>=``, ``<``, ``>`` with other mid-circuit measurements or scalars.
-
-    .. Note ::
-
-        Python ``not``, ``and``, ``or``, do not work since these do not have dunder methods.
-        Instead use ``~``, ``&``, ``|``.
-
-    Mid-circuit measurement results can be processed with the usual measurement functions such as
-    :func:`~.expval`. For QNodes with finite shots, :func:`~.sample` applied to a mid-circuit measurement
-    result will return a binary sequence of samples.
-    See :ref:`here <mid_circuit_measurements_statistics>` for more details.
-
-    .. Note ::
-
-        Computational basis measurements are performed using the 0, 1 convention rather than the ±1 convention.
-        So, for example, ``expval(qml.measure(0))`` and ``expval(qml.Z(0))`` will give different answers.
-
-    .. code-block:: python3
-
-        dev = qml.device("default.qubit")
-
-        @qml.qnode(dev)
-        def circuit(x, y):
-            qml.RX(x, wires=0)
-            qml.RY(y, wires=1)
-            m0 = qml.measure(1)
-            return (
-                qml.sample(m0), qml.expval(m0), qml.var(m0), qml.probs(op=m0), qml.counts(op=m0),
-            )
-
-    >>> circuit(1.0, 2.0, shots=1000)
-    (array([0, 1, 1, ..., 1, 1, 1])), 0.702, 0.20919600000000002, array([0.298, 0.702]), {0: 298, 1: 702})
-
-    Args:
-        wires (Wires): The wire to measure.
-        reset (Optional[bool]): Whether to reset the wire to the :math:`|0 \rangle`
-            state after measurement.
-        postselect (Optional[int]): Which basis state to postselect after a mid-circuit
-            measurement. None by default. If postselection is requested, only the post-measurement
-            state that is used for postselection will be considered in the remaining circuit.
-
-    Returns:
-        MidMeasureMP: measurement process instance
-
-    Raises:
-        QuantumFunctionError: if multiple wires were specified
-
-    .. details::
-        :title: Postselection
-
-        Postselection discards outcomes that do not meet the criteria provided by the ``postselect``
-        argument. For example, specifying ``postselect=1`` on wire 0 would be equivalent to projecting
-        the state vector onto the :math:`|1\rangle` state on wire 0:
-
-        .. code-block:: python3
-
-            dev = qml.device("default.qubit")
-
-            @qml.qnode(dev)
-            def func(x):
-                qml.RX(x, wires=0)
-                m0 = qml.measure(0, postselect=1)
-                qml.cond(m0, qml.X)(wires=1)
-                return qml.sample(wires=1)
-
-        By postselecting on ``1``, we only consider the ``1`` measurement outcome on wire 0. So, the probability of
-        measuring ``1`` on wire 1 after postselection should also be 1. Executing this QNode with 10 shots:
-
-        >>> func(np.pi / 2, shots=10)
-        array([1, 1, 1, 1, 1, 1, 1])
-
-        Note that only 7 samples are returned. This is because samples that do not meet the postselection criteria are
-        thrown away.
-
-        If postselection is requested on a state with zero probability of being measured, the result may contain ``NaN``
-        or ``Inf`` values:
-
-        .. code-block:: python3
-
-            dev = qml.device("default.qubit")
-
-            @qml.qnode(dev)
-            def func(x):
-                qml.RX(x, wires=0)
-                m0 = qml.measure(0, postselect=1)
-                qml.cond(m0, qml.X)(wires=1)
-                return qml.probs(wires=1)
-
-        >>> func(0.0)
-        tensor([nan, nan], requires_grad=True)
-
-        In the case of ``qml.sample``, an empty array will be returned:
-
-        .. code-block:: python3
-
-            dev = qml.device("default.qubit")
-
-            @qml.qnode(dev)
-            def func(x):
-                qml.RX(x, wires=0)
-                m0 = qml.measure(0, postselect=1)
-                qml.cond(m0, qml.X)(wires=1)
-                return qml.sample(wires=[0, 1])
-
-        >>> func(0.0, shots=[10, 10])
-        (array([], shape=(0, 2), dtype=int64), array([], shape=(0, 2), dtype=int64))
-
-        .. note::
-
-            Currently, postselection support is only available on ``default.qubit``. Using postselection
-            on other devices will raise an error.
-
-        .. warning::
-
-            All measurements are supported when using postselection. However, postselection on a zero probability
-            state can cause some measurements to break:
-
-            * With finite shots, one must be careful when measuring ``qml.probs`` or ``qml.counts``, as these
-              measurements will raise errors if there are no valid samples after postselection. This will occur
-              with postselection states that have zero or close to zero probability.
-
-            * With analytic execution, ``qml.mutual_info`` will raise errors when using any interfaces except
-              ``jax``, and ``qml.vn_entropy`` will raise an error with the ``tensorflow`` interface when the
-              postselection state has zero probability.
-
-            * When using JIT, ``QNode``'s may have unexpected behaviour when postselection on a zero
-              probability state is performed. Due to floating point precision, the zero probability may not be
-              detected, thus letting execution continue as normal without ``NaN`` or ``Inf`` values or empty
-              samples, leading to unexpected or incorrect results.
-
-    """
-    if capture_enabled():
-        primitive = _create_mid_measure_primitive()
-        return primitive.bind(wires, reset=reset, postselect=postselect)
-
-    return _measure_impl(wires, reset=reset, postselect=postselect)
-
-
-=======
->>>>>>> dc351edb
 def _measure_impl(
     wires: Hashable | Wires, reset: bool | None = False, postselect: int | None = None
 ):
@@ -422,250 +224,7 @@
     @property
     def num_params(self):
         """The number of parameters. Needed to match the Operator API."""
-<<<<<<< HEAD
         return 0
-=======
-        return 0
-
-
-class MeasurementValue(Generic[T]):
-    """A class representing unknown measurement outcomes in the qubit model.
-
-    Measurements on a single qubit in the computational basis are assumed.
-
-    Args:
-        measurements (list[.MidMeasureMP]): The measurement(s) that this object depends on.
-        processing_fn (callable): A lazily transformation applied to the measurement values.
-    """
-
-    name = "MeasurementValue"
-
-    def __init__(self, measurements, processing_fn):
-        self.measurements = measurements
-        self.processing_fn = processing_fn
-
-    def items(self):
-        """A generator representing all the possible outcomes of the MeasurementValue."""
-        num_meas = len(self.measurements)
-        for i in range(2**num_meas):
-            branch = tuple(int(b) for b in f"{i:0{num_meas}b}")
-            yield branch, self.processing_fn(*branch)
-
-    def postselected_items(self):
-        """A generator representing all the possible outcomes of the MeasurementValue,
-        taking postselection into account."""
-        # pylint: disable=stop-iteration-return
-        ps = {i: p for i, m in enumerate(self.measurements) if (p := m.postselect) is not None}
-        num_non_ps = len(self.measurements) - len(ps)
-        if num_non_ps == 0:
-            yield (), self.processing_fn(*ps.values())
-            return
-        for i in range(2**num_non_ps):
-            # Create the branch ignoring postselected measurements
-            non_ps_branch = tuple(int(b) for b in f"{i:0{num_non_ps}b}")
-            # We want a consumable iterable and the static tuple above
-            non_ps_branch_iter = iter(non_ps_branch)
-            # Extend the branch to include postselected measurements
-            full_branch = tuple(
-                ps[j] if j in ps else next(non_ps_branch_iter)
-                for j in range(len(self.measurements))
-            )
-            # Return the reduced non-postselected branch and the procesing function
-            # evaluated on the full branch
-            yield non_ps_branch, self.processing_fn(*full_branch)
-
-    @property
-    def wires(self):
-        """Returns a list of wires corresponding to the mid-circuit measurements."""
-        return Wires.all_wires([m.wires for m in self.measurements])
-
-    @property
-    def branches(self):
-        """A dictionary representing all possible outcomes of the MeasurementValue."""
-        ret_dict = {}
-        num_meas = len(self.measurements)
-        for i in range(2**num_meas):
-            branch = tuple(int(b) for b in f"{i:0{num_meas}b}")
-            ret_dict[branch] = self.processing_fn(*branch)
-        return ret_dict
-
-    def map_wires(self, wire_map):
-        """Returns a copy of the current ``MeasurementValue`` with the wires of each measurement changed
-        according to the given wire map.
-
-        Args:
-            wire_map (dict): dictionary containing the old wires as keys and the new wires as values
-
-        Returns:
-            MeasurementValue: new ``MeasurementValue`` instance with measurement wires mapped
-        """
-        mapped_measurements = [m.map_wires(wire_map) for m in self.measurements]
-        return MeasurementValue(mapped_measurements, self.processing_fn)
-
-    def _transform_bin_op(self, base_bin, other):
-        """Helper function for defining dunder binary operations."""
-        if isinstance(other, MeasurementValue):
-            # pylint: disable=protected-access
-            return self._merge(other)._apply(lambda t: base_bin(t[0], t[1]))
-        # if `other` is not a MeasurementValue then apply it to each branch
-        return self._apply(lambda v: base_bin(v, other))
-
-    def __invert__(self):
-        """Return a copy of the measurement value with an inverted control
-        value."""
-        return self._apply(qml.math.logical_not)
-
-    def __bool__(self) -> bool:
-        raise ValueError(
-            "The truth value of a MeasurementValue is undefined. To condition on a MeasurementValue, please use qml.cond instead."
-        )
-
-    def __eq__(self, other):
-        return self._transform_bin_op(lambda a, b: a == b, other)
-
-    def __ne__(self, other):
-        return self._transform_bin_op(lambda a, b: a != b, other)
-
-    def __add__(self, other):
-        return self._transform_bin_op(lambda a, b: a + b, other)
-
-    def __radd__(self, other):
-        return self._apply(lambda v: other + v)
-
-    def __sub__(self, other):
-        return self._transform_bin_op(lambda a, b: a - b, other)
-
-    def __rsub__(self, other):
-        return self._apply(lambda v: other - v)
-
-    def __mul__(self, other):
-        return self._transform_bin_op(lambda a, b: a * b, other)
-
-    def __rmul__(self, other):
-        return self._apply(lambda v: other * qml.math.cast_like(v, other))
-
-    def __truediv__(self, other):
-        return self._transform_bin_op(lambda a, b: a / b, other)
-
-    def __rtruediv__(self, other):
-        return self._apply(lambda v: other / v)
-
-    def __lt__(self, other):
-        return self._transform_bin_op(lambda a, b: a < b, other)
-
-    def __le__(self, other):
-        return self._transform_bin_op(lambda a, b: a <= b, other)
-
-    def __gt__(self, other):
-        return self._transform_bin_op(lambda a, b: a > b, other)
-
-    def __ge__(self, other):
-        return self._transform_bin_op(lambda a, b: a >= b, other)
-
-    def __and__(self, other):
-        return self._transform_bin_op(qml.math.logical_and, other)
-
-    def __or__(self, other):
-        return self._transform_bin_op(qml.math.logical_or, other)
-
-    def __mod__(self, other):
-        return self._transform_bin_op(qml.math.mod, other)
-
-    def __xor__(self, other):
-        return self._transform_bin_op(qml.math.logical_xor, other)
-
-    def _apply(self, fn):
-        """Apply a post computation to this measurement"""
-        return MeasurementValue(self.measurements, lambda *x: fn(self.processing_fn(*x)))
-
-    def concretize(self, measurements: dict):
-        """Returns a concrete value from a dictionary of hashes with concrete values."""
-        values = tuple(measurements[meas] for meas in self.measurements)
-        return self.processing_fn(*values)
-
-    def _merge(self, other: "MeasurementValue"):
-        """Merge two measurement values"""
-
-        # create a new merged list with no duplicates and in lexical ordering
-        merged_measurements = list(set(self.measurements).union(set(other.measurements)))
-        merged_measurements.sort(key=lambda m: m.id)
-
-        # create a new function that selects the correct indices for each sub function
-        def merged_fn(*x):
-            sub_args_1 = (x[i] for i in [merged_measurements.index(m) for m in self.measurements])
-            sub_args_2 = (x[i] for i in [merged_measurements.index(m) for m in other.measurements])
-
-            out_1 = self.processing_fn(*sub_args_1)
-            out_2 = other.processing_fn(*sub_args_2)
-
-            return out_1, out_2
-
-        return MeasurementValue(merged_measurements, merged_fn)
-
-    def __getitem__(self, i):
-        branch = tuple(int(b) for b in f"{i:0{len(self.measurements)}b}")
-        return self.processing_fn(*branch)
-
-    def __str__(self):
-        lines = []
-        num_meas = len(self.measurements)
-        for i in range(2**num_meas):
-            branch = tuple(int(b) for b in f"{i:0{num_meas}b}")
-            id_branch_mapping = [
-                f"{self.measurements[j].id}={branch[j]}" for j in range(len(branch))
-            ]
-            lines.append(
-                "if " + ",".join(id_branch_mapping) + " => " + str(self.processing_fn(*branch))
-            )
-        return "\n".join(lines)
-
-    def __repr__(self):
-        return f"MeasurementValue(wires={self.wires.tolist()})"
-
-
-def get_mcm_predicates(conditions: tuple[MeasurementValue]) -> list[MeasurementValue]:
-    r"""Function to make mid-circuit measurement predicates mutually exclusive.
-
-    The ``conditions`` are predicates to the ``if`` and ``elif`` branches of ``qml.cond``.
-    This function updates all the ``MeasurementValue``\ s in ``conditions`` such that
-    reconciling the correct branch is never ambiguous.
-
-    Args:
-        conditions (Sequence[MeasurementValue]): Sequence containing predicates for ``if``
-            and all ``elif`` branches of a function decorated with :func:`~pennylane.cond`.
-
-    Returns:
-        Sequence[MeasurementValue]: Updated sequence of mutually exclusive predicates.
-    """
-    new_conds = [conditions[0]]
-    false_cond = ~conditions[0]
-
-    for c in conditions[1:]:
-        new_conds.append(false_cond & c)
-        false_cond = false_cond & ~c
-
-    new_conds.append(false_cond)
-    return new_conds
-
-
-def find_post_processed_mcms(circuit):
-    """Return the subset of mid-circuit measurements which are required for post-processing.
-
-    This includes any mid-circuit measurement that is post-selected or the object of a terminal
-    measurement.
-    """
-    post_processed_mcms = {
-        op
-        for op in circuit.operations
-        if isinstance(op, MidMeasureMP) and op.postselect is not None
-    }
-    for m in circuit.measurements:
-        if isinstance(m.mv, list):
-            for mv in m.mv:
-                post_processed_mcms = post_processed_mcms | set(mv.measurements)
-        elif m.mv is not None:
-            post_processed_mcms = post_processed_mcms | set(m.mv.measurements)
-    return post_processed_mcms
 
 
 def measure(
@@ -854,9 +413,8 @@
               samples, leading to unexpected or incorrect results.
 
     """
-    if qml.capture.enabled():
+    if capture_enabled()
         primitive = _create_mid_measure_primitive()
         return primitive.bind(wires, reset=reset, postselect=postselect)
 
-    return _measure_impl(wires, reset=reset, postselect=postselect)
->>>>>>> dc351edb
+    return _measure_impl(wires, reset=reset, postselect=postselect)