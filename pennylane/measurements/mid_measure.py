# Copyright 2018-2021 Xanadu Quantum Technologies Inc.

# Licensed under the Apache License, Version 2.0 (the "License");
# you may not use this file except in compliance with the License.
# You may obtain a copy of the License at

#     http://www.apache.org/licenses/LICENSE-2.0

# Unless required by applicable law or agreed to in writing, software
# distributed under the License is distributed on an "AS IS" BASIS,
# WITHOUT WARRANTIES OR CONDITIONS OF ANY KIND, either express or implied.
# See the License for the specific language governing permissions and
# limitations under the License.
"""
This module contains the qml.measure measurement.
"""
import uuid
from typing import Generic, TypeVar, Optional
import numpy as np

import pennylane as qml
from pennylane.wires import Wires

from .measurements import MeasurementProcess, MidMeasure


def measure(wires: Wires, reset: Optional[bool] = False, postselect: Optional[int] = None):
    r"""Perform a mid-circuit measurement in the computational basis on the
    supplied qubit.

<<<<<<< HEAD
    Measurement outcomes can be used to conditionally apply operations, and measurement
    statistics can be gathered and returned by a quantum function.
=======
    Computational basis measurements are performed using the 0, 1 convention
    rather than the ±1 convention.

    Measurement outcomes can be obtained and used to conditionally apply
    operations with :func:`~.cond`.
>>>>>>> aa9411d5

    If a device doesn't support mid-circuit measurements natively, then the
    QNode will apply the :func:`defer_measurements` transform.

    **Example:**

    .. code-block:: python3

        dev = qml.device("default.qubit", wires=3)

        @qml.qnode(dev)
        def func(x, y):
            qml.RY(x, wires=0)
            qml.CNOT(wires=[0, 1])
            m_0 = qml.measure(1)

            qml.cond(m_0, qml.RY)(y, wires=0)
            return qml.probs(wires=[0])

    Executing this QNode:

    >>> pars = np.array([0.643, 0.246], requires_grad=True)
    >>> func(*pars)
    tensor([0.90165331, 0.09834669], requires_grad=True)

    Wires can be reused after measurement. Moreover, measured wires can be reset
    to the :math:`|0 \rangle` state by setting ``reset=True``.

    .. code-block:: python3

        dev = qml.device("default.qubit", wires=3)

        @qml.qnode(dev)
        def func():
            qml.X(1)
            m_0 = qml.measure(1, reset=True)
            return qml.probs(wires=[1])

    Executing this QNode:

    >>> func()
    tensor([1., 0.], requires_grad=True)

    Mid-circuit measurements can be manipulated using the following arithmetic operators:
    ``+``, ``-``, ``*``, ``/``, ``~`` (not), ``&`` (and), ``|`` (or), ``==``, ``<=``,
    ``>=``, ``<``, ``>`` with other mid-circuit measurements or scalars.

    .. Note ::

        Python ``not``, ``and``, ``or``, do not work since these do not have dunder methods.
        Instead use ``~``, ``&``, ``|``.

    Mid-circuit measurement results can be processed with the usual measurement functions such as
    :func:`~.expval`. For QNodes with finite shots, :func:`~.sample` applied to a mid-circuit measurement
    result will return a binary sequence of samples.
    See :ref:`here <mid_circuit_measurements_statistics>` for more details.

    .. Note ::

        Computational basis measurements are performed using the 0, 1 convention rather than the ±1 convention.
        So, for example, ``expval(qml.measure(0))`` and ``expval(qml.Z(0))`` will give different answers.

    .. code-block:: python3

        dev = qml.device("default.qubit")

        @qml.qnode(dev)
        def circuit(x, y):
            qml.RX(x, wires=0)
            qml.RY(y, wires=1)
            m0 = qml.measure(1)
            return (
                qml.sample(m0), qml.expval(m0), qml.var(m0), qml.probs(op=m0), qml.counts(op=m0),
            )

<<<<<<< HEAD
    >>> circuit(1.0, 2.0, shots=1000)
    (0.702, 0.20919600000000002, array([0.298, 0.702]), {0: 298, 1: 702}, array([0, 1, 1, ..., 1, 1, 1]))
=======
    >>> circuit(1.0, 2.0, shots=10000)
    (array([0, 1, 1, ..., 1, 1, 1])), 0.702, 0.20919600000000002, array([0.298, 0.702]), {0: 298, 1: 702})
>>>>>>> aa9411d5

    Args:
        wires (Wires): The wire to measure.
        reset (Optional[bool]): Whether to reset the wire to the :math:`|0 \rangle`
            state after measurement.
        postselect (Optional[int]): Which basis state to postselect after a mid-circuit
            measurement. None by default. If postselection is requested, only the post-measurement
            state that is used for postselection will be considered in the remaining circuit.

    Returns:
        MidMeasureMP: measurement process instance

    Raises:
        QuantumFunctionError: if multiple wires were specified

    .. details::
        :title: Postselection

        Postselection discards outcomes that do not meet the criteria provided by the ``postselect``
        argument. For example, specifying ``postselect=1`` on wire 0 would be equivalent to projecting
        the state vector onto the :math:`|1\rangle` state on wire 0:

        .. code-block:: python3

            dev = qml.device("default.qubit")

            @qml.qnode(dev)
            def func(x):
                qml.RX(x, wires=0)
                m0 = qml.measure(0, postselect=1)
                qml.cond(m0, qml.X)(wires=1)
                return qml.sample(wires=1)

        By postselecting on ``1``, we only consider the ``1`` measurement outcome on wire 0. So, the probability of
        measuring ``1`` on wire 1 after postselection should also be 1. Executing this QNode with 10 shots:

        >>> func(np.pi / 2, shots=10)
        array([1, 1, 1, 1, 1, 1, 1])

        Note that only 7 samples are returned. This is because samples that do not meet the postselection criteria are
        thrown away.

        If postselection is requested on a state with zero probability of being measured, the result may contain ``NaN``
        or ``Inf`` values:

        .. code-block:: python3

            dev = qml.device("default.qubit")

            @qml.qnode(dev)
            def func(x):
                qml.RX(x, wires=0)
                m0 = qml.measure(0, postselect=1)
                qml.cond(m0, qml.X)(wires=1)
                return qml.probs(wires=1)

        >>> func(0.0)
        tensor([nan, nan], requires_grad=True)

        In the case of ``qml.sample``, an empty array will be returned:

        .. code-block:: python3

            dev = qml.device("default.qubit")

            @qml.qnode(dev)
            def func(x):
                qml.RX(x, wires=0)
                m0 = qml.measure(0, postselect=1)
                qml.cond(m0, qml.X)(wires=1)
                return qml.sample(wires=[0, 1])

        >>> func(0.0, shots=[10, 10])
        (array([], shape=(0, 2), dtype=int64), array([], shape=(0, 2), dtype=int64))

        .. note::

            Currently, postselection support is only available on ``default.qubit``. Using postselection
            on other devices will raise an error.

        .. warning::

            All measurements are supported when using postselection. However, postselection on a zero probability
            state can cause some measurements to break:

            * With finite shots, one must be careful when measuring ``qml.probs`` or ``qml.counts``, as these
              measurements will raise errors if there are no valid samples after postselection. This will occur
              with postselection states that have zero or close to zero probability.

            * With analytic execution, ``qml.mutual_info`` will raise errors when using any interfaces except
              ``jax``, and ``qml.vn_entropy`` will raise an error with the ``tensorflow`` interface when the
              postselection state has zero probability.

            * When using JIT, ``QNode``'s may have unexpected behaviour when postselection on a zero
              probability state is performed. Due to floating point precision, the zero probability may not be
              detected, thus letting execution continue as normal without ``NaN`` or ``Inf`` values or empty
              samples, leading to unexpected or incorrect results.

    """

    wire = Wires(wires)
    if len(wire) > 1:
        raise qml.QuantumFunctionError(
            "Only a single qubit can be measured in the middle of the circuit"
        )

    # Create a UUID and a map between MP and MV to support serialization
    measurement_id = str(uuid.uuid4())[:8]
    mp = MidMeasureMP(wires=wire, reset=reset, postselect=postselect, id=measurement_id)
    return MeasurementValue([mp], processing_fn=lambda v: v)


T = TypeVar("T")


class MidMeasureMP(MeasurementProcess):
    """Mid-circuit measurement.

    This class additionally stores information about unknown measurement outcomes in the qubit model.
    Measurements on a single qubit in the computational basis are assumed.

    Please refer to :func:`measure` for detailed documentation.

    Args:
        wires (.Wires): The wires the measurement process applies to.
            This can only be specified if an observable was not provided.
        reset (bool): Whether to reset the wire after measurement.
        postselect (Optional[int]): Which basis state to postselect after a mid-circuit
            measurement. None by default. If postselection is requested, only the post-measurement
            state that is used for postselection will be considered in the remaining circuit.
        id (str): Custom label given to a measurement instance.
    """

    def _flatten(self):
        metadata = (("wires", self.raw_wires), ("reset", self.reset), ("id", self.id))
        return (None, None), metadata

    def __init__(
        self,
        wires: Optional[Wires] = None,
        reset: Optional[bool] = False,
        postselect: Optional[int] = None,
        id: Optional[str] = None,
    ):
        self.batch_size = None
        super().__init__(wires=Wires(wires), id=id)
        self.reset = reset
        self.postselect = postselect

    def label(self, decimals=None, base_label=None, cache=None):  # pylint: disable=unused-argument
        r"""How the mid-circuit measurement is represented in diagrams and drawings.

        Args:
            decimals=None (Int): If ``None``, no parameters are included. Else,
                how to round the parameters.
            base_label=None (Iterable[str]): overwrite the non-parameter component of the label.
                Must be same length as ``obs`` attribute.
            cache=None (dict): dictionary that carries information between label calls
                in the same drawing

        Returns:
            str: label to use in drawings
        """
        _label = "┤↗"
        if self.postselect is not None:
            _label += "₁" if self.postselect == 1 else "₀"

        _label += "├" if not self.reset else "│  │0⟩"

        return _label

    @property
    def return_type(self):
        return MidMeasure

    @property
    def samples_computational_basis(self):
        return False

    @property
    def _queue_category(self):
        return "_ops"

    @property
    def hash(self):
        """int: Returns an integer hash uniquely representing the measurement process"""
        fingerprint = (
            self.__class__.__name__,
            tuple(self.wires.tolist()),
            self.id,
        )

        return hash(fingerprint)

    @property
    def data(self):
        """The data of the measurement. Needed to match the Operator API."""
        return []

    @property
    def name(self):
        """The name of the measurement. Needed to match the Operator API."""
        return "MidMeasureMP"


class MeasurementValue(Generic[T]):
    """A class representing unknown measurement outcomes in the qubit model.

    Measurements on a single qubit in the computational basis are assumed.

    Args:
        measurements (list[.MidMeasureMP]): The measurement(s) that this object depends on.
        processing_fn (callable): A lazily transformation applied to the measurement values.
    """

    name = "MeasurementValue"

    def __init__(self, measurements, processing_fn):
        self.measurements = measurements
        self.processing_fn = processing_fn

    def _items(self):
        """A generator representing all the possible outcomes of the MeasurementValue."""
        for i in range(2 ** len(self.measurements)):
            branch = tuple(int(b) for b in np.binary_repr(i, width=len(self.measurements)))
            yield branch, self.processing_fn(*branch)

    @property
    def wires(self):
        """Returns a list of wires corresponding to the mid-circuit measurements."""
        return Wires.all_wires([m.wires for m in self.measurements])

    @property
    def branches(self):
        """A dictionary representing all possible outcomes of the MeasurementValue."""
        ret_dict = {}
        for i in range(2 ** len(self.measurements)):
            branch = tuple(int(b) for b in np.binary_repr(i, width=len(self.measurements)))
            ret_dict[branch] = self.processing_fn(*branch)
        return ret_dict

    def map_wires(self, wire_map):
        """Returns a copy of the current ``MeasurementValue`` with the wires of each measurement changed
        according to the given wire map.

        Args:
            wire_map (dict): dictionary containing the old wires as keys and the new wires as values

        Returns:
            MeasurementValue: new ``MeasurementValue`` instance with measurement wires mapped
        """
        mapped_measurements = [m.map_wires(wire_map) for m in self.measurements]
        return MeasurementValue(mapped_measurements, self.processing_fn)

    def _transform_bin_op(self, base_bin, other):
        """Helper function for defining dunder binary operations."""
        if isinstance(other, MeasurementValue):
            # pylint: disable=protected-access
            return self._merge(other)._apply(lambda t: base_bin(t[0], t[1]))
        # if `other` is not a MeasurementValue then apply it to each branch
        return self._apply(lambda v: base_bin(v, other))

    def __invert__(self):
        """Return a copy of the measurement value with an inverted control
        value."""
        return self._apply(lambda v: not v)

    def __eq__(self, other):
        return self._transform_bin_op(lambda a, b: a == b, other)

    def __ne__(self, other):
        return self._transform_bin_op(lambda a, b: a != b, other)

    def __add__(self, other):
        return self._transform_bin_op(lambda a, b: a + b, other)

    def __radd__(self, other):
        return self._apply(lambda v: other + v)

    def __sub__(self, other):
        return self._transform_bin_op(lambda a, b: a - b, other)

    def __rsub__(self, other):
        return self._apply(lambda v: other - v)

    def __mul__(self, other):
        return self._transform_bin_op(lambda a, b: a * b, other)

    def __rmul__(self, other):
        return self._apply(lambda v: other * v)

    def __truediv__(self, other):
        return self._transform_bin_op(lambda a, b: a / b, other)

    def __rtruediv__(self, other):
        return self._apply(lambda v: other / v)

    def __lt__(self, other):
        return self._transform_bin_op(lambda a, b: a < b, other)

    def __le__(self, other):
        return self._transform_bin_op(lambda a, b: a <= b, other)

    def __gt__(self, other):
        return self._transform_bin_op(lambda a, b: a > b, other)

    def __ge__(self, other):
        return self._transform_bin_op(lambda a, b: a >= b, other)

    def __and__(self, other):
        return self._transform_bin_op(lambda a, b: a and b, other)

    def __or__(self, other):
        return self._transform_bin_op(lambda a, b: a or b, other)

    def _apply(self, fn):
        """Apply a post computation to this measurement"""
        return MeasurementValue(self.measurements, lambda *x: fn(self.processing_fn(*x)))

    def concretize(self, measurements: dict):
        """Returns a concrete value from a dictionary of hashes with concrete values."""
        values = tuple(measurements[meas] for meas in self.measurements)
        return self.processing_fn(*values)

    def _merge(self, other: "MeasurementValue"):
        """Merge two measurement values"""

        # create a new merged list with no duplicates and in lexical ordering
        merged_measurements = list(set(self.measurements).union(set(other.measurements)))
        merged_measurements.sort(key=lambda m: m.id)

        # create a new function that selects the correct indices for each sub function
        def merged_fn(*x):
            sub_args_1 = (x[i] for i in [merged_measurements.index(m) for m in self.measurements])
            sub_args_2 = (x[i] for i in [merged_measurements.index(m) for m in other.measurements])

            out_1 = self.processing_fn(*sub_args_1)
            out_2 = other.processing_fn(*sub_args_2)

            return out_1, out_2

        return MeasurementValue(merged_measurements, merged_fn)

    def __getitem__(self, i):
        branch = tuple(int(b) for b in np.binary_repr(i, width=len(self.measurements)))
        return self.processing_fn(*branch)

    def __str__(self):
        lines = []
        for i in range(2 ** (len(self.measurements))):
            branch = tuple(int(b) for b in np.binary_repr(i, width=len(self.measurements)))
            id_branch_mapping = [
                f"{self.measurements[j].id}={branch[j]}" for j in range(len(branch))
            ]
            lines.append(
                "if " + ",".join(id_branch_mapping) + " => " + str(self.processing_fn(*branch))
            )
        return "\n".join(lines)

    def __repr__(self):
        return f"MeasurementValue(wires={self.wires.tolist()})"<|MERGE_RESOLUTION|>--- conflicted
+++ resolved
@@ -28,16 +28,10 @@
     r"""Perform a mid-circuit measurement in the computational basis on the
     supplied qubit.
 
-<<<<<<< HEAD
+    Computational basis measurements are performed using the 0, 1 convention
+    rather than the ±1 convention.
     Measurement outcomes can be used to conditionally apply operations, and measurement
     statistics can be gathered and returned by a quantum function.
-=======
-    Computational basis measurements are performed using the 0, 1 convention
-    rather than the ±1 convention.
-
-    Measurement outcomes can be obtained and used to conditionally apply
-    operations with :func:`~.cond`.
->>>>>>> aa9411d5
 
     If a device doesn't support mid-circuit measurements natively, then the
     QNode will apply the :func:`defer_measurements` transform.
@@ -113,13 +107,8 @@
                 qml.sample(m0), qml.expval(m0), qml.var(m0), qml.probs(op=m0), qml.counts(op=m0),
             )
 
-<<<<<<< HEAD
     >>> circuit(1.0, 2.0, shots=1000)
-    (0.702, 0.20919600000000002, array([0.298, 0.702]), {0: 298, 1: 702}, array([0, 1, 1, ..., 1, 1, 1]))
-=======
-    >>> circuit(1.0, 2.0, shots=10000)
     (array([0, 1, 1, ..., 1, 1, 1])), 0.702, 0.20919600000000002, array([0.298, 0.702]), {0: 298, 1: 702})
->>>>>>> aa9411d5
 
     Args:
         wires (Wires): The wire to measure.
