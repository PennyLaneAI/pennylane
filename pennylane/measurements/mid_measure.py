# Copyright 2018-2021 Xanadu Quantum Technologies Inc.

# Licensed under the Apache License, Version 2.0 (the "License");
# you may not use this file except in compliance with the License.
# You may obtain a copy of the License at

#     http://www.apache.org/licenses/LICENSE-2.0

# Unless required by applicable law or agreed to in writing, software
# distributed under the License is distributed on an "AS IS" BASIS,
# WITHOUT WARRANTIES OR CONDITIONS OF ANY KIND, either express or implied.
# See the License for the specific language governing permissions and
# limitations under the License.
"""
This module contains the qml.measure measurement.
"""
import uuid
from typing import Optional, List, Callable

import pennylane as qml
import pennylane.numpy as np
from pennylane.wires import Wires

from .measurements import MeasurementProcess, MidMeasure


def measure(wires, reset=False):  # TODO: Change name to mid_measure
    """Perform a mid-circuit measurement in the computational basis on the
    supplied qubit.

    Measurement outcomes can be obtained and used to conditionally apply
    operations.

    If a device doesn't support mid-circuit measurements natively, then the
    QNode will apply the :func:`defer_measurements` transform.

    **Example:**

    .. code-block:: python3

        dev = qml.device("default.qubit", wires=2)

        @qml.qnode(dev)
        def func(x, y):
            qml.RY(x, wires=0)
            qml.CNOT(wires=[0, 1])
            m_0 = qml.measure(1)

            qml.cond(m_0, qml.RY)(y, wires=0)
            return qml.probs(wires=[0])

    Executing this QNode:

    >>> pars = np.array([0.643, 0.246], requires_grad=True)
    >>> func(*pars)
    tensor([0.90165331, 0.09834669], requires_grad=True)

    Mid circuit measurements can be manipulated using the following dunder methods
    ``+``, ``-``, ``*``, ``/``, ``~`` (not), ``&`` (and), ``|`` (or), ``==``, ``<=``,
    ``>=``, ``<``, ``>``. With other mid-circuit measurements or scalars.

    .. Note ::

        Python ``not``, ``and``, ``or``, do not work since these do not have dunder methods.
        Instead use ``~``, ``&``, ``|``.

    Args:
        wires (Wires): The wire of the qubit the measurement process applies to.
        reset (bool): Whether to reset the wire after measurement.

    Returns:
        MidMeasureMP: measurement process instance

    Raises:
        QuantumFunctionError: if multiple wires were specified
    """
    wire = Wires(wires)
    if len(wire) > 1:
        raise qml.QuantumFunctionError(
            "Only a single qubit can be measured in the middle of the circuit"
        )

    # Create a UUID and a map between MP and MV to support serialization
    measurement_id = str(uuid.uuid4())[:8]
    return MidMeasureMP(
        wires=wire, reset=reset, measurement_ids=[measurement_id], processing_fn=lambda v: v
    )


class MidMeasureMP(MeasurementProcess):
    """Mid-circuit measurement.

    This class additionally stores information about unknown measurement outcomes in the qubit model.
    Measurements on a single qubit in the computational basis are assumed.

    Please refer to :func:`measure` for detailed documentation.

    Args:
        wires (.Wires): The wires the measurement process applies to.
            This can only be specified if an observable was not provided.
        reset (bool): Whether to reset the wire after measurement.
        measurement_ids (List[str]): custom label given to a measurement instance, can be useful for some
            applications where the instance has to be identified
        processing_fn (Callable): A lazily transformation applied to the measurement values.
    """

    def __init__(
        self,
        wires: Wires,
        reset: bool = False,
        measurement_ids: Optional[List[str]] = None,
        processing_fn: Optional[Callable] = None,
    ):
        super().__init__(wires=Wires(wires))
        self.reset = reset
        self.measurement_ids = measurement_ids or [str(uuid.uuid4())[:8]]
        self.processing_fn = processing_fn if processing_fn is not None else lambda v: v
        # id can be used to identify the mid-circuit measurement
        self.id = self.measurement_ids[0]

    @property
    def return_type(self):
        return MidMeasure

    @property
    def samples_computational_basis(self):
        return False

    @property
    def _queue_category(self):
        return "_ops"

    def _items(self):
        """A generator representing all the possible outcomes of the measurement value."""
        for i in range(2 ** len(self.measurement_ids)):
            branch = tuple(int(b) for b in np.binary_repr(i, width=len(self.measurement_ids)))
            yield branch, self.processing_fn(*branch)

    @property
    def branches(self):
        """A dictionary representing all possible outcomes of the measurement value."""
        ret_dict = {}
        for i in range(2 ** len(self.measurement_ids)):
            branch = tuple(int(b) for b in np.binary_repr(i, width=len(self.measurement_ids)))
            ret_dict[branch] = self.processing_fn(*branch)
        return ret_dict

    def _transform_bin_op(self, base_bin, other):
        """Helper function for defining dunder binary operations."""
        if isinstance(other, MidMeasureMP):
            # pylint: disable=protected-access
            return self._merge(other)._apply(lambda t: base_bin(t[0], t[1]))
        # if `other` is not a measurement value then apply it to each branch
        return self._apply(lambda v: base_bin(v, other))

    def __invert__(self):
        """Return a copy of the measurement value with an inverted control
        value."""
        return self._apply(lambda v: not v)

    def __eq__(self, other):
        return self._transform_bin_op(lambda a, b: a == b, other)

    def __ne__(self, other):
        return self._transform_bin_op(lambda a, b: a != b, other)

    def __add__(self, other):
        return self._transform_bin_op(lambda a, b: a + b, other)

    def __radd__(self, other):
        return self._apply(lambda v: other + v)

    def __sub__(self, other):
        return self._transform_bin_op(lambda a, b: a - b, other)

    def __rsub__(self, other):
        return self._apply(lambda v: other - v)

    def __mul__(self, other):
        return self._transform_bin_op(lambda a, b: a * b, other)

    def __rmul__(self, other):
        return self._apply(lambda v: other * v)

    def __truediv__(self, other):
        return self._transform_bin_op(lambda a, b: a / b, other)

    def __rtruediv__(self, other):
        return self._apply(lambda v: other / v)

    def __lt__(self, other):
        return self._transform_bin_op(lambda a, b: a < b, other)

    def __le__(self, other):
        return self._transform_bin_op(lambda a, b: a <= b, other)

    def __gt__(self, other):
        return self._transform_bin_op(lambda a, b: a > b, other)

    def __ge__(self, other):
        return self._transform_bin_op(lambda a, b: a >= b, other)

    def __and__(self, other):
        return self._transform_bin_op(lambda a, b: a and b, other)

    def __or__(self, other):
        return self._transform_bin_op(lambda a, b: a or b, other)

    def _apply(self, fn):
        """Apply a post computation to this measurement"""
        with qml.queuing.QueuingManager.stop_recording():
            new_mp = MidMeasureMP(
                self.wires,
<<<<<<< HEAD
                reset=False,
=======
>>>>>>> 7baceb16
                measurement_ids=self.measurement_ids,
                processing_fn=lambda *x: fn(self.processing_fn(*x)),
            )
        return new_mp

    def _merge(self, other: "MidMeasureMP"):
        """Merge two measurement values"""

        # create a new merged list with no duplicates and in lexical ordering
        merged_measurement_ids = list(set(self.measurement_ids).union(set(other.measurement_ids)))
        merged_measurement_ids.sort()
        merged_wires = Wires.all_wires([self.wires, other.wires])

        # create a new function that selects the correct indices for each sub function
        def merged_fn(*x):
            sub_args_1 = (
                x[i] for i in [merged_measurement_ids.index(m) for m in self.measurement_ids]
            )
            out_1 = self.processing_fn(*sub_args_1)

            sub_args_2 = (
                x[i] for i in [merged_measurement_ids.index(m) for m in other.measurement_ids]
            )
            out_2 = other.processing_fn(*sub_args_2)

            return out_1, out_2

        with qml.queuing.QueuingManager.stop_recording():
            new_mp = MidMeasureMP(
<<<<<<< HEAD
                merged_wires,
                reset=False,
                measurement_ids=merged_measurement_ids,
                processing_fn=merged_fn,
=======
                merged_wires, measurement_ids=merged_measurement_ids, processing_fn=merged_fn
>>>>>>> 7baceb16
            )
        return new_mp

    def __getitem__(self, i):
        branch = tuple(int(b) for b in np.binary_repr(i, width=len(self.measurement_ids)))
        return self.processing_fn(*branch)

    def __str__(self):
        lines = []
        for i in range(2 ** (len(self.measurement_ids))):
            branch = tuple(int(b) for b in np.binary_repr(i, width=len(self.measurement_ids)))
            id_branch_mapping = [
                f"{self.measurement_ids[j]}={branch[j]}" for j in range(len(branch))
            ]
            lines.append(
                "if " + ",".join(id_branch_mapping) + " => " + str(self.processing_fn(*branch))
            )
        return "\n".join(lines)


class MeasurementValueError(ValueError):
    """Error raised when an unknown measurement value is being used."""<|MERGE_RESOLUTION|>--- conflicted
+++ resolved
@@ -211,10 +211,6 @@
         with qml.queuing.QueuingManager.stop_recording():
             new_mp = MidMeasureMP(
                 self.wires,
-<<<<<<< HEAD
-                reset=False,
-=======
->>>>>>> 7baceb16
                 measurement_ids=self.measurement_ids,
                 processing_fn=lambda *x: fn(self.processing_fn(*x)),
             )
@@ -244,14 +240,7 @@
 
         with qml.queuing.QueuingManager.stop_recording():
             new_mp = MidMeasureMP(
-<<<<<<< HEAD
-                merged_wires,
-                reset=False,
-                measurement_ids=merged_measurement_ids,
-                processing_fn=merged_fn,
-=======
                 merged_wires, measurement_ids=merged_measurement_ids, processing_fn=merged_fn
->>>>>>> 7baceb16
             )
         return new_mp
 
