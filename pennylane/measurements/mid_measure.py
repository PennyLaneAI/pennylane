--- conflicted
+++ resolved
@@ -15,12 +15,7 @@
 This module contains the qml.measure measurement.
 """
 import uuid
-<<<<<<< HEAD
-from typing import Generic, TypeVar, Optional
-import numpy as np
-=======
 from typing import Generic, Optional, TypeVar
->>>>>>> b556393f
 
 import pennylane as qml
 from pennylane.wires import Wires
