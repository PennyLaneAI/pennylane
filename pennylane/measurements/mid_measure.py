--- conflicted
+++ resolved
@@ -97,13 +97,9 @@
         reset (Optional[bool]): Whether to reset the wire after measurement.
         measurement_ids (Optional[List[str]]): custom label given to a measurement instance, can be useful for some
             applications where the instance has to be identified
-<<<<<<< HEAD
         processing_fn (Optional[Callable]): A lazily transformation applied to the measurement values.
-=======
-        processing_fn (Callable): A lazily transformation applied to the measurement values.
         _is_value (Optional[bool]): Private argument to indicate if class is being used for conditioning
             to avoid queuing it.
->>>>>>> a7303df7
     """
 
     def __init__(
@@ -118,13 +114,8 @@
         # Create a UUID and a map between MP and MV to support serialization
         self.measurement_ids = measurement_ids or [str(uuid.uuid4())[:8]]
         self.processing_fn = processing_fn if processing_fn is not None else lambda v: v
-<<<<<<< HEAD
         super().__init__(wires=Wires(wires), id=self.measurement_ids[0])
-=======
-        # id can be used to identify the mid-circuit measurement
-        self.id = self.measurement_ids[0]
         self._is_value = _is_value
->>>>>>> a7303df7
 
     @property
     def return_type(self):
