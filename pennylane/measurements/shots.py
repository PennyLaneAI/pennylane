--- conflicted
+++ resolved
@@ -172,32 +172,30 @@
         memo[id(self)] = self
         return self
 
-<<<<<<< HEAD
+    def __str__(self):
+        """The string representation of the class"""
+        if not self.has_partitioned_shots:
+            return f"Shots(total={self.total_shots})"
+
+        shot_copy_str = ", ".join([str(sc) for sc in self.shot_vector]) or None
+        return f"Shots(total={self.total_shots}, vector=[{shot_copy_str}])"
+
+    def __repr__(self):
+        """The representation of the class"""
+        return f"Shots(total_shots={self.total_shots}, shot_vector={self.shot_vector})"
+
+    def __eq__(self, other):
+        """Equality between Shot instances."""
+        return self.total_shots == other.total_shots and self.shot_vector == other.shot_vector
+
+    def __hash__(self):
+        """Hash for a given Shot instance."""
+        return hash(self.shot_vector)
+
     def __iter__(self):
         for shot_copy in self.shot_vector:
             for _ in range(shot_copy.copies):
                 yield shot_copy.shots
-=======
-    def __str__(self):
-        """The string representation of the class"""
-        if not self.has_partitioned_shots:
-            return f"Shots(total={self.total_shots})"
-
-        shot_copy_str = ", ".join([str(sc) for sc in self.shot_vector]) or None
-        return f"Shots(total={self.total_shots}, vector=[{shot_copy_str}])"
-
-    def __repr__(self):
-        """The representation of the class"""
-        return f"Shots(total_shots={self.total_shots}, shot_vector={self.shot_vector})"
-
-    def __eq__(self, other):
-        """Equality between Shot instances."""
-        return self.total_shots == other.total_shots and self.shot_vector == other.shot_vector
-
-    def __hash__(self):
-        """Hash for a given Shot instance."""
-        return hash(self.shot_vector)
->>>>>>> 1b6706bb
 
     def __all_tuple_init__(self, shots: Sequence[Tuple]):
         res = []
