--- conflicted
+++ resolved
@@ -185,16 +185,12 @@
         return f"Shots(total_shots={self.total_shots}, shot_vector={self.shot_vector})"
 
     def __eq__(self, other):
-<<<<<<< HEAD
-        return self.shot_vector == other.shot_vector
-=======
         """Equality between Shot instances."""
         return self.total_shots == other.total_shots and self.shot_vector == other.shot_vector
 
     def __hash__(self):
         """Hash for a given Shot instance."""
         return hash(self.shot_vector)
->>>>>>> 1b6706bb
 
     def __all_tuple_init__(self, shots: Sequence[Tuple]):
         res = []
