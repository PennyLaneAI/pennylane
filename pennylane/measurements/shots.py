--- conflicted
+++ resolved
@@ -293,31 +293,19 @@
 
 
 def add_shots(s1: Shots, s2: Shots) -> Shots:
-<<<<<<< HEAD
-    """Add two :class:`pennylane.measurements.Shots` by concatenating their shot vectors.
-=======
     """Add two :class:`~.Shots` objects by concatenating their shot vectors.
->>>>>>> 08e694f9
 
     Args:
         s1 (Shots): a Shots object to add
         s2 (Shots): a Shots object to add
 
     Returns:
-<<<<<<< HEAD
-        Shots: a :class:`pennylane.measurements.Shots` object built by concatenating the shot vectors of ``s1`` and ``s2``
-=======
         Shots: a :class:`~.Shots` object built by concatenating the shot vectors of ``s1`` and ``s2``
->>>>>>> 08e694f9
 
     Example:
         >>> s1 = Shots((5, (10, 2)))
         >>> s2 = Shots((3, 2, (10, 3)))
-<<<<<<< HEAD
-        >>> print(add_shots(s1, s2))
-=======
         >>> print(qml.measurements.add_shots(s1, s2))
->>>>>>> 08e694f9
         Shots(total=60, vector=[5 shots, 10 shots x 2, 3 shots, 2 shots, 10 shots x 3])
     """
     if s1.total_shots is None:
