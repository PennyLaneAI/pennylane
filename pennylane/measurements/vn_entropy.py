--- conflicted
+++ resolved
@@ -15,11 +15,7 @@
 """
 This module contains the qml.vn_entropy measurement.
 """
-<<<<<<< HEAD
-from typing import Optional
-=======
 from collections.abc import Sequence
->>>>>>> dc351edb
 
 from pennylane import math
 from pennylane.typing import TensorLike
@@ -52,15 +48,9 @@
 
     def __init__(
         self,
-<<<<<<< HEAD
-        wires: Optional[Wires] = None,
-        id: Optional[str] = None,
-        log_base: Optional[float] = None,
-=======
         wires: Wires | None = None,
         id: str | None = None,
         log_base: float | None = None,
->>>>>>> dc351edb
     ):
         self.log_base = log_base
         super().__init__(wires=wires, id=id)
@@ -76,8 +66,7 @@
     def numeric_type(self):
         return float
 
-<<<<<<< HEAD
-    def shape(self, shots: Optional[int] = None, num_device_wires: int = 0) -> tuple:
+    def shape(self, shots: int | None = None, num_device_wires: int = 0) -> tuple:
         return ()
 
     def process_state(self, state: TensorLike, wire_order: Wires):
@@ -86,19 +75,6 @@
 
     def process_density_matrix(self, density_matrix: TensorLike, wire_order: Wires):
         return math.vn_entropy(
-=======
-    def shape(self, shots: int | None = None, num_device_wires: int = 0) -> tuple:
-        return ()
-
-    def process_state(self, state: Sequence[complex], wire_order: Wires):
-        state = qml.math.dm_from_state_vector(state)
-        return qml.math.vn_entropy(
-            state, indices=self.wires, c_dtype=state.dtype, base=self.log_base
-        )
-
-    def process_density_matrix(self, density_matrix: Sequence[complex], wire_order: Wires):
-        return qml.math.vn_entropy(
->>>>>>> dc351edb
             density_matrix, indices=self.wires, c_dtype=density_matrix.dtype, base=self.log_base
         )
 
