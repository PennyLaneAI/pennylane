# Copyright 2018-2021 Xanadu Quantum Technologies Inc.

# Licensed under the Apache License, Version 2.0 (the "License");
# you may not use this file except in compliance with the License.
# You may obtain a copy of the License at

#     http://www.apache.org/licenses/LICENSE-2.0

# Unless required by applicable law or agreed to in writing, software
# distributed under the License is distributed on an "AS IS" BASIS,
# WITHOUT WARRANTIES OR CONDITIONS OF ANY KIND, either express or implied.
# See the License for the specific language governing permissions and
# limitations under the License.
"""
This module contains the functions for computing different types of measurement
outcomes from quantum observables - expectation values, variances of expectations,
and measurement samples using AnnotatedQueues.
"""
import contextlib
import copy
import functools
from abc import ABC, abstractmethod
from enum import Enum
from typing import Sequence, Tuple, Union

import numpy as np

import pennylane as qml
from pennylane.operation import Observable
from pennylane.wires import Wires

# =============================================================================
# ObservableReturnTypes types
# =============================================================================


class ObservableReturnTypes(Enum):
    """Enumeration class to represent the return types of an observable."""

    Sample = "sample"
    Counts = "counts"
    AllCounts = "allcounts"
    Variance = "var"
    Expectation = "expval"
    Probability = "probs"
    State = "state"
    MidMeasure = "measure"
    VnEntropy = "vnentropy"
    MutualInfo = "mutualinfo"
    Shadow = "shadow"
    ShadowExpval = "shadowexpval"

    def __repr__(self):
        """String representation of the return types."""
        return str(self.value)


Sample = ObservableReturnTypes.Sample
"""Enum: An enumeration which represents sampling an observable."""

Counts = ObservableReturnTypes.Counts
"""Enum: An enumeration which represents returning the number of times
 each of the observed outcomes occurred in sampling."""

AllCounts = ObservableReturnTypes.AllCounts
"""Enum: An enumeration which represents returning the number of times
 each of the possible outcomes occurred in sampling, including 0 counts
 for unobserved outcomes."""

Variance = ObservableReturnTypes.Variance
"""Enum: An enumeration which represents returning the variance of
an observable on specified wires."""

Expectation = ObservableReturnTypes.Expectation
"""Enum: An enumeration which represents returning the expectation
value of an observable on specified wires."""

Probability = ObservableReturnTypes.Probability
"""Enum: An enumeration which represents returning probabilities
of all computational basis states."""

State = ObservableReturnTypes.State
"""Enum: An enumeration which represents returning the state in the computational basis."""

MidMeasure = ObservableReturnTypes.MidMeasure
"""Enum: An enumeration which represents returning sampling the computational
basis in the middle of the circuit."""

VnEntropy = ObservableReturnTypes.VnEntropy
"""Enum: An enumeration which represents returning Von Neumann entropy before measurements."""

MutualInfo = ObservableReturnTypes.MutualInfo
"""Enum: An enumeration which represents returning the mutual information before measurements."""

Shadow = ObservableReturnTypes.Shadow
"""Enum: An enumeration which represents returning the bitstrings and recipes from
the classical shadow protocol"""

ShadowExpval = ObservableReturnTypes.ShadowExpval
"""Enum: An enumeration which represents returning the estimated expectation value
from a classical shadow measurement"""


class MeasurementShapeError(ValueError):
    """An error raised when an unsupported operation is attempted with a
    quantum tape."""


class MeasurementProcess(ABC):
    """Represents a measurement process occurring at the end of a
    quantum variational circuit.

    Args:
        obs (.Observable): The observable that is to be measured as part of the
            measurement process. Not all measurement processes require observables (for
            example ``Probability``); this argument is optional.
        wires (.Wires): The wires the measurement process applies to.
            This can only be specified if an observable was not provided.
        eigvals (array): A flat array representing the eigenvalues of the measurement.
            This can only be specified if an observable was not provided.
        id (str): custom label given to a measurement instance, can be useful for some applications
            where the instance has to be identified
    """

    # pylint: disable=too-many-arguments
    def __init__(
        self,
        obs: Union[Observable, None] = None,
        wires=None,
        eigvals=None,
        id=None,
    ):
        self.obs = obs
        self.id = id

        if wires is not None:
            if len(wires) == 0:
                raise ValueError("Cannot set an empty list of wires.")
            if obs is not None:
                raise ValueError("Cannot set the wires if an observable is provided.")

        # _wires = None indicates broadcasting across all available wires.
        # It translates to the public property wires = Wires([])
        self._wires = wires
        self._eigvals = None

        if eigvals is not None:
            if obs is not None:
                raise ValueError("Cannot set the eigenvalues if an observable is provided.")

            self._eigvals = np.array(eigvals)

        # TODO: remove the following lines once devices
        # have been refactored to accept and understand receiving
        # measurement processes rather than specific observables.

        # The following lines are only applicable for measurement processes
        # that do not have corresponding observables (e.g., Probability). We use
        # them to 'trick' the device into thinking it has received an observable.

        # Below, we imitate an identity observable, so that the
        # device undertakes no action upon receiving this observable.
        self.name = "Identity"
        self.data = []

        # Queue the measurement process
        self.queue()

    @property
    def return_type(self):
        """Measurement return type."""
        return None

    @property
    def numeric_type(self):
        """The Python numeric type of the measurement result.

        Returns:
            type: The output numeric type; ``int``, ``float`` or ``complex``.

        Raises:
            QuantumFunctionError: the return type of the measurement process is
                unrecognized and cannot deduce the numeric type
        """
        raise qml.QuantumFunctionError(
            f"The numeric type of the measurement {self.__class__.__name__} is not defined."
        )

    def shape(self, device=None):
        """The expected output shape of the MeasurementProcess.

        Note that the output shape is dependent on the device when:

        * The measurement type is either ``ProbabilityMP``, ``StateMP`` (from :func:`.state`) or
          ``SampleMP``;
        * The shot vector was defined in the device.

        For example, assuming a device with ``shots=None``, expectation values
        and variances define ``shape=(1,)``, whereas probabilities in the qubit
        model define ``shape=(1, 2**num_wires)`` where ``num_wires`` is the
        number of wires the measurement acts on.

        Note that the shapes for vector-valued measurements such as
        ``ProbabilityMP`` and ``StateMP`` are adjusted to the output of
        ``qml.execute`` and may have an extra first element that is squeezed
        when using QNodes.

        Args:
            device (.Device): a PennyLane device to use for determining the shape

        Returns:
            tuple: the output shape

        Raises:
            QuantumFunctionError: the return type of the measurement process is
                unrecognized and cannot deduce the numeric type
        """
        if qml.active_return():
            return self._shape_new(device=device)
        raise qml.QuantumFunctionError(
            f"The shape of the measurement {self.__class__.__name__} is not defined"
        )

    def _shape_new(self, device=None):
        """The expected output shape of the MeasurementProcess.

        Note that the output shape is dependent on the device when:

        * The measurement type is either ``_Probability``, ``_State`` (from :func:`.state`) or
          ``_Sample``;
        * The shot vector was defined in the device.

        For example, assuming a device with ``shots=None``, expectation values
        and variances define ``shape=(,)``, whereas probabilities in the qubit
        model define ``shape=(2**num_wires)`` where ``num_wires`` is the
        number of wires the measurement acts on.

        Args:
            device (.Device): a PennyLane device to use for determining the shape

        Returns:
            tuple: the output shape

        Raises:
            QuantumFunctionError: the return type of the measurement process is
                unrecognized and cannot deduce the numeric type
        """
        raise qml.QuantumFunctionError(
            f"The shape of the measurement {self.__class__.__name__} is not defined"
        )

    @staticmethod
    @functools.lru_cache()
    def _get_num_basis_states(num_wires, device):
        """Auxiliary function to determine the number of basis states given the
        number of systems and a quantum device.

        This function is meant to be used with the Probability measurement to
        determine how many outcomes there will be. With qubit based devices
        we'll have two outcomes for each subsystem. With continuous variable
        devices that impose a Fock cutoff the number of basis states per
        subsystem equals the cutoff value.

        Args:
            num_wires (int): the number of qubits/qumodes
            device (.Device): a PennyLane device

        Returns:
            int: the number of basis states
        """
        cutoff = getattr(device, "cutoff", None)
        base = 2 if cutoff is None else cutoff
        return base**num_wires

    def diagonalizing_gates(self):
        """Returns the gates that diagonalize the measured wires such that they
        are in the eigenbasis of the circuit observables.

        Returns:
            List[.Operation]: the operations that diagonalize the observables
        """
        try:
            # pylint: disable=no-member
            return self.expand().operations
        except qml.operation.DecompositionUndefinedError:
            return []

    def __repr__(self):
        """Representation of this class."""
        if self.obs is None:
            return f"{self.return_type.value}(wires={self.wires.tolist()})"

        # Todo: when tape is core the return type will always be taken from the MeasurementProcess
        if getattr(self.obs, "return_type", None) is None:
            return f"{self.return_type.value}({self.obs})"

        return f"{self.obs}"

    def __copy__(self):
        return self.__class__(
            obs=copy.copy(self.obs),
            wires=self._wires,
            eigvals=self._eigvals,
        )

    @property
    def wires(self):
        r"""The wires the measurement process acts on.

        This is the union of all the Wires objects of the measurement.
        """
        if self.obs is not None:
            return self.obs.wires

        return (
            Wires.all_wires(self._wires)
            if isinstance(self._wires, list)
            else self._wires or Wires([])
        )

    @property
    def raw_wires(self):
        r"""The wires the measurement process acts on.

        For measurements involving more than one set of wires (such as
        mutual information), this is a list of the Wires objects. Otherwise,
        this is the same as :func:`~.MeasurementProcess.wires`
        """
        return self._wires

    def eigvals(self):
        r"""Eigenvalues associated with the measurement process.

        If the measurement process has an associated observable,
        the eigenvalues will correspond to this observable. Otherwise,
        they will be the eigenvalues provided when the measurement
        process was instantiated.

        Note that the eigenvalues are not guaranteed to be in any
        particular order.

        **Example:**

        >>> m = MeasurementProcess(Expectation, obs=qml.PauliX(wires=1))
        >>> m.eigvals()
        array([1, -1])

        Returns:
            array: eigvals representation
        """
        if self.obs is not None:
            with contextlib.suppress(qml.operation.EigvalsUndefinedError):
                return self.obs.eigvals()
        return self._eigvals

    @property
    def has_decomposition(self):
        r"""Bool: Whether or not the MeasurementProcess returns a defined decomposition
        when calling ``expand``.
        """
        # If self.obs is not None, `expand` queues the diagonalizing gates of self.obs,
        # which we have to check to be defined. The subsequent creation of the new
        # `MeasurementProcess` within `expand` should never fail with the given parameters.
        return False if self.obs is None else self.obs.has_diagonalizing_gates

    @property
    def samples_computational_basis(self):
        r"""Bool: Whether or not the MeasurementProcess returns samples in the computational basis or counts of
        computational basis states.
        """
        return False

    def expand(self):
        """Expand the measurement of an observable to a unitary
        rotation and a measurement in the computational basis.

        Returns:
            .QuantumScript: a quantum script containing the operations
            required to diagonalize the observable

        **Example:**

        Consider a measurement process consisting of the expectation
        value of an Hermitian observable:

        >>> H = np.array([[1, 2], [2, 4]])
        >>> obs = qml.Hermitian(H, wires=['a'])
        >>> m = MeasurementProcess(Expectation, obs=obs)

        Expanding this out:

        >>> qscript = m.expand()

        We can see that the resulting script has the qubit unitary applied,
        and a measurement process with no observable, but the eigenvalues
        specified:

        >>> print(qscript.operations)
        [QubitUnitary(array([[-0.89442719,  0.4472136 ],
              [ 0.4472136 ,  0.89442719]]), wires=['a'])]
        >>> print(qscript.measurements[0].eigvals())
        [0. 5.]
        >>> print(qscript.measurements[0].obs)
        None
        """
        if self.obs is None:
            raise qml.operation.DecompositionUndefinedError

        with qml.queuing.AnnotatedQueue() as q:
            self.obs.diagonalizing_gates()
            self.__class__(wires=self.obs.wires, eigvals=self.obs.eigvals())

        return qml.tape.QuantumScript.from_queue(q)

    def queue(self, context=qml.QueuingManager):
        """Append the measurement process to an annotated queue."""
        if self.obs is not None:
            context.update_info(self.obs, owner=self)
            context.append(self, owns=self.obs)
        else:
            context.append(self)

        return self

    @property
    def _queue_category(self):
        """Denotes that `MeasurementProcess` objects should be processed into the `_measurements` list
        in `QuantumTape` objects.

        This property is a temporary solution that should not exist long-term and should not be
        used outside of ``QuantumTape._process_queue``.
        """
        return "_measurements"

    @property
    def hash(self):
        """int: returns an integer hash uniquely representing the measurement process"""

        if self.obs is None:
            fingerprint = (
                str(self.name),
                tuple(self.wires.tolist()),
                str(self.data),
                self.__class__.__name__,
            )
        else:
            fingerprint = (
                str(self.obs.name),
                tuple(self.wires.tolist()),
                str(self.obs.data),
                self.__class__.__name__,
            )

        return hash(fingerprint)

    def simplify(self):
        """Reduce the depth of the observable to the minimum.

        Returns:
            .MeasurementProcess: A measurement process with a simplified observable.
        """
        return self if self.obs is None else self.__class__(obs=self.obs.simplify())

    # pylint: disable=protected-access
    def map_wires(self, wire_map: dict):
        """Returns a copy of the current measurement process with its wires changed according to
        the given wire map.

        Args:
            wire_map (dict): dictionary containing the old wires as keys and the new wires as values

        Returns:
            .MeasurementProcess: new measurement process
        """
        new_measurement = copy.copy(self)
        if self.obs is not None:
            new_measurement.obs = self.obs.map_wires(wire_map=wire_map)
        else:
            new_measurement._wires = Wires([wire_map.get(wire, wire) for wire in self.wires])
        return new_measurement

    def _permute_wires(self, wires: Wires):
        r"""Given an observable which acts on multiple wires, permute the wires to
          be consistent with the device wire order.

          Suppose we are given an observable :math:`\hat{O} = \Identity \otimes \Identity \otimes \hat{Z}`.
          This observable can be represented in many ways:

        .. code-block:: python

              O_1 = qml.Identity(wires=0) @ qml.Identity(wires=1) @ qml.PauliZ(wires=2)
              O_2 = qml.PauliZ(wires=2) @ qml.Identity(wires=0) @ qml.Identity(wires=1)

          Notice that while the explicit tensor product matrix representation of :code:`O_1` and :code:`O_2` is
          different, the underlying operator is identical due to the wire labelling (assuming the labels in
          ascending order are {0,1,2}). If we wish to compute the expectation value of such an observable, we must
          ensure it is identical in both cases. To facilitate this, we permute the wires in our state vector such
          that they are consistent with this swapping of order in the tensor observable.

        .. code-block:: python

              >>> print(O_1.wires)
              <Wires = [0, 1, 2]>
              >>> print(O_2.wires)
              <Wires = [2, 0, 1]>

          We might naively think that we must permute our state vector to match the wire order of our tensor observable.
          We must be careful and realize that the wire order of the terms in the tensor observable DOES NOT match the
          permutation of the terms themselves. As an example we directly compare :code:`O_1` and :code:`O_2`:

          The first term in :code:`O_1` (:code:`qml.Identity(wires=0)`) became the second term in :code:`O_2`.
          By similar comparison we see that each term in the tensor product was shifted one position forward
          (i.e 0 --> 1, 1 --> 2, 2 --> 0). The wires in our permuted quantum state should follow their respective
          terms in the tensor product observable.

          Thus, the correct wire ordering should be :code:`permuted_wires = <Wires = [1, 2, 0]>`. But if we had
          taken the naive approach we would have permuted our state according to
          :code:`permuted_wires = <Wires = [2, 0, 1]>` which is NOT correct.

          This function uses the observable wires and the global device wire ordering in order to determine the
          permutation of the wires in the observable required such that if our quantum state vector is
          permuted accordingly then the amplitudes of the state will match the matrix representation of the observable.

          Args:
              observable (Observable): the observable whose wires are to be permuted.

          Returns:
              permuted_wires (Wires): permuted wires object
        """
        wire_map = dict(zip(wires, range(len(wires))))
        ordered_obs_wire_lst = sorted(self.wires.tolist(), key=lambda label: wire_map[label])
        mapped_wires = [wire_map[w] for w in self.wires]
        permutation = qml.math.argsort(mapped_wires)  # extract permutation via argsort
        return Wires([ordered_obs_wire_lst[index] for index in permutation])


class SampleMeasurement(MeasurementProcess):
    """Sample-based measurement process.

    Any class inheriting from ``SampleMeasurement`` should define its own ``process_samples`` method,
    which should have the following arguments:

    * samples (Sequence[complex]): computational basis samples generated for all wires
    * wire_order (Wires): wires determining the subspace that ``samples`` acts on
    * shot_range (tuple[int]): 2-tuple of integers specifying the range of samples
        to use. If not specified, all samples are used.
    * bin_size (int): Divides the shot range into bins of size ``bin_size``, and
        returns the measurement statistic separately over each bin. If not
        provided, the entire shot range is treated as a single bin.

    **Example:**

    Let's create a measurement that returns the sum of all samples of the given wires.

    >>> class MyMeasurement(SampleMeasurement):
    ...     def process_samples(self, samples, wire_order, shot_range=None, bin_size=None):
    ...         return qml.math.sum(samples[..., self.wires])

    We can now execute it in a QNode:

    >>> dev = qml.device("default.qubit", wires=2, shots=1000)
    >>> @qml.qnode(dev)
    ... def circuit():
    ...     qml.PauliX(0)
    ...     return MyMeasurement(wires=[0]), MyMeasurement(wires=[1])
    >>> circuit()
    tensor([1000,    0], requires_grad=True)
    """

    @abstractmethod
    def process_samples(
        self,
        samples: Sequence[complex],
        wire_order: Wires,
        shot_range: Tuple[int] = None,
        bin_size: int = None,
    ):
        """Process the given samples.

        Args:
            samples (Sequence[complex]): computational basis samples generated for all wires
            wire_order (Wires): wires determining the subspace that ``samples`` acts on
            shot_range (tuple[int]): 2-tuple of integers specifying the range of samples
                to use. If not specified, all samples are used.
            bin_size (int): Divides the shot range into bins of size ``bin_size``, and
                returns the measurement statistic separately over each bin. If not
                provided, the entire shot range is treated as a single bin.
        """


class StateMeasurement(MeasurementProcess):
    """State-based measurement process.

    Any class inheriting from ``StateMeasurement`` should define its own ``process_state`` method,
    which should have the following arguments:

    * state (Sequence[complex]): quantum state
    * wire_order (Wires): wires determining the subspace that ``state`` acts on; a matrix of
        dimension :math:`2^n` acts on a subspace of :math:`n` wires

    **Example:**

    Let's create a measurement that returns the diagonal of the reduced density matrix.

    >>> class MyMeasurement(StateMeasurement):
    ...     def process_state(self, state, wire_order):
    ...         # use the already defined `qml.density_matrix` measurement to compute the
    ...         # reduced density matrix from the given state
    ...         density_matrix = qml.density_matrix(wires=self.wires).process_state(state, wire_order)
    ...         return qml.math.diagonal(qml.math.real(density_matrix))

    We can now execute it in a QNode:

    >>> dev = qml.device("default.qubit", wires=2)
    >>> @qml.qnode(dev)
    ... def circuit():
    ...     qml.Hadamard(0)
    ...     qml.CNOT([0, 1])
    ...     return MyMeasurement(wires=[0])
    >>> circuit()
    tensor([0.5, 0.5], requires_grad=True)
    """

    @abstractmethod
    def process_state(self, state: Sequence[complex], wire_order: Wires):
        """Process the given quantum state.

        Args:
            state (Sequence[complex]): quantum state
            wire_order (Wires): wires determining the subspace that ``state`` acts on; a matrix of
                dimension :math:`2^n` acts on a subspace of :math:`n` wires
        """


class MeasurementTransform(MeasurementProcess):
    """Measurement process that applies a transform into the given quantum script. This transform
    is carried out inside the gradient black box, thus is not tracked by the gradient transform.

<<<<<<< HEAD
    Any class inheriting from this class should define its own ``process`` method, which takes a
    device instance and a quantum script and returns the result of the measurement process.
=======
    Any class inheriting from ``MeasurementTransform`` should define its own ``process`` method,
    which should have the following arguments:

    * qscript (QuantumScript): quantum script to transform
    * device (Device): device used to transform the quantum script
    """

    method_name = ""
    """Devices can override the logic of a measurement process by defining a method with the
    name ``method_name`` of the corresponding class. The method should have the following signature:

    .. code-block:: python

        def method_name(self, qscript: QuantumScript):
            '''Device's custom measurement implementation.

            Args:
                qscript: quantum script to transform
            '''
>>>>>>> a27eead6
    """

    @abstractmethod
    def process(self, qscript, device):
        """Process the given quantum script.

        Args:
            qscript (QuantumScript): quantum script to transform
            device (Device): device used to transform the quantum script
        """<|MERGE_RESOLUTION|>--- conflicted
+++ resolved
@@ -636,30 +636,11 @@
     """Measurement process that applies a transform into the given quantum script. This transform
     is carried out inside the gradient black box, thus is not tracked by the gradient transform.
 
-<<<<<<< HEAD
-    Any class inheriting from this class should define its own ``process`` method, which takes a
-    device instance and a quantum script and returns the result of the measurement process.
-=======
     Any class inheriting from ``MeasurementTransform`` should define its own ``process`` method,
     which should have the following arguments:
 
     * qscript (QuantumScript): quantum script to transform
     * device (Device): device used to transform the quantum script
-    """
-
-    method_name = ""
-    """Devices can override the logic of a measurement process by defining a method with the
-    name ``method_name`` of the corresponding class. The method should have the following signature:
-
-    .. code-block:: python
-
-        def method_name(self, qscript: QuantumScript):
-            '''Device's custom measurement implementation.
-
-            Args:
-                qscript: quantum script to transform
-            '''
->>>>>>> a27eead6
     """
 
     @abstractmethod
