--- conflicted
+++ resolved
@@ -21,28 +21,19 @@
 from collections.abc import Sequence
 from typing import Optional, Union
 
-<<<<<<< HEAD
 from pennylane import math
 from pennylane.capture import ABCCaptureMeta
 from pennylane.capture import enabled as capture_enabled
-from pennylane.exceptions import QuantumFunctionError
-from pennylane.math.utils import is_abstract
-from pennylane.operation import (
-    DecompositionUndefinedError,
-    EigvalsUndefinedError,
-    Operator,
-    _get_abstract_operator,
-)
-=======
-import pennylane as qml
 from pennylane.exceptions import (
     DecompositionUndefinedError,
     EigvalsUndefinedError,
     QuantumFunctionError,
 )
 from pennylane.math.utils import is_abstract
-from pennylane.operation import Operator
->>>>>>> dc1c53ee
+from pennylane.operation import (
+    Operator,
+    _get_abstract_operator,
+)
 from pennylane.pytrees import register_pytree
 from pennylane.queuing import AnnotatedQueue, QueuingManager
 from pennylane.typing import TensorLike
@@ -58,16 +49,7 @@
 AbstractOperator = _get_abstract_operator()
 
 
-<<<<<<< HEAD
-class MeasurementShapeError(ValueError):
-    """An error raised when an unsupported operation is attempted with a
-    quantum tape."""
-
-
 class MeasurementProcess(ABC, metaclass=ABCCaptureMeta):
-=======
-class MeasurementProcess(ABC, metaclass=qml.capture.ABCCaptureMeta):
->>>>>>> dc1c53ee
     """Represents a measurement process occurring at the end of a
     quantum variational circuit.
 
