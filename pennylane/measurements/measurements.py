# Copyright 2018-2021 Xanadu Quantum Technologies Inc.

# Licensed under the Apache License, Version 2.0 (the "License");
# you may not use this file except in compliance with the License.
# You may obtain a copy of the License at

#     http://www.apache.org/licenses/LICENSE-2.0

# Unless required by applicable law or agreed to in writing, software
# distributed under the License is distributed on an "AS IS" BASIS,
# WITHOUT WARRANTIES OR CONDITIONS OF ANY KIND, either express or implied.
# See the License for the specific language governing permissions and
# limitations under the License.
"""
This module contains the functions for computing different types of measurement
outcomes from quantum observables - expectation values, variances of expectations,
and measurement samples using AnnotatedQueues.
"""
import copy
from abc import ABC, abstractmethod
from collections.abc import Sequence
from typing import Optional, Union

import pennylane as qml
from pennylane.exceptions import PennyLaneDeprecationWarning, QuantumFunctionError
from pennylane.math.utils import is_abstract
from pennylane.operation import DecompositionUndefinedError, EigvalsUndefinedError, Operator
from pennylane.pytrees import register_pytree
from pennylane.typing import TensorLike
from pennylane.wires import Wires


class MeasurementShapeError(ValueError):
    """An error raised when an unsupported operation is attempted with a
    quantum tape."""


class MeasurementProcess(ABC, metaclass=qml.capture.ABCCaptureMeta):
    """Represents a measurement process occurring at the end of a
    quantum variational circuit.

    Args:
        obs (Union[.Operator, .MeasurementValue, Sequence[.MeasurementValue]]): The observable that
            is to be measured as part of the measurement process. Not all measurement processes
            require observables (for example ``Probability``); this argument is optional.
        wires (.Wires): The wires the measurement process applies to.
            This can only be specified if an observable was not provided.
        eigvals (array): A flat array representing the eigenvalues of the measurement.
            This can only be specified if an observable was not provided.
        id (str): custom label given to a measurement instance, can be useful for some applications
            where the instance has to be identified
    """

    # pylint:disable=too-many-instance-attributes

    _shortname = None

    _obs_primitive: Optional["jax.extend.core.Primitive"] = None
    _wires_primitive: Optional["jax.extend.core.Primitive"] = None
    _mcm_primitive: Optional["jax.extend.core.Primitive"] = None

    def __init_subclass__(cls, **_):
        register_pytree(cls, cls._flatten, cls._unflatten)
        name = cls._shortname or cls.__name__
        cls._wires_primitive = qml.capture.create_measurement_wires_primitive(cls, name=name)
        cls._obs_primitive = qml.capture.create_measurement_obs_primitive(cls, name=name)
        cls._mcm_primitive = qml.capture.create_measurement_mcm_primitive(cls, name=name)

    @classmethod
    def _primitive_bind_call(cls, obs=None, wires=None, eigvals=None, id=None, **kwargs):
        """Called instead of ``type.__call__`` if ``qml.capture.enabled()``.

        Measurements have three "modes":

        1) Wires or wires + eigvals
        2) Observable
        3) Mid circuit measurements

        Not all measurements support all three modes. For example, ``VNEntropyMP`` does not
        allow being specified via an observable. But we handle the generic case here.

        """
        if cls._obs_primitive is None:
            # safety check if primitives aren't set correctly.
            return type.__call__(cls, obs=obs, wires=wires, eigvals=eigvals, id=id, **kwargs)
        if obs is None:
            wires = () if wires is None else wires
            if eigvals is None:
                return cls._wires_primitive.bind(*wires, **kwargs)  # wires
            return cls._wires_primitive.bind(
                *wires, eigvals, has_eigvals=True, **kwargs
            )  # wires + eigvals

        if isinstance(obs, Operator) or isinstance(
            getattr(obs, "aval", None), qml.capture.AbstractOperator
        ):
            return cls._obs_primitive.bind(obs, **kwargs)
        if isinstance(obs, (list, tuple)):
            return cls._mcm_primitive.bind(*obs, single_mcm=False, **kwargs)  # iterable of mcms
        return cls._mcm_primitive.bind(obs, single_mcm=True, **kwargs)  # single mcm

    # pylint: disable=unused-argument
    @classmethod
    def _abstract_eval(
        cls,
        n_wires: Optional[int] = None,
        has_eigvals=False,
        shots: Optional[int] = None,
        num_device_wires: int = 0,
    ) -> tuple[tuple, type]:
        """Calculate the shape and dtype that will be returned when a measurement is performed.

        This information is similar to ``numeric_type`` and ``shape``, but is provided through
        a class method and does not require the creation of an instance.

        Note that ``shots`` should strictly be ``None`` or ``int``. Shot vectors are handled higher
        in the stack.

        If ``n_wires is None``, then the measurement process contains an observable. An integer
        ``n_wires`` can correspond either to the number of wires or to the number of mid circuit
        measurements. ``n_wires = 0`` indicates a measurement that is broadcasted across all device wires.

        >>> ProbabilityMP._abstract_eval(n_wires=2)
        ((4,), float)
        >>> ProbabilityMP._abstract_eval(n_wires=0, num_device_wires=2)
        ((4,), float)
        >>> SampleMP._abstract_eval(n_wires=0, shots=50, num_device_wires=2)
        ((50, 2), int)
        >>> SampleMP._abstract_eval(n_wires=4, has_eigvals=True, shots=50)
        ((50,), float)
        >>> SampleMP._abstract_eval(n_wires=None, shots=50)
        ((50,), float)

        """
        return (), float

    def _flatten(self):
        metadata = (("wires", self.raw_wires),)
        return (self.obs or self.mv, self._eigvals), metadata

    @classmethod
    def _unflatten(cls, data, metadata):
        if data[0] is not None:
            return cls(obs=data[0], **dict(metadata))
        if data[1] is not None:
            return cls(eigvals=data[1], **dict(metadata))
        return cls(**dict(metadata))

    # pylint: disable=too-many-arguments
    def __init__(
        self,
        obs: Optional[
            Union[
                Operator,
                "qml.measurements.MeasurementValue",
                Sequence["qml.measurements.MeasurementValue"],
            ]
        ] = None,
        wires: Optional[Wires] = None,
        eigvals: Optional[TensorLike] = None,
        id: Optional[str] = None,
    ):
        if getattr(obs, "name", None) == "MeasurementValue" or isinstance(obs, Sequence):
            # Cast sequence of measurement values to list
            self.mv = obs if getattr(obs, "name", None) == "MeasurementValue" else list(obs)
            self.obs = None
        elif is_abstract(obs):  # Catalyst program with qml.sample(m, wires=i)
            self.mv = obs
            self.obs = None
        else:
            self.obs = obs
            self.mv = None

        self.id = id

        if wires is not None:
            if not qml.capture.enabled() and len(wires) == 0:
                raise ValueError("Cannot set an empty list of wires.")
            if obs is not None:
                raise ValueError("Cannot set the wires if an observable is provided.")

        # _wires = None indicates broadcasting across all available wires.
        # It translates to the public property wires = Wires([])
        self._wires = wires
        self._eigvals = None

        if eigvals is not None:
            if obs is not None:
                raise ValueError("Cannot set the eigenvalues if an observable is provided.")

            self._eigvals = qml.math.asarray(eigvals)

        # Queue the measurement process
        self.queue()

    @property
<<<<<<< HEAD
    def return_type(self) -> Optional[ObservableReturnTypes]:
        """Measurement return type."""
        warnings.warn(
            "MeasurementProcess property return_type is deprecated and will be removed in version 0.42. "
            "Instead, please use isinstance for type checking directly.",
            PennyLaneDeprecationWarning,
        )
        return self._shortname

    @property
=======
>>>>>>> 3e2c1d85
    def numeric_type(self) -> type:
        """The Python numeric type of the measurement result.

        Returns:
            type: The output numeric type; ``int``, ``float`` or ``complex``.

        Raises:
            QuantumFunctionError: the return type of the measurement process is
                unrecognized and cannot deduce the numeric type
        """
        raise QuantumFunctionError(
            f"The numeric type of the measurement {self.__class__.__name__} is not defined."
        )

    def shape(self, shots: Optional[int] = None, num_device_wires: int = 0) -> tuple[int, ...]:
        """Calculate the shape of the result object tensor.

        Args:
            shots (Optional[int]) = None: the number of shots used execute the circuit. ``None``
               indicates an analytic simulation.  Shot vectors are handled by calling this method
               multiple times.
            num_device_wires (int)=0 : The number of wires that will be used if the measurement is
               broadcasted across all available wires (``len(mp.wires) == 0``). If the device
               itself doesn't provide a number of wires, the number of tape wires will be provided
               here instead:

        Returns:
            tuple[int,...]: An arbitrary length tuple of ints.  May be an empty tuple.

        >>> qml.probs(wires=(0,1)).shape()
        (4,)
        >>> qml.sample(wires=(0,1)).shape(shots=50)
        (50, 2)
        >>> qml.state().shape(num_device_wires=4)
        (16,)
        >>> qml.expval(qml.Z(0)).shape()
        ()

        """
        raise QuantumFunctionError(
            f"The shape of the measurement {self.__class__.__name__} is not defined"
        )

    @qml.QueuingManager.stop_recording()
    def diagonalizing_gates(self):
        """Returns the gates that diagonalize the measured wires such that they
        are in the eigenbasis of the circuit observables.

        Returns:
            List[.Operation]: the operations that diagonalize the observables
        """
        return self.obs.diagonalizing_gates() if self.obs else []

    def __eq__(self, other):
        return qml.equal(self, other)

    def __hash__(self):
        return self.hash

    def __repr__(self):
        """Representation of this class."""
        name_str = self._shortname or type(self).__name__

        if self.mv is not None:
            return f"{name_str}({repr(self.mv)})"
        if self.obs:
            return f"{name_str}({self.obs})"
        if self._eigvals is not None:
            return f"{name_str}(eigvals={self._eigvals}, wires={self.wires.tolist()})"

        # Todo: when tape is core the return type will always be taken from the MeasurementProcess
        name_str = self._shortname or "None"
        return f"{name_str}(wires={self.wires.tolist()})"

    def __copy__(self):
        cls = self.__class__
        copied_m = cls.__new__(cls)

        for attr, value in vars(self).items():
            setattr(copied_m, attr, value)

        if self.obs is not None:
            copied_m.obs = copy.copy(self.obs)

        return copied_m

    @property
    def wires(self):
        r"""The wires the measurement process acts on.

        This is the union of all the Wires objects of the measurement.
        """
        if self.mv is not None and not is_abstract(self.mv):
            if isinstance(self.mv, list):
                return qml.wires.Wires.all_wires([m.wires for m in self.mv])
            return self.mv.wires

        if self.obs is not None:
            return self.obs.wires

        return (
            Wires.all_wires(self._wires)
            if isinstance(self._wires, (tuple, list))
            else self._wires or Wires([])
        )

    @property
    def raw_wires(self):
        r"""The wires the measurement process acts on.

        For measurements involving more than one set of wires (such as
        mutual information), this is a list of the Wires objects. Otherwise,
        this is the same as :func:`~.MeasurementProcess.wires`
        """
        return self._wires

    def eigvals(self):
        r"""Eigenvalues associated with the measurement process.

        If the measurement process has an associated observable,
        the eigenvalues will correspond to this observable. Otherwise,
        they will be the eigenvalues provided when the measurement
        process was instantiated.

        Note that the eigenvalues are not guaranteed to be in any
        particular order.

        **Example:**

        >>> m = MeasurementProcess(Expectation, obs=qml.X(1))
        >>> m.eigvals()
        array([1, -1])

        Returns:
            array: eigvals representation
        """
        if self.mv is not None:
            if getattr(self.mv, "name", None) == "MeasurementValue":
                # "Eigvals" should be the processed values for all branches of a MeasurementValue
                _, processed_values = tuple(zip(*self.mv.items()))
                interface = qml.math.get_deep_interface(processed_values)
                return qml.math.asarray(processed_values, like=interface)
            return qml.math.arange(0, 2 ** len(self.wires), 1)

        if self.obs is not None:
            try:
                return qml.eigvals(self.obs)
            except DecompositionUndefinedError as e:
                raise EigvalsUndefinedError from e
        return self._eigvals

    @property
    def has_decomposition(self):
        r"""Bool: Whether or not the MeasurementProcess returns a defined decomposition
        when calling ``expand``.
        """
        # If self.obs is not None, `expand` queues the diagonalizing gates of self.obs,
        # which we have to check to be defined. The subsequent creation of the new
        # `MeasurementProcess` within `expand` should never fail with the given parameters.
        return self.obs.has_diagonalizing_gates if self.obs is not None else False

    @property
    def samples_computational_basis(self):
        r"""Bool: Whether or not the MeasurementProcess measures in the computational basis."""
        return self.obs is None

    def expand(self):
        """Expand the measurement of an observable to a unitary
        rotation and a measurement in the computational basis.

        Returns:
            .QuantumTape: a quantum tape containing the operations
            required to diagonalize the observable

        **Example:**

        Consider a measurement process consisting of the expectation
        value of an Hermitian observable:

        >>> H = np.array([[1, 2], [2, 4]])
        >>> obs = qml.Hermitian(H, wires=['a'])
        >>> m = MeasurementProcess(Expectation, obs=obs)

        Expanding this out:

        >>> tape = m.expand()

        We can see that the resulting tape has the qubit unitary applied,
        and a measurement process with no observable, but the eigenvalues
        specified:

        >>> print(tape.operations)
        [QubitUnitary(array([[-0.89442719,  0.4472136 ],
              [ 0.4472136 ,  0.89442719]]), wires=['a'])]
        >>> print(tape.measurements[0].eigvals())
        [0. 5.]
        >>> print(tape.measurements[0].obs)
        None
        """
        if self.obs is None:
            raise qml.operation.DecompositionUndefinedError

        with qml.queuing.AnnotatedQueue() as q:
            self.obs.diagonalizing_gates()
            self.__class__(wires=self.obs.wires, eigvals=self.obs.eigvals())

        return qml.tape.QuantumScript.from_queue(q)

    def queue(self, context=qml.QueuingManager):
        """Append the measurement process to an annotated queue."""
        if self.obs is not None:
            context.remove(self.obs)
        context.append(self)

        return self

    @property
    def _queue_category(self):
        """Denotes that `MeasurementProcess` objects should be processed into the `_measurements` list
        in `QuantumTape` objects.

        This property is a temporary solution that should not exist long-term and should not be
        used outside of ``QuantumTape._process_queue``.
        """
        return "_measurements"

    @property
    def hash(self):
        """int: returns an integer hash uniquely representing the measurement process"""
        fingerprint = (
            self.__class__.__name__,
            getattr(self.obs, "hash", "None"),
            getattr(self.mv, "hash", "None"),
            str(self._eigvals),  # eigvals() could be expensive to compute for large observables
            tuple(self.wires.tolist()),
        )

        return hash(fingerprint)

    def simplify(self):
        """Reduce the depth of the observable to the minimum.

        Returns:
            .MeasurementProcess: A measurement process with a simplified observable.
        """
        return self if self.obs is None else self.__class__(obs=self.obs.simplify())

    # pylint: disable=protected-access
    def map_wires(self, wire_map: dict):
        """Returns a copy of the current measurement process with its wires changed according to
        the given wire map.

        Args:
            wire_map (dict): dictionary containing the old wires as keys and the new wires as values

        Returns:
            .MeasurementProcess: new measurement process
        """
        new_measurement = copy.copy(self)
        if self.mv is not None:
            new_measurement.mv = (
                self.mv.map_wires(wire_map=wire_map)
                if getattr(self.mv, "name", None) == "MeasurementValue"
                else [m.map_wires(wire_map=wire_map) for m in self.mv]
            )
        elif self.obs is not None:
            new_measurement.obs = self.obs.map_wires(wire_map=wire_map)
        elif self._wires is not None:
            new_measurement._wires = Wires([wire_map.get(wire, wire) for wire in self.wires])
        return new_measurement


class SampleMeasurement(MeasurementProcess):
    """Sample-based measurement process.

    Any class inheriting from ``SampleMeasurement`` should define its own ``process_samples`` method,
    which should have the following arguments:

    * samples (Sequence[complex]): computational basis samples generated for all wires
    * wire_order (Wires): wires determining the subspace that ``samples`` acts on
    * shot_range (tuple[int]): 2-tuple of integers specifying the range of samples
        to use. If not specified, all samples are used.
    * bin_size (int): Divides the shot range into bins of size ``bin_size``, and
        returns the measurement statistic separately over each bin. If not
        provided, the entire shot range is treated as a single bin.

    **Example:**

    Let's create a measurement that returns the sum of all samples of the given wires.

    >>> class MyMeasurement(SampleMeasurement):
    ...     def process_samples(self, samples, wire_order, shot_range=None, bin_size=None):
    ...         return qml.math.sum(samples[..., self.wires])

    We can now execute it in a QNode:

    >>> dev = qml.device("default.qubit", wires=2, shots=1000)
    >>> @qml.qnode(dev)
    ... def circuit():
    ...     qml.X(0)
    ...     return MyMeasurement(wires=[0]), MyMeasurement(wires=[1])
    >>> circuit()
    (tensor(1000, requires_grad=True), tensor(0, requires_grad=True))
    """

    _shortname = "sample"

    @abstractmethod
    def process_samples(
        self,
        samples: Sequence[complex],
        wire_order: Wires,
        shot_range: tuple[int] = None,
        bin_size: int = None,
    ):
        """Process the given samples.

        Args:
            samples (Sequence[complex]): computational basis samples generated for all wires
            wire_order (Wires): wires determining the subspace that ``samples`` acts on
            shot_range (tuple[int]): 2-tuple of integers specifying the range of samples
                to use. If not specified, all samples are used.
            bin_size (int): Divides the shot range into bins of size ``bin_size``, and
                returns the measurement statistic separately over each bin. If not
                provided, the entire shot range is treated as a single bin.
        """

    @abstractmethod
    def process_counts(self, counts: dict, wire_order: Wires):
        """Calculate the measurement given a counts histogram dictionary.

        Args:
            counts (dict): a dictionary matching the format returned by :class:`~.CountsMP`
            wire_order (Wires): the wire order used in producing the counts

        Note that the input dictionary may only contain states with non-zero entries (``all_outcomes=False``).
        """


class StateMeasurement(MeasurementProcess):
    """State-based measurement process.

    Any class inheriting from ``StateMeasurement`` should define its own ``process_state`` method,
    which should have the following arguments:

    * state (Sequence[complex]): quantum state with a flat shape. It may also have an
        optional batch dimension
    * wire_order (Wires): wires determining the subspace that ``state`` acts on; a matrix of
        dimension :math:`2^n` acts on a subspace of :math:`n` wires

    **Example:**

    Let's create a measurement that returns the diagonal of the reduced density matrix.

    >>> class MyMeasurement(StateMeasurement):
    ...     def process_state(self, state, wire_order):
    ...         # use the already defined `qml.density_matrix` measurement to compute the
    ...         # reduced density matrix from the given state
    ...         density_matrix = qml.density_matrix(wires=self.wires).process_state(state, wire_order)
    ...         return qml.math.diagonal(qml.math.real(density_matrix))

    We can now execute it in a QNode:

    >>> dev = qml.device("default.qubit", wires=2)
    >>> @qml.qnode(dev)
    ... def circuit():
    ...     qml.Hadamard(0)
    ...     qml.CNOT([0, 1])
    ...     return MyMeasurement(wires=[0])
    >>> circuit()
    tensor([0.5, 0.5], requires_grad=True)
    """

    @abstractmethod
    def process_state(self, state: Sequence[complex], wire_order: Wires):
        """Process the given quantum state.

        Args:
            state (Sequence[complex]): quantum state with a flat shape. It may also have an
                optional batch dimension
            wire_order (Wires): wires determining the subspace that ``state`` acts on; a matrix of
                dimension :math:`2^n` acts on a subspace of :math:`n` wires
        """

    def process_density_matrix(self, density_matrix: TensorLike, wire_order: Wires):
        """
        Process the given density matrix.

        Args:
            density_matrix (TensorLike): The density matrix representing the (mixed) quantum state,
                which may be single or batched. For a single matrix, the shape should be ``(2^n, 2^n)``
                where `n` is the number of wires the matrix acts upon. For batched matrices, the shape
                should be ``(batch_size, 2^n, 2^n)``.
            wire_order (Wires): The wires determining the subspace that the ``density_matrix`` acts on.
                A matrix of dimension :math:`2^n` acts on a subspace of :math:`n` wires. This parameter specifies
                the mapping of matrix dimensions to physical qubits, allowing the function to correctly
                trace out the subsystems not involved in the measurement or operation.
        """
        raise NotImplementedError


class MeasurementTransform(MeasurementProcess):
    """Measurement process that applies a transform into the given quantum tape. This transform
    is carried out inside the gradient black box, thus is not tracked by the gradient transform.

    Any class inheriting from ``MeasurementTransform`` should define its own ``process`` method,
    which should have the following arguments:

    * tape (QuantumTape): quantum tape to transform
    * device (pennylane.devices.LegacyDevice): device used to transform the quantum tape
    """

    @abstractmethod
    def process(self, tape, device):
        """Process the given quantum tape.

        Args:
            tape (QuantumTape): quantum tape to transform
            device (pennylane.devices.LegacyDevice): device used to transform the quantum tape
        """<|MERGE_RESOLUTION|>--- conflicted
+++ resolved
@@ -22,7 +22,7 @@
 from typing import Optional, Union
 
 import pennylane as qml
-from pennylane.exceptions import PennyLaneDeprecationWarning, QuantumFunctionError
+from pennylane.exceptions import QuantumFunctionError
 from pennylane.math.utils import is_abstract
 from pennylane.operation import DecompositionUndefinedError, EigvalsUndefinedError, Operator
 from pennylane.pytrees import register_pytree
@@ -194,19 +194,6 @@
         self.queue()
 
     @property
-<<<<<<< HEAD
-    def return_type(self) -> Optional[ObservableReturnTypes]:
-        """Measurement return type."""
-        warnings.warn(
-            "MeasurementProcess property return_type is deprecated and will be removed in version 0.42. "
-            "Instead, please use isinstance for type checking directly.",
-            PennyLaneDeprecationWarning,
-        )
-        return self._shortname
-
-    @property
-=======
->>>>>>> 3e2c1d85
     def numeric_type(self) -> type:
         """The Python numeric type of the measurement result.
 
