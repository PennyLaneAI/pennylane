# Copyright 2018-2021 Xanadu Quantum Technologies Inc.

# Licensed under the Apache License, Version 2.0 (the "License");
# you may not use this file except in compliance with the License.
# You may obtain a copy of the License at

#     http://www.apache.org/licenses/LICENSE-2.0

# Unless required by applicable law or agreed to in writing, software
# distributed under the License is distributed on an "AS IS" BASIS,
# WITHOUT WARRANTIES OR CONDITIONS OF ANY KIND, either express or implied.
# See the License for the specific language governing permissions and
# limitations under the License.
# pylint: disable=protected-access
"""
This module contains the functions for computing different types of measurement
outcomes from quantum observables - expectation values, variances of expectations,
and measurement samples using AnnotatedQueues.
"""
# pylint: disable=too-many-instance-attributes
import contextlib
import copy
import functools
from abc import ABC, abstractmethod
from enum import Enum
from typing import Sequence, Tuple, Union

import numpy as np

import pennylane as qml
from pennylane.operation import Observable
from pennylane.wires import Wires

# =============================================================================
# ObservableReturnTypes types
# =============================================================================


class ObservableReturnTypes(Enum):
    """Enumeration class to represent the return types of an observable."""

    Sample = "sample"
    Counts = "counts"
    AllCounts = "allcounts"
    Variance = "var"
    Expectation = "expval"
    Probability = "probs"
    State = "state"
    MidMeasure = "measure"
    VnEntropy = "vnentropy"
    MutualInfo = "mutualinfo"
    Shadow = "shadow"
    ShadowExpval = "shadowexpval"

    def __repr__(self):
        """String representation of the return types."""
        return str(self.value)


Sample = ObservableReturnTypes.Sample
"""Enum: An enumeration which represents sampling an observable."""

Counts = ObservableReturnTypes.Counts
"""Enum: An enumeration which represents returning the number of times
 each of the observed outcomes occurred in sampling."""

AllCounts = ObservableReturnTypes.AllCounts
"""Enum: An enumeration which represents returning the number of times
 each of the possible outcomes occurred in sampling, including 0 counts
 for unobserved outcomes."""

Variance = ObservableReturnTypes.Variance
"""Enum: An enumeration which represents returning the variance of
an observable on specified wires."""

Expectation = ObservableReturnTypes.Expectation
"""Enum: An enumeration which represents returning the expectation
value of an observable on specified wires."""

Probability = ObservableReturnTypes.Probability
"""Enum: An enumeration which represents returning probabilities
of all computational basis states."""

State = ObservableReturnTypes.State
"""Enum: An enumeration which represents returning the state in the computational basis."""

MidMeasure = ObservableReturnTypes.MidMeasure
"""Enum: An enumeration which represents returning sampling the computational
basis in the middle of the circuit."""

VnEntropy = ObservableReturnTypes.VnEntropy
"""Enum: An enumeration which represents returning Von Neumann entropy before measurements."""

MutualInfo = ObservableReturnTypes.MutualInfo
"""Enum: An enumeration which represents returning the mutual information before measurements."""

Shadow = ObservableReturnTypes.Shadow
"""Enum: An enumeration which represents returning the bitstrings and recipes from
the classical shadow protocol"""

ShadowExpval = ObservableReturnTypes.ShadowExpval
"""Enum: An enumeration which represents returning the estimated expectation value
from a classical shadow measurement"""


class MeasurementShapeError(ValueError):
    """An error raised when an unsupported operation is attempted with a
    quantum tape."""


class MeasurementProcess(ABC):
    """Represents a measurement process occurring at the end of a
    quantum variational circuit.

    Args:
        return_type (.ObservableReturnTypes): The type of measurement process.
            This includes ``Expectation``, ``Variance``, ``Sample``, ``State``, or ``Probability``.
        obs (.Observable): The observable that is to be measured as part of the
            measurement process. Not all measurement processes require observables (for
            example ``Probability``); this argument is optional.
        wires (.Wires): The wires the measurement process applies to.
            This can only be specified if an observable was not provided.
        eigvals (array): A flat array representing the eigenvalues of the measurement.
            This can only be specified if an observable was not provided.
        id (str): custom label given to a measurement instance, can be useful for some applications
            where the instance has to be identified
        log_base (float): Base for the logarithm.
    """

    # pylint: disable=too-many-arguments
    def __init__(
        self,
<<<<<<< HEAD
=======
        return_type: ObservableReturnTypes,
>>>>>>> 95528000
        obs: Union[Observable, None] = None,
        wires=None,
        eigvals=None,
        id=None,
    ):
        self.obs = obs
        self.id = id

        if wires is not None and obs is not None:
            raise ValueError("Cannot set the wires if an observable is provided.")

        self._wires = wires
        self._eigvals = None

        if eigvals is not None:
            if obs is not None:
                raise ValueError("Cannot set the eigenvalues if an observable is provided.")

            self._eigvals = np.array(eigvals)

        # TODO: remove the following lines once devices
        # have been refactored to accept and understand recieving
        # measurement processes rather than specific observables.

        # The following lines are only applicable for measurement processes
        # that do not have corresponding observables (e.g., Probability). We use
        # them to 'trick' the device into thinking it has recieved an observable.

        # Below, we imitate an identity observable, so that the
        # device undertakes no action upon recieving this observable.
        self.name = "Identity"
        self.data = []

        # Queue the measurement process
        self.queue()

    @property
    def numeric_type(self):
        """The Python numeric type of the measurement result.

        Returns:
            type: The output numeric type; ``int``, ``float`` or ``complex``.

        Raises:
            QuantumFunctionError: the return type of the measurement process is
                unrecognized and cannot deduce the numeric type
        """
        raise qml.QuantumFunctionError(
            "Cannot deduce the numeric type of the measurement process with unrecognized "
            + f"return_type {self.return_type}."
        )

    def shape(self, device):
        """The expected output shape of the MeasurementProcess.

        Note that the output shape is dependent on the device when:

        * The ``return_type`` is either ``Probability``, ``State`` (from :func:`.state`) or
          ``Sample``;
        * The shot vector was defined in the device.

        For example, assuming a device with ``shots=None``, expectation values
        and variances define ``shape=(1,)``, whereas probabilities in the qubit
        model define ``shape=(1, 2**num_wires)`` where ``num_wires`` is the
        number of wires the measurement acts on.

        Note that the shapes for vector-valued return types such as
        ``Probability`` and ``State`` are adjusted to the output of
        ``qml.execute`` and may have an extra first element that is squeezed
        when using QNodes.

        Args:
            device (.Device): a PennyLane device to use for determining the
                shape

        Returns:
            tuple: the output shape

        Raises:
            QuantumFunctionError: the return type of the measurement process is
                unrecognized and cannot deduce the numeric type
        """
        raise qml.QuantumFunctionError(
            "Cannot deduce the shape of the measurement process with unrecognized return_type "
            + f"{self.return_type}."
        )

    def _shape_new(self, device):
        """The expected output shape of the MeasurementProcess.

        Note that the output shape is dependent on the device when:

        * The ``return_type`` is either ``Probability``, ``State`` (from :func:`.state`) or
          ``Sample``;
        * The shot vector was defined in the device.

        For example, assuming a device with ``shots=None``, expectation values
        and variances define ``shape=(,)``, whereas probabilities in the qubit
        model define ``shape=(2**num_wires)`` where ``num_wires`` is the
        number of wires the measurement acts on.

        Args:
            device (.Device): a PennyLane device to use for determining the
                shape

        Returns:
            tuple: the output shape

        Raises:
            QuantumFunctionError: the return type of the measurement process is
                unrecognized and cannot deduce the numeric type
        """
        raise qml.QuantumFunctionError(
            "Cannot deduce the shape of the measurement process with unrecognized return_type "
            + f"{self.return_type}."
        )

    @property
    @abstractmethod
    def return_type(self):
        """Return type property."""

    @staticmethod
    @functools.lru_cache()
    def _get_num_basis_states(num_wires, device):
        """Auxiliary function to determine the number of basis states given the
        number of systems and a quantum device.

        This function is meant to be used with the Probability measurement to
        determine how many outcomes there will be. With qubit based devices
        we'll have two outcomes for each subsystem. With continuous variable
        devices that impose a Fock cutoff the number of basis states per
        subsystem equals the cutoff value.

        Args:
            num_wires (int): the number of qubits/qumodes
            device (.Device): a PennyLane device

        Returns:
            int: the number of basis states
        """
        cutoff = getattr(device, "cutoff", None)
        base = 2 if cutoff is None else cutoff
        return base**num_wires

    def diagonalizing_gates(self):
        """Returns the gates that diagonalize the measured wires such that they
        are in the eigenbasis of the circuit observables.

        Returns:
            List[.Operation]: the operations that diagonalize the observables
        """
        try:
            # pylint: disable=no-member
            return self.expand().operations
        except qml.operation.DecompositionUndefinedError:
            return []

    def __repr__(self):
        """Representation of this class."""
        if self.obs is None:
            return f"{self.return_type.value}(wires={self.wires.tolist()})"

        # Todo: when tape is core the return type will always be taken from the MeasurementProcess
        if self.obs.return_type is None:
            return f"{self.return_type.value}({self.obs})"

        return f"{self.obs}"

    def __copy__(self):
        return self.__class__(
            obs=copy.copy(self.obs),
            wires=self._wires,
            eigvals=self._eigvals,
        )

    @property
    def wires(self):
        r"""The wires the measurement process acts on.

        This is the union of all the Wires objects of the measurement.
        """
        if self.obs is not None:
            return self.obs.wires

        return (
            Wires.all_wires(self._wires)
            if isinstance(self._wires, list)
            else self._wires or Wires([])
        )

    @property
    def raw_wires(self):
        r"""The wires the measurement process acts on.

        For measurements involving more than one set of wires (such as
        mutual information), this is a list of the Wires objects. Otherwise,
        this is the same as :func:`~.MeasurementProcess.wires`
        """
        return self._wires

    def eigvals(self):
        r"""Eigenvalues associated with the measurement process.

        If the measurement process has an associated observable,
        the eigenvalues will correspond to this observable. Otherwise,
        they will be the eigenvalues provided when the measurement
        process was instantiated.

        Note that the eigenvalues are not guaranteed to be in any
        particular order.

        **Example:**

        >>> m = MeasurementProcess(Expectation, obs=qml.PauliX(wires=1))
        >>> m.eigvals()
        array([1, -1])

        Returns:
            array: eigvals representation
        """
        if self.obs is not None:
            with contextlib.suppress(qml.operation.EigvalsUndefinedError):
                return self.obs.eigvals()
        return self._eigvals

    @property
    def has_decomposition(self):
        r"""Bool: Whether or not the MeasurementProcess returns a defined decomposition
        when calling ``expand``.
        """
        # If self.obs is not None, `expand` queues the diagonalizing gates of self.obs,
        # which we have to check to be defined. The subsequent creation of the new
        # `MeasurementProcess` within `expand` should never fail with the given parameters.
        return False if self.obs is None else self.obs.has_diagonalizing_gates

    @property
    def samples_computational_basis(self):
        r"""Bool: Whether or not the MeasurementProcess returns samples in the computational basis or counts of
        computational basis states.
        """
        return False

    def expand(self):
        """Expand the measurement of an observable to a unitary
        rotation and a measurement in the computational basis.

        Returns:
            .QuantumTape: a quantum tape containing the operations
            required to diagonalize the observable

        **Example**

        Consider a measurement process consisting of the expectation
        value of an Hermitian observable:

        >>> H = np.array([[1, 2], [2, 4]])
        >>> obs = qml.Hermitian(H, wires=['a'])
        >>> m = MeasurementProcess(Expectation, obs=obs)

        Expanding this out:

        >>> tape = m.expand()

        We can see that the resulting tape has the qubit unitary applied,
        and a measurement process with no observable, but the eigenvalues
        specified:

        >>> print(tape.operations)
        [QubitUnitary(array([[-0.89442719,  0.4472136 ],
              [ 0.4472136 ,  0.89442719]]), wires=['a'])]
        >>> print(tape.measurements[0].eigvals())
        [0. 5.]
        >>> print(tape.measurements[0].obs)
        None
        """
        if self.obs is None:
            raise qml.operation.DecompositionUndefinedError

        with qml.tape.QuantumTape() as tape:
            self.obs.diagonalizing_gates()
            self.__class__(wires=self.obs.wires, eigvals=self.obs.eigvals())

        return tape

    def queue(self, context=qml.QueuingManager):
        """Append the measurement process to an annotated queue."""
        if self.obs is not None:
            context.update_info(self.obs, owner=self)
            context.append(self, owns=self.obs)
        else:
            context.append(self)

        return self

    @property
    def _queue_category(self):
        """Denotes that `MeasurementProcess` objects should be processed into the `_measurements` list
        in `QuantumTape` objects.

        This property is a temporary solution that should not exist long-term and should not be
        used outside of ``QuantumTape._process_queue``.
        """
        return "_measurements"

    @property
    def hash(self):
        """int: returns an integer hash uniquely representing the measurement process"""

        if self.obs is None:
            fingerprint = (
                str(self.name),
                tuple(self.wires.tolist()),
                str(self.data),
                self.return_type,
            )
        else:
            fingerprint = (
                str(self.obs.name),
                tuple(self.wires.tolist()),
                str(self.obs.data),
                self.return_type,
            )

        return hash(fingerprint)

    def simplify(self):
        """Reduce the depth of the observable to the minimum.

        Returns:
            .MeasurementProcess: A measurement process with a simplified observable.
        """
        return self if self.obs is None else self.__class__(obs=self.obs.simplify())

    def map_wires(self, wire_map: dict):
        """Returns a copy of the current measurement process with its wires changed according to
        the given wire map.

        Args:
            wire_map (dict): dictionary containing the old wires as keys and the new wires as values

        Returns:
            .MeasurementProcess: new measurement process
        """
        new_measurement = copy.copy(self)
        if self.obs is not None:
            new_measurement.obs = self.obs.map_wires(wire_map=wire_map)
        else:
            new_measurement._wires = Wires([wire_map.get(wire, wire) for wire in self.wires])
        return new_measurement

    def _permute_wires(self, wires: Wires):
        r"""Given an observable which acts on multiple wires, permute the wires to
          be consistent with the device wire order.

          Suppose we are given an observable :math:`\hat{O} = \Identity \otimes \Identity \otimes \hat{Z}`.
          This observable can be represented in many ways:

        .. code-block:: python

              O_1 = qml.Identity(wires=0) @ qml.Identity(wires=1) @ qml.PauliZ(wires=2)
              O_2 = qml.PauliZ(wires=2) @ qml.Identity(wires=0) @ qml.Identity(wires=1)

          Notice that while the explicit tensor product matrix representation of :code:`O_1` and :code:`O_2` is
          different, the underlying operator is identical due to the wire labelling (assuming the labels in
          ascending order are {0,1,2}). If we wish to compute the expectation value of such an observable, we must
          ensure it is identical in both cases. To facilitate this, we permute the wires in our state vector such
          that they are consistent with this swapping of order in the tensor observable.

        .. code-block:: python

              >>> print(O_1.wires)
              <Wires = [0, 1, 2]>
              >>> print(O_2.wires)
              <Wires = [2, 0, 1]>

          We might naively think that we must permute our state vector to match the wire order of our tensor observable.
          We must be careful and realize that the wire order of the terms in the tensor observable DOES NOT match the
          permutation of the terms themselves. As an example we directly compare :code:`O_1` and :code:`O_2`:

          The first term in :code:`O_1` (:code:`qml.Identity(wires=0)`) became the second term in :code:`O_2`.
          By similar comparison we see that each term in the tensor product was shifted one position forward
          (i.e 0 --> 1, 1 --> 2, 2 --> 0). The wires in our permuted quantum state should follow their respective
          terms in the tensor product observable.

          Thus, the correct wire ordering should be :code:`permuted_wires = <Wires = [1, 2, 0]>`. But if we had
          taken the naive approach we would have permuted our state according to
          :code:`permuted_wires = <Wires = [2, 0, 1]>` which is NOT correct.

          This function uses the observable wires and the global device wire ordering in order to determine the
          permutation of the wires in the observable required such that if our quantum state vector is
          permuted accordingly then the amplitudes of the state will match the matrix representation of the observable.

          Args:
              observable (Observable): the observable whose wires are to be permuted.

          Returns:
              permuted_wires (Wires): permuted wires object
        """
        wire_map = dict(zip(wires, range(len(wires))))
        ordered_obs_wire_lst = sorted(self.wires.tolist(), key=lambda label: wire_map[label])
        mapped_wires = [wire_map[w] for w in self.wires]
        permutation = qml.math.argsort(mapped_wires)  # extract permutation via argsort
        return Wires([ordered_obs_wire_lst[index] for index in permutation])


class SampleMeasurement(MeasurementProcess):
    """Sample-based measurement process."""

    @abstractmethod
    def process_samples(
        self,
        samples: Sequence[complex],
        wire_order: Wires,
        shot_range: Tuple[int] = None,
        bin_size: int = None,
    ):
        """Process the given samples.

        Args:
            samples (Sequence[complex]): computational basis samples generated for all wires
            wire_order (Wires): wires determining the subspace that ``samples`` acts on
            shot_range (tuple[int]): 2-tuple of integers specifying the range of samples
                to use. If not specified, all samples are used.
            bin_size (int): Divides the shot range into bins of size ``bin_size``, and
                returns the measurement statistic separately over each bin. If not
                provided, the entire shot range is treated as a single bin.
        """


class StateMeasurement(MeasurementProcess):
    """State-based measurement process."""

    @abstractmethod
    def process_state(self, state: Sequence[complex], wire_order: Wires):
        """Process the given quantum state.

        Args:
            state (Sequence[complex]): quantum state
            wire_order (Wires): wires determining the subspace that ``state`` acts on; a matrix of
                dimension :math:`2^n` acts on a subspace of :math:`n` wires
        """


class CustomMeasurement(MeasurementProcess, ABC):
    """Custom measurement process.

    Any class inheriting from this class should define its own ``process`` method, which takes a
    device instance and a tape and returns the result of the measurement process.
    """

    @abstractmethod
    def process(self, tape, device):
        """Process the given tape."""<|MERGE_RESOLUTION|>--- conflicted
+++ resolved
@@ -130,10 +130,6 @@
     # pylint: disable=too-many-arguments
     def __init__(
         self,
-<<<<<<< HEAD
-=======
-        return_type: ObservableReturnTypes,
->>>>>>> 95528000
         obs: Union[Observable, None] = None,
         wires=None,
         eigvals=None,
@@ -155,15 +151,15 @@
             self._eigvals = np.array(eigvals)
 
         # TODO: remove the following lines once devices
-        # have been refactored to accept and understand recieving
+        # have been refactored to accept and understand receiving
         # measurement processes rather than specific observables.
 
         # The following lines are only applicable for measurement processes
         # that do not have corresponding observables (e.g., Probability). We use
-        # them to 'trick' the device into thinking it has recieved an observable.
+        # them to 'trick' the device into thinking it has received an observable.
 
         # Below, we imitate an identity observable, so that the
-        # device undertakes no action upon recieving this observable.
+        # device undertakes no action upon receiving this observable.
         self.name = "Identity"
         self.data = []
 
