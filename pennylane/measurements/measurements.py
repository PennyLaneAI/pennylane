# Copyright 2018-2021 Xanadu Quantum Technologies Inc.

# Licensed under the Apache License, Version 2.0 (the "License");
# you may not use this file except in compliance with the License.
# You may obtain a copy of the License at

#     http://www.apache.org/licenses/LICENSE-2.0

# Unless required by applicable law or agreed to in writing, software
# distributed under the License is distributed on an "AS IS" BASIS,
# WITHOUT WARRANTIES OR CONDITIONS OF ANY KIND, either express or implied.
# See the License for the specific language governing permissions and
# limitations under the License.
# pylint: disable=protected-access
"""
This module contains the functions for computing different types of measurement
outcomes from quantum observables - expectation values, variances of expectations,
and measurement samples using AnnotatedQueues.
"""
# pylint: disable=too-many-instance-attributes
import contextlib
import copy
import functools
from abc import ABC, abstractmethod
from enum import Enum
from typing import Sequence, Tuple, Union

import numpy as np

import pennylane as qml
from pennylane.operation import Observable
from pennylane.wires import Wires

# =============================================================================
# ObservableReturnTypes types
# =============================================================================


class ObservableReturnTypes(Enum):
    """Enumeration class to represent the return types of an observable."""

    Sample = "sample"
    Counts = "counts"
    AllCounts = "allcounts"
    Variance = "var"
    Expectation = "expval"
    Probability = "probs"
    State = "state"
    MidMeasure = "measure"
    VnEntropy = "vnentropy"
    MutualInfo = "mutualinfo"
    Shadow = "shadow"
    ShadowExpval = "shadowexpval"

    def __repr__(self):
        """String representation of the return types."""
        return str(self.value)


Sample = ObservableReturnTypes.Sample
"""Enum: An enumeration which represents sampling an observable."""

Counts = ObservableReturnTypes.Counts
"""Enum: An enumeration which represents returning the number of times
 each of the observed outcomes occurred in sampling."""

AllCounts = ObservableReturnTypes.AllCounts
"""Enum: An enumeration which represents returning the number of times
 each of the possible outcomes occurred in sampling, including 0 counts
 for unobserved outcomes."""

Variance = ObservableReturnTypes.Variance
"""Enum: An enumeration which represents returning the variance of
an observable on specified wires."""

Expectation = ObservableReturnTypes.Expectation
"""Enum: An enumeration which represents returning the expectation
value of an observable on specified wires."""

Probability = ObservableReturnTypes.Probability
"""Enum: An enumeration which represents returning probabilities
of all computational basis states."""

State = ObservableReturnTypes.State
"""Enum: An enumeration which represents returning the state in the computational basis."""

MidMeasure = ObservableReturnTypes.MidMeasure
"""Enum: An enumeration which represents returning sampling the computational
basis in the middle of the circuit."""

VnEntropy = ObservableReturnTypes.VnEntropy
"""Enum: An enumeration which represents returning Von Neumann entropy before measurements."""

MutualInfo = ObservableReturnTypes.MutualInfo
"""Enum: An enumeration which represents returning the mutual information before measurements."""

Shadow = ObservableReturnTypes.Shadow
"""Enum: An enumeration which represents returning the bitstrings and recipes from
the classical shadow protocol"""

ShadowExpval = ObservableReturnTypes.ShadowExpval
"""Enum: An enumeration which represents returning the estimated expectation value
from a classical shadow measurement"""


class MeasurementShapeError(ValueError):
    """An error raised when an unsupported operation is attempted with a
    quantum tape."""


class MeasurementProcess(ABC):
    """Represents a measurement process occurring at the end of a
    quantum variational circuit.

    Args:
        obs (.Observable): The observable that is to be measured as part of the
            measurement process. Not all measurement processes require observables (for
            example ``Probability``); this argument is optional.
        wires (.Wires): The wires the measurement process applies to.
            This can only be specified if an observable was not provided.
        eigvals (array): A flat array representing the eigenvalues of the measurement.
            This can only be specified if an observable was not provided.
        id (str): custom label given to a measurement instance, can be useful for some applications
            where the instance has to be identified
        log_base (float): Base for the logarithm.
    """

    method_name = ""
    """Devices can override the logic of a measurement process by defining a method with the
    name ``method_name`` of the corresponding class. The method should have the following signature:

    .. code-block:: python

        def method_name(self, measurement: MeasurementProcess, shot_range=None, bin_size=None):
            '''Device's custom measurement implementation.

            Args:
                measurement (MeasurementProcess): measurement to override
                shot_range (tuple[int]): 2-tuple of integers specifying the range of samples
                    to use. If not specified, all samples are used.
                bin_size (int): Divides the shot range into bins of size ``bin_size``, and
                    returns the measurement statistic separately over each bin. If not
                    provided, the entire shot range is treated as a single bin.
            '''
    """

    # pylint: disable=too-many-arguments
    def __init__(
        self,
        obs: Union[Observable, None] = None,
        wires=None,
        eigvals=None,
        id=None,
    ):
        self.obs = obs
        self.id = id

        if wires is not None:
            if len(wires) == 0:
                raise ValueError("Cannot set an empty list of wires.")
            if obs is not None:
                raise ValueError("Cannot set the wires if an observable is provided.")

        # _wires = None indicates broadcasting across all available wires.
        # It translates to the public property wires = Wires([])
        self._wires = wires
        self._eigvals = None

        if eigvals is not None:
            if obs is not None:
                raise ValueError("Cannot set the eigenvalues if an observable is provided.")

            self._eigvals = np.array(eigvals)

        # TODO: remove the following lines once devices
        # have been refactored to accept and understand receiving
        # measurement processes rather than specific observables.

        # The following lines are only applicable for measurement processes
        # that do not have corresponding observables (e.g., Probability). We use
        # them to 'trick' the device into thinking it has received an observable.

        # Below, we imitate an identity observable, so that the
        # device undertakes no action upon receiving this observable.
        self.name = "Identity"
        self.data = []

        # Queue the measurement process
        self.queue()

    @property
    def return_type(self):
        """Measurement return type."""
        return None

    @property
    def numeric_type(self):
        """The Python numeric type of the measurement result.

        Returns:
            type: The output numeric type; ``int``, ``float`` or ``complex``.

        Raises:
            QuantumFunctionError: the return type of the measurement process is
                unrecognized and cannot deduce the numeric type
        """
        raise qml.QuantumFunctionError(
            f"The numeric type of the measurement {self.__class__.__name__} is not defined."
        )

    def shape(self, device=None):
        """The expected output shape of the MeasurementProcess.

        Note that the output shape is dependent on the device when:

        * The measurement type is either ``_Probability``, ``_State`` (from :func:`.state`) or
          ``_Sample``;
        * The shot vector was defined in the device.

        For example, assuming a device with ``shots=None``, expectation values
        and variances define ``shape=(1,)``, whereas probabilities in the qubit
        model define ``shape=(1, 2**num_wires)`` where ``num_wires`` is the
        number of wires the measurement acts on.

        Note that the shapes for vector-valued measurements such as
        ``_Probability`` and ``_State`` are adjusted to the output of
        ``qml.execute`` and may have an extra first element that is squeezed
        when using QNodes.

        Args:
            device (.Device): a PennyLane device to use for determining the shape

        Returns:
            tuple: the output shape

        Raises:
            QuantumFunctionError: the return type of the measurement process is
                unrecognized and cannot deduce the numeric type
        """
        if qml.active_return():
            return self._shape_new(device=device)
        raise qml.QuantumFunctionError(
            f"The shape of the measurement {self.__class__.__name__} is not defined"
        )

    def _shape_new(self, device=None):
        """The expected output shape of the MeasurementProcess.

<<<<<<< HEAD
        Note that the output shape is dependent on the device when the shot vector is defined in
        the device.
=======
        Note that the output shape is dependent on the device when:

        * The measurement type is either ``_Probability``, ``_State`` (from :func:`.state`) or
          ``_Sample``;
        * The shot vector was defined in the device.
>>>>>>> bf36a0a0

        For example, assuming a device with ``shots=None``, expectation values
        and variances define ``shape=(,)``, whereas probabilities in the qubit
        model define ``shape=(2**num_wires)`` where ``num_wires`` is the
        number of wires the measurement acts on.

        Args:
            device (.Device): a PennyLane device to use for determining the shape

        Returns:
            tuple: the output shape

        Raises:
            QuantumFunctionError: the return type of the measurement process is
                unrecognized and cannot deduce the numeric type
        """
        raise qml.QuantumFunctionError(
            f"The shape of the measurement {self.__class__.__name__} is not defined"
        )

    @staticmethod
    @functools.lru_cache()
    def _get_num_basis_states(num_wires, device):
        """Auxiliary function to determine the number of basis states given the
        number of systems and a quantum device.

        This function is meant to be used with the Probability measurement to
        determine how many outcomes there will be. With qubit based devices
        we'll have two outcomes for each subsystem. With continuous variable
        devices that impose a Fock cutoff the number of basis states per
        subsystem equals the cutoff value.

        Args:
            num_wires (int): the number of qubits/qumodes
            device (.Device): a PennyLane device

        Returns:
            int: the number of basis states
        """
        cutoff = getattr(device, "cutoff", None)
        base = 2 if cutoff is None else cutoff
        return base**num_wires

    def diagonalizing_gates(self):
        """Returns the gates that diagonalize the measured wires such that they
        are in the eigenbasis of the circuit observables.

        Returns:
            List[.Operation]: the operations that diagonalize the observables
        """
        try:
            # pylint: disable=no-member
            return self.expand().operations
        except qml.operation.DecompositionUndefinedError:
            return []

    def __repr__(self):
        """Representation of this class."""
        if self.obs is None:
            return f"{self.return_type.value}(wires={self.wires.tolist()})"

        # Todo: when tape is core the return type will always be taken from the MeasurementProcess
        if self.obs.return_type is None:
            return f"{self.return_type.value}({self.obs})"

        return f"{self.obs}"

    def __copy__(self):
        return self.__class__(
            obs=copy.copy(self.obs),
            wires=self._wires,
            eigvals=self._eigvals,
        )

    @property
    def wires(self):
        r"""The wires the measurement process acts on.

        This is the union of all the Wires objects of the measurement.
        """
        if self.obs is not None:
            return self.obs.wires

        return (
            Wires.all_wires(self._wires)
            if isinstance(self._wires, list)
            else self._wires or Wires([])
        )

    @property
    def raw_wires(self):
        r"""The wires the measurement process acts on.

        For measurements involving more than one set of wires (such as
        mutual information), this is a list of the Wires objects. Otherwise,
        this is the same as :func:`~.MeasurementProcess.wires`
        """
        return self._wires

    def eigvals(self):
        r"""Eigenvalues associated with the measurement process.

        If the measurement process has an associated observable,
        the eigenvalues will correspond to this observable. Otherwise,
        they will be the eigenvalues provided when the measurement
        process was instantiated.

        Note that the eigenvalues are not guaranteed to be in any
        particular order.

        **Example:**

        >>> m = MeasurementProcess(Expectation, obs=qml.PauliX(wires=1))
        >>> m.eigvals()
        array([1, -1])

        Returns:
            array: eigvals representation
        """
        if self.obs is not None:
            with contextlib.suppress(qml.operation.EigvalsUndefinedError):
                return self.obs.eigvals()
        return self._eigvals

    @property
    def has_decomposition(self):
        r"""Bool: Whether or not the MeasurementProcess returns a defined decomposition
        when calling ``expand``.
        """
        # If self.obs is not None, `expand` queues the diagonalizing gates of self.obs,
        # which we have to check to be defined. The subsequent creation of the new
        # `MeasurementProcess` within `expand` should never fail with the given parameters.
        return False if self.obs is None else self.obs.has_diagonalizing_gates

    @property
    def samples_computational_basis(self):
        r"""Bool: Whether or not the MeasurementProcess returns samples in the computational basis or counts of
        computational basis states.
        """
        return False

    def expand(self):
        """Expand the measurement of an observable to a unitary
        rotation and a measurement in the computational basis.

        Returns:
            .QuantumScript: a quantum script containing the operations
            required to diagonalize the observable

        **Example**

        Consider a measurement process consisting of the expectation
        value of an Hermitian observable:

        >>> H = np.array([[1, 2], [2, 4]])
        >>> obs = qml.Hermitian(H, wires=['a'])
        >>> m = MeasurementProcess(Expectation, obs=obs)

        Expanding this out:

        >>> qscript = m.expand()

        We can see that the resulting script has the qubit unitary applied,
        and a measurement process with no observable, but the eigenvalues
        specified:

        >>> print(qscript.operations)
        [QubitUnitary(array([[-0.89442719,  0.4472136 ],
              [ 0.4472136 ,  0.89442719]]), wires=['a'])]
        >>> print(qscript.measurements[0].eigvals())
        [0. 5.]
        >>> print(qscript.measurements[0].obs)
        None
        """
        if self.obs is None:
            raise qml.operation.DecompositionUndefinedError

        with qml.queuing.AnnotatedQueue() as q:
            self.obs.diagonalizing_gates()
            self.__class__(wires=self.obs.wires, eigvals=self.obs.eigvals())

        return qml.tape.QuantumScript.from_queue(q)

    def queue(self, context=qml.QueuingManager):
        """Append the measurement process to an annotated queue."""
        if self.obs is not None:
            context.update_info(self.obs, owner=self)
            context.append(self, owns=self.obs)
        else:
            context.append(self)

        return self

    @property
    def _queue_category(self):
        """Denotes that `MeasurementProcess` objects should be processed into the `_measurements` list
        in `QuantumTape` objects.

        This property is a temporary solution that should not exist long-term and should not be
        used outside of ``QuantumTape._process_queue``.
        """
        return "_measurements"

    @property
    def hash(self):
        """int: returns an integer hash uniquely representing the measurement process"""

        if self.obs is None:
            fingerprint = (
                str(self.name),
                tuple(self.wires.tolist()),
                str(self.data),
                self.__class__.__name__,
            )
        else:
            fingerprint = (
                str(self.obs.name),
                tuple(self.wires.tolist()),
                str(self.obs.data),
                self.__class__.__name__,
            )

        return hash(fingerprint)

    def simplify(self):
        """Reduce the depth of the observable to the minimum.

        Returns:
            .MeasurementProcess: A measurement process with a simplified observable.
        """
        return self if self.obs is None else self.__class__(obs=self.obs.simplify())

    def map_wires(self, wire_map: dict):
        """Returns a copy of the current measurement process with its wires changed according to
        the given wire map.

        Args:
            wire_map (dict): dictionary containing the old wires as keys and the new wires as values

        Returns:
            .MeasurementProcess: new measurement process
        """
        new_measurement = copy.copy(self)
        if self.obs is not None:
            new_measurement.obs = self.obs.map_wires(wire_map=wire_map)
        else:
            new_measurement._wires = Wires([wire_map.get(wire, wire) for wire in self.wires])
        return new_measurement

    def _permute_wires(self, wires: Wires):
        r"""Given an observable which acts on multiple wires, permute the wires to
          be consistent with the device wire order.

          Suppose we are given an observable :math:`\hat{O} = \Identity \otimes \Identity \otimes \hat{Z}`.
          This observable can be represented in many ways:

        .. code-block:: python

              O_1 = qml.Identity(wires=0) @ qml.Identity(wires=1) @ qml.PauliZ(wires=2)
              O_2 = qml.PauliZ(wires=2) @ qml.Identity(wires=0) @ qml.Identity(wires=1)

          Notice that while the explicit tensor product matrix representation of :code:`O_1` and :code:`O_2` is
          different, the underlying operator is identical due to the wire labelling (assuming the labels in
          ascending order are {0,1,2}). If we wish to compute the expectation value of such an observable, we must
          ensure it is identical in both cases. To facilitate this, we permute the wires in our state vector such
          that they are consistent with this swapping of order in the tensor observable.

        .. code-block:: python

              >>> print(O_1.wires)
              <Wires = [0, 1, 2]>
              >>> print(O_2.wires)
              <Wires = [2, 0, 1]>

          We might naively think that we must permute our state vector to match the wire order of our tensor observable.
          We must be careful and realize that the wire order of the terms in the tensor observable DOES NOT match the
          permutation of the terms themselves. As an example we directly compare :code:`O_1` and :code:`O_2`:

          The first term in :code:`O_1` (:code:`qml.Identity(wires=0)`) became the second term in :code:`O_2`.
          By similar comparison we see that each term in the tensor product was shifted one position forward
          (i.e 0 --> 1, 1 --> 2, 2 --> 0). The wires in our permuted quantum state should follow their respective
          terms in the tensor product observable.

          Thus, the correct wire ordering should be :code:`permuted_wires = <Wires = [1, 2, 0]>`. But if we had
          taken the naive approach we would have permuted our state according to
          :code:`permuted_wires = <Wires = [2, 0, 1]>` which is NOT correct.

          This function uses the observable wires and the global device wire ordering in order to determine the
          permutation of the wires in the observable required such that if our quantum state vector is
          permuted accordingly then the amplitudes of the state will match the matrix representation of the observable.

          Args:
              observable (Observable): the observable whose wires are to be permuted.

          Returns:
              permuted_wires (Wires): permuted wires object
        """
        wire_map = dict(zip(wires, range(len(wires))))
        ordered_obs_wire_lst = sorted(self.wires.tolist(), key=lambda label: wire_map[label])
        mapped_wires = [wire_map[w] for w in self.wires]
        permutation = qml.math.argsort(mapped_wires)  # extract permutation via argsort
        return Wires([ordered_obs_wire_lst[index] for index in permutation])


class SampleMeasurement(MeasurementProcess):
    """Sample-based measurement process."""

    @abstractmethod
    def process_samples(
        self,
        samples: Sequence[complex],
        wire_order: Wires,
        shot_range: Tuple[int] = None,
        bin_size: int = None,
    ):
        """Process the given samples.

        Args:
            samples (Sequence[complex]): computational basis samples generated for all wires
            wire_order (Wires): wires determining the subspace that ``samples`` acts on
            shot_range (tuple[int]): 2-tuple of integers specifying the range of samples
                to use. If not specified, all samples are used.
            bin_size (int): Divides the shot range into bins of size ``bin_size``, and
                returns the measurement statistic separately over each bin. If not
                provided, the entire shot range is treated as a single bin.
        """


class StateMeasurement(MeasurementProcess):
    """State-based measurement process."""

    @abstractmethod
    def process_state(self, state: Sequence[complex], wire_order: Wires):
        """Process the given quantum state.

        Args:
            state (Sequence[complex]): quantum state
            wire_order (Wires): wires determining the subspace that ``state`` acts on; a matrix of
                dimension :math:`2^n` acts on a subspace of :math:`n` wires
        """


class MeasurementTransform(MeasurementProcess):
    """Measurement process that applies a transform into the given quantum script. This transform
    is carried out inside the gradient black box, thus is not tracked by the gradient transform.

    Any class inheriting from this class should define its own ``process`` method, which takes a
    device instance and a quantum script and returns the result of the measurement process.
    """

    method_name = ""
    """Devices can override the logic of a measurement process by defining a method with the
    name ``method_name`` of the corresponding class. The method should have the following signature:

    .. code-block:: python

        def method_name(self, qscript: QuantumScript):
            '''Device's custom measurement implementation.

            Args:
                qscript: quantum script to transform
            '''
    """

    method_name = ""
    """Devices can override the logic of a measurement process by defining a method with the
    name ``method_name`` of the corresponding class. The method should have the following signature:

    .. code-block:: python

        def method_name(self, qscript: QuantumScript):
            '''Device's custom measurement implementation.

            Args:
                qscript: quantum script to transform
            '''
    """

    method_name = ""
    """Devices can override the logic of a measurement process by defining a method with the
    name ``method_name`` of the corresponding class. The method should have the following signature:

    .. code-block:: python

        def method_name(self, qscript: QuantumScript):
            '''Device's custom measurement implementation.

            Args:
                qscript: quantum script to transform
            '''
    """

    @abstractmethod
    def process(self, qscript, device):
<<<<<<< HEAD
        """Process the given tape."""
=======
        """Process the given quantum script."""
>>>>>>> bf36a0a0
<|MERGE_RESOLUTION|>--- conflicted
+++ resolved
@@ -246,16 +246,11 @@
     def _shape_new(self, device=None):
         """The expected output shape of the MeasurementProcess.
 
-<<<<<<< HEAD
-        Note that the output shape is dependent on the device when the shot vector is defined in
-        the device.
-=======
         Note that the output shape is dependent on the device when:
 
         * The measurement type is either ``_Probability``, ``_State`` (from :func:`.state`) or
           ``_Sample``;
         * The shot vector was defined in the device.
->>>>>>> bf36a0a0
 
         For example, assuming a device with ``shots=None``, expectation values
         and variances define ``shape=(,)``, whereas probabilities in the qubit
@@ -650,8 +645,4 @@
 
     @abstractmethod
     def process(self, qscript, device):
-<<<<<<< HEAD
-        """Process the given tape."""
-=======
-        """Process the given quantum script."""
->>>>>>> bf36a0a0
+        """Process the given quantum script."""