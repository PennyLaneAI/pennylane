--- conflicted
+++ resolved
@@ -23,11 +23,7 @@
 import functools
 from abc import ABC, abstractmethod
 from enum import Enum
-<<<<<<< HEAD
 from typing import Sequence, Tuple, Union
-=======
-from typing import Sequence, Tuple
->>>>>>> f06d8448
 
 import numpy as np
 
@@ -490,19 +486,11 @@
         return new_measurement
 
 
-<<<<<<< HEAD
 class SampleMeasurement(MeasurementProcess):
     """Sample-based measurement process."""
 
     @abstractmethod
-    def process(
-=======
-class SampleMeasurement(MeasurementProcess, ABC):
-    """Sample-based measurement process."""
-
-    @abstractmethod
     def process_samples(
->>>>>>> f06d8448
         self, samples: Sequence[complex], shot_range: Tuple[int] = None, bin_size: int = None
     ):
         """Process the given samples.
@@ -517,24 +505,7 @@
         """
 
 
-<<<<<<< HEAD
 class StateMeasurement(MeasurementProcess):
-    """State-based measurement process."""
-
-    @abstractmethod
-    def process_state(self, state: np.ndarray, device_wires: Wires):
-        """Process the given quantum state.
-
-        Args:
-            state (ndarray[complex]): quantum state
-            num_wires (int): total number of wires
-            shot_range (tuple[int]): 2-tuple of integers specifying the range of samples
-                to use. If not specified, all samples are used.
-            bin_size (int): Divides the shot range into bins of size ``bin_size``, and
-                returns the measurement statistic separately over each bin. If not
-                provided, the entire shot range is treated as a single bin.
-=======
-class StateMeasurement(MeasurementProcess, ABC):
     """State-based measurement process."""
 
     @abstractmethod
@@ -545,5 +516,4 @@
             state (Sequence[complex]): quantum state
             wires (Wires): wires determining the subspace that ``state`` acts on; a matrix of
                 dimension :math:`2^n` acts on a subspace of :math:`n` wires
->>>>>>> f06d8448
         """