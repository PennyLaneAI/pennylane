--- conflicted
+++ resolved
@@ -186,35 +186,6 @@
             QuantumFunctionError: the return type of the measurement process is
                 unrecognized and cannot deduce the numeric type
         """
-<<<<<<< HEAD
-        if self.return_type in (
-            Expectation,
-            MutualInfo,
-            EntanglementEntropy,
-            Probability,
-            Variance,
-            VnEntropy,
-        ):
-            return float
-
-        if self.return_type is State:
-            return complex
-
-        if self.return_type is Sample:
-
-            # Note: we only assume an integer numeric type if the observable is a
-            # built-in observable with integer eigenvalues or a tensor product thereof
-            if self.obs is None:
-
-                # Computational basis samples
-                return int
-            int_eigval_obs = {qml.PauliX, qml.PauliY, qml.PauliZ, qml.Hadamard, qml.Identity}
-            tensor_terms = self.obs.obs if hasattr(self.obs, "obs") else [self.obs]
-            every_term_standard = all(o.__class__ in int_eigval_obs for o in tensor_terms)
-            return int if every_term_standard else float
-
-=======
->>>>>>> e4a6c0e2
         raise qml.QuantumFunctionError(
             f"The numeric type of the measurement {self.__class__.__name__} is not defined."
         )
@@ -250,53 +221,6 @@
         """
         if qml.active_return():
             return self._shape_new(device=device)
-<<<<<<< HEAD
-
-        shape = None
-
-        # First: prepare the shape for return types that do not require a
-        # device
-        if self.return_type in (Expectation, MutualInfo, EntanglementEntropy, Variance, VnEntropy):
-            shape = (1,)
-
-        if self.return_type == State and self.wires:
-            dim = 2 ** len(self.wires)
-            shape = (1, dim, dim)
-
-        # Determine shape if device with shot vector
-        if device is not None and device._shot_vector is not None:
-            shape = self._shot_vector_shape(device, main_shape=shape)
-
-        # If we have a shape, return it here
-        if shape is not None:
-            return shape
-
-        # Then: handle return types that require a device; no shot vector
-        if device is None and self.return_type in (Probability, State, Sample):
-            raise MeasurementShapeError(
-                "The device argument is required to obtain the shape of the measurement process; "
-                + f"got return type {self.return_type}."
-            )
-
-        if self.return_type == Probability:
-            len_wires = len(self.wires)
-            dim = self._get_num_basis_states(len_wires, device)
-            return (1, dim)
-
-        if self.return_type == State:
-
-            # Note: qml.density_matrix has its shape defined, so we're handling
-            # the qml.state case; acts on all device wires
-            dim = 2 ** len(device.wires)
-            return (1, dim)
-
-        if self.return_type == Sample:
-            len_wires = len(device.wires)
-            # qml.sample(some_observable) case  // qml.sample() case
-            return (1, device.shots) if self.obs is not None else (1, device.shots, len_wires)
-
-=======
->>>>>>> e4a6c0e2
         raise qml.QuantumFunctionError(
             f"The shape of the measurement {self.__class__.__name__} is not defined"
         )
@@ -325,55 +249,6 @@
             QuantumFunctionError: the return type of the measurement process is
                 unrecognized and cannot deduce the numeric type
         """
-<<<<<<< HEAD
-        shape = None
-
-        # First: prepare the shape for return types that do not require a
-        # device
-        if self.return_type in (Expectation, MutualInfo, EntanglementEntropy, Variance, VnEntropy):
-            shape = ()
-
-        if self.return_type == State and self.wires:
-            dim = 2 ** len(self.wires)
-            shape = (dim, dim)
-
-        # Determine shape if device with shot vector
-        if device is not None and device._shot_vector is not None:
-            shape = self._shot_vector_shape(device, main_shape=shape)
-
-        # If we have a shape, return it here
-        if shape is not None:
-            return shape
-
-        # Then: handle return types that require a device; no shot vector
-        if device is None and self.return_type in (Probability, State, Sample):
-            raise MeasurementShapeError(
-                "The device argument is required to obtain the shape of the measurement process; "
-                + f"got return type {self.return_type}."
-            )
-
-        if self.return_type == Probability:
-            len_wires = len(self.wires)
-            dim = self._get_num_basis_states(len_wires, device)
-            return (dim,)
-
-        if self.return_type == State:
-            # Note: qml.density_matrix has its shape defined, so we're handling
-            # the qml.state case; acts on all device wires
-            dim = 2 ** len(device.wires)
-            return (dim,)
-
-        if self.return_type == Sample:
-            if self.obs is not None:
-                # qml.sample(some_observable) case
-                return () if device.shots == 1 else (device.shots,)
-
-            # qml.sample() case
-            len_wires = len(device.wires)
-            return (len_wires,) if device.shots == 1 else (device.shots, len_wires)
-
-=======
->>>>>>> e4a6c0e2
         raise qml.QuantumFunctionError(
             f"The shape of the measurement {self.__class__.__name__} is not defined"
         )
