# Copyright 2018-2021 Xanadu Quantum Technologies Inc.

# Licensed under the Apache License, Version 2.0 (the "License");
# you may not use this file except in compliance with the License.
# You may obtain a copy of the License at

#     http://www.apache.org/licenses/LICENSE-2.0

# Unless required by applicable law or agreed to in writing, software
# distributed under the License is distributed on an "AS IS" BASIS,
# WITHOUT WARRANTIES OR CONDITIONS OF ANY KIND, either express or implied.
# See the License for the specific language governing permissions and
# limitations under the License.
"""
This module contains a helper function to sort operations into layers.
"""

from pennylane.ops import Conditional
from pennylane.measurements import MidMeasureMP
from .utils import default_wire_map


def _recursive_find_layer(layer_to_check, op_occupied_wires, occupied_wires_per_layer):
    """Determine correct layer for an operation drawn over ``op_occupied_wires``.

    An "occupied wire" will have something on top of it in the final drawing.  This could
    be a wire used by an operation or a wire between those used in a multi-qubit gate.

    In this function, we work with wires that are ordered, sequential integers, not the general
    hashable label that operations act on. ``drawable_layers`` performs this conversion.

    Args:
        layer_to_check (int): the function determines if the operation fits on this layer
        op_occupied_wires (set(int)): wires covered the drawn operation.  Includes everything
            between used wires in a multi-wire gate.
        occupied_wires_per_layer (list[set[int]]): which wires already have something drawn
            on them. Each set is a different layer.

    Returns:
        int: layer to place operation in
    """

    if occupied_wires_per_layer[layer_to_check] & op_occupied_wires:
        # this layer is occupied, use higher one
        return layer_to_check + 1
    if layer_to_check == 0:
        # reached first layer, so stop
        return 0
    # keep pushing the operation to lower layers
    return _recursive_find_layer(layer_to_check - 1, op_occupied_wires, occupied_wires_per_layer)


def _get_op_occupied_wires(op, wire_map, cond_measurements):
    """Helper function to find wires that would be used by an operator in a drawable layer."""
    if isinstance(op, MidMeasureMP):
        mapped_wire = wire_map[op.wires[0]]

        if op in cond_measurements:
            min_wire = mapped_wire
            max_wire = max(wire_map.values())
            return set(range(min_wire, max_wire + 1))

        return {mapped_wire}

<<<<<<< HEAD
    if op.__class__.__name__ == "Conditional":
=======
    if isinstance(op, Conditional):
>>>>>>> 03125e91
        mapped_wires = [wire_map[wire] for wire in op.then_op.wires]
        min_wire = min(mapped_wires)
        max_wire = max(wire_map.values())
        return set(range(min_wire, max_wire + 1))

    if len(op.wires) == 0:
        # if no wires, then it acts on all wires
        # for example, qml.state and qml.sample
        mapped_wires = set(wire_map.values())
        return mapped_wires

    mapped_wires = {wire_map[wire] for wire in op.wires}
    # get all integers from the minimum to the maximum
    min_wire = min(mapped_wires)
    max_wire = max(mapped_wires)

    return set(range(min_wire, max_wire + 1))


def drawable_layers(ops, wire_map=None):
    """Determine non-overlapping yet dense placement of operations into layers for drawing.

    Args:
        ops Iterable[~.Operator]: a list of operations

    Keyword Args:
        wire_map=None (dict): a map from wire label to non-negative integers

    Returns:
        list[set[~.Operator]] : Each index is a set of operations
        for the corresponding layer

    **Details**

    The function recursively pushes operations as far to the left (lowest layer) possible
    *without* altering order.

    From the start, the function cares about the locations the operation altered
    during a drawing, not just the wires the operation acts on. An "occupied" wire
    refers to a wire that will be altered in the drawing of an operation.
    Assuming wire ``1`` is between ``0`` and ``2`` in the ordering, ``qml.CNOT(wires=(0,2))``
    will also "occupy" wire ``1``.  In this scenario, an operation on wire ``1``, like
    ``qml.PauliX(wires=1)``, will not be pushed to the left
    of the ``qml.CNOT(wires=(0,2))`` gate, but be blocked by the occupied wire. This preserves
    ordering and makes placement more intuitive.

    The ``wire_order`` keyword argument used by user facing functions like :func:`~.draw` maps position
    to wire label.   The ``wire_map`` keyword argument used here maps label to position.
    The utility function :func:`~.circuit_drawer.utils.convert_wire_order` can perform this
    transformation.

    """
    # pylint:disable=too-many-nested-blocks,too-many-branches,too-many-statements

    if not wire_map:
        wire_map = default_wire_map(ops)

    # initialize
    max_layer = 0
    occupied_wires_per_layer = [set()]
    ops_in_layer = [[]]
    measured_wires = {}

    # Collect all mid-circuit measurements used for classical conditioning
    cond_measurements = set()
    for op in ops:
        if isinstance(op, Conditional):
            cond_measurements.update(op.meas_val.measurements)

    # Collect all mid-circuit measurements used for classical conditioning
    cond_measurements = set()
    for op in ops:
        if op.__class__.__name__ == "Conditional":
            cond_measurements.update(op.meas_val.measurements)

    # loop over operations
    for op in ops:
<<<<<<< HEAD
        is_mid_measure = False

=======
>>>>>>> 03125e91
        if isinstance(op, MidMeasureMP):
            if len(op.wires) > 1:
                raise ValueError("Cannot draw mid-circuit measurements with more than one wire.")

<<<<<<< HEAD
            is_mid_measure = True
=======
>>>>>>> 03125e91
            measured_wires[op.id] = wire_map[op.wires[0]]

        op_occupied_wires = _get_op_occupied_wires(op, wire_map, cond_measurements)
        op_layer = _recursive_find_layer(max_layer, op_occupied_wires, occupied_wires_per_layer)

        # see if need to add new layer
        if op_layer > max_layer:
            max_layer += 1
            occupied_wires_per_layer.append(set(measured_wires.values()))
            ops_in_layer.append([])

        # add to op_layer
        ops_in_layer[op_layer].append(op)
        occupied_wires_per_layer[op_layer].update(op_occupied_wires)

    return list(filter(None, ops_in_layer[:-1])) + ops_in_layer[-1:]<|MERGE_RESOLUTION|>--- conflicted
+++ resolved
@@ -62,11 +62,7 @@
 
         return {mapped_wire}
 
-<<<<<<< HEAD
-    if op.__class__.__name__ == "Conditional":
-=======
     if isinstance(op, Conditional):
->>>>>>> 03125e91
         mapped_wires = [wire_map[wire] for wire in op.then_op.wires]
         min_wire = min(mapped_wires)
         max_wire = max(wire_map.values())
@@ -136,27 +132,12 @@
         if isinstance(op, Conditional):
             cond_measurements.update(op.meas_val.measurements)
 
-    # Collect all mid-circuit measurements used for classical conditioning
-    cond_measurements = set()
-    for op in ops:
-        if op.__class__.__name__ == "Conditional":
-            cond_measurements.update(op.meas_val.measurements)
-
     # loop over operations
     for op in ops:
-<<<<<<< HEAD
-        is_mid_measure = False
-
-=======
->>>>>>> 03125e91
         if isinstance(op, MidMeasureMP):
             if len(op.wires) > 1:
                 raise ValueError("Cannot draw mid-circuit measurements with more than one wire.")
 
-<<<<<<< HEAD
-            is_mid_measure = True
-=======
->>>>>>> 03125e91
             measured_wires[op.id] = wire_map[op.wires[0]]
 
         op_occupied_wires = _get_op_occupied_wires(op, wire_map, cond_measurements)
