--- conflicted
+++ resolved
@@ -242,12 +242,8 @@
     """
     wire_options = kwargs.get("wire_options", None)
     label_options = kwargs.get("label_options", None)
-<<<<<<< HEAD
     active_wire_notches = kwargs.get("active_wire_notches", True)
-
-=======
     fontsize = kwargs.get("fontsize", None)
->>>>>>> 42482b1d
 
     wire_map = convert_wire_order(
         tape.operations + tape.measurements, wire_order=wire_order, show_all_wires=show_all_wires
