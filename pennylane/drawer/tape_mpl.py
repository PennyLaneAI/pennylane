--- conflicted
+++ resolved
@@ -191,9 +191,6 @@
         drawer.classical_wire(xs, ys)
 
 
-<<<<<<< HEAD
-def _tape_mpl(tape, wire_order=None, show_all_wires=False, decimals=None, **kwargs):
-=======
 def _get_measured_bits(measurements, bit_map, offset):
     measured_bits = []
     for m in measurements:
@@ -206,7 +203,6 @@
 
 
 def _tape_mpl(tape, wire_order=None, show_all_wires=False, decimals=None, *, fig=None, **kwargs):
->>>>>>> 974ab77b
     """Private function wrapped with styling."""
     wire_options = kwargs.get("wire_options", None)
     label_options = kwargs.get("label_options", None)
@@ -226,7 +222,7 @@
     n_layers = len(layers)
     n_wires = len(wire_map)
 
-    cwire_layers, cwire_wires = cwire_connections(layers, bit_map)
+    cwire_layers, cwire_wires = cwire_connections(layers + [tape.measurements], bit_map)
 
     drawer = MPLDrawer(
         n_layers=n_layers,
