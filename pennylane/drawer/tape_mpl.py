# Copyright 2018-2021 Xanadu Quantum Technologies Inc.

# Licensed under the Apache License, Version 2.0 (the "License");
# you may not use this file except in compliance with the License.
# You may obtain a copy of the License at

#     http://www.apache.org/licenses/LICENSE-2.0

# Unless required by applicable law or agreed to in writing, software
# distributed under the License is distributed on an "AS IS" BASIS,
# WITHOUT WARRANTIES OR CONDITIONS OF ANY KIND, either express or implied.
# See the License for the specific language governing permissions and
# limitations under the License.
"""
This module a function for generating matplotlib images from a tape.

Developer note: when making changes to this file, you can run
`pennylane/doc/_static/tape_mpl/tape_mpl_examples.py` to generate docstring
images.  If you change the docstring examples, please update this file.
"""
# pylint: disable=no-member
from collections import namedtuple
from functools import singledispatch

import pennylane as qml
from pennylane import ops
from pennylane.measurements import MidMeasureMP
from .mpldrawer import MPLDrawer
from .drawable_layers import drawable_layers
from .utils import convert_wire_order, unwrap_controls, cwire_connections, default_bit_map
from .style import _set_style

has_mpl = True
try:
    import matplotlib as mpl
except (ModuleNotFoundError, ImportError):  # pragma: no cover
    has_mpl = False


_Config = namedtuple("_Config", ("decimals", "active_wire_notches", "bit_map", "terminal_layers"))


@singledispatch
def _add_operation_to_drawer(
    op: qml.operation.Operator, drawer: MPLDrawer, layer: int, config: _Config
) -> None:
    """Adds the ``op`` to an ``MPLDrawer`` at the designated location.

    Args:
        op (.Operator): An operator to add to the drawer
        drawer (.MPLDrawer): A matplotlib drawer
        layer (int): The layer to place the operator in.
        config (_Config): named tuple containing ``wire_map``, ``decimals``, and ``active_wire_notches``.

    Side Effects:
        Adds a depiction of ``op`` to ``drawer``

    """
    op_control_wires, control_values = unwrap_controls(op)

    target_wires = (
        [w for w in op.wires if w not in op_control_wires]
        if len(op.wires) != 0
        else list(range(drawer.n_wires))
    )

    if control_values is None:
        control_values = [True for _ in op_control_wires]

    if op_control_wires:
        drawer.ctrl(
            layer,
            op_control_wires,
            wires_target=target_wires,
            control_values=control_values,
        )
    drawer.box_gate(
        layer,
        target_wires,
        op.label(decimals=config.decimals),
        box_options={"zorder": 4},  # make sure box and text above control wires if controlled
        text_options={"zorder": 5},
        active_wire_notches=config.active_wire_notches,
    )


@_add_operation_to_drawer.register
def _(op: ops.SWAP, drawer, layer, _) -> None:
    drawer.SWAP(layer, list(op.wires))


@_add_operation_to_drawer.register
def _(op: ops.CSWAP, drawer, layer, _):
    drawer.ctrl(layer, wires=op.wires[0], wires_target=op.wires[1:])
    drawer.SWAP(layer, wires=list(op.wires[1:]))


@_add_operation_to_drawer.register
def _(op: ops.CNOT, drawer, layer, _):
    drawer.CNOT(layer, op.wires)


@_add_operation_to_drawer.register
def _(op: ops.Toffoli, drawer, layer, _):
    drawer.CNOT(layer, op.wires)


@_add_operation_to_drawer.register
def _(op: ops.MultiControlledX, drawer, layer, _):
    control_values = [(i == "1") for i in op.hyperparameters["control_values"]]
    drawer.CNOT(layer, op.wires, control_values=control_values)


@_add_operation_to_drawer.register
def _(op: ops.CZ, drawer, layer, _):
    drawer.ctrl(layer, op.wires)


@_add_operation_to_drawer.register
def _(op: ops.CCZ, drawer, layer, _):
    drawer.ctrl(layer, op.wires)


@_add_operation_to_drawer.register
def _(op: ops.Barrier, drawer, layer, _):
    mapped_wires = op.wires if len(op.wires) != 0 else list(range(drawer.n_wires))
    ymin = min(mapped_wires) - 0.5
    ymax = max(mapped_wires) + 0.5
    drawer.ax.vlines(layer - 0.05, ymin=ymin, ymax=ymax)
    drawer.ax.vlines(layer + 0.05, ymin=ymin, ymax=ymax)


@_add_operation_to_drawer.register
def _(op: ops.WireCut, drawer, layer, _):
    ymin = min(op.wires) - 0.5
    ymax = max(op.wires) + 0.5
    drawer.ax.text(layer - 0.35, y=max(op.wires), s="✂", fontsize=40)
    drawer.ax.vlines(layer, ymin=ymin, ymax=ymax, linestyle="--")


@_add_operation_to_drawer.register
def _(op: MidMeasureMP, drawer, layer, _):
    text = None if op.postselect is None else str(int(op.postselect))
    drawer.measure(layer, op.wires[0], text=text)  # assume one wire

    if op.reset:
        drawer.erase_wire(layer, op.wires[0], 1)
        drawer.box_gate(
            layer + 1,
            op.wires[0],
            "|0⟩",
            box_options={"zorder": 4},
            text_options={"zorder": 5},
        )


@_add_operation_to_drawer.register
def _(op: qml.ops.op_math.Conditional, drawer, layer, config) -> None:
    drawer.box_gate(
        layer,
        list(op.wires),
        op.then_op.label(decimals=config.decimals),
        box_options={"zorder": 4},
        text_options={"zorder": 5},
    )
    sorted_bits = sorted([config.bit_map[m] for m in op.meas_val.measurements])
    for b in sorted_bits[:-1]:
        erase_right = layer < config.terminal_layers[b]
        drawer.cwire_join(layer, b + drawer.n_wires, erase_right=erase_right)


def _get_measured_wires(measurements, wires) -> set:
    measured_wires = set()
    for m in measurements:
        if not m.mv:
            # state and probs
            if len(m.wires) == 0:
                return wires

            for wire in m.wires:
                measured_wires.add(wire)
    return measured_wires


def _add_classical_wires(drawer, layers, wires):
    for cwire, (cwire_layers, layer_wires) in enumerate(zip(layers, wires), start=drawer.n_wires):
        xs, ys = [], []

        len_diff = len(cwire_layers) - len(layer_wires)
        if len_diff > 0:
            layer_wires += [cwire] * len_diff
        for l, w in zip(cwire_layers, layer_wires):
            xs.extend([l, l, l])
            ys.extend([cwire, w, cwire])

        drawer.classical_wire(xs, ys)


<<<<<<< HEAD
def _tape_mpl(tape, wire_order=None, show_all_wires=False, decimals=None, *, fig=None, **kwargs):
=======
def _get_measured_bits(measurements, bit_map, offset):
    measured_bits = []
    for m in measurements:
        if isinstance(m.mv, list):
            for mv in m.mv:
                measured_bits += [bit_map[mcm] + offset for mcm in mv.measurements]
        elif m.mv:
            measured_bits += [bit_map[mcm] + offset for mcm in m.mv.measurements]
    return measured_bits


def _tape_mpl(tape, wire_order=None, show_all_wires=False, decimals=None, **kwargs):
>>>>>>> 2f437f8e
    """Private function wrapped with styling."""
    wire_options = kwargs.get("wire_options", None)
    label_options = kwargs.get("label_options", None)
    active_wire_notches = kwargs.get("active_wire_notches", True)
    fontsize = kwargs.get("fontsize", None)

    wire_map = convert_wire_order(tape, wire_order=wire_order, show_all_wires=show_all_wires)
    tape = qml.map_wires(tape, wire_map=wire_map)[0][0]
    bit_map = default_bit_map(tape)

    layers = drawable_layers(tape.operations, wire_map={i: i for i in tape.wires}, bit_map=bit_map)

    for i, layer in enumerate(layers):
        if any(isinstance(o, qml.measurements.MidMeasureMP) and o.reset for o in layer):
            layers.insert(i + 1, [])

    n_layers = len(layers)
    n_wires = len(wire_map)

    cwire_layers, cwire_wires = cwire_connections(layers + [tape.measurements], bit_map)

    drawer = MPLDrawer(
        n_layers=n_layers,
        n_wires=n_wires,
        c_wires=len(bit_map),
        wire_options=wire_options,
        fig=fig,
    )

    config = _Config(
        decimals=decimals,
        active_wire_notches=active_wire_notches,
        bit_map=bit_map,
        terminal_layers=[cl[-1] for cl in cwire_layers],
    )

    if n_wires == 0:
        return drawer.fig, drawer.ax

    if fontsize is not None:
        drawer.fontsize = fontsize

    drawer.label(list(wire_map), text_options=label_options)

    _add_classical_wires(drawer, cwire_layers, cwire_wires)

    for layer, layer_ops in enumerate(layers):
        for op in layer_ops:
            _add_operation_to_drawer(op, drawer, layer, config)

    for wire in _get_measured_wires(tape.measurements, list(range(n_wires))):
        drawer.measure(n_layers, wire)

    measured_bits = _get_measured_bits(tape.measurements, bit_map, drawer.n_wires)
    if measured_bits:
        drawer.measure(n_layers, measured_bits)

    return drawer.fig, drawer.ax


def tape_mpl(
    tape, wire_order=None, show_all_wires=False, decimals=None, style=None, *, fig=None, **kwargs
):
    """Produces a matplotlib graphic from a tape.

    Args:
        tape (QuantumTape): the operations and measurements to draw

    Keyword Args:
        wire_order (Sequence[Any]): the order (from top to bottom) to print the wires of the circuit
        show_all_wires (bool): If True, all wires, including empty wires, are printed.
        decimals (int): How many decimal points to include when formatting operation parameters.
            Default ``None`` will omit parameters from operation labels.
        style (str): visual style of plot. Valid strings are ``{'black_white', 'black_white_dark', 'sketch',
            'sketch_dark', 'solarized_light', 'solarized_dark', 'default'}``. If no style is specified, the
            global style set with :func:`~.use_style` will be used, and the initial default is 'black_white'.
            If you would like to use your environment's current rcParams, set `style` to "rcParams".
            Setting style does not modify matplotlib global plotting settings.
        fontsize (float or str): fontsize for text. Valid strings are
            ``{'xx-small', 'x-small', 'small', 'medium', large', 'x-large', 'xx-large'}``.
            Default is ``14``.
        wire_options (dict): matplotlib formatting options for the wire lines
        label_options (dict): matplotlib formatting options for the wire labels
        active_wire_notches (bool): whether or not to add notches indicating active wires.
            Defaults to ``True``.
        fig (None or matplotlib Figure): Matplotlib figure to plot onto. If None, then create a new figure.

    Returns:
        matplotlib.figure.Figure, matplotlib.axes._axes.Axes: The key elements for matplotlib's object oriented interface.

    **Example:**

    .. code-block:: python

        ops = [
            qml.QFT(wires=(0,1,2,3)),
            qml.IsingXX(1.234, wires=(0,2)),
            qml.Toffoli(wires=(0,1,2)),
            qml.CSWAP(wires=(0,2,3)),
            qml.RX(1.2345, wires=0),
            qml.CRZ(1.2345, wires=(3,0))
        ]
        measurements = [qml.expval(qml.PauliZ(0))]
        tape = qml.tape.QuantumTape(ops, measurements)

        fig, ax = tape_mpl(tape)
        fig.show()

    .. figure:: ../../_static/tape_mpl/default.png
            :align: center
            :width: 60%
            :target: javascript:void(0);

    .. details::
        :title: Usage Details

    **Decimals:**

    The keyword ``decimals`` controls how many decimal points to include when labelling the operations.
    The default value ``None`` omits parameters for brevity.

    .. code-block:: python

        ops = [qml.RX(1.23456, wires=0), qml.Rot(1.2345,2.3456, 3.456, wires=0)]
        measurements = [qml.expval(qml.PauliZ(0))]
        tape2 = qml.tape.QuantumTape(ops, measurements)

        fig, ax = tape_mpl(tape2, decimals=2)

    .. figure:: ../../_static/tape_mpl/decimals.png
        :align: center
        :width: 60%
        :target: javascript:void(0);

    **Wires:**

    The keywords ``wire_order`` and ``show_all_wires`` control the location of wires from top to bottom.

    .. code-block:: python

        fig, ax = tape_mpl(tape, wire_order=[3,2,1,0])

    .. figure:: ../../_static/tape_mpl/wire_order.png
            :align: center
            :width: 60%
            :target: javascript:void(0);

    If a wire is in ``wire_order``, but not in the ``tape``, it will be omitted by default.  Only by selecting
    ``show_all_wires=True`` will empty wires be diplayed.

    .. code-block:: python

        fig, ax = tape_mpl(tape, wire_order=["aux"], show_all_wires=True)

    .. figure:: ../../_static/tape_mpl/show_all_wires.png
            :align: center
            :width: 60%
            :target: javascript:void(0);

    **Integration with matplotlib:**

    This function returns matplotlib figure and axes objects. Using these objects,
    users can perform further customization of the graphic.

    .. code-block:: python

        fig, ax = tape_mpl(tape)
        fig.suptitle("My Circuit", fontsize="xx-large")

        options = {'facecolor': "white", 'edgecolor': "#f57e7e", "linewidth": 6, "zorder": -1}
        box1 = plt.Rectangle((-0.5, -0.5), width=3.0, height=4.0, **options)
        ax.add_patch(box1)

        ax.annotate("CSWAP", xy=(3, 2.5), xycoords='data', xytext=(3.8,1.5), textcoords='data',
                    arrowprops={'facecolor': 'black'}, fontsize=14)

    .. figure:: ../../_static/tape_mpl/postprocessing.png
            :align: center
            :width: 60%
            :target: javascript:void(0);

    **Formatting:**

    PennyLane has inbuilt styles for controlling the appearance of the circuit drawings.
    All available styles can be determined by evaluating ``qml.drawer.available_styles()``.
    Any available string can then be passed via the kwarg ``style`` to change the settings for
    that plot. This will not affect style settings for subsequent matplotlib plots.

    .. code-block:: python

        fig, ax = tape_mpl(tape, style='sketch')

    .. figure:: ../../_static/tape_mpl/sketch_style.png
            :align: center
            :width: 60%
            :target: javascript:void(0);

    You can also control the appearance with matplotlib's provided tools, see the
    `matplotlib docs <https://matplotlib.org/stable/tutorials/introductory/customizing.html>`_ .
    For example, we can customize ``plt.rcParams``. To use a customized appearance based on matplotlib's
    ``plt.rcParams``, ``qml.drawer.tape_mpl`` must be run with ``style=None``:

    .. code-block:: python

        plt.rcParams['patch.facecolor'] = 'mistyrose'
        plt.rcParams['patch.edgecolor'] = 'maroon'
        plt.rcParams['text.color'] = 'maroon'
        plt.rcParams['font.weight'] = 'bold'
        plt.rcParams['patch.linewidth'] = 4
        plt.rcParams['patch.force_edgecolor'] = True
        plt.rcParams['lines.color'] = 'indigo'
        plt.rcParams['lines.linewidth'] = 5
        plt.rcParams['figure.facecolor'] = 'ghostwhite'

        fig, ax = tape_mpl(tape, style=None)

    .. figure:: ../../_static/tape_mpl/rcparams.png
            :align: center
            :width: 60%
            :target: javascript:void(0);

    The wires and wire labels can be manually formatted by passing in dictionaries of
    keyword-value pairs of matplotlib options. ``wire_options`` accepts options for lines,
    and ``label_options`` accepts text options.

    .. code-block:: python

        fig, ax = tape_mpl(tape, wire_options={'color':'teal', 'linewidth': 5},
                    label_options={'size': 20})

    .. figure:: ../../_static/tape_mpl/wires_labels.png
            :align: center
            :width: 60%
            :target: javascript:void(0);

    """

    restore_params = {}
    if update_style := (has_mpl and style != "rcParams"):
        restore_params = mpl.rcParams.copy()
        _set_style(style)
    try:
        return _tape_mpl(
            tape,
            wire_order=wire_order,
            show_all_wires=show_all_wires,
            decimals=decimals,
            fig=fig,
            **kwargs,
        )
    finally:
        if update_style:
            # we don't want to mess with how it modifies whether the interface is interactive
            # but we want to restore everything else
            restore_params["interactive"] = mpl.rcParams["interactive"]
            mpl.rcParams.update(restore_params)<|MERGE_RESOLUTION|>--- conflicted
+++ resolved
@@ -196,9 +196,6 @@
         drawer.classical_wire(xs, ys)
 
 
-<<<<<<< HEAD
-def _tape_mpl(tape, wire_order=None, show_all_wires=False, decimals=None, *, fig=None, **kwargs):
-=======
 def _get_measured_bits(measurements, bit_map, offset):
     measured_bits = []
     for m in measurements:
@@ -210,8 +207,7 @@
     return measured_bits
 
 
-def _tape_mpl(tape, wire_order=None, show_all_wires=False, decimals=None, **kwargs):
->>>>>>> 2f437f8e
+def _tape_mpl(tape, wire_order=None, show_all_wires=False, decimals=None, *, fig=None, **kwargs):
     """Private function wrapped with styling."""
     wire_options = kwargs.get("wire_options", None)
     label_options = kwargs.get("label_options", None)
