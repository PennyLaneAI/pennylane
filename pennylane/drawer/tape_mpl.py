--- conflicted
+++ resolved
@@ -223,11 +223,7 @@
     n_layers = len(layers)
     n_wires = len(wire_map)
 
-<<<<<<< HEAD
-    cwire_layers, cwire_wires = cwire_connections(layers + [measurements], bit_map)
-=======
     bit_map, cwire_layers, cwire_wires = cwire_connections(layers + [tape.measurements], bit_map)
->>>>>>> def83fff
 
     drawer = MPLDrawer(
         n_layers=n_layers,
