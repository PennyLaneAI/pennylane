# Copyright 2018-2021 Xanadu Quantum Technologies Inc.

# Licensed under the Apache License, Version 2.0 (the "License");
# you may not use this file except in compliance with the License.
# You may obtain a copy of the License at

#     http://www.apache.org/licenses/LICENSE-2.0

# Unless required by applicable law or agreed to in writing, software
# distributed under the License is distributed on an "AS IS" BASIS,
# WITHOUT WARRANTIES OR CONDITIONS OF ANY KIND, either express or implied.
# See the License for the specific language governing permissions and
# limitations under the License.
"""
This module a function for generating matplotlib images from a tape.

Developer note: when making changes to this file, you can run
`pennylane/doc/_static/tape_mpl/tape_mpl_examples.py` to generate docstring
images.  If you change the docstring examples, please update this file.
"""
# pylint: disable=no-member
from collections import namedtuple
from functools import singledispatch
from typing import Optional, Sequence

from pennylane import ops
from pennylane.measurements import MidMeasureMP
from pennylane.operation import Operator
from pennylane.ops.op_math.condition import Conditional

from .drawable_layers import drawable_layers
from .mpldrawer import MPLDrawer
from .style import _set_style
from .utils import (
    convert_wire_order,
    cwire_connections,
    default_bit_map,
    transform_deferred_measurements_tape,
    unwrap_controls,
)

has_mpl = True
try:
    import matplotlib as mpl
except (ModuleNotFoundError, ImportError):  # pragma: no cover
    has_mpl = False


_Config = namedtuple(
    "_Config", ("decimals", "active_wire_notches", "bit_map", "cwire_layers", "cwire_wires")
)


@singledispatch
def _add_operation_to_drawer(op: Operator, drawer: MPLDrawer, layer: int, config: _Config) -> None:
    """Adds the ``op`` to an ``MPLDrawer`` at the designated location.

    Args:
        op (.Operator): An operator to add to the drawer
        drawer (.MPLDrawer): A matplotlib drawer
        layer (int): The layer to place the operator in.
        config (_Config): named tuple containing ``wire_map``, ``decimals``, and ``active_wire_notches``.

    Side Effects:
        Adds a depiction of ``op`` to ``drawer``

    """
    op_control_wires, control_values = unwrap_controls(op)

    target_wires = (
        [w for w in op.wires if w not in op_control_wires]
        if len(op.wires) != 0
        else list(range(drawer.n_wires))
    )

    if control_values is None:
        control_values = [True for _ in op_control_wires]

    if op_control_wires:
        drawer.ctrl(
            layer,
            op_control_wires,
            wires_target=target_wires,
            control_values=control_values,
        )
    drawer.box_gate(
        layer,
        target_wires,
        op.label(decimals=config.decimals),
        box_options={"zorder": 4},  # make sure box and text above control wires if controlled
        text_options={"zorder": 5},
        active_wire_notches=config.active_wire_notches,
    )


@_add_operation_to_drawer.register
def _(op: ops.SWAP, drawer, layer, _) -> None:
    drawer.SWAP(layer, list(op.wires))


@_add_operation_to_drawer.register
def _(op: ops.CSWAP, drawer, layer, _):
    drawer.ctrl(layer, wires=op.wires[0], wires_target=op.wires[1:])
    drawer.SWAP(layer, wires=list(op.wires[1:]))


@_add_operation_to_drawer.register
def _(op: ops.CNOT, drawer, layer, _):
    drawer.CNOT(layer, op.wires)


@_add_operation_to_drawer.register
def _(op: ops.Toffoli, drawer, layer, _):
    drawer.CNOT(layer, op.wires)


@_add_operation_to_drawer.register
def _(op: ops.MultiControlledX, drawer, layer, _):
    drawer.CNOT(layer, op.wires, control_values=op.control_values)


@_add_operation_to_drawer.register
def _(op: ops.CZ, drawer, layer, _):
    drawer.ctrl(layer, op.wires)


@_add_operation_to_drawer.register
def _(op: ops.CCZ, drawer, layer, _):
    drawer.ctrl(layer, op.wires)


@_add_operation_to_drawer.register
def _(op: ops.Barrier, drawer, layer, _):
    mapped_wires = op.wires if len(op.wires) != 0 else list(range(drawer.n_wires))
    ymin = min(mapped_wires) - 0.5
    ymax = max(mapped_wires) + 0.5
    # by default, uses rcParams['lines.color'] at time when displayed, not at time when added to figure
    # so we have to force it to use the value at the time the line was added to the figure
    drawer.ax.vlines(layer - 0.05, ymin=ymin, ymax=ymax, color=mpl.pyplot.rcParams["lines.color"])
    drawer.ax.vlines(layer + 0.05, ymin=ymin, ymax=ymax, color=mpl.pyplot.rcParams["lines.color"])


@_add_operation_to_drawer.register
def _(op: ops.WireCut, drawer, layer, _):
    ymin = min(op.wires) - 0.5
    ymax = max(op.wires) + 0.5
    drawer.ax.text(layer - 0.35, y=max(op.wires), s="✂", fontsize=40)
    drawer.ax.vlines(layer, ymin=ymin, ymax=ymax, linestyle="--")


@_add_operation_to_drawer.register
def _(op: MidMeasureMP, drawer, layer, _):
    text = None if op.postselect is None else str(int(op.postselect))
    drawer.measure(layer, op.wires[0], text=text)  # assume one wire

    if op.reset:
        drawer.erase_wire(layer, op.wires[0], 1)
        drawer.box_gate(
            layer + 1,
            op.wires[0],
            "|0⟩",
            box_options={"zorder": 4},
            text_options={"zorder": 5},
        )


@_add_operation_to_drawer.register
def _(op: Conditional, drawer, layer, config) -> None:
    drawer.box_gate(
        layer,
        list(op.wires),
        op.base.label(decimals=config.decimals),
        box_options={"zorder": 4},
        text_options={"zorder": 5},
    )
    sorted_bits = sorted([config.bit_map[m] for m in op.meas_val.measurements])
    for b in sorted_bits[:-1]:
        erase_right = layer < config.cwire_layers[b][-1][-1]
        drawer.cwire_join(layer, b + drawer.n_wires, erase_right=erase_right)


def _get_measured_wires(measurements, wires) -> set:
    measured_wires = set()
    for m in measurements:
        if m.mv is None:
            # state and probs
            if len(m.wires) == 0:
                return wires

            for wire in m.wires:
                measured_wires.add(wire)
    return measured_wires


def _add_classical_wires(drawer, cwire_layers, cwire_wires):

    for cwire, layer_ids_per_cwire in cwire_layers.items():
        for layer_ids, layer_wires in zip(layer_ids_per_cwire, cwire_wires[cwire], strict=True):
            xs, ys = [], []

            len_diff = len(layer_ids) - len(layer_wires)
            if len_diff > 0:
                layer_wires += [cwire + drawer.n_wires] * len_diff
            for l, w in zip(layer_ids, layer_wires, strict=True):
                xs.extend([l, l, l])
                ys.extend([cwire + drawer.n_wires, w, cwire + drawer.n_wires])

            drawer.classical_wire(xs, ys)


def _get_measured_bits(measurements, bit_map, offset):
    measured_bits = []
    for m in measurements:
        if isinstance(m.mv, list):
            for mv in m.mv:
                measured_bits += [bit_map[mcm] + offset for mcm in mv.measurements]
        elif m.mv is not None:
            measured_bits += [bit_map[mcm] + offset for mcm in m.mv.measurements]
    return measured_bits


<<<<<<< HEAD
def _tape_mpl(tape, wire_order=None, show_all_wires=False, decimals=None, *, fig=None, **kwargs):
    """Private function wrapped with styling."""
    wire_options = kwargs.get("wire_options", None)
    label_options = kwargs.get("label_options", None)
    show_wire_labels = kwargs.get("show_wire_labels", True)
    active_wire_notches = kwargs.get("active_wire_notches", True)
    fontsize = kwargs.get("fontsize", None)

    wire_map = convert_wire_order(tape, wire_order=wire_order, show_all_wires=show_all_wires)
    tape = transform_deferred_measurements_tape(tape)
    tape = ops.functions.map_wires(tape, wire_map=wire_map)[0][0]
    bit_map = default_bit_map(tape)

    layers = drawable_layers(tape.operations, wire_map={i: i for i in tape.wires}, bit_map=bit_map)

    for i, layer in enumerate(layers):
        if any(isinstance(o, MidMeasureMP) and o.reset for o in layer):
            layers.insert(i + 1, [])

=======
def _draw_layers(layers, measurements, wire_map, config, starting_dots=False, **kwargs):
    """Private function drawing the given layers."""
>>>>>>> 85f6ff7f
    n_layers = len(layers)
    n_wires = len(wire_map)

    drawer = MPLDrawer(
        n_layers=n_layers,
        wire_map=wire_map,
        c_wires=len(config.bit_map),
        wire_options=kwargs.get("wire_options", None),
        fig=kwargs.get("fig", None),
        starting_dots=starting_dots,
    )

    if n_wires == 0:
        return drawer.fig, drawer.ax

    fontsize = kwargs.get("fontsize", None)
    if fontsize is not None:
        drawer.fontsize = fontsize

    if kwargs.get("show_wire_labels", True):
        drawer.label(list(wire_map), text_options=kwargs.get("label_options", None))
    else:
        drawer.crop_wire_labels()

    _add_classical_wires(drawer, config.cwire_layers, config.cwire_wires)

    for layer, layer_ops in enumerate(layers):
        for op in layer_ops:
            _add_operation_to_drawer(op, drawer, layer, config)

    if measurements == "dots":
        for wire in wire_map.values():
            drawer.ax.text(
                n_layers + 0.25,
                wire,
                s="···",
                ha="center",
                va="center_baseline",
                fontsize=21,
            )
    else:
        for wire in _get_measured_wires(measurements, list(range(n_wires))):
            drawer.measure(n_layers, wire)

        measured_bits = _get_measured_bits(measurements, config.bit_map, drawer.n_wires)
        if measured_bits:
            drawer.measure(n_layers, measured_bits)

    return drawer.fig, drawer.ax


def _tape_mpl(tape, wire_order=None, show_all_wires=False, max_length=None, **kwargs):
    """Internal implementation for matplotlib circuit visualization.

    Handles the core drawing logic while the public tape_mpl wrapper manages styling.

    Returns:
        When max_length is None: tuple(Figure, Axes) for the complete circuit
        Otherwise: list[tuple(Figure, Axes)] with one pair per circuit segment
    """
    wire_map = convert_wire_order(tape, wire_order=wire_order, show_all_wires=show_all_wires)
    tape = transform_deferred_measurements_tape(tape)
    tape = qml.map_wires(tape, wire_map=wire_map)[0][0]
    bit_map = default_bit_map(tape)

    layers = drawable_layers(tape.operations, wire_map={i: i for i in tape.wires}, bit_map=bit_map)

    for i, layer in enumerate(layers):
        if any(isinstance(o, qml.measurements.MidMeasureMP) and o.reset for o in layer):
            layers.insert(i + 1, [])

    bit_map, cwire_layers, cwire_wires = cwire_connections(layers + [tape.measurements], bit_map)

    config = _Config(
        decimals=kwargs.get("decimals", None),
        active_wire_notches=kwargs.get("active_wire_notches", True),
        bit_map=bit_map,
        cwire_layers=cwire_layers,
        cwire_wires=cwire_wires,
    )

    if max_length is None:
        return _draw_layers(layers, tape.measurements, config=config, wire_map=wire_map, **kwargs)

    layer_count = len(layers)
    return [
        _draw_layers(
            layers=layers[i : i + max_length],
            measurements=tape.measurements if i + max_length >= layer_count else "dots",
            config=config,
            wire_map=wire_map,
            starting_dots=i > 0,
            **kwargs,
        )
        for i in range(0, layer_count, max_length)
    ]


# pylint: disable=too-many-arguments
def tape_mpl(
    tape: qml.tape.QuantumScript,
    wire_order: Optional[Sequence] = None,
    show_all_wires: bool = False,
    decimals: Optional[int] = None,
    style: Optional[str] = None,
    *,
    fig: Optional["mpl.figure.Figure"] = None,
    max_length: Optional[int] = None,
    **kwargs,
):
    """Produces a matplotlib graphic from a tape.

    Args:
        tape (QuantumTape): the operations and measurements to draw

    Keyword Args:
        wire_order (Sequence[Any]): the order (from top to bottom) to print the wires of the circuit
        show_all_wires (bool): If True, all wires, including empty wires, are printed.
        decimals (int): How many decimal points to include when formatting operation parameters.
            Default ``None`` will omit parameters from operation labels.
        style (str): visual style of plot. Valid strings are ``{'black_white', 'black_white_dark', 'sketch',
            'sketch_dark', 'solarized_light', 'solarized_dark', 'default'}``. If no style is specified, the
            global style set with :func:`~.use_style` will be used, and the initial default is 'black_white'.
            If you would like to use your environment's current rcParams, set `style` to "rcParams".
            Setting style does not modify matplotlib global plotting settings.
        fontsize (float or str): fontsize for text. Valid strings are
            ``{'xx-small', 'x-small', 'small', 'medium', large', 'x-large', 'xx-large'}``.
            Default is ``14``.
        wire_options (dict): matplotlib formatting options for the wire lines. In addition to
            standard options, options per wire can be specified with ``wire_label: options``
            pairs, also see examples below.
        label_options (dict): matplotlib formatting options for the wire labels
        show_wire_labels (bool): Whether or not to show the wire labels.
        active_wire_notches (bool): whether or not to add notches indicating active wires.
            Defaults to ``True``.
        fig (None or matplotlib Figure): Matplotlib figure to plot onto. If None, then create a new figure.
        max_length (Optional[int]): When there is more than ``max_length`` layers, additional plots
            will be produced with at most ``max_length`` individual layers.

    Returns:
        matplotlib.figure.Figure, matplotlib.axes._axes.Axes: The key elements for matplotlib's object oriented interface.
        If ``max_length`` is less than the required number of layers, a list of tuples containing the figures
        and axes will be returned instead.

    **Example:**

    .. code-block:: python

        ops = [
            qml.QFT(wires=(0,1,2,3)),
            qml.IsingXX(1.234, wires=(0,2)),
            qml.Toffoli(wires=(0,1,2)),
            qml.CSWAP(wires=(0,2,3)),
            qml.RX(1.2345, wires=0),
            qml.CRZ(1.2345, wires=(3,0))
        ]
        measurements = [qml.expval(qml.Z(0))]
        tape = qml.tape.QuantumTape(ops, measurements)

        fig, ax = qml.drawer.tape_mpl(tape)
        fig.show()

    .. figure:: ../../_static/tape_mpl/default.png
            :align: center
            :width: 60%
            :target: javascript:void(0);

    .. details::
        :title: Usage Details

    **Decimals:**

    The keyword ``decimals`` controls how many decimal points to include when labelling the operations.
    The default value ``None`` omits parameters for brevity.

    .. code-block:: python

        ops = [qml.RX(1.23456, wires=0), qml.Rot(1.2345,2.3456, 3.456, wires=0)]
        measurements = [qml.expval(qml.Z(0))]
        tape2 = qml.tape.QuantumTape(ops, measurements)

        fig, ax = qml.drawer.tape_mpl(tape2, decimals=2)

    .. figure:: ../../_static/tape_mpl/decimals.png
        :align: center
        :width: 60%
        :target: javascript:void(0);

    **Wires:**

    The keywords ``wire_order`` and ``show_all_wires`` control the location of wires from top to bottom.

    .. code-block:: python

        fig, ax = qml.drawer.tape_mpl(tape, wire_order=[3,2,1,0])

    .. figure:: ../../_static/tape_mpl/wire_order.png
            :align: center
            :width: 60%
            :target: javascript:void(0);

    If a wire is in ``wire_order``, but not in the ``tape``, it will be omitted by default.  Only by selecting
    ``show_all_wires=True`` will empty wires be diplayed.

    .. code-block:: python

        fig, ax = qml.drawer.tape_mpl(tape, wire_order=["aux"], show_all_wires=True)

    .. figure:: ../../_static/tape_mpl/show_all_wires.png
            :align: center
            :width: 60%
            :target: javascript:void(0);

    **Integration with matplotlib:**

    This function returns matplotlib figure and axes objects. Using these objects,
    users can perform further customization of the graphic.

    .. code-block:: python

        fig, ax = qml.drawer.tape_mpl(tape)
        fig.suptitle("My Circuit", fontsize="xx-large")

        options = {'facecolor': "white", 'edgecolor': "#f57e7e", "linewidth": 6, "zorder": -1}
        box1 = plt.Rectangle((-0.5, -0.5), width=3.0, height=4.0, **options)
        ax.add_patch(box1)

        ax.annotate("CSWAP", xy=(3, 2.5), xycoords='data', xytext=(3.8,1.5), textcoords='data',
                    arrowprops={'facecolor': 'black'}, fontsize=14)

    .. figure:: ../../_static/tape_mpl/postprocessing.png
            :align: center
            :width: 60%
            :target: javascript:void(0);

    **Formatting:**

    PennyLane has inbuilt styles for controlling the appearance of the circuit drawings.
    All available styles can be determined by evaluating ``qml.drawer.available_styles()``.
    Any available string can then be passed via the kwarg ``style`` to change the settings for
    that plot. This will not affect style settings for subsequent matplotlib plots.

    .. code-block:: python

        fig, ax = qml.drawer.tape_mpl(tape, style='sketch')

    .. figure:: ../../_static/tape_mpl/sketch_style.png
            :align: center
            :width: 60%
            :target: javascript:void(0);

    You can also control the appearance with matplotlib's provided tools, see the
    `matplotlib docs <https://matplotlib.org/stable/tutorials/introductory/customizing.html>`_ .
    For example, we can customize ``plt.rcParams``. To use a customized appearance based on matplotlib's
    ``plt.rcParams``, ``qml.drawer.tape_mpl`` must be run with ``style="rcParams"``:

    .. code-block:: python

        plt.rcParams['patch.facecolor'] = 'mistyrose'
        plt.rcParams['patch.edgecolor'] = 'maroon'
        plt.rcParams['text.color'] = 'maroon'
        plt.rcParams['font.weight'] = 'bold'
        plt.rcParams['patch.linewidth'] = 4
        plt.rcParams['patch.force_edgecolor'] = True
        plt.rcParams['lines.color'] = 'indigo'
        plt.rcParams['lines.linewidth'] = 5
        plt.rcParams['figure.facecolor'] = 'ghostwhite'

        fig, ax = qml.drawer.tape_mpl(tape, style="rcParams")

    .. figure:: ../../_static/tape_mpl/rcparams.png
            :align: center
            :width: 60%
            :target: javascript:void(0);

    The wires and wire labels can be manually formatted by passing in dictionaries of
    keyword-value pairs of matplotlib options. ``wire_options`` accepts options for lines,
    and ``label_options`` accepts text options.

    .. code-block:: python

        fig, ax = qml.drawer.tape_mpl(tape, wire_options={'color':'teal', 'linewidth': 5},
                    label_options={'size': 20})

    .. figure:: ../../_static/tape_mpl/wires_labels.png
            :align: center
            :width: 60%
            :target: javascript:void(0);

    Additionally, ``wire_options`` may contain sub-dictionaries of matplotlib options assigned
    to separate wire labels, which will control the line style for the respective individual wires.

    .. code-block:: python

        wire_options = {
            'color': 'teal', # all wires but wire 2 will be teal
            'linewidth': 5, # all wires but wire 2 will be bold
            2: {'color': 'orange', 'linestyle': '--'}, # wire 2 will be orange and dashed
        }
        fig, ax = qml.drawer.tape_mpl(tape, wire_options=wire_options)

    .. figure:: ../../_static/tape_mpl/per_wire_options.png
            :align: center
            :width: 60%
            :target: javascript:void(0);
    """

    restore_params = {}
    if update_style := (has_mpl and style != "rcParams"):
        restore_params = mpl.rcParams.copy()
        _set_style(style)

    try:
        return _tape_mpl(
            tape,
            wire_order=wire_order,
            show_all_wires=show_all_wires,
            decimals=decimals,
            fig=fig,
            max_length=max_length,
            **kwargs,
        )
    finally:
        if update_style:
            # we don't want to mess with how it modifies whether the interface is interactive
            # but we want to restore everything else
            restore_params["interactive"] = mpl.rcParams["interactive"]
            mpl.rcParams.update(restore_params)<|MERGE_RESOLUTION|>--- conflicted
+++ resolved
@@ -219,30 +219,8 @@
     return measured_bits
 
 
-<<<<<<< HEAD
-def _tape_mpl(tape, wire_order=None, show_all_wires=False, decimals=None, *, fig=None, **kwargs):
-    """Private function wrapped with styling."""
-    wire_options = kwargs.get("wire_options", None)
-    label_options = kwargs.get("label_options", None)
-    show_wire_labels = kwargs.get("show_wire_labels", True)
-    active_wire_notches = kwargs.get("active_wire_notches", True)
-    fontsize = kwargs.get("fontsize", None)
-
-    wire_map = convert_wire_order(tape, wire_order=wire_order, show_all_wires=show_all_wires)
-    tape = transform_deferred_measurements_tape(tape)
-    tape = ops.functions.map_wires(tape, wire_map=wire_map)[0][0]
-    bit_map = default_bit_map(tape)
-
-    layers = drawable_layers(tape.operations, wire_map={i: i for i in tape.wires}, bit_map=bit_map)
-
-    for i, layer in enumerate(layers):
-        if any(isinstance(o, MidMeasureMP) and o.reset for o in layer):
-            layers.insert(i + 1, [])
-
-=======
 def _draw_layers(layers, measurements, wire_map, config, starting_dots=False, **kwargs):
     """Private function drawing the given layers."""
->>>>>>> 85f6ff7f
     n_layers = len(layers)
     n_wires = len(wire_map)
 
@@ -305,13 +283,13 @@
     """
     wire_map = convert_wire_order(tape, wire_order=wire_order, show_all_wires=show_all_wires)
     tape = transform_deferred_measurements_tape(tape)
-    tape = qml.map_wires(tape, wire_map=wire_map)[0][0]
+    tape = ops.functions.map_wires(tape, wire_map=wire_map)[0][0]
     bit_map = default_bit_map(tape)
 
     layers = drawable_layers(tape.operations, wire_map={i: i for i in tape.wires}, bit_map=bit_map)
 
     for i, layer in enumerate(layers):
-        if any(isinstance(o, qml.measurements.MidMeasureMP) and o.reset for o in layer):
+        if any(isinstance(o, MidMeasureMP) and o.reset for o in layer):
             layers.insert(i + 1, [])
 
     bit_map, cwire_layers, cwire_wires = cwire_connections(layers + [tape.measurements], bit_map)
