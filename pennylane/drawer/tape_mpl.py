# Copyright 2018-2021 Xanadu Quantum Technologies Inc.

# Licensed under the Apache License, Version 2.0 (the "License");
# you may not use this file except in compliance with the License.
# You may obtain a copy of the License at

#     http://www.apache.org/licenses/LICENSE-2.0

# Unless required by applicable law or agreed to in writing, software
# distributed under the License is distributed on an "AS IS" BASIS,
# WITHOUT WARRANTIES OR CONDITIONS OF ANY KIND, either express or implied.
# See the License for the specific language governing permissions and
# limitations under the License.
"""
This module a function for generating matplotlib images from a tape.

Developer note: when making changes to this file, you can run
`pennylane/doc/_static/tape_mpl/tape_mpl_examples.py` to generate docstring
images.  If you change the docstring examples, please update this file.
"""
import matplotlib as mpl

# cant `import pennylane as qml` because of circular imports with circuit graph
from pennylane import ops
from pennylane.wires import Wires
from .mpldrawer import MPLDrawer
from .drawable_layers import drawable_layers
from .utils import convert_wire_order
from .style import use_style


############################ Special Gate Methods #########################
# If an operation is drawn differently than the standard box/ ctrl+box style
# create a private method here and add it to the ``special_cases`` dictionary
# These methods should accept arguments in the order of ``drawer, layer, mapped_wires, op``

# pylint: disable=unused-argument,no-member
def _add_swap(drawer, layer, mapped_wires, op):
    drawer.SWAP(layer, mapped_wires)


# pylint: disable=unused-argument
def _add_cswap(drawer, layer, mapped_wires, op):
    drawer.ctrl(layer, wires=mapped_wires[0], wires_target=mapped_wires[1:])
    drawer.SWAP(layer, wires=mapped_wires[1:])


# pylint: disable=unused-argument
def _add_cx(drawer, layer, mapped_wires, op):
    drawer.CNOT(layer, mapped_wires)


def _add_multicontrolledx(drawer, layer, mapped_wires, op):
    # convert control values
    control_values = [(i == "1") for i in op.hyperparameters["control_values"]]
    drawer.CNOT(layer, mapped_wires, control_values=control_values)


# pylint: disable=unused-argument
def _add_cz(drawer, layer, mapped_wires, op):
    drawer.ctrl(layer, mapped_wires)


# pylint: disable=unused-argument
def _add_barrier(drawer, layer, mapped_wires, op):
    ymin = min(mapped_wires) - 0.5
    ymax = max(mapped_wires) + 0.5
    drawer.ax.vlines(layer - 0.05, ymin=ymin, ymax=ymax)
    drawer.ax.vlines(layer + 0.05, ymin=ymin, ymax=ymax)


# pylint: disable=unused-argument
def _add_wirecut(drawer, layer, mapped_wires, op):
    ymin = min(mapped_wires) - 0.5
    ymax = max(mapped_wires) + 0.5
    drawer.ax.text(layer - 0.35, y=max(mapped_wires), s="✂", fontsize=40)
    drawer.ax.vlines(layer, ymin=ymin, ymax=ymax, linestyle="--")


special_cases = {
    ops.SWAP: _add_swap,
    ops.CSWAP: _add_cswap,
    ops.CNOT: _add_cx,
    ops.Toffoli: _add_cx,
    ops.MultiControlledX: _add_multicontrolledx,
    ops.CZ: _add_cz,
    ops.Barrier: _add_barrier,
    ops.WireCut: _add_wirecut,
}
"""Dictionary mapping special case classes to functions for drawing them."""

# pylint: disable=too-many-branches
def _tape_mpl(tape, wire_order=None, show_all_wires=False, decimals=None, **kwargs):
    """Private function wrapped with styling."""
    wire_options = kwargs.get("wire_options", None)
    label_options = kwargs.get("label_options", None)
    active_wire_notches = kwargs.get("active_wire_notches", True)
    fontsize = kwargs.get("fontsize", None)

    wire_map = convert_wire_order(tape, wire_order=wire_order, show_all_wires=show_all_wires)

    layers = drawable_layers(tape.operations, wire_map=wire_map)

    n_layers = len(layers)
    n_wires = len(wire_map)

    drawer = MPLDrawer(n_layers=n_layers, n_wires=n_wires, wire_options=wire_options)

    if fontsize is not None:
        drawer.fontsize = fontsize

    drawer.label(list(wire_map), text_options=label_options)

    for layer, layer_ops in enumerate(layers):
        for op in layer_ops:
            specialfunc = special_cases.get(op.__class__, None)
            if specialfunc is not None:
                mapped_wires = [wire_map[w] for w in op.wires]
                specialfunc(drawer, layer, mapped_wires, op)

            else:
                op_control_wires = getattr(op, "control_wires", [])
                control_wires = [wire_map[w] for w in op_control_wires]
                target_wires = [wire_map[w] for w in op.wires if w not in op_control_wires]
                control_values = op.hyperparameters.get("control_values", None)

                if control_values is None:
                    control_values = [True for _ in control_wires]
                elif isinstance(control_values[0], str):
                    control_values = [(i == "1") for i in control_values]

                if len(control_wires) != 0:
                    drawer.ctrl(
                        layer,
                        control_wires,
                        wires_target=target_wires,
                        control_values=control_values,
                    )
                drawer.box_gate(
                    layer,
                    target_wires,
                    op.label(decimals=decimals),
                    box_options={
                        "zorder": 4
                    },  # make sure box and text above control wires if controlled
                    text_options={"zorder": 5},
                    active_wire_notches=active_wire_notches,
                )

    # store wires we've already drawn on
    # max one measurement symbol per wire
    measured_wires = Wires([])

    for m in tape.measurements:
        # state and probs
        if len(m.wires) == 0:
            for wire in range(n_wires):
                if wire not in measured_wires:
                    drawer.measure(n_layers, wire)
            break

        for wire in m.wires:
            if wire not in measured_wires:
                drawer.measure(n_layers, wire_map[wire])
                measured_wires += wire

    return drawer.fig, drawer.ax


def tape_mpl(
    tape, wire_order=None, show_all_wires=False, decimals=None, style="black_white", **kwargs
):
    """Produces a matplotlib graphic from a tape.

    Args:
        tape (QuantumTape): the operations and measurements to draw

    Keyword Args:
        wire_order (Sequence[Any]): the order (from top to bottom) to print the wires of the circuit
        show_all_wires (bool): If True, all wires, including empty wires, are printed.
        decimals (int): How many decimal points to include when formatting operation parameters.
            Default ``None`` will omit parameters from operation labels.
        style (str): visual style of plot. Valid strings are ``{'black_white', 'black_white_dark', 'sketch',
            'sketch_dark', 'solarized_light', 'solarized_dark', 'default'}``. If no style is specified, the
            'black_white' style will be used. Setting style does not modify matplotlib global plotting settings.
            If None, the current matplotlib settings will be used.
        fontsize (float or str): fontsize for text. Valid strings are
            ``{'xx-small', 'x-small', 'small', 'medium', large', 'x-large', 'xx-large'}``.
            Default is ``14``.
        wire_options (dict): matplotlib formatting options for the wire lines
        label_options (dict): matplotlib formatting options for the wire labels
        active_wire_notches (bool): whether or not to add notches indicating active wires.
            Defaults to ``True``.

    Returns:
        matplotlib.figure.Figure, matplotlib.axes._axes.Axes: The key elements for matplotlib's object oriented interface.

    **Example:**

    .. code-block:: python

        with qml.tape.QuantumTape() as tape:
            qml.QFT(wires=(0,1,2,3))
            qml.IsingXX(1.234, wires=(0,2))
            qml.Toffoli(wires=(0,1,2))
            qml.CSWAP(wires=(0,2,3))
            qml.RX(1.2345, wires=0)
            qml.CRZ(1.2345, wires=(3,0))
            qml.expval(qml.PauliZ(0))

        fig, ax = tape_mpl(tape)
        fig.show()

    .. figure:: ../../_static/tape_mpl/default.png
            :align: center
            :width: 60%
            :target: javascript:void(0);

    .. details::
        :title: Usage Details

    **Decimals:**

    The keyword ``decimals`` controls how many decimal points to include when labelling the operations.
    The default value ``None`` omits parameters for brevity.

    .. code-block:: python

        with qml.tape.QuantumTape() as tape2:
            qml.RX(1.23456, wires=0)
            qml.Rot(1.2345,2.3456, 3.456, wires=0)
            qml.expval(qml.PauliZ(0))

        fig, ax = tape_mpl(tape2, decimals=2)

    .. figure:: ../../_static/tape_mpl/decimals.png
        :align: center
        :width: 60%
        :target: javascript:void(0);

    **Wires:**

    The keywords ``wire_order`` and ``show_all_wires`` control the location of wires from top to bottom.

    .. code-block:: python

        fig, ax = tape_mpl(tape, wire_order=[3,2,1,0])

    .. figure:: ../../_static/tape_mpl/wire_order.png
            :align: center
            :width: 60%
            :target: javascript:void(0);

    If a wire is in ``wire_order``, but not in the ``tape``, it will be omitted by default.  Only by selecting
    ``show_all_wires=True`` will empty wires be diplayed.

    .. code-block:: python

        fig, ax = tape_mpl(tape, wire_order=["aux"], show_all_wires=True)

    .. figure:: ../../_static/tape_mpl/show_all_wires.png
            :align: center
            :width: 60%
            :target: javascript:void(0);

    **Integration with matplotlib:**

    This function returns matplotlib figure and axes objects. Using these objects,
    users can perform further customization of the graphic.

    .. code-block:: python

        fig, ax = tape_mpl(tape)
        fig.suptitle("My Circuit", fontsize="xx-large")

        options = {'facecolor': "white", 'edgecolor': "#f57e7e", "linewidth": 6, "zorder": -1}
        box1 = plt.Rectangle((-0.5, -0.5), width=3.0, height=4.0, **options)
        ax.add_patch(box1)

        ax.annotate("CSWAP", xy=(3, 2.5), xycoords='data', xytext=(3.8,1.5), textcoords='data',
                    arrowprops={'facecolor': 'black'}, fontsize=14)

    .. figure:: ../../_static/tape_mpl/postprocessing.png
            :align: center
            :width: 60%
            :target: javascript:void(0);

    **Formatting:**

    PennyLane has inbuilt styles for controlling the appearance of the circuit drawings.
    All available styles can be determined by evaluating ``qml.drawer.available_styles()``.
    Any available string can then be passed via the kwarg ``style`` to change the settings for
    that plot. This will not affect style settings for subsequent matplotlib plots.

    .. code-block:: python

        fig, ax = tape_mpl(tape, style='sketch')

    .. figure:: ../../_static/tape_mpl/sketch_style.png
            :align: center
            :width: 60%
            :target: javascript:void(0);

    You can also control the appearance with matplotlib's provided tools, see the
    `matplotlib docs <https://matplotlib.org/stable/tutorials/introductory/customizing.html>`_ .
    For example, we can customize ``plt.rcParams``. To use a customized appearance based on matplotlib's
<<<<<<< HEAD
    ``plt.rcParams``, ``qml.draw_mpl`` must be run with ``style=None``:
=======
    ``plt.rcParams``, ``qml.drawer.tape_mpl`` must be run with ``style=None``:
>>>>>>> c42a3f65

    .. code-block:: python

        plt.rcParams['patch.facecolor'] = 'mistyrose'
        plt.rcParams['patch.edgecolor'] = 'maroon'
        plt.rcParams['text.color'] = 'maroon'
        plt.rcParams['font.weight'] = 'bold'
        plt.rcParams['patch.linewidth'] = 4
        plt.rcParams['patch.force_edgecolor'] = True
        plt.rcParams['lines.color'] = 'indigo'
        plt.rcParams['lines.linewidth'] = 5
        plt.rcParams['figure.facecolor'] = 'ghostwhite'

        fig, ax = tape_mpl(tape, style=None)

    .. figure:: ../../_static/tape_mpl/rcparams.png
            :align: center
            :width: 60%
            :target: javascript:void(0);

    The wires and wire labels can be manually formatted by passing in dictionaries of
    keyword-value pairs of matplotlib options. ``wire_options`` accepts options for lines,
    and ``label_options`` accepts text options.

    .. code-block:: python

        fig, ax = tape_mpl(tape, wire_options={'color':'black', 'linewidth': 5},
                    label_options={'size': 20})

    .. figure:: ../../_static/tape_mpl/wires_labels.png
            :align: center
            :width: 60%
            :target: javascript:void(0);

    """

    restore_params = {}
    if style:
        restore_params = mpl.rcParams.copy()
        use_style(style)
    try:
        return _tape_mpl(
            tape, wire_order=wire_order, show_all_wires=show_all_wires, decimals=decimals, **kwargs
        )
    finally:
        if style:
            # we don't want to mess with how it modifies whether the interface is interactive
            # but we want to restore everything else
            restore_params["interactive"] = mpl.rcParams["interactive"]
            mpl.rcParams.update(restore_params)<|MERGE_RESOLUTION|>--- conflicted
+++ resolved
@@ -304,11 +304,7 @@
     You can also control the appearance with matplotlib's provided tools, see the
     `matplotlib docs <https://matplotlib.org/stable/tutorials/introductory/customizing.html>`_ .
     For example, we can customize ``plt.rcParams``. To use a customized appearance based on matplotlib's
-<<<<<<< HEAD
-    ``plt.rcParams``, ``qml.draw_mpl`` must be run with ``style=None``:
-=======
     ``plt.rcParams``, ``qml.drawer.tape_mpl`` must be run with ``style=None``:
->>>>>>> c42a3f65
 
     .. code-block:: python
 
