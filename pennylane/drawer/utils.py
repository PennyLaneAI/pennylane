# Copyright 2018-2021 Xanadu Quantum Technologies Inc.

# Licensed under the Apache License, Version 2.0 (the "License");
# you may not use this file except in compliance with the License.
# You may obtain a copy of the License at

#     http://www.apache.org/licenses/LICENSE-2.0

# Unless required by applicable law or agreed to in writing, software
# distributed under the License is distributed on an "AS IS" BASIS,
# WITHOUT WARRANTIES OR CONDITIONS OF ANY KIND, either express or implied.
# See the License for the specific language governing permissions and
# limitations under the License.
"""
This module contains some useful utility functions for circuit drawing.
"""
<<<<<<< HEAD
from pennylane.ops import Controlled
=======
from pennylane.ops import Controlled, Conditional
>>>>>>> 03125e91
from pennylane.measurements import MidMeasureMP


def default_wire_map(tape):
    """Create a dictionary mapping used wire labels to non-negative integers

    Args:
        tape [~.tape.QuantumTape): the QuantumTape containing operations and measurements

    Returns:
        dict: map from wires to sequential positive integers
    """

    # Use dictionary to preserve ordering, sets break order
    used_wires = {wire: None for op in tape for wire in op.wires}
    return {wire: ind for ind, wire in enumerate(used_wires)}


def convert_wire_order(tape, wire_order=None, show_all_wires=False):
    """Creates the mapping between wire labels and place in order.

    Args:
        tape (~.tape.QuantumTape): the Quantum Tape containing operations and measurements
        wire_order Sequence[Any]: the order (from top to bottom) to print the wires

    Keyword Args:
        show_all_wires=False (bool): whether to display all wires in ``wire_order``
            or only include ones used by operations in ``ops``

    Returns:
        dict: map from wire labels to sequential positive integers
    """
    default = default_wire_map(tape)

    if wire_order is None:
        return default

    wire_order = list(wire_order) + [wire for wire in default if wire not in wire_order]

    if not show_all_wires:
        used_wires = {wire for op in tape for wire in op.wires}
        wire_order = [wire for wire in wire_order if wire in used_wires]

    return {wire: ind for ind, wire in enumerate(wire_order)}


def unwrap_controls(op):
    """Unwraps nested controlled operations for drawing.

    Controlled operations may themselves contain controlled operations; check
    for any nesting of operators when drawing so that we correctly identify
    and label _all_ control and target qubits.

    Args:
        op (.Operation): A PennyLane operation.

    Returns:
        Wires, List: The control wires of the operation, along with any associated
        control values.
    """
    # Get wires and control values of base operation; need to make a copy of
    # control values, otherwise it will modify the list in the operation itself.
    control_wires = getattr(op, "control_wires", [])
    control_values = getattr(op, "hyperparameters", {}).get("control_values", None)

    if isinstance(control_values, list):
        control_values = control_values.copy()

    if isinstance(op, Controlled):
        next_ctrl = op

        while hasattr(next_ctrl, "base"):
            base_control_wires = getattr(next_ctrl.base, "control_wires", [])
            control_wires += base_control_wires

            base_control_values = next_ctrl.base.hyperparameters.get(
                "control_values", [True] * len(base_control_wires)
            )

            if control_values is not None:
                control_values.extend(base_control_values)

            next_ctrl = next_ctrl.base

    control_values = [bool(int(i)) for i in control_values] if control_values else control_values
    return control_wires, control_values


def find_mid_measure_cond_connections(operations, layers):
<<<<<<< HEAD
    """Create dictionaries with various mappings needed for drawing
    mid-circuit measurements and classically controlled operators
    correctly."""
=======
    """Collect and return information about connections between mid-circuit measurements
    and classical conditions.

    This utility function returns three items needed for processing mid-circuit measurements
    and classical conditions for drawing:

    * A dictionary mapping each mid-circuit measurement to a corresponding bit index.
        This map only contains mid-circuit measurements that are used for classical conditioning.
    * A list where each index is a bit and the values are the indices  of the layers containing
        the mid-circuit measurement corresponding to the bits.
    * A list where each index is a bit and the values are the indices of the last layers that
        use those bits for classical conditions.

    Args:
        operations (list[~.Operation]): List of operations on the tape
        layers (list[list[~.Operation]]): List of drawable layers containing list of operations
            for each layer

    Returns:
        tuple[dict, list, list]: Data structures needed for correctly drawing classical conditions
        as described above.
    """
>>>>>>> 03125e91

    # Map between mid-circuit measurements and their position on the drawing
    # The bit map only contains mid-circuit measurements that are used in
    # classical conditions.
    bit_map = {}

<<<<<<< HEAD
    # Map between classical bit positions and whether we have reached the mid-circuit
    # measurement of that bit. This is needed to know when to start drawing the bit line.
    bit_measurements_reached = []
=======
    # Map between classical bit positions and the layer of their corresponding mid-circuit
    # measurements.
    measurement_layers = []
>>>>>>> 03125e91

    # Map between classical bit positions and the final layer where the bit is used.
    # This is needed to know when to stop drawing a bit line. The bit is the index,
    # so each of the two lists must have the same length as the number of bits
<<<<<<< HEAD
    all_bit_terminal_layers = [[], []]
=======
    final_cond_layers = []
>>>>>>> 03125e91

    measurements_for_conds = set()
    conditional_ops = []
    for op in operations:
<<<<<<< HEAD
        if op.__class__.__name__ == "Conditional":
=======
        if isinstance(op, Conditional):
>>>>>>> 03125e91
            measurements_for_conds.update(op.meas_val.measurements)
            conditional_ops.append(op)

    if len(measurements_for_conds) > 0:
<<<<<<< HEAD
        cond_mid_measures = [
            op for op in operations if isinstance(op, MidMeasureMP) if op in measurements_for_conds
        ]
        cond_mid_measures.sort(
            key=lambda mp: operations.index(mp)  # pylint: disable=unnecessary-lambda
        )
=======
        cond_mid_measures = [op for op in operations if op in measurements_for_conds]
        cond_mid_measures.sort(key=operations.index)
>>>>>>> 03125e91

        bit_map = dict(zip(cond_mid_measures, range(len(cond_mid_measures))))

        n_bits = len(bit_map)
<<<<<<< HEAD
        bit_measurements_reached = [False for _ in range(n_bits)]

        # Terminal layers in ops
        all_bit_terminal_layers[0] = [None for _ in range(n_bits)]
        # Terminal layers in meas
        all_bit_terminal_layers[1] = [-1 for _ in range(n_bits)]
        # Only iterating through operation layers because bits are only determined
        # using those layers
        for i, layer in enumerate(layers[0]):
            for op in layer:
                if op.__class__.__name__ == "Conditional":
                    for mid_measure in op.meas_val.measurements:
                        all_bit_terminal_layers[0][bit_map[mid_measure]] = i

    return bit_map, bit_measurements_reached, all_bit_terminal_layers
=======

        # Set lists to correct size
        measurement_layers = [None] * n_bits
        final_cond_layers = [None] * n_bits

        for i, layer in enumerate(layers):
            for op in layer:
                if isinstance(op, MidMeasureMP) and op in bit_map:
                    measurement_layers[bit_map[op]] = i

                if isinstance(op, Conditional):
                    for mid_measure in op.meas_val.measurements:
                        final_cond_layers[bit_map[mid_measure]] = i

    return bit_map, measurement_layers, final_cond_layers
>>>>>>> 03125e91
<|MERGE_RESOLUTION|>--- conflicted
+++ resolved
@@ -14,11 +14,7 @@
 """
 This module contains some useful utility functions for circuit drawing.
 """
-<<<<<<< HEAD
-from pennylane.ops import Controlled
-=======
 from pennylane.ops import Controlled, Conditional
->>>>>>> 03125e91
 from pennylane.measurements import MidMeasureMP
 
 
@@ -108,11 +104,6 @@
 
 
 def find_mid_measure_cond_connections(operations, layers):
-<<<<<<< HEAD
-    """Create dictionaries with various mappings needed for drawing
-    mid-circuit measurements and classically controlled operators
-    correctly."""
-=======
     """Collect and return information about connections between mid-circuit measurements
     and classical conditions.
 
@@ -135,76 +126,35 @@
         tuple[dict, list, list]: Data structures needed for correctly drawing classical conditions
         as described above.
     """
->>>>>>> 03125e91
 
     # Map between mid-circuit measurements and their position on the drawing
     # The bit map only contains mid-circuit measurements that are used in
     # classical conditions.
     bit_map = {}
 
-<<<<<<< HEAD
-    # Map between classical bit positions and whether we have reached the mid-circuit
-    # measurement of that bit. This is needed to know when to start drawing the bit line.
-    bit_measurements_reached = []
-=======
     # Map between classical bit positions and the layer of their corresponding mid-circuit
     # measurements.
     measurement_layers = []
->>>>>>> 03125e91
 
     # Map between classical bit positions and the final layer where the bit is used.
     # This is needed to know when to stop drawing a bit line. The bit is the index,
     # so each of the two lists must have the same length as the number of bits
-<<<<<<< HEAD
-    all_bit_terminal_layers = [[], []]
-=======
     final_cond_layers = []
->>>>>>> 03125e91
 
     measurements_for_conds = set()
     conditional_ops = []
     for op in operations:
-<<<<<<< HEAD
-        if op.__class__.__name__ == "Conditional":
-=======
         if isinstance(op, Conditional):
->>>>>>> 03125e91
             measurements_for_conds.update(op.meas_val.measurements)
             conditional_ops.append(op)
 
     if len(measurements_for_conds) > 0:
-<<<<<<< HEAD
-        cond_mid_measures = [
-            op for op in operations if isinstance(op, MidMeasureMP) if op in measurements_for_conds
-        ]
-        cond_mid_measures.sort(
-            key=lambda mp: operations.index(mp)  # pylint: disable=unnecessary-lambda
-        )
-=======
         cond_mid_measures = [op for op in operations if op in measurements_for_conds]
         cond_mid_measures.sort(key=operations.index)
->>>>>>> 03125e91
 
         bit_map = dict(zip(cond_mid_measures, range(len(cond_mid_measures))))
 
         n_bits = len(bit_map)
-<<<<<<< HEAD
-        bit_measurements_reached = [False for _ in range(n_bits)]
-
-        # Terminal layers in ops
-        all_bit_terminal_layers[0] = [None for _ in range(n_bits)]
-        # Terminal layers in meas
-        all_bit_terminal_layers[1] = [-1 for _ in range(n_bits)]
-        # Only iterating through operation layers because bits are only determined
-        # using those layers
-        for i, layer in enumerate(layers[0]):
-            for op in layer:
-                if op.__class__.__name__ == "Conditional":
-                    for mid_measure in op.meas_val.measurements:
-                        all_bit_terminal_layers[0][bit_map[mid_measure]] = i
-
-    return bit_map, bit_measurements_reached, all_bit_terminal_layers
-=======
 
         # Set lists to correct size
         measurement_layers = [None] * n_bits
@@ -219,5 +169,4 @@
                     for mid_measure in op.meas_val.measurements:
                         final_cond_layers[bit_map[mid_measure]] = i
 
-    return bit_map, measurement_layers, final_cond_layers
->>>>>>> 03125e91
+    return bit_map, measurement_layers, final_cond_layers