# Copyright 2018-2021 Xanadu Quantum Technologies Inc.

# Licensed under the Apache License, Version 2.0 (the "License");
# you may not use this file except in compliance with the License.
# You may obtain a copy of the License at

#     http://www.apache.org/licenses/LICENSE-2.0

# Unless required by applicable law or agreed to in writing, software
# distributed under the License is distributed on an "AS IS" BASIS,
# WITHOUT WARRANTIES OR CONDITIONS OF ANY KIND, either express or implied.
# See the License for the specific language governing permissions and
# limitations under the License.
"""
This module contains the MPLDrawer class for creating circuit diagrams with matplotlib
"""
from collections.abc import Iterable
import warnings

has_mpl = True
try:
    import matplotlib.pyplot as plt
    from matplotlib import patches
    import matplotlib.patheffects as path_effects
except (ModuleNotFoundError, ImportError) as e:  # pragma: no cover
    has_mpl = False


def _to_tuple(a):
    """Converts int or iterable to tuple"""
    if a is None:
        return tuple()
    if isinstance(a, Iterable):
        return tuple(a)
    return (a,)


def _open_circ_options_process(options):
    """For use in both ``_ctrlo_circ`` and ``_target_x``."""
    if options is None:
        options = {}

    new_options = options.copy()
    if "color" in new_options:
        new_options["facecolor"] = plt.rcParams["axes.facecolor"]
        new_options["edgecolor"] = options["color"]
        new_options["color"] = None
    else:
        new_options["edgecolor"] = plt.rcParams["lines.color"]
        new_options["facecolor"] = plt.rcParams["axes.facecolor"]

    if "linewidth" not in new_options:
        new_options["linewidth"] = plt.rcParams["lines.linewidth"]
    if "zorder" not in new_options:
        new_options["zorder"] = 3

    return new_options


# pylint: disable=too-many-instance-attributes, too-many-arguments
class MPLDrawer:
    r"""Allows easy creation of graphics representing circuits with matplotlib

    Args:
        n_layers (int): the number of layers
        n_wires (int): the number of wires

    Keyword Args:
        c_wires=0 (int): the number of classical wires to leave space for.
        wire_options=None (dict): matplotlib configuration options for drawing the wire lines
        figsize=None (Iterable): Allows users to specify the size of the figure manually. Defaults
            to scale with the size of the circuit via ``n_layers`` and ``n_wires``.
        fig=None (matplotlib Figure): Allows users to specify the figure window to plot to.

    **Example**

    .. code-block:: python

        drawer = qml.drawer.MPLDrawer(n_wires=5, n_layers=6)

        drawer.label(["0", "a", r"$|\Psi\rangle$", r"$|\theta\rangle$", "aux"])

        drawer.box_gate(layer=0, wires=[0, 1, 2, 3, 4], text="Entangling Layers")
        drawer.box_gate(layer=1, wires=[0, 2, 3], text="U(θ)")

        drawer.box_gate(layer=1, wires=4, text="Z")

        drawer.SWAP(layer=2, wires=(3,4))
        drawer.CNOT(layer=2, wires=(0, 2))

        drawer.ctrl(layer=3, wires=[1, 3], control_values=[True, False])
        drawer.box_gate(
            layer=3, wires=2, text="H", box_options={"zorder": 4}, text_options={"zorder": 5}
        )

        drawer.ctrl(layer=4, wires=[1, 2])

        drawer.measure(layer=5, wires=0)

        drawer.fig.suptitle('My Circuit', fontsize='xx-large')

    .. figure:: ../../_static/drawer/example_basic.png
            :align: center
            :width: 60%
            :target: javascript:void(0);

    .. details::
        :title: Usage Details

    **Matplotlib Integration**

    This class relies on matplotlib. As such, users can extend this class via interacting with the figure
    ``drawer.fig`` and axes ``drawer.ax`` objects manually. For instance, the example circuit manipulates the
    figure to set a title using ``drawer.fig.suptitle``. Users can save the image using ``plt.savefig`` or via
    the figure method ``drawer.fig.savefig``.

    As described in the next section, the figure supports both global styling and individual styling of
    elements with matplotlib styles, configuration, and keywords.

    **Formatting**

    PennyLane has inbuilt styles for controlling the appearance of the circuit drawings.
    All available styles can be determined by evaluating ``qml.drawer.available_styles()``.
    Any available string can then be passed to ``qml.drawer.use_style``.

    .. code-block:: python

        qml.drawer.use_style('black_white')

    .. figure:: ../../_static/drawer/black_white_style.png
            :align: center
            :width: 60%
            :target: javascript:void(0);

    You can also control the appearance with matplotlib's provided tools, see the
    `matplotlib docs <https://matplotlib.org/stable/tutorials/introductory/customizing.html>`_ .
    For example, we can customize ``plt.rcParams``:

    .. code-block:: python

        plt.rcParams['patch.facecolor'] = 'mistyrose'
        plt.rcParams['patch.edgecolor'] = 'maroon'
        plt.rcParams['text.color'] = 'maroon'
        plt.rcParams['font.weight'] = 'bold'
        plt.rcParams['patch.linewidth'] = 4
        plt.rcParams['patch.force_edgecolor'] = True
        plt.rcParams['lines.color'] = 'indigo'
        plt.rcParams['lines.linewidth'] = 5
        plt.rcParams['figure.facecolor'] = 'ghostwhite'


    .. figure:: ../../_static/drawer/example_rcParams.png
            :align: center
            :width: 60%
            :target: javascript:void(0);

    You can also manually control the styles of individual plot elements via the drawer class.
    All accept dictionaries of keyword-values pairs for matplotlib object
    components. Acceptable keywords differ based on what's being drawn. For example, you cannot pass ``"fontsize"``
    to the dictionary controlling how to format a rectangle. For the control-type gates ``CNOT`` and
    ``ctrl`` the options dictionary can only contain ``'linewidth'``, ``'color'``, or ``'zorder'`` keys.

    This example demonstrates the different ways you can format the individual elements:

    .. code-block:: python

        wire_options = {"color": "indigo", "linewidth": 4}
        drawer = MPLDrawer(n_wires=2, n_layers=4, wire_options=wire_options)

        label_options = {"fontsize": "x-large", 'color': 'indigo'}
        drawer.label(["0", "a"], text_options=label_options)

        box_options = {'facecolor': 'lightcoral', 'edgecolor': 'maroon', 'linewidth': 5}
        text_options = {'fontsize': 'xx-large', 'color': 'maroon'}
        drawer.box_gate(layer=0, wires=0, text="Z", box_options=box_options, text_options=text_options)

        swap_options = {'linewidth': 4, 'color': 'darkgreen'}
        drawer.SWAP(layer=1, wires=(0, 1), options=swap_options)

        ctrl_options = {'linewidth': 4, 'color': 'teal'}
        drawer.CNOT(layer=2, wires=(0, 1), options=ctrl_options)
        drawer.ctrl(layer=3, wires=(0, 1), options=ctrl_options)


        measure_box = {'facecolor': 'white', 'edgecolor': 'indigo'}
        measure_lines = {'edgecolor': 'indigo', 'facecolor': 'plum', 'linewidth': 2}
        for wire in range(2):
            drawer.measure(layer=4, wires=wire, box_options=measure_box, lines_options=measure_lines)

        drawer.fig.suptitle('My Circuit', fontsize='xx-large')

    .. figure:: ../../_static/drawer/example_formatted.png
            :align: center
            :width: 60%
            :target: javascript:void(0);

    **Positioning**

    Each gate takes arguments in order of ``layer`` followed by ``wires``. These translate to ``x`` and
    ``y`` coordinates in the graph. Layer number (``x``) increases as you go right, and wire number
    (``y``) increases as you go down; the y-axis is inverted. You can pass non-integer values to either keyword.
    If you have a long label, the gate can span multiple layers and have extra width:

    .. code-block:: python

        drawer = MPLDrawer(2, 2)
        drawer.box_gate(layer=0, wires=1, text="X")
        drawer.box_gate(layer=1, wires=1, text="Y")

        # Gate between two layers
        drawer.box_gate(layer=0.5, wires=0, text="Big Gate", extra_width=0.5)

    .. figure:: ../../_static/drawer/float_layer.png
            :align: center
            :width: 60%
            :target: javascript:void(0);
    """

    _box_length = 0.75
    """The width/height of the rectangle drawn by ``box_gate``"""

    _circ_rad = 0.3
    """The radius of CNOT's target symbol."""

    _ctrl_rad = 0.1
    """The radius of the control-on-one solid circle."""

    _octrl_rad = 0.1
    """The radius of the control-on-zero open circle."""

    _swap_dx = 0.2
    """Half the width/height of the SWAP X-symbol."""

    _fontsize = 14
    """The default fontsize."""

    _pad = 0.2
    """Padding for FancyBboxPatch objects."""

    _boxstyle = "round, pad=0.2"
    """Style for FancyBboxPatch objects."""

    _notch_width = 0.04
    """The width of active wire notches."""

    _notch_height = 0.25
    """The height of active wire notches."""

    _notch_style = "round, pad=0.05"
    """Box style for active wire notches."""

    _cond_shift = 0.03
    """The shift value from the centre axis for classical double-lines."""

    _cwire_scaling = 0.25
    """The distance between successive control wires."""

    def __init__(self, n_layers, n_wires, c_wires=0, wire_options=None, figsize=None, fig=None):
        if not has_mpl:  # pragma: no cover
            raise ImportError(
                "Module matplotlib is required for ``MPLDrawer`` class. "
                "You can install matplotlib via \n\n   pip install matplotlib"
            )

        self.n_layers = n_layers
        self.n_wires = n_wires

        ## Creating figure and ax

        if figsize is None:
<<<<<<< HEAD
            figsize = (self.n_layers + 3, self.n_wires + self._cwire_scaling * c_wires + 1)
=======
            figheight = self.n_wires + self._cwire_scaling * c_wires + 1 + 0.5 * (c_wires > 0)
            figsize = (self.n_layers + 3, figheight)

        if fig is None:
            self._fig = plt.figure(figsize=figsize)
        else:
            fig.clear()
            fig.set_figwidth(figsize[0])
            fig.set_figheight(figsize[1])
            self._fig = fig
>>>>>>> 974ab77b

        self._ax = self._fig.add_axes(
            [0, 0, 1, 1],
            xlim=(-2, self.n_layers + 1),
<<<<<<< HEAD
            ylim=(-1, self.n_wires + self._cwire_scaling * c_wires),
=======
            ylim=(-1, self.n_wires + self._cwire_scaling * c_wires + 0.5 * (c_wires > 0)),
>>>>>>> 974ab77b
            xticks=[],
            yticks=[],
        )

        self._ax.axis("off")

        self._ax.invert_yaxis()

        if wire_options is None:
            wire_options = {}

        # adding wire lines
        self._wire_lines = [
            plt.Line2D((-1, self.n_layers), (wire, wire), zorder=1, **wire_options)
            for wire in range(self.n_wires)
        ]
        for line in self._wire_lines:
            self._ax.add_line(line)

    @property
    def fig(self):
        """Matplotlib figure"""
        return self._fig

    @property
    def ax(self):
        """Matplotlib axes"""
        return self._ax

    @property
    def fontsize(self):
        """Default fontsize for text. Defaults to 14."""
        return self._fontsize

    @fontsize.setter
    def fontsize(self, value):
        """Set ``fontsize`` property as provided value."""
        self._fontsize = value

    def label(self, labels, text_options=None):
        """Label each wire.

        Args:
            labels (Iterable[str]): Iterable of labels for the wires

        Keyword Args:
            text_options (dict): any matplotlib keywords for a text object, such as font or size

        **Example**

        .. code-block:: python

            drawer = MPLDrawer(n_wires=2, n_layers=1)
            drawer.label(["a", "b"])

        .. figure:: ../../_static/drawer/labels.png
            :align: center
            :width: 60%
            :target: javascript:void(0);

        You can also pass any
        `Matplotlib Text keywords <https://matplotlib.org/stable/api/_as_gen/matplotlib.axes.Axes.text.html>`_
        as a dictionary to the ``text_options`` keyword:

        .. code-block:: python

            drawer = MPLDrawer(n_wires=2, n_layers=1)
            drawer.label(["a", "b"], text_options={"color": "indigo", "fontsize": "xx-large"})

        .. figure:: ../../_static/drawer/labels_formatted.png
            :align: center
            :width: 60%
            :target: javascript:void(0);

        """
        if text_options is None:
            text_options = {"ha": "center", "va": "center", "fontsize": self.fontsize}

        for wire, ii_label in enumerate(labels):
            self._ax.text(-1.5, wire, ii_label, **text_options)

    def erase_wire(self, layer: int, wire: int, length: int) -> None:
        """Erases a portion of a wire by adding a rectangle that matches the background.

        Args:
            layer (int): starting x coordinate for erasing the wire
            wire (int): y location to erase the wire from
            length (float, int): horizontal distance from ``layer`` to erase the background.

        """

        rect = patches.Rectangle(
            (layer, wire - 0.1),
            length,
            0.2,
            facecolor=plt.rcParams["figure.facecolor"],
            edgecolor=plt.rcParams["figure.facecolor"],
            zorder=1.1,
        )
        self.ax.add_patch(rect)

    def box_gate(self, layer, wires, text="", box_options=None, text_options=None, **kwargs):
        """Draws a box and adds label text to its center.

        Args:
            layer (int): x coordinate for the box center
            wires (Union[int, Iterable[int]]): y locations to include inside the box. Only min and max
                of an Iterable affect the output
            text (str): string to print at the box's center

        Keyword Args:
            box_options=None (dict): any matplotlib keywords for the ``plt.Rectangle`` patch
            text_options=None (dict): any matplotlib keywords for the text
            extra_width (float): extra box width
            autosize (bool): whether to rotate and shrink text to fit within the box
            active_wire_notches (bool): whether or not to add notches indicating active wires.
                Defaults to ``True``.

        **Example**

        .. code-block:: python

            drawer = MPLDrawer(n_wires=2, n_layers=1)

            drawer.box_gate(layer=0, wires=(0, 1), text="CY")

        .. figure:: ../../_static/drawer/box_gates.png
            :align: center
            :width: 60%
            :target: javascript:void(0);

        .. details::
            :title: Usage Details

        This method can accept two different sets of design keywords. ``box_options`` takes
        `Rectangle keywords <https://matplotlib.org/stable/api/_as_gen/matplotlib.patches.Rectangle.html>`_
        , and ``text_options`` accepts
        `Matplotlib Text keywords <https://matplotlib.org/stable/api/_as_gen/matplotlib.axes.Axes.text.html>`_ .

        .. code-block:: python

            box_options = {'facecolor': 'lightcoral', 'edgecolor': 'maroon', 'linewidth': 5}
            text_options = {'fontsize': 'xx-large', 'color': 'maroon'}

            drawer = MPLDrawer(n_wires=2, n_layers=1)

            drawer.box_gate(layer=0, wires=(0, 1), text="CY",
                box_options=box_options, text_options=text_options)

        .. figure:: ../../_static/drawer/box_gates_formatted.png
            :align: center
            :width: 60%
            :target: javascript:void(0);

        By default, text is rotated and/or shrunk to fit within the box. This behavior can be turned off
        with the ``autosize=False`` keyword.

        .. code-block:: python

            drawer = MPLDrawer(n_layers=4, n_wires=2)

            drawer.box_gate(layer=0, wires=0, text="A longer label")
            drawer.box_gate(layer=0, wires=1, text="Label")

            drawer.box_gate(layer=1, wires=(0,1), text="long multigate label")

            drawer.box_gate(layer=3, wires=(0,1), text="Not autosized label", autosize=False)

        .. figure:: ../../_static/drawer/box_gates_autosized.png
            :align: center
            :width: 60%
            :target: javascript:void(0);

        """
        extra_width = kwargs.get("extra_width", 0)
        autosize = kwargs.get("autosize", True)
        active_wire_notches = kwargs.get("active_wire_notches", True)

        if box_options is None:
            box_options = {}
        if "zorder" not in box_options:
            box_options["zorder"] = 2

        new_text_options = {"zorder": 3, "ha": "center", "va": "center", "fontsize": self.fontsize}
        if text_options is not None:
            new_text_options.update(text_options)

        wires = _to_tuple(wires)

        box_min = min(wires)
        box_max = max(wires)
        box_center = (box_max + box_min) / 2.0

        x_loc = layer - self._box_length / 2.0 - extra_width / 2.0 + self._pad
        y_loc = box_min - self._box_length / 2.0 + self._pad
        box_height = box_max - box_min + self._box_length - 2 * self._pad
        box_width = self._box_length + extra_width - 2 * self._pad

        box = patches.FancyBboxPatch(
            (x_loc, y_loc),
            box_width,
            box_height,
            boxstyle=self._boxstyle,
            **box_options,
        )
        self._ax.add_patch(box)

        text_obj = self._ax.text(
            layer,
            box_center,
            text,
            **new_text_options,
        )

        if active_wire_notches and (len(wires) != (box_max - box_min + 1)):
            notch_options = box_options.copy()
            notch_options["zorder"] += -1
            for wire in wires:
                self._add_notch(layer, wire, extra_width, notch_options)

        if autosize:
            margin = 0.1
            max_width = box_width - margin + 2 * self._pad
            # factor of 2 makes it look nicer
            max_height = box_height - 2 * margin + 2 * self._pad

            w, h = self._text_dims(text_obj)

            # rotate the text
            if (box_min != box_max) and (w > max_width) and (w > h):
                text_obj.set_rotation(90)
                w, h = self._text_dims(text_obj)

            # shrink by decreasing the font size
            current_fontsize = text_obj.get_fontsize()
            for s in range(int(current_fontsize), 1, -1):
                if (w < max_width) and (h < max_height):
                    break
                text_obj.set_fontsize(s)
                w, h = self._text_dims(text_obj)

    def _add_notch(self, layer, wire, extra_width, box_options):
        """Add a wire used marker to both sides of a box.

        Args:
            layer (int): x coordinate for the box center
            wire (int): y cordinate for the notches
            extra_width (float): extra box width
            box_options (dict): styling options
        """
        y = wire - self._notch_height / 2
        x1 = layer - self._box_length / 2.0 - extra_width / 2.0 - self._notch_width
        x2 = layer + self._box_length / 2.0 + extra_width / 2.0

        box1 = patches.FancyBboxPatch(
            (x1, y),
            self._notch_width,
            self._notch_height,
            boxstyle=self._notch_style,
            **box_options,
        )
        self._ax.add_patch(box1)
        box2 = patches.FancyBboxPatch(
            (x2, y),
            self._notch_width,
            self._notch_height,
            boxstyle=self._notch_style,
            **box_options,
        )
        self._ax.add_patch(box2)

    def _text_dims(self, text_obj):
        """Get width and height of text object in data coordinates.

        See `this tutorial <https://matplotlib.org/stable/tutorials/advanced/transforms_tutorial.html>`_
        for details on matplotlib coordinate systems.

        If the renderered figure is resized, such as in a GUI display, rectangles and lines
        are resized, but text stays the same size.  Text objects rely on display coordinates, that wont shrink
        as the figure is modified.

        Args:
            text_obj (matplotlib.text.Text): the matplotlib text object

        Returns:
            width (float): the width of the text in data coordinates
            height (float): the height of the text in data coordinates
        """
        renderer = self._fig.canvas.get_renderer()

        # https://matplotlib.org/stable/api/_as_gen/matplotlib.artist.Artist.get_window_extent.html
        # Quote: "Be careful when using this function, the results will not update if the artist
        # window extent of the artist changes. "
        # But I haven't encountered any issues yet and don't see a better solution
        bbox = text_obj.get_window_extent(renderer)

        corners = self._ax.transData.inverted().transform(bbox)
        return abs(corners[1][0] - corners[0][0]), abs(corners[0][1] - corners[1][1])

    def ctrl(self, layer, wires, wires_target=None, control_values=None, options=None):
        """Add an arbitrary number of control wires

        Args:
            layer (int): the layer to draw the object in
            wires (Union[int, Iterable[int]]): set of wires to control on

        Keyword Args:
            wires_target=None (Union[int, Iterable[int]]): target wires. Used to determine min
                and max wires for the vertical line
            control_values=None (Union[bool, Iterable[bool]]): for each control wire, denotes whether to control
                on ``False=0`` or ``True=1``
            options=None (dict): Matplotlib keywords. The only supported keys are ``'color'``, ``'linewidth'``,
                and ``'zorder'``.

        **Example**

        .. code-block:: python

            drawer = MPLDrawer(n_wires=2, n_layers=3)

            drawer.ctrl(layer=0, wires=0, wires_target=1)
            drawer.ctrl(layer=1, wires=(0, 1), control_values=[0, 1])

            options = {'color': "indigo", 'linewidth': 4}
            drawer.ctrl(layer=2, wires=(0, 1), control_values=[1, 0], options=options)

        .. figure:: ../../_static/drawer/ctrl.png
            :align: center
            :width: 60%
            :target: javascript:void(0);

        """
        if options is None:
            options = {}

        wires_ctrl = _to_tuple(wires)
        wires_target = _to_tuple(wires_target)
        if control_values is not None:
            control_values = _to_tuple(control_values)

        wires_all = wires_ctrl + wires_target
        min_wire = min(wires_all)
        max_wire = max(wires_all)

        if len(wires_target) > 1:
            min_target, max_target = min(wires_target), max(wires_target)
            if any(min_target < w < max_target for w in wires_ctrl):
                warnings.warn(
                    "Some control indicators are hidden behind an operator. Consider re-ordering "
                    "your circuit wires to ensure all control indicators are visible.",
                    UserWarning,
                )

        line = plt.Line2D((layer, layer), (min_wire, max_wire), **options)
        self._ax.add_line(line)

        if control_values is None:
            for wire in wires_ctrl:
                self._ctrl_circ(layer, wire, options=options)
        else:
            if len(control_values) != len(wires_ctrl):
                raise ValueError("`control_values` must be the same length as `wires`")
            for wire, control_on in zip(wires_ctrl, control_values):
                if control_on:
                    self._ctrl_circ(layer, wire, options=options)
                else:
                    self._ctrlo_circ(layer, wire, options=options)

    def _ctrl_circ(self, layer, wires, options=None):
        """Draw a solid circle that indicates control on one.

        Acceptable keys in options dictionary:
          * zorder
          * color
          * linewidth
        """
        if options is None:
            options = {}
        if "color" not in options:
            options["color"] = plt.rcParams["lines.color"]
        if "zorder" not in options:
            options["zorder"] = 3

        circ_ctrl = plt.Circle((layer, wires), radius=self._ctrl_rad, **options)
        self._ax.add_patch(circ_ctrl)

    def _ctrlo_circ(self, layer, wires, options=None):
        """Draw an open circle that indicates control on zero.

        Acceptable keys in options dictionary:
          * zorder
          * color
          * linewidth
        """
        new_options = _open_circ_options_process(options)

        circ_ctrlo = plt.Circle((layer, wires), radius=(self._octrl_rad), **new_options)

        self._ax.add_patch(circ_ctrlo)

    def CNOT(self, layer, wires, control_values=None, options=None):
        """Draws a CNOT gate.

        Args:
            layer (int): layer to draw in
            control_values=None (Union[bool, Iterable[bool]]): for each control wire, denotes whether to control
                on ``False=0`` or ``True=1``
            wires (Union[int, Iterable[int]]): wires to use. Last wire is the target.

        Keyword Args:
            options=None: Matplotlib options. The only supported keys are ``'color'``, ``'linewidth'``,
                and ``'zorder'``.

        **Example**

        .. code-block:: python

            drawer = MPLDrawer(n_wires=2, n_layers=2)

            drawer.CNOT(0, (0, 1))

            options = {'color': 'indigo', 'linewidth': 4}
            drawer.CNOT(1, (1, 0), options=options)

        .. figure:: ../../_static/drawer/cnot.png
            :align: center
            :width: 60%
            :target: javascript:void(0);

        """

        self.ctrl(layer, wires[:-1], wires[-1], control_values=control_values, options=options)
        self._target_x(layer, wires[-1], options=options)

    def _target_x(self, layer, wires, options=None):
        """Draws the circle used to represent a CNOT's target

        Args:
            layer (int): layer to draw on
            wires (int): wire to draw on

        Keyword Args:
            options=None (dict): Matplotlib keywords. The only supported keys are ``'color'``, ``'linewidth'``,
                and ``'zorder'``.
        """
        if options is None:
            options = {}
        new_options = _open_circ_options_process(options)
        options["zorder"] = new_options["zorder"] + 1

        target_circ = plt.Circle((layer, wires), radius=self._circ_rad, **new_options)

        target_v = plt.Line2D(
            (layer, layer), (wires - self._circ_rad, wires + self._circ_rad), **options
        )
        target_h = plt.Line2D(
            (layer - self._circ_rad, layer + self._circ_rad), (wires, wires), **options
        )

        self._ax.add_patch(target_circ)
        self._ax.add_line(target_v)
        self._ax.add_line(target_h)

    def SWAP(self, layer, wires, options=None):
        """Draws a SWAP gate

        Args:
            layer (int): layer to draw on
            wires (Tuple[int, int]): two wires the SWAP acts on

        Keyword Args:
            options=None (dict): matplotlib keywords for ``Line2D`` objects

        **Example**

        The ``options`` keyword can accept any
        `Line2D compatible keywords <https://matplotlib.org/stable/api/_as_gen/matplotlib.lines.Line2D.html#matplotlib.lines.Line2D>`_
        in a dictionary.

        .. code-block:: python

            drawer = MPLDrawer(n_wires=2, n_layers=2)

            drawer.SWAP(0, (0, 1))

            swap_options = {"linewidth": 2, "color": "indigo"}
            drawer.SWAP(1, (0, 1), options=swap_options)

        .. figure:: ../../_static/drawer/SWAP.png
            :align: center
            :width: 60%
            :target: javascript:void(0);

        """
        if options is None:
            options = {}

        line = plt.Line2D((layer, layer), wires, **options)
        self._ax.add_line(line)

        for wire in wires:
            self._swap_x(layer, wire, options)

    def _swap_x(self, layer, wire, options=None):
        """Draw an x such as used in drawing a swap gate

        Args:
            layer (int): layer to draw on
            wires (int): wire to draw on

        Keyword Args:
            options=None (dict): matplotlib keywords for ``Line2D`` objects
        """
        if options is None:
            options = {}
        if "zorder" not in options:
            options["zorder"] = 2

        l1 = plt.Line2D(
            (layer - self._swap_dx, layer + self._swap_dx),
            (wire - self._swap_dx, wire + self._swap_dx),
            **options,
        )
        l2 = plt.Line2D(
            (layer - self._swap_dx, layer + self._swap_dx),
            (wire + self._swap_dx, wire - self._swap_dx),
            **options,
        )

        self._ax.add_line(l1)
        self._ax.add_line(l2)

    def measure(self, layer, wires, text=None, box_options=None, lines_options=None):
        """Draw a Measurement graphic at designated layer, wire combination.

        Args:
            layer (int): layer to draw on
            wires (int): wire to draw on

        Keyword Args:
            text=None (str): an annotation for the lower right corner.
            box_options=None (dict): dictionary to format a matplotlib rectangle
            lines_options=None (dict): dictionary to format matplotlib arc and arrow

        **Example**

        This method accepts two different formatting dictionaries. ``box_options`` edits the rectangle
        while ``lines_options`` edits the arc and arrow.

        .. code-block:: python

            drawer = MPLDrawer(n_wires=2, n_layers=1)
            drawer.measure(layer=0, wires=0)

            measure_box = {'facecolor': 'white', 'edgecolor': 'indigo'}
            measure_lines = {'edgecolor': 'indigo', 'facecolor': 'plum', 'linewidth': 2}
            drawer.measure(layer=0, wires=1, box_options=measure_box, lines_options=measure_lines)

        .. figure:: ../../_static/drawer/measure.png
            :align: center
            :width: 60%
            :target: javascript:void(0);

        """
        if box_options is None:
            box_options = {}
        if "zorder" not in box_options:
            box_options["zorder"] = 2

        if lines_options is None:
            lines_options = {}
        if "zorder" not in lines_options:
            lines_options["zorder"] = 3

        x_loc = layer - self._box_length / 2.0 + self._pad
        y_loc = wires - self._box_length / 2.0 + self._pad

        box = patches.FancyBboxPatch(
            (x_loc, y_loc),
            self._box_length - 2 * self._pad,
            self._box_length - 2 * self._pad,
            boxstyle=self._boxstyle,
            **box_options,
        )
        self._ax.add_patch(box)

        arc = patches.Arc(
            (layer, wires + 0.15 * self._box_length),
            0.6 * self._box_length,
            0.55 * self._box_length,
            theta1=180,
            theta2=0,
            **lines_options,
        )
        self._ax.add_patch(arc)

        # can experiment with the specific numbers to make it look decent
        arrow_start_x = layer - 0.15 * self._box_length
        arrow_start_y = wires + 0.3 * self._box_length
        arrow_width = 0.3 * self._box_length
        arrow_height = -0.5 * self._box_length

        lines_options["zorder"] += 1
        self.ax.arrow(
            arrow_start_x,
            arrow_start_y,
            arrow_width,
            arrow_height,
            head_width=self._box_length / 8.0,
            **lines_options,
        )
        if text:
            self._ax.text(
                layer + 0.05 * self._box_length, wires + 0.225, text, fontsize=(self.fontsize - 2)
            )

    def _y(self, wire):
        """Used for determining the correct y coordinate for classical wires.
        Classical wires should be enumerated starting at the number of quantum wires the drawer has.
        For example, if the drawer has ``3`` quantum wires, the first classical wire should be located at ``3``
        which corresponds to a ``y`` coordinate of ``2.6``.
        """
        if wire < self.n_wires:
            return wire
        return self.n_wires + self._cwire_scaling * (wire - self.n_wires) - 0.4

    def classical_wire(self, layers, wires) -> None:
        """Draw a classical control line.

        Args:
            layers: a list of x coordinates for the classical wire
            wires: a list of y coordinates for the classical wire. Wire numbers
                greater than the number of quantum wires will be scaled as classical wires.

        """
        outer_stroke = path_effects.Stroke(
            linewidth=5 * plt.rcParams["lines.linewidth"], foreground=plt.rcParams["lines.color"]
        )

        inner_stroke = path_effects.Stroke(
            linewidth=3 * plt.rcParams["lines.linewidth"],
            foreground=plt.rcParams["figure.facecolor"],
        )

        line = plt.Line2D(
            layers, [self._y(w) for w in wires], path_effects=[outer_stroke, inner_stroke], zorder=1
        )
        self.ax.add_line(line)

    def cwire_join(self, layer, wire, erase_right=False):
        """Erase the horizontal edges of an intersection between classical wires. By default, erases
        only the left edge.

        Args:
            layer: the x-coordinate for the classical wire intersection
            wire: the classical wire y-coordinate for the intersection
            erase_right=False(bool):  whether or not to erase the right side of the intersection
                in addition to the left.

        """
        xs = (layer - 0.2, layer + 0.2) if erase_right else (layer - 0.2, layer)
        line = plt.Line2D(
            xs,
            (self._y(wire), self._y(wire)),
            zorder=2,
            color=plt.rcParams["figure.facecolor"],
            linewidth=3 * plt.rcParams["lines.linewidth"],  # match inner_stroke from classical_wire
        )
        self.ax.add_line(line)

    def cond(self, layer, measured_layer, wires, wires_target, options=None):
        """Add classical communication double-lines for conditional operations

        Args:
            layer (int): the layer to draw vertical lines in, containing the target operation
            measured_layer (int): the layer where the mid-circuit measurements are
            wires (Union[int, Iterable[int]]): set of wires to control on
            wires_target (Union[int, Iterable[int]]): target wires. Used to determine where to
                terminate the vertical double-line

        Keyword Args:
            options=None (dict): Matplotlib keywords passed to ``plt.Line2D``

        **Example**

        .. code-block:: python

            drawer = MPLDrawer(n_wires=3, n_layers=4)

            drawer.cond(layer=1, measured_layer=0, wires=[0], wires_target=[1])

            options = {'color': "indigo", 'linewidth': 1.5}
            drawer.cond(layer=3, measured_layer=2, wires=(1,), wires_target=(2,), options=options)

        .. figure:: ../../_static/drawer/cond.png
            :align: center
            :width: 60%
            :target: javascript:void(0);
        """
        if options is None:
            options = {}

        wires_ctrl = _to_tuple(sorted(wires))
        wires_target = _to_tuple(sorted(wires_target))
        start_x = measured_layer + self._box_length / 2.0
        lines = []

        if wires_ctrl[-1] < wires_target[0]:
            lines.extend(
                (
                    # draw from top-most measurement to double-elbow
                    plt.Line2D(
                        (start_x, layer + self._cond_shift),
                        (wires_ctrl[0] - self._cond_shift,) * 2,
                        **options,
                    ),
                    plt.Line2D(
                        (start_x, layer - self._cond_shift),
                        (wires_ctrl[0] + self._cond_shift,) * 2,
                        **options,
                    ),
                    # draw vertical lines that reach the target operation
                    plt.Line2D(
                        (layer + self._cond_shift,) * 2,
                        (wires_ctrl[0] - self._cond_shift, wires_target[0]),
                        **options,
                    ),
                    plt.Line2D(
                        (layer - self._cond_shift,) * 2,
                        (wires_ctrl[-1] + self._cond_shift, wires_target[0]),
                        **options,
                    ),
                )
            )
            for prev_idx, next_wire in enumerate(wires_ctrl[1:]):
                # draw ⅃ for every wire but the first one
                #      ‾
                lines.extend(
                    (
                        plt.Line2D(
                            (layer - self._cond_shift,) * 2,
                            (wires_ctrl[prev_idx] + self._cond_shift, next_wire - self._cond_shift),
                            **options,
                        ),
                        plt.Line2D(
                            (start_x, layer - self._cond_shift),
                            (next_wire - self._cond_shift,) * 2,
                            **options,
                        ),
                        plt.Line2D(
                            (start_x, layer - self._cond_shift),
                            (next_wire + self._cond_shift,) * 2,
                            **options,
                        ),
                    )
                )
        elif wires_target[-1] < wires_ctrl[0]:
            lines.extend(
                (
                    # draw from bottom-most measurement to double-elbow
                    plt.Line2D(
                        (start_x, layer + self._cond_shift),
                        (wires_ctrl[-1] + self._cond_shift,) * 2,
                        **options,
                    ),
                    plt.Line2D(
                        (start_x, layer - self._cond_shift),
                        (wires_ctrl[-1] - self._cond_shift,) * 2,
                        **options,
                    ),
                    # draw vertical lines that reach the target operation
                    plt.Line2D(
                        (layer + self._cond_shift,) * 2,
                        (wires_ctrl[-1] + self._cond_shift, wires_target[-1]),
                        **options,
                    ),
                    plt.Line2D(
                        (layer - self._cond_shift,) * 2,
                        (wires_ctrl[0] - self._cond_shift, wires_target[-1]),
                        **options,
                    ),
                )
            )
            for wire_idx, ctrl_wire in enumerate(wires_ctrl[:-1]):
                # draw _  for every wire but the first one
                #      ‾|
                lines.extend(
                    (
                        plt.Line2D(
                            (layer - self._cond_shift,) * 2,
                            (
                                ctrl_wire + self._cond_shift,
                                wires_ctrl[wire_idx + 1] - self._cond_shift,
                            ),
                            **options,
                        ),
                        plt.Line2D(
                            (start_x, layer - self._cond_shift),
                            (ctrl_wire - self._cond_shift,) * 2,
                            **options,
                        ),
                        plt.Line2D(
                            (start_x, layer - self._cond_shift),
                            (ctrl_wire + self._cond_shift,) * 2,
                            **options,
                        ),
                    )
                )
        else:
            raise ValueError(
                "Cannot draw interspersed mid-circuit measurements and conditional operations. "
                "Consider providing a wire order such that all measurement wires precede all "
                "wires for the operator being controlled, or vice versa."
            )

        for line in lines:
            self._ax.add_line(line)<|MERGE_RESOLUTION|>--- conflicted
+++ resolved
@@ -268,9 +268,6 @@
         ## Creating figure and ax
 
         if figsize is None:
-<<<<<<< HEAD
-            figsize = (self.n_layers + 3, self.n_wires + self._cwire_scaling * c_wires + 1)
-=======
             figheight = self.n_wires + self._cwire_scaling * c_wires + 1 + 0.5 * (c_wires > 0)
             figsize = (self.n_layers + 3, figheight)
 
@@ -281,16 +278,11 @@
             fig.set_figwidth(figsize[0])
             fig.set_figheight(figsize[1])
             self._fig = fig
->>>>>>> 974ab77b
 
         self._ax = self._fig.add_axes(
             [0, 0, 1, 1],
             xlim=(-2, self.n_layers + 1),
-<<<<<<< HEAD
-            ylim=(-1, self.n_wires + self._cwire_scaling * c_wires),
-=======
             ylim=(-1, self.n_wires + self._cwire_scaling * c_wires + 0.5 * (c_wires > 0)),
->>>>>>> 974ab77b
             xticks=[],
             yticks=[],
         )
