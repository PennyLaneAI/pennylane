# Copyright 2018-2021 Xanadu Quantum Technologies Inc.

# Licensed under the Apache License, Version 2.0 (the "License");
# you may not use this file except in compliance with the License.
# You may obtain a copy of the License at

#     http://www.apache.org/licenses/LICENSE-2.0

# Unless required by applicable law or agreed to in writing, software
# distributed under the License is distributed on an "AS IS" BASIS,
# WITHOUT WARRANTIES OR CONDITIONS OF ANY KIND, either express or implied.
# See the License for the specific language governing permissions and
# limitations under the License.
"""
This module contains logic for the text based circuit drawer through the ``tape_text`` function.
"""
# TODO: Fix the latter two pylint warnings
# pylint: disable=too-many-arguments, too-many-branches, too-many-statements

from dataclasses import dataclass
from typing import Optional

import pennylane as qml
from pennylane.measurements import (
    Counts,
    Expectation,
    MidMeasureMP,
    Probability,
    Sample,
    State,
    Variance,
)

from .drawable_layers import drawable_layers
<<<<<<< HEAD
from .utils import convert_wire_order, cwire_connections, default_bit_map, unwrap_controls
=======
from .utils import (
    convert_wire_order,
    cwire_connections,
    default_bit_map,
    transform_deferred_measurements_tape,
    unwrap_controls,
)
>>>>>>> 84e1fb1b


@dataclass
class _Config:
    """Dataclass containing attributes needed for updating the strings to be drawn for each layer"""

    wire_map: dict
    """Map between wire labels and their place in order"""

    bit_map: dict
    """Map between mid-circuit measurements and their corresponding bit in order"""

    cur_layer: Optional[int] = None
    """Current layer index that is being updated"""

    cwire_layers: Optional[list] = None
    """A list of layers used (mid measure or conditional) for each classical wire."""

    decimals: Optional[int] = None
    """Specifies how to round the parameters of operators"""

    cache: Optional[dict] = None
    """dictionary that carries information between label calls in the same drawing"""


def _add_grouping_symbols(op, layer_str, config):  # pylint: disable=unused-argument
    """Adds symbols indicating the extent of a given object."""

    if len(op.wires) > 1:
        mapped_wires = [config.wire_map[w] for w in op.wires]
        min_w, max_w = min(mapped_wires), max(mapped_wires)
        layer_str[min_w] = "╭"
        layer_str[max_w] = "╰"

        for w in range(min_w + 1, max_w):
            layer_str[w] = "├" if w in mapped_wires else "│"

    return layer_str


def _add_cond_grouping_symbols(op, layer_str, config):
    """Adds symbols indicating the extent of a given object for conditional
    operators"""
    n_wires = len(config.wire_map)

    mapped_wires = [config.wire_map[w] for w in op.wires]
    mapped_bits = [config.bit_map[m] for m in op.meas_val.measurements]
    max_w = max(mapped_wires)
    max_b = max(mapped_bits) + n_wires

    ctrl_symbol = "╩" if config.cur_layer != config.cwire_layers[max(mapped_bits)][-1] else "╝"
    layer_str[max_b] = f"═{ctrl_symbol}"

    for w in range(max_w + 1, max(config.wire_map.values()) + 1):
        layer_str[w] = "─║"

    for b in range(n_wires, max_b):
        if b - n_wires in mapped_bits:
            intersection = "╣" if config.cur_layer == config.cwire_layers[b - n_wires][-1] else "╬"
            layer_str[b] = f"═{intersection}"
        else:
            filler = " " if layer_str[b][-1] == " " else "═"
            layer_str[b] = f"{filler}║"

    return layer_str


def _add_mid_measure_grouping_symbols(op, layer_str, config):
    """Adds symbols indicating the extent of a given object for mid-measure
    operators"""
    if op not in config.bit_map:
        return layer_str

    n_wires = len(config.wire_map)
    mapped_wire = config.wire_map[op.wires[0]]
    bit = config.bit_map[op] + n_wires
    layer_str[bit] += " ╚"

    for w in range(mapped_wire + 1, n_wires):
        layer_str[w] += "─║"

    for b in range(n_wires, bit):
        filler = " " if layer_str[b][-1] == " " else "═"
        layer_str[b] += f"{filler}║"

    return layer_str


def _add_op(op, layer_str, config):
    """Updates ``layer_str`` with ``op`` operation."""
    if isinstance(op, qml.ops.Conditional):  # pylint: disable=no-member
        layer_str = _add_cond_grouping_symbols(op, layer_str, config)
        return _add_op(op.then_op, layer_str, config)

    if isinstance(op, MidMeasureMP):
        return _add_mid_measure_op(op, layer_str, config)

    layer_str = _add_grouping_symbols(op, layer_str, config)

    control_wires, control_values = unwrap_controls(op)

    if control_values:
        for w, val in zip(control_wires, control_values):
            layer_str[config.wire_map[w]] += "●" if val else "○"
    else:
        for w in control_wires:
            layer_str[config.wire_map[w]] += "●"

    label = op.label(decimals=config.decimals, cache=config.cache).replace("\n", "")
    if len(op.wires) == 0:  # operation (e.g. barrier, snapshot) across all wires
        n_wires = len(config.wire_map)
        for i, s in enumerate(layer_str[:n_wires]):
            layer_str[i] = s + label
    else:
        for w in op.wires:
            if w not in control_wires:
                layer_str[config.wire_map[w]] += label

    return layer_str


def _add_mid_measure_op(op, layer_str, config):
    """Updates ``layer_str`` with ``op`` operation when ``op`` is a
    ``qml.measurements.MidMeasureMP``."""
    layer_str = _add_mid_measure_grouping_symbols(op, layer_str, config)
    label = op.label(decimals=config.decimals, cache=config.cache).replace("\n", "")

    for w in op.wires:
        layer_str[config.wire_map[w]] += label

    return layer_str


measurement_label_map = {
    Expectation: lambda label: f"<{label}>",
    Probability: lambda label: f"Probs[{label}]" if label else "Probs",
    Sample: lambda label: f"Sample[{label}]" if label else "Sample",
    Counts: lambda label: f"Counts[{label}]" if label else "Counts",
    Variance: lambda label: f"Var[{label}]",
    State: lambda label: "State",
}


def _add_cwire_measurement_grouping_symbols(mcms, layer_str, config):
    """Adds symbols indicating the extent of a given object for mid-circuit measurement
    statistics."""
    if len(mcms) > 1:
        n_wires = len(config.wire_map)
        mapped_bits = [config.bit_map[m] for m in mcms]
        min_b, max_b = min(mapped_bits) + n_wires, max(mapped_bits) + n_wires

        layer_str[min_b] = "╭"
        layer_str[max_b] = "╰"

        for b in range(min_b + 1, max_b):
            layer_str[b] = "├" if b - n_wires in mapped_bits else "│"

    return layer_str


def _add_cwire_measurement(m, layer_str, config):
    """Updates ``layer_str`` with the ``m`` measurement when it is used
    for collecting mid-circuit measurement statistics."""
    mcms = [v.measurements[0] for v in m.mv] if isinstance(m.mv, list) else m.mv.measurements
    layer_str = _add_cwire_measurement_grouping_symbols(mcms, layer_str, config)

    mv_label = "MCM"
    meas_label = measurement_label_map[m.return_type](mv_label)

    n_wires = len(config.wire_map)
    for mcm in mcms:
        ind = config.bit_map[mcm] + n_wires
        layer_str[ind] += meas_label

    return layer_str


def _add_measurement(m, layer_str, config):
    """Updates ``layer_str`` with the ``m`` measurement."""
    if m.mv is not None:
        return _add_cwire_measurement(m, layer_str, config)

    layer_str = _add_grouping_symbols(m, layer_str, config)

    if m.obs is None:
        obs_label = None
    else:
        obs_label = m.obs.label(decimals=config.decimals, cache=config.cache).replace("\n", "")
    if m.return_type in measurement_label_map:
        meas_label = measurement_label_map[m.return_type](obs_label)
    else:
        meas_label = m.return_type.value

    if len(m.wires) == 0:  # state or probability across all wires
        n_wires = len(config.wire_map)
        for i, s in enumerate(layer_str[:n_wires]):
            layer_str[i] = s + meas_label

    for w in m.wires:
        layer_str[config.wire_map[w]] += meas_label
    return layer_str


# pylint: disable=too-many-arguments
def tape_text(
    tape,
    wire_order=None,
    show_all_wires=False,
    decimals=None,
    max_length=100,
    show_matrices=True,
    cache=None,
):
    """Text based diagram for a Quantum Tape.

    Args:
        tape (QuantumTape): the operations and measurements to draw

    Keyword Args:
        wire_order (Sequence[Any]): the order (from top to bottom) to print the wires of the circuit
        show_all_wires (bool): If True, all wires, including empty wires, are printed.
        decimals (int): How many decimal points to include when formatting operation parameters.
            Default ``None`` will omit parameters from operation labels.
        max_length (Int) : Maximum length of a individual line.  After this length, the diagram will
            begin anew beneath the previous lines.
        show_matrices=True (bool): show matrix valued parameters below all circuit diagrams
        cache (dict): Used to store information between recursive calls. Necessary keys are ``'tape_offset'``
            and ``'matrices'``.

    Returns:
        str : String based graphic of the circuit.

    **Example:**

    .. code-block:: python

        ops = [
            qml.QFT(wires=(0, 1, 2)),
            qml.RX(1.234, wires=0),
            qml.RY(1.234, wires=1),
            qml.RZ(1.234, wires=2),
            qml.Toffoli(wires=(0, 1, "aux"))
        ]
        measurements = [
            qml.expval(qml.Z("aux")),
            qml.var(qml.Z(0) @ qml.Z(1)),
            qml.probs(wires=(0, 1, 2, "aux"))
        ]
        tape = qml.tape.QuantumTape(ops, measurements)

    >>> print(qml.drawer.tape_text(tape))
      0: ─╭QFT──RX─╭●─┤ ╭Var[Z@Z] ╭Probs
      1: ─├QFT──RY─├●─┤ ╰Var[Z@Z] ├Probs
      2: ─╰QFT──RZ─│──┤           ├Probs
    aux: ──────────╰X─┤  <Z>      ╰Probs

    .. details::
        :title: Usage Details

    By default, parameters are omitted. By specifying the ``decimals`` keyword, parameters
    are displayed to the specified precision. Matrix-valued parameters are never displayed.

    >>> print(qml.drawer.tape_text(tape, decimals=2))
      0: ─╭QFT──RX(1.23)─╭●─┤ ╭Var[Z@Z] ╭Probs
      1: ─├QFT──RY(1.23)─├●─┤ ╰Var[Z@Z] ├Probs
      2: ─╰QFT──RZ(1.23)─│──┤           ├Probs
    aux: ────────────────╰X─┤  <Z>      ╰Probs


    The ``max_length`` keyword wraps long circuits:

    .. code-block:: python

        rng = np.random.default_rng(seed=42)
        shape = qml.StronglyEntanglingLayers.shape(n_wires=5, n_layers=5)
        params = rng.random(shape)
        tape2 = qml.StronglyEntanglingLayers(params, wires=range(5)).expand()
        print(qml.drawer.tape_text(tape2, max_length=60))


    .. code-block:: none

        0: ──Rot─╭●──────────╭X──Rot─╭●───────╭X──Rot──────╭●────╭X
        1: ──Rot─╰X─╭●───────│───Rot─│──╭●────│──╭X────Rot─│──╭●─│─
        2: ──Rot────╰X─╭●────│───Rot─╰X─│──╭●─│──│─────Rot─│──│──╰●
        3: ──Rot───────╰X─╭●─│───Rot────╰X─│──╰●─│─────Rot─╰X─│────
        4: ──Rot──────────╰X─╰●──Rot───────╰X────╰●────Rot────╰X───

        ───Rot───────────╭●─╭X──Rot──────╭●──────────────╭X─┤
        ──╭X────Rot──────│──╰●─╭X────Rot─╰X───╭●─────────│──┤
        ──│────╭X────Rot─│─────╰●───╭X────Rot─╰X───╭●────│──┤
        ──╰●───│─────Rot─│──────────╰●───╭X────Rot─╰X─╭●─│──┤
        ───────╰●────Rot─╰X──────────────╰●────Rot────╰X─╰●─┤


    The ``wire_order`` keyword specifies the order of the wires from
    top to bottom:

    >>> print(qml.drawer.tape_text(tape, wire_order=["aux", 2, 1, 0]))
    aux: ──────────╭X─┤  <Z>      ╭Probs
      2: ─╭QFT──RZ─│──┤           ├Probs
      1: ─├QFT──RY─├●─┤ ╭Var[Z@Z] ├Probs
      0: ─╰QFT──RX─╰●─┤ ╰Var[Z@Z] ╰Probs

    If the wire order contains empty wires, they are only shown if the ``show_all_wires=True``.

    >>> print(qml.drawer.tape_text(tape, wire_order=["a", "b", "aux", 0, 1, 2], show_all_wires=True))
      a: ─────────────┤
      b: ─────────────┤
    aux: ──────────╭X─┤  <Z>      ╭Probs
      0: ─╭QFT──RX─├●─┤ ╭Var[Z@Z] ├Probs
      1: ─├QFT──RY─╰●─┤ ╰Var[Z@Z] ├Probs
      2: ─╰QFT──RZ────┤           ╰Probs

    Matrix valued parameters are always denoted by ``M`` followed by an integer corresponding to
    unique matrices.  The list of unique matrices can be printed at the end of the diagram by
    selecting ``show_matrices=True`` (the default):

    .. code-block:: python

        ops = [
            qml.QubitUnitary(np.eye(2), wires=0),
            qml.QubitUnitary(np.eye(2), wires=1)
        ]
        measurements = [qml.expval(qml.Hermitian(np.eye(4), wires=(0,1)))]
        tape = qml.tape.QuantumTape(ops, measurements)

    >>> print(qml.drawer.tape_text(tape))
    0: ──U(M0)─┤ ╭<𝓗(M1)>
    1: ──U(M0)─┤ ╰<𝓗(M1)>
    M0 =
    [[1. 0.]
    [0. 1.]]
    M1 =
    [[1. 0. 0. 0.]
    [0. 1. 0. 0.]
    [0. 0. 1. 0.]
    [0. 0. 0. 1.]]

    An existing matrix cache can be passed via the ``cache`` keyword. Note that the dictionary
    passed to ``cache`` will be modified during execution to contain any new matrices and the
    tape offset.

    >>> cache = {'matrices': [-np.eye(3)]}
    >>> print(qml.drawer.tape_text(tape, cache=cache))
    0: ──U(M1)─┤ ╭<𝓗(M2)>
    1: ──U(M1)─┤ ╰<𝓗(M2)>
    M0 =
    [[-1. -0. -0.]
    [-0. -1. -0.]
    [-0. -0. -1.]]
    M1 =
    [[1. 0.]
    [0. 1.]]
    M2 =
    [[1. 0. 0. 0.]
    [0. 1. 0. 0.]
    [0. 0. 1. 0.]
    [0. 0. 0. 1.]]
    >>> cache
    {'matrices': [tensor([[-1., -0., -0.],
        [-0., -1., -0.],
        [-0., -0., -1.]], requires_grad=True), tensor([[1., 0.],
        [0., 1.]], requires_grad=True), tensor([[1., 0., 0., 0.],
        [0., 1., 0., 0.],
        [0., 0., 1., 0.],
        [0., 0., 0., 1.]], requires_grad=True)], 'tape_offset': 0}

    When the provided tape has nested tapes inside, this function is called recursively.
    To maintain numbering of tapes to arbitrary levels of nesting, the ``cache`` keyword
    uses the ``"tape_offset"`` value to determine numbering. Note that the value is updated
    during the call.

    .. code-block:: python

        with qml.tape.QuantumTape() as tape:
            with qml.tape.QuantumTape() as tape_inner:
                qml.X(0)

        cache = {'tape_offset': 3}
        print(qml.drawer.tape_text(tape, cache=cache))
        print("New tape offset: ", cache['tape_offset'])


    .. code-block:: none

        0: ──Tape:3─┤

        Tape:3
        0: ──X─┤
        New tape offset:  4

    """
    tape = transform_deferred_measurements_tape(tape)
    cache = cache or {}
    cache.setdefault("tape_offset", 0)
    cache.setdefault("matrices", [])
    tape_cache = []

    wire_map = convert_wire_order(tape, wire_order=wire_order, show_all_wires=show_all_wires)
    bit_map = default_bit_map(tape)
    n_wires = len(wire_map)
    n_bits = len(bit_map)
    if n_wires == 0:
        return ""

    # Used to store lines that are hitting the maximum length
    finished_lines = []

    layers = drawable_layers(tape.operations, wire_map=wire_map, bit_map=bit_map)
    final_operations_layer = len(layers) - 1
    layers += drawable_layers(tape.measurements, wire_map=wire_map, bit_map=bit_map)

    # Update bit map and collect information about connections between mid-circuit measurements,
    # classical conditions, and terminal measurements for processing mid-circuit measurements.
    cwire_layers, _ = cwire_connections(layers, bit_map)

    wire_totals = [f"{wire}: " for wire in wire_map]
    bit_totals = ["" for _ in range(n_bits)]
    line_length = max(len(s) for s in wire_totals)

    wire_totals = [s.rjust(line_length, " ") for s in wire_totals]
    bit_totals = [s.rjust(line_length, " ") for s in bit_totals]

    # Collect information needed for drawing layers
    config = _Config(
        wire_map=wire_map,
        bit_map=bit_map,
        cur_layer=-1,
        cwire_layers=cwire_layers,
        decimals=decimals,
        cache=cache,
    )

    for i, layer in enumerate(layers):
        # Update fillers and helper function
        w_filler = "─" if i <= final_operations_layer else " "
        b_filler = "═" if i <= final_operations_layer else " "
        add_fn = _add_op if i <= final_operations_layer else _add_measurement

        # Create initial strings for the current layer using wire and cwire fillers
        layer_str = [w_filler] * n_wires + [" "] * n_bits
        for b in bit_map.values():
            cur_b_filler = b_filler if min(cwire_layers[b]) < i < max(cwire_layers[b]) else " "
            layer_str[b + n_wires] = cur_b_filler

        config.cur_layer = i

        ##########################################
        # Update current layer strings with labels
        ##########################################
        for op in layer:
            if isinstance(op, qml.tape.QuantumScript):
                layer_str = _add_grouping_symbols(op, layer_str, config)
                label = f"Tape:{cache['tape_offset']+len(tape_cache)}"
                for w in op.wires:
                    layer_str[wire_map[w]] += label
                tape_cache.append(op)
            else:
                layer_str = add_fn(op, layer_str, config)

        #################################################
        # Left justify layer strings and pad on the right
        #################################################
        # Adjust width for wire filler on unused wires
        max_label_len = max(len(s) for s in layer_str)
        for w in range(n_wires):
            layer_str[w] = layer_str[w].ljust(max_label_len, w_filler)

        # Adjust width for bit filler on unused bits
        for b in range(n_bits):
            cur_b_filler = b_filler if cwire_layers[b][0] <= i < cwire_layers[b][-1] else " "
            layer_str[b + n_wires] = layer_str[b + n_wires].ljust(max_label_len, cur_b_filler)

        line_length += max_label_len + 1  # one for the filler character

        ##################
        # Create new lines
        ##################
        if line_length > max_length:
            # move totals into finished_lines and reset totals
            finished_lines += wire_totals + bit_totals
            finished_lines[-1] += "\n"
            wire_totals = [w_filler] * n_wires

            # Bit totals for new lines for warped drawings need to be consistent with the
            # current bit filler
            bit_totals = []
            for b in range(n_bits):
                cur_b_filler = b_filler if cwire_layers[b][0] < i <= cwire_layers[b][-1] else " "
                bit_totals.append(cur_b_filler)

            line_length = 2 + max_label_len

        ###################################################
        # Join current layer with lines for previous layers
        ###################################################
        # Joining is done by adding a filler at the end of the previous layer
        wire_totals = [w_filler.join([t, s]) for t, s in zip(wire_totals, layer_str[:n_wires])]

        for j, (bt, s) in enumerate(zip(bit_totals, layer_str[n_wires : n_wires + n_bits])):
            cur_b_filler = b_filler if cwire_layers[j][0] < i <= cwire_layers[j][-1] else " "
            bit_totals[j] = cur_b_filler.join([bt, s])

        ################################################
        # Add ender characters to final operations layer
        ################################################
        if i == final_operations_layer:
            wire_totals = [f"{s}─┤" for s in wire_totals]
            for b in range(n_bits):
                if cwire_layers[b][-1] > final_operations_layer:
                    bit_totals[b] += "═╡"
                else:
                    bit_totals[b] += "  "

            line_length += 2

    # Recursively handle nested tapes #
    tape_totals = "\n".join(finished_lines + wire_totals + bit_totals)
    current_tape_offset = cache["tape_offset"]
    cache["tape_offset"] += len(tape_cache)
    for i, nested_tape in enumerate(tape_cache):
        label = f"\nTape:{i+current_tape_offset}"
        tape_str = tape_text(
            nested_tape,
            wire_order,
            show_all_wires,
            decimals,
            max_length,
            show_matrices=False,
            cache=cache,
        )
        tape_totals = "\n".join([tape_totals, label, tape_str])

    if show_matrices:
        mat_str = ""
        for i, mat in enumerate(cache["matrices"]):
            mat_str += f"\nM{i} = \n{mat}"
        return tape_totals + mat_str

    return tape_totals<|MERGE_RESOLUTION|>--- conflicted
+++ resolved
@@ -32,9 +32,6 @@
 )
 
 from .drawable_layers import drawable_layers
-<<<<<<< HEAD
-from .utils import convert_wire_order, cwire_connections, default_bit_map, unwrap_controls
-=======
 from .utils import (
     convert_wire_order,
     cwire_connections,
@@ -42,7 +39,6 @@
     transform_deferred_measurements_tape,
     unwrap_controls,
 )
->>>>>>> 84e1fb1b
 
 
 @dataclass
