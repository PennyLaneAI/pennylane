# Copyright 2018-2025 Xanadu Quantum Technologies Inc.

# Licensed under the Apache License, Version 2.0 (the "License");
# you may not use this file except in compliance with the License.
# You may obtain a copy of the License at

#     http://www.apache.org/licenses/LICENSE-2.0

# Unless required by applicable law or agreed to in writing, software
# distributed under the License is distributed on an "AS IS" BASIS,
# WITHOUT WARRANTIES OR CONDITIONS OF ANY KIND, either express or implied.
# See the License for the specific language governing permissions and
# limitations under the License.
"""
This module contains the `_add_obj` function and its related utilities for adding objects to the text drawer.

The `_add_obj` function is a generic function that dispatches to specific implementations based on the type of the object being added. These implementations handle various types of quantum operations, measurements, and other constructs, ensuring they are properly represented in the text-based quantum circuit visualization.

Key Features:
- Handles conditional operators, controlled operations, and mid-measurement processes.
- Supports grouping symbols to visually indicate the extent of multi-wire operations.
- Provides specialized handling for mid-circuit measurement statistics.

Usage:
The `_add_obj` function is automatically invoked by the text drawer when rendering a quantum circuit. Users typically do not need to call it directly.
"""

# TODO: Remove when PL supports pylint==3.3.6 (it is considered a useless-suppression) [sc-91362]
# pylint: disable=unused-argument

from functools import singledispatch

from pennylane.measurements import (
    CountsMP,
    DensityMatrixMP,
    ExpectationMP,
    MeasurementProcess,
    MidMeasureMP,
    ProbabilityMP,
    SampleMP,
    StateMP,
    VarianceMP,
)
from pennylane.operation import Operator
from pennylane.ops import Conditional, Controlled, GlobalPhase
from pennylane.tape import QuantumScript


def _add_cond_grouping_symbols(op, layer_str, config):
    """Adds symbols indicating the extent of a given object for conditional
    operators"""
    n_wires = len(config.wire_map)

    mapped_wires = [config.wire_map[w] for w in op.wires]
    mapped_bits = [config.bit_map[m] for m in op.meas_val.measurements]
    max_w = max(mapped_wires)
    max_b = max(mapped_bits)

    ctrl_symbol = "╩"
    if any(config.cur_layer == stretch[-1] for stretch in config.cwire_layers[max_b]):
        ctrl_symbol = "╝"
    layer_str[max_b + n_wires] = f"═{ctrl_symbol}"

    for w in range(max_w + 1, max(config.wire_map.values()) + 1):
        layer_str[w] = "─║"

    for b in range(max_b):
        if b in mapped_bits:
            intersection = "╬"
            if any(config.cur_layer == stretch[-1] for stretch in config.cwire_layers[b]):
                intersection = "╣"
            layer_str[b + n_wires] = f"═{intersection}"
        else:
            filler = " " if layer_str[b + n_wires][-1] == " " else "═"
            layer_str[b + n_wires] = f"{filler}║"

    return layer_str


<<<<<<< HEAD
def _add_grouping_symbols(op_wires, layer_str, config):  # pylint: disable=unused-argument
    """Adds symbols indicating the extent of a given sequence of wires.
    Does nothing if the sequence has length 0 or 1."""
=======
def _add_grouping_symbols(op, layer_str, config):
    """Adds symbols indicating the extent of a given object."""
>>>>>>> 1d105d38

    if len(op_wires) <= 1:
        return layer_str

    mapped_wires = [config.wire_map[w] for w in op_wires]
    min_w, max_w = min(mapped_wires), max(mapped_wires)

    layer_str[min_w] = "╭"
    layer_str[max_w] = "╰"

    for w in range(min_w + 1, max_w):
        layer_str[w] = "├" if w in mapped_wires else "│"

    return layer_str


def _add_mid_measure_grouping_symbols(op, layer_str, config):
    """Adds symbols indicating the extent of a given object for mid-measure
    operators"""
    if op not in config.bit_map:
        return layer_str

    n_wires = len(config.wire_map)
    mapped_wire = config.wire_map[op.wires[0]]
    bit = config.bit_map[op] + n_wires
    layer_str[bit] += " ╚"

    for w in range(mapped_wire + 1, n_wires):
        layer_str[w] += "─║"

    for b in range(n_wires, bit):
        filler = " " if layer_str[b][-1] == " " else "═"
        layer_str[b] += f"{filler}║"

    return layer_str


@singledispatch
def _add_obj(
    obj, layer_str: list[str], config, tape_cache=None, skip_grouping_symbols=False
) -> list[str]:
    raise NotImplementedError(f"unable to draw object {obj}")


@_add_obj.register
def _add_cond(obj: Conditional, layer_str, config, tape_cache=None, skip_grouping_symbols=False):
    layer_str = _add_cond_grouping_symbols(obj, layer_str, config)
    return _add_obj(obj.base, layer_str, config)


@_add_obj.register
def _add_controlled(
    obj: Controlled, layer_str, config, tape_cache=None, skip_grouping_symbols=False
):
    if isinstance(obj.base, GlobalPhase):
        return _add_controlled_global_phase(obj, layer_str, config)

    layer_str = _add_grouping_symbols(obj.wires, layer_str, config)
    for w, val in zip(obj.control_wires, obj.control_values):
        layer_str[config.wire_map[w]] += "●" if val else "○"
    return _add_obj(obj.base, layer_str, config, skip_grouping_symbols=True)


def _add_controlled_global_phase(obj, layer_str, config):
    """This is not another dispatch managed by @_add_obj.register, but a manually managed dispatch."""
    layer_str = _add_grouping_symbols(list(config.wire_map.keys()), layer_str, config)

    for w, val in zip(obj.control_wires, obj.control_values):
        layer_str[config.wire_map[w]] += "●" if val else "○"

    label = obj.base.label(decimals=config.decimals, cache=config.cache).replace("\n", "")
    for w, val in config.wire_map.items():
        if w not in obj.control_wires:
            layer_str[val] += label

    return layer_str


@_add_obj.register
def _add_op(obj: Operator, layer_str, config, tape_cache=None, skip_grouping_symbols=False):
    """Updates ``layer_str`` with ``op`` operation."""
    if not skip_grouping_symbols:
        layer_str = _add_grouping_symbols(obj.wires, layer_str, config)

    label = obj.label(decimals=config.decimals, cache=config.cache).replace("\n", "")
    if len(obj.wires) == 0:  # operation (e.g. barrier, snapshot) across all wires
        n_wires = len(config.wire_map)
        for i, s in enumerate(layer_str[:n_wires]):
            layer_str[i] = s + label
    else:
        for w in obj.wires:
            layer_str[config.wire_map[w]] += label

    return layer_str


@_add_obj.register
def _add_global_phase(
    obj: GlobalPhase, layer_str, config, tape_cache=None, skip_grouping_symbols=False
):
    n_wires = len(config.wire_map)
    if not skip_grouping_symbols:
        layer_str = _add_grouping_symbols(list(range(n_wires)), layer_str, config)

    label = obj.label(decimals=config.decimals, cache=config.cache).replace("\n", "")
    for i, s in enumerate(layer_str[:n_wires]):
        layer_str[i] = s + label

    return layer_str


@_add_obj.register
def _add_mid_measure_op(
    op: MidMeasureMP, layer_str, config, tape_cache=None, skip_grouping_symbols=False
):
    """Updates ``layer_str`` with ``op`` operation when ``op`` is a
    ``qml.measurements.MidMeasureMP``."""
    layer_str = _add_mid_measure_grouping_symbols(op, layer_str, config)
    label = op.label(decimals=config.decimals, cache=config.cache).replace("\n", "")

    for w in op.wires:
        layer_str[config.wire_map[w]] += label

    return layer_str


@_add_obj.register
def _add_tape(obj: QuantumScript, layer_str, config, tape_cache, skip_grouping_symbols=False):
    layer_str = _add_grouping_symbols(obj.wires, layer_str, config)
    label = f"Tape:{config.cache['tape_offset']+len(tape_cache)}"
    for w in obj.wires:
        layer_str[config.wire_map[w]] += label
    tape_cache.append(obj)
    return layer_str


measurement_label_map = {
    ExpectationMP: lambda label: f"<{label}>",
    ProbabilityMP: lambda label: f"Probs[{label}]" if label else "Probs",
    SampleMP: lambda label: f"Sample[{label}]" if label else "Sample",
    CountsMP: lambda label: f"Counts[{label}]" if label else "Counts",
    VarianceMP: lambda label: f"Var[{label}]",
    StateMP: lambda label: "State",
    DensityMatrixMP: lambda label: "DensityMatrix",
}


def _add_cwire_measurement_grouping_symbols(mcms, layer_str, config):
    """Adds symbols indicating the extent of a given object for mid-circuit measurement
    statistics."""
    if len(mcms) > 1:
        n_wires = len(config.wire_map)
        mapped_bits = [config.bit_map[m] for m in mcms]
        min_b, max_b = min(mapped_bits) + n_wires, max(mapped_bits) + n_wires

        layer_str[min_b] = "╭"
        layer_str[max_b] = "╰"

        for b in range(min_b + 1, max_b):
            layer_str[b] = "├" if b - n_wires in mapped_bits else "│"

    return layer_str


def _add_cwire_measurement(m, layer_str, config):
    """Updates ``layer_str`` with the ``m`` measurement when it is used
    for collecting mid-circuit measurement statistics."""
    mcms = [v.measurements[0] for v in m.mv] if isinstance(m.mv, list) else m.mv.measurements
    layer_str = _add_cwire_measurement_grouping_symbols(mcms, layer_str, config)

    mv_label = "MCM"
    meas_label = measurement_label_map[type(m)](mv_label)

    n_wires = len(config.wire_map)
    for mcm in mcms:
        ind = config.bit_map[mcm] + n_wires
        layer_str[ind] += meas_label

    return layer_str


@_add_obj.register
def _add_measurement(
    m: MeasurementProcess,
    layer_str,
    config,
    tape_cache=None,
    skip_grouping_symbols=False,
):
    """Updates ``layer_str`` with the ``m`` measurement."""
    if m.mv is not None:
        return _add_cwire_measurement(m, layer_str, config)

    layer_str = _add_grouping_symbols(m.wires, layer_str, config)

    if m.obs is None:
        obs_label = None
    else:
        obs_label = m.obs.label(decimals=config.decimals, cache=config.cache).replace("\n", "")
    if type(m) in measurement_label_map:
        meas_label = measurement_label_map[type(m)](obs_label)
    else:
        meas_label = str(m)

    if len(m.wires) == 0:  # state or probability across all wires
        n_wires = len(config.wire_map)
        for i, s in enumerate(layer_str[:n_wires]):
            layer_str[i] = s + meas_label

    for w in m.wires:
        layer_str[config.wire_map[w]] += meas_label
    return layer_str<|MERGE_RESOLUTION|>--- conflicted
+++ resolved
@@ -77,14 +77,9 @@
     return layer_str
 
 
-<<<<<<< HEAD
-def _add_grouping_symbols(op_wires, layer_str, config):  # pylint: disable=unused-argument
+def _add_grouping_symbols(op_wires, layer_str, config):
     """Adds symbols indicating the extent of a given sequence of wires.
     Does nothing if the sequence has length 0 or 1."""
-=======
-def _add_grouping_symbols(op, layer_str, config):
-    """Adds symbols indicating the extent of a given object."""
->>>>>>> 1d105d38
 
     if len(op_wires) <= 1:
         return layer_str
