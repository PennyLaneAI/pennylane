# Copyright 2018-2021 Xanadu Quantum Technologies Inc.

# Licensed under the Apache License, Version 2.0 (the "License");
# you may not use this file except in compliance with the License.
# You may obtain a copy of the License at

#     http://www.apache.org/licenses/LICENSE-2.0

# Unless required by applicable law or agreed to in writing, software
# distributed under the License is distributed on an "AS IS" BASIS,
# WITHOUT WARRANTIES OR CONDITIONS OF ANY KIND, either express or implied.
# See the License for the specific language governing permissions and
# limitations under the License.
r"""
Contains the ``AngleEmbedding`` template.
"""
# pylint: disable-msg=too-many-branches,too-many-arguments,protected-access
import pennylane as qml
from pennylane.ops import RX, RY, RZ
from pennylane.operation import Operation, AnyWires

ROT = {"X": RX, "Y": RY, "Z": RZ}
INV_ROT = {RX: "X", RY: "Y", RZ: "Z"}


class AngleEmbedding(Operation):
    r"""
    Encodes :math:`N` features into the rotation angles of :math:`n` qubits, where :math:`N \leq n`.

    The rotations can be chosen as either :class:`~pennylane.ops.RX`, :class:`~pennylane.ops.RY`
    or :class:`~pennylane.ops.RZ` gates, as defined by the ``rotation`` parameter:

    * ``rotation='X'`` uses the features as angles of RX rotations

    * ``rotation='Y'`` uses the features as angles of RY rotations

    * ``rotation='Z'`` uses the features as angles of RZ rotations

    The length of ``features`` has to be smaller or equal to the number of qubits. If there are fewer entries in
    ``features`` than rotations, the circuit does not apply the remaining rotation gates.

    Args:
        features (tensor_like): input tensor of shape ``(N,)``, where N is the number of input features to embed,
            with :math:`N\leq n`
        wires (Any or Iterable[Any]): wires that the template acts on
        rotation (str): type of rotations used
        id (str): custom label given to an operator instance,
            can be useful for some applications where the instance has to be identified.

    Example:

        Angle embedding encodes the features by using the specified rotation operation.

        .. code-block:: python

            dev = qml.device('default.qubit', wires=3)

            @qml.qnode(dev)
            def circuit(feature_vector):
                qml.AngleEmbedding(features=feature_vector, wires=range(3), rotation='Z')
                qml.Hadamard(0)
                return qml.probs(wires=range(3))

            X = [1,2,3]

        Here, we have also used rotation angles :class:`RZ`. If not specified, :class:`RX` is used as default.
        The resulting circuit is:

        >>> print(qml.draw(circuit, expansion_strategy="device")(X))
        0: ──RZ(1.00)──H─┤ ╭Probs
        1: ──RZ(2.00)────┤ ├Probs
        2: ──RZ(3.00)────┤ ╰Probs

    """

    num_wires = AnyWires
    grad_method = None

<<<<<<< HEAD
    def _flatten(self):
        hyperparameters = (("rotation", self._rotation),)
        return self.data, (self.wires, hyperparameters)

    def __repr__(self):
        return f"AngleEmbedding({self.data[0]}, wires={self.wires.tolist()}, rotation={self._rotation})"

    def __init__(self, features, wires, rotation="X", do_queue=None, id=None):
=======
    def __init__(self, features, wires, rotation="X", id=None):
>>>>>>> f4537a9b
        if rotation not in ROT:
            raise ValueError(f"Rotation option {rotation} not recognized.")

        shape = qml.math.shape(features)[-1:]
        n_features = shape[0]
        if n_features > len(wires):
            raise ValueError(
                f"Features must be of length {len(wires)} or less; got length {n_features}."
            )

        self._rotation = rotation
        self._hyperparameters = {"rotation": ROT[rotation]}

        wires = wires[:n_features]
        super().__init__(features, wires=wires, id=id)

    @property
    def num_params(self):
        return 1

    @property
    def ndim_params(self):
        return (1,)

    @staticmethod
    def compute_decomposition(features, wires, rotation):  # pylint: disable=arguments-differ
        r"""Representation of the operator as a product of other operators.

        .. math:: O = O_1 O_2 \dots O_n.



        .. seealso:: :meth:`~.AngleEmbedding.decomposition`.

        Args:
            features (tensor_like): input tensor of dimension ``(len(wires),)``
            wires (Any or Iterable[Any]): wires that the operator acts on
            rotation (.Operator): rotation gate class

        Returns:
            list[.Operator]: decomposition of the operator

        **Example**

        >>> features = torch.tensor([1., 2.])
        >>> qml.AngleEmbedding.compute_decomposition(features, wires=["a", "b"], rotation=qml.RX)
        [RX(tensor(1.), wires=['a']),
         RX(tensor(2.), wires=['b'])]
        """
        batched = qml.math.ndim(features) > 1
        # We will iterate over the first axis of `features` together with iterating over the wires.
        # If the leading dimension is a batch dimension, exchange the wire and batching axes.
        features = qml.math.T(features) if batched else features

        return [rotation(features[i], wires=wires[i]) for i in range(len(wires))]<|MERGE_RESOLUTION|>--- conflicted
+++ resolved
@@ -76,7 +76,6 @@
     num_wires = AnyWires
     grad_method = None
 
-<<<<<<< HEAD
     def _flatten(self):
         hyperparameters = (("rotation", self._rotation),)
         return self.data, (self.wires, hyperparameters)
@@ -84,10 +83,7 @@
     def __repr__(self):
         return f"AngleEmbedding({self.data[0]}, wires={self.wires.tolist()}, rotation={self._rotation})"
 
-    def __init__(self, features, wires, rotation="X", do_queue=None, id=None):
-=======
     def __init__(self, features, wires, rotation="X", id=None):
->>>>>>> f4537a9b
         if rotation not in ROT:
             raise ValueError(f"Rotation option {rotation} not recognized.")
 
