--- conflicted
+++ resolved
@@ -18,20 +18,15 @@
 import numpy as np
 
 import pennylane as qml
-<<<<<<< HEAD
-from pennylane.operation import AnyWires, StatePrep
-from pennylane.ops import QubitStateVector
-=======
-from pennylane.operation import Operation, AnyWires
+from pennylane.operation import AnyWires, StatePrepBase
 from pennylane.ops import StatePrep
->>>>>>> c2995b60
 from pennylane.wires import Wires
 
 # tolerance for normalization
 TOLERANCE = 1e-10
 
 
-class AmplitudeEmbedding(StatePrep):
+class AmplitudeEmbedding(StatePrepBase):
     r"""Encodes :math:`2^n` features into the amplitude vector of :math:`n` qubits.
 
     By setting ``pad_with`` to a real or complex number, ``features`` is automatically padded to dimension
@@ -144,7 +139,7 @@
         return (1,)
 
     def state_vector(self, wire_order=None):
-        return QubitStateVector(self.data[0], wires=self.wires).state_vector(wire_order=wire_order)
+        return StatePrep(self.data[0], wires=self.wires).state_vector(wire_order=wire_order)
 
     @staticmethod
     def compute_decomposition(features, wires):  # pylint: disable=arguments-differ
