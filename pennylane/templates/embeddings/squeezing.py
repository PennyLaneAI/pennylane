--- conflicted
+++ resolved
@@ -18,15 +18,6 @@
 from pennylane.templates.decorator import template
 from pennylane.ops import Squeezing
 from pennylane.templates.constructors import Broadcast
-<<<<<<< HEAD
-from pennylane.templates.utils import (_check_shape,
-                                       _check_no_variable,
-                                       _check_wires,
-                                       _check_is_in_options,
-                                       _get_shape,
-                                       _check_type)
-
-=======
 from pennylane.templates.utils import (
     _check_shape,
     _check_no_variable,
@@ -35,7 +26,6 @@
     _get_shape,
     _check_type
 )
->>>>>>> ca67cfe9
 
 @template
 def SqueezingEmbedding(features, wires, method="amplitude", c=0.1):
@@ -96,15 +86,6 @@
 
     if method == 'amplitude':
         Broadcast(block=Squeezing, wires=wires, parameters=list(zip(features, constants)))
-<<<<<<< HEAD
 
     elif method == 'phase':
-        Broadcast(block=Squeezing, wires=wires, parameters=list(zip(constants, features)))
-
-
-
-=======
-
-    elif method == 'phase':
-        Broadcast(block=Squeezing, wires=wires, parameters=list(zip(constants, features)))
->>>>>>> ca67cfe9
+        Broadcast(block=Squeezing, wires=wires, parameters=list(zip(constants, features)))