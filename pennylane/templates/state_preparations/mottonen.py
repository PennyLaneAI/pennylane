--- conflicted
+++ resolved
@@ -195,8 +195,6 @@
         if skip_none or qml.math.all(theta[..., i] != 0.0):
             gate(theta[..., i], wires=[target_wire])
         qml.CNOT(wires=[control_wires[control_index], target_wire])
-<<<<<<< HEAD
-=======
 
 
 def _uniform_rotation_dagger_ops(gate, alpha, control_wires, target_wire):
@@ -221,7 +219,6 @@
             qml.apply(op)
 
     return q.queue
->>>>>>> 0bb8e6ce
 
 
 def _get_alpha_z(omega, n, k):
