# Copyright 2024 Xanadu Quantum Technologies Inc.

# Licensed under the Apache License, Version 2.0 (the "License");
# you may not use this file except in compliance with the License.
# You may obtain a copy of the License at

#     http://www.apache.org/licenses/LICENSE-2.0

# Unless required by applicable law or agreed to in writing, software
# distributed under the License is distributed on an "AS IS" BASIS,
# WITHOUT WARRANTIES OR CONDITIONS OF ANY KIND, either express or implied.
# See the License for the specific language governing permissions and
# limitations under the License.
"""
Contains the MPSPrep template.
"""
import numpy as np

import pennylane as qml
from pennylane.decomposition import add_decomps, register_resources, resource_rep
from pennylane.operation import Operation
from pennylane.wires import Wires


def _validate_mps_shape(mps):
    r"""Validate that the MPS dimensions are correct.

    Args:
        mps (list[TensorLike]): List of tensors representing the MPS.
    """

    # Validate the shape and dimensions of the first tensor
    assert qml.math.isclose(
        len(qml.math.shape(mps[0])), 2
    ), "The first tensor must have exactly 2 dimensions."
    dj0, dj2 = qml.math.shape(mps[0])
    assert qml.math.isclose(dj0, 2), "The first dimension of the first tensor must be exactly 2."
    assert qml.math.log2(
        dj2
    ).is_integer(), "The second dimension of the first tensor must be a power of 2."

    # Validate the shapes of the intermediate tensors
    for i, array in enumerate(mps[1:-1], start=1):
        shape = qml.math.shape(array)
        assert qml.math.isclose(len(shape), 3), f"Tensor {i} must have exactly 3 dimensions."
        new_dj0, new_dj1, new_dj2 = shape
        assert qml.math.isclose(
            new_dj1, 2
        ), f"The second dimension of tensor {i} must be exactly 2."
        assert qml.math.log2(
            new_dj0
        ).is_integer(), f"The first dimension of tensor {i} must be a power of 2."
        assert qml.math.isclose(
            new_dj1, 2
        ), f"The second dimension of tensor {i} must be exactly 2."
        assert qml.math.log2(
            new_dj2
        ).is_integer(), f"The third dimension of tensor {i} must be a power of 2."
        assert qml.math.isclose(
            new_dj0, dj2
        ), f"Dimension mismatch: tensor {i}'s first dimension does not match the previous third dimension."
        dj2 = new_dj2

    # Validate the shape and dimensions of the last tensor
    assert qml.math.isclose(
        len(qml.math.shape(mps[-1])), 2
    ), "The last tensor must have exactly 2 dimensions."
    new_dj0, new_dj1 = qml.math.shape(mps[-1])
    assert new_dj1 == 2, "The second dimension of the last tensor must be exactly 2."
    assert qml.math.log2(
        new_dj0
    ).is_integer(), "The first dimension of the last tensor must be a power of 2."
    assert qml.math.isclose(
        new_dj0, dj2
    ), "Dimension mismatch: the last tensor's first dimension does not match the previous third dimension."


def right_canonicalize_mps(mps):
    r"""Transform a matrix product state (MPS) into its right-canonical form.

    A right-canonicalized MPS is a matrix product state in which the constituent tensors, :math:`A^{(j)}`, satisfy
    the following orthonormality condition [Eq. (21) of `arXiv:2310.18410 <https://arxiv.org/pdf/2310.18410>`_]:

    .. math::

        \sum_{d_{j,1}, d_{j,2}} A^{(j)}_{d_{j, 0}, d_{j, 1}, d_{j, 2}} \left( A^{(j)}_{d'_{j, 0}, d_{j, 1}, d_{j, 2}} \right)^* = \delta_{d_{j, 0}, d'_{j, 0}},

    where :math:`d_{i,j}` denotes the :math:`j` dimension of the :math:`i` tensor and :math:`\delta` is the Kronecker delta.


    Args:
        mps (list[TensorLike]): List of tensors representing the MPS.

    Returns:
        List of tensors representing the MPS in right-canonical form with the same dimensions as the initial MPS.

    .. seealso:: :class:`~.MPSPrep`.

    **Example**

    .. code-block::

        n_sites = 4

        import numpy as np

        mps = ([np.ones((2, 4))] +
               [np.ones((4, 2, 4)) for _ in range(1, n_sites - 1)] +
               [np.ones((4, 2))])

        mps_rc = qml.right_canonicalize_mps(mps)

        # Check that the right-canonical definition is fulfilled
        for i in range(1, n_sites - 1):
            tensor = mps_rc[i]
            contraction_matrix = np.tensordot(tensor, tensor.conj(), axes=([1, 2], [1, 2]))
            assert np.allclose(contraction_matrix, np.eye(tensor.shape[0]))

    .. details::
        :title: Usage Details

        The input MPS must be a list of :math:`n` tensors :math:`[A^{(0)}, ..., A^{(n-1)}]`
        with shapes :math:`d_0, ..., d_{n-1}`, respectively. The first and last tensors have rank :math:`2`
        while the intermediate tensors have rank :math:`3`.

        The first tensor must have the shape :math:`d_0 = (d_{0,0}, d_{0,1})` where :math:`d_{0,0}`
        and :math:`d_{0,1}`  correspond to the physical dimension of the site and an auxiliary bond
        dimension connecting it to the next tensor, respectively.

        The last tensor must have the shape :math:`d_{n-1} = (d_{n-1,0}, d_{n-1,1})` where :math:`d_{n-1,0}`
        and :math:`d_{n-1,1}` represent the auxiliary dimension from the previous site and the physical
        dimension of the site, respectively.

        The intermediate tensors must have the shape :math:`d_j = (d_{j,0}, d_{j,1}, d_{j,2})`, where:

        - :math:`d_{j,0}` is the bond dimension connecting to the previous tensor
        - :math:`d_{j,1}` is the physical dimension of the site
        - :math:`d_{j,2}` is the bond dimension connecting to the next tensor

        Note that the bond dimensions must match between adjacent tensors such that :math:`d_{j-1,2} = d_{j,0}`.

        Additionally, the physical dimension of the site should always be fixed at :math:`2`
        (since the dimension of a qubit is :math:`2`), while the other dimensions must be powers of two.

        The following example shows a valid MPS input containing four tensors with
        dimensions :math:`[(2,2), (2,2,4), (4,2,2), (2,2)]` which satisfy the criteria described above.

        .. code-block::

            mps = [
                np.array([[0.0, 0.107], [0.994, 0.0]]),
                np.array(
                    [
                        [[0.0, 0.0, 0.0, -0.0], [1.0, 0.0, 0.0, -0.0]],
                        [[0.0, 1.0, 0.0, -0.0], [0.0, 0.0, 0.0, -0.0]],
                    ]
                ),
                np.array(
                    [
                        [[-1.0, 0.0], [0.0, 0.0]],
                        [[0.0, 0.0], [0.0, 1.0]],
                        [[0.0, -1.0], [0.0, 0.0]],
                        [[0.0, 0.0], [1.0, 0.0]],
                    ]
                ),
                np.array([[-1.0, -0.0], [-0.0, -1.0]]),
            ]
    """

    _validate_mps_shape(mps)

    mps = mps.copy()
    mps[0] = mps[0].reshape((1, *mps[0].shape))
    mps[-1] = mps[-1].reshape((*mps[-1].shape, 1))

    if not qml.math.is_abstract(mps[0]):
        is_right_canonical = True
        for tensor in mps[1:-1]:
            # Right-canonical definition
            input_matrix = qml.math.tensordot(tensor, tensor.conj(), axes=([1, 2], [1, 2]))
            if not qml.math.allclose(input_matrix, qml.math.eye(tensor.shape[0])):
                is_right_canonical = False
                break

        if is_right_canonical:
            mps[0] = mps[0][0]
            mps[-1] = mps[-1][:, :, 0]
            return mps

    d_shapes = []
    for tensor in mps[1:-1]:
        d_shapes += tensor.shape

    max_bond_dim = qml.math.max(d_shapes)

    n_sites = len(mps)
    output_mps = [None] * n_sites

    # Procedure analogous to the left-canonical conversion but starting from the right and storing the Vd,
    # where Vd is the right matrix in the Singular Value Decomposition (SVD)
    for i in range(n_sites - 1, 0, -1):
        chi_left, d, chi_right = mps[i].shape
        input_matrix = mps[i].reshape(chi_left, d * chi_right)

        u_matrix, s_diag, vd_matrix = qml.math.linalg.svd(input_matrix, full_matrices=False)

        # Truncate SVD components if needed
        chi_new = min(int(max_bond_dim), len(s_diag))
        u_matrix = u_matrix[:, :chi_new]
        s_diag = s_diag[:chi_new]
        vd_matrix = vd_matrix[:chi_new, :]

        # Store Vd reshaped as an MPS tensor in the output MPS
        output_mps[i] = vd_matrix.reshape(chi_new, d, chi_right)

        # Contract U with diag(S) and merge it with the preceding MPS tensor, preserving the canonical structure
        mps[i - 1] = qml.math.tensordot(
            mps[i - 1], u_matrix @ qml.math.diag(s_diag), axes=([2], [0])
        )

    output_mps[0] = mps[0][0]
    output_mps[-1] = output_mps[-1][:, :, 0]

    return output_mps


class MPSPrep(Operation):
    r"""Prepares an initial state from a matrix product state (MPS) representation.

    .. note::

        This operator is natively supported on the ``lightning.tensor`` device, which is designed to run MPS
        structures efficiently. For other devices, this operation prepares the state vector represented by the
        MPS using a gate-based decomposition from Eq. (23) in `arXiv:2310.18410
        <https://arxiv.org/pdf/2310.18410>`_, which requires the right canonicalization of the MPS using
        the :func:`~.right_canonicalize_mps` function and defining auxiliary qubits with ``work_wires``.

    Args:
        mps (list[TensorLike]):  list of arrays of rank-3 and rank-2 tensors representing an MPS state
            as a product of site matrices. See the usage details section for more information.

        wires (Sequence[int]): wires that the template acts on. It should match the number of MPS tensors.
        work_wires (Sequence[int]): list of extra qubits needed in the decomposition. If the maximum dimension
            of the MPS tensors is :math:`2^k`, then :math:`k` ``work_wires`` will be needed. If no ``work_wires`` are given,
            this operator can only be executed on the ``lightning.tensor`` device. Default is ``None``.

        right_canonicalize (bool): indicates whether a conversion to right-canonical form should be performed to the MPS.
            Default is ``False``.


    .. seealso:: :func:`~.right_canonicalize_mps`.

    **Example**

    Example using the ``lightning.tensor`` device:

    .. code-block::

        mps = [
            np.array([[0.0, 0.107], [0.994, 0.0]]),
            np.array(
                [
                    [[0.0, 0.0], [1.0, 0.0]],
                    [[0.0, 1.0], [0.0, 0.0]],
                ]
            ),
            np.array([[-1.0, -0.0], [-0.0, -1.0]]),
        ]

        dev = qml.device("lightning.tensor", wires=3)
        @qml.qnode(dev)
        def circuit():
            qml.MPSPrep(mps, wires = [0,1,2])
            return qml.state()

    .. code-block:: pycon

        >>> print(circuit())
        [ 0.        +0.j -0.10705513+0.j  0.        +0.j  0.        +0.j
        0.        +0.j  0.        +0.j -0.99451217+0.j  0.        +0.j]

    Example using the ``default.qubit`` device:

    .. code-block::

        dev = qml.device("default.qubit", wires=4)
        @qml.qnode(dev)
        def circuit():
            qml.MPSPrep(mps, wires = [1,2,3], work_wires = [0])
            return qml.state()

    .. code-block:: pycon

        >>> print(circuit()[:8])
        [ 0.        +0.j -0.10705513+0.j  0.        +0.j  0.        +0.j
        0.        +0.j  0.        +0.j -0.99451217+0.j  0.        +0.j]

    .. details::
        :title: Usage Details

        The input MPS must be a list of :math:`n` tensors :math:`[A^{(0)}, ..., A^{(n-1)}]`
        with shapes :math:`d_0, ..., d_{n-1}`, respectively. The first and last tensors have rank :math:`2`
        while the intermediate tensors have rank :math:`3`.

        The first tensor must have the shape :math:`d_0 = (d_{0,0}, d_{0,1})` where :math:`d_{0,0}`
        and :math:`d_{0,1}`  correspond to the physical dimension of the site and an auxiliary bond
        dimension connecting it to the next tensor, respectively.

        The last tensor must have the shape :math:`d_{n-1} = (d_{n-1,0}, d_{n-1,1})` where :math:`d_{n-1,0}`
        and :math:`d_{n-1,1}` represent the auxiliary dimension from the previous site and the physical
        dimension of the site, respectively.

        The intermediate tensors must have the shape :math:`d_j = (d_{j,0}, d_{j,1}, d_{j,2})`, where:

        - :math:`d_{j,0}` is the bond dimension connecting to the previous tensor
        - :math:`d_{j,1}` is the physical dimension of the site
        - :math:`d_{j,2}` is the bond dimension connecting to the next tensor

        Note that the bond dimensions must match between adjacent tensors such that :math:`d_{j-1,2} = d_{j,0}`.

        Additionally, the physical dimension of the site should always be fixed at :math:`2`
        (since the dimension of a qubit is :math:`2`), while the other dimensions must be powers of two.

        The following example shows a valid MPS input containing four tensors with
        dimensions :math:`[(2,2), (2,2,4), (4,2,2), (2,2)]` which satisfy the criteria described above.

        .. code-block::

            mps = [
                np.array([[0.0, 0.107], [0.994, 0.0]]),
                np.array(
                    [
                        [[0.0, 0.0, 0.0, -0.0], [1.0, 0.0, 0.0, -0.0]],
                        [[0.0, 1.0, 0.0, -0.0], [0.0, 0.0, 0.0, -0.0]],
                    ]
                ),
                np.array(
                    [
                        [[-1.0, 0.0], [0.0, 0.0]],
                        [[0.0, 0.0], [0.0, 1.0]],
                        [[0.0, -1.0], [0.0, 0.0]],
                        [[0.0, 0.0], [1.0, 0.0]],
                    ]
                ),
                np.array([[-1.0, -0.0], [-0.0, -1.0]]),
            ]
    """

    resource_keys = {"bond_dimensions", "num_sites", "num_work_wires"}

    def __init__(
        self, mps, wires, work_wires=None, right_canonicalize=False, id=None
    ):  # pylint: disable=too-many-arguments,too-many-positional-arguments

        _validate_mps_shape(mps)

        self.hyperparameters["input_wires"] = qml.wires.Wires(wires)
        self.hyperparameters["right_canonicalize"] = right_canonicalize

        if work_wires:
            self.hyperparameters["work_wires"] = qml.wires.Wires(work_wires)
            all_wires = self.hyperparameters["input_wires"] + self.hyperparameters["work_wires"]
        else:
            self.hyperparameters["work_wires"] = None
            all_wires = self.hyperparameters["input_wires"]

        super().__init__(*mps, wires=all_wires, id=id)

    @property
    def mps(self):
        """list representing the MPS input"""
        return self.data

    def _flatten(self):
        hyperparameters = (
            ("wires", self.hyperparameters["input_wires"]),
            ("work_wires", self.hyperparameters["work_wires"]),
            ("right_canonicalize", self.hyperparameters["right_canonicalize"]),
        )
        return self.mps, hyperparameters

    @classmethod
    def _unflatten(cls, data, metadata):
        hyperparams_dict = dict(metadata)
        return cls(data, **hyperparams_dict)

    @property
    def resource_params(self) -> dict:
        return {
            "bond_dimensions": [data.shape[-1] for data in self.data],
            "num_sites": len(self.data),
            "num_work_wires": len(self.hyperparameters["work_wires"]),
        }

    def map_wires(self, wire_map):
        new_wires = Wires(
            [wire_map.get(wire, wire) for wire in self.hyperparameters["input_wires"]]
        )
        new_work_wires = Wires(
            [wire_map.get(wire, wire) for wire in self.hyperparameters["work_wires"]]
        )

        return MPSPrep(
            self.mps, new_wires, new_work_wires, self.hyperparameters["right_canonicalize"]
        )

    @classmethod
    def _primitive_bind_call(cls, mps, wires, work_wires=None, id=None):
        # pylint: disable=arguments-differ
        if cls._primitive is None:
            # guard against this being called when primitive is not defined.
            return type.__call__(
                cls, mps=mps, wires=wires, id=id, work_wires=work_wires
            )  # pragma: no cover
        return cls._primitive.bind(*mps, wires=wires, id=id, work_wires=work_wires)

    def decomposition(self):
        filtered_hyperparameters = {
            key: value for key, value in self.hyperparameters.items() if key != "input_wires"
        }
        return self.compute_decomposition(
            self.parameters, wires=self.hyperparameters["input_wires"], **filtered_hyperparameters
        )

    @staticmethod
    def compute_decomposition(
        mps, wires, work_wires, right_canonicalize=False
    ):  # pylint: disable=arguments-differ
        r"""Representation of the operator as a product of other operators.
        The decomposition follows Eq. (23) in `arXiv:2310.18410 <https://arxiv.org/pdf/2310.18410>`_.

        Args:
            mps (list[Array]):  list of arrays of rank-3 and rank-2 tensors representing an MPS state as a
                product of site matrices.

            wires (Sequence[int]): wires that the template acts on. It should match the number of MPS tensors.
            work_wires (Sequence[int]): list of extra qubits needed in the decomposition. If the maximum dimension
                of the MPS tensors is ``2^k``, then k ``work_wires`` will be needed. If no ``work_wires`` are given,
                this operator can only be executed on the ``lightning.tensor`` device. Default is ``None``.

            right_canonicalize (bool): Indicates whether a conversion to right-canonical form should be performed
                to the mps. Default is ``False``.

        Returns:
            list[.Operator]: Decomposition of the operator
        """

        if work_wires is None:
            raise ValueError("The qml.MPSPrep decomposition requires `work_wires` to be specified.")

        max_bond_dimension = 0
        for i in range(len(mps) - 1):
            bond_dim = mps[i].shape[-1]
            max_bond_dimension = max(max_bond_dimension, bond_dim)

        if max_bond_dimension > 2 ** len(work_wires):
            raise ValueError(
                f"Incorrect number of `work_wires`. At least {int(qml.math.ceil(qml.math.log2(max_bond_dimension)))} `work_wires` must be provided."
            )

        ops = []
        n_wires = len(work_wires) + 1

        mps = mps.copy()

        # Transform the MPS to ensure that the generated matrix is unitary
        if right_canonicalize:
            mps = right_canonicalize_mps(mps)

        mps[0] = mps[0].reshape((1, *mps[0].shape))
        mps[-1] = mps[-1].reshape((*mps[-1].shape, 1))

        interface, dtype = qml.math.get_interface(mps[0]), mps[0].dtype

        for i, Ai in enumerate(mps):

            # Encode the tensor Ai in a unitary matrix following Eq.23 in https://arxiv.org/pdf/2310.18410
            vectors = []
            for column in Ai:
                vector = qml.math.zeros(2**n_wires, like=interface, dtype=dtype)

                if interface == "jax":
                    vector = vector.at[: len(column[0])].set(column[0])
                    vector = vector.at[
                        2 ** (n_wires - 1) : 2 ** (n_wires - 1) + len(column[1])
                    ].set(column[1])

                else:
                    vector[: len(column[0])] = column[0]
                    vector[2 ** (n_wires - 1) : 2 ** (n_wires - 1) + len(column[1])] = column[1]

                vectors.append(vector)

            vectors = qml.math.stack(vectors).T
            # The unitary is completed using QR decomposition
            d, k = vectors.shape
            new_columns = qml.math.array(np.random.RandomState(42).random((d, d - k)))
            unitary_matrix, R = qml.math.linalg.qr(qml.math.hstack([vectors, new_columns]))
            unitary_matrix *= qml.math.sign(
                qml.math.diag(R)
            )  # Enforce uniqueness for QR decomposition

            ops.append(qml.QubitUnitary(unitary_matrix, wires=[wires[i]] + work_wires))

        return ops


if MPSPrep._primitive is not None:  # pylint: disable=protected-access

    @MPSPrep._primitive.def_impl  # pylint: disable=protected-access
    def _(*args, **kwargs):
        return type.__call__(MPSPrep, args, **kwargs)


def _mps_prep_decomposition_resources(
    bond_dimensions, num_sites, num_work_wires
):  # pylint: disable=unused-argument
    return {resource_rep(qml.QubitUnitary, num_wires=1 + num_work_wires): num_sites}


def _work_wires_bond_dimension_condition(
    bond_dimensions, num_sites, num_work_wires
):  # pylint: disable=unused-argument
    max_bond_dimension = max(bond_dimensions[:-1])

    return (
        num_work_wires is not None
        and num_work_wires > 0
        and 2**num_work_wires >= max_bond_dimension
    )


@qml.register_condition(_work_wires_bond_dimension_condition)
@register_resources(_mps_prep_decomposition_resources)
def _mps_prep_decomposition(*mps, **kwargs):
    wires = kwargs["wires"]
    work_wires = kwargs["work_wires"]
    right_canonicalize = kwargs["right_canonicalize"]
    mps = list(mps)

    n_wires = len(work_wires) + 1

    mps = mps.copy()

    # Transform the MPS to ensure that the generated matrix is unitary
    if right_canonicalize:
        mps = right_canonicalize_mps(mps)

    #  NOTE: tensor legs assignment convention is (vL, p, vR)
    mps[0] = mps[0].reshape((1, *mps[0].shape))
    mps[-1] = mps[-1].reshape((*mps[-1].shape, 1))

<<<<<<< HEAD
    for i, Ai in enumerate(mps):

        # Encode the tensor Ai in a unitary matrix following Eq.23 in https://arxiv.org/pdf/2310.18410
        Aip = qml.math.transpose(Ai, (2, 1, 0))
        # Extend Aip to (2**(n_wires-1), 2, vL)
        Aip = qml.math.pad(
            Aip, ((0, 2 ** (n_wires - 1) - Aip.shape[0]), (0, 0), (0, 0)), mode="constant"
        )
        vectors = Aip.reshape(2**n_wires, -1)  # Reshape to (2**n_wires, vL)
=======
    interface, dtype = qml.math.get_interface(mps[0]), mps[0].dtype

    for i, Ai in enumerate(mps):

        vectors = []
        for column in Ai:
            vector = qml.math.zeros(2**n_wires, like=interface, dtype=dtype)
            if interface == "jax":
                vector = vector.at[: len(column[0])].set(column[0])
                vector = vector.at[2 ** (n_wires - 1) : 2 ** (n_wires - 1) + len(column[1])].set(
                    column[1]
                )
            else:
                vector[: len(column[0])] = column[0]
                vector[2 ** (n_wires - 1) : 2 ** (n_wires - 1) + len(column[1])] = column[1]
            vectors.append(vector)
        vectors = qml.math.stack(vectors).T
>>>>>>> 9491e9ca
        # The unitary is completed using QR decomposition
        d, k = vectors.shape
        assert d == 2**n_wires, "The first dimension of the vectors must match 2**n_wires."
        assert (
            k <= d
        ), "The second dimension of the vectors must be less than or equal to 2**(n_wires-1)."
        new_columns = qml.math.array(np.random.RandomState(42).random((d, d - k)))
        unitary_matrix, R = qml.math.linalg.qr(qml.math.hstack([vectors, new_columns]))
        unitary_matrix *= qml.math.sign(qml.math.diag(R))  # Enforce uniqueness for QR decomposition

        qml.QubitUnitary(unitary_matrix, wires=[wires[i]] + work_wires)


add_decomps(MPSPrep, _mps_prep_decomposition)<|MERGE_RESOLUTION|>--- conflicted
+++ resolved
@@ -550,17 +550,6 @@
     mps[0] = mps[0].reshape((1, *mps[0].shape))
     mps[-1] = mps[-1].reshape((*mps[-1].shape, 1))
 
-<<<<<<< HEAD
-    for i, Ai in enumerate(mps):
-
-        # Encode the tensor Ai in a unitary matrix following Eq.23 in https://arxiv.org/pdf/2310.18410
-        Aip = qml.math.transpose(Ai, (2, 1, 0))
-        # Extend Aip to (2**(n_wires-1), 2, vL)
-        Aip = qml.math.pad(
-            Aip, ((0, 2 ** (n_wires - 1) - Aip.shape[0]), (0, 0), (0, 0)), mode="constant"
-        )
-        vectors = Aip.reshape(2**n_wires, -1)  # Reshape to (2**n_wires, vL)
-=======
     interface, dtype = qml.math.get_interface(mps[0]), mps[0].dtype
 
     for i, Ai in enumerate(mps):
@@ -578,7 +567,6 @@
                 vector[2 ** (n_wires - 1) : 2 ** (n_wires - 1) + len(column[1])] = column[1]
             vectors.append(vector)
         vectors = qml.math.stack(vectors).T
->>>>>>> 9491e9ca
         # The unitary is completed using QR decomposition
         d, k = vectors.shape
         assert d == 2**n_wires, "The first dimension of the vectors must match 2**n_wires."
