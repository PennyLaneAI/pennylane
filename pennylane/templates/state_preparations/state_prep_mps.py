# Copyright 2024 Xanadu Quantum Technologies Inc.

# Licensed under the Apache License, Version 2.0 (the "License");
# you may not use this file except in compliance with the License.
# You may obtain a copy of the License at

#     http://www.apache.org/licenses/LICENSE-2.0

# Unless required by applicable law or agreed to in writing, software
# distributed under the License is distributed on an "AS IS" BASIS,
# WITHOUT WARRANTIES OR CONDITIONS OF ANY KIND, either express or implied.
# See the License for the specific language governing permissions and
# limitations under the License.
"""
Contains the MPSPrep template.
"""
import numpy as np

import pennylane as qml
from pennylane.decomposition import add_decomps, register_resources, resource_rep
from pennylane.operation import Operation
from pennylane.wires import Wires


def _validate_mps_shape(mps):
    r"""Validate that the MPS dimensions are correct.

    Args:
        mps (list[TensorLike]): List of tensors representing the MPS.
    """

    # Validate the shape and dimensions of the first tensor
    assert qml.math.isclose(
        len(qml.math.shape(mps[0])), 2
    ), "The first tensor must have exactly 2 dimensions."
    dj0, dj2 = qml.math.shape(mps[0])
    assert qml.math.isclose(dj0, 2), "The first dimension of the first tensor must be exactly 2."
    assert qml.math.log2(
        dj2
    ).is_integer(), "The second dimension of the first tensor must be a power of 2."

    # Validate the shapes of the intermediate tensors
    for i, array in enumerate(mps[1:-1], start=1):
        shape = qml.math.shape(array)
        assert qml.math.isclose(len(shape), 3), f"Tensor {i} must have exactly 3 dimensions."
        new_dj0, new_dj1, new_dj2 = shape
        assert qml.math.isclose(
            new_dj1, 2
        ), f"The second dimension of tensor {i} must be exactly 2."
        assert qml.math.log2(
            new_dj0
        ).is_integer(), f"The first dimension of tensor {i} must be a power of 2."
        assert qml.math.isclose(
            new_dj1, 2
        ), f"The second dimension of tensor {i} must be exactly 2."
        assert qml.math.log2(
            new_dj2
        ).is_integer(), f"The third dimension of tensor {i} must be a power of 2."
        assert qml.math.isclose(
            new_dj0, dj2
        ), f"Dimension mismatch: tensor {i}'s first dimension does not match the previous third dimension."
        dj2 = new_dj2

    # Validate the shape and dimensions of the last tensor
    assert qml.math.isclose(
        len(qml.math.shape(mps[-1])), 2
    ), "The last tensor must have exactly 2 dimensions."
    new_dj0, new_dj1 = qml.math.shape(mps[-1])
    assert new_dj1 == 2, "The second dimension of the last tensor must be exactly 2."
    assert qml.math.log2(
        new_dj0
    ).is_integer(), "The first dimension of the last tensor must be a power of 2."
    assert qml.math.isclose(
        new_dj0, dj2
    ), "Dimension mismatch: the last tensor's first dimension does not match the previous third dimension."


def right_canonicalize_mps(mps):
    r"""Transform a matrix product state (MPS) into its right-canonical form.

    A right-canonicalized MPS is a matrix product state in which the constituent tensors, :math:`A^{(j)}`, satisfy
    the following orthonormality condition [Eq. (21) of `arXiv:2310.18410 <https://arxiv.org/pdf/2310.18410>`_]:

    .. math::

        \sum_{d_{j,1}, d_{j,2}} A^{(j)}_{d_{j, 0}, d_{j, 1}, d_{j, 2}} \left( A^{(j)}_{d'_{j, 0}, d_{j, 1}, d_{j, 2}} \right)^* = \delta_{d_{j, 0}, d'_{j, 0}},

    where :math:`d_{i,j}` denotes the :math:`j` dimension of the :math:`i` tensor and :math:`\delta` is the Kronecker delta.


    Args:
        mps (list[TensorLike]): List of tensors representing the MPS.

    Returns:
        List of tensors representing the MPS in right-canonical form with the same dimensions as the initial MPS.

    .. seealso:: :class:`~.MPSPrep`.

    **Example**

    .. code-block::

        n_sites = 4

        import numpy as np

        mps = ([np.ones((2, 4))] +
               [np.ones((4, 2, 4)) for _ in range(1, n_sites - 1)] +
               [np.ones((4, 2))])

        mps_rc = qml.right_canonicalize_mps(mps)

        # Check that the right-canonical definition is fulfilled
        for i in range(1, n_sites - 1):
            tensor = mps_rc[i]
            contraction_matrix = np.tensordot(tensor, tensor.conj(), axes=([1, 2], [1, 2]))
            assert np.allclose(contraction_matrix, np.eye(tensor.shape[0]))

    .. details::
        :title: Usage Details

        The input MPS must be a list of :math:`n` tensors :math:`[A^{(0)}, ..., A^{(n-1)}]`
        with shapes :math:`d_0, ..., d_{n-1}`, respectively. The first and last tensors have rank :math:`2`
        while the intermediate tensors have rank :math:`3`.

        The first tensor must have the shape :math:`d_0 = (d_{0,0}, d_{0,1})` where :math:`d_{0,0}`
        and :math:`d_{0,1}`  correspond to the physical dimension of the site and an auxiliary bond
        dimension connecting it to the next tensor, respectively.

        The last tensor must have the shape :math:`d_{n-1} = (d_{n-1,0}, d_{n-1,1})` where :math:`d_{n-1,0}`
        and :math:`d_{n-1,1}` represent the auxiliary dimension from the previous site and the physical
        dimension of the site, respectively.

        The intermediate tensors must have the shape :math:`d_j = (d_{j,0}, d_{j,1}, d_{j,2})`, where:

        - :math:`d_{j,0}` is the bond dimension connecting to the previous tensor
        - :math:`d_{j,1}` is the physical dimension of the site
        - :math:`d_{j,2}` is the bond dimension connecting to the next tensor

        Note that the bond dimensions must match between adjacent tensors such that :math:`d_{j-1,2} = d_{j,0}`.

        Additionally, the physical dimension of the site should always be fixed at :math:`2`
        (since the dimension of a qubit is :math:`2`), while the other dimensions must be powers of two.

        The following example shows a valid MPS input containing four tensors with
        dimensions :math:`[(2,2), (2,2,4), (4,2,2), (2,2)]` which satisfy the criteria described above.

        .. code-block::

            mps = [
                np.array([[0.0, 0.107], [0.994, 0.0]]),
                np.array(
                    [
                        [[0.0, 0.0, 0.0, -0.0], [1.0, 0.0, 0.0, -0.0]],
                        [[0.0, 1.0, 0.0, -0.0], [0.0, 0.0, 0.0, -0.0]],
                    ]
                ),
                np.array(
                    [
                        [[-1.0, 0.0], [0.0, 0.0]],
                        [[0.0, 0.0], [0.0, 1.0]],
                        [[0.0, -1.0], [0.0, 0.0]],
                        [[0.0, 0.0], [1.0, 0.0]],
                    ]
                ),
                np.array([[-1.0, -0.0], [-0.0, -1.0]]),
            ]
    """

    _validate_mps_shape(mps)

    mps = mps.copy()
    mps[0] = mps[0].reshape((1, *mps[0].shape))
    mps[-1] = mps[-1].reshape((*mps[-1].shape, 1))

    if not qml.math.is_abstract(mps[0]):
        is_right_canonical = True
        for tensor in mps[1:-1]:
            # Right-canonical definition
            input_matrix = qml.math.tensordot(tensor, tensor.conj(), axes=([1, 2], [1, 2]))
            if not qml.math.allclose(input_matrix, qml.math.eye(tensor.shape[0])):
                is_right_canonical = False
                break

        if is_right_canonical:
            mps[0] = mps[0][0]
            mps[-1] = mps[-1][:, :, 0]
            return mps

    d_shapes = []
    for tensor in mps[1:-1]:
        d_shapes += tensor.shape

    max_bond_dim = qml.math.max(d_shapes)

    n_sites = len(mps)
    output_mps = [None] * n_sites

    # Procedure analogous to the left-canonical conversion but starting from the right and storing the Vd,
    # where Vd is the right matrix in the Singular Value Decomposition (SVD)
    for i in range(n_sites - 1, 0, -1):
        chi_left, d, chi_right = mps[i].shape
        input_matrix = mps[i].reshape(chi_left, d * chi_right)

        u_matrix, s_diag, vd_matrix = qml.math.linalg.svd(input_matrix, full_matrices=False)

        # Truncate SVD components if needed
        chi_new = min(int(max_bond_dim), len(s_diag))
        u_matrix = u_matrix[:, :chi_new]
        s_diag = s_diag[:chi_new]
        vd_matrix = vd_matrix[:chi_new, :]

        # Store Vd reshaped as an MPS tensor in the output MPS
        output_mps[i] = vd_matrix.reshape(chi_new, d, chi_right)

        # Contract U with diag(S) and merge it with the preceding MPS tensor, preserving the canonical structure
        mps[i - 1] = qml.math.tensordot(
            mps[i - 1], u_matrix @ qml.math.diag(s_diag), axes=([2], [0])
        )

    output_mps[0] = mps[0][0]
    output_mps[-1] = output_mps[-1][:, :, 0]

    return output_mps


class MPSPrep(Operation):
    r"""Prepares an initial state from a matrix product state (MPS) representation.

    .. note::

        This operator is natively supported on the ``lightning.tensor`` device, which is designed to run MPS
        structures efficiently. For other devices, this operation prepares the state vector represented by the
        MPS using a gate-based decomposition from Eq. (23) in `arXiv:2310.18410
        <https://arxiv.org/pdf/2310.18410>`_, which requires the right canonicalization of the MPS using
        the :func:`~.right_canonicalize_mps` function and defining auxiliary qubits with ``work_wires``.

    Args:
        mps (list[TensorLike]):  list of arrays of rank-3 and rank-2 tensors representing an MPS state
            as a product of site matrices. See the usage details section for more information.

        wires (Sequence[int]): wires that the template acts on. It should match the number of MPS tensors.
        work_wires (Sequence[int]): list of extra qubits needed in the decomposition. If the maximum dimension
            of the MPS tensors is :math:`2^k`, then :math:`k` ``work_wires`` will be needed. If no ``work_wires`` are given,
            this operator can only be executed on the ``lightning.tensor`` device. Default is ``None``.

        right_canonicalize (bool): indicates whether a conversion to right-canonical form should be performed to the MPS.
            Default is ``False``.


    .. seealso:: :func:`~.right_canonicalize_mps`.

    **Example**

    Example using the ``lightning.tensor`` device:

    .. code-block::

        mps = [
            np.array([[0.0, 0.107], [0.994, 0.0]]),
            np.array(
                [
                    [[0.0, 0.0], [1.0, 0.0]],
                    [[0.0, 1.0], [0.0, 0.0]],
                ]
            ),
            np.array([[-1.0, -0.0], [-0.0, -1.0]]),
        ]

        dev = qml.device("lightning.tensor", wires=3)
        @qml.qnode(dev)
        def circuit():
            qml.MPSPrep(mps, wires = [0,1,2])
            return qml.state()

    .. code-block:: pycon

        >>> print(circuit())
        [ 0.        +0.j -0.10705513+0.j  0.        +0.j  0.        +0.j
        0.        +0.j  0.        +0.j -0.99451217+0.j  0.        +0.j]

    Example using the ``default.qubit`` device:

    .. code-block::

        dev = qml.device("default.qubit", wires=4)
        @qml.qnode(dev)
        def circuit():
            qml.MPSPrep(mps, wires = [1,2,3], work_wires = [0])
            return qml.state()

    .. code-block:: pycon

        >>> print(circuit()[:8])
        [ 0.        +0.j -0.10705513+0.j  0.        +0.j  0.        +0.j
        0.        +0.j  0.        +0.j -0.99451217+0.j  0.        +0.j]

    .. details::
        :title: Usage Details

        The input MPS must be a list of :math:`n` tensors :math:`[A^{(0)}, ..., A^{(n-1)}]`
        with shapes :math:`d_0, ..., d_{n-1}`, respectively. The first and last tensors have rank :math:`2`
        while the intermediate tensors have rank :math:`3`.

        The first tensor must have the shape :math:`d_0 = (d_{0,0}, d_{0,1})` where :math:`d_{0,0}`
        and :math:`d_{0,1}`  correspond to the physical dimension of the site and an auxiliary bond
        dimension connecting it to the next tensor, respectively.

        The last tensor must have the shape :math:`d_{n-1} = (d_{n-1,0}, d_{n-1,1})` where :math:`d_{n-1,0}`
        and :math:`d_{n-1,1}` represent the auxiliary dimension from the previous site and the physical
        dimension of the site, respectively.

        The intermediate tensors must have the shape :math:`d_j = (d_{j,0}, d_{j,1}, d_{j,2})`, where:

        - :math:`d_{j,0}` is the bond dimension connecting to the previous tensor
        - :math:`d_{j,1}` is the physical dimension of the site
        - :math:`d_{j,2}` is the bond dimension connecting to the next tensor

        Note that the bond dimensions must match between adjacent tensors such that :math:`d_{j-1,2} = d_{j,0}`.

        Additionally, the physical dimension of the site should always be fixed at :math:`2`
        (since the dimension of a qubit is :math:`2`), while the other dimensions must be powers of two.

        The following example shows a valid MPS input containing four tensors with
        dimensions :math:`[(2,2), (2,2,4), (4,2,2), (2,2)]` which satisfy the criteria described above.

        .. code-block::

            mps = [
                np.array([[0.0, 0.107], [0.994, 0.0]]),
                np.array(
                    [
                        [[0.0, 0.0, 0.0, -0.0], [1.0, 0.0, 0.0, -0.0]],
                        [[0.0, 1.0, 0.0, -0.0], [0.0, 0.0, 0.0, -0.0]],
                    ]
                ),
                np.array(
                    [
                        [[-1.0, 0.0], [0.0, 0.0]],
                        [[0.0, 0.0], [0.0, 1.0]],
                        [[0.0, -1.0], [0.0, 0.0]],
                        [[0.0, 0.0], [1.0, 0.0]],
                    ]
                ),
                np.array([[-1.0, -0.0], [-0.0, -1.0]]),
            ]
    """

    resource_keys = {"bond_dimensions", "num_sites", "num_work_wires"}

    def __init__(
        self, mps, wires, work_wires=None, right_canonicalize=False, id=None
    ):  # pylint: disable=too-many-arguments,too-many-positional-arguments

        _validate_mps_shape(mps)

        self.hyperparameters["input_wires"] = qml.wires.Wires(wires)
        self.hyperparameters["right_canonicalize"] = right_canonicalize

        if work_wires:
            self.hyperparameters["work_wires"] = qml.wires.Wires(work_wires)
            all_wires = self.hyperparameters["input_wires"] + self.hyperparameters["work_wires"]
        else:
            self.hyperparameters["work_wires"] = None
            all_wires = self.hyperparameters["input_wires"]

        super().__init__(*mps, wires=all_wires, id=id)

    @property
    def mps(self):
        """list representing the MPS input"""
        return self.data

    def _flatten(self):
        hyperparameters = (
            ("wires", self.hyperparameters["input_wires"]),
            ("work_wires", self.hyperparameters["work_wires"]),
            ("right_canonicalize", self.hyperparameters["right_canonicalize"]),
        )
        return self.mps, hyperparameters

    @classmethod
    def _unflatten(cls, data, metadata):
        hyperparams_dict = dict(metadata)
        return cls(data, **hyperparams_dict)

    @property
    def resource_params(self) -> dict:
        return {
            "bond_dimensions": [data.shape[-1] for data in self.data],
            "num_sites": len(self.data),
            "num_work_wires": len(self.hyperparameters["work_wires"]),
        }

    def map_wires(self, wire_map):
        new_wires = Wires(
            [wire_map.get(wire, wire) for wire in self.hyperparameters["input_wires"]]
        )
        new_work_wires = Wires(
            [wire_map.get(wire, wire) for wire in self.hyperparameters["work_wires"]]
        )

        return MPSPrep(
            self.mps, new_wires, new_work_wires, self.hyperparameters["right_canonicalize"]
        )

    @classmethod
    def _primitive_bind_call(cls, mps, wires, id=None):
        # pylint: disable=arguments-differ
        if cls._primitive is None:
            # guard against this being called when primitive is not defined.
            return type.__call__(cls, mps=mps, wires=wires, id=id)  # pragma: no cover
        return cls._primitive.bind(*mps, wires=wires, id=id)

    def decomposition(self):
        filtered_hyperparameters = {
            key: value for key, value in self.hyperparameters.items() if key != "input_wires"
        }
        return self.compute_decomposition(
            self.parameters, wires=self.hyperparameters["input_wires"], **filtered_hyperparameters
        )

    @staticmethod
    def compute_decomposition(
        mps, wires, work_wires, right_canonicalize=False
    ):  # pylint: disable=arguments-differ
        r"""Representation of the operator as a product of other operators.
        The decomposition follows Eq. (23) in `arXiv:2310.18410 <https://arxiv.org/pdf/2310.18410>`_.

        Args:
            mps (list[Array]):  list of arrays of rank-3 and rank-2 tensors representing an MPS state as a
                product of site matrices.

            wires (Sequence[int]): wires that the template acts on. It should match the number of MPS tensors.
            work_wires (Sequence[int]): list of extra qubits needed in the decomposition. If the maximum dimension
                of the MPS tensors is ``2^k``, then k ``work_wires`` will be needed. If no ``work_wires`` are given,
                this operator can only be executed on the ``lightning.tensor`` device. Default is ``None``.

            right_canonicalize (bool): Indicates whether a conversion to right-canonical form should be performed
                to the mps. Default is ``False``.

        Returns:
            list[.Operator]: Decomposition of the operator
        """

        if work_wires is None:
            raise ValueError("The qml.MPSPrep decomposition requires `work_wires` to be specified.")

        max_bond_dimension = 0
        for i in range(len(mps) - 1):
            bond_dim = mps[i].shape[-1]
            max_bond_dimension = max(max_bond_dimension, bond_dim)

        if max_bond_dimension > 2 ** len(work_wires):
            raise ValueError(
                f"Incorrect number of `work_wires`. At least {int(qml.math.ceil(qml.math.log2(max_bond_dimension)))} `work_wires` must be provided."
            )

        ops = []
        n_wires = len(work_wires) + 1

        mps = mps.copy()

        # Transform the MPS to ensure that the generated matrix is unitary
        if right_canonicalize:
            mps = right_canonicalize_mps(mps)

        mps[0] = mps[0].reshape((1, *mps[0].shape))
        mps[-1] = mps[-1].reshape((*mps[-1].shape, 1))

        interface, dtype = qml.math.get_interface(mps[0]), mps[0].dtype

        for i, Ai in enumerate(mps):

            # Encode the tensor Ai in a unitary matrix following Eq.23 in https://arxiv.org/pdf/2310.18410
            vectors = []
            for column in Ai:
                vector = qml.math.zeros(2**n_wires, like=interface, dtype=dtype)

                if interface == "jax":
                    vector = vector.at[: len(column[0])].set(column[0])
                    vector = vector.at[
                        2 ** (n_wires - 1) : 2 ** (n_wires - 1) + len(column[1])
                    ].set(column[1])

                else:
                    vector[: len(column[0])] = column[0]
                    vector[2 ** (n_wires - 1) : 2 ** (n_wires - 1) + len(column[1])] = column[1]

                vectors.append(vector)

            vectors = qml.math.stack(vectors).T
            # The unitary is completed using QR decomposition
            d, k = vectors.shape
            new_columns = qml.math.array(np.random.RandomState(42).random((d, d - k)))
            unitary_matrix, R = qml.math.linalg.qr(qml.math.hstack([vectors, new_columns]))
            unitary_matrix *= qml.math.sign(
                qml.math.diag(R)
            )  # Enforce uniqueness for QR decomposition

            ops.append(qml.QubitUnitary(unitary_matrix, wires=[wires[i]] + work_wires))

        return ops


if MPSPrep._primitive is not None:  # pylint: disable=protected-access

    @MPSPrep._primitive.def_impl  # pylint: disable=protected-access
    def _(*args, **kwargs):
        return type.__call__(MPSPrep, args, **kwargs)


def _mps_prep_decomposition_resources(
    bond_dimensions, num_sites, num_work_wires
):  # pylint: disable=unused-argument
<<<<<<< HEAD
    resources = Counter({})

    for _ in range(num_sites):
        resources[resource_rep(qml.QubitUnitary, num_wires=1 + num_work_wires)] += 1

    return resources


def _work_wires_condition(
    bond_dimensions, num_sites, num_work_wires
):  # pylint: disable=unused-argument
    return num_work_wires is not None and num_work_wires > 0
=======
    return {resource_rep(qml.QubitUnitary, num_wires=1 + num_work_wires): num_sites}


def _work_wires_bond_dimension_condition(
    bond_dimensions, num_sites, num_work_wires
):  # pylint: disable=unused-argument
    max_bond_dimension = max(bond_dimensions[:-1])
>>>>>>> 33edf4d0

    return (
        num_work_wires is not None
        and num_work_wires > 0
        and 2**num_work_wires >= max_bond_dimension
    )

<<<<<<< HEAD
def _bond_dimension_condition(
    bond_dimensions, num_sites, num_work_wires
):  # pylint: disable=unused-argument
    max_bond_dimension = 0
    for i in range(num_sites - 1):
        bond_dim = bond_dimensions[i]
        max_bond_dimension = max(max_bond_dimension, bond_dim)

    return max_bond_dimension > 2**num_work_wires


@qml.register_condition(_bond_dimension_condition)
@qml.register_condition(_work_wires_condition)
=======

@qml.register_condition(_work_wires_bond_dimension_condition)
>>>>>>> 33edf4d0
@register_resources(_mps_prep_decomposition_resources)
def _mps_prep_decomposition(*mps, **kwargs):
    wires = kwargs["wires"]
    work_wires = kwargs["work_wires"]
    right_canonicalize = kwargs["right_canonicalize"]
    mps = list(mps)

    n_wires = len(work_wires) + 1

    mps = mps.copy()

    # Transform the MPS to ensure that the generated matrix is unitary
    if right_canonicalize:
        mps = right_canonicalize_mps(mps)

    #  NOTE: tensor legs assignment convention is (vL, p, vR)
    mps[0] = mps[0].reshape((1, *mps[0].shape))
    mps[-1] = mps[-1].reshape((*mps[-1].shape, 1))

    for i, Ai in enumerate(mps):

        # Encode the tensor Ai in a unitary matrix following Eq.23 in https://arxiv.org/pdf/2310.18410
        Aip = qml.math.transpose(Ai, (2, 1, 0))
        # Extend Aip to (2**(n_wires-1), 2, vL)
        Aip = qml.math.pad(
            Aip, ((0, 2 ** (n_wires - 1) - Aip.shape[0]), (0, 0), (0, 0)), mode="constant"
        )
        vectors = Aip.reshape(2**n_wires, -1)  # Reshape to (2**n_wires, vL)
        # The unitary is completed using QR decomposition
        d, k = vectors.shape
        assert d == 2**n_wires, "The first dimension of the vectors must match 2**n_wires."
        assert (
            k <= d
        ), "The second dimension of the vectors must be less than or equal to 2**(n_wires-1)."
        new_columns = qml.math.array(np.random.RandomState(42).random((d, d - k)))
        unitary_matrix, R = qml.math.linalg.qr(qml.math.hstack([vectors, new_columns]))
        unitary_matrix *= qml.math.sign(qml.math.diag(R))  # Enforce uniqueness for QR decomposition

        qml.QubitUnitary(unitary_matrix, wires=[wires[i]] + work_wires)


add_decomps(MPSPrep, _mps_prep_decomposition)<|MERGE_RESOLUTION|>--- conflicted
+++ resolved
@@ -513,20 +513,6 @@
 def _mps_prep_decomposition_resources(
     bond_dimensions, num_sites, num_work_wires
 ):  # pylint: disable=unused-argument
-<<<<<<< HEAD
-    resources = Counter({})
-
-    for _ in range(num_sites):
-        resources[resource_rep(qml.QubitUnitary, num_wires=1 + num_work_wires)] += 1
-
-    return resources
-
-
-def _work_wires_condition(
-    bond_dimensions, num_sites, num_work_wires
-):  # pylint: disable=unused-argument
-    return num_work_wires is not None and num_work_wires > 0
-=======
     return {resource_rep(qml.QubitUnitary, num_wires=1 + num_work_wires): num_sites}
 
 
@@ -534,7 +520,6 @@
     bond_dimensions, num_sites, num_work_wires
 ):  # pylint: disable=unused-argument
     max_bond_dimension = max(bond_dimensions[:-1])
->>>>>>> 33edf4d0
 
     return (
         num_work_wires is not None
@@ -542,24 +527,8 @@
         and 2**num_work_wires >= max_bond_dimension
     )
 
-<<<<<<< HEAD
-def _bond_dimension_condition(
-    bond_dimensions, num_sites, num_work_wires
-):  # pylint: disable=unused-argument
-    max_bond_dimension = 0
-    for i in range(num_sites - 1):
-        bond_dim = bond_dimensions[i]
-        max_bond_dimension = max(max_bond_dimension, bond_dim)
-
-    return max_bond_dimension > 2**num_work_wires
-
-
-@qml.register_condition(_bond_dimension_condition)
-@qml.register_condition(_work_wires_condition)
-=======
 
 @qml.register_condition(_work_wires_bond_dimension_condition)
->>>>>>> 33edf4d0
 @register_resources(_mps_prep_decomposition_resources)
 def _mps_prep_decomposition(*mps, **kwargs):
     wires = kwargs["wires"]
