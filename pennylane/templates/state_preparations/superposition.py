# Copyright 2024 Xanadu Quantum Technologies Inc.

# Licensed under the Apache License, Version 2.0 (the "License");
# you may not use this file except in compliance with the License.
# You may obtain a copy of the License at

#     http://www.apache.org/licenses/LICENSE-2.0

# Unless required by applicable law or agreed to in writing, software
# distributed under the License is distributed on an "AS IS" BASIS,
# WITHOUT WARRANTIES OR CONDITIONS OF ANY KIND, either express or implied.
# See the License for the specific language governing permissions and
# limitations under the License.
r"""
Contains the Superposition template.
"""
<<<<<<< HEAD
from collections import Counter
from functools import reduce

=======
>>>>>>> cc6e16c9
import pennylane as qml
from pennylane.control_flow import for_loop
from pennylane.decomposition import (
    add_decomps,
    controlled_resource_rep,
    register_resources,
    resource_rep,
)
from pennylane.operation import Operation


def order_states(basis_states: list[list[int]]) -> dict[tuple[int], tuple[int]]:
    r"""
    This function maps a given list of :math:`m` computational basis states to the first
    :math:`m` computational basis states, except for input states that are among the first
    :math:`m` computational basis states, which are mapped to themselves.

    Args:
        basis_states (list[list[int]]): sequence of :math:`m` basis states to be mapped.
            Each state is a sequence of 0s and 1s.

    Returns:
        dict[tuple[int], tuple[int]]: dictionary mapping basis states to the first :math:`m` basis
        states, except for fixed points (states in the input that already were among the
        first :math:`m` basis states).

    **Example**

    For instance, a given list of :math:`[s_0, s_1, ..., s_m]` where :math:`s` is a basis
    state of length :math:`4` will be mapped as
    :math:`\{s_0: |0000\rangle, s_1: |0001\rangle, s_2: |0010\rangle, \dots\}`.

    .. code-block:: pycon

        >>> basis_states = [[1, 1, 0, 0], [1, 0, 1, 0], [0, 1, 0, 1], [1, 0, 0, 1]]
        >>> order_states(basis_states)
        {(1, 1, 0, 0): (0, 0, 0, 0),
         (1, 0, 1, 0): (0, 0, 0, 1),
         (0, 1, 0, 1): (0, 0, 1, 0),
         (1, 0, 0, 1): (0, 0, 1, 1)}

    If a state in ``basis_states`` is one of the first :math:`m` basis states,
    this state will be mapped to itself, i.e. it will be a fixed point of the mapping.

    .. code-block:: pycon

        >>> basis_states = [[1, 1, 0, 0], [0, 1, 0, 1], [0, 0, 0, 1], [1, 0, 0, 1]]
        >>> order_states(basis_states)
        {(0, 0, 0, 1): (0, 0, 0, 1),
         (1, 1, 0, 0): (0, 0, 0, 0),
         (0, 1, 0, 1): (0, 0, 1, 0),
         (1, 0, 0, 1): (0, 0, 1, 1)}

    """

    m = len(basis_states)
    length = len(basis_states[0])
    # Create the integers corresponding to the input basis states
    basis_ints = [int("".join(map(str, state)), 2) for state in basis_states]

    basis_states = [tuple(s) for s in basis_states]  # Need hashable objects, so we use tuples
    state_map = {}  # The map for basis states to be populated
    unmapped_states = []  # Will collect non-fixed point states
    unmapped_ints = {i: None for i in range(m)}  # Will remove fixed point states
    # Map fixed-point states to themselves and collect states and target ints still to be paired
    for b_int, state in zip(basis_ints, basis_states):
        if b_int < m:
            state_map[state] = state
            unmapped_ints.pop(b_int)
        else:
            unmapped_states.append(state)

    # Map non-fixed point states
    for state, new_b_int in zip(unmapped_states, unmapped_ints):
        # Convert the index of the state to be mapped into a state itself
        state_map[state] = tuple(map(int, f"{new_b_int:0{length}b}"))

    return state_map


def _permutation_operator(basis1, basis2, wires, work_wire):
    r"""
    Creates operations that map an initial basis state to a target basis state using an auxiliary qubit.

    Args:
        basis1 (List): The initial basis state, represented as a list of binary digits.
        basis2 (List): The target basis state, represented as a list of binary digits.
        wires (Sequence[int]): The list of wires that the operator acts on.
        work_wire (Union[Wires, int, str]): The auxiliary wire used for the permutation.

    Returns:
        list: A list of operators that map :math:`|\text{basis1}\rangle` to :math:`|\text{basis2}\rangle`.
    """

    ops = []
    ops.append(qml.ctrl(qml.PauliX(work_wire), control=wires, control_values=basis1))

    for i, b in enumerate(basis1):
        if b != basis2[i]:
            ops.append(qml.CNOT(wires=work_wire + wires[i]))

    ops.append(qml.ctrl(qml.PauliX(work_wire), control=wires, control_values=basis2))

    return ops


def _permutation_operator_qfunc(basis1, basis2, wires, work_wire):
    r"""
    Creates operations that map an initial basis state to a target basis state using an auxiliary qubit.

    Args:
        basis1 (List): The initial basis state, represented as a list of binary digits.
        basis2 (List): The target basis state, represented as a list of binary digits.
        wires (Sequence[int]): The list of wires that the operator acts on.
        work_wire (Union[Wires, int, str]): The auxiliary wire used for the permutation.
    """

    qml.ctrl(qml.PauliX(work_wire), control=wires, control_values=basis1)

    @for_loop(len(basis1))
    def apply_cnots(i):
        b = basis1[i]

        def apply_cnot():
            qml.CNOT(wires=work_wire + wires[i])

        qml.cond(b != basis2[i], apply_cnot)()

    apply_cnots()  # pylint: disable=no-value-for-parameter

    qml.ctrl(qml.PauliX(work_wire), control=wires, control_values=basis2)


class Superposition(Operation):
    r"""
    Prepare a superposition of computational basis states.

    Given a list of :math:`m` coefficients :math:`c_i` and basic states :math:`|b_i\rangle`,
    this operator prepares the state:

    .. math::

        |\phi\rangle = \sum_i^m c_i |b_i\rangle.

    See the Details section for more information about the decomposition.

    Args:
        coeffs (tensor-like[float]): normalized coefficients of the superposition
        bases (tensor-like[int]): basis states of the superposition
        wires (Sequence[int]): wires that the operator acts on
        work_wire (Union[Wires, int, str]): the auxiliary wire used for the permutation

    **Example**

    .. code-block::

        import pennylane as qml
        import numpy as np

        coeffs = np.sqrt(np.array([1/3, 1/3, 1/3]))
        bases = np.array([[1, 1, 1], [0, 1, 0], [0, 0, 0]])
        wires = [0, 1, 2]
        work_wire = 3

        dev = qml.device('default.qubit')
        @qml.qnode(dev)
        def circuit():
            qml.Superposition(coeffs, bases, wires, work_wire)
            return qml.probs(wires)

    .. code-block:: pycon

        >>> print(circuit())
        [0.33333333 0.         0.33333333 0.         0.         0.
        0.         0.33333333]


    .. details::
        :title: Details

        The input superposition state , :math:`|\phi\rangle = \sum_i^m c_i |b_i\rangle`, is implemented in two steps. First, the coefficients :math:`c_i` are used to prepares the state:

        .. math::

            |\phi\rangle = \sum_i^m c_i |i\rangle,

        where :math:`|i\rangle` is a computational basis states and :math:`m` is the number of terms
        in the superposition. This is done using the
        :class:`~.StatePrep` template in the fisrt :math:`\lceil \log_2 m \rceil` qubits. Note that the number of qubits depends on the number of terms in the superposition, which helps to reduce the complexity of the operation.

        The second step permutes the basis states prepared previously to
        the target basis states:

        .. math::

            |i\rangle \rightarrow |b_i\rangle.

        This block maps the elements one by one using an auxiliary qubit.
        This can be done in three separate steps:

        1. By using a multi-controlled NOT gate, check if the input state is :math:`|i\rangle` and
        store the information in the auxiliary qubit. If the state is :math:`|i\rangle` the auxiliary
        qubit will be in the :math:`|1\rangle` state.

        2. If the auxiliary qubit is in the :math:`|1\rangle` state, the input state is modified by applying
        ``X`` gates to the bits that are different between :math:`|i\rangle` and :math:`|b_i\rangle`.

        3. By using a multi-controlled ``NOT`` gate, check if the final state is :math:`|b_i\rangle` and
        return the auxiliary qubit back to :math:`|0\rangle` state.

        Applying all these together prepares the desired superposition:

        .. math::

            |\phi\rangle = \sum_i^m c_i |b_i\rangle.

        The decomposition has a complexity that grows linearly with the number of terms in the superposition,
        unlike other methods such as :class:`~.MottonenStatePreparation` that grows exponentially
        with the number of qubits.
    """

    grad_method = None
    ndim_params = (1,)

    resource_keys = {"num_wires", "num_coeffs", "bases"}

    def __init__(
        self, coeffs, bases, wires, work_wire, id=None
    ):  # pylint: disable=too-many-positional-arguments, too-many-arguments

        if not all(
            all(qml.math.isclose(i, 0.0) or qml.math.isclose(i, 1.0) for i in b) for b in bases
        ):
            raise ValueError("The elements of the basis states must be either 0 or 1.")

        basis_lengths = {len(b) for b in bases}
        if len(basis_lengths) > 1:
            raise ValueError("All basis states must have the same length.")

        if not qml.math.is_abstract(coeffs):
            coeffs_norm = qml.math.linalg.norm(coeffs)
            if not qml.math.allclose(coeffs_norm, qml.math.array(1.0)):
                raise ValueError("The input superposition must be normalized.")

        unique_basis = qml.math.unique(qml.math.array([tuple(b) for b in bases]), axis=0)

        if len(unique_basis) != len(bases):
            raise ValueError("The basis states must be unique.")

        self.hyperparameters["bases"] = tuple(tuple(int(i) for i in b) for b in bases)
        self.hyperparameters["target_wires"] = qml.wires.Wires(wires)
        self.hyperparameters["work_wire"] = qml.wires.Wires(work_wire)

        all_wires = self.hyperparameters["target_wires"] + self.hyperparameters["work_wire"]

        super().__init__(coeffs, wires=all_wires, id=id)

    @property
    def resource_params(self) -> dict:
        return {
            "num_wires": len(self.hyperparameters["target_wires"]),
            "num_coeffs": len(self.data[0]),
            "bases": self.hyperparameters["bases"],
        }

    @property
    def num_params(self):
        return 1

    @classmethod
    def _primitive_bind_call(cls, *args, **kwargs):
        return cls._primitive.bind(*args, **kwargs)

    def _flatten(self):
        metadata = tuple(
            (key, value) for key, value in self.hyperparameters.items() if key != "target_wires"
        )
        return tuple(self.parameters), (self.hyperparameters["target_wires"], metadata)

    @classmethod
    def _unflatten(cls, data, metadata):
        hyperparams_dict = dict(metadata[1])
        return cls(*data, wires=metadata[0], **hyperparams_dict)

    def decomposition(self):
        return self.compute_decomposition(
            *self.parameters,
            bases=self.hyperparameters["bases"],
            wires=self.hyperparameters["target_wires"],
            work_wire=self.hyperparameters["work_wire"],
        )

    @staticmethod
    def compute_decomposition(coeffs, bases, wires, work_wire):  # pylint: disable=arguments-differ
        r"""Representation of the operator as a product of other operators.

        Args:
            coeffs (tensor-like[float]): normalized coefficients of the superposition
            bases (tensor-like[int]): basis states of the superposition
            wires (Sequence[int]): wires that the operator acts on
            work_wire (Union[Wires, int, str]): the auxiliary wire used for the permutation

        Returns:
            list[.Operator]: Decomposition of the operator

        **Example**

        .. code-block:: pycon

            >>> qml.Superposition(np.sqrt([1/2, 1/2]), [[1, 1], [0, 0]], [0, 1], 2).decomposition()
            [StatePrep(array([0.70710678, 0.70710678]), wires=[1]),
            MultiControlledX(wires=[0, 1, 2], control_values=[False, True]),
            CNOT(wires=[2, 0]),
            Toffoli(wires=[0, 1, 2])]

        """

        dic_state = dict(zip(bases, coeffs))
        perms = order_states(bases)
        new_dic_state = {perms[key]: dic_state[key] for key in dic_state if key in perms}

        sorted_coefficients = [
            value
            for key, value in sorted(
                new_dic_state.items(), key=lambda item: int("".join(map(str, item[0])), 2)
            )
        ]

        op_list = []
        op_list.append(
            qml.StatePrep(
                qml.math.stack(sorted_coefficients),
                wires=wires[-int(qml.math.ceil(qml.math.log2(len(coeffs)))) :],
                pad_with=0,
            )
        )

        for basis2, basis1 in perms.items():
            if not qml.math.allclose(basis1, basis2):
                op_list += _permutation_operator(basis1, basis2, wires, work_wire)

        return op_list

    @property
    def bases(self):
        r"""List of basis states :math:`|b_i\rangle`."""
        return self.hyperparameters["bases"]

    @property
    def work_wire(self):
        r"""The auxiliary wire used for the permutation."""
        return self.hyperparameters["work_wire"]

    @property
    def coeffs(self):
        r"""List of coefficients :math:`c_i`."""
        return self.parameters[0]

    def map_wires(self, wire_map: dict):
        new_dict = {
            key: [wire_map.get(w, w) for w in self.hyperparameters[key]]
            for key in ["target_wires", "work_wire"]
        }

        return Superposition(
            self.coeffs,
            bases=self.bases,
            wires=new_dict["target_wires"],
            work_wire=new_dict["work_wire"],
        )


def _suerposition_resources(num_wires, num_coeffs, bases):
    perms = _assign_states(bases)

    resources = Counter()

    resources[
        resource_rep(qml.StatePrep, num_wires=int(qml.math.ceil(qml.math.log2(num_coeffs))))
    ] += 1

    for basis2, basis1 in perms.items():
        if not qml.math.allclose(basis1, basis2):
            resources[
                controlled_resource_rep(
                    base_class=qml.PauliX,
                    base_params={},
                    num_control_wires=num_wires,
                    num_zero_control_values=reduce(lambda acc, nxt: acc + int(nxt == 0), basis1, 0),
                )
            ] += 1

            resources[qml.CNOT] += reduce(
                lambda acc, ib: acc
                + int(ib[1] != basis2[ib[0]]),  # pylint: disable=cell-var-from-loop
                enumerate(basis1),
                0,
            )

            resources[
                controlled_resource_rep(
                    base_class=qml.PauliX,
                    base_params={},
                    num_control_wires=num_wires,
                    num_zero_control_values=reduce(lambda acc, nxt: acc + int(nxt == 0), basis2, 0),
                )
            ] += 1

    return dict(resources)


@register_resources(_suerposition_resources)
def _superposition_decomposition(coeffs, bases, target_wires, work_wire, wires=None):
    dic_state = dict(zip(bases, coeffs))
    perms = _assign_states(bases)
    new_dic_state = {perms[key]: dic_state[key] for key in dic_state if key in perms}

    sorted_coefficients = [
        value
        for key, value in sorted(
            new_dic_state.items(), key=lambda item: int("".join(map(str, item[0])), 2)
        )
    ]

    qml.StatePrep(
        qml.math.stack(sorted_coefficients),
        wires=wires[-int(qml.math.ceil(qml.math.log2(len(coeffs)))) :],
        pad_with=0,
    )

    bas = [(b2, b1) for b1, b2 in perms.items()]

    @for_loop(len(list(perms.keys())))
    def apply_permutations(i):
        basis2, basis1 = bas[i][0], bas[i][1]
        if not qml.math.allclose(basis1, basis2):
            _permutation_operator_qfunc(basis1, basis2, target_wires, work_wire)

    apply_permutations()  # pylint: disable=no-value-for-parameter


add_decomps(Superposition, _superposition_decomposition)<|MERGE_RESOLUTION|>--- conflicted
+++ resolved
@@ -14,12 +14,9 @@
 r"""
 Contains the Superposition template.
 """
-<<<<<<< HEAD
 from collections import Counter
 from functools import reduce
 
-=======
->>>>>>> cc6e16c9
 import pennylane as qml
 from pennylane.control_flow import for_loop
 from pennylane.decomposition import (
@@ -393,7 +390,7 @@
 
 
 def _suerposition_resources(num_wires, num_coeffs, bases):
-    perms = _assign_states(bases)
+    perms = order_states(bases)
 
     resources = Counter()
 
@@ -434,7 +431,7 @@
 @register_resources(_suerposition_resources)
 def _superposition_decomposition(coeffs, bases, target_wires, work_wire, wires=None):
     dic_state = dict(zip(bases, coeffs))
-    perms = _assign_states(bases)
+    perms = order_states(bases)
     new_dic_state = {perms[key]: dic_state[key] for key in dic_state if key in perms}
 
     sorted_coefficients = [
