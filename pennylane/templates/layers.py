# Copyright 2018 Xanadu Quantum Technologies Inc.

# Licensed under the Apache License, Version 2.0 (the "License");
# you may not use this file except in compliance with the License.
# You may obtain a copy of the License at

#     http://www.apache.org/licenses/LICENSE-2.0

# Unless required by applicable law or agreed to in writing, software
# distributed under the License is distributed on an "AS IS" BASIS,
# WITHOUT WARRANTIES OR CONDITIONS OF ANY KIND, either express or implied.
# See the License for the specific language governing permissions and
# limitations under the License.
r"""
Layers are trainable templates that are typically repeated, using different adjustable parameters in each repetition.
They implement a transformation from a quantum state to another quantum state.
"""
#pylint: disable-msg=too-many-branches,too-many-arguments,protected-access
from pennylane import numpy as np
from pennylane.ops import CNOT, RX, RY, RZ, Rot, Squeezing, Displacement, Kerr
from pennylane.templates.subroutines import Interferometer
from pennylane.templates.utils import (_check_shape, _check_no_variable, _check_wires,
                                       _check_type)


<<<<<<< HEAD
def StronglyEntanglingLayers(weights, wires, repeat=1, ranges=None, imprimitive=CNOT):
    r"""A sequence of layers of type :func:`StronglyEntanglingLayer()`, as specified in
    `arXiv:1804.00633 <https://arxiv.org/abs/1804.00633>`_.

    The first dimension of ``weights`` has to be equal to ``repeat``. The template is applied to
    the qubits specified by the sequence ``wires``.

    Args:
        weights (array[float]): array of weights of shape ``(repeat, len(wires), 3)``
        wires (Sequence[int] or int): int or sequence of qubit indices that the template acts on

    Keyword Args:
        repeat (int): number of layers applied
        ranges (Sequence[int]): sequence determining the range hyperparameter for each subsequent layer
        imprimitive (pennylane.ops.Operation): two-qubit gate to use, defaults to :class:`~pennylane.ops.CNOT`

    Raises:
        QuantumFunctionError if arguments do not have the correct format.
    """
    if ranges is None:
        ranges = [1] * repeat

    #############
    # Input checks
    _check_no_variable([repeat, ranges, imprimitive], ['repeat', 'ranges', 'imprimitive'])
    wires, n_wires = _check_wires(wires)
    _check_shape(weights, (repeat, n_wires, 3))
    _check_type(repeat, int)
    _check_type(ranges, list)
    _check_type(ranges[0], int)
    ###############

    for l in range(repeat):
        StronglyEntanglingLayer(weights[l], r=ranges[l], imprimitive=imprimitive, wires=wires)


def StronglyEntanglingLayer(weights, wires, r=None, imprimitive=None):
    r"""A layer applying rotations on each qubit followed by cascades of 2-qubit entangling gates.

    The 2-qubit or imprimitive gates act on each qubit :math:`i` chronologically. The second qubit
    is determined by :math:`(i+r)\mod n`, where :math:`n` is equal to the number of wires
    and :math:`r` is a layer hyperparameter called the *range*.

    This is an example of two 4-qubit strongly entangling layers (ranges :math:`r=1` and :math:`r=2`, respectively) with
    rotations :math:`R` and CNOTs as imprimitives:

    .. figure:: ../../_static/layer_sec.png
        :align: center
        :width: 60%
        :target: javascript:void(0);

=======
def _strongly_entangling_layer(weights, wires, r=1, imprimitive=CNOT):
    r"""A layer applying rotations on each qubit followed by cascades of 2-qubit entangling gates.

>>>>>>> 7239fa78
    Args:
        weights (array[float]): array of weights of shape ``(len(wires), 3)``
        wires (Sequence[int]): sequence of qubit indices that the template acts on

    Keyword Args:
        r (int): range of the imprimitive gates of this layer, defaults to 1
        imprimitive (pennylane.ops.Operation): two-qubit gate to use, defaults to :class:`~pennylane.ops.CNOT`

    """

    for i, wire in enumerate(wires):
        Rot(weights[i, 0], weights[i, 1], weights[i, 2], wires=wire)

    n_wires = len(wires)
    if n_wires > 1:
        for i in range(n_wires):
            imprimitive(wires=[wires[i], wires[(i + r) % n_wires]])


<<<<<<< HEAD
def RandomLayers(weights, wires, repeat=1, ratio_imprim=0.3, imprimitive=CNOT, n_rots=None, rotations=None, seed=42):
    r"""A sequence of layers of type :func:`RandomLayer()`.

    The imprimitive or two-qubit gate and the rotations are distributed randomly in the circuit,
     and their type can be chosen explicitly.

    See :func:`RandomLayer` for details on the randomised behaviour.
=======
def _random_layer(weights, wires, ratio_imprim=0.3, imprimitive=CNOT, rotations=None, seed=42):
    r"""A single random layer.
>>>>>>> 7239fa78

    Args:
        weights (array[float]): array of weights of shape ``(k,)``
        wires (Sequence[int]): sequence of qubit indices that the template acts on
        repeat (int): number of layers applied

    Keyword Args:
<<<<<<< HEAD
        repeat (int): number of layers applied
        ratio_imprim (float): value between 0 and 1 that determines the ratio of imprimitive to rotation
            gates (default 0.3)
=======
        ratio_imprim (float): value between 0 and 1 that determines the ratio of imprimitive to rotation gates
>>>>>>> 7239fa78
        imprimitive (pennylane.ops.Operation): two-qubit gate to use, defaults to :class:`~pennylane.ops.CNOT`
        n_rots (int): number of rotations per layer
        rotations (list[pennylane.ops.Operation]): List of Pauli-X, Pauli-Y and/or Pauli-Z gates. The frequency
            determines how often a particular rotation type is used. Defaults to the use of all three
            rotations with equal frequency.
        seed (int): seed to generate random architecture

    Raises:
        QuantumFunctionError if arguments do not have the correct format.
    """

    if seed is not None:
        np.random.seed(seed)

    if rotations is None:
        rotations = [RX, RY, RZ]

<<<<<<< HEAD
    #############
    # Input checks
    hyperparams = [repeat, ratio_imprim, imprimitive, n_rots, rotations, seed]
    hyperparam_names = ['repeat', 'ratio_imprim', 'imprimitive', 'n_rots', 'rotations', 'seed']
    _check_no_variable(hyperparams, hyperparam_names)
    wires, n_wires = _check_wires(wires)
    if n_rots is None:
        n_rots = len(wires)
    _check_shape(inpt=weights, target_shp=(repeat, n_rots))
    _check_type(repeat, int)
    _check_type(ratio_imprim, float)
    _check_type(n_rots, int)
    _check_type(rotations, list)
    _check_type(seed, int)
    ###############

    n_layers = len(weights)
    for l in range(n_layers):
        RandomLayer(weights[l],
                    wires=wires,
                    ratio_imprim=ratio_imprim,
                    imprimitive=imprimitive,
                    n_rots=n_rots,
                    rotations=rotations,
                    seed=seed)


def RandomLayer(weights, wires, ratio_imprim=0.3, imprimitive=None, n_rots=None, rotations=None, seed=None):
    r"""A layer of randomly chosen single qubit rotations and 2-qubit entangling gates, acting
=======
    i = 0
    while i < len(weights):
        if np.random.random() > ratio_imprim:
            gate = np.random.choice(rotations)
            wire = np.random.choice(wires)
            gate(weights[i], wires=wire)
            i += 1
        else:
            if len(wires) > 1:
                on_wires = np.random.permutation(wires)[:2]
                on_wires = list(on_wires)
                imprimitive(wires=on_wires)


def _cv_neural_net_layer(theta_1, phi_1, varphi_1, r, phi_r, theta_2, phi_2, varphi_2, a, phi_a, k, wires):
    r"""A single continuous-variable neural network layer.

    The layer acts on the :math:`M` wires modes specified in ``wires``, and includes interferometers
    of :math:`K=M(M-1)/2` beamsplitters.

    Args:
        theta_1 (array[float]): length :math:`(K, )` array of transmittivity angles for first interferometer
        phi_1 (array[float]): length :math:`(K, )` array of phase angles for first interferometer
        varphi_1 (array[float]): length :math:`(M, )` array of rotation angles to apply after first interferometer
        r (array[float]): length :math:`(M, )` array of squeezing amounts for :class:`~pennylane.ops.Squeezing` operations
        phi_r (array[float]): length :math:`(M, )` array of squeezing angles for :class:`~pennylane.ops.Squeezing` operations
        theta_2 (array[float]): length :math:`(K, )` array of transmittivity angles for second interferometer
        phi_2 (array[float]): length :math:`(K, )` array of phase angles for second interferometer
        varphi_2 (array[float]): length :math:`(M, )` array of rotation angles to apply after second interferometer
        a (array[float]): length :math:`(M, )` array of displacement magnitudes for :class:`~pennylane.ops.Displacement` operations
        phi_a (array[float]): length :math:`(M, )` array of displacement angles for :class:`~pennylane.ops.Displacement` operations
        k (array[float]): length :math:`(M, )` array of kerr parameters for :class:`~pennylane.ops.Kerr` operations
        wires (Sequence[int]): sequence of mode indices that the template acts on
    """
    Interferometer(theta=theta_1, phi=phi_1, varphi=varphi_1, wires=wires)
    for i, wire in enumerate(wires):
        Squeezing(r[i], phi_r[i], wires=wire)

    Interferometer(theta=theta_2, phi=phi_2, varphi=varphi_2, wires=wires)

    for i, wire in enumerate(wires):
        Displacement(a[i], phi_a[i], wires=wire)

    for i, wire in enumerate(wires):
        Kerr(k[i], wires=wire)


def StronglyEntanglingLayers(weights, wires, ranges=None, imprimitive=CNOT):
    r"""A sequence of layers specified in `arXiv:1804.00633 <https://arxiv.org/abs/1804.00633>`_. The layers are
    designed to rapidly entangle the qubits and consist of different.
    The 2-qubit gates, whose type is specified by the ``imprimitive`` argument,
    act chronologically on the wires with their first qubit, while the second qubit is
    determined by a hyperparameter :math:`r` called the *range* (which indicates how many wires in a
    linear chain of qubits lie between the two). If the first qubit is :math:`i`, the second qubit is
    :math:`(i+r)\mod n`, where :math:`n` is the total number of wires in the template.

    The number of layers :math:`L` is determined by the first dimension of ``weights``. The template is applied to
    the qubits specified by the sequence ``wires``.

    This is an example of two 4-qubit strongly entangling layers (ranges :math:`r=1` and :math:`r=2`, respectively) with
    rotations :math:`R` and CNOTs as imprimitives:

    .. figure:: ../../_static/layer_sec.png
        :align: center
        :width: 60%
        :target: javascript:void(0);


    Args:
        weights (array[float]): array of weights of shape ``(L, len(wires), 3)``
        wires (Sequence[int]): sequence of qubit indices that the template acts on

    Keyword Args:
        ranges (Sequence[int]): sequence determining the range hyperparameter for each subsequent layer
        imprimitive (pennylane.ops.Operation): two-qubit gate to use, defaults to :class:`~pennylane.ops.CNOT`
    """

    n_layers = len(weights)

    if ranges is None:
        ranges = [1] * n_layers

    n_layers = len(weights)
    for l in range(n_layers):
        _strongly_entangling_layer(weights[l], r=ranges[l], imprimitive=imprimitive, wires=wires)


def RandomLayers(weights, wires, ratio_imprim=0.3, imprimitive=CNOT, rotations=None, seed=42):
    r"""Layers of randomly chosen single qubit rotations and 2-qubit entangling gates, acting
>>>>>>> 7239fa78
    on randomly chosen qubits.

    The number of layers :math:`L` and the number :math:`k` of rotations per layer is inferred from the first
    and second dimension of ``weights``. The type of imprimitive (two-qubit) gate and rotations distributed
    randomly in the circuit can be chosen explicitly.

    If applied to one qubit only, this template will use no imprimitive gates.

    This is an example of two 4-qubit random layers with four Pauli-Y/Pauli-Z rotations :math:`R_y, R_z`,
    controlled-Z gates as imprimitives, as well as ``ratio_imprim=0.3``:

    .. figure:: ../../_static/layer_rnd.png
        :align: center
        :width: 60%
        :target: javascript:void(0);

<<<<<<< HEAD
=======
    .. note::
        Using the default seed (or any other fixed integer seed) generates one and the same circuit in every
        quantum node. To generate different circuit architectures, either use a different random seed, or use ``seed=None``
        together with the ``cache=False`` option when creating a quantum node.

    .. warning::
        When using a random number generator anywhere inside the quantum function without the ``cache=False`` option,
        a new random circuit architecture will be created every time the quantum node is evaluated.

>>>>>>> 7239fa78
    Args:
        weights (array[float]): array of weights of shape ``(L, k)``,
        wires (Sequence[int]): sequence of qubit indices that the template acts on

    Keyword Args:
<<<<<<< HEAD
        ratio_imprim (float): value between 0 and 1 that determines the ratio of imprimitive to rotation gates
        imprimitive (pennylane.ops.Operation): two-qubit gate to use
        n_rots (int): number of rotations per layer
        rotations (list[pennylane.ops.Operation]): list of Pauli-X, Pauli-Y and/or Pauli-Z gates
        seed (int): seed to generate random architecture

    Raises:
        QuantumFunctionError if arguments do not have the correct format.
    """
    if rotations is None:
        rotations = [RX, RY, RZ]
    if n_rots is None:
        n_rots = len(wires)

    if seed is not None:
        np.random.seed(seed)

    i = 0
    while i < n_rots:
        if np.random.random() > ratio_imprim:
            gate = np.random.choice(rotations)
            wire = np.random.choice(wires)
            gate(weights[i], wires=wire)
            i += 1
        else:
            on_wires = np.random.permutation(wires)[:2]
            on_wires = list(on_wires)
            imprimitive(wires=on_wires)


def CVNeuralNetLayers(theta_1, phi_1, varphi_1, r, phi_r, theta_2, phi_2, varphi_2, a, phi_a, k, wires, repeat=1):
    r"""A sequence of layers of type :func:`CVNeuralNetLayer()`,
    as specified in `arXiv:1806.06871 <https://arxiv.org/abs/1806.06871>`_.
=======
        ratio_imprim (float): value between 0 and 1 that determines the ratio of imprimitive to rotation
            gates (default 0.3)
        imprimitive (pennylane.ops.Operation): two-qubit gate to use, defaults to :class:`~pennylane.ops.CNOT`
        rotations (list[pennylane.ops.Operation]): List of Pauli-X, Pauli-Y and/or Pauli-Z gates. The frequency
            determines how often a particular rotation type is used. Defaults to the use of all three
            rotations with equal frequency.
        seed (int): seed to generate random architecture
    """
    if rotations is None:
        rotations = [RX, RY, RZ]

    n_layers = len(weights)
    for l in range(n_layers):
        _random_layer(weights[l],
                      wires=wires,
                      ratio_imprim=ratio_imprim,
                      imprimitive=imprimitive,
                      rotations=rotations,
                      seed=seed)


def CVNeuralNetLayers(theta_1, phi_1, varphi_1, r, phi_r, theta_2, phi_2, varphi_2, a, phi_a, k, wires):
    r"""A sequence of layers of a continuous-variable quantum neural network,
    as specified in `arXiv:1806.06871 <https://arxiv.org/abs/1806.06871>`_. The layer consists
    of interferometers, displacement and squeezing gates mimicking the linear transformation of
    a neural network in the x-basis of the quantum system, and uses a Kerr gate
    to introduce a 'quantum' nonlinearity.
>>>>>>> 7239fa78

    The layers act on the :math:`M` modes given in ``wires``,
    and include interferometers of :math:`K=M(M-1)/2` beamsplitters.

    This example shows a 4-mode CVNeuralNet layer with squeezing gates :math:`S`, displacement gates :math:`D` and
    Kerr gates :math:`K`. The two big blocks are interferometers of type
    :mod:`pennylane.templates.layers.Interferometer`:

    .. figure:: ../../_static/layer_cvqnn.png
        :align: center
        :width: 60%
        :target: javascript:void(0);

    .. note::

       The CV neural network architecture includes :class:`~pennylane.ops.Kerr` operations.
       Make sure to use a suitable device, such as the :code:`strawberryfields.fock`
       device of the `PennyLane-SF <https://github.com/XanaduAI/pennylane-sf>`_ plugin.

    Args:
        theta_1 (array[float]): length :math:`(L, K)` array of transmittivity angles for first interferometer
        phi_1 (array[float]): length :math:`(L, K)` array of phase angles for first interferometer
        varphi_1 (array[float]): length :math:`(L, M)` array of rotation angles to apply after first interferometer
        r (array[float]): length :math:`(L, M)` array of squeezing amounts for :class:`~pennylane.ops.Squeezing`
            operations
        phi_r (array[float]): length :math:`(L, M)` array of squeezing angles for :class:`~pennylane.ops.Squeezing`
            operations
        theta_2 (array[float]): length :math:`(L, K)` array of transmittivity angles for second interferometer
        phi_2 (array[float]): length :math:`(L, K)` array of phase angles for second interferometer
        varphi_2 (array[float]): length :math:`(L, M)` array of rotation angles to apply after second interferometer
        a (array[float]): length :math:`(L, M)` array of displacement magnitudes for
            :class:`~pennylane.ops.Displacement` operations
        phi_a (array[float]): length :math:`(L, M)` array of displacement angles for
            :class:`~pennylane.ops.Displacement` operations
        k (array[float]): length :math:`(L, M)` array of kerr parameters for :class:`~pennylane.ops.Kerr` operations
        wires (Sequence[int]): sequence of mode indices that the template acts on

    Raises:
        QuantumFunctionError if arguments do not have the correct format.
    """

<<<<<<< HEAD
    #############
    # Input checks
    _check_no_variable([repeat], ['repeat'])
    wires, n_wires = _check_wires(wires)
    n_if = n_wires*(n_wires-1)//2
    weights = [theta_1, phi_1, varphi_1, r, phi_r, theta_2, phi_2, varphi_2, a, phi_a, k]
    shps = [(repeat, n_if), (repeat, n_if), (repeat, n_wires), (repeat, n_wires), (repeat, n_wires),
           (repeat, n_if), (repeat, n_if), (repeat, n_wires), (repeat, n_wires), (repeat, n_wires),
           (repeat, n_wires)]
    _check_shape(weights, shps)
    _check_type(repeat, int)
    ###############

    for l in range(repeat):
        CVNeuralNetLayer(theta_1[l], phi_1[l], varphi_1[l], r[l], phi_r[l],
                         theta_2[l], phi_2[l], varphi_2[l], a[l], phi_a[l], k[l], wires=wires)


def CVNeuralNetLayer(theta_1, phi_1, varphi_1, r, phi_r, theta_2, phi_2, varphi_2, a, phi_a, k, wires):
    r"""A layer of interferometers, displacement and squeezing gates mimicking a neural network,
    as well as a Kerr gate nonlinearity.

    The layer acts on the :math:`M` wires modes specified in ``wires``, and includes interferometers
    of :math:`K=M(M-1)/2` beamsplitters.

    This example shows a 4-mode CVNeuralNet layer with squeezing gates :math:`S`, displacement gates :math:`D` and
    Kerr gates :math:`K`. The two big blocks are interferometers of type
    :mod:`pennylane.templates.layers.Interferometer`:

    .. figure:: ../../_static/layer_cvqnn.png
        :align: center
        :width: 60%
        :target: javascript:void(0);

    .. note::

       The CV neural network architecture includes :class:`~pennylane.ops.Kerr` operations.
       Make sure to use a suitable device, such as the :code:`strawberryfields.fock`
       device of the `PennyLane-SF <https://github.com/XanaduAI/pennylane-sf>`_ plugin.

    Args:
        theta_1 (array[float]): length :math:`(K, )` array of transmittivity angles for first interferometer
        phi_1 (array[float]): length :math:`(K, )` array of phase angles for first interferometer
        varphi_1 (array[float]): length :math:`(M, )` array of rotation angles to apply after first interferometer
        r (array[float]): length :math:`(M, )` array of squeezing amounts for
            :class:`~pennylane.ops.Squeezing` operations
        phi_r (array[float]): length :math:`(M, )` array of squeezing angles for
            :class:`~pennylane.ops.Squeezing` operations
        theta_2 (array[float]): length :math:`(K, )` array of transmittivity angles for second interferometer
        phi_2 (array[float]): length :math:`(K, )` array of phase angles for second interferometer
        varphi_2 (array[float]): length :math:`(M, )` array of rotation angles to apply after second interferometer
        a (array[float]): length :math:`(M, )` array of displacement magnitudes for
            :class:`~pennylane.ops.Displacement` operations
        phi_a (array[float]): length :math:`(M, )` array of displacement angles for
            :class:`~pennylane.ops.Displacement` operations
        k (array[float]): length :math:`(M, )` array of kerr parameters for
            :class:`~pennylane.ops.Kerr` operations
        wires (Sequence[int]): sequence of mode indices that the template acts on
    """
    Interferometer(theta=theta_1, phi=phi_1, varphi=varphi_1, wires=wires)
    for i, wire in enumerate(wires):
        Squeezing(r[i], phi_r[i], wires=wire)
    Interferometer(theta=theta_2, phi=phi_2, varphi=varphi_2, wires=wires)
    for i, wire in enumerate(wires):
        Displacement(a[i], phi_a[i], wires=wire)
    for i, wire in enumerate(wires):
        Kerr(k[i], wires=wire)
=======
    n_layers = len(theta_1)
    for l in range(n_layers):
        _cv_neural_net_layer(theta_1[l], phi_1[l], varphi_1[l], r[l], phi_r[l],
                             theta_2[l], phi_2[l], varphi_2[l], a[l], phi_a[l], k[l], wires=wires)
>>>>>>> 7239fa78


layers = {"StronglyEntanglingLayers", "RandomLayers", "CVNeuralNetLayers"}

__all__ = list(layers)<|MERGE_RESOLUTION|>--- conflicted
+++ resolved
@@ -23,13 +23,115 @@
                                        _check_type)
 
 
-<<<<<<< HEAD
+def _strongly_entangling_layer(weights, wires, r, imprimitive):
+    r"""A layer applying rotations on each qubit followed by cascades of 2-qubit entangling gates.
+
+    Args:
+        weights (array[float]): array of weights of shape ``(len(wires), 3)``
+        wires (Sequence[int]): sequence of qubit indices that the template acts on
+        r (int): range of the imprimitive gates of this layer, defaults to 1
+        imprimitive (pennylane.ops.Operation): two-qubit gate to use, defaults to :class:`~pennylane.ops.CNOT`
+    """
+
+    for i, wire in enumerate(wires):
+        Rot(weights[i, 0], weights[i, 1], weights[i, 2], wires=wire)
+
+    n_wires = len(wires)
+    if n_wires > 1:
+        for i in range(n_wires):
+            imprimitive(wires=[wires[i], wires[(i + r) % n_wires]])
+
+
+def _random_layer(weights, wires, ratio_imprim, imprimitive, n_rots, rotations, seed):
+    r"""A single random layer.
+
+    Args:
+        weights (array[float]): array of weights of shape ``(k,)``
+        wires (Sequence[int]): sequence of qubit indices that the template acts on
+        ratio_imprim (float): value between 0 and 1 that determines the ratio of imprimitive to rotation gates
+        imprimitive (pennylane.ops.Operation): two-qubit gate to use, defaults to :class:`~pennylane.ops.CNOT`
+        n_rots (int): number of rotations per layer
+        rotations (list[pennylane.ops.Operation]): List of Pauli-X, Pauli-Y and/or Pauli-Z gates. The frequency
+            determines how often a particular rotation type is used. Defaults to the use of all three
+            rotations with equal frequency.
+        seed (int): seed to generate random architecture
+    """
+    if seed is not None:
+        np.random.seed(seed)
+
+    i = 0
+    while i < n_rots:
+        if np.random.random() > ratio_imprim:
+            gate = np.random.choice(rotations)
+            wire = np.random.choice(wires)
+            gate(weights[i], wires=wire)
+            i += 1
+        else:
+            if len(wires) > 1:
+                on_wires = np.random.permutation(wires)[:2]
+                on_wires = list(on_wires)
+                imprimitive(wires=on_wires)
+
+
+def _cv_neural_net_layer(theta_1, phi_1, varphi_1, r, phi_r, theta_2, phi_2, varphi_2, a, phi_a, k, wires):
+    r"""A single continuous-variable neural network layer.
+
+    The layer acts on the :math:`M` wires modes specified in ``wires``, and includes interferometers
+    of :math:`K=M(M-1)/2` beamsplitters.
+
+    Args:
+        theta_1 (array[float]): length :math:`(K, )` array of transmittivity angles for first interferometer
+        phi_1 (array[float]): length :math:`(K, )` array of phase angles for first interferometer
+        varphi_1 (array[float]): length :math:`(M, )` array of rotation angles to apply after first interferometer
+        r (array[float]): length :math:`(M, )` array of squeezing amounts for
+            :class:`~pennylane.ops.Squeezing` operations
+        phi_r (array[float]): length :math:`(M, )` array of squeezing angles for
+            :class:`~pennylane.ops.Squeezing` operations
+        theta_2 (array[float]): length :math:`(K, )` array of transmittivity angles for second interferometer
+        phi_2 (array[float]): length :math:`(K, )` array of phase angles for second interferometer
+        varphi_2 (array[float]): length :math:`(M, )` array of rotation angles to apply after second interferometer
+        a (array[float]): length :math:`(M, )` array of displacement magnitudes for
+            :class:`~pennylane.ops.Displacement` operations
+        phi_a (array[float]): length :math:`(M, )` array of displacement angles for
+            :class:`~pennylane.ops.Displacement` operations
+        k (array[float]): length :math:`(M, )` array of kerr parameters for :class:`~pennylane.ops.Kerr` operations
+        wires (Sequence[int]): sequence of mode indices that the template acts on
+    """
+    Interferometer(theta=theta_1, phi=phi_1, varphi=varphi_1, wires=wires)
+    for i, wire in enumerate(wires):
+        Squeezing(r[i], phi_r[i], wires=wire)
+
+    Interferometer(theta=theta_2, phi=phi_2, varphi=varphi_2, wires=wires)
+
+    for i, wire in enumerate(wires):
+        Displacement(a[i], phi_a[i], wires=wire)
+
+    for i, wire in enumerate(wires):
+        Kerr(k[i], wires=wire)
+
+
 def StronglyEntanglingLayers(weights, wires, repeat=1, ranges=None, imprimitive=CNOT):
-    r"""A sequence of layers of type :func:`StronglyEntanglingLayer()`, as specified in
-    `arXiv:1804.00633 <https://arxiv.org/abs/1804.00633>`_.
-
-    The first dimension of ``weights`` has to be equal to ``repeat``. The template is applied to
-    the qubits specified by the sequence ``wires``.
+    r"""Layers of type :func:`StronglyEntanglingLayer()`, consisting of single qubit rotations and entanglers,
+     [inspired by `arXiv:1804.00633 <https://arxiv.org/abs/1804.00633>`_].
+
+    The first dimension of ``weights`` indicates the number of times a layer architecture
+    is repeated and has to be equal to ``repeat``.
+
+    The 2-qubit gates, whose type is specified by the ``imprimitive`` argument,
+    act chronologically on the wires with their first qubit, while the second qubit is
+    determined by a hyperparameter :math:`r` called the *range* (which indicates how many wires in a
+    linear chain of qubits lie between the two). If the first qubit is :math:`i`, the second qubit is
+    :math:`(i+r)\mod n`, where :math:`n` is the total number of wires in the template.
+
+    If applied to one qubit only, this template will use no imprimitive gates.
+
+    This is an example of two 4-qubit strongly entangling layers (ranges :math:`r=1` and :math:`r=2`, respectively) with
+    rotations :math:`R` and CNOTs as imprimitives:
+
+    .. figure:: ../../_static/layer_sec.png
+        :align: center
+        :width: 60%
+        :target: javascript:void(0);
 
     Args:
         weights (array[float]): array of weights of shape ``(repeat, len(wires), 3)``
@@ -57,74 +159,38 @@
     ###############
 
     for l in range(repeat):
-        StronglyEntanglingLayer(weights[l], r=ranges[l], imprimitive=imprimitive, wires=wires)
-
-
-def StronglyEntanglingLayer(weights, wires, r=None, imprimitive=None):
-    r"""A layer applying rotations on each qubit followed by cascades of 2-qubit entangling gates.
-
-    The 2-qubit or imprimitive gates act on each qubit :math:`i` chronologically. The second qubit
-    is determined by :math:`(i+r)\mod n`, where :math:`n` is equal to the number of wires
-    and :math:`r` is a layer hyperparameter called the *range*.
-
-    This is an example of two 4-qubit strongly entangling layers (ranges :math:`r=1` and :math:`r=2`, respectively) with
-    rotations :math:`R` and CNOTs as imprimitives:
-
-    .. figure:: ../../_static/layer_sec.png
+        _strongly_entangling_layer(weights=weights[l], wires=wires, r=ranges[l], imprimitive=imprimitive)
+
+
+def RandomLayers(weights, wires, repeat=1, ratio_imprim=0.3, imprimitive=CNOT, n_rots=None, rotations=None, seed=42):
+    r"""Layers of randomly chosen single qubit rotations and 2-qubit entangling gates, acting
+    on randomly chosen qubits.
+
+    The two-qubit gates of type ``imprimitive`` and the rotations are distributed randomly in the circuit.
+
+    If applied to one qubit only, this template will use no imprimitive gates.
+
+    This is an example of two 4-qubit random layers with four Pauli-Y/Pauli-Z rotations :math:`R_y, R_z`,
+    controlled-Z gates as imprimitives, as well as ``ratio_imprim=0.3``:
+    .. figure:: ../../_static/layer_rnd.png
         :align: center
         :width: 60%
         :target: javascript:void(0);
-
-=======
-def _strongly_entangling_layer(weights, wires, r=1, imprimitive=CNOT):
-    r"""A layer applying rotations on each qubit followed by cascades of 2-qubit entangling gates.
-
->>>>>>> 7239fa78
-    Args:
-        weights (array[float]): array of weights of shape ``(len(wires), 3)``
-        wires (Sequence[int]): sequence of qubit indices that the template acts on
-
-    Keyword Args:
-        r (int): range of the imprimitive gates of this layer, defaults to 1
-        imprimitive (pennylane.ops.Operation): two-qubit gate to use, defaults to :class:`~pennylane.ops.CNOT`
-
-    """
-
-    for i, wire in enumerate(wires):
-        Rot(weights[i, 0], weights[i, 1], weights[i, 2], wires=wire)
-
-    n_wires = len(wires)
-    if n_wires > 1:
-        for i in range(n_wires):
-            imprimitive(wires=[wires[i], wires[(i + r) % n_wires]])
-
-
-<<<<<<< HEAD
-def RandomLayers(weights, wires, repeat=1, ratio_imprim=0.3, imprimitive=CNOT, n_rots=None, rotations=None, seed=42):
-    r"""A sequence of layers of type :func:`RandomLayer()`.
-
-    The imprimitive or two-qubit gate and the rotations are distributed randomly in the circuit,
-     and their type can be chosen explicitly.
-
-    See :func:`RandomLayer` for details on the randomised behaviour.
-=======
-def _random_layer(weights, wires, ratio_imprim=0.3, imprimitive=CNOT, rotations=None, seed=42):
-    r"""A single random layer.
->>>>>>> 7239fa78
+    .. note::
+        Using the default seed (or any other fixed integer seed) generates one and the same circuit in every
+        quantum node. To generate different circuit architectures, either use a different random seed, or use ``seed=None``
+        together with the ``cache=False`` option when creating a quantum node.
+    .. warning::
+        When using a random number generator anywhere inside the quantum function without the ``cache=False`` option,
+        a new random circuit architecture will be created every time the quantum node is evaluated.
 
     Args:
         weights (array[float]): array of weights of shape ``(k,)``
         wires (Sequence[int]): sequence of qubit indices that the template acts on
+
+    Keyword Args:
         repeat (int): number of layers applied
-
-    Keyword Args:
-<<<<<<< HEAD
-        repeat (int): number of layers applied
-        ratio_imprim (float): value between 0 and 1 that determines the ratio of imprimitive to rotation
-            gates (default 0.3)
-=======
         ratio_imprim (float): value between 0 and 1 that determines the ratio of imprimitive to rotation gates
->>>>>>> 7239fa78
         imprimitive (pennylane.ops.Operation): two-qubit gate to use, defaults to :class:`~pennylane.ops.CNOT`
         n_rots (int): number of rotations per layer
         rotations (list[pennylane.ops.Operation]): List of Pauli-X, Pauli-Y and/or Pauli-Z gates. The frequency
@@ -135,14 +201,12 @@
     Raises:
         QuantumFunctionError if arguments do not have the correct format.
     """
-
     if seed is not None:
         np.random.seed(seed)
 
     if rotations is None:
         rotations = [RX, RY, RZ]
 
-<<<<<<< HEAD
     #############
     # Input checks
     hyperparams = [repeat, ratio_imprim, imprimitive, n_rots, rotations, seed]
@@ -159,206 +223,19 @@
     _check_type(seed, int)
     ###############
 
-    n_layers = len(weights)
-    for l in range(n_layers):
-        RandomLayer(weights[l],
-                    wires=wires,
-                    ratio_imprim=ratio_imprim,
-                    imprimitive=imprimitive,
-                    n_rots=n_rots,
-                    rotations=rotations,
-                    seed=seed)
-
-
-def RandomLayer(weights, wires, ratio_imprim=0.3, imprimitive=None, n_rots=None, rotations=None, seed=None):
-    r"""A layer of randomly chosen single qubit rotations and 2-qubit entangling gates, acting
-=======
-    i = 0
-    while i < len(weights):
-        if np.random.random() > ratio_imprim:
-            gate = np.random.choice(rotations)
-            wire = np.random.choice(wires)
-            gate(weights[i], wires=wire)
-            i += 1
-        else:
-            if len(wires) > 1:
-                on_wires = np.random.permutation(wires)[:2]
-                on_wires = list(on_wires)
-                imprimitive(wires=on_wires)
-
-
-def _cv_neural_net_layer(theta_1, phi_1, varphi_1, r, phi_r, theta_2, phi_2, varphi_2, a, phi_a, k, wires):
-    r"""A single continuous-variable neural network layer.
-
-    The layer acts on the :math:`M` wires modes specified in ``wires``, and includes interferometers
-    of :math:`K=M(M-1)/2` beamsplitters.
-
-    Args:
-        theta_1 (array[float]): length :math:`(K, )` array of transmittivity angles for first interferometer
-        phi_1 (array[float]): length :math:`(K, )` array of phase angles for first interferometer
-        varphi_1 (array[float]): length :math:`(M, )` array of rotation angles to apply after first interferometer
-        r (array[float]): length :math:`(M, )` array of squeezing amounts for :class:`~pennylane.ops.Squeezing` operations
-        phi_r (array[float]): length :math:`(M, )` array of squeezing angles for :class:`~pennylane.ops.Squeezing` operations
-        theta_2 (array[float]): length :math:`(K, )` array of transmittivity angles for second interferometer
-        phi_2 (array[float]): length :math:`(K, )` array of phase angles for second interferometer
-        varphi_2 (array[float]): length :math:`(M, )` array of rotation angles to apply after second interferometer
-        a (array[float]): length :math:`(M, )` array of displacement magnitudes for :class:`~pennylane.ops.Displacement` operations
-        phi_a (array[float]): length :math:`(M, )` array of displacement angles for :class:`~pennylane.ops.Displacement` operations
-        k (array[float]): length :math:`(M, )` array of kerr parameters for :class:`~pennylane.ops.Kerr` operations
-        wires (Sequence[int]): sequence of mode indices that the template acts on
-    """
-    Interferometer(theta=theta_1, phi=phi_1, varphi=varphi_1, wires=wires)
-    for i, wire in enumerate(wires):
-        Squeezing(r[i], phi_r[i], wires=wire)
-
-    Interferometer(theta=theta_2, phi=phi_2, varphi=varphi_2, wires=wires)
-
-    for i, wire in enumerate(wires):
-        Displacement(a[i], phi_a[i], wires=wire)
-
-    for i, wire in enumerate(wires):
-        Kerr(k[i], wires=wire)
-
-
-def StronglyEntanglingLayers(weights, wires, ranges=None, imprimitive=CNOT):
-    r"""A sequence of layers specified in `arXiv:1804.00633 <https://arxiv.org/abs/1804.00633>`_. The layers are
-    designed to rapidly entangle the qubits and consist of different.
-    The 2-qubit gates, whose type is specified by the ``imprimitive`` argument,
-    act chronologically on the wires with their first qubit, while the second qubit is
-    determined by a hyperparameter :math:`r` called the *range* (which indicates how many wires in a
-    linear chain of qubits lie between the two). If the first qubit is :math:`i`, the second qubit is
-    :math:`(i+r)\mod n`, where :math:`n` is the total number of wires in the template.
-
-    The number of layers :math:`L` is determined by the first dimension of ``weights``. The template is applied to
-    the qubits specified by the sequence ``wires``.
-
-    This is an example of two 4-qubit strongly entangling layers (ranges :math:`r=1` and :math:`r=2`, respectively) with
-    rotations :math:`R` and CNOTs as imprimitives:
-
-    .. figure:: ../../_static/layer_sec.png
-        :align: center
-        :width: 60%
-        :target: javascript:void(0);
-
-
-    Args:
-        weights (array[float]): array of weights of shape ``(L, len(wires), 3)``
-        wires (Sequence[int]): sequence of qubit indices that the template acts on
-
-    Keyword Args:
-        ranges (Sequence[int]): sequence determining the range hyperparameter for each subsequent layer
-        imprimitive (pennylane.ops.Operation): two-qubit gate to use, defaults to :class:`~pennylane.ops.CNOT`
-    """
-
-    n_layers = len(weights)
-
-    if ranges is None:
-        ranges = [1] * n_layers
-
-    n_layers = len(weights)
-    for l in range(n_layers):
-        _strongly_entangling_layer(weights[l], r=ranges[l], imprimitive=imprimitive, wires=wires)
-
-
-def RandomLayers(weights, wires, ratio_imprim=0.3, imprimitive=CNOT, rotations=None, seed=42):
-    r"""Layers of randomly chosen single qubit rotations and 2-qubit entangling gates, acting
->>>>>>> 7239fa78
-    on randomly chosen qubits.
-
-    The number of layers :math:`L` and the number :math:`k` of rotations per layer is inferred from the first
-    and second dimension of ``weights``. The type of imprimitive (two-qubit) gate and rotations distributed
-    randomly in the circuit can be chosen explicitly.
-
-    If applied to one qubit only, this template will use no imprimitive gates.
-
-    This is an example of two 4-qubit random layers with four Pauli-Y/Pauli-Z rotations :math:`R_y, R_z`,
-    controlled-Z gates as imprimitives, as well as ``ratio_imprim=0.3``:
-
-    .. figure:: ../../_static/layer_rnd.png
-        :align: center
-        :width: 60%
-        :target: javascript:void(0);
-
-<<<<<<< HEAD
-=======
-    .. note::
-        Using the default seed (or any other fixed integer seed) generates one and the same circuit in every
-        quantum node. To generate different circuit architectures, either use a different random seed, or use ``seed=None``
-        together with the ``cache=False`` option when creating a quantum node.
-
-    .. warning::
-        When using a random number generator anywhere inside the quantum function without the ``cache=False`` option,
-        a new random circuit architecture will be created every time the quantum node is evaluated.
-
->>>>>>> 7239fa78
-    Args:
-        weights (array[float]): array of weights of shape ``(L, k)``,
-        wires (Sequence[int]): sequence of qubit indices that the template acts on
-
-    Keyword Args:
-<<<<<<< HEAD
-        ratio_imprim (float): value between 0 and 1 that determines the ratio of imprimitive to rotation gates
-        imprimitive (pennylane.ops.Operation): two-qubit gate to use
-        n_rots (int): number of rotations per layer
-        rotations (list[pennylane.ops.Operation]): list of Pauli-X, Pauli-Y and/or Pauli-Z gates
-        seed (int): seed to generate random architecture
-
-    Raises:
-        QuantumFunctionError if arguments do not have the correct format.
-    """
-    if rotations is None:
-        rotations = [RX, RY, RZ]
-    if n_rots is None:
-        n_rots = len(wires)
-
-    if seed is not None:
-        np.random.seed(seed)
-
-    i = 0
-    while i < n_rots:
-        if np.random.random() > ratio_imprim:
-            gate = np.random.choice(rotations)
-            wire = np.random.choice(wires)
-            gate(weights[i], wires=wire)
-            i += 1
-        else:
-            on_wires = np.random.permutation(wires)[:2]
-            on_wires = list(on_wires)
-            imprimitive(wires=on_wires)
+    for l in range(repeat):
+        _random_layer(weights=weights[l], wires=wires, ratio_imprim=ratio_imprim, imprimitive=imprimitive,
+                      n_rots=n_rots, rotations=rotations, seed=seed)
 
 
 def CVNeuralNetLayers(theta_1, phi_1, varphi_1, r, phi_r, theta_2, phi_2, varphi_2, a, phi_a, k, wires, repeat=1):
-    r"""A sequence of layers of type :func:`CVNeuralNetLayer()`,
+    r"""A sequence of layers of a continuous-variable quantum neural network,
     as specified in `arXiv:1806.06871 <https://arxiv.org/abs/1806.06871>`_.
-=======
-        ratio_imprim (float): value between 0 and 1 that determines the ratio of imprimitive to rotation
-            gates (default 0.3)
-        imprimitive (pennylane.ops.Operation): two-qubit gate to use, defaults to :class:`~pennylane.ops.CNOT`
-        rotations (list[pennylane.ops.Operation]): List of Pauli-X, Pauli-Y and/or Pauli-Z gates. The frequency
-            determines how often a particular rotation type is used. Defaults to the use of all three
-            rotations with equal frequency.
-        seed (int): seed to generate random architecture
-    """
-    if rotations is None:
-        rotations = [RX, RY, RZ]
-
-    n_layers = len(weights)
-    for l in range(n_layers):
-        _random_layer(weights[l],
-                      wires=wires,
-                      ratio_imprim=ratio_imprim,
-                      imprimitive=imprimitive,
-                      rotations=rotations,
-                      seed=seed)
-
-
-def CVNeuralNetLayers(theta_1, phi_1, varphi_1, r, phi_r, theta_2, phi_2, varphi_2, a, phi_a, k, wires):
-    r"""A sequence of layers of a continuous-variable quantum neural network,
-    as specified in `arXiv:1806.06871 <https://arxiv.org/abs/1806.06871>`_. The layer consists
+
+    The layer consists
     of interferometers, displacement and squeezing gates mimicking the linear transformation of
     a neural network in the x-basis of the quantum system, and uses a Kerr gate
     to introduce a 'quantum' nonlinearity.
->>>>>>> 7239fa78
 
     The layers act on the :math:`M` modes given in ``wires``,
     and include interferometers of :math:`K=M(M-1)/2` beamsplitters.
@@ -373,7 +250,6 @@
         :target: javascript:void(0);
 
     .. note::
-
        The CV neural network architecture includes :class:`~pennylane.ops.Kerr` operations.
        Make sure to use a suitable device, such as the :code:`strawberryfields.fock`
        device of the `PennyLane-SF <https://github.com/XanaduAI/pennylane-sf>`_ plugin.
@@ -382,25 +258,23 @@
         theta_1 (array[float]): length :math:`(L, K)` array of transmittivity angles for first interferometer
         phi_1 (array[float]): length :math:`(L, K)` array of phase angles for first interferometer
         varphi_1 (array[float]): length :math:`(L, M)` array of rotation angles to apply after first interferometer
-        r (array[float]): length :math:`(L, M)` array of squeezing amounts for :class:`~pennylane.ops.Squeezing`
-            operations
-        phi_r (array[float]): length :math:`(L, M)` array of squeezing angles for :class:`~pennylane.ops.Squeezing`
-            operations
+        r (array[float]): length :math:`(L, M)` array of squeezing amounts for :class:`~pennylane.ops.Squeezing` operations
+        phi_r (array[float]): length :math:`(L, M)` array of squeezing angles for :class:`~pennylane.ops.Squeezing` operations
         theta_2 (array[float]): length :math:`(L, K)` array of transmittivity angles for second interferometer
         phi_2 (array[float]): length :math:`(L, K)` array of phase angles for second interferometer
         varphi_2 (array[float]): length :math:`(L, M)` array of rotation angles to apply after second interferometer
-        a (array[float]): length :math:`(L, M)` array of displacement magnitudes for
-            :class:`~pennylane.ops.Displacement` operations
-        phi_a (array[float]): length :math:`(L, M)` array of displacement angles for
-            :class:`~pennylane.ops.Displacement` operations
+        a (array[float]): length :math:`(L, M)` array of displacement magnitudes for :class:`~pennylane.ops.Displacement` operations
+        phi_a (array[float]): length :math:`(L, M)` array of displacement angles for :class:`~pennylane.ops.Displacement` operations
         k (array[float]): length :math:`(L, M)` array of kerr parameters for :class:`~pennylane.ops.Kerr` operations
         wires (Sequence[int]): sequence of mode indices that the template acts on
 
+    Keyword Args:
+        repeat (int): number of layers applied
+
     Raises:
         QuantumFunctionError if arguments do not have the correct format.
     """
 
-<<<<<<< HEAD
     #############
     # Input checks
     _check_no_variable([repeat], ['repeat'])
@@ -415,65 +289,10 @@
     ###############
 
     for l in range(repeat):
-        CVNeuralNetLayer(theta_1[l], phi_1[l], varphi_1[l], r[l], phi_r[l],
-                         theta_2[l], phi_2[l], varphi_2[l], a[l], phi_a[l], k[l], wires=wires)
-
-
-def CVNeuralNetLayer(theta_1, phi_1, varphi_1, r, phi_r, theta_2, phi_2, varphi_2, a, phi_a, k, wires):
-    r"""A layer of interferometers, displacement and squeezing gates mimicking a neural network,
-    as well as a Kerr gate nonlinearity.
-
-    The layer acts on the :math:`M` wires modes specified in ``wires``, and includes interferometers
-    of :math:`K=M(M-1)/2` beamsplitters.
-
-    This example shows a 4-mode CVNeuralNet layer with squeezing gates :math:`S`, displacement gates :math:`D` and
-    Kerr gates :math:`K`. The two big blocks are interferometers of type
-    :mod:`pennylane.templates.layers.Interferometer`:
-
-    .. figure:: ../../_static/layer_cvqnn.png
-        :align: center
-        :width: 60%
-        :target: javascript:void(0);
-
-    .. note::
-
-       The CV neural network architecture includes :class:`~pennylane.ops.Kerr` operations.
-       Make sure to use a suitable device, such as the :code:`strawberryfields.fock`
-       device of the `PennyLane-SF <https://github.com/XanaduAI/pennylane-sf>`_ plugin.
-
-    Args:
-        theta_1 (array[float]): length :math:`(K, )` array of transmittivity angles for first interferometer
-        phi_1 (array[float]): length :math:`(K, )` array of phase angles for first interferometer
-        varphi_1 (array[float]): length :math:`(M, )` array of rotation angles to apply after first interferometer
-        r (array[float]): length :math:`(M, )` array of squeezing amounts for
-            :class:`~pennylane.ops.Squeezing` operations
-        phi_r (array[float]): length :math:`(M, )` array of squeezing angles for
-            :class:`~pennylane.ops.Squeezing` operations
-        theta_2 (array[float]): length :math:`(K, )` array of transmittivity angles for second interferometer
-        phi_2 (array[float]): length :math:`(K, )` array of phase angles for second interferometer
-        varphi_2 (array[float]): length :math:`(M, )` array of rotation angles to apply after second interferometer
-        a (array[float]): length :math:`(M, )` array of displacement magnitudes for
-            :class:`~pennylane.ops.Displacement` operations
-        phi_a (array[float]): length :math:`(M, )` array of displacement angles for
-            :class:`~pennylane.ops.Displacement` operations
-        k (array[float]): length :math:`(M, )` array of kerr parameters for
-            :class:`~pennylane.ops.Kerr` operations
-        wires (Sequence[int]): sequence of mode indices that the template acts on
-    """
-    Interferometer(theta=theta_1, phi=phi_1, varphi=varphi_1, wires=wires)
-    for i, wire in enumerate(wires):
-        Squeezing(r[i], phi_r[i], wires=wire)
-    Interferometer(theta=theta_2, phi=phi_2, varphi=varphi_2, wires=wires)
-    for i, wire in enumerate(wires):
-        Displacement(a[i], phi_a[i], wires=wire)
-    for i, wire in enumerate(wires):
-        Kerr(k[i], wires=wire)
-=======
-    n_layers = len(theta_1)
-    for l in range(n_layers):
-        _cv_neural_net_layer(theta_1[l], phi_1[l], varphi_1[l], r[l], phi_r[l],
-                             theta_2[l], phi_2[l], varphi_2[l], a[l], phi_a[l], k[l], wires=wires)
->>>>>>> 7239fa78
+        _cv_neural_net_layer(theta_1=theta_1[l], phi_1=phi_1[l], varphi_1=varphi_1[l],
+                             r=r[l], phi_r=phi_r[l],
+                             theta_2=theta_2[l], phi_2=phi_2[l], varphi_2=varphi_2[l],
+                             a=a[l], phi_a=phi_a[l], k=k[l], wires=wires)
 
 
 layers = {"StronglyEntanglingLayers", "RandomLayers", "CVNeuralNetLayers"}
