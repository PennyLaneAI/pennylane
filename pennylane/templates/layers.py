--- conflicted
+++ resolved
@@ -31,16 +31,6 @@
     Keyword Args:
         r (int): range of the imprimitive gates of this layer, defaults to 1
         imprimitive (pennylane.ops.Operation): two-qubit gate to use, defaults to :class:`~pennylane.ops.CNOT`
-<<<<<<< HEAD
-=======
-    """
-
-    n_layers = len(weights)
-
-    if ranges is None:
-        ranges = [1] * n_layers
->>>>>>> 3acf0ecf
-
     """
 
     for i, wire in enumerate(wires):
@@ -67,8 +57,6 @@
             rotations with equal frequency.
         seed (int): seed to generate random architecture
     """
-
-<<<<<<< HEAD
     if seed is not None:
         np.random.seed(seed)
 
@@ -114,22 +102,13 @@
         Squeezing(r[i], phi_r[i], wires=wire)
 
     Interferometer(theta=theta_2, phi=phi_2, varphi=varphi_2, wires=wires)
-=======
-    """
->>>>>>> 3acf0ecf
 
     for i, wire in enumerate(wires):
         Displacement(a[i], phi_a[i], wires=wire)
 
-<<<<<<< HEAD
     for i, wire in enumerate(wires):
         Kerr(k[i], wires=wire)
-=======
-    n_wires = len(wires)
-    if n_wires > 1:
-        for i in range(n_wires):
-            imprimitive(wires=[wires[i], wires[(i + r) % n_wires]])
->>>>>>> 3acf0ecf
+
 
 
 def StronglyEntanglingLayers(weights, wires, ranges=None, imprimitive=CNOT):
@@ -169,16 +148,7 @@
 
     n_layers = len(weights)
     for l in range(n_layers):
-<<<<<<< HEAD
         _strongly_entangling_layer(weights[l], r=ranges[l], imprimitive=imprimitive, wires=wires)
-=======
-        RandomLayer(weights[l],
-                    wires=wires,
-                    ratio_imprim=ratio_imprim,
-                    imprimitive=imprimitive,
-                    rotations=rotations,
-                    seed=seed)
->>>>>>> 3acf0ecf
 
 
 def RandomLayers(weights, wires, ratio_imprim=0.3, imprimitive=CNOT, rotations=None, seed=42):
