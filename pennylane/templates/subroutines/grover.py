--- conflicted
+++ resolved
@@ -102,7 +102,6 @@
     num_wires = AnyWires
     grad_method = None
 
-<<<<<<< HEAD
     def __repr__(self):
         return f"GroverOperator(wires={self.wires.tolist()}, work_wires={self.hyperparameters['work_wires'].tolist()})"
 
@@ -110,10 +109,7 @@
         hyperparameters = (("work_wires", self.hyperparameters["work_wires"]),)
         return tuple(), (self.wires, hyperparameters)
 
-    def __init__(self, wires=None, work_wires=None, do_queue=None, id=None):
-=======
     def __init__(self, wires=None, work_wires=None, id=None):
->>>>>>> f4537a9b
         if (not hasattr(wires, "__len__")) or (len(wires) < 2):
             raise ValueError("GroverOperator must have at least two wires provided.")
 
