--- conflicted
+++ resolved
@@ -16,13 +16,9 @@
 """
 import numpy as np
 
-<<<<<<< HEAD
-import pennylane as qml
 from pennylane.decomposition import add_decomps, register_resources, resource_rep
-=======
 from pennylane import math
 from pennylane.control_flow import for_loop
->>>>>>> d60a0ac8
 from pennylane.operation import Operation
 from pennylane.ops import GlobalPhase, Hadamard, MultiControlledX, PauliZ
 from pennylane.wires import Wires, WiresLike
@@ -246,9 +242,9 @@
 
 def _grover_operator_resources(num_wires, num_work_wires):
     return {
-        qml.Hadamard: (num_wires - 1) * 2,
-        qml.PauliZ: 2,
-        qml.GlobalPhase: 1,
+        Hadamard: (num_wires - 1) * 2,
+        PauliZ: 2,
+        GlobalPhase: 1,
         resource_rep(
             MultiControlledX,
             num_control_wires=num_wires - 1,
