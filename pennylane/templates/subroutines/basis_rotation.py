# Copyright 2018-2023 Xanadu Quantum Technologies Inc.

# Licensed under the Apache License, Version 2.0 (the "License");
# you may not use this file except in compliance with the License.
# You may obtain a copy of the License at

#     http://www.apache.org/licenses/LICENSE-2.0

# Unless required by applicable law or agreed to in writing, software
# distributed under the License is distributed on an "AS IS" BASIS,
# WITHOUT WARRANTIES OR CONDITIONS OF ANY KIND, either express or implied.
# See the License for the specific language governing permissions and
# limitations under the License.
"""
This module contains the template for performing basis transformation defined by a set of fermionic ladder operators.
"""

import pennylane as qml
<<<<<<< HEAD
from pennylane.decomposition import add_decomps, register_resources
from pennylane.operation import AnyWires, Operation
from pennylane.qchem.givens_decomposition import givens_decomposition
from pennylane.wires import WiresLike
=======
from pennylane import math
from pennylane.operation import Operation
>>>>>>> 6b5b7900


# pylint: disable-msg=too-many-arguments
class BasisRotation(Operation):
    r"""Implement a circuit that provides a unitary that can be used to do an exact single-body basis rotation.

    The :class:`~.pennylane.BasisRotation` template performs the following unitary transformation :math:`U(u)` determined by the single-particle fermionic
    generators as given in `arXiv:1711.04789 <https://arxiv.org/abs/1711.04789>`_\ :

    .. math::

        U(u) = \exp{\left( \sum_{pq} \left[\log u \right]_{pq} (a_p^\dagger a_q - a_q^\dagger a_p) \right)}.

    The unitary :math:`U(u)` is implemented efficiently by performing its Givens decomposition into a sequence of
    :class:`~.PhaseShift` and :class:`~.SingleExcitation` gates using the construction scheme given in
    `Optica, 3, 1460 (2016) <https://opg.optica.org/optica/fulltext.cfm?uri=optica-3-12-1460&id=355743>`_\ .

    Args:
        wires (Iterable[Any]): wires that the operator acts on
        unitary_matrix (array): matrix specifying the basis transformation
        check (bool): test unitarity of the provided `unitary_matrix`

    Raises:
        ValueError: if the provided matrix is not square.
        ValueError: if length of the wires is less than two.

    .. details::
        :title: Usage Details
        :href: usage-basis-rotation

        The :class:`~.pennylane.BasisRotation` template can be used to implement the evolution :math:`e^{iH}` where
        :math:`H = \sum_{pq} V_{pq} a^\dagger_p a_q` and :math:`V` is an :math:`N \times N` Hermitian matrix.
        When the unitary matrix :math:`u` is the transformation matrix that diagonalizes :math:`V`, the evolution is:

        .. math::

            e^{i \sum_{pq} V_{pq} a^\dagger_p a_q} = U(u)^\dagger \prod_k e^{i\lambda_k \sigma_z^k} U(u),

        where :math:`\lambda_k` denotes the eigenvalues of matrix :math:`V`, the Hamiltonian coefficients matrix.

        >>> V = np.array([[ 0.53672126+0.j        , -0.1126064 -2.41479668j],
        ...               [-0.1126064 +2.41479668j,  1.48694623+0.j        ]])
        >>> eigen_vals, eigen_vecs = np.linalg.eigh(V)
        >>> umat = eigen_vecs.T
        >>> wires = range(len(umat))
        >>> def circuit():
        ...    qml.adjoint(qml.BasisRotation(wires=wires, unitary_matrix=umat))
        ...    for idx, eigenval in enumerate(eigen_vals):
        ...        qml.RZ(eigenval, wires=[idx])
        ...    qml.BasisRotation(wires=wires, unitary_matrix=umat)
        >>> circ_unitary = qml.matrix(circuit, wire_order=wires)()
        >>> np.round(circ_unitary/circ_unitary[0][0], 3)
        tensor([[ 1.   -0.j   , -0.   +0.j   , -0.   +0.j   , -0.   +0.j   ],
                [-0.   +0.j   , -0.516-0.596j, -0.302-0.536j, -0.   +0.j   ],
                [-0.   +0.j   ,  0.35 +0.506j, -0.311-0.724j, -0.   +0.j   ],
                [-0.   +0.j   , -0.   +0.j   , -0.   +0.j   , -0.438+0.899j]], requires_grad=True)

    .. details::
        :title: Theory
        :href: theory-basis-rotation

        The overall effect of :math:`U(u)` can be viewed as performing a transformation from one basis to a new basis
        that is defined by the linear combination of fermionic ladder operators:

        .. math::

            U(u) a_p^\dagger U(u)^\dagger = b_p^\dagger,

        where :math:`a_p^\dagger` and :math:`b_p^\dagger` are the original and transformed creation operators, respectively.
        The operators :math:`a_p^\dagger` and :math:`b_p^\dagger` are related to each other by the following equation:

        .. math::

            b_p^\dagger = \sum_{q}u_{pq} a_p^\dagger.

    """

    grad_method = None

    resource_param_keys = ("shape",)

    @property
    def resource_params(self) -> dict:
        return {"shape": qml.math.shape(self.data[0])}

    @classmethod
    def _primitive_bind_call(cls, wires, unitary_matrix, check=False, id=None):
        # pylint: disable=arguments-differ
        if cls._primitive is None:
            # guard against this being called when primitive is not defined.
            return type.__call__(cls, wires, unitary_matrix, check=check, id=id)  # pragma: no cover

        return cls._primitive.bind(*wires, unitary_matrix, check=check, id=id)

    @classmethod
    def _unflatten(cls, data, metadata):
        return cls(wires=metadata[0], unitary_matrix=data[0])

    def __init__(self, wires, unitary_matrix, check=False, id=None):
        M, N = math.shape(unitary_matrix)

        if M != N:
            raise ValueError(f"The unitary matrix should be of shape NxN, got {(M, N)}")

        if check:
            if not math.is_abstract(unitary_matrix) and not math.allclose(
                unitary_matrix @ math.conj(unitary_matrix).T,
                math.eye(M, dtype=complex),
                atol=1e-4,
            ):
                raise ValueError("The provided transformation matrix should be unitary.")

        if len(wires) < 2:
            raise ValueError(f"This template requires at least two wires, got {len(wires)}")

        super().__init__(unitary_matrix, wires=wires, id=id)

    @property
    def num_params(self):
        return 1

    @staticmethod
    def compute_decomposition(
        unitary_matrix, wires, check=False
    ):  # pylint: disable=arguments-differ
        r"""Representation of the operator as a product of other operators.

        .. math:: O = O_1 O_2 \dots O_n.

        .. seealso:: :meth:`~.BasisRotation.decomposition`.

        Args:
            wires (Any or Iterable[Any]): wires that the operator acts on
            unitary_matrix (array): matrix specifying the basis transformation
            check (bool): test unitarity of the provided `unitary_matrix`

        Returns:
            list[.Operator]: decomposition of the operator
        """

        M, N = math.shape(unitary_matrix)
        if M != N:
            raise ValueError(
                f"The unitary matrix should be of shape NxN, got {unitary_matrix.shape}"
            )

        if check:
            if not math.is_abstract(unitary_matrix) and not math.allclose(
                unitary_matrix @ math.conj(unitary_matrix).T,
                math.eye(M, dtype=complex),
                atol=1e-4,
            ):
                raise ValueError("The provided transformation matrix should be unitary.")

        if len(wires) < 2:
            raise ValueError(f"This template requires at least two wires, got {len(wires)}")

        op_list = []

        phase_list, givens_list = math.givens_decomposition(unitary_matrix)

        for idx, phase in enumerate(phase_list):
            op_list.append(qml.PhaseShift(math.angle(phase), wires=wires[idx]))

        for grot_mat, indices in givens_list:
            theta = math.arccos(math.real(grot_mat[1, 1]))
            phi = math.angle(grot_mat[0, 0])

            op_list.append(
                qml.SingleExcitation(2 * theta, wires=[wires[indices[0]], wires[indices[1]]])
            )

            if math.is_abstract(phi) or not math.isclose(phi, 0.0):
                op_list.append(qml.PhaseShift(phi, wires=wires[indices[0]]))

        return op_list


def _basis_rotation_decomp_resources(shape):
    dim_N = shape[0]

    se_count = dim_N * (dim_N - 1) / 2
    ps_count = dim_N + se_count

    return {qml.PhaseShift: ps_count, qml.SingleExcitation: se_count}


@register_resources(_basis_rotation_decomp_resources)
def _basis_rotation_decomp(unitary_matrix, wires: WiresLike, check: bool = False, **__):

    M, N = qml.math.shape(unitary_matrix)
    if M != N:
        raise ValueError(f"The unitary matrix should be of shape NxN, got {unitary_matrix.shape}")

    if check:
        if not qml.math.is_abstract(unitary_matrix) and not qml.math.allclose(
            unitary_matrix @ qml.math.conj(unitary_matrix).T,
            qml.math.eye(M, dtype=complex),
            atol=1e-4,
        ):
            raise ValueError("The provided transformation matrix should be unitary.")

    if len(wires) < 2:
        raise ValueError(f"This template requires at least two wires, got {len(wires)}")

    phase_list, givens_list = givens_decomposition(unitary_matrix)

    for idx, phase in enumerate(phase_list):
        qml.PhaseShift(qml.math.angle(phase), wires=wires[idx])

    for grot_mat, indices in givens_list:
        theta = qml.math.arccos(qml.math.real(grot_mat[1, 1]))
        phi = qml.math.angle(grot_mat[0, 0])

        qml.SingleExcitation(2 * theta, wires=[wires[indices[0]], wires[indices[1]]])

        if qml.math.is_abstract(phi) or not qml.math.isclose(phi, 0.0):
            qml.PhaseShift(phi, wires=wires[indices[0]])


add_decomps(BasisRotation, _basis_rotation_decomp)


# Program capture needs to unpack and re-pack the wires to support dynamic wires. For
# BasisRotation, the unconventional argument ordering requires custom def_impl code.
# See capture module for more information on primitives
# If None, jax isn't installed so the class never got a primitive.
if BasisRotation._primitive is not None:  # pylint: disable=protected-access

    @BasisRotation._primitive.def_impl  # pylint: disable=protected-access
    def _(*args, **kwargs):
        # If there are more than two args, we are calling with unpacked wires, so that
        # we have to repack them. This replaces the n_wires logic in the general case.
        if len(args) != 2:
            args = (args[:-1], args[-1])
        return type.__call__(BasisRotation, *args, **kwargs)<|MERGE_RESOLUTION|>--- conflicted
+++ resolved
@@ -16,15 +16,8 @@
 """
 
 import pennylane as qml
-<<<<<<< HEAD
-from pennylane.decomposition import add_decomps, register_resources
-from pennylane.operation import AnyWires, Operation
-from pennylane.qchem.givens_decomposition import givens_decomposition
-from pennylane.wires import WiresLike
-=======
 from pennylane import math
 from pennylane.operation import Operation
->>>>>>> 6b5b7900
 
 
 # pylint: disable-msg=too-many-arguments
