--- conflicted
+++ resolved
@@ -102,16 +102,12 @@
 
     @classmethod
     def _primitive_bind_call(cls, wires, unitary_matrix, check=False, id=None):
-<<<<<<< HEAD
-        return type(cls)._primitive_bind_call(cls, unitary_matrix, wires=wires, check=check, id=id)
-=======
         # pylint: disable=arguments-differ
         if cls._primitive is None:
             # guard against this being called when primitive is not defined.
             return type.__call__(cls, wires, unitary_matrix, check=check, id=id)  # pragma: no cover
 
         return cls._primitive.bind(*wires, unitary_matrix, check=check, id=id)
->>>>>>> 2a36a355
 
     def __init__(self, wires, unitary_matrix, check=False, id=None):
         M, N = unitary_matrix.shape
