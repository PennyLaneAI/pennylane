--- conflicted
+++ resolved
@@ -227,8 +227,6 @@
         context.remove(self.hyperparameters["base"])
         context.append(self)
         return self
-<<<<<<< HEAD
-=======
 
     @classmethod
     def _unflatten(cls, data, metadata):
@@ -258,7 +256,6 @@
         hyperparameters_dict = dict(metadata[1])
         hamiltonian = hyperparameters_dict.pop("base")
         return cls(hamiltonian, *data, **hyperparameters_dict)
->>>>>>> 2fa77996
 
     @staticmethod
     def compute_decomposition(*args, **kwargs):  # pylint: disable=unused-argument
