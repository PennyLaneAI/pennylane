# Copyright 2018-2024 Xanadu Quantum Technologies Inc.

# Licensed under the Apache License, Version 2.0 (the "License");
# you may not use this file except in compliance with the License.
# You may obtain a copy of the License at

#     http://www.apache.org/licenses/LICENSE-2.0

# Unless required by applicable law or agreed to in writing, software
# distributed under the License is distributed on an "AS IS" BASIS,
# WITHOUT WARRANTIES OR CONDITIONS OF ANY KIND, either express or implied.
# See the License for the specific language governing permissions and
# limitations under the License.

"""
This submodule contains the template for the Reflection operation.
"""
import copy

import numpy as np

<<<<<<< HEAD
from pennylane import ops
=======
import pennylane as qml
from pennylane.decomposition import (
    add_decomps,
    adjoint_resource_rep,
    controlled_resource_rep,
    register_resources,
    resource_rep,
)
>>>>>>> 9491e9ca
from pennylane.operation import Operation
from pennylane.queuing import QueuingManager
from pennylane.wires import Wires


class Reflection(Operation):
    r"""Apply a reflection about a state :math:`|\Psi\rangle`.

    This operator works by providing an operation, :math:`U`, that prepares the desired state, :math:`\vert \Psi \rangle`,
    that we want to reflect about. We can also provide a reflection angle :math:`\alpha`
    to define the operation in a more generic form:

    .. math::

       R(U, \alpha) = -I + (1 - e^{i\alpha}) |\Psi\rangle \langle \Psi|

    This operator is an important component of quantum algorithms such as amplitude amplification [`arXiv:quant-ph/0005055 <https://arxiv.org/abs/quant-ph/0005055>`__]
    and oblivious amplitude amplification [`arXiv:1312.1414 <https://arxiv.org/abs/1312.1414>`__].

    Args:
        U (Operator): the operator that prepares the state :math:`|\Psi\rangle`
        alpha (float): the angle of the operator, default is :math:`\pi`
        reflection_wires (Any or Iterable[Any]): subsystem of wires on which to reflect, the
            default is ``None`` and the reflection will be applied on the ``U`` wires.

    **Example**

    This example shows how to apply the reflection :math:`-I + 2|+\rangle \langle +|` to the state :math:`|1\rangle`.

    .. code-block::

        U = qml.Hadamard(wires=0)
        dev = qml.device(‘default.qubit’)

        @qml.qnode(dev)
        def circuit():
            qml.PauliX(wires=0)
            qml.Reflection(U)
            return qml.state()

    >>> circuit()
    tensor([1.+6.123234e-17j, 0.-6.123234e-17j], requires_grad=True)

    For cases when :math:`U` comprises many operations, you can create a quantum
    function containing each operation, one per line, then decorate the quantum
    function with ``@qml.prod``:

    .. code-block::

        @qml.prod
        def U(wires):
            qml.Hadamard(wires=wires[0])
            qml.RY(0.1, wires=wires[1])

        @qml.qnode(dev)
        def circuit():
            qml.Reflection(U([0, 1]))
            return qml.state()

    >>> circuit()
    tensor([-0.00249792-6.13852933e-17j,  0.04991671+3.05651685e-18j,
         0.99750208+6.10793866e-17j,  0.04991671+3.05651685e-18j], requires_grad=True)

    .. details::
        :title: Theory

        The operator is built as follows:

        .. math::

            \text{R}(U, \alpha) = -I + (1 - e^{i\alpha}) |\Psi\rangle \langle \Psi| = U(-I + (1 - e^{i\alpha}) |0\rangle \langle 0|)U^{\dagger}.

        The central block is obtained through a :class:`~.PhaseShift` controlled operator.

        In the case of specifying the reflection wires, the operator would have the following expression.

        .. math::

            U(-I + (1 - e^{i\alpha}) |0\rangle^{\otimes m} \langle 0|^{\otimes m}\otimes I^{n-m})U^{\dagger},

        where :math:`m` is the number of reflection wires and :math:`n` is the total number of wires.

    """

    grad_method = None

    resource_keys = {"base_class", "base_params", "num_wires", "num_reflection_wires"}

    @classmethod
    def _primitive_bind_call(cls, *args, **kwargs):
        return cls._primitive.bind(*args, **kwargs)

    def _flatten(self):
        data = (self.hyperparameters["base"], self.parameters[0])
        return data, (self.hyperparameters["reflection_wires"],)

    @classmethod
    def _primitive_bind_call(cls, *args, **kwargs):
        return cls._primitive.bind(*args, **kwargs)

    @classmethod
    def _unflatten(cls, data, metadata):
        U, alpha = data
        return cls(U, alpha=alpha, reflection_wires=metadata[0])

    def __init__(self, U, alpha=np.pi, reflection_wires=None, id=None):
        self._name = "Reflection"
        wires = U.wires

        if reflection_wires is None:
            reflection_wires = U.wires

        if not set(reflection_wires).issubset(set(U.wires)):
            raise ValueError("The reflection wires must be a subset of the operation wires.")

        self._hyperparameters = {
            "base": U,
            "reflection_wires": tuple(reflection_wires),
        }

        super().__init__(alpha, *U.data, wires=wires, id=id)

    @property
    def resource_params(self) -> dict:
        return {
            "base_class": self.hyperparameters["base"].__class__,
            "base_params": self.hyperparameters["base"].resource_params,
            "num_wires": None,
            "num_reflection_wires": len(self.hyperparameters["reflection_wires"]),
        }

    def map_wires(self, wire_map: dict):
        # pylint: disable=protected-access
        new_op = copy.deepcopy(self)
        new_op._wires = Wires([wire_map.get(wire, wire) for wire in self.wires])
        new_op._hyperparameters["base"] = ops.functions.map_wires(
            new_op._hyperparameters["base"], wire_map
        )
        new_op._hyperparameters["reflection_wires"] = tuple(
            wire_map.get(w, w) for w in new_op._hyperparameters["reflection_wires"]
        )

        return new_op

    @property
    def alpha(self):
        """The alpha angle for the operation."""
        return self.parameters[0]

    @property
    def reflection_wires(self):
        """The reflection wires for the operation."""
        return self.hyperparameters["reflection_wires"]

    def queue(self, context=QueuingManager):
        context.remove(self.hyperparameters["base"])
        context.append(self)
        return self

    @staticmethod
    def compute_decomposition(*parameters, wires=None, **hyperparameters):
        alpha = parameters[0]
        U = hyperparameters["base"]
        reflection_wires = hyperparameters["reflection_wires"]

        wires = Wires(reflection_wires) if reflection_wires is not None else wires

        decomp_ops = []

        decomp_ops.append(ops.GlobalPhase(np.pi))
        decomp_ops.append(ops.adjoint(U))

        if len(wires) > 1:
            decomp_ops.append(ops.X(wires=wires[-1]))
            decomp_ops.append(
                ops.ctrl(
                    ops.PhaseShift(alpha, wires=wires[-1]),
                    control=wires[:-1],
                    control_values=[0] * (len(wires) - 1),
                )
            )
            decomp_ops.append(ops.X(wires=wires[-1]))

        else:
            decomp_ops.append(ops.X(wires=wires))
            decomp_ops.append(ops.PhaseShift(alpha, wires=wires))
            decomp_ops.append(ops.X(wires=wires))

        decomp_ops.append(U)

<<<<<<< HEAD
        return decomp_ops
=======
        return ops


def _reflection_decomposition_resources(
    base_class, base_params, num_wires, num_reflection_wires=None
) -> dict:

    num_wires = num_reflection_wires if num_reflection_wires is not None else num_wires

    resources = {
        qml.GlobalPhase: 1,
        adjoint_resource_rep(base_class, base_params): 1,
        qml.PauliX: 2,
    }

    if num_wires > 1:
        resources[
            controlled_resource_rep(
                qml.PhaseShift,
                {},
                num_control_wires=num_wires - 1,
                num_zero_control_values=num_wires - 1,
            )
        ] = 1
    else:
        resources[resource_rep(qml.PhaseShift)] = 1

    resources[resource_rep(base_class, **base_params)] = 1

    return resources


@register_resources(_reflection_decomposition_resources)
def _reflection_decomposition(*parameters, wires=None, **hyperparameters):
    alpha = parameters[0]
    U = hyperparameters["base"]
    reflection_wires = hyperparameters["reflection_wires"]

    wires = qml.wires.Wires(reflection_wires) if reflection_wires is not None else wires

    qml.GlobalPhase(np.pi)
    qml.adjoint(U)

    if len(wires) > 1:
        qml.PauliX(wires=wires[-1])

        qml.ctrl(
            qml.PhaseShift(alpha, wires=wires[-1]),
            control=wires[:-1],
            control_values=[0] * (len(wires) - 1),
        )

        qml.PauliX(wires=wires[-1])

    else:
        qml.PauliX(wires=wires)
        qml.PhaseShift(alpha, wires=wires)
        qml.PauliX(wires=wires)

    U._unflatten(*U._flatten())  # pylint: disable=protected-access


add_decomps(Reflection, _reflection_decomposition)
>>>>>>> 9491e9ca
<|MERGE_RESOLUTION|>--- conflicted
+++ resolved
@@ -19,10 +19,7 @@
 
 import numpy as np
 
-<<<<<<< HEAD
 from pennylane import ops
-=======
-import pennylane as qml
 from pennylane.decomposition import (
     add_decomps,
     adjoint_resource_rep,
@@ -30,7 +27,6 @@
     register_resources,
     resource_rep,
 )
->>>>>>> 9491e9ca
 from pennylane.operation import Operation
 from pennylane.queuing import QueuingManager
 from pennylane.wires import Wires
@@ -221,10 +217,7 @@
 
         decomp_ops.append(U)
 
-<<<<<<< HEAD
         return decomp_ops
-=======
-        return ops
 
 
 def _reflection_decomposition_resources(
@@ -234,22 +227,22 @@
     num_wires = num_reflection_wires if num_reflection_wires is not None else num_wires
 
     resources = {
-        qml.GlobalPhase: 1,
+        ops.GlobalPhase: 1,
         adjoint_resource_rep(base_class, base_params): 1,
-        qml.PauliX: 2,
+        ops.PauliX: 2,
     }
 
     if num_wires > 1:
         resources[
             controlled_resource_rep(
-                qml.PhaseShift,
+                ops.PhaseShift,
                 {},
                 num_control_wires=num_wires - 1,
                 num_zero_control_values=num_wires - 1,
             )
         ] = 1
     else:
-        resources[resource_rep(qml.PhaseShift)] = 1
+        resources[resource_rep(ops.PhaseShift)] = 1
 
     resources[resource_rep(base_class, **base_params)] = 1
 
@@ -262,29 +255,28 @@
     U = hyperparameters["base"]
     reflection_wires = hyperparameters["reflection_wires"]
 
-    wires = qml.wires.Wires(reflection_wires) if reflection_wires is not None else wires
-
-    qml.GlobalPhase(np.pi)
-    qml.adjoint(U)
+    wires = Wires(reflection_wires) if reflection_wires is not None else wires
+
+    ops.GlobalPhase(np.pi)
+    ops.adjoint(U)
 
     if len(wires) > 1:
-        qml.PauliX(wires=wires[-1])
-
-        qml.ctrl(
-            qml.PhaseShift(alpha, wires=wires[-1]),
+        ops.PauliX(wires=wires[-1])
+
+        ops.ctrl(
+            ops.PhaseShift(alpha, wires=wires[-1]),
             control=wires[:-1],
             control_values=[0] * (len(wires) - 1),
         )
 
-        qml.PauliX(wires=wires[-1])
+        ops.PauliX(wires=wires[-1])
 
     else:
-        qml.PauliX(wires=wires)
-        qml.PhaseShift(alpha, wires=wires)
-        qml.PauliX(wires=wires)
+        ops.PauliX(wires=wires)
+        ops.PhaseShift(alpha, wires=wires)
+        ops.PauliX(wires=wires)
 
     U._unflatten(*U._flatten())  # pylint: disable=protected-access
 
 
-add_decomps(Reflection, _reflection_decomposition)
->>>>>>> 9491e9ca
+add_decomps(Reflection, _reflection_decomposition)