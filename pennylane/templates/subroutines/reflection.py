# Copyright 2018-2024 Xanadu Quantum Technologies Inc.

# Licensed under the Apache License, Version 2.0 (the "License");
# you may not use this file except in compliance with the License.
# You may obtain a copy of the License at

#     http://www.apache.org/licenses/LICENSE-2.0

# Unless required by applicable law or agreed to in writing, software
# distributed under the License is distributed on an "AS IS" BASIS,
# WITHOUT WARRANTIES OR CONDITIONS OF ANY KIND, either express or implied.
# See the License for the specific language governing permissions and
# limitations under the License.

"""
This submodule contains the template for the Reflection operation.
"""
import copy

import numpy as np

import pennylane as qml
from pennylane.decomposition import (
    add_decomps,
    adjoint_resource_rep,
    controlled_resource_rep,
    register_resources,
    resource_rep,
)
from pennylane.operation import Operation
from pennylane.queuing import QueuingManager
from pennylane.wires import Wires


class Reflection(Operation):
    r"""Apply a reflection about a state :math:`|\Psi\rangle`.

    This operator works by providing an operation, :math:`U`, that prepares the desired state, :math:`\vert \Psi \rangle`,
    that we want to reflect about. We can also provide a reflection angle :math:`\alpha`
    to define the operation in a more generic form:

    .. math::

       R(U, \alpha) = -I + (1 - e^{i\alpha}) |\Psi\rangle \langle \Psi|

    This operator is an important component of quantum algorithms such as amplitude amplification [`arXiv:quant-ph/0005055 <https://arxiv.org/abs/quant-ph/0005055>`__]
    and oblivious amplitude amplification [`arXiv:1312.1414 <https://arxiv.org/abs/1312.1414>`__].

    Args:
        U (Operator): the operator that prepares the state :math:`|\Psi\rangle`
        alpha (float): the angle of the operator, default is :math:`\pi`
        reflection_wires (Any or Iterable[Any]): subsystem of wires on which to reflect, the
            default is ``None`` and the reflection will be applied on the ``U`` wires.

    **Example**

    This example shows how to apply the reflection :math:`-I + 2|+\rangle \langle +|` to the state :math:`|1\rangle`.

    .. code-block::

        U = qml.Hadamard(wires=0)
        dev = qml.device(‘default.qubit’)

        @qml.qnode(dev)
        def circuit():
            qml.PauliX(wires=0)
            qml.Reflection(U)
            return qml.state()

    >>> circuit()
    tensor([1.+6.123234e-17j, 0.-6.123234e-17j], requires_grad=True)

    For cases when :math:`U` comprises many operations, you can create a quantum
    function containing each operation, one per line, then decorate the quantum
    function with ``@qml.prod``:

    .. code-block::

        @qml.prod
        def U(wires):
            qml.Hadamard(wires=wires[0])
            qml.RY(0.1, wires=wires[1])

        @qml.qnode(dev)
        def circuit():
            qml.Reflection(U([0, 1]))
            return qml.state()

    >>> circuit()
    tensor([-0.00249792-6.13852933e-17j,  0.04991671+3.05651685e-18j,
         0.99750208+6.10793866e-17j,  0.04991671+3.05651685e-18j], requires_grad=True)

    .. details::
        :title: Theory

        The operator is built as follows:

        .. math::

            \text{R}(U, \alpha) = -I + (1 - e^{i\alpha}) |\Psi\rangle \langle \Psi| = U(-I + (1 - e^{i\alpha}) |0\rangle \langle 0|)U^{\dagger}.

        The central block is obtained through a :class:`~.PhaseShift` controlled operator.

        In the case of specifying the reflection wires, the operator would have the following expression.

        .. math::

            U(-I + (1 - e^{i\alpha}) |0\rangle^{\otimes m} \langle 0|^{\otimes m}\otimes I^{n-m})U^{\dagger},

        where :math:`m` is the number of reflection wires and :math:`n` is the total number of wires.

    """

    grad_method = None

    resource_keys = {"base_class", "base_params", "num_wires", "num_reflection_wires"}

    @classmethod
    def _primitive_bind_call(cls, *args, **kwargs):
        return cls._primitive.bind(*args, **kwargs)

    def _flatten(self):
        data = (self.hyperparameters["base"], self.parameters[0])
        return data, (self.hyperparameters["reflection_wires"],)

    @classmethod
    def _primitive_bind_call(cls, *args, **kwargs):
        return cls._primitive.bind(*args, **kwargs)

    @classmethod
    def _unflatten(cls, data, metadata):
        U, alpha = data
        return cls(U, alpha=alpha, reflection_wires=metadata[0])

    def __init__(self, U, alpha=np.pi, reflection_wires=None, id=None):
        self._name = "Reflection"
        wires = U.wires

        if reflection_wires is None:
            reflection_wires = U.wires

        if not set(reflection_wires).issubset(set(U.wires)):
            raise ValueError("The reflection wires must be a subset of the operation wires.")

        self._hyperparameters = {
            "base": U,
            "reflection_wires": tuple(reflection_wires),
        }

        super().__init__(alpha, *U.data, wires=wires, id=id)

    @property
    def resource_params(self) -> dict:
        return {
            "base_class": self.hyperparameters["base"].__class__,
            "base_params": self.hyperparameters["base"].resource_params,
            "num_wires": None,
            "num_reflection_wires": len(self.hyperparameters["reflection_wires"]),
        }

    def map_wires(self, wire_map: dict):
        # pylint: disable=protected-access
        new_op = copy.deepcopy(self)
        new_op._wires = Wires([wire_map.get(wire, wire) for wire in self.wires])
        new_op._hyperparameters["base"] = qml.map_wires(new_op._hyperparameters["base"], wire_map)
        new_op._hyperparameters["reflection_wires"] = tuple(
            wire_map.get(w, w) for w in new_op._hyperparameters["reflection_wires"]
        )

        return new_op

    @property
    def alpha(self):
        """The alpha angle for the operation."""
        return self.parameters[0]

    @property
    def reflection_wires(self):
        """The reflection wires for the operation."""
        return self.hyperparameters["reflection_wires"]

    def queue(self, context=QueuingManager):
        context.remove(self.hyperparameters["base"])
        context.append(self)
        return self

    @staticmethod
    def compute_decomposition(*parameters, wires=None, **hyperparameters):
        alpha = parameters[0]
        U = hyperparameters["base"]
        reflection_wires = hyperparameters["reflection_wires"]

        wires = qml.wires.Wires(reflection_wires) if reflection_wires is not None else wires

        ops = []

        ops.append(qml.GlobalPhase(np.pi))
        ops.append(qml.adjoint(U))

        if len(wires) > 1:
            ops.append(qml.PauliX(wires=wires[-1]))
            ops.append(
                qml.ctrl(
                    qml.PhaseShift(alpha, wires=wires[-1]),
                    control=wires[:-1],
                    control_values=[0] * (len(wires) - 1),
                )
            )
            ops.append(qml.PauliX(wires=wires[-1]))

        else:
            ops.append(qml.PauliX(wires=wires))
            ops.append(qml.PhaseShift(alpha, wires=wires))
            ops.append(qml.PauliX(wires=wires))

        ops.append(U)

        return ops


def _reflection_decomposition_resources(
    base_class, base_params, num_wires, num_reflection_wires=None
) -> dict:

    num_wires = num_reflection_wires if num_reflection_wires is not None else num_wires

<<<<<<< HEAD
    resources = {
        resource_rep(qml.GlobalPhase): 1,
        adjoint_resource_rep(base_class, base_params): 1
    }
=======
    resources = Counter(
        {qml.GlobalPhase: 1, adjoint_resource_rep(base_class, base_params): 1}
    )
>>>>>>> 365ac3f1

    if num_wires > 1:
        resources[resource_rep(qml.PauliX)] = 2
        resources[
            controlled_resource_rep(
                qml.PhaseShift,
                {},
                num_control_wires=num_wires - 1,
                num_zero_control_values=num_wires - 1,
            )
        ] = 1
    else:
        resources[resource_rep(qml.PauliX)] = 2
        resources[resource_rep(qml.PhaseShift)] = 1

    resources[resource_rep(base_class, **base_params)] = 1

    return resources


@register_resources(_reflection_decomposition_resources)
def _reflection_decomposition(*parameters, wires=None, **hyperparameters):
    alpha = parameters[0]
    U = hyperparameters["base"]
    reflection_wires = hyperparameters["reflection_wires"]

    wires = qml.wires.Wires(reflection_wires) if reflection_wires is not None else wires

    qml.GlobalPhase(np.pi)
    qml.adjoint(U)

    if len(wires) > 1:
        qml.PauliX(wires=wires[-1])

        qml.ctrl(
            qml.PhaseShift(alpha, wires=wires[-1]),
            control=wires[:-1],
            control_values=[0] * (len(wires) - 1),
        )

        qml.PauliX(wires=wires[-1])

    else:
        qml.PauliX(wires=wires)
        qml.PhaseShift(alpha, wires=wires)
        qml.PauliX(wires=wires)

    qml.apply(U)


add_decomps(Reflection, _reflection_decomposition)<|MERGE_RESOLUTION|>--- conflicted
+++ resolved
@@ -224,16 +224,10 @@
 
     num_wires = num_reflection_wires if num_reflection_wires is not None else num_wires
 
-<<<<<<< HEAD
     resources = {
-        resource_rep(qml.GlobalPhase): 1,
+        qml.GlobalPhase: 1,
         adjoint_resource_rep(base_class, base_params): 1
     }
-=======
-    resources = Counter(
-        {qml.GlobalPhase: 1, adjoint_resource_rep(base_class, base_params): 1}
-    )
->>>>>>> 365ac3f1
 
     if num_wires > 1:
         resources[resource_rep(qml.PauliX)] = 2
