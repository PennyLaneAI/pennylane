# Copyright 2018-2024 Xanadu Quantum Technologies Inc.

# Licensed under the Apache License, Version 2.0 (the "License");
# you may not use this file except in compliance with the License.
# You may obtain a copy of the License at

#     http://www.apache.org/licenses/LICENSE-2.0

# Unless required by applicable law or agreed to in writing, software
# distributed under the License is distributed on an "AS IS" BASIS,
# WITHOUT WARRANTIES OR CONDITIONS OF ANY KIND, either express or implied.
# See the License for the specific language governing permissions and
# limitations under the License.

"""
This submodule contains the template for the Reflection operation.
"""
import copy

import numpy as np

import pennylane as qml
from pennylane.decomposition import (
    add_decomps,
    adjoint_resource_rep,
    controlled_resource_rep,
    register_resources,
    resource_rep,
)
from pennylane.operation import Operation
from pennylane.queuing import QueuingManager
from pennylane.wires import Wires


class Reflection(Operation):
    r"""Apply a reflection about a state :math:`|\Psi\rangle`.

    This operator works by providing an operation, :math:`U`, that prepares the desired state, :math:`\vert \Psi \rangle`,
    that we want to reflect about. We can also provide a reflection angle :math:`\alpha`
    to define the operation in a more generic form:

    .. math::

       R(U, \alpha) = -I + (1 - e^{i\alpha}) |\Psi\rangle \langle \Psi|

    This operator is an important component of quantum algorithms such as amplitude amplification [`arXiv:quant-ph/0005055 <https://arxiv.org/abs/quant-ph/0005055>`__]
    and oblivious amplitude amplification [`arXiv:1312.1414 <https://arxiv.org/abs/1312.1414>`__].

    Args:
        U (Operator): the operator that prepares the state :math:`|\Psi\rangle`
        alpha (float): the angle of the operator, default is :math:`\pi`
        reflection_wires (Any or Iterable[Any]): subsystem of wires on which to reflect, the
            default is ``None`` and the reflection will be applied on the ``U`` wires.

    **Example**

    This example shows how to apply the reflection :math:`-I + 2|+\rangle \langle +|` to the state :math:`|1\rangle`.

    .. code-block::

        U = qml.Hadamard(wires=0)
        dev = qml.device(‘default.qubit’)

        @qml.qnode(dev)
        def circuit():
            qml.PauliX(wires=0)
            qml.Reflection(U)
            return qml.state()

    >>> circuit()
    tensor([1.+6.123234e-17j, 0.-6.123234e-17j], requires_grad=True)

    For cases when :math:`U` comprises many operations, you can create a quantum
    function containing each operation, one per line, then decorate the quantum
    function with ``@qml.prod``:

    .. code-block::

        @qml.prod
        def U(wires):
            qml.Hadamard(wires=wires[0])
            qml.RY(0.1, wires=wires[1])

        @qml.qnode(dev)
        def circuit():
            qml.Reflection(U([0, 1]))
            return qml.state()

    >>> circuit()
    tensor([-0.00249792-6.13852933e-17j,  0.04991671+3.05651685e-18j,
         0.99750208+6.10793866e-17j,  0.04991671+3.05651685e-18j], requires_grad=True)

    .. details::
        :title: Theory

        The operator is built as follows:

        .. math::

            \text{R}(U, \alpha) = -I + (1 - e^{i\alpha}) |\Psi\rangle \langle \Psi| = U(-I + (1 - e^{i\alpha}) |0\rangle \langle 0|)U^{\dagger}.

        The central block is obtained through a :class:`~.PhaseShift` controlled operator.

        In the case of specifying the reflection wires, the operator would have the following expression.

        .. math::

            U(-I + (1 - e^{i\alpha}) |0\rangle^{\otimes m} \langle 0|^{\otimes m}\otimes I^{n-m})U^{\dagger},

        where :math:`m` is the number of reflection wires and :math:`n` is the total number of wires.

    """

    grad_method = None

    resource_keys = {"base_class", "base_params", "num_wires", "num_reflection_wires"}

    @classmethod
    def _primitive_bind_call(cls, *args, **kwargs):
        return cls._primitive.bind(*args, **kwargs)

    def _flatten(self):
        data = (self.hyperparameters["base"], self.parameters[0])
        return data, (self.hyperparameters["reflection_wires"],)

    @classmethod
    def _primitive_bind_call(cls, *args, **kwargs):
        return cls._primitive.bind(*args, **kwargs)

    @classmethod
    def _unflatten(cls, data, metadata):
        U, alpha = data
        return cls(U, alpha=alpha, reflection_wires=metadata[0])

    def __init__(self, U, alpha=np.pi, reflection_wires=None, id=None):
        self._name = "Reflection"
        wires = U.wires

        if reflection_wires is None:
            reflection_wires = U.wires

        if not set(reflection_wires).issubset(set(U.wires)):
            raise ValueError("The reflection wires must be a subset of the operation wires.")

        self._hyperparameters = {
            "base": U,
            "reflection_wires": tuple(reflection_wires),
        }

        super().__init__(alpha, *U.data, wires=wires, id=id)

    @property
    def resource_params(self) -> dict:
        return {
            "base_class": self.hyperparameters["base"].__class__,
            "base_params": self.hyperparameters["base"].resource_params,
            "num_wires": None,
            "num_reflection_wires": len(self.hyperparameters["reflection_wires"]),
        }

    def map_wires(self, wire_map: dict):
        # pylint: disable=protected-access
        new_op = copy.deepcopy(self)
        new_op._wires = Wires([wire_map.get(wire, wire) for wire in self.wires])
        new_op._hyperparameters["base"] = qml.map_wires(new_op._hyperparameters["base"], wire_map)
        new_op._hyperparameters["reflection_wires"] = tuple(
            wire_map.get(w, w) for w in new_op._hyperparameters["reflection_wires"]
        )

        return new_op

    @property
    def alpha(self):
        """The alpha angle for the operation."""
        return self.parameters[0]

    @property
    def reflection_wires(self):
        """The reflection wires for the operation."""
        return self.hyperparameters["reflection_wires"]

    def queue(self, context=QueuingManager):
        context.remove(self.hyperparameters["base"])
        context.append(self)
        return self

    @staticmethod
    def compute_decomposition(*parameters, wires=None, **hyperparameters):
        alpha = parameters[0]
        U = hyperparameters["base"]
        reflection_wires = hyperparameters["reflection_wires"]

        wires = qml.wires.Wires(reflection_wires) if reflection_wires is not None else wires

        ops = []

        ops.append(qml.GlobalPhase(np.pi))
        ops.append(qml.adjoint(U))

        if len(wires) > 1:
            ops.append(qml.PauliX(wires=wires[-1]))
            ops.append(
                qml.ctrl(
                    qml.PhaseShift(alpha, wires=wires[-1]),
                    control=wires[:-1],
                    control_values=[0] * (len(wires) - 1),
                )
            )
            ops.append(qml.PauliX(wires=wires[-1]))

        else:
            ops.append(qml.PauliX(wires=wires))
            ops.append(qml.PhaseShift(alpha, wires=wires))
            ops.append(qml.PauliX(wires=wires))

        ops.append(U)

        return ops


def _reflection_decomposition_resources(
    base_class, base_params, num_wires, num_reflection_wires=None
) -> dict:

    num_wires = num_reflection_wires if num_reflection_wires is not None else num_wires

<<<<<<< HEAD
    resources = {qml.GlobalPhase: 1, adjoint_resource_rep(base_class, base_params): 1}
=======
    resources = {
        qml.GlobalPhase: 1,
        adjoint_resource_rep(base_class, base_params): 1,
        qml.PauliX: 2,
    }
>>>>>>> 33edf4d0

    if num_wires > 1:
        resources[
            controlled_resource_rep(
                qml.PhaseShift,
                {},
                num_control_wires=num_wires - 1,
                num_zero_control_values=num_wires - 1,
            )
        ] = 1
    else:
        resources[resource_rep(qml.PhaseShift)] = 1

    resources[resource_rep(base_class, **base_params)] = 1

    return resources


@register_resources(_reflection_decomposition_resources)
def _reflection_decomposition(*parameters, wires=None, **hyperparameters):
    alpha = parameters[0]
    U = hyperparameters["base"]
    reflection_wires = hyperparameters["reflection_wires"]

    wires = qml.wires.Wires(reflection_wires) if reflection_wires is not None else wires

    qml.GlobalPhase(np.pi)
    qml.adjoint(U)

    if len(wires) > 1:
        qml.PauliX(wires=wires[-1])

        qml.ctrl(
            qml.PhaseShift(alpha, wires=wires[-1]),
            control=wires[:-1],
            control_values=[0] * (len(wires) - 1),
        )

        qml.PauliX(wires=wires[-1])

    else:
        qml.PauliX(wires=wires)
        qml.PhaseShift(alpha, wires=wires)
        qml.PauliX(wires=wires)

    U._unflatten(*U._flatten())  # pylint: disable=protected-access


add_decomps(Reflection, _reflection_decomposition)<|MERGE_RESOLUTION|>--- conflicted
+++ resolved
@@ -224,15 +224,11 @@
 
     num_wires = num_reflection_wires if num_reflection_wires is not None else num_wires
 
-<<<<<<< HEAD
-    resources = {qml.GlobalPhase: 1, adjoint_resource_rep(base_class, base_params): 1}
-=======
     resources = {
         qml.GlobalPhase: 1,
         adjoint_resource_rep(base_class, base_params): 1,
         qml.PauliX: 2,
     }
->>>>>>> 33edf4d0
 
     if num_wires > 1:
         resources[
