# Copyright 2018-2024 Xanadu Quantum Technologies Inc.

# Licensed under the Apache License, Version 2.0 (the "License");
# you may not use this file except in compliance with the License.
# You may obtain a copy of the License at

#     http://www.apache.org/licenses/LICENSE-2.0

# Unless required by applicable law or agreed to in writing, software
# distributed under the License is distributed on an "AS IS" BASIS,
# WITHOUT WARRANTIES OR CONDITIONS OF ANY KIND, either express or implied.
# See the License for the specific language governing permissions and
# limitations under the License.
"""
Contains the ModExp template.
"""
import numpy as np

<<<<<<< HEAD
=======
import pennylane as qml
from pennylane.decomposition import add_decomps, register_resources, resource_rep
>>>>>>> 9491e9ca
from pennylane.operation import Operation
from pennylane.templates.subroutines import ControlledSequence, Multiplier
from pennylane.wires import Wires, WiresLike


class ModExp(Operation):
    r"""Performs the out-place modular exponentiation operation.

    This operator performs the modular exponentiation of the integer :math:`base` to the power
    :math:`x` modulo :math:`mod` in the computational basis:

    .. math::

        \text{ModExp}(base,mod) |x \rangle |b \rangle = |x \rangle |b \cdot base^x \; \text{mod} \; mod \rangle,

    The implementation is based on the quantum Fourier transform method presented in
    `arXiv:2311.08555 <https://arxiv.org/abs/2311.08555>`_.

    .. note::

        To obtain the correct result, :math:`x` must be smaller than :math:`mod`.
        Also, it is required that :math:`base` has a modular inverse, :math:`base^{-1}`, with respect to :math:`mod`.
        That means :math:`base \cdot base^{-1}` modulo :math:`mod` is equal to 1, which will only be possible if :math:`base`
        and :math:`mod` are coprime.

    .. seealso:: :class:`~.Multiplier`.

    Args:
        x_wires (Sequence[int]): the wires that store the integer :math:`x`
        output_wires (Sequence[int]): the wires that store the operator result. These wires also encode :math:`b`.
        base (int): integer that needs to be exponentiated
        mod (int): the modulo for performing the exponentiation. If not provided, it will be set to its maximum value, :math:`2^{\text{len(output_wires)}}`
        work_wires (Sequence[int]): the auxiliary wires to use for the exponentiation. If
            :math:`mod=2^{\text{len(output_wires)}}`, the number of auxiliary wires must be ``len(output_wires)``. Otherwise
            ``len(output_wires) + 2`` auxiliary wires are needed. Defaults to empty tuple.

    **Example**

    This example performs the exponentiation of :math:`base=2` to the power :math:`x=3` modulo :math:`mod=7`.

    .. code-block::

        x, b = 3, 1
        base = 2
        mod = 7

        x_wires = [0, 1]
        output_wires = [2, 3, 4]
        work_wires = [5, 6, 7, 8, 9]

        dev = qml.device("default.qubit")
        @partial(qml.set_shots, shots=1)
        @qml.qnode(dev)
        def circuit():
            qml.BasisEmbedding(x, wires = x_wires)
            qml.BasisEmbedding(b, wires = output_wires)
            qml.ModExp(x_wires, output_wires, base, mod, work_wires)
            return qml.sample(wires = output_wires)

    .. code-block:: pycon

        >>> print(circuit())
        [0 0 1]

    The result :math:`[0 0 1]`, is the binary representation of
    :math:`2^3 \; \text{modulo} \; 7 = 1`.

    .. details::
        :title: Usage Details

        This template takes as input three different sets of wires.

        The first one is ``x_wires`` which is used
        to encode the integer :math:`x < mod` in the computational basis. Therefore, ``x_wires`` must contain at least
        :math:`\lceil \log_2(x)\rceil` wires to represent :math:`x`.

        The second one is ``output_wires`` which is used
        to encode the integer :math:`b \cdot base^x \; \text{mod} \; mod` in the computational basis. Therefore, at least
        :math:`\lceil \log_2(mod)\rceil` ``output_wires`` are required to represent :math:`b \cdot base^x \; \text{mod} \; mod`. Note that these wires can be initialized with any integer
        :math:`b`, but the most common choice is :math:`b=1` to obtain as a final result :math:`base^x \; \text{mod} \; mod`.

        The third set of wires is ``work_wires`` which consist of the auxiliary qubits used to perform the modular exponentiation operation.

        - If :math:`mod = 2^{\text{len(output_wires)}}`,  the length of ``work_wires`` must be equal to the length of ``output_wires``.

        - If :math:`mod \neq 2^{\text{len(output_wires)}}`, the length of ``work_wires`` must be ``len(output_wires) + 2``

        Note that the ``ModExp`` template allows us to perform modular exponentiation in the computational basis. However if one just wants to perform standard exponentiation (with no modulo),
        that would be equivalent to setting the modulo :math:`mod` to a large enough value to ensure that :math:`base^x < mod`.

        Also, to perform the out-place modular exponentiation operator it is required that :math:`base` has inverse, :math:`base^{-1} \; \text{mod} \; mod`. That means
        :math:`base \cdot base^{-1}` modulo :math:`mod` is equal to 1, which will only be possible if :math:`base` and
        :math:`mod` are coprime. In other words, :math:`base` and :math:`mod` should not have any common factors other than 1.
    """

    grad_method = None

    resource_keys = {"num_x_wires", "num_output_wires", "mod", "num_work_wires"}

    def __init__(
        self, x_wires: WiresLike, output_wires, base, mod=None, work_wires: WiresLike = (), id=None
    ):  # pylint: disable=too-many-arguments,too-many-positional-arguments

        output_wires = Wires(output_wires)
        work_wires = Wires(() if work_wires is None else work_wires)

        if len(work_wires) == 0:
            raise ValueError("Work wires must be specified for ModExp")

        if mod is None:
            mod = 2 ** (len(output_wires))
        if len(output_wires) == 0 or (mod > 2 ** (len(output_wires))):
            raise ValueError("ModExp must have enough wires to represent mod.")
        if mod != 2 ** len(output_wires):
            if len(work_wires) < (len(output_wires) + 2):
                raise ValueError("ModExp needs as many work_wires as output_wires plus two.")
        else:
            if len(work_wires) < len(output_wires):
                raise ValueError("ModExp needs as many work_wires as output_wires.")
        if len(work_wires) != 0:
            if any(wire in work_wires for wire in x_wires):
                raise ValueError("None of the wires in work_wires should be included in x_wires.")
            if any(wire in work_wires for wire in output_wires):
                raise ValueError(
                    "None of the wires in work_wires should be included in output_wires."
                )
        if any(wire in x_wires for wire in output_wires):
            raise ValueError("None of the wires in x_wires should be included in output_wires.")

        if np.gcd(base, mod) != 1:
            raise ValueError("The operator cannot be built because base has no inverse modulo mod.")

        wire_keys = ["x_wires", "output_wires", "work_wires"]
        for key in wire_keys:
            self.hyperparameters[key] = Wires(locals()[key])
        all_wires = sum(self.hyperparameters[key] for key in wire_keys)
        base = base % mod
        self.hyperparameters["base"] = base
        self.hyperparameters["mod"] = mod
        super().__init__(wires=all_wires, id=id)

    @property
    def resource_params(self) -> dict:
        return {
            "num_x_wires": len(self.hyperparameters["x_wires"]),
            "num_output_wires": len(self.hyperparameters["output_wires"]),
            "mod": self.hyperparameters["mod"],
            "num_work_wires": len(self.hyperparameters["work_wires"]),
        }

    @property
    def num_params(self):
        return 0

    def _flatten(self):
        metadata = tuple((key, value) for key, value in self.hyperparameters.items())
        return tuple(), metadata

    @classmethod
    def _unflatten(cls, data, metadata):
        hyperparams_dict = dict(metadata)
        return cls(**hyperparams_dict)

    def map_wires(self, wire_map: dict):
        new_dict = {
            key: [wire_map.get(w, w) for w in self.hyperparameters[key]]
            for key in ["x_wires", "output_wires", "work_wires"]
        }

        return ModExp(
            new_dict["x_wires"],
            new_dict["output_wires"],
            self.hyperparameters["base"],
            self.hyperparameters["mod"],
            new_dict["work_wires"],
        )

    @property
    def wires(self):
        """All wires involved in the operation."""
        return (
            self.hyperparameters["x_wires"]
            + self.hyperparameters["output_wires"]
            + self.hyperparameters["work_wires"]
        )

    def decomposition(self):

        return self.compute_decomposition(**self.hyperparameters)

    @classmethod
    def _primitive_bind_call(cls, *args, **kwargs):
        return cls._primitive.bind(*args, **kwargs)

    @staticmethod
    def compute_decomposition(
        x_wires, output_wires: WiresLike, base, mod, work_wires: WiresLike
    ):  # pylint: disable=arguments-differ
        r"""Representation of the operator as a product of other operators.

        Args:
            x_wires (Sequence[int]): the wires that store the integer :math:`x`
            output_wires (Sequence[int]): the wires that store the operator result. These wires also encode :math:`b`.
            base (int): integer that needs to be exponentiated
            mod (int): the modulo for performing the exponentiation. If not provided, it will be set to its maximum value, :math:`2^{\text{len(output_wires)}}`
            work_wires (Sequence[int]): the auxiliary wires to use for the exponentiation. If
                :math:`mod=2^{\text{len(output_wires)}}`, the number of auxiliary wires must be ``len(output_wires)``. Otherwise
                ``len(output_wires) + 2`` auxiliary wires are needed.
        Returns:
            list[.Operator]: Decomposition of the operator

        **Example**

        >>> qml.ModExp.compute_decomposition(x_wires=[0,1], output_wires=[2,3,4], base=3, mod=8, work_wires=[5,6,7,8,9])
        [ControlledSequence(Multiplier(wires=[2, 3, 4, 5, 6, 7, 8, 9]), control=[0, 1])]
        """

        # TODO: Cancel the QFTs of consecutive Multipliers
        op_list = []
        op_list.append(
            ControlledSequence(Multiplier(base, output_wires, mod, work_wires), control=x_wires)
        )
        return op_list


def _mod_exp_decomposition_resources(num_x_wires, num_output_wires, mod, num_work_wires) -> dict:
    return {
        resource_rep(
            qml.ControlledSequence,
            base_class=qml.Multiplier,
            base_params={
                "num_x_wires": num_output_wires,
                "num_work_wires": num_work_wires,
                "mod": mod,
            },
            num_control_wires=num_x_wires,
        ): 1,
    }


@register_resources(_mod_exp_decomposition_resources)
def _mod_exp_decomposition(
    x_wires, output_wires: WiresLike, base, mod, work_wires: WiresLike, **__
):
    qml.ControlledSequence(qml.Multiplier(base, output_wires, mod, work_wires), control=x_wires)


add_decomps(ModExp, _mod_exp_decomposition)<|MERGE_RESOLUTION|>--- conflicted
+++ resolved
@@ -16,14 +16,12 @@
 """
 import numpy as np
 
-<<<<<<< HEAD
-=======
-import pennylane as qml
 from pennylane.decomposition import add_decomps, register_resources, resource_rep
->>>>>>> 9491e9ca
 from pennylane.operation import Operation
-from pennylane.templates.subroutines import ControlledSequence, Multiplier
 from pennylane.wires import Wires, WiresLike
+
+from .controlled_sequence import ControlledSequence
+from .multiplier import Multiplier
 
 
 class ModExp(Operation):
@@ -249,8 +247,8 @@
 def _mod_exp_decomposition_resources(num_x_wires, num_output_wires, mod, num_work_wires) -> dict:
     return {
         resource_rep(
-            qml.ControlledSequence,
-            base_class=qml.Multiplier,
+            ControlledSequence,
+            base_class=Multiplier,
             base_params={
                 "num_x_wires": num_output_wires,
                 "num_work_wires": num_work_wires,
@@ -265,7 +263,7 @@
 def _mod_exp_decomposition(
     x_wires, output_wires: WiresLike, base, mod, work_wires: WiresLike, **__
 ):
-    qml.ControlledSequence(qml.Multiplier(base, output_wires, mod, work_wires), control=x_wires)
+    ControlledSequence(Multiplier(base, output_wires, mod, work_wires), control=x_wires)
 
 
 add_decomps(ModExp, _mod_exp_decomposition)