# Copyright 2018-2023 Xanadu Quantum Technologies Inc.

# Licensed under the Apache License, Version 2.0 (the "License");
# you may not use this file except in compliance with the License.
# You may obtain a copy of the License at

#     http://www.apache.org/licenses/LICENSE-2.0

# Unless required by applicable law or agreed to in writing, software
# distributed under the License is distributed on an "AS IS" BASIS,
# WITHOUT WARRANTIES OR CONDITIONS OF ANY KIND, either express or implied.
# See the License for the specific language governing permissions and
# limitations under the License.
r"""
Contains the ControlledSequence template.
"""
from copy import copy

import pennylane as qml
from pennylane.decomposition import (
    add_decomps,
    controlled_resource_rep,
    pow_resource_rep,
    register_resources,
)
from pennylane.operation import Operation
from pennylane.ops.op_math.symbolicop import SymbolicOp
from pennylane.wires import Wires


class ControlledSequence(SymbolicOp, Operation):
    r"""Creates a sequence of controlled gates raised to decreasing powers of 2. Can be used as
    a sub-block in building a `quantum phase estimation <https://en.wikipedia.org/wiki/Quantum_phase_estimation_algorithm>`__
    circuit.

    Given an :class:`~.Operator` and a list of control wires, this template creates a sequence of
    controlled gates, one for each control wire, with the base :class:`~.Operator` raised to
    decreasing powers of 2:

    .. figure:: ../../_static/templates/subroutines/big_ctrl.png
        :align: center
        :width: 40%
        :target: javascript:void(0);

    Args:
        base (Operator): the phase estimation unitary, specified as an :class:`~.Operator`
        control (Union[Wires, Sequence[int], or int]): the wires to be used for control

    Raises:
        ValueError: if the wires in ``control`` and wires on the ``base`` operator share a common
            element

    .. seealso:: :class:`~.QuantumPhaseEstimation`

    **Example**

    .. code-block:: python

        dev = qml.device("default.qubit", wires = 4)

        @qml.qnode(dev)
        def circuit():

            for i in range(3):
                qml.Hadamard(wires = i)

            qml.ControlledSequence(qml.RX(0.25, wires = 3), control = [0, 1, 2])

            qml.adjoint(qml.QFT)(wires = range(3))

            return qml.probs(wires = range(3))

    >>> print(circuit())
    [0.92059345 0.02637178 0.00729619 0.00423258 0.00360545 0.00423258 0.00729619 0.02637178]

    """

    grad_method = None

    resource_keys = {"base", "base_params", "num_control_wires"}

    def _flatten(self):
        return (self.base,), (self.control,)

    @classmethod
    def _unflatten(cls, data, metadata):
        return cls(data[0], control=metadata[0])

    def __init__(self, base, control, id=None):
        control_wires = Wires(control)

        if len(Wires.shared_wires([base.wires, control_wires])) != 0:
            raise ValueError("The control wires must be different from the base operation wires.")

        self.hyperparameters["control_wires"] = control_wires
        self.hyperparameters["base"] = base

        self._name = "ControlledSequence"

        super().__init__(base, id=id)

    @property
    def resource_params(self) -> dict:
        params = {
            "base": self.hyperparameters["base"].__class__,
            "base_params": self.hyperparameters["base"].resource_params,
            "num_control_wires": len(self.hyperparameters["control_wires"]),
        }
        return params

    @property
    def hash(self):
        return hash(
            (
                str(self.name),
                self.control,
                self.base.hash,
            )
        )

    @property
    def control(self):
        """The control wires for the sequence"""
        return self.hyperparameters["control_wires"]

    @property
    def control_wires(self):
        """The control wires for the sequence"""
        return self.hyperparameters["control_wires"]

    @property
    def wires(self):
        return self.control + self.base.wires

    @property
    def has_matrix(self):
        return False

    def __repr__(self):
        return f"ControlledSequence({self.base}, control={list(self.control)})"

    def map_wires(self, wire_map: dict):

        new_op = copy(self)
        new_op.hyperparameters["base"] = self.base.map_wires(wire_map=wire_map)
        new_op.hyperparameters["control_wires"] = Wires(
            [wire_map.get(wire, wire) for wire in self.control]
        )
        return new_op

    # TODO: Remove when PL supports pylint==3.3.6 (it is considered a useless-suppression) [sc-91362]
    # pylint: disable=arguments-differ
    @staticmethod
    def compute_decomposition(*_, base=None, control_wires=None, lazy=False, **__):
        r"""Representation of the operator as a product of other operators.

        .. math:: O = O_1 O_2 \dots O_n.

        .. seealso:: :meth:`~.CtrlSequence.decomposition`.

        Args:
            base (Operator): the operator that acts as the base for the sequence
            control_wires (Any or Iterable[Any]): the control wires for the sequence

        Returns:
            list[.Operator]: decomposition of the operator

        **Example**

        .. code-block:: python

            dev = qml.device("default.qubit")
            op = qml.ControlledSequence(qml.RX(0.25, wires = 3), control = [0, 1, 2])

            @qml.qnode(dev)
            def circuit():
                op.decomposition()
                return qml.state()

        >>> print(qml.draw(circuit, wire_order=[0,1,2,3])())
        0: ─╭●─────────────────────────────────────┤  State
        1: ─│────────────╭●────────────────────────┤  State
        2: ─│────────────│────────────╭●───────────┤  State
        3: ─╰(RX(1.00))──╰(RX(0.50))──╰(RX(0.25))──┤  State

        To display the operators as powers of the base operator without further simplification,
        the `compute_decomposition` method can be used with `lazy=True`.

        .. code-block:: python

            dev = qml.device("default.qubit")
            op = qml.ControlledSequence(qml.RX(0.25, wires = 3), control = [0, 1, 2])

            @qml.qnode(dev)
            def circuit():
                op.compute_decomposition(base=op.base, control_wires=op.control, lazy=True)
                return qml.state()

        >>> print(qml.draw(circuit, wire_order=[0,1,2,3])())
        0: ─╭●─────────────────────────────────────┤  State
        1: ─│────────────╭●────────────────────────┤  State
        2: ─│────────────│────────────╭●───────────┤  State
        3: ─╰(RX(0.25))⁴─╰(RX(0.25))²─╰(RX(0.25))¹─┤  State

        """

        powers_of_two = [2**i for i in range(len(control_wires))]
        ops = []

        for z, ctrl_wire in zip(powers_of_two[::-1], control_wires):
            ops.append(qml.pow(qml.ctrl(base, control=ctrl_wire), z=z, lazy=lazy))

        return ops


def _cntl_seq_decomposition_resources(base, base_params, num_control_wires) -> dict:

    resources = {}

    powers_of_two = [2**i for i in range(num_control_wires)]

    for z in powers_of_two[::-1]:
        controlled_rep = controlled_resource_rep(base, base_params, 1, 0, 0, "dirty")
        rep = pow_resource_rep(
<<<<<<< HEAD
            base_class=qml.ctrl,
            base_params={
                "base_class": base,
                "base_params": base_params,
                "num_control_wires": 1,
                "num_zero_control_values": 0,
                "num_work_wires": 0,
                "work_wire_type": "dirty",
            },
            z=z,
        )
        if rep not in resources:
            resources[rep] = 1
        else:
            resources[rep] += 1
=======
            base_class=controlled_rep.op_type,
            base_params=controlled_rep.params,
            z=z,
        )
        resources[rep] = 1
>>>>>>> f8b7f404

    return resources


# pylint: disable=no-value-for-parameter
@register_resources(_cntl_seq_decomposition_resources)
def _cntl_seq_decomposition(*_, base=None, control_wires=None, **__):
    powers_of_two = [2**i for i in range(len(control_wires))]

    @qml.for_loop(len(powers_of_two) - 1, -1, -1)
    def _powers_loop(i):
        j = len(powers_of_two) - 1 - i
        ctrl_wire = control_wires[j]
        z = powers_of_two[i]
        qml.pow(qml.ctrl(base, control=ctrl_wire), z=z)

    _powers_loop()


add_decomps(ControlledSequence, _cntl_seq_decomposition)<|MERGE_RESOLUTION|>--- conflicted
+++ resolved
@@ -222,30 +222,11 @@
     for z in powers_of_two[::-1]:
         controlled_rep = controlled_resource_rep(base, base_params, 1, 0, 0, "dirty")
         rep = pow_resource_rep(
-<<<<<<< HEAD
-            base_class=qml.ctrl,
-            base_params={
-                "base_class": base,
-                "base_params": base_params,
-                "num_control_wires": 1,
-                "num_zero_control_values": 0,
-                "num_work_wires": 0,
-                "work_wire_type": "dirty",
-            },
-            z=z,
-        )
-        if rep not in resources:
-            resources[rep] = 1
-        else:
-            resources[rep] += 1
-=======
             base_class=controlled_rep.op_type,
             base_params=controlled_rep.params,
             z=z,
         )
         resources[rep] = 1
->>>>>>> f8b7f404
-
     return resources
 
 
