--- conflicted
+++ resolved
@@ -54,9 +54,4 @@
 from .out_poly import OutPoly
 from .gqsp import GQSP
 from .select_pauli_rot import SelectPauliRot
-<<<<<<< HEAD
-from .temporary_and import TemporaryAND
-from .temporary_and import Elbow
-=======
-from .temporary_and import TemporaryAND, Elbow
->>>>>>> 6410b8db
+from .temporary_and import TemporaryAND, Elbow