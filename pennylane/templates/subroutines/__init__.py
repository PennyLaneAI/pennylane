# Copyright 2018-2021 Xanadu Quantum Technologies Inc.

# Licensed under the Apache License, Version 2.0 (the "License");
# you may not use this file except in compliance with the License.
# You may obtain a copy of the License at

#     http://www.apache.org/licenses/LICENSE-2.0

# Unless required by applicable law or agreed to in writing, software
# distributed under the License is distributed on an "AS IS" BASIS,
# WITHOUT WARRANTIES OR CONDITIONS OF ANY KIND, either express or implied.
# See the License for the specific language governing permissions and
# limitations under the License.
r"""
Subroutines are the most basic template, consisting of a collection of quantum operations, and not fulfilling
any of the characteristics of other templates (i.e. to prepare a specific state, to be repeated or to encode features).
"""

from .arbitrary_unitary import ArbitraryUnitary
from .commuting_evolution import CommutingEvolution
from .fermionic_double_excitation import FermionicDoubleExcitation
from .interferometer import Interferometer
from .fermionic_single_excitation import FermionicSingleExcitation
from .uccsd import UCCSD
from .approx_time_evolution import ApproxTimeEvolution
from .permute import Permute
from .qpe import QuantumPhaseEstimation
from .qmc import QuantumMonteCarlo
from .all_singles_doubles import AllSinglesDoubles
from .grover import GroverOperator
from .qft import QFT
from .kupccgsd import kUpCCGSD
from .hilbert_schmidt import HilbertSchmidt, LocalHilbertSchmidt
from .flip_sign import FlipSign
from .basis_rotation import BasisRotation
from .qsvt import QSVT, qsvt
from .select import Select
<<<<<<< HEAD
from .aqft import AQFT
=======
from .trotter import TrotterProduct
>>>>>>> 4e2cb17f
<|MERGE_RESOLUTION|>--- conflicted
+++ resolved
@@ -35,8 +35,5 @@
 from .basis_rotation import BasisRotation
 from .qsvt import QSVT, qsvt
 from .select import Select
-<<<<<<< HEAD
 from .aqft import AQFT
-=======
-from .trotter import TrotterProduct
->>>>>>> 4e2cb17f
+from .trotter import TrotterProduct