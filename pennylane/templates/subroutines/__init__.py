# Copyright 2018-2021 Xanadu Quantum Technologies Inc.

# Licensed under the Apache License, Version 2.0 (the "License");
# you may not use this file except in compliance with the License.
# You may obtain a copy of the License at

#     http://www.apache.org/licenses/LICENSE-2.0

# Unless required by applicable law or agreed to in writing, software
# distributed under the License is distributed on an "AS IS" BASIS,
# WITHOUT WARRANTIES OR CONDITIONS OF ANY KIND, either express or implied.
# See the License for the specific language governing permissions and
# limitations under the License.
r"""
Subroutines are the most basic template, consisting of a collection of quantum operations, and not fulfilling
any of the characteristics of other templates (i.e. to prepare a specific state, to be repeated or to encode features).
"""

from .arbitrary_unitary import ArbitraryUnitary
from .double_excitation_unitary import DoubleExcitationUnitary
from .interferometer import Interferometer
from .single_excitation_unitary import SingleExcitationUnitary
from .uccsd import UCCSD
from .approx_time_evolution import ApproxTimeEvolution
from .permute import Permute
from .qpe import QuantumPhaseEstimation
from .qmc import QuantumMonteCarlo
from .all_singles_doubles import AllSinglesDoubles
from .grover import GroverOperator
from .qft import QFT
<<<<<<< HEAD

# from .commuting_evolution import CommutingEvolution
=======
from .kupccgsd import kUpCCGSD
>>>>>>> 0320bce3
<|MERGE_RESOLUTION|>--- conflicted
+++ resolved
@@ -28,9 +28,6 @@
 from .all_singles_doubles import AllSinglesDoubles
 from .grover import GroverOperator
 from .qft import QFT
-<<<<<<< HEAD
+from .kupccgsd import kUpCCGSD
 
 # from .commuting_evolution import CommutingEvolution
-=======
-from .kupccgsd import kUpCCGSD
->>>>>>> 0320bce3
