# Copyright 2018-2021 Xanadu Quantum Technologies Inc.

# Licensed under the Apache License, Version 2.0 (the "License");
# you may not use this file except in compliance with the License.
# You may obtain a copy of the License at

#     http://www.apache.org/licenses/LICENSE-2.0

# Unless required by applicable law or agreed to in writing, software
# distributed under the License is distributed on an "AS IS" BASIS,
# WITHOUT WARRANTIES OR CONDITIONS OF ANY KIND, either express or implied.
# See the License for the specific language governing permissions and
# limitations under the License.
r"""
Subroutines are the most basic template, consisting of a collection of quantum operations, and not fulfilling
any of the characteristics of other templates (i.e. to prepare a specific state, to be repeated or to encode features).
"""

from .arbitrary_unitary import ArbitraryUnitary
from .commuting_evolution import CommutingEvolution
from .fermionic_double_excitation import FermionicDoubleExcitation
from .interferometer import Interferometer
from .fermionic_single_excitation import FermionicSingleExcitation
from .uccsd import UCCSD
from .approx_time_evolution import ApproxTimeEvolution
from .permute import Permute
from .qpe import QuantumPhaseEstimation
from .qmc import QuantumMonteCarlo
from .all_singles_doubles import AllSinglesDoubles
from .grover import GroverOperator
from .qft import QFT
from .kupccgsd import kUpCCGSD
from .hilbert_schmidt import HilbertSchmidt, LocalHilbertSchmidt
from .flip_sign import FlipSign
from .basis_rotation import BasisRotation
from .qsvt import QSVT, qsvt
from .select import Select
from .qdrift import QDrift
from .controlled_sequence import ControlledSequence
from .trotter import TrotterProduct
from .aqft import AQFT
from .fable import FABLE
from .reflection import Reflection
from .amplitude_amplification import AmplitudeAmplification
from .qubitization import Qubitization
<<<<<<< HEAD
from .prepselprep import PrepSelPrep
=======
from .qrom import QROM
>>>>>>> 4abe8ac4
<|MERGE_RESOLUTION|>--- conflicted
+++ resolved
@@ -43,8 +43,5 @@
 from .reflection import Reflection
 from .amplitude_amplification import AmplitudeAmplification
 from .qubitization import Qubitization
-<<<<<<< HEAD
 from .prepselprep import PrepSelPrep
-=======
-from .qrom import QROM
->>>>>>> 4abe8ac4
+from .qrom import QROM