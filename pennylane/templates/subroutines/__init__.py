# Copyright 2018-2021 Xanadu Quantum Technologies Inc.

# Licensed under the Apache License, Version 2.0 (the "License");
# you may not use this file except in compliance with the License.
# You may obtain a copy of the License at

#     http://www.apache.org/licenses/LICENSE-2.0

# Unless required by applicable law or agreed to in writing, software
# distributed under the License is distributed on an "AS IS" BASIS,
# WITHOUT WARRANTIES OR CONDITIONS OF ANY KIND, either express or implied.
# See the License for the specific language governing permissions and
# limitations under the License.
r"""
Subroutines are the most basic template, consisting of a collection of quantum operations, and not fulfilling
any of the characteristics of other templates (i.e. to prepare a specific state, to be repeated or to encode features).
"""

from .arbitrary_unitary import ArbitraryUnitary
from .commuting_evolution import CommutingEvolution
from .fermionic_double_excitation import FermionicDoubleExcitation
from .interferometer import Interferometer
from .fermionic_single_excitation import FermionicSingleExcitation
from .uccsd import UCCSD
from .approx_time_evolution import ApproxTimeEvolution
from .permute import Permute
from .qpe import QuantumPhaseEstimation
from .qmc import QuantumMonteCarlo
from .all_singles_doubles import AllSinglesDoubles
from .grover import GroverOperator
from .qft import QFT
from .kupccgsd import kUpCCGSD
from .hilbert_schmidt import HilbertSchmidt, LocalHilbertSchmidt
from .flip_sign import FlipSign
from .basis_rotation import BasisRotation
from .qsvt import QSVT, qsvt
from .select import Select
from .qdrift import QDrift
from .controlled_sequence import ControlledSequence
from .trotter import TrotterProduct
from .aqft import AQFT
from .fable import FABLE
from .reflection import Reflection
from .amplitude_amplification import AmplitudeAmplification
from .qubitization import Qubitization
from .prepselprep import PrepSelPrep
from .qrom import QROM
from .phase_adder import PhaseAdder
from .adder import Adder
from .multiplier import Multiplier
<<<<<<< HEAD
from .out_multiplier import OutMultiplier
from .out_adder import OutAdder
from .mod_exp import ModExp
=======
from .out_multiplier import OutMultiplier
>>>>>>> ba248922
<|MERGE_RESOLUTION|>--- conflicted
+++ resolved
@@ -48,10 +48,6 @@
 from .phase_adder import PhaseAdder
 from .adder import Adder
 from .multiplier import Multiplier
-<<<<<<< HEAD
 from .out_multiplier import OutMultiplier
 from .out_adder import OutAdder
-from .mod_exp import ModExp
-=======
-from .out_multiplier import OutMultiplier
->>>>>>> ba248922
+from .mod_exp import ModExp