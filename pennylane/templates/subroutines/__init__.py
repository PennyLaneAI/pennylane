# Copyright 2018-2021 Xanadu Quantum Technologies Inc.

# Licensed under the Apache License, Version 2.0 (the "License");
# you may not use this file except in compliance with the License.
# You may obtain a copy of the License at

#     http://www.apache.org/licenses/LICENSE-2.0

# Unless required by applicable law or agreed to in writing, software
# distributed under the License is distributed on an "AS IS" BASIS,
# WITHOUT WARRANTIES OR CONDITIONS OF ANY KIND, either express or implied.
# See the License for the specific language governing permissions and
# limitations under the License.
r"""
Subroutines are the most basic template, consisting of a collection of quantum operations, and not fulfilling
any of the characteristics of other templates (i.e. to prepare a specific state, to be repeated or to encode features).
"""

from .arbitrary_unitary import ArbitraryUnitary
from .commuting_evolution import CommutingEvolution
from .fermionic_double_excitation import FermionicDoubleExcitation
from .interferometer import Interferometer
from .fermionic_single_excitation import FermionicSingleExcitation
from .uccsd import UCCSD
from .approx_time_evolution import ApproxTimeEvolution
from .permute import Permute
from .qpe import QuantumPhaseEstimation
from .qmc import QuantumMonteCarlo
from .all_singles_doubles import AllSinglesDoubles
from .grover import GroverOperator
from .qft import QFT
from .kupccgsd import kUpCCGSD
from .hilbert_schmidt import HilbertSchmidt, LocalHilbertSchmidt
from .flip_sign import FlipSign
from .basis_rotation import BasisRotation
from .qsvt import poly_to_angles, QSVT, qsvt, transform_angles
from .select import Select
from .qdrift import QDrift
from .controlled_sequence import ControlledSequence
from .trotter import TrotterProduct, TrotterizedQfunc, trotterize
from .aqft import AQFT
from .fable import FABLE
from .reflection import Reflection
from .amplitude_amplification import AmplitudeAmplification
from .qubitization import Qubitization
from .prepselprep import PrepSelPrep
from .qrom import QROM
from .phase_adder import PhaseAdder
from .adder import Adder
from .multiplier import Multiplier
from .out_multiplier import OutMultiplier
from .out_adder import OutAdder
from .mod_exp import ModExp
from .out_poly import OutPoly
from .gqsp import GQSP
from .select_pauli_rot import SelectPauliRot
<<<<<<< HEAD
from .elbow import Elbow
from.semi_adder import SemiAdder
=======
from .temporary_and import TemporaryAND
from .temporary_and import Elbow
>>>>>>> 4dc7bdf6
<|MERGE_RESOLUTION|>--- conflicted
+++ resolved
@@ -54,10 +54,6 @@
 from .out_poly import OutPoly
 from .gqsp import GQSP
 from .select_pauli_rot import SelectPauliRot
-<<<<<<< HEAD
-from .elbow import Elbow
-from.semi_adder import SemiAdder
-=======
 from .temporary_and import TemporaryAND
 from .temporary_and import Elbow
->>>>>>> 4dc7bdf6
+from.semi_adder import SemiAdder