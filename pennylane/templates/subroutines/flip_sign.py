# Copyright 2018-2021 Xanadu Quantum Technologies Inc.

# Licensed under the Apache License, Version 2.0 (the "License");
# you may not use this file except in compliance with the License.
# You may obtain a copy of the License at

#     http://www.apache.org/licenses/LICENSE-2.0

# Unless required by applicable law or agreed to in writing, software
# distributed under the License is distributed on an "AS IS" BASIS,
# WITHOUT WARRANTIES OR CONDITIONS OF ANY KIND, either express or implied.
# See the License for the specific language governing permissions and
# limitations under the License.
r"""
Contains the FlipSign template.
"""

import numpy as np
import pennylane as qml
from pennylane.operation import Operation, AnyWires


class FlipSign(Operation):
    r"""FlipSign operator flips the sign for a given basic state.

    In a nutshell, this class perform the following operation:

    FlipSign(n):math:`|m\rangle = -|m\rangle` if m = n
    FlipSign(n):math:`|m\rangle = |m\rangle` if m != n

    Where n is the basic state to flip and m is the input.
    It flips the sign of the state.

    Args:
        n (array[int] or int): binary array or integer value representing the state to flip the sign
        wires (array[int]): number of wires that the operator acts on

    Raises:
        ValueError: "expected an integer array for wires "
        ValueError: "expected at least one wire representing the qubit "
        ValueError: "expected an integer binary array or integer number for basic flipping state "
        ValueError: "expected an integer equal or greater than zero for basic flipping state "

    .. seealso:: :func:`~.relevant_func`, :class:`~.RelevantClass` (optional)

    .. details::

        :title: Usage Details

        The template is used inside a qnode.
        The number of shots has to be explicitly set on the device when using sample-based measurements:

        .. code-block:: python

            dev = qml.device("default.qubit", wires=4, shots = 1)

            @qml.qnode(dev)
            def circuit():
               for wire in list(range(4)):
                    qml.Hadamard(wires = wire)
               qml.FlipSign([1,0,0,0], wires = list(range(4)))
               return qml.sample()

            circuit()

        The result for the above circuit is:

            >>> print(circuit.draw())
            0: ──H─╭FlipSign───┤  Sample
            1: ──H─├FlipSign───┤  Sample
            2: ──H─├FlipSign───┤  Sample
            3: ──H─╰FlipSign───┤  Sample

    """

    num_wires = AnyWires

    def __init__(self, n, wires, do_queue=True, id=None):

        if len(wires) == 0:
            raise ValueError("expected at least one wire representing the qubit ")

<<<<<<< HEAD
        if isinstance(n, int):
            if n >= 0:
                n = self.to_list(n, len(wires))
            else:
                raise ValueError(
                    "expected an integer equal or greater than zero for basic flipping state"
                )
        else:
            if np.array(wires).dtype != np.dtype("int"):
=======
        if np.array(wires).dtype != np.dtype("int"):
            raise ValueError("expected an integer array for wires")

        if isinstance(n, list):
>>>>>>> 9a723345
                if self.is_binary_array(n):
                    n = self.to_number(n)
                else:
                    raise ValueError(
                        "expected an integer binary array or integer number for basic flipping state "
                    )
            else:
                raise ValueError(
                    "expected an integer binary array or integer number for basic flipping state "
                )

        self._hyperparameters = {"arr_bin": n}
        super().__init__(wires=wires, do_queue=do_queue, id=id)

    @staticmethod
    def is_binary_array(arr):
        r"""Check if array is binary or not (only 0's and 1's)
        Args:
            arr (array[int]): Integer binary array with regarding basis state

        Returns:
            (bool): boolean that checks whether array is binary or not
        """
        return np.array_equal(arr, arr.astype(bool))

    @staticmethod
    def to_list(n, n_wires):
        r"""Convert an integer into a binary integer list
        Args:
            n (int): Basis state as integer
            n_wires (int): Numer of wires to transform the basis state

        Raises:
            ValueError: "cannot encode n with n wires "

        Returns:
            (array[int]): integer binary array
        """
        if n >= 2**n_wires:
            raise ValueError(f"cannot encode {n} with {n_wires} wires ")

        b_str = f"{n:b}".zfill(n_wires)
        bin_list = [int(i) for i in b_str]
        return bin_list

    @staticmethod
    def to_number(arr_bin):
        r"""Convert a binary array to integer number

        Args:
            arr_bin (array[int]): Integer binary array that represent the basis state
        Returns:
            (int): integer number
        """
        return sum([arr_bin[i] * 2 ** (len(arr_bin) - i - 1) for i in range(len(arr_bin))])

    @property
    def num_params(self):
        return 0

    @staticmethod
    def compute_decomposition(wires, arr_bin):  # pylint: disable=arguments-differ
        r"""Representation of the operator

        .. seealso:: :meth:`~.FlipSign.decomposition`.

        Args:
            wires (array[int]): wires that the operator acts on
            arr_bin (array[int]): binary array vector representing the state to flip the sign

        Raises:
            ValueError: "Wires length and flipping state length does not match, they must be equal length "

        Returns:
            list[Operator]: decomposition of the operator
        """

        op_list = []

        if len(wires) == len(arr_bin):
            if arr_bin[-1] == 0:
                op_list.append(qml.PauliX(wires[-1]))

            op_list.append(
                qml.ctrl(qml.PauliZ, control=wires[:-1], control_values=arr_bin[:-1])(
                    wires=wires[-1]
                )
            )

            if arr_bin[-1] == 0:
                op_list.append(qml.PauliX(wires[-1]))
        else:
            raise ValueError(
                "Wires length and flipping state length does not match, they must be equal length "
            )

        return op_list<|MERGE_RESOLUTION|>--- conflicted
+++ resolved
@@ -80,7 +80,6 @@
         if len(wires) == 0:
             raise ValueError("expected at least one wire representing the qubit ")
 
-<<<<<<< HEAD
         if isinstance(n, int):
             if n >= 0:
                 n = self.to_list(n, len(wires))
@@ -90,12 +89,6 @@
                 )
         else:
             if np.array(wires).dtype != np.dtype("int"):
-=======
-        if np.array(wires).dtype != np.dtype("int"):
-            raise ValueError("expected an integer array for wires")
-
-        if isinstance(n, list):
->>>>>>> 9a723345
                 if self.is_binary_array(n):
                     n = self.to_number(n)
                 else:
