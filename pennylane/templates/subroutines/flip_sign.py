--- conflicted
+++ resolved
@@ -66,7 +66,6 @@
 
     num_wires = AnyWires
 
-<<<<<<< HEAD
     def _flatten(self):
         hyperparameters = (("n", tuple(self.hyperparameters["arr_bin"])),)
         return tuple(), (self.wires, hyperparameters)
@@ -74,10 +73,7 @@
     def __repr__(self):
         return f"FlipSign({self.hyperparameters['arr_bin']}, wires={self.wires.tolist()})"
 
-    def __init__(self, n, wires, do_queue=None, id=None):
-=======
     def __init__(self, n, wires, id=None):
->>>>>>> f4537a9b
         if not isinstance(wires, int) and len(wires) == 0:
             raise ValueError("expected at least one wire representing the qubit ")
 
