# Copyright 2018-2023 Xanadu Quantum Technologies Inc.

# Licensed under the Apache License, Version 2.0 (the "License");
# you may not use this file except in compliance with the License.
# You may obtain a copy of the License at

#     http://www.apache.org/licenses/LICENSE-2.0

# Unless required by applicable law or agreed to in writing, software
# distributed under the License is distributed on an "AS IS" BASIS,
# WITHOUT WARRANTIES OR CONDITIONS OF ANY KIND, either express or implied.
# See the License for the specific language governing permissions and
# limitations under the License.
"""
Contains the Select template.
"""

import copy
from collections import Counter, defaultdict
from itertools import product

import numpy as np

from pennylane import math
from pennylane.decomposition import (
    add_decomps,
    adjoint_resource_rep,
    controlled_resource_rep,
    register_condition,
    register_resources,
    resource_rep,
)
from pennylane.operation import Operation
from pennylane.ops import CNOT, X, adjoint, ctrl
from pennylane.queuing import QueuingManager, apply
from pennylane.wires import Wires

from .temporary_and import TemporaryAND


def _partial_select(K, control):
    r"""Compute the simplified control structure for a partial Select operator.

    Args:
        K (int): The number of operators in ``Select``.
        control (Sequence[hashable]): Control wires.

    Returns:
        list[list[tuple]]: a list of length ``K`` with each entry being a list of length two.
        The first entry in the ``j``\ th inner list is a tuple of control wires that control
        the application of the ``j``\ th operator in the partial ``Select``. The second entry
        in the ``j``\ th inner list is a tuple of control values for these control wires of
        the ``j``\ th operation.

    """
    c = len(control)
    # Here is the logic behind the function below:
    # For the j-th operation, the control values are given by the bit string of j.
    # The r-th control node will only be skipped if
    # a) its control value ``j_r`` is 0, and
    # b) flipping the control node from ``j_r=0`` to ``j_r=1`` yields a bitstring that corresponds
    #    to an integer ``k`` with ``k>=K``.
    # In the loop below, the ``if`` clause decides which nodes to _keep_, not skip, so that we
    # invert the condition "a) and b)" to "not a) or not b)", i.e. "``j_r=1`` or ``k<K``"
    # Finally, note that ``j_r = (j>>(c-1-r)) & 1`` and ``k=j+2**(c-1-r)``.
    controls = [
        [
            (control[r], j_c)
            for r in range(c)
            if (j_c := (j >> (c - 1 - r)) & 1) or j + 2 ** (c - 1 - r) < K
        ]
        for j in range(K)
    ]
    return (list(zip(*ctrl_)) for ctrl_ in controls)


class Select(Operation):
    r"""The ``Select`` operator, also known as multiplexer or multiplexed operation,
    applies different operations depending on the state of designated control wires.

    .. math:: Select|i\rangle \otimes |\psi\rangle = |i\rangle \otimes U_i |\psi\rangle

    .. figure:: ../../../doc/_static/templates/subroutines/select.png
                    :align: center
                    :width: 70%
                    :target: javascript:void(0);

    If the applied operations :math:`\{U_i\}` are all single-qubit Pauli rotations about the
    same axis, with the angle determined by the control wires, this is also called a
    **uniformly controlled rotation** gate.

    .. seealso:: :class:`~.SelectPauliRot`

    Args:
        ops (list[Operator]): operations to apply
        control (Sequence[int]): the wires controlling which operation is applied.
            At least :math:`\lceil \log_2 K\rceil` wires are required for :math:`K` operations.
        work_wires (Union[Wires, Sequence[int], or int]): auxiliary wire(s) that may be
            utilized during the decomposition of the operator into native operations.
            For details, see the section on the unary iterator decomposition below.
        partial (bool): Whether the state on the wires provided in ``control`` are compatible with
            a `partial Select <https://pennylane.ai/compilation/partial-select>`__ decomposition.
            See the note below for details.
        id (str or None): String representing the operation (optional)

    .. note::
        The position of the operation in the list determines which qubit state implements that
        operation. For example, when the qubit register is in the state :math:`|00\rangle`,
        we will apply ``ops[0]``. When the qubit register is in the state :math:`|10\rangle`,
        we will apply ``ops[2]``. To obtain the list position ``index`` for a given binary
        bitstring representing the control state we can use the following relationship:
        ``index = int(state_string, 2)``. For example, ``2 = int('10', 2)``.

    .. note::
        Using ``partial=True`` assumes that the quantum state :math:`|\psi\rangle` on the
        ``control`` wires satisfies :math:`\langle j|\psi\rangle=0` for all :math:`j\in [K, 2^c)`,
        where :math:`K` is the number of operators (``len(ops)``) and :math:`c` is the number of
        control wires (``len(control)``).
        If you are unsure whether this condition is satisfied, set ``partial=False`` to guarantee
        a correct, even though more expensive, decomposition.
        For more details on the partial Select decomposition, see
        `its compilation page <https://pennylane.ai/compilation/partial-select>`__.

    **Example**

    >>> dev = qml.device('default.qubit', wires=4)
    >>> ops = [qml.X(2), qml.X(3), qml.Y(2), qml.SWAP([2, 3])]
    >>> @qml.qnode(dev)
    >>> def circuit():
    >>>     qml.Select(ops, control=[0,1])
    >>>     return qml.state()
    ...
    >>> print(qml.draw(circuit, level='device')())
    0: ─╭○─╭○─╭●─╭●────┤  State
    1: ─├○─├●─├○─├●────┤  State
    2: ─╰X─│──╰Y─├SWAP─┤  State
    3: ────╰X────╰SWAP─┤  State

    If there are fewer operators to be applied than possible for the given number of control
    wires, we call the ``Select`` operator a `partial Select <https://pennylane.ai/compilation/partial-select>`__.
    In this case, the control structure can be simplified if the state on the control wires
    does not have overlap with the unused computational basis states (:math:`|j\rangle` with
    :math:`j>K-1`). Passing ``partial=True`` tells ``Select`` that this criterion is
    satisfied, and allows the decomposition to make use of the simplification:

    >>> ops = [qml.X(2), qml.X(3), qml.SWAP([2, 3])]
    >>> @qml.qnode(dev)
    >>> def circuit():
    >>>     qml.Select(ops, control=[0, 1], partial=True)
    >>>     return qml.state()
    ...
    >>> print(qml.draw(circuit, level='device')())
    0: ─╭○────╭●────┤  State
    1: ─├○─╭●─│─────┤  State
    2: ─╰X─│──├SWAP─┤  State
    3: ────╰X─╰SWAP─┤  State

    Note how the first (second) control node of the second (third) operator was skipped.

    .. details::
        :title: Unary iterator decomposition

        Generically, ``Select`` is decomposed into one multi-controlled operator for each target
        operator. However, if auxiliary wires are available, a decomposition using a
        "unary iterator" can be applied. It was introduced by
        `Babbush et al. (2018) <https://arxiv.org/abs/1805.03662>`__.

        **Principle**

        Unary iteration leverages auxiliary wires to store intermediate values for reuse between
        the different multi-controlled operators, avoiding unnecessary recomputation.
        In addition to this caching functionality, unary iteration reduces the cost of the
        computation directly, because the involved reversible AND (or Toffoli) gates can be
        implemented at lower cost if the target is known to be in the :math:`|0\rangle` state
        (see :class:`~TemporaryAND`).

        For :math:`K` operators to be Select-applied, :math:`c=\lceil\log_2 K\rceil` control
        wires are required. Unary iteration demands an additional :math:`c-1` auxiliary wires.
        Below we first show an example for :math:`K` being a power of two, i.e., :math:`K=2^c`.
        Then we elaborate on implementation details for the case :math:`K<2^c`, which we call
        a *partial Select* operator.

        **Example**

        Assume that we want to Select-apply :math:`K=8=2^3` operators to two target wires,
        which requires :math:`c=\lceil \log_2 K\rceil=3` control wires. The generic
        decomposition for this takes the form

        .. code-block::

            0: ─╭○─────╭○─────╭○─────╭○─────╭●─────╭●─────╭●─────╭●─────┤
            1: ─├○─────├○─────├●─────├●─────├○─────├○─────├●─────├●─────┤
            2: ─├○─────├●─────├○─────├●─────├○─────├●─────├○─────├●─────┤
            3: ─├U(M0)─├U(M1)─├U(M2)─├U(M3)─├U(M4)─├U(M5)─├U(M6)─├U(M7)─┤
            4: ─╰U(M0)─╰U(M1)─╰U(M2)─╰U(M3)─╰U(M4)─╰U(M5)─╰U(M6)─╰U(M7)─┤.

        Unary iteration then uses :math:`c-1=2` auxiliary wires, denoted ``aux0`` and ``aux1``
        below, to first rewrite the control structure:

        .. code-block::

            0:    ─╭○───────○╮─╭○───────○╮─╭○───────○╮─╭○───────○╮─╭●───────●╮─╭●───────●╮─╭●───────●╮─╭●───────●╮─┤
            1:    ─├○───────○┤─├○───────○┤─├●───────●┤─├●───────●┤─├○───────○┤─├○───────○┤─├●───────●┤─├●───────●┤─┤
            aux0:  ╰─╭●───●╮─╯ ╰─╭●───●╮─╯ ╰─╭●───●╮─╯ ╰─╭●───●╮─╯ ╰─╭●───●╮─╯ ╰─╭●───●╮─╯ ╰─╭●───●╮─╯ ╰─╭●───●╮─╯ │
            2:    ───├○───○┤─────├●───●┤─────├○───○┤─────├●───●┤─────├○───○┤─────├●───●┤─────├○───○┤─────├●───●┤───┤
            aux1:    ╰─╭●──╯     ╰─╭●──╯     ╰─╭●──╯     ╰─╭●──╯     ╰─╭●──╯     ╰─╭●──╯     ╰─╭●──╯     ╰─╭●──╯   │
            3:    ─────├U(M0)──────├U(M1)──────├U(M2)──────├U(M3)──────├U(M4)──────├U(M5)──────├U(M6)──────├U(M7)──┤
            4:    ─────╰U(M0)──────╰U(M1)──────╰U(M2)──────╰U(M3)──────╰U(M4)──────╰U(M5)──────╰U(M6)──────╰U(M7)──┤

        Here, we used the symbols

        .. code-block::

            0: ─╭●──       ─●─╮─
            1: ─├●──  and  ─●─┤─
            2:  ╰───       ───╯

        for :class:`~.TemporaryAND` and its adjoint, respectively, and skipped drawing the
        auxiliary wires in areas where they are guaranteed to be in the state :math:`|0\rangle`.
        We will need three simplification rules for pairs of ``TemporaryAND`` gates:

        .. code-block::

            ─○─╮─╭○──   ──     ─○─╮─╭○──   ─╭○─       ─○─╮─╭●──   ─╭●────
            ─○─┤─├○── = ──,    ─○─┤─├●── = ─│──, and  ─●─┤─├○── = ─│──╭●─.
            ───╯ ╰───   ──     ───╯ ╰───   ─╰X─       ───╯ ╰───   ─╰X─╰X─

        Applying these simplifications reduces the computational cost of the ``Select``
        template:

        .. code-block::

            0:    ─╭○────────────────╭○──────────────────╭●─────────────────────╭●─────────────────●╮─┤
            1:    ─├○────────────────│───────────────────│──╭●──────────────────│──────────────────●┤─┤
            aux0:  ╰─╭●─────╭●────●╮─╰X─╭●─────╭●─────●╮─╰X─╰X─╭●─────╭●─────●╮─╰X─╭●─────╭●─────●╮─╯ │
            2:    ───├○─────│─────●┤────├○─────│──────●┤───────├○─────│──────●┤────├○─────│──────●┤───┤
            aux1:    ╰─╭●───╰X─╭●──╯    ╰─╭●───╰X──╭●──╯       ╰─╭●───╰X──╭●──╯    ╰─╭●───╰X──╭●──╯   │
            3:    ─────├U(M0)──├U(M1)─────├U(M2)───├U(M3)────────├U(M4)───├U(M5)─────├U(M6)───├U(M7)──┤
            4:    ─────╰U(M0)──╰U(M1)─────╰U(M2)───╰U(M3)────────╰U(M4)───╰U(M5)─────╰U(M6)───╰U(M7)──┤

        An additional cost reduction then results from the fact that the ``TemporaryAND``
        gate and its adjoint require four and zero :class:`~T` gates, respectively,
        in contrast to the seven ``T`` gates required by a decomposition of :class:`~Toffoli`.

        For general :math:`c` and :math:`K=2^c`, the decomposition takes a similar form, with
        alternating control and auxiliary wires.

        An implementation of the unary iterator is achieved in the following steps:
        We first define a recursive sub-circuit ``R``;
        given :math:`L` operators and :math:`2 \lceil\log_2(L)\rceil + 1` control and
        auxiliary wires, there are three cases that ``R`` distinguishes. First, if ``L>1``,
        it applies the circuit

        .. code-block::

            aux_j:   ╭R   ─╭●────╭●────●─╮─
            j+1:     ├R = ─├○────│─────●─┤─
            aux_j+1: ╰R    ╰──R──╰X─R────╯ ,

        where each label ``R`` symbolizes a call to ``R`` itself, on the next recursion level.
        These next-level calls use
        :math:`L' = 2^{\lceil\log_2(L)\rceil-1}` (i.e. half of :math:`L`, rounded up to the next
        power of two) and :math:`L-L'` (i.e. the rest) operators, respectively.

        Second, if ``L=1``, the single operator is applied, controlled on the first control wire.
        Finally, if ``L=0``, ``R`` does not apply any operators.

        With ``R`` defined, we are ready to outline the main circuit structure:

        #. Apply the left-most ``TemporaryAND`` controlled on qubits ``0`` and ``1``.
        #. Split the target operators into four "quarters" (often with varying sizes)
           and apply the first quarter using ``R``.
        #. Apply ``[X(0), CNOT([0, "aux0"]), X(0)]``.
        #. Apply the second quarter using ``R``.
        #. Apply ``[CNOT([0, "aux0"]), CNOT([1, "aux0"])]``.
        #. Apply the third quarter using ``R``.
        #. Apply ``[CNOT([0, "aux0"])]``.
        #. Apply the last quarter using ``R``.
        #. Apply the right-most ``adjoint(TemporaryAND)`` controlled on qubits ``0`` and ``1``.

        **Partial Select decomposition**

        The unary iterator decomposition of the ``Select`` template can be
        simplified further if both of the following criteria are met:

        #. There are fewer target operators than would maximally be possible for the given
           number of control wires, i.e. :math:`K<2^c`.

        #. The state :math:`|\psi\rangle` of the control wires satisfies
           :math:`\langle j | \psi\rangle=0` for all computational basis states with :math:`j\geq K`.

        We do not derive this reduction here but discuss the modifications to the implementation
        above that result from it.

        Given :math:`K=2^c-b` operators, where :math:`c` is defined as above and we
        have :math:`0\leq b<2^{c-1}`, the nine steps above are modified into one of three variants.
        In each variant, the first :math:`2^{c-1}` operators are applied in two equal portions,
        containing :math:`2^{c-2}` operators each.
        After this, :math:`\ell=2^{c-1} -b` operators remain and the three circuit variants are
        distinguished, based on :math:`\ell`:

        - if :math:`\ell \geq 2^{c-2}`, the following, rather generic, circuit is applied:

          .. code-block::

              0:    ─╭○─────╭○─────╭●────────╭●─────●─╮─
              1:    ─├○─────│──────│──╭●─────│──────●─┤─
              aux0:  ╰──╭R──╰X─╭R──╰X─╰X─╭R──╰X─╭R────╯
              2:    ────├R─────├R────────├R─────├R──────
              aux1:     ╰R     ╰R        ╰R     ╰R      .

          Here, each operator with three ``R`` labels symbolizes a call to ``R``. The first
          call in the second half applies :math:`2^{\lceil\log_2(\ell)\rceil-1}` operators.
          Note that this case is triggered if :math:`K` is larger than or equal to
          :math:`\tfrac{3}{4}` of the maximal capacity for :math:`c` control wires.
          Also note how the two middle ``TemporaryAND`` gates were merged into two CNOTs,
          like for the non-partial Select operator.

        - if :math:`1<\ell < 2^{c-2}`, the following circuit is applied:

          .. code-block::

              0:    ─╭○─────╭○─────○─╮╭●─────╭●─────●─╮─
              1:    ─├○─────│──────●─┤│──────│────────│─
              aux0:  ╰──╭R──╰X─╭R────╯│      │        │
              2:    ────├R─────├R─────├○─────│──────●─┤─
              aux1:     ╰R     ╰R     ╰───R──╰X──R────╯

          where the second half may skip more than one control and auxiliary wire each.
          In this diagram, both the operators with three and one ``R`` labels represent calls to
          ``R``, with single-label instances applying fewer operators.
          The first call to ``R`` in the second half applies :math:`2^{\lceil\log_2(\ell)\rceil-1}`
          operators. The middle elbows act on distinct wire triples and can not be merged as
          above.

        - if :math:`\ell=1`, the following circuit is applied:

          .. code-block::

              0:    ─╭○─────╭○─────○─╮╭●──
              1:    ─├○─────│──────●─┤│───
              aux0:  ╰──╭R──╰X─╭R────╯│───
              2:    ────├R─────├R─────│───
              aux1:     ╰R     ╰R     ╰U  .

          Here, the three connected ``R`` labels symbolize a call to ``R`` and
          apply :math:`2^{c-2}` operators each.
          The controlled gate on the right applies the single remaining operator.

    """

    resource_keys = {"op_reps", "num_control_wires", "partial", "num_work_wires"}

    @property
    def resource_params(self):
        op_reps = tuple(resource_rep(type(op), **op.resource_params) for op in self.ops)
        return {
            "op_reps": op_reps,
            "num_control_wires": len(self.control),
            "partial": self.partial,
            "num_work_wires": len(self.work_wires),
        }

    def _flatten(self):
        return tuple(self.ops), (
            self.control,
            self.work_wires,
            self.partial,
        )

    # pylint: disable=arguments-differ
    @classmethod
    def _primitive_bind_call(cls, ops, control, **kwargs):
        return super()._primitive_bind_call(*ops, wires=control, **kwargs)

    @classmethod
    def _unflatten(cls, data, metadata) -> "Select":
        return cls(data, control=metadata[0], work_wires=metadata[1], partial=metadata[2])

    def __repr__(self):
        return f"Select(ops={self.ops}, control={self.control}, partial={self.partial})"

    # pylint: disable=too-many-arguments,too-many-positional-arguments
    def __init__(self, ops, control, work_wires=None, partial=False, id=None):
        control = Wires(control)
        work_wires = Wires(() if work_wires is None else work_wires)
        self.hyperparameters["ops"] = tuple(ops)
        self.hyperparameters["control"] = control
        self.hyperparameters["work_wires"] = work_wires
        self.hyperparameters["partial"] = partial

        if 2 ** len(control) < len(ops):
            raise ValueError(
                f"Not enough control wires ({len(control)}) for the desired number of "
                + f"operations ({len(ops)}). At least {_ceil_log(len(ops))} control "
                + "wires are required."
            )

        if any(
            control_wire in Wires.all_wires([op.wires for op in ops]) for control_wire in control
        ):
            raise ValueError("Control wires should be different from operation wires.")

        for op in ops:
            QueuingManager.remove(op)

        target_wires = Wires.all_wires([op.wires for op in ops])
        self.hyperparameters["target_wires"] = target_wires

        all_wires = target_wires + control
        super().__init__(*self.data, wires=all_wires, id=id)

    def map_wires(self, wire_map: dict) -> "Select":
        new_ops = [o.map_wires(wire_map) for o in self.hyperparameters["ops"]]
        new_control = [wire_map.get(wire, wire) for wire in self.control]
        new_work_wires = [wire_map.get(wire, wire) for wire in self.work_wires]
        return Select(new_ops, new_control, work_wires=new_work_wires, partial=self.partial)

    def __copy__(self):
        """Copy this op"""
        cls = self.__class__
        copied_op = cls.__new__(cls)

        new_data = copy.copy(self.data)

        for attr, value in vars(self).items():
            if attr != "data":
                setattr(copied_op, attr, value)

        copied_op.data = new_data

        return copied_op

    @property
    def data(self):
        """Create data property"""
        return tuple(d for op in self.ops for d in op.data)

    @data.setter
    def data(self, new_data):
        """Set the data property"""
        for op in self.ops:
            op_num_params = op.num_params
            if op_num_params > 0:
                op.data = new_data[:op_num_params]
                new_data = new_data[op_num_params:]

    def decomposition(self):
        r"""Representation of the operator as a product of other operators.

        .. math:: O = O_1 O_2 \dots O_n

        A ``DecompositionUndefinedError`` is raised if no representation by decomposition is defined.

        .. seealso:: :meth:`~.Operator.compute_decomposition`.

        Returns:
            list[Operator]: decomposition of the operator

        **Example**

        >>> ops = [qml.X(2), qml.X(3), qml.Y(2), qml.SWAP([2,3])]
        >>> op = qml.Select(ops, control=[0,1])
        >>> op.decomposition()
        [MultiControlledX(wires=[0, 1, 2], control_values=[0, 0]),
         MultiControlledX(wires=[0, 1, 3], control_values=[0, 1]),
         Controlled(Y(2), control_wires=[0, 1], control_values=[True, False]),
         Controlled(SWAP(wires=[2, 3]), control_wires=[0, 1])]
        """
        return self.compute_decomposition(
            self.ops, control=self.control, partial=self.partial, work_wires=self.work_wires
        )

    # pylint: disable=arguments-differ
    @staticmethod
    def compute_decomposition(ops, control, partial, work_wires=None):
        r"""Representation of the operator as a product of other operators (static method).

        .. math:: O = O_1 O_2 \dots O_n.

        .. note::

            Operations making up the decomposition should be queued within the
            ``compute_decomposition`` method.

        .. seealso:: :meth:`~.Operator.decomposition`.

        Args:
            ops (list[Operator]): operations to apply
            control (Sequence[int]): the wires controlling which operation is applied

        Returns:
            list[Operator]: decomposition of the operator

        **Example**

        >>> ops = [qml.X(2), qml.X(3), qml.Y(2), qml.SWAP([2,3])]
        >>> qml.Select.compute_decomposition(ops, control=[0,1])
        [MultiControlledX(wires=[0, 1, 2], control_values=[0, 0]),
         MultiControlledX(wires=[0, 1, 3], control_values=[0, 1),
         Controlled(Y(2), control_wires=[0, 1], control_values=[True, False]),
         Controlled(SWAP(wires=[2, 3]), control_wires=[0, 1])]
        """
        if partial:
            if len(ops) == 1:
                if QueuingManager.recording():
                    apply(ops[0])
                return list(ops)
            decomp_ops = [
                ctrl(op, ctrl_, control_values=values, work_wires=work_wires)
                for (ctrl_, values), op in zip(_partial_select(len(ops), control), ops)
            ]
            return decomp_ops

        ctrl_states = product([0, 1], repeat=len(control))
        return [
            ctrl(op, control, control_values=state, work_wires=work_wires)
            for state, op in zip(ctrl_states, ops)
        ]

    @property
    def ops(self):
        """Operations to be applied."""
        return self.hyperparameters["ops"]

    @property
    def control(self):
        """The control wires."""
        return self.hyperparameters["control"]

    @property
    def target_wires(self):
        """The wires of the target operators."""
        return self.hyperparameters["target_wires"]

    @property
    def work_wires(self):
        """The work wires of the Select template."""
        return self.hyperparameters["work_wires"]

    @property
    def wires(self):
        """All wires involved in the operation."""
        return self.hyperparameters["control"] + self.hyperparameters["target_wires"]

    @property
    def partial(self):
        """Operations to be applied."""
        return self.hyperparameters["partial"]


# Decomposition of Select using multi-control strategy


def _multi_controlled_rep(target_rep, num_control_wires, ctrl_state, num_work_wires):
    return controlled_resource_rep(
        base_class=target_rep.op_type,
        base_params=target_rep.params,
        num_control_wires=num_control_wires,
        num_work_wires=num_work_wires,
        num_zero_control_values=num_control_wires - sum(ctrl_state),
    )


def _select_resources_multi_control(op_reps, num_control_wires, partial, num_work_wires):
    resources = defaultdict(int)
    if partial:
        if len(op_reps) == 1:
            resources[op_reps[0]] += 1
        else:
            # Use dummy control values, we will only care about the length of the outputs
            ctrls_and_ctrl_states = _partial_select(len(op_reps), list(range(num_control_wires)))
            for (ctrl_, ctrl_state), rep in zip(ctrls_and_ctrl_states, op_reps):
                resources[_multi_controlled_rep(rep, len(ctrl_), ctrl_state, num_work_wires)] += 1
    else:
        state_iterator = product([0, 1], repeat=num_control_wires)

        for state, rep in zip(state_iterator, op_reps):
            resources[_multi_controlled_rep(rep, num_control_wires, state, num_work_wires)] += 1
    return dict(resources)


@register_resources(_select_resources_multi_control)
def _select_decomp_multi_control(*_, ops, control, work_wires, partial, **__):

    if partial:
        if len(ops) == 1:
            apply(ops[0])
        else:
            for (ctrl_, ctrl_state), op in zip(_partial_select(len(ops), control), ops):
                ctrl(op, ctrl_, control_values=ctrl_state, work_wires=work_wires)
    else:
        for ctrl_state, op in zip(product([0, 1], repeat=len(control)), ops):
            ctrl(op, control, control_values=ctrl_state, work_wires=work_wires)


add_decomps(Select, _select_decomp_multi_control)

# Decomposition of Select using unary iterator


def _ceil(a):
    return int(math.ceil(a))


def _ceil_log(a):
    return _ceil(math.log2(a))


def _add_first_k_units(ops, controls, work_wires, k):
    """Add all controlled-applied operators within the unary iterator scheme.

    This function is used for the outer-most recursion level, and then calls _add_k_units
    for the inner recursion levels.
    In the documentation, this is the outer level that is being described in detail, and
    ``_add_k_units`` corresponds to the subroutine ``R``.

    """
    assert k == len(ops) > 2

    needed_controls = 2 * _ceil_log(k) - 1
    assert len(controls) >= needed_controls, f"{len(controls)=}, {needed_controls=}"
    controls = controls[:needed_controls]

    and_wires = controls[:3]
    new_work_wires = work_wires + controls[:2]
    new_controls = controls[2:]

    a = _ceil_log(k)  # a >= 2 because k>2 by assertion above
    k01 = 2 ** (a - 1)  # First half of circuit will implement 2^(a-1)>=2 operators
    k0 = k1 = 2 ** (a - 2)  # First two quarters of circuit each implement 2^(a-2)>=1 operator(s).
    l = k - k01
    k2 = _ceil(2 ** (_ceil_log(l) - 1))
    k3 = k - k01 - k2

    # Open TemporaryAND (controlled on |00>) + first quarter + CX (controlled on |0>) + second quarter
    first_half = (
        [TemporaryAND(and_wires, control_values=(0, 0))]
        + _add_k_units(ops[:k0], new_controls, new_work_wires, k0)
        + [ctrl(X(controls[2]), control=controls[0], control_values=[0])]
        + _add_k_units(ops[k0:k01], new_controls, new_work_wires, k1)
    )

    if l == 1:  # first variant

        # Single operation left to apply: Only the third quarter will be needed, and it will not need
        # TemporaryAND gates at all
        and_wires_sec_half = []
        new_controls_sec_half = controls
        new_work_wires_sec_half = work_wires
        # Closing TemporaryAND for first half
        middle_part = [adjoint(TemporaryAND)(and_wires, control_values=(0, 1))]

    else:
        c_bar = 2 * (_ceil_log(k) - _ceil_log(k - k01) - 1)
        and_wires_sec_half = [controls[0], controls[c_bar + 1], controls[c_bar + 2]]
        new_controls_sec_half = controls[c_bar + 2 :]
        new_work_wires_sec_half = work_wires + controls[: c_bar + 2]

        if c_bar > 0:  # second variant
            # Closing TemporaryAND for first half, opening TemporaryAND for second half
            middle_part = [
                adjoint(TemporaryAND)(and_wires, control_values=(0, 1)),
                TemporaryAND(and_wires_sec_half, control_values=(1, 0)),
            ]
        else:  # third variant
            middle_part = [CNOT(and_wires[::2]), CNOT(and_wires[1:])]

    second_half = _add_k_units(
        ops[k01 : k01 + k2], new_controls_sec_half, new_work_wires_sec_half, k2
    )
    if and_wires_sec_half:
        second_half += (
            [CNOT(and_wires_sec_half[::2])]
            + _add_k_units(ops[k0 + k1 + k2 :], new_controls_sec_half, new_work_wires_sec_half, k3)
            + [adjoint(TemporaryAND)(and_wires_sec_half)]
        )

    return first_half + middle_part + second_half


def _add_k_units(ops, controls, work_wires, k):
    """Add k controlled-applied operators within the unary iterator scheme, in a recursive
    manner.

    In the documentation, this subroutine is called ``R``.
    This is _not_ used for the outer-most recursion level, see _add_first_k_units instead.

    We are given ``K=len(ops)`` operators and ``2 * ⌈log_2(K)⌉ + 1`` control and auxiliary wires.
    If ``K=0``, nothing is applied.
    If ``K=1``, the single operator is applied, controlled on the first control wire.

    In all other cases, this function applies the circuit

    .. code-block::

        ─╭●────╭●────●─╮─
        ─├○────│─────●─┤─
         ╰──■──╰X─■────╯

    where each box symbolizes calls to itself on the next recursion level.
    The next-level calls to ``_add_k_units` use

    ``k_first = 2 ** (⌈log_2(k)⌉-1)`` (i.e. half of ``k``, rounded up to the next power of two)
    and
    ``k_second = k-k_first`` (i.e. the rest)

    operators, respectively. Accordingly, two fewer control wires are used.

    """
    assert k == len(ops) > 0
    num_bits = _ceil_log(k)
    needed_controls = 2 * num_bits + 1
    assert len(controls) >= needed_controls, f"{len(controls)=}, {needed_controls=}"

    if k == 1:
        assert num_bits == 0
        return [ctrl(ops[0], control=controls[0], control_values=[1], work_wires=work_wires)]

    assert num_bits != 0
    controls = controls[:1] + controls[-(needed_controls - 1) :]

    and_wires = controls[:3]
    new_work_wires = work_wires + controls[:2]
    new_controls = controls[2:]
    k_first = 2 ** (num_bits - 1)
    return (
        [TemporaryAND(and_wires, control_values=(1, 0))]
        + _add_k_units(ops[:k_first], new_controls, new_work_wires, k_first)
        + [CNOT(and_wires[::2])]
        + _add_k_units(ops[k_first:], new_controls, new_work_wires, k - k_first)
        + [adjoint(TemporaryAND)(and_wires)]
    )


def _select_resources_unary_not_partial(op_reps, num_control_wires, num_work_wires):
    resources = defaultdict(int)
    c = num_control_wires
    K = len(op_reps)
    num_work_wires = num_work_wires - (c - 1)

    if c == 1:
        for i, target_rep in enumerate(op_reps):
            resources[
                controlled_resource_rep(
                    base_class=target_rep.op_type,
                    base_params=target_rep.params,
                    num_control_wires=1,
                    num_zero_control_values=(1 - i),
                    num_work_wires=num_work_wires,
                )
            ] += 1
        return dict(resources)

    def _make_first_flipped_bits(c, i=0):
        """Compute the pattern [c-1, c-2, c-1, c-3, c-1, c-2, c-1, c-4...] recursively.

        For example, for ``c=4``, we get a first call (with ``i=0``) that produces
        ``output =_make_first_flipped_bit(4, 0) = sub_0 + [0] + sub_0``, where
        ``sub_0 = _make_first_flipped_bit(3, 1) = sub_1 + [1] + sub_1``, where
        ``sub_1 = _make_first_flipped_bit(2, 2) = sub_2 + [2] + sub_2``, where
        ``sub_2 = _make_first_flipped_bit(1, 3) = [3]``.

        Overall this gives
        ``sub_1 = [3, 2, 3]``
        ``sub_0 = [3, 2, 3, 1, 3, 2, 3]``
        ``output = [3, 2, 3, 1, 3, 2, 3, 0, 3, 2, 3, 1, 3, 2, 3]``.
        """
        if c == 1:
            return [i]
        sub = _make_first_flipped_bits(c - 1, i=i + 1)
        return sub + [i] + sub

    # c-1 left elbows at the beginning and c-1-max(a,1) left elbows for each of the target
    # operators, except the last one, where a is the first flipped bit. Same for right elbows.
    first_flipped_bits = np.array(_make_first_flipped_bits(c)[: K - 1], dtype=int)
    num_elbows = c - 1 + np.sum(c - 1 - np.clip(first_flipped_bits, a_min=1, a_max=None))

    resources[resource_rep(TemporaryAND)] += num_elbows
    resources[adjoint_resource_rep(TemporaryAND)] += num_elbows
    more_than_a_quarter = int(K > 2 ** (c - 2))
    more_than_a_half = int(K > 2 ** (c - 1))
    resources[resource_rep(CNOT)] += K - 1 + more_than_a_half - more_than_a_quarter
    resources[
        controlled_resource_rep(
            base_class=X, base_params={}, num_control_wires=1, num_zero_control_values=1
        )
    ] += more_than_a_quarter
    for op_rep in op_reps:
        resources[
            controlled_resource_rep(
                op_rep.op_type, op_rep.params, num_control_wires=1, num_work_wires=num_work_wires
            )
        ] += 1

    return dict(resources)


# pylint: disable=unused-argument
def _select_resources_unary(op_reps, num_control_wires, partial, num_work_wires):
    num_ops = len(op_reps)
    if num_ops == 0:
        return {}
    if not partial:
        return _select_resources_unary_not_partial(op_reps, num_control_wires, num_work_wires)

    if num_ops == 1:
        return {op_reps[0]: 1}
    counts = Counter()

    if num_ops == 2:
        return {
            controlled_resource_rep(
                op_rep.op_type,
                op_rep.params,
                num_control_wires=1,
                num_work_wires=num_work_wires,
                num_zero_control_values=1 - i,
            ): 1
            for i, op_rep in enumerate(op_reps)
        }
    if num_ops / 2 ** _ceil_log(num_ops) > 3 / 4:
        counts.update(
            {
                resource_rep(TemporaryAND): num_ops - 3,
                adjoint_resource_rep(TemporaryAND): num_ops - 3,
                CNOT: num_ops - 1,
                controlled_resource_rep(X, {}, num_control_wires=1, num_zero_control_values=1): 1,
            }
        )
    else:
        counts.update(
            {
                resource_rep(TemporaryAND): num_ops - 2,
                adjoint_resource_rep(TemporaryAND): num_ops - 2,
                CNOT: num_ops - 3,
                controlled_resource_rep(X, {}, num_control_wires=1, num_zero_control_values=1): 1,
            }
        )

    num_work_wires = num_work_wires - (num_control_wires - 1)
    for op in op_reps:
        counts[
            controlled_resource_rep(
                op.op_type, op.params, num_control_wires=1, num_work_wires=num_work_wires
            )
        ] += 1

    return dict(counts)


def _select_decomp_unary_not_partial(ops, control, work_wires):
    """Decompose Select operator into unary iterator, without applying the partial Select
    reduction. The control structure is simpler without the Select reduction, so that we do
    not use the same recursive structure as for ``_select_decomp_unary`` but a simple ``for`` loop
    instead.

    Args:
        ops (Sequence[Operator]): Operators applied by the Select unary iterator.
        control (Sequence[hashable]): Control wires. Should be at least ``ceil(log2(len(ops)))`` many.
        work_wires (Sequence[hashable]): Work wires. Should be at least ``len(control)-1`` many.

    Returns:
        Sequence[Operator]: Decomposition of a non-partial ``Select`` using unary iteration.

    Denote the number of control qubits as ``c`` and the number of operators as ``K``.
    Arrange the control wires and ``c-1`` work wires as ``["c0", "c1", "w0", "c2", "w1", ...]``.

    We begin with a ladder of ``TemporaryAND`` operators:

    ```
    c0: ─╭○──────────
    c1: ─├○──────────
    w0: ─╰──╭●───────
    c2: ────├○───────
    w1: ────╰──╭●────
     :         :
     :            :
    wp: ──────────╰──
    t1: ─────────────
     :
    tn: ─────────────
    ```

    Here, the ``p`` in ``wp`` is the number of work wires, and ``n`` is the number of target
    wires.
    Then we iterate over the target operators and perform the following steps for each, except
    for the last operator.

    1. Apply the operator, controlled on the last wire ``"wp"`` of the control structure, to the
       target wires ``["t1", ... "tn"]``.
    2. For the ``k``-th operator (in 0-based indexing), find the position ``a`` of the most
       significant bit that flips when incrementing ``k`` to ``k+1``. It will be the position of
       the last bit that is ``0`` in the bit string of ``k``.
    3. Apply right elbows, starting from the lower end of the control structure up to ``a`` (exclusive).
    4. Apply gates that result from merging a right with the next left elbow. This is always a
       ``CNOT`` on the first and last gate of the elbows, but might be complemented with
       ``X`` gates or a second ``CNOT`` gate if ``a=1`` or ``a=0``, respectively.
    5. Apply left elbows corresponding to the right elbows applied in step 3, but starting at
       position ``a`` (exclusive).

    As an example, let ``c=4`` and the operator ``SWAP(["t1", "t2"])`` be the ``k=3``-rd operator
    that is applied, the following subcircuit is appended (using that ``k=0011_2`` and
    ``k+1=0100_2``, so that ``a=1`` is the position of the most significant flipped bit)

    ```
    c0: ─────────────╭●──────────
    c1: ─────────────│───────────
    w0: ──────────●╮─╰X──╭●──────
    c2: ──────────●┤─────├○──────
    w1: ───────●╮──╯─────╰──╭●───
    c3: ───────●┤───────────├○───
    w2: ─╭●─────╯───────────╰────
    t1: ─├SWAP───────────────────
    t2: ─╰SWAP───────────────────
         1.      3.  4.   5.
    ```

    To conclude, we control-apply the last target operator, which was excluded from the loop above,
    and apply a ladder of right elbows across the full control structure, starting at the
    low end:

    ```
    c0: ──────────●╮── *
    c1: ──────────○┤── *
    w0: ───────●╮──╯──
    c2: ───────●┤───── *
    w1: ────●╮──╯─────
     :       :
     :    :
    wp: ──╯───────────
    t1: ──────────────
     :
    tn: ──────────────
    ```

    The value of the control node (filled or open) on the control wires (marked with an
    asterisk (*), i.e. without the work wires) depends on the total number ``K`` of operators
    and can be computed as

    ```
    control_values = np.binary_repr(K-1, width=c)
    ```
    """

    c = len(control)
    K = len(ops)
    if c == 1:
        # Don't need unary iterator, just control-apply the one/two operator(s) directly.
        new_ops = [
            ctrl(op, control=control, control_values=[i], work_wires=work_wires)
            for i, op in enumerate(ops)
        ]
        return new_ops

    # Validate work wires
    p = len(work_wires)
    if p < c - 1:
        raise ValueError(
            f"Can't use this decomposition with less than {c - 1} work wires for {c} controls. "
            f"Got {p} work wires: {work_wires}."
        )

    unary_work_wires = work_wires[: c - 1]
    new_work_wires = work_wires[c - 1 :] + control
    aux_control = [control[0]]
    for ctrl_wire, work_wire in zip(control[1:], unary_work_wires, strict=False):
        aux_control.append(ctrl_wire)
        aux_control.append(work_wire)
    # Create triples of wires to which elbows are applied
    unary_triples = [aux_control[2 * i : 2 * i + 3] for i in range(c - 1)]

    # Apply initial ladder of left elbows
    ops_decomp = [
        TemporaryAND(triple, control_values=((0, 0) if i == 0 else (1, 0)))
        for i, triple in enumerate(unary_triples)
    ]

    first_bit_has_flipped = False
    for k, op in enumerate(ops[:-1]):
        # For all but the last target operator, do the following:
        # 1. apply target operator, always controlled on last unary iteration wire
        ops_decomp.append(ctrl(op, control=aux_control[-1], work_wires=new_work_wires))

        # 2. find the most significant bit ``a`` that flips when incrementing from k to k+1
        first_flip_bit = c - 1 - list(np.binary_repr(k, width=c)[::-1]).index("0")

        # 3. apply the ladder of right elbows up to the most significant flipped bit (exclusive)
        sub_triples = unary_triples[max(first_flip_bit, 1) : c - 1]
        ops_decomp.extend([adjoint(TemporaryAND(triple)) for triple in reversed(sub_triples)])

        # 4. apply gates that result from merging a right and left elbow (``inter_ops``)
        if first_flip_bit == 1:
            c0, c1, c2 = unary_triples[0]
            if first_bit_has_flipped:
                inter_ops = [CNOT([c0, c2])]
            else:
                inter_ops = [ctrl(X(c2), control=c0, control_values=[0])]
        elif first_flip_bit == 0:
            c0, c1, c2 = unary_triples[0]
            inter_ops = [CNOT([c0, c2]), CNOT([c1, c2])]
            first_bit_has_flipped = True
        else:
            inter_ops = [CNOT(unary_triples[first_flip_bit - 1][::2])]
        ops_decomp.extend(inter_ops)

        # 5. apply the ladder of elbows starting at the most significant flipped bit (exclusive)
        ops_decomp.extend([TemporaryAND(triple, control_values=(1, 0)) for triple in sub_triples])

    # For the last target operator, apply controlled target op and then the "closing"
    # ladder of right elbows
    closing_ctrl_bits = list(map(int, np.binary_repr(K - 1, width=c)))
    ops_decomp.append(ctrl(ops[-1], control=aux_control[-1], work_wires=new_work_wires))
    ops_decomp.extend(
        [
            adjoint(TemporaryAND(triple, control_values=(1, val)))
            for val, triple in zip(closing_ctrl_bits[2:], reversed(unary_triples[: c - 1]))
        ]
    )
    ops_decomp.append(adjoint(TemporaryAND(unary_triples[0], control_values=closing_ctrl_bits[:2])))
    return ops_decomp


def _unary_condition(op_reps, num_control_wires, partial, num_work_wires):
    return num_work_wires >= num_control_wires - 1


@register_condition(_unary_condition)
@register_resources(_select_resources_unary)
def _select_decomp_unary(*_, ops, control, work_wires, partial, **__):
    r"""This function reproduces the unary iterator behaviour in https://arxiv.org/abs/1805.03662.
    For :math:`K` operators this decomposition requires at least :math:`c=\lceil\log_2 K\rceil`
    control wires (as usual for Select), and :math:`c-1` additional work wires.
    See the documentation of ``Select`` for details.

    The ``partial`` argument controls whether the reduction to partial Select is performed,
    see the documentation of ``Select`` and https://pennylane.ai/compilation/partial-select for
    details.
    """

    K = len(ops)
    if K == 0:
        return []

    # Validate number of control wires
    c = len(control)
    min_num_controls = max(_ceil_log(K), 1)
    if c < min_num_controls:
        raise ValueError(
            f"At least {min_num_controls} control wires are required to implement Select of "
            f"{K} operators, but only {c} control wires were provided: {control}."
        )

    if not partial:
        return _select_decomp_unary_not_partial(ops, control, work_wires)

    # Due to partial=True, we are allowed to restrict to a subset of the control wires
    control = control[-min_num_controls:]
    if 1 <= K <= 2:
        if K == 1 and partial:
            # Can skip control for partial Select and a single op
            if QueuingManager.recording():
                apply(ops[0])
            return list(ops)
        # Don't need unary iterator, just control-apply the one/two operator(s) directly.
        new_ops = [
            ctrl(op, control=control[-1], control_values=[i], work_wires=work_wires)
            for i, op in enumerate(ops)
        ]
        return new_ops

    # Validate work wires
    p = len(work_wires)
    if p < c - 1:
        raise ValueError(
            f"Can't use this decomposition with less than {c - 1} work wires for {c} controls. "
            f"Got {p} work wires: {work_wires}."
        )

    # Arrange control and work wires into common register
    aux_control = [control[0]]
    for i in range(min_num_controls - 1):
        aux_control.append(control[i + 1])
        aux_control.append(work_wires[i])
    work_wires = work_wires[min_num_controls - 1 :]
    return _add_first_k_units(ops, aux_control, work_wires, len(ops))


<<<<<<< HEAD
add_decomps(Select, _select_decomp_partial_unary)

# pylint: disable=protected-access
if Select._primitive is not None:

    @Select._primitive.def_impl
    def _(*args, n_wires, **kwargs):
        ops, control = args[:-n_wires], args[-n_wires:]
        return type.__call__(Select, ops, control=control, **kwargs)
=======
add_decomps(Select, _select_decomp_unary)
>>>>>>> 495aa65a
<|MERGE_RESOLUTION|>--- conflicted
+++ resolved
@@ -1086,8 +1086,7 @@
     return _add_first_k_units(ops, aux_control, work_wires, len(ops))
 
 
-<<<<<<< HEAD
-add_decomps(Select, _select_decomp_partial_unary)
+add_decomps(Select, _select_decomp_unary)
 
 # pylint: disable=protected-access
 if Select._primitive is not None:
@@ -1095,7 +1094,4 @@
     @Select._primitive.def_impl
     def _(*args, n_wires, **kwargs):
         ops, control = args[:-n_wires], args[-n_wires:]
-        return type.__call__(Select, ops, control=control, **kwargs)
-=======
-add_decomps(Select, _select_decomp_unary)
->>>>>>> 495aa65a
+        return type.__call__(Select, ops, control=control, **kwargs)