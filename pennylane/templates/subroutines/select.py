--- conflicted
+++ resolved
@@ -18,6 +18,8 @@
 import copy
 from collections import Counter, defaultdict
 from itertools import product
+
+import numpy as np
 
 from pennylane import math
 from pennylane.decomposition import (
@@ -716,47 +718,50 @@
     )
 
 
+def _select_resources_unary_not_partial(op_reps, num_control_wires):
+    resources = defaultdict(int)
+    c = num_control_wires
+    K = len(op_reps)
+
+    resources[resource_rep(TemporaryAND)] += c - 1
+    num_first_bit_flipped = 0
+    for k, target_rep in enumerate(op_reps):
+        resources[
+            controlled_resource_rep(
+                base_class=target_rep.op_type,
+                base_params=target_rep.params,
+                num_control_wires=1,
+                num_work_wires=0,
+                num_zero_control_values=0,
+            )
+        ] += 1
+        if k < K - 1:
+            first_flip_bit = list(np.binary_repr(k, width=c)[::-1]).index("0")
+            resources[adjoint_resource_rep(TemporaryAND)] += first_flip_bit
+            if first_flip_bit == c - 1:  # Most significant bit flips
+                if num_first_bit_flipped == 0:
+                    resources[resource_rep(X)] += 1
+                resources[resource_rep(CNOT)] += 1
+                if num_first_bit_flipped == 0:
+                    resources[resource_rep(X)] += 1
+                elif num_first_bit_flipped == 1:
+                    resources[resource_rep(CNOT)] += 1
+                num_first_bit_flipped += 1
+            else:
+                resources[resource_rep(CNOT)] += 1
+
+            resources[resource_rep(TemporaryAND)] += first_flip_bit
+        else:
+            resources[adjoint_resource_rep(TemporaryAND)] += c - 1
+            resources[adjoint_resource_rep(TemporaryAND)] += 1
+
+    return dict(resources)
+
+
 # pylint: disable=unused-argument
-def _select_resources_partial_unary(op_reps, num_control_wires, partial):
+def _select_resources_unary(op_reps, num_control_wires, partial):
     if not partial:
-
-        resources = defaultdict(int)
-        c = num_control_wires
-        K = len(op_reps)
-
-        resources[resource_rep(TemporaryAND)] += c - 1
-        num_first_bit_flipped = 0
-        for k, target_rep in enumerate(op_reps):
-            resources[
-                qml.decomposition.controlled_resource_rep(
-                    base_class=target_rep.op_type,
-                    base_params=target_rep.params,
-                    num_control_wires=1,
-                    num_work_wires=0,
-                    num_zero_control_values=0,
-                )
-            ] += 1
-            if k < K - 1:
-                first_flip_bit = list(np.binary_repr(k, width=c)[::-1]).index("0")
-                resources[qml.decomposition.adjoint_resource_rep(TemporaryAND)] += first_flip_bit
-                if first_flip_bit == c - 1:  # Most significant bit flips
-                    if num_first_bit_flipped == 0:
-                        resources[resource_rep(qml.X)] += 1
-                    resources[resource_rep(qml.CNOT)] += 1
-                    if num_first_bit_flipped == 0:
-                        resources[resource_rep(qml.X)] += 1
-                    elif num_first_bit_flipped == 1:
-                        resources[resource_rep(qml.CNOT)] += 1
-                    num_first_bit_flipped += 1
-                else:
-                    resources[resource_rep(qml.CNOT)] += 1
-
-                resources[resource_rep(TemporaryAND)] += first_flip_bit
-            else:
-                resources[qml.decomposition.adjoint_resource_rep(TemporaryAND)] += c - 1
-                resources[qml.decomposition.adjoint_resource_rep(TemporaryAND)] += 1
-
-        return dict(resources)
+        return _select_resources_unary_not_partial(op_reps, num_control_wires)
 
     num_ops = len(op_reps)
     counts = Counter()
@@ -786,8 +791,7 @@
     return dict(counts)
 
 
-<<<<<<< HEAD
-def _unary_select_not_partial(ops, control, work_wires):
+def _select_decomp_unary_not_partial(ops, control, work_wires):
     c = len(control)
     K = len(ops)
     min_num_controls = max(_ceil_log(K), 1)
@@ -810,12 +814,12 @@
     num_first_bit_flipped = 0
     for k, op in enumerate(ops):
         # Apply target operator, always controlled on last unary iteration wire
-        ops_decomp.append(qml.ctrl(op, control=aux_control[-1]))
+        ops_decomp.append(ctrl(op, control=aux_control[-1]))
         if k < K - 1:
             first_flip_bit = list(np.binary_repr(k, width=c)[::-1]).index("0")
             ops_decomp.extend(
                 [
-                    qml.adjoint(TemporaryAND(triple))
+                    adjoint(TemporaryAND(triple))
                     for triple in unary_triples[c - 2 : c - 2 - first_flip_bit : -1]
                 ]
             )
@@ -823,15 +827,15 @@
                 c0, c1, c2 = unary_triples[0]
                 inter_ops = []
                 if num_first_bit_flipped == 0:
-                    inter_ops.append(qml.X(c0))
-                inter_ops.append(qml.CNOT([c0, c2]))
+                    inter_ops.append(X(c0))
+                inter_ops.append(CNOT([c0, c2]))
                 if num_first_bit_flipped == 0:
-                    inter_ops.append(qml.X(c0))
+                    inter_ops.append(X(c0))
                 elif num_first_bit_flipped == 1:
-                    inter_ops.append(qml.CNOT([c1, c2]))
+                    inter_ops.append(CNOT([c1, c2]))
                 num_first_bit_flipped += 1
             else:
-                inter_ops = [qml.CNOT(unary_triples[c - 2 - first_flip_bit])]
+                inter_ops = [CNOT(unary_triples[c - 2 - first_flip_bit])]
 
             ops_decomp.extend(inter_ops)
             ops_decomp.extend(
@@ -839,17 +843,15 @@
             )
         else:
             ops_decomp.extend(
-                [qml.adjoint(TemporaryAND(triple)) for triple in unary_triples[c - 2 : 0 : -1]]
+                [adjoint(TemporaryAND(triple)) for triple in unary_triples[c - 2 : 0 : -1]]
             )
-            ops_decomp.append(qml.adjoint(TemporaryAND(unary_triples[0], control_values=(0, 1))))
+            ops_decomp.append(adjoint(TemporaryAND(unary_triples[0], control_values=(0, 1))))
 
     return ops_decomp
 
 
-=======
->>>>>>> 86ffb2b1
-@register_resources(_select_resources_partial_unary)
-def _select_decomp_partial_unary(ops, control, work_wires, partial, **_):
+@register_resources(_select_resources_unary)
+def _select_decomp_unary(ops, control, work_wires, partial, **_):
     r"""This function reproduces the unary iterator behaviour in https://arxiv.org/abs/1805.03662.
     For :math:`K` operators this decomposition requires at least :math:`c=\lceil\log_2 K\rceil`
     control wires (as usual for Select), and :math:`c-1` additional work wires.
@@ -865,7 +867,7 @@
         return []
 
     if not partial:
-        raise NotImplementedError("Unary iteration with partial=False not implemented yet.")
+        return _select_decomp_unary_not_partial(ops, control, work_wires)
 
     min_num_controls = max(_ceil_log(len(ops)), 1)
     assert len(control) >= min_num_controls
@@ -888,4 +890,4 @@
     return _add_first_k_units(ops, aux_control, work_wires, len(ops))
 
 
-add_decomps(Select, _select_decomp_partial_unary)+add_decomps(Select, _select_decomp_unary)