--- conflicted
+++ resolved
@@ -340,11 +340,7 @@
 
     """
 
-<<<<<<< HEAD
     resource_keys = {"ops", "new_option"}
-=======
-    resource_keys = {"ops"}
->>>>>>> ff39e983
 
     def _flatten(self):
         return (self.ops), (
