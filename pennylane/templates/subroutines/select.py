--- conflicted
+++ resolved
@@ -18,6 +18,8 @@
 import copy
 import itertools
 from collections import Counter
+
+import numpy as np
 
 import pennylane as qml
 from pennylane import math
@@ -35,15 +37,37 @@
 
 
 def _partial_select(K, control):
-    """Compute the simplified control structure for a partial Select operator."""
+    r"""Compute the simplified control structure for a partial Select operator.
+
+    Args:
+        K (int): The number of operators in ``Select``.
+        control (Sequence[hashable]): Control wires.
+
+    Returns:
+        list[list[tuple]]: a list of length ``K`` with each entry being a list of length two.
+        The first entry in the ``j``\ th inner list is a tuple of control wires that control
+        the application of the ``j``\ th operator in the partial ``Select``. The second entry
+        in the ``j``\ th inner list is a tuple of control values for these control wires of
+        the ``j``\ th operation.
+
+    """
     c = len(control)
+    # Here is the logic behind the function below:
+    # For the j-th operation, the control values are given by the bit string of j.
+    # The r-th control node will only be skipped if
+    # a) its control value ``j_r`` is 0, and
+    # b) flipping the control node from ``j_r=0`` to ``j_r=1`` yields a bitstring that corresponds
+    #    to an integer ``k`` with ``k>=K``.
+    # In the loop below, the ``if`` clause decides which nodes to _keep_, not skip, so that we
+    # invert the condition "a) and b)" to "not a) or not b)", i.e. "``j_r=1`` or ``k<K``"
+    # Finally, note that ``j_r = (j>>(c-1-r)) & 1`` and ``k=j+2**(c-1-r)``.
     controls = [
         [
-            (control[j], val)
-            for j in range(c)
-            if (val := (idx >> (c - 1 - j)) & 1) or idx + 2 ** (c - 1 - j) < K
+            (control[r], j_c)
+            for r in range(c)
+            if (j_c := (j >> (c - 1 - r)) & 1) or j + 2 ** (c - 1 - r) < K
         ]
-        for idx in range(K)
+        for j in range(K)
     ]
     return [list(zip(*ctrl)) for ctrl in controls]
 
@@ -100,7 +124,6 @@
     2: ─╰X─│──╰Y─├SWAP─┤  State
     3: ────╰X────╰SWAP─┤  State
 
-<<<<<<< HEAD
     If there are fewer operators to be applied than possible for the given number of control
     wires, we call the ``Select`` operator a *partial Select*.
     In this case, the control structure can be simplified if the state on the control wires
@@ -121,7 +144,7 @@
     3: ────╰X─╰SWAP─┤  State
 
     Note how the first (second) control node of the second (third) operator was skipped.
-=======
+
     .. details::
         :title: Unary iterator decomposition
 
@@ -311,48 +334,38 @@
           Here, the three connected ``R`` labels symbolize a call to ``R`` and
           apply :math:`2^{c-2}` operators each.
           The controlled gate on the right applies the single remaining operator.
->>>>>>> 7be8f20c
 
     """
 
-    resource_keys = set(["ops"])
+    resource_keys = {"ops", "new_option"}
 
     def _flatten(self):
-<<<<<<< HEAD
-        return (self.ops), (self.control, self.hyperparameters["new_option"])
-=======
-        return (self.ops), (self.control, self.hyperparameters["work_wires"])
->>>>>>> 7be8f20c
-
+        return (self.ops), (
+            self.control,
+            self.hyperparameters["work_wires"],
+            self.hyperparameters["new_option"],
+        )
+
+    # pylint: disable=arguments-differ
     @classmethod
-    def _primitive_bind_call(cls, *args, **kwargs):
-        return cls._primitive.bind(*args, **kwargs)
+    def _primitive_bind_call(cls, ops, control, **kwargs):
+        return super()._primitive_bind_call(*ops, wires=control, **kwargs)
 
     @classmethod
     def _unflatten(cls, data, metadata) -> "Select":
-<<<<<<< HEAD
-        return cls(data, metadata[0], new_option=metadata[1])
-=======
-        return cls(data, control=metadata[0], work_wires=metadata[1])
->>>>>>> 7be8f20c
+        return cls(data, control=metadata[0], work_wires=metadata[1], new_option=metadata[2])
 
     def __repr__(self):
         return f"Select(ops={self.ops}, control={self.control})"
 
-<<<<<<< HEAD
-    def __init__(self, ops, control, new_option=False, id=None):
-        control = qml.wires.Wires(control)
-        self.hyperparameters["ops"] = tuple(ops)
-        self.hyperparameters["control"] = control
-        self.hyperparameters["new_option"] = new_option
-=======
-    def __init__(self, ops, control, work_wires=None, id=None):
+    # pylint: disable=too-many-arguments,too-many-positional-arguments
+    def __init__(self, ops, control, work_wires=None, new_option=False, id=None):
         control = Wires(control)
         work_wires = Wires(() if work_wires is None else work_wires)
         self.hyperparameters["ops"] = tuple(ops)
         self.hyperparameters["control"] = control
         self.hyperparameters["work_wires"] = work_wires
->>>>>>> 7be8f20c
+        self.hyperparameters["new_option"] = new_option
 
         if 2 ** len(control) < len(ops):
             raise ValueError(
@@ -378,7 +391,9 @@
     def map_wires(self, wire_map: dict) -> "Select":
         new_ops = [o.map_wires(wire_map) for o in self.hyperparameters["ops"]]
         new_control = [wire_map.get(wire, wire) for wire in self.hyperparameters["control"]]
-        return Select(new_ops, new_control)
+        new_work_wires = [wire_map.get(wire, wire) for wire in self.hyperparameters["work_wires"]]
+        new_option = self.hyperparameters["new_option"]
+        return Select(new_ops, new_control, work_wires=new_work_wires, new_option=new_option)
 
     def __copy__(self):
         """Copy this op"""
@@ -467,7 +482,6 @@
          Controlled(Y(2), control_wires=[0, 1], control_values=[True, False]),
          Controlled(SWAP(wires=[2, 3]), control_wires=[0, 1])]
         """
-<<<<<<< HEAD
         if new_option:
             if len(ops) == 1:
                 qml.apply(ops[0])
@@ -480,14 +494,7 @@
             return decomp_ops
 
         states = itertools.product([0, 1], repeat=len(control))
-        decomp_ops = [qml.ctrl(op, control, control_values=state) for state, op in zip(states, ops)]
-=======
-        states = list(itertools.product([0, 1], repeat=len(control)))
-        decomp_ops = [
-            ctrl(op, control, control_values=states[index]) for index, op in enumerate(ops)
-        ]
->>>>>>> 7be8f20c
-        return decomp_ops
+        return [qml.ctrl(op, control, control_values=state) for state, op in zip(states, ops)]
 
     @property
     def ops(self):
@@ -514,7 +521,8 @@
         return {
             "ops": [
                 resource_rep(type(op), **op.resource_params) for op in self.hyperparameters["ops"]
-            ]
+            ],
+            "new_option": self.hyperparameters["new_option"],
         }
 
 
@@ -654,7 +662,11 @@
     )
 
 
-def _unary_select_resources(ops):
+def _unary_select_resources(ops, new_option):
+    if not new_option:
+        raise NotImplementedError(
+            "Resources for unary iteration with new_option=False not implemented yet."
+        )
     num_ops = len(ops)
     cnt = Counter()
 
@@ -679,14 +691,72 @@
 
     for op in ops:
         key = controlled_resource_rep(op.op_type, op.params, num_control_wires=1)
-        print(key)
         cnt[key] += 1
 
     return dict(cnt)
 
 
+def _unary_select_not_new_option(ops, control, work_wires):
+    c = len(control)
+    K = len(ops)
+    min_num_controls = max(_ceil_log(K), 1)
+    assert 1 < c >= min_num_controls
+    if len(work_wires) < c - 1:
+        raise ValueError(
+            f"Can't use this decomposition with less than {len(control) - 1} work wires for {len(control)} controls."
+        )
+    aux_control = [control[0]]
+    for ctrl_wire, work_wire in zip(control[1:], work_wires, strict=False):
+        aux_control.append(ctrl_wire)
+        aux_control.append(work_wire)
+    unary_triples = [aux_control[2 * i : 2 * i + 3] for i in range(c - 1)]
+    work_wires = work_wires[len(control) - 1 :]
+
+    ops_decomp = [
+        TemporaryAND(triple, control_values=((0, 0) if i == 0 else (1, 0)))
+        for i, triple in enumerate(unary_triples)
+    ]
+    num_first_bit_flipped = 0
+    for k, op in enumerate(ops):
+        # Apply target operator, always controlled on last unary iteration wire
+        ops_decomp.append(qml.ctrl(op, control=aux_control[-1]))
+        if k < K - 1:
+            first_flip_bit = list(np.binary_repr(k, width=c)[::-1]).index("0")
+            ops_decomp.extend(
+                [
+                    qml.adjoint(TemporaryAND(triple))
+                    for triple in unary_triples[c - 2 : c - 2 - first_flip_bit : -1]
+                ]
+            )
+            if first_flip_bit == c - 1:  # Most significant bit flips
+                c0, c1, c2 = unary_triples[0]
+                inter_ops = []
+                if num_first_bit_flipped == 0:
+                    inter_ops.append(qml.X(c0))
+                inter_ops.append(qml.CNOT([c0, c2]))
+                if num_first_bit_flipped == 0:
+                    inter_ops.append(qml.X(c0))
+                elif num_first_bit_flipped == 1:
+                    inter_ops.append(qml.CNOT([c1, c2]))
+                num_first_bit_flipped += 1
+            else:
+                inter_ops = [qml.CNOT(unary_triples[c - 2 - first_flip_bit])]
+
+            ops_decomp.extend(inter_ops)
+            ops_decomp.extend(
+                [TemporaryAND(triple) for triple in unary_triples[c - 1 - first_flip_bit : c - 1]]
+            )
+        else:
+            ops_decomp.extend(
+                [qml.adjoint(TemporaryAND(triple)) for triple in unary_triples[c - 2 : 0 : -1]]
+            )
+            ops_decomp.append(qml.adjoint(TemporaryAND(unary_triples[0], control_values=(0, 1))))
+
+    return ops_decomp
+
+
 @register_resources(_unary_select_resources)
-def _unary_select(ops, control, work_wires, **_):
+def _unary_select(ops, control, work_wires, new_option, **_):
     r"""This function reproduces the unary iterator behaviour in https://arxiv.org/abs/1805.03662.
     For :math:`K` operators this decomposition requires at least :math:`c=\lceil\log_2 K\rceil`
     control wires (as usual for Select), and :math:`c-1` additional work wires.
@@ -702,6 +772,9 @@
 
     if len(ops) == 0:
         return []
+
+    if not new_option:
+        _unary_select_not_new_option(ops, control, work_wires)
 
     min_num_controls = max(_ceil_log(len(ops)), 1)
     assert len(control) >= min_num_controls
@@ -724,4 +797,12 @@
     return _add_first_k_units(ops, aux_control, work_wires, len(ops))
 
 
-add_decomps(Select, _unary_select)+add_decomps(Select, _unary_select)
+
+# pylint: disable=protected-access
+if Select._primitive is not None:
+
+    @Select._primitive.def_impl
+    def _(*args, n_wires, **kwargs):
+        ops, control = args[:-n_wires], args[-n_wires:]
+        return type.__call__(Select, ops, control, **kwargs)