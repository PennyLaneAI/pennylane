--- conflicted
+++ resolved
@@ -17,11 +17,7 @@
 
 import copy
 import itertools
-<<<<<<< HEAD
-from collections import defaultdict
-=======
-from collections import Counter
->>>>>>> d71b6e01
+from collections import Counter, defaultdict
 
 import pennylane as qml
 from pennylane import math
@@ -279,16 +275,12 @@
 
     """
 
-<<<<<<< HEAD
     resource_keys = {"op_reps", "num_control_wires"}
 
     @property
     def resource_params(self):
         op_reps = tuple(qml.resource_rep(type(op), **op.resource_params) for op in self.ops)
         return {"op_reps": op_reps, "num_control_wires": len(self.control)}
-=======
-    resource_keys = set(["ops"])
->>>>>>> d71b6e01
 
     def _flatten(self):
         return (self.ops), (self.control, self.hyperparameters["work_wires"])
@@ -422,15 +414,9 @@
          Controlled(Y(2), control_wires=[0, 1], control_values=[True, False]),
          Controlled(SWAP(wires=[2, 3]), control_wires=[0, 1])]
         """
-<<<<<<< HEAD
         return [
             qml.ctrl(op, control, control_values=state)
             for state, op in zip(itertools.product([0, 1], repeat=len(control)), ops)
-=======
-        states = list(itertools.product([0, 1], repeat=len(control)))
-        decomp_ops = [
-            ctrl(op, control, control_values=states[index]) for index, op in enumerate(ops)
->>>>>>> d71b6e01
         ]
 
     @property
@@ -453,9 +439,11 @@
         """All wires involved in the operation."""
         return self.hyperparameters["control"] + self.hyperparameters["target_wires"]
 
-<<<<<<< HEAD
-
-def _target(target_rep, num_control_wires, state):
+
+# Decomposition of Select using full + multi-control strategy
+
+
+def _multi_controlled_rep(target_rep, num_control_wires, state):
     return qml.decomposition.controlled_resource_rep(
         base_class=target_rep.op_type,
         base_params=target_rep.params,
@@ -465,32 +453,26 @@
     )
 
 
-def _select_resources(op_reps, num_control_wires):
+def _select_resources_full_mc(op_reps, num_control_wires):
     state_iterator = itertools.product([0, 1], repeat=num_control_wires)
 
     resources = defaultdict(int)
     for rep, state in zip(op_reps, state_iterator):
-        resources[_target(rep, num_control_wires, state)] += 1
+        resources[_multi_controlled_rep(rep, num_control_wires, state)] += 1
     return dict(resources)
 
 
 # pylint: disable=unused-argument
-@qml.register_resources(_select_resources)
-def _select_decomp(*_, wires=None, ops, control, target_wires=None):
+@qml.register_resources(_select_resources_full_mc)
+def _select_decomp_full_mc(ops, control, work_wires, **_):
     state_iterator = itertools.product([0, 1], repeat=len(control))
     for state, op in zip(state_iterator, ops):
-        qml.ctrl(op, control, control_values=state) 
-
-
-qml.add_decomps(Select, _select_decomp)
-=======
-    @property
-    def resource_params(self) -> dict:
-        return {
-            "ops": [
-                resource_rep(type(op), **op.resource_params) for op in self.hyperparameters["ops"]
-            ]
-        }
+        qml.ctrl(op, control, control_values=state)
+
+
+qml.add_decomps(Select, _select_decomp_full_mc)
+
+# Decomposition of Select using partial + unary iterator strategy
 
 
 def _ceil(a):
@@ -629,12 +611,13 @@
     )
 
 
-def _unary_select_resources(ops):
-    num_ops = len(ops)
-    cnt = Counter()
+# pylint: disable=unused-argument
+def _select_resources_partial_unary(op_reps, num_control_wires):
+    num_ops = len(op_reps)
+    counts = Counter()
 
     if num_ops / 2 ** _ceil_log(num_ops) > 3 / 4:
-        cnt.update(
+        counts.update(
             {
                 resource_rep(TemporaryAND): num_ops - 3,
                 adjoint_resource_rep(TemporaryAND): num_ops - 3,
@@ -643,7 +626,7 @@
             }
         )
     else:
-        cnt.update(
+        counts.update(
             {
                 resource_rep(TemporaryAND): num_ops - 2,
                 adjoint_resource_rep(TemporaryAND): num_ops - 2,
@@ -652,15 +635,14 @@
             }
         )
 
-    for op in ops:
-        key = controlled_resource_rep(op.op_type, op.params, num_control_wires=1)
-        cnt[key] += 1
-
-    return dict(cnt)
-
-
-@register_resources(_unary_select_resources)
-def _unary_select(ops, control, work_wires, **_):
+    for op in op_reps:
+        counts[controlled_resource_rep(op.op_type, op.params, num_control_wires=1)] += 1
+
+    return dict(counts)
+
+
+@register_resources(_select_resources_partial_unary)
+def _select_decomp_partial_unary(ops, control, work_wires, **_):
     r"""This function reproduces the unary iterator behaviour in https://arxiv.org/abs/1805.03662.
     For :math:`K` operators this decomposition requires at least :math:`c=\lceil\log_2 K\rceil`
     control wires (as usual for Select), and :math:`c-1` additional work wires.
@@ -698,5 +680,4 @@
     return _add_first_k_units(ops, aux_control, work_wires, len(ops))
 
 
-add_decomps(Select, _unary_select)
->>>>>>> d71b6e01
+add_decomps(Select, _select_decomp_partial_unary)