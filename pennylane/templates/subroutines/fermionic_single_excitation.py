--- conflicted
+++ resolved
@@ -17,12 +17,8 @@
 # pylint: disable-msg=too-many-branches,too-many-arguments,protected-access
 import numpy as np
 
-<<<<<<< HEAD
-import pennylane as qml
-from pennylane import add_decomps, register_resources
-=======
+from pennylane.decomposition import add_decomps, register_resources
 from pennylane import math
->>>>>>> d60a0ac8
 from pennylane.operation import Operation
 from pennylane.ops import CNOT, RX, RZ, Hadamard
 
@@ -217,7 +213,7 @@
 
 
 def _fermionic_single_excitation_resources(num_wires):
-    return {qml.RX: 4, qml.H: 4, qml.CNOT: 4 * (num_wires - 1), qml.RZ: 2}
+    return {RX: 4, Hadamard: 4, CNOT: 4 * (num_wires - 1), RZ: 2}
 
 
 @register_resources(_fermionic_single_excitation_resources)
