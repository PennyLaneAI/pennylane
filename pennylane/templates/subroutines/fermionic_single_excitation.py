# Copyright 2018-2021 Xanadu Quantum Technologies Inc.

# Licensed under the Apache License, Version 2.0 (the "License");
# you may not use this file except in compliance with the License.
# You may obtain a copy of the License at

#     http://www.apache.org/licenses/LICENSE-2.0

# Unless required by applicable law or agreed to in writing, software
# distributed under the License is distributed on an "AS IS" BASIS,
# WITHOUT WARRANTIES OR CONDITIONS OF ANY KIND, either express or implied.
# See the License for the specific language governing permissions and
# limitations under the License.
r"""
Contains the FermionicSingleExcitation template.
"""
# pylint: disable-msg=too-many-branches,too-many-arguments,protected-access
import numpy as np

from pennylane import capture, math
from pennylane.control_flow import for_loop
from pennylane.decomposition import add_decomps, register_resources
from pennylane.operation import Operation
from pennylane.ops import CNOT, RX, RZ, Hadamard

has_jax = True
try:
    from jax import numpy as jnp
except (ModuleNotFoundError, ImportError) as import_error:  # pragma: no cover
    has_jax = False  # pragma: no cover


class FermionicSingleExcitation(Operation):
    r"""Circuit to exponentiate the tensor product of Pauli matrices representing the
    single-excitation operator entering the Unitary Coupled-Cluster Singles
    and Doubles (UCCSD) ansatz. UCCSD is a VQE ansatz commonly used to run quantum
    chemistry simulations.

    The CC single-excitation operator is given by

    .. math::

        \hat{U}_{pr}(\theta) = \mathrm{exp} \{ \theta_{pr} (\hat{c}_p^\dagger \hat{c}_r
        -\mathrm{H.c.}) \},

    where :math:`\hat{c}` and :math:`\hat{c}^\dagger` are the fermionic annihilation and
    creation operators and the indices :math:`r` and :math:`p` run over the occupied and
    unoccupied molecular orbitals, respectively. Using the `Jordan-Wigner transformation
    <https://arxiv.org/abs/1208.5986>`_ the fermionic operator defined above can be written
    in terms of Pauli matrices (for more details see
    `arXiv:1805.04340 <https://arxiv.org/abs/1805.04340>`_).

    .. math::

        \hat{U}_{pr}(\theta) = \mathrm{exp} \Big\{ \frac{i\theta}{2}
        \bigotimes_{a=r+1}^{p-1}\hat{Z}_a (\hat{Y}_r \hat{X}_p) \Big\}
        \mathrm{exp} \Big\{ -\frac{i\theta}{2}
        \bigotimes_{a=r+1}^{p-1} \hat{Z}_a (\hat{X}_r \hat{Y}_p) \Big\}.

    The quantum circuit to exponentiate the tensor product of Pauli matrices entering
    the latter equation is shown below (see `arXiv:1805.04340 <https://arxiv.org/abs/1805.04340>`_):

    |

    .. figure:: ../../_static/templates/subroutines/single_excitation_unitary.png
        :align: center
        :width: 60%
        :target: javascript:void(0);

    |

    As explained in `Seely et al. (2012) <https://arxiv.org/abs/1208.5986>`_,
    the exponential of a tensor product of Pauli-Z operators can be decomposed in terms of
    :math:`2(n-1)` CNOT gates and a single-qubit Z-rotation referred to as :math:`U_\theta` in
    the figure above. If there are :math:`X` or :math:`Y` Pauli matrices in the product,
    the Hadamard (:math:`H`) or :math:`R_x` gate has to be applied to change to the
    :math:`X` or :math:`Y` basis, respectively. The latter operations are denoted as
    :math:`U_1` and :math:`U_2` in the figure above. See the Usage Details section for more
    information.

    Args:
        weight (float): angle :math:`\theta` entering the Z rotation acting on wire ``p``
        wires (Iterable): Wires that the template acts on.
            The wires represent the subset of orbitals in the interval ``[r, p]``. Must be of
            minimum length 2. The first wire is interpreted as ``r`` and the last wire as ``p``.
            Wires in between are acted on with CNOT gates to compute the parity of the set
            of qubits.

    .. details::
        :title: Usage Details

        Notice that:

        #. :math:`\hat{U}_{pr}(\theta)` involves two exponentiations where :math:`\hat{U}_1`,
           :math:`\hat{U}_2`, and :math:`\hat{U}_\theta` are defined as follows,

           .. math::
               [U_1, U_2, U_{\theta}] = \Bigg\{\bigg[R_x(-\pi/2), H, R_z(\theta/2)\bigg],
               \bigg[H, R_x(-\frac{\pi}{2}), R_z(-\theta/2) \bigg] \Bigg\}

        #. For a given pair ``[r, p]``, ten single-qubit and ``4*(len(wires)-1)`` CNOT
           operations are applied. Notice also that CNOT gates act only on qubits
           ``wires[1]`` to ``wires[-2]``. The operations performed across these qubits
           are shown in dashed lines in the figure above.

        An example of how to use this template is shown below:

        .. code-block:: python

            import pennylane as qml

            dev = qml.device('default.qubit', wires=3)

            @qml.qnode(dev)
            def circuit(weight, wires=None):
                qml.FermionicSingleExcitation(weight, wires=wires)
                return qml.expval(qml.Z(0))

            weight = 0.56
            print(circuit(weight, wires=[0, 1, 2]))

    """

    grad_method = "A"
    parameter_frequencies = [(0.5, 1.0)]

    resource_keys = {"num_wires"}

    def __init__(self, weight, wires=None, id=None):
        if len(wires) < 2:
            raise ValueError(f"expected at least two wires; got {len(wires)}")

        shape = math.shape(weight)
        if shape != ():
            raise ValueError(f"Weight must be a scalar tensor {()}; got shape {shape}.")

        super().__init__(weight, wires=wires, id=id)

    @property
    def resource_params(self) -> dict:
        return {"num_wires": len(self.wires)}

    @property
    def num_params(self):
        return 1

    @staticmethod
    def compute_decomposition(weight, wires):  # pylint: disable=arguments-differ
        r"""Representation of the operator as a product of other operators.

        .. math:: O = O_1 O_2 \dots O_n.



        .. seealso:: :meth:`~.FermionicSingleExcitation.decomposition`.

        Args:
            weight (float): angle entering the Z rotation
            wires (Any or Iterable[Any]): wires that the operator acts on

        Returns:
            list[.Operator]: decomposition of the operator
        """

        # Interpret first and last wire as r and p
        r = wires[0]
        p = wires[-1]

        # Sequence of the wires entering the CNOTs between wires 'r' and 'p'
        set_cnot_wires = [wires[l : l + 2] for l in range(len(wires) - 1)]

        op_list = []
        # ------------------------------------------------------------------
        # Apply the first layer

        # U_1, U_2 acting on wires 'r' and 'p'
        op_list.append(RX(-np.pi / 2, wires=r))
        op_list.append(Hadamard(wires=p))

        # Applying CNOTs between wires 'r' and 'p'
        for cnot_wires in set_cnot_wires:
            op_list.append(CNOT(wires=cnot_wires))

        # Z rotation acting on wire 'p'
        op_list.append(RZ(weight / 2, wires=p))

        # Applying CNOTs in reverse order
        for cnot_wires in reversed(set_cnot_wires):
            op_list.append(CNOT(wires=cnot_wires))

        # U_1^+, U_2^+ acting on wires 'r' and 'p'
        op_list.append(RX(np.pi / 2, wires=r))
        op_list.append(Hadamard(wires=p))

        # ------------------------------------------------------------------
        # Apply the second layer

        # U_1, U_2 acting on wires 'r' and 'p'
        op_list.append(Hadamard(wires=r))
        op_list.append(RX(-np.pi / 2, wires=p))

        # Applying CNOTs between wires 'r' and 'p'
        for cnot_wires in set_cnot_wires:
            op_list.append(CNOT(wires=cnot_wires))

        # Z rotation acting on wire 'p'
        op_list.append(RZ(-weight / 2, wires=p))

        # Applying CNOTs in reverse order
        for cnot_wires in reversed(set_cnot_wires):
            op_list.append(CNOT(wires=cnot_wires))

        # U_1^+, U_2^+ acting on wires 'r' and 'p'
        op_list.append(Hadamard(wires=r))
        op_list.append(RX(np.pi / 2, wires=p))

        return op_list


def _fermionic_single_excitation_resources(num_wires):
    return {RX: 4, Hadamard: 4, CNOT: 4 * (num_wires - 1), RZ: 2}


@register_resources(_fermionic_single_excitation_resources)
def _fermionic_single_excitation_decomposition(weight, wires):
    # Interpret first and last wire as r and p
    r = wires[0]
    p = wires[-1]

    # Sequence of the wires entering the CNOTs between wires 'r' and 'p'
<<<<<<< HEAD
    set_cnot_wires = [wires[l : l + 2] for l in range(len(wires) - 1)]
=======
    set_cnot_wires = [list(wires.labels[l : l + 2]) for l in range(len(wires) - 1)]
>>>>>>> 18c7fd8b

    if has_jax and capture.enabled():
        set_cnot_wires = jnp.array(set_cnot_wires)

    # ------------------------------------------------------------------
    # Apply the first layer

    # U_1, U_2 acting on wires 'r' and 'p'
    RX(-np.pi / 2, wires=r)
    Hadamard(wires=p)

    # Applying CNOTs
    @for_loop(len(set_cnot_wires))
    def apply_cnots(i):
        CNOT(wires=set_cnot_wires[i])

    apply_cnots()  # pylint: disable=no-value-for-parameter

    # Z rotation acting on wire 'p'
    RZ(weight / 2, wires=p)

    # Applying CNOTs in reverse order
    @for_loop(len(set_cnot_wires) - 1, -1, -1)
    def apply_cnots_reversed(i):
        CNOT(wires=set_cnot_wires[i])

    apply_cnots_reversed()  # pylint: disable=no-value-for-parameter

    # U_1^+, U_2^+ acting on wires 'r' and 'p'
    RX(np.pi / 2, wires=r)
    Hadamard(wires=p)

    # ------------------------------------------------------------------
    # Apply the second layer

    # U_1, U_2 acting on wires 'r' and 'p'
    Hadamard(wires=r)
    RX(-np.pi / 2, wires=p)

    apply_cnots()  # pylint: disable=no-value-for-parameter

    # Z rotation acting on wire 'p'
    RZ(-weight / 2, wires=p)

    apply_cnots_reversed()  # pylint: disable=no-value-for-parameter

    # U_1^+, U_2^+ acting on wires 'r' and 'p'
    Hadamard(wires=r)
    RX(np.pi / 2, wires=p)


add_decomps(FermionicSingleExcitation, _fermionic_single_excitation_decomposition)<|MERGE_RESOLUTION|>--- conflicted
+++ resolved
@@ -228,11 +228,7 @@
     p = wires[-1]
 
     # Sequence of the wires entering the CNOTs between wires 'r' and 'p'
-<<<<<<< HEAD
-    set_cnot_wires = [wires[l : l + 2] for l in range(len(wires) - 1)]
-=======
     set_cnot_wires = [list(wires.labels[l : l + 2]) for l in range(len(wires) - 1)]
->>>>>>> 18c7fd8b
 
     if has_jax and capture.enabled():
         set_cnot_wires = jnp.array(set_cnot_wires)
