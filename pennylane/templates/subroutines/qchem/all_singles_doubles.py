--- conflicted
+++ resolved
@@ -161,22 +161,10 @@
         if weights_shape != exp_shape:
             raise ValueError(f"'weights' tensor must be of shape {exp_shape}; got {weights_shape}.")
 
-<<<<<<< HEAD
-        # Check if hf_state elements are integers
-        # hf_state might be an array or a tuple/list (e.g., when processed through JAX primitives)
-        if hasattr(hf_state[0], "dtype"):
-            if hf_state[0].dtype != np.dtype("int"):
-                raise ValueError(
-                    f"Elements of 'hf_state' must be integers; got {hf_state[0].dtype}"
-                )
-        elif not isinstance(hf_state[0], (int, np.integer)):
-            raise ValueError(f"Elements of 'hf_state' must be integers; got {type(hf_state[0])}")
-=======
         if len(hf_state) != len(wires):
             raise ValueError(
                 f"Expected length of 'hf_state' to match number of wires ({len(wires)})."
             )
->>>>>>> 519859b5
 
         if (hf_dtype := hf_state[0].dtype) != np.dtype("int"):
             raise ValueError(f"Elements of 'hf_state' must be integers, got {hf_dtype}.")
