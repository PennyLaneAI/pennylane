--- conflicted
+++ resolved
@@ -14,21 +14,19 @@
 """
 Contains the OutMultiplier template.
 """
-<<<<<<< HEAD
-
-=======
-import pennylane as qml
 from pennylane.decomposition import (
     add_decomps,
     adjoint_resource_rep,
     register_resources,
     resource_rep,
 )
->>>>>>> 9491e9ca
 from pennylane.operation import Operation
 from pennylane.ops import adjoint
-from pennylane.templates.subroutines import QFT, ControlledSequence, PhaseAdder
 from pennylane.wires import Wires, WiresLike
+
+from .controlled_sequence import ControlledSequence
+from .phase_adder import PhaseAdder
+from .qft import QFT
 
 
 class OutMultiplier(Operation):
@@ -162,7 +160,7 @@
         mod=None,
         work_wires: WiresLike = (),
         id=None,
-    ):  # pylint: disable=too-many-arguments
+    ):  # pylint: disable=too-many-arguments,too-many-positional-arguments
 
         x_wires = Wires(x_wires)
         y_wires = Wires(y_wires)
@@ -311,18 +309,18 @@
         qft_wires = num_output_wires
 
     return {
-        resource_rep(qml.QFT, num_wires=qft_wires): 1,
+        resource_rep(QFT, num_wires=qft_wires): 1,
         resource_rep(
-            qml.ControlledSequence,
-            base_class=qml.ControlledSequence,
+            ControlledSequence,
+            base_class=ControlledSequence,
             base_params={
-                "base_class": qml.PhaseAdder,
+                "base_class": PhaseAdder,
                 "base_params": {"num_x_wires": qft_wires, "mod": mod},
                 "num_control_wires": num_x_wires,
             },
             num_control_wires=num_y_wires,
         ): 1,
-        adjoint_resource_rep(qml.QFT, {"num_wires": qft_wires}): 1,
+        adjoint_resource_rep(QFT, {"num_wires": qft_wires}): 1,
     }
 
 
@@ -342,14 +340,12 @@
     else:
         qft_output_wires = output_wires
         work_wire = ()
-    qml.QFT(wires=qft_output_wires)
-    qml.ControlledSequence(
-        qml.ControlledSequence(
-            qml.PhaseAdder(1, qft_output_wires, mod, work_wire), control=x_wires
-        ),
+    QFT(wires=qft_output_wires)
+    ControlledSequence(
+        ControlledSequence(PhaseAdder(1, qft_output_wires, mod, work_wire), control=x_wires),
         control=y_wires,
     )
-    qml.adjoint(qml.QFT(wires=qft_output_wires))
+    adjoint(QFT(wires=qft_output_wires))
 
 
 add_decomps(OutMultiplier, _out_multiplier_decomposition)