--- conflicted
+++ resolved
@@ -66,17 +66,10 @@
     num_wires = AnyWires
     grad_method = None
 
-<<<<<<< HEAD
-    def __init__(self, wires=None, do_queue=None, id=None):
+    def __init__(self, wires=None, id=None):
         wires = qml.wires.Wires(wires)
         self.hyperparameters["n_wires"] = len(wires)
-        super().__init__(wires=wires, do_queue=do_queue, id=id)
-=======
-    def __init__(self, *params, wires=None, id=None):
-        wires = qml.wires.Wires(wires)
-        self.hyperparameters["n_wires"] = len(wires)
-        super().__init__(*params, wires=wires, id=id)
->>>>>>> f4537a9b
+        super().__init__(wires=wires, id=id)
 
     @property
     def num_params(self):
