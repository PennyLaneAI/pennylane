--- conflicted
+++ resolved
@@ -21,11 +21,7 @@
 import numpy as np
 
 import pennylane as qml
-<<<<<<< HEAD
-from pennylane.decomposition import add_decomposition, register_resources
-=======
 from pennylane.decomposition import add_decomps, register_resources
->>>>>>> 6abaa9ca
 from pennylane.operation import AnyWires, Operation
 from pennylane.wires import Wires, WiresLike
 
