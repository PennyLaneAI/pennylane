# Copyright 2018-2021 Xanadu Quantum Technologies Inc.

# Licensed under the Apache License, Version 2.0 (the "License");
# you may not use this file except in compliance with the License.
# You may obtain a copy of the License at

#     http://www.apache.org/licenses/LICENSE-2.0

# Unless required by applicable law or agreed to in writing, software
# distributed under the License is distributed on an "AS IS" BASIS,
# WITHOUT WARRANTIES OR CONDITIONS OF ANY KIND, either express or implied.
# See the License for the specific language governing permissions and
# limitations under the License.
"""
This submodule contains the template for QFT.
"""
# pylint:disable=abstract-method,arguments-differ,protected-access

import functools

import numpy as np

import pennylane as qml
from pennylane.decomposition import register_resources, add_decomposition
from pennylane.operation import AnyWires, Operation
from pennylane.wires import Wires, WiresLike


class QFT(Operation):
    r"""QFT(wires)
    Apply a quantum Fourier transform (QFT).

    For the :math:`N`-qubit computational basis state :math:`|m\rangle`, the QFT performs the
    transformation

    .. math::

        |m\rangle \rightarrow \frac{1}{\sqrt{2^{N}}}\sum_{n=0}^{2^{N} - 1}\omega_{N}^{mn} |n\rangle,

    where :math:`\omega_{N} = e^{\frac{2 \pi i}{2^{N}}}` is the :math:`2^{N}`-th root of unity.

    **Details:**

    * Number of wires: Any (the operation can act on any number of wires)
    * Number of parameters: 0
    * Gradient recipe: None

    Args:
        wires (int or Iterable[Number, str]]): the wire(s) the operation acts on

    **Example**

    The quantum Fourier transform is applied by specifying the corresponding wires:

    .. code-block::

        wires = 3

        dev = qml.device('default.qubit',wires=wires)

        @qml.qnode(dev)
        def circuit_qft(basis_state):
            qml.BasisState(basis_state, wires=range(wires))
            qml.QFT(wires=range(wires))
            return qml.state()

    .. code-block:: pycon

        >>> circuit_qft(np.array([1.0, 0.0, 0.0]))
        [ 0.35355339+0.j -0.35355339+0.j  0.35355339+0.j -0.35355339+0.j
          0.35355339+0.j -0.35355339+0.j  0.35355339+0.j -0.35355339+0.j]

    .. details::
        :title: Semiclassical Quantum Fourier transform

        If the QFT is the last subroutine applied within a circuit, it can be
        replaced by a
        `semiclassical Fourier transform <https://journals.aps.org/prl/abstract/10.1103/PhysRevLett.76.3228>`_.
        It makes use of mid-circuit measurements and dynamic circuit control based
        on the measurement values, allowing to reduce the number of two-qubit gates.

        As an example, consider the following circuit implementing addition between two
        numbers with ``n_wires`` bits (modulo ``2**n_wires``):

        .. code-block:: python

            dev = qml.device("default.qubit", shots=1)

            @qml.qnode(dev)
            def qft_add(m, k, n_wires):
                qml.BasisEmbedding(m, wires=range(n_wires))
                qml.adjoint(qml.QFT)(wires=range(n_wires))
                for j in range(n_wires):
                    qml.RZ(-k * np.pi / (2**j), wires=j)
                qml.QFT(wires=range(n_wires))
                return qml.sample()

        .. code-block:: pycon

            >>> qft_add(7, 3, n_wires=4)
            [1 0 1 0]

        The last building block of this circuit is a QFT, so we may replace it by its
        semiclassical counterpart:

        .. code-block:: python

            def scFT(n_wires):
                '''semiclassical Fourier transform'''
                for w in range(n_wires-1):
                    qml.Hadamard(w)
                    mcm = qml.measure(w)
                    for m in range(w + 1, n_wires):
                        qml.cond(mcm, qml.PhaseShift)(np.pi / 2 ** (m + 1), wires=m)
                qml.Hadamard(n_wires-1)

            @qml.qnode(dev)
            def scFT_add(m, k, n_wires):
                qml.BasisEmbedding(m, wires=range(n_wires))
                qml.adjoint(qml.QFT)(wires=range(n_wires))
                for j in range(n_wires):
                    qml.RZ(-k * np.pi / (2**j), wires=j)
                scFT(n_wires)
                # Revert wire order because of PL's QFT convention
                return qml.sample(wires=list(range(n_wires-1, -1, -1)))

        .. code-block:: pycon

            >>> scFT_add(7, 3, n_wires=4)
            [1 0 1 0]
    """

    num_wires = AnyWires
    grad_method = None
    resource_param_keys = ("num_wires",)

    def __init__(self, wires: WiresLike, id=None):
        wires = Wires(wires)
        self.hyperparameters["n_wires"] = len(wires)
        super().__init__(wires=wires, id=id)

    def _flatten(self):
        return tuple(), (self.wires, tuple())

    @property
    def num_params(self):
        return 0

    def decomposition(self):
        return self.compute_decomposition(wires=self.wires)

    @staticmethod
    @functools.lru_cache()
    def compute_matrix(n_wires):  # pylint: disable=arguments-differ
        return np.fft.ifft(np.eye(2**n_wires), norm="ortho")

    @staticmethod
    def compute_decomposition(wires: WiresLike):  # pylint: disable=arguments-differ,unused-argument
        r"""Representation of the operator as a product of other operators (static method).

        .. math:: O = O_1 O_2 \dots O_n.


        .. seealso:: :meth:`~.QFT.decomposition`.

        Args:
            wires (Iterable, Wires): wires that the operator acts on

        Returns:
            list[Operator]: decomposition of the operator

        **Example:**

        >>> qml.QFT.compute_decomposition(wires=(0,1,2))
        [H(0),
         ControlledPhaseShift(1.5707963267948966, wires=Wires([1, 0])),
         ControlledPhaseShift(0.7853981633974483, wires=Wires([2, 0])),
         H(1),
         ControlledPhaseShift(1.5707963267948966, wires=Wires([2, 1])),
         H(2),
         SWAP(wires=[0, 2])]

        """
        wires = Wires(wires)
        n_wires = len(wires)

        shifts = [2 * np.pi * 2**-i for i in range(2, n_wires + 1)]

        shift_len = len(shifts)
        decomp_ops = []
        for i, wire in enumerate(wires):
            decomp_ops.append(qml.Hadamard(wire))

            for shift, control_wire in zip(shifts[: shift_len - i], wires[i + 1 :]):
                op = qml.ControlledPhaseShift(shift, wires=[control_wire, wire])
                decomp_ops.append(op)

        first_half_wires = wires[: n_wires // 2]
        last_half_wires = wires[-(n_wires // 2) :]

        for wire1, wire2 in zip(first_half_wires, reversed(last_half_wires)):
            swap = qml.SWAP(wires=[wire1, wire2])
            decomp_ops.append(swap)

        return decomp_ops

<<<<<<< HEAD
    @property
    def resource_params(self) -> dict:
        return {"num_wires": len(self.wires)}


def _qft_decomposition_resources(num_wires):
    return {
        qml.Hadamard: num_wires,
        qml.SWAP: num_wires // 2,
        qml.ControlledPhaseShift: num_wires * (num_wires - 1) // 2,
    }


@register_resources(_qft_decomposition_resources)
def _qft_decomposition(wires: WiresLike, **__):

    n_wires = len(wires)
    shifts = [2 * np.pi * 2**-i for i in range(2, n_wires + 1)]
    shift_len = len(shifts)
    for i, wire in enumerate(wires):
        qml.Hadamard(wire)
        for shift, control_wire in zip(shifts[: shift_len - i], wires[i + 1 :]):
            qml.ControlledPhaseShift(shift, wires=[control_wire, wire])
    first_half_wires = wires[: n_wires // 2]
    last_half_wires = wires[-(n_wires // 2) :]

    for wire1, wire2 in zip(first_half_wires, reversed(last_half_wires)):
        qml.SWAP(wires=[wire1, wire2])


add_decomposition(QFT, _qft_decomposition)
=======
    # pylint:disable = no-value-for-parameter
    @staticmethod
    def compute_qfunc_decomposition(*wires, n_wires):  # pylint: disable=arguments-differ
        wires = qml.math.array(wires, like="jax")

        shifts = qml.math.array([2 * np.pi * 2**-i for i in range(2, n_wires + 1)], like="jax")
        shift_len = len(shifts)

        @qml.for_loop(n_wires)
        def outer_loop(i):
            qml.Hadamard(wires[i])

            @qml.for_loop(shift_len - i)
            def cphaseshift_loop(j):
                qml.ControlledPhaseShift(shifts[j], wires=[wires[i + j + 1], wires[i]])

            cphaseshift_loop()

        outer_loop()

        @qml.for_loop(n_wires // 2)
        def swaps(i):
            qml.SWAP(wires=[wires[i], wires[n_wires - i - 1]])

        swaps()
>>>>>>> cda63524
<|MERGE_RESOLUTION|>--- conflicted
+++ resolved
@@ -204,11 +204,35 @@
 
         return decomp_ops
 
-<<<<<<< HEAD
     @property
     def resource_params(self) -> dict:
         return {"num_wires": len(self.wires)}
 
+    # pylint:disable = no-value-for-parameter
+    @staticmethod
+    def compute_qfunc_decomposition(*wires, n_wires):  # pylint: disable=arguments-differ
+        wires = qml.math.array(wires, like="jax")
+
+        shifts = qml.math.array([2 * np.pi * 2**-i for i in range(2, n_wires + 1)], like="jax")
+        shift_len = len(shifts)
+
+        @qml.for_loop(n_wires)
+        def outer_loop(i):
+            qml.Hadamard(wires[i])
+
+            @qml.for_loop(shift_len - i)
+            def cphaseshift_loop(j):
+                qml.ControlledPhaseShift(shifts[j], wires=[wires[i + j + 1], wires[i]])
+
+            cphaseshift_loop()
+
+        outer_loop()
+
+        @qml.for_loop(n_wires // 2)
+        def swaps(i):
+            qml.SWAP(wires=[wires[i], wires[n_wires - i - 1]])
+
+        swaps()
 
 def _qft_decomposition_resources(num_wires):
     return {
@@ -235,31 +259,4 @@
         qml.SWAP(wires=[wire1, wire2])
 
 
-add_decomposition(QFT, _qft_decomposition)
-=======
-    # pylint:disable = no-value-for-parameter
-    @staticmethod
-    def compute_qfunc_decomposition(*wires, n_wires):  # pylint: disable=arguments-differ
-        wires = qml.math.array(wires, like="jax")
-
-        shifts = qml.math.array([2 * np.pi * 2**-i for i in range(2, n_wires + 1)], like="jax")
-        shift_len = len(shifts)
-
-        @qml.for_loop(n_wires)
-        def outer_loop(i):
-            qml.Hadamard(wires[i])
-
-            @qml.for_loop(shift_len - i)
-            def cphaseshift_loop(j):
-                qml.ControlledPhaseShift(shifts[j], wires=[wires[i + j + 1], wires[i]])
-
-            cphaseshift_loop()
-
-        outer_loop()
-
-        @qml.for_loop(n_wires // 2)
-        def swaps(i):
-            qml.SWAP(wires=[wires[i], wires[n_wires - i - 1]])
-
-        swaps()
->>>>>>> cda63524
+add_decomposition(QFT, _qft_decomposition)