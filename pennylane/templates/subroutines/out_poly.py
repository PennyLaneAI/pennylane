# Copyright 2024 Xanadu Quantum Technologies Inc.

# Licensed under the Apache License, Version 2.0 (the "License");
# you may not use this file except in compliance with the License.
# You may obtain a copy of the License at

#     http://www.apache.org/licenses/LICENSE-2.0

# Unless required by applicable law or agreed to in writing, software
# distributed under the License is distributed on an "AS IS" BASIS,
# WITHOUT WARRANTIES OR CONDITIONS OF ANY KIND, either express or implied.
# See the License for the specific language governing permissions and
# limitations under the License.
"""
Contains the OutPoly template.
"""
from collections import Counter

<<<<<<< HEAD
from pennylane import math
=======
import pennylane as qml
from pennylane.decomposition import (
    add_decomps,
    adjoint_resource_rep,
    controlled_resource_rep,
    register_resources,
    resource_rep,
)
>>>>>>> 9491e9ca
from pennylane.operation import Operation
from pennylane.ops import adjoint, ctrl
from pennylane.templates.subroutines import QFT, PhaseAdder
from pennylane.wires import Wires, WiresLike


def _get_polynomial(f, mod, *variable_sizes):
    """Calculate the polynomial binary representation of a given function using
    the `Möbius inversion formula <https://en.wikipedia.org/wiki/Möbius_inversion_formula#On_posets>`_ .

    Args:
        f (callable):  the function from which the polynomial is extracted
        mod (int): the modulus to use for the arithmetic operation
        *variable_sizes (int):  variadic arguments that specify the number of bits needed to represent each
                                of the variables of the function

    Returns:
        dict[tuple -> int]: dictionary with keys representing the variable terms of the polynomial
              and values representing the coefficients associated with those terms

    Example:
        For the function `f(x, y) = 4 * x * y`, setting `variable_sizes=(2, 1)`
        means that `x` is represented by two bits and `y` by one bit.

        We can expand `f(x, y)` as `4 * (2x_0 + x_1) * y_0`, where `x_0` and `x_1` are the binary digits of `x`.
        When fully expanded, the function becomes:

        `4 * x1 * y0 + 8 * x0 * y0`.

        Applying modulus 5, this can be represented as

        ```
        {
            (0, 1, 1): 4,  # represents the term x1 * y0 with coefficient 4
            (1, 0, 1): 3   # represents the term x0 * y0 with coefficient 3 because 8 mod 5 = 3
        }
        ```

        Note that in each tuple, the first two bits correspond to the binary representation of the variable `x` and
        the third bit corresponds to the binary representation of the variable `y`. For example, `(0, 1, 1)`
        means `x1 * y0`, since `x0` is absent the first number in the tuple is zero.
    """

    total_wires = sum(variable_sizes)
    num_combinations = 2**total_wires

    all_binary_list = [
        list(map(int, bin(i)[2:].zfill(total_wires))) for i in range(num_combinations)
    ]

    f_values = [0] * num_combinations
    for s in range(num_combinations):
        bin_list = all_binary_list[s]
        decimal_values = []

        start = 0
        for wire_length in variable_sizes:
            segment = bin_list[
                start : start + wire_length
            ]  # segment corresponding to the i-th variable
            decimal = int(
                "".join(map(str, segment)), 2
            )  # decimal representation of the i-th variable
            decimal_values.append(decimal)
            start += wire_length

        # compute the zeta transform of the target polynomial
        f_values[s] = f(*decimal_values) % mod

    f_values = _mobius_inversion_of_zeta_transform(f_values, mod)

    coeffs_dict = {}
    for s, f_value in enumerate(f_values):
        if not math.isclose(f_value, 0.0):
            bin_tuple = tuple(all_binary_list[s])
            coeffs_dict[bin_tuple] = f_value

    return coeffs_dict


def _mobius_inversion_of_zeta_transform(f_values, mod):
    """
    Applies the `Möbius inversion <https://codeforces.com/blog/entry/72488>`_ to reverse the zeta
    transform and recover the original function values.

    The function loops over each bit position (from `total_wires`) and adjusts the values in `f_values`
    based on whether the corresponding bit in the bitmask is set (1) or not (0). The bitmask is a sequence of bits
    used to enable (1) or disable (0) specific positions in binary operations, allowing individual bits in data
    structures or numeric values to be checked or modified. The aim is to reverse
    the effect of the zeta transform by subtracting contributions from supersets in each step, effectively
    recovering the original values before the transformation.

    Args:
        f_values (List[int]): A list of integers representing the zeta transform over subsets of a bitmask.
        mod (int): The modulus used to perform the arithmetic operations.

    Returns:
        List[int]: The list `f_values` after applying the Möbius inversion, reduced modulo `mod`.

    """

    total_wires = int(math.log2(len(f_values)))
    num_combinations = len(f_values)

    for i in range(total_wires):
        ith_bit_on = 1 << i
        for mask in range(num_combinations):
            if mask & ith_bit_on:
                f_values[mask] = (f_values[mask] - f_values[mask ^ ith_bit_on]) % mod

    return f_values


class OutPoly(Operation):
    r"""Performs the out-of-place polynomial operation.

    Given a function :math:`f(x_1, \dots, x_m)` and an integer modulus :math:`mod`, this operator performs:

    .. math::

        \text{OutPoly}_{f, mod} |x_1 \rangle \dots |x_m \rangle |0 \rangle
        = |x_1 \rangle \dots |x_m \rangle |f(x_1, \dots, x_m)\, \text{mod} \; mod\rangle,

    where the integer inputs :math:`x_i` are embedded in the ``input_registers``. The result of the
    polynomial function :math:`f(x_1, \dots, x_m)` is computed modulo :math:`mod` in the computational
    basis and stored in the ``output_wires``. If the output wires are not initialized to zero, the evaluated
    result :math:`f(x_1, \dots, x_m)\ \text{mod}\ mod` will be added to the value initialized in the output register.
    This implementation is based on the Section II-B of `arXiv:2112.10537 <https://arxiv.org/abs/2112.10537>`_.


    .. note::

        The integer values :math:`x_i` stored in each input register must
        be smaller than the modulus ``mod``.

    Args:

        polynomial_function (callable): The polynomial function to be applied. The number of arguments in the function
            must be equal to the number of input registers.
        input_registers (List[Union[Wires, Sequence[int]]]): List containing the wires (or the wire indices) used to
            store each variable of the polynomial.
        output_wires (Union[Wires, Sequence[int]]): The wires (or wire indices) used to store the output of the operation.
        mod (int, optional): The integer for performing the modulo on the result of the polynomial operation. If not provided,
            it defaults to :math:`2^{n}`, where :math:`n` is the number of qubits in the output register.
        work_wires (Union[Wires, Sequence[int]], optional): The auxiliary wires to use for performing the polynomial operation.
            The work wires are not needed if :math:`mod=2^{\text{length(output_wires)}}`, otherwise two work wires should be
            provided. Defaults to empty tuple.

    Raises:
        ValueError: If `mod` is not :math:`2^{\text{length(output_wires)}}` and insufficient number of work wires are provided.
        ValueError: If the wires used in the input and output registers overlap.
        ValueError: If the function is not defined with integer coefficients.

    Example:
        Given a polynomial function :math:`f(x, y) = x^2 + y`,
        we can calculate :math:`f(3, 2)` as follows:

        .. code-block:: python

            wires = qml.registers({"x": 2, "y": 2, "output": 4})

            def f(x, y):
                return x ** 2 + y

            @partial(qml.set_shots, shots=1)
            @qml.qnode(qml.device("default.qubit"))
            def circuit():
                # load values of x and y
                qml.BasisEmbedding(3, wires=wires["x"])
                qml.BasisEmbedding(2, wires=wires["y"])

                # apply the polynomial
                qml.OutPoly(
                    f,
                    input_registers = [wires["x"], wires["y"]],
                    output_wires = wires["output"])

                return qml.sample(wires=wires["output"])

            print(circuit())

        .. code-block:: pycon

            >>> print(circuit())
            [1 0 1 1]

        The result, :math:`[1 0 1 1]`, is the binary representation of :math:`3^2 + 2 = 11`.
        Note that the default value of `mod` in this example is :math:`2^{\text{len(output_wires)}} = 2^4 = 16`.
        For more information on using `mod`, see the Usage Details section.

    .. seealso:: The decomposition of this operator consists of controlled :class:`~.PhaseAdder` gates.

    .. details::
        :title: Usage Details

        If the value of `mod` is not :math:`2^{\text{length(output_wires)}}`, then two auxiliary qubits must be provided.

        .. code-block:: python

            x_wires = [0, 1, 2]
            y_wires = [3, 4, 5]
            input_registers = [x_wires, y_wires]

            output_wires = [6, 7, 8]
            work_wires = [9,10]


            def f(x, y):
                return x ** 2 + y

            @partial(qml.set_shots, shots=1)
            @qml.qnode(qml.device("default.qubit"))
            def circuit():
                # loading values for x and y
                qml.BasisEmbedding(3, wires=x_wires)
                qml.BasisEmbedding(2, wires=y_wires)
                qml.BasisEmbedding(1, wires=output_wires)

                # applying the polynomial
                qml.OutPoly(
                    f,
                    input_registers,
                    output_wires,
                    mod = 7,
                    work_wires = work_wires
                )

                return qml.sample(wires=output_wires)

        .. code-block:: pycon

            >>> print(circuit())
            [1 0 1]

        The result, :math:`[1 0 1]`, is the binary representation
        of :math:`1 + f(3, 2) = 1 + 3^2 + 2  \; \text{mod} \; 7 = 5`.
        In this example ``output_wires`` is initialized to :math:`1`, so this value is added to the solution.
        Generically, the expression is definded as:

        .. math::

            \text{OutPoly}_{f, mod} |x_1 \rangle \dots |x_m \rangle |b \rangle
            = |x_1 \rangle \dots |x_m \rangle |b + f(x_1, \dots, x_m) \mod mod \rangle.

    """

    grad_method = None

    resource_keys = {"num_output_wires", "num_work_wires", "mod", "coeffs_list"}

    def __init__(
        self,
        polynomial_function,
        input_registers,
        output_wires: WiresLike,
        mod=None,
        work_wires: WiresLike = (),
        id=None,
        **kwargs,
    ):  # pylint: disable=too-many-arguments
        r"""Initialize the OutPoly class"""

        registers_wires = [*input_registers, output_wires]

        work_wires = Wires(() if work_wires is None else work_wires)
        num_work_wires = len(work_wires)
        if mod is None:
            mod = 2 ** len(registers_wires[-1])
        elif mod != 2 ** len(registers_wires[-1]) and num_work_wires != 2:
            raise ValueError(
                f"If mod is not 2^{len(registers_wires[-1])}, two work wires should be provided"
            )

        if not isinstance(mod, int):
            raise ValueError("mod must be an integer.")

        all_wires = []
        inp_regs = []

        for reg in input_registers:
            wires = Wires(reg)
            inp_regs.append(wires)
            all_wires += wires

        self.hyperparameters["input_registers"] = tuple(inp_regs)

        wires = Wires(output_wires)
        self.hyperparameters["output_wires"] = wires
        all_wires += wires

        self.hyperparameters["polynomial_function"] = polynomial_function
        self.hyperparameters["mod"] = mod
        self.hyperparameters["work_wires"] = work_wires

        wires_vars = [len(w) for w in registers_wires[:-1]]

        self.hyperparameters["coeffs_list"] = kwargs.get(
            "coeffs_list",
            tuple(
                (key, value)
                for key, value in _get_polynomial(polynomial_function, mod, *wires_vars).items()
            ),
        )

        coeffs = [c[1] for c in self.hyperparameters["coeffs_list"]]
        assert math.allclose(
            coeffs, math.floor(coeffs)
        ), "The polynomial function must have integer coefficients"

        if len(work_wires) != 0:
            all_wires += work_wires

        if len(all_wires) != sum(len(register) for register in registers_wires) + num_work_wires:
            raise ValueError(
                "None of the wires in a register should be included in other register."
            )

        super().__init__(wires=all_wires, id=id)

    def _flatten(self):
        metadata1 = tuple((key, value) for key, value in self.hyperparameters.items())

        return tuple(), metadata1

    @classmethod
    def _unflatten(cls, data, metadata):
        hyperparams_dict = dict(metadata)
        return cls(*data, **hyperparams_dict)

    @property
    def resource_params(self) -> dict:
        return {
            "num_output_wires": len(self.hyperparameters["output_wires"]),
            "num_work_wires": len(self.hyperparameters["work_wires"]),
            "mod": self.hyperparameters["mod"],
            "coeffs_list": self.hyperparameters["coeffs_list"],
        }

    def map_wires(self, wire_map: dict):

        new_input_registers = [
            Wires([wire_map[wire] for wire in reg])
            for reg in self.hyperparameters["input_registers"]
        ]

        new_output_wires = [wire_map[wire] for wire in self.hyperparameters["output_wires"]]

        new_work_wires = [wire_map[wire] for wire in self.hyperparameters["work_wires"]]

        return OutPoly(
            polynomial_function=self.hyperparameters["polynomial_function"],
            input_registers=new_input_registers,
            output_wires=new_output_wires,
            mod=self.hyperparameters["mod"],
            work_wires=new_work_wires,
        )

    @classmethod
    def _primitive_bind_call(cls, *args, **kwargs):
        return cls._primitive.bind(*args, **kwargs)

    def decomposition(self):
        return self.compute_decomposition(**self.hyperparameters)

    @staticmethod
    def compute_decomposition(
        polynomial_function,
        input_registers,
        output_wires: WiresLike,
        mod=None,
        work_wires: WiresLike = (),
        **kwargs,
    ):  # pylint: disable=unused-argument, arguments-differ
        r"""Representation of the operator as a product of other operators (static method).

        .. math:: O = O_1 O_2 \dots O_n.


        .. seealso:: :meth:`~.OutPoly.decomposition`.

        **Example:**

        .. code-block:: python

            print(
            qml.OutPoly.compute_decomposition(
                lambda x, y: x + y,
                input_registers=[[0, 1],[2,3]],
                output_wires=[4, 5],
                mod=4,
                )
            )

        .. code-block:: pycon

            [QFT(wires=[4]),
             Controlled(PhaseAdder(wires=[4, None]),
             control_wires=[3]),
             Controlled(PhaseAdder(wires=[4, None]), control_wires=[1]),
             Adjoint(QFT(wires=[4]))]
        """
        registers_wires = [*input_registers, output_wires]

        if len(work_wires) == 0:
            work_wires = [(), ()]

        list_ops = []

        output_adder_mod = (
            [work_wires[0]] + registers_wires[-1] if work_wires[0] else registers_wires[-1]
        )

        list_ops.append(QFT(wires=output_adder_mod))

        coeffs_dic = dict(kwargs["coeffs_list"])

        all_wires_input = sum([*registers_wires[:-1]], start=[])

        for item, coeff in coeffs_dic.items():

            if not 1 in item:
                # Add the constant term
                list_ops.append(PhaseAdder(int(coeff), output_adder_mod))
            else:
                controls = [all_wires_input[i] for i, bit in enumerate(item) if bit == 1]

                list_ops.append(
                    ctrl(
                        PhaseAdder(
                            int(coeff) % mod,
                            output_adder_mod,
                            work_wire=work_wires[1],
                            mod=mod,
                        ),
                        control=controls,
                    )
                )

        list_ops.append(adjoint(QFT)(wires=output_adder_mod))

        return list_ops


def _out_poly_decomposition_resources(num_output_wires, num_work_wires, mod, coeffs_list) -> dict:
    num_output_adder_mod = num_output_wires + 1 if num_work_wires else num_output_wires

    resources = Counter(
        {
            resource_rep(qml.QFT, num_wires=num_output_adder_mod): 1,
        }
    )

    coeffs_dic = dict(coeffs_list)

    for item in coeffs_dic:

        if 1 not in item:
            # `num_output_adder_mod` will always correspond to log2(mod) so we don't need to provide
            # `mod` to the `PhaseAdder` in the decomposition.
            rep = resource_rep(qml.PhaseAdder, num_x_wires=num_output_adder_mod, mod=mod)
            resources[rep] += 1
        else:
            num_controls = sum(1 for bit in item if bit == 1)

            ctrl_phase_rep = controlled_resource_rep(
                base_class=qml.PhaseAdder,
                base_params={"num_x_wires": num_output_adder_mod, "mod": mod},
                num_control_wires=num_controls,
                num_zero_control_values=0,
                num_work_wires=int(num_work_wires > 0),
                work_wire_type="dirty",
            )
            resources[ctrl_phase_rep] += 1

    resources[adjoint_resource_rep(qml.QFT, {"num_wires": num_output_adder_mod})] = 1

    return dict(resources)


# pylint: disable=no-value-for-parameter
@register_resources(_out_poly_decomposition_resources)
def _out_poly_decomposition(
    polynomial_function,
    input_registers,
    output_wires: WiresLike,
    mod=None,
    work_wires: WiresLike = (),
    **kwargs,
):  # pylint: disable=unused-argument, arguments-differ
    registers_wires = [*input_registers, output_wires]

    if len(work_wires) == 0:
        work_wires = [(), ()]

    output_adder_mod = (
        [work_wires[0]] + registers_wires[-1] if work_wires[0] else registers_wires[-1]
    )

    qml.QFT(wires=output_adder_mod)

    coeffs_dic = dict(kwargs["coeffs_list"])

    all_wires_input = sum([*registers_wires[:-1]], start=[])

    for item, coeff in coeffs_dic.items():

        if not 1 in item:
            # Add the constant term
            qml.PhaseAdder(int(coeff), output_adder_mod)
        else:
            controls = [all_wires_input[i] for i, bit in enumerate(item) if bit == 1]

            qml.ctrl(
                qml.PhaseAdder(
                    int(coeff) % mod,
                    output_adder_mod,
                    work_wire=work_wires[1],
                    mod=mod,
                ),
                control=controls,
            )

    qml.adjoint(qml.QFT(wires=output_adder_mod))


add_decomps(OutPoly, _out_poly_decomposition)<|MERGE_RESOLUTION|>--- conflicted
+++ resolved
@@ -16,10 +16,7 @@
 """
 from collections import Counter
 
-<<<<<<< HEAD
 from pennylane import math
-=======
-import pennylane as qml
 from pennylane.decomposition import (
     add_decomps,
     adjoint_resource_rep,
@@ -27,11 +24,12 @@
     register_resources,
     resource_rep,
 )
->>>>>>> 9491e9ca
 from pennylane.operation import Operation
 from pennylane.ops import adjoint, ctrl
-from pennylane.templates.subroutines import QFT, PhaseAdder
 from pennylane.wires import Wires, WiresLike
+
+from .phase_adder import PhaseAdder
+from .qft import QFT
 
 
 def _get_polynomial(f, mod, *variable_sizes):
@@ -287,7 +285,7 @@
         work_wires: WiresLike = (),
         id=None,
         **kwargs,
-    ):  # pylint: disable=too-many-arguments
+    ):  # pylint: disable=too-many-arguments,too-many-positional-arguments
         r"""Initialize the OutPoly class"""
 
         registers_wires = [*input_registers, output_wires]
@@ -476,7 +474,7 @@
 
     resources = Counter(
         {
-            resource_rep(qml.QFT, num_wires=num_output_adder_mod): 1,
+            resource_rep(QFT, num_wires=num_output_adder_mod): 1,
         }
     )
 
@@ -487,13 +485,13 @@
         if 1 not in item:
             # `num_output_adder_mod` will always correspond to log2(mod) so we don't need to provide
             # `mod` to the `PhaseAdder` in the decomposition.
-            rep = resource_rep(qml.PhaseAdder, num_x_wires=num_output_adder_mod, mod=mod)
+            rep = resource_rep(PhaseAdder, num_x_wires=num_output_adder_mod, mod=mod)
             resources[rep] += 1
         else:
             num_controls = sum(1 for bit in item if bit == 1)
 
             ctrl_phase_rep = controlled_resource_rep(
-                base_class=qml.PhaseAdder,
+                base_class=PhaseAdder,
                 base_params={"num_x_wires": num_output_adder_mod, "mod": mod},
                 num_control_wires=num_controls,
                 num_zero_control_values=0,
@@ -502,7 +500,7 @@
             )
             resources[ctrl_phase_rep] += 1
 
-    resources[adjoint_resource_rep(qml.QFT, {"num_wires": num_output_adder_mod})] = 1
+    resources[adjoint_resource_rep(QFT, {"num_wires": num_output_adder_mod})] = 1
 
     return dict(resources)
 
@@ -526,7 +524,7 @@
         [work_wires[0]] + registers_wires[-1] if work_wires[0] else registers_wires[-1]
     )
 
-    qml.QFT(wires=output_adder_mod)
+    QFT(wires=output_adder_mod)
 
     coeffs_dic = dict(kwargs["coeffs_list"])
 
@@ -536,12 +534,12 @@
 
         if not 1 in item:
             # Add the constant term
-            qml.PhaseAdder(int(coeff), output_adder_mod)
+            PhaseAdder(int(coeff), output_adder_mod)
         else:
             controls = [all_wires_input[i] for i, bit in enumerate(item) if bit == 1]
 
-            qml.ctrl(
-                qml.PhaseAdder(
+            ctrl(
+                PhaseAdder(
                     int(coeff) % mod,
                     output_adder_mod,
                     work_wire=work_wires[1],
@@ -550,7 +548,7 @@
                 control=controls,
             )
 
-    qml.adjoint(qml.QFT(wires=output_adder_mod))
+    adjoint(QFT(wires=output_adder_mod))
 
 
 add_decomps(OutPoly, _out_poly_decomposition)