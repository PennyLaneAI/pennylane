--- conflicted
+++ resolved
@@ -27,15 +27,9 @@
         mod (int): the modulus to use for the arithmetic operation
         *variable_sizes (int):  number of bits needed to represent each of the variables of the function
 
-<<<<<<< HEAD
-    Return:
-        Dict: A dictionary with format {tuple: int}, where each key is a tuple representing the variable terms of the polynomial (if the term includes the i-th variable, a 1 appears in the i-th position).
+    Returns:
+        Dict: A dictionary with format {tuple: int},where each key is a tuple representing the variable terms of the polynomial (if the term includes the i-th variable, a 1 appears in the i-th position).
               The values correspond to the coefficients associated with those terms.
-=======
-    Returns:
-        dict: A dictionary where each key is a tuple representing the variable terms of the polynomial (if the term includes the i-th variable, a 1 appears in the i-th position).
-              Each key is a tuple containing a bitstring representing a term in the binary polynomial
->>>>>>> 4640f0e7
 
     Example:
         For the function `f(x, y) = 4 * x * y` with `variable_sizes=(2, 1)` and `mod=5`, the target polynomial is `4 * (2x_0 + x_1) * y_0` that
@@ -144,22 +138,15 @@
         be smaller than the modulus `mod`.
 
     Args:
-<<<<<<< HEAD
-        polynomial_function (callable): The polynomial function to be applied to the inputs. It must accept the same number of arguments as there are input registers.
-        input_registers (List[List[int]]): List whose elements are the wires used to store each variable of the polynomial.
-        output_wires (Sequence[int]): The wires used to store the output of the operation.
-        mod (int, optional): The modulus to use for the result stored in the output register. If not provided, it defaults to :math:`2^{n}`, where :math:`n` is the number of qubits in the output register.
-        work_wires (Sequence[int], optional): the auxiliary wires to use for the addition. The
-            work wires are not needed if :math:`mod=2^{\text{len(x_wires)}}`, otherwise two work wires
-            should be provided. Defaults to ``None``.
-=======
+
         polynomial_function (callable): The polynomial function to be applied. The number of arguments in the function must be equal to the number of input registers.
-        input_registers (Sequence[WiresLike]): Tuple containing the wires used to store each variable of the polynomial.
+        input_registers (List[Sequence[int]]): List containing the wires used to store each variable of the polynomial.
         output_wires (Sequence[int]): The wires used to store the output of the operation.
         mod (int, optional): The modulus for performing the polynomial operation. If not provided, it defaults to :math:`2^{n}`, where :math:`n` is the number of qubits in the output register.
-        work_wires (Sequence[int], optional): The auxiliary wires used for intermediate computation, if necessary. If `mod` is not a power of two, then two auxiliary work wires are required.
+        work_wires (Sequence[int], optional): the auxiliary wires to use for the addition. The
+                    work wires are not needed if :math:`mod=2^{\text{len(x_wires)}}`, otherwise two work wires
+                    should be provided. Defaults to ``None``.
         id (str or None, optional): The name of the operation.
->>>>>>> 4640f0e7
 
     Raises:
         ValueError: If `mod` is not a power of 2 and insufficient number of work wires are provided.
