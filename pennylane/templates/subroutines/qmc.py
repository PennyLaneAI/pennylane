--- conflicted
+++ resolved
@@ -339,7 +339,6 @@
     num_wires = AnyWires
     grad_method = None
 
-<<<<<<< HEAD
     @classmethod
     def _unflatten(cls, data, metadata):
         new_op = cls.__new__(cls)
@@ -349,10 +348,7 @@
         Operation.__init__(new_op, *data, wires=metadata[0])
         return new_op
 
-    def __init__(self, probs, func, target_wires, estimation_wires, do_queue=None, id=None):
-=======
     def __init__(self, probs, func, target_wires, estimation_wires, id=None):
->>>>>>> f4537a9b
         if isinstance(probs, np.ndarray) and probs.ndim != 1:
             raise ValueError("The probability distribution must be specified as a flat array")
 
