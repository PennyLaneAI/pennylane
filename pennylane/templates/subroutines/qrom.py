# Copyright 2018-2025 Xanadu Quantum Technologies Inc.

# Licensed under the Apache License, Version 2.0 (the "License");
# you may not use this file except in compliance with the License.
# You may obtain a copy of the License at

#     http://www.apache.org/licenses/LICENSE-2.0

# Unless required by applicable law or agreed to in writing, software
# distributed under the License is distributed on an "AS IS" BASIS,
# WITHOUT WARRANTIES OR CONDITIONS OF ANY KIND, either express or implied.
# See the License for the specific language governing permissions and
# limitations under the License.
"""
This submodule contains the template for QROM.
"""

import math
from collections import Counter
from functools import reduce

import numpy as np

from pennylane import ops as qml_ops
from pennylane.decomposition import (
    add_decomps,
    controlled_resource_rep,
    register_resources,
    resource_rep,
)
from pennylane.operation import Operation
from pennylane.queuing import QueuingManager, apply
from pennylane.templates.embeddings import BasisEmbedding
from pennylane.wires import Wires, WiresLike

from .select import Select


def _multi_swap(wires1, wires2):
    """Apply a series of SWAP gates between two sets of wires."""
    for wire1, wire2 in zip(wires1, wires2):
        qml_ops.SWAP(wires=[wire1, wire2])


def _new_ops(depth, target_wires, control_wires, swap_wires, bitstrings):

    with QueuingManager.stop_recording():
        ops_new = [BasisEmbedding(int(bits, 2), wires=target_wires) for bits in bitstrings]
        ops_identity_new = ops_new + [qml_ops.I(target_wires)] * int(
            2 ** len(control_wires) - len(ops_new)
        )

    n_columns = (
        len(bitstrings) // depth if len(bitstrings) % depth == 0 else len(bitstrings) // depth + 1
    )
    new_ops = []
    for i in range(n_columns):
        column_ops = []
        for j in range(depth):
            dic_map = {
                ops_identity_new[i * depth + j].wires[l]: swap_wires[j * len(target_wires) + l]
                for l in range(len(target_wires))
            }
            column_ops.append(ops_identity_new[i * depth + j].map_wires(dic_map))
        new_ops.append(qml_ops.prod(*column_ops))
    return new_ops


def _select_ops(control_wires, depth, target_wires, swap_wires, bitstrings):
    n_control_select_wires = int(math.ceil(math.log2(2 ** len(control_wires) / depth)))
    control_select_wires = control_wires[:n_control_select_wires]

    if control_select_wires:
        Select(
            _new_ops(depth, target_wires, control_wires, swap_wires, bitstrings),
            control=control_select_wires,
        )
    else:
        _new_ops(depth, target_wires, control_wires, swap_wires, bitstrings)


def _swap_ops(control_wires, depth, swap_wires, target_wires):
    n_control_select_wires = int(math.ceil(math.log2(2 ** len(control_wires) / depth)))
    control_swap_wires = control_wires[n_control_select_wires:]
    for ind in range(len(control_swap_wires)):
        for j in range(2**ind):
            new_op = qml_ops.prod(_multi_swap)(
                swap_wires[(j) * len(target_wires) : (j + 1) * len(target_wires)],
                swap_wires[
                    (j + 2**ind) * len(target_wires) : (j + 2 ** (ind + 1)) * len(target_wires)
                ],
            )
            qml_ops.ctrl(new_op, control=control_swap_wires[-ind - 1])


class QROM(Operation):
    r"""Applies the QROM operator.

    This operator encodes bitstrings associated with indexes:

    .. math::
        \text{QROM}|i\rangle|0\rangle = |i\rangle |b_i\rangle,

    where :math:`b_i` is the bitstring associated with index :math:`i`.

    Args:
        bitstrings (list[str]): the bitstrings to be encoded
        control_wires (WiresLike):
            The register that stores the index for the entry of the classical data we want to
            read.
        target_wires (Sequence[int]): the wires where the bitstring is loaded
        work_wires (Sequence[int]): the auxiliary wires used for the computation
        clean (bool): if True, the work wires are not altered by operator, default is ``True``

<<<<<<< HEAD
    .. seealso::
        :class:`~.BBQRAM`, :class:`~.QROMStatePreparation`
=======
    .. seealso:: :class:`~.BBQRAM`, :class:`~.QROMStatePreparation`
>>>>>>> 93d9e488

    .. note::
        QRAM and QROM, though similar, have different applications and purposes. QRAM is intended
        for read-and-write capabilities, where the stored data can be loaded and changed. QROM is
        designed to only load stored data into a quantum register.

    **Example**

    In this example, the QROM operator is applied to encode the third bitstring, associated with index 2, in the target wires.

    .. code-block:: python

        # a list of bitstrings is defined
        bitstrings = ["010", "111", "110", "000"]

        dev = qml.device("default.qubit")

        @qml.qnode(dev, shots=1)
        def circuit():

            # the third index is encoded in the control wires [0, 1]
            qml.BasisEmbedding(2, wires = [0,1])

            qml.QROM(bitstrings = bitstrings,
                    control_wires = [0,1],
                    target_wires = [2,3,4],
                    work_wires = [5,6,7])

            return qml.sample(wires = [2,3,4])

    >>> print(circuit())
    [[1 1 0]]


    .. details::
        :title: Usage Details

        This template takes as input three different sets of wires. The first one is ``control_wires`` which is used
        to encode the desired index. Therefore, if we have :math:`m` bitstrings, we need
        at least :math:`\lceil \log_2(m)\rceil` control wires.

        The second set of wires is ``target_wires`` which stores the bitstrings.
        For instance, if the bitstring is "0110", we will need four target wires. Internally, the bitstrings are
        encoded using the :class:`~.BasisEmbedding` template.


        The ``work_wires`` are the auxiliary qubits used by the template to reduce the number of gates required.
        Let :math:`k` be the number of work wires. If :math:`k = 0`, the template is equivalent to executing :class:`~.Select`.
        Following the idea in [`arXiv:1812.00954 <https://arxiv.org/abs/1812.00954>`__], auxiliary qubits can be used to
        load more than one bitstring in parallel. Let :math:`\lambda` be
        the number of bitstrings we want to store in parallel, assumed to be a power of :math:`2`.
        Then, :math:`k = l \cdot (\lambda-1)` work wires are needed,
        where :math:`l` is the length of the bitstrings.

        The QROM template has two variants. The first one (``clean = False``) is based on [`arXiv:1812.00954 <https://arxiv.org/abs/1812.00954>`__] that alternates the state in the ``work_wires``.
        The second one (``clean = True``), based on [`arXiv:1902.02134 <https://arxiv.org/abs/1902.02134>`__], solves that issue by
        returning ``work_wires`` to their initial state. This technique can be applied when the ``work_wires`` are not
        initialized to zero.

    """

    resource_keys = {
        "num_bitstrings",
        "num_control_wires",
        "num_target_wires",
        "num_work_wires",
        "clean",
    }

    def __init__(
        self,
        bitstrings,
        control_wires: WiresLike,
        target_wires: WiresLike,
        work_wires: WiresLike,
        clean=True,
        id=None,
    ):  # pylint: disable=too-many-arguments,disable=too-many-positional-arguments

        control_wires = Wires(control_wires)
        target_wires = Wires(target_wires)

        work_wires = Wires(() if work_wires is None else work_wires)

        self.hyperparameters["bitstrings"] = tuple(bitstrings)
        self.hyperparameters["control_wires"] = control_wires
        self.hyperparameters["target_wires"] = target_wires
        self.hyperparameters["work_wires"] = work_wires
        self.hyperparameters["clean"] = clean

        if len(work_wires) != 0:
            if any(wire in work_wires for wire in control_wires):
                raise ValueError("Control wires should be different from work wires.")

            if any(wire in work_wires for wire in target_wires):
                raise ValueError("Target wires should be different from work wires.")

        if any(wire in control_wires for wire in target_wires):
            raise ValueError("Target wires should be different from control wires.")

        if 2 ** len(control_wires) < len(bitstrings):
            raise ValueError(
                f"Not enough control wires ({len(control_wires)}) for the desired number of "
                + f"bitstrings ({len(bitstrings)}). At least {int(math.ceil(math.log2(len(bitstrings))))} control "
                + "wires are required."
            )

        if len(bitstrings[0]) != len(target_wires):
            raise ValueError("Bitstring length must match the number of target wires.")

        all_wires = target_wires + control_wires + work_wires
        super().__init__(wires=all_wires, id=id)

    def _flatten(self):
        metadata = tuple((key, value) for key, value in self.hyperparameters.items())
        return tuple(), metadata

    @property
    def resource_params(self) -> dict:
        return {
            "num_bitstrings": len(self.hyperparameters["bitstrings"]),
            "num_control_wires": len(self.hyperparameters["control_wires"]),
            "num_target_wires": len(self.hyperparameters["target_wires"]),
            "num_work_wires": len(self.hyperparameters["work_wires"]),
            "clean": self.hyperparameters["clean"],
        }

    @classmethod
    def _unflatten(cls, data, metadata):
        hyperparams_dict = dict(metadata)
        return cls(**hyperparams_dict)

    def __repr__(self):
        return f"QROM(control_wires={self.control_wires}, target_wires={self.target_wires},  work_wires={self.work_wires}, clean={self.clean})"

    def map_wires(self, wire_map: dict):
        new_dict = {
            key: [wire_map.get(w, w) for w in self.hyperparameters[key]]
            for key in ["target_wires", "control_wires", "work_wires"]
        }

        return QROM(
            self.bitstrings,
            new_dict["control_wires"],
            new_dict["target_wires"],
            new_dict["work_wires"],
            self.clean,
        )

    def __copy__(self):
        """Copy this op"""
        cls = self.__class__
        copied_op = cls.__new__(cls)

        for attr, value in vars(self).items():
            setattr(copied_op, attr, value)

        return copied_op

    def decomposition(self):

        return self.compute_decomposition(
            self.bitstrings,
            control_wires=self.control_wires,
            target_wires=self.target_wires,
            work_wires=self.work_wires,
            clean=self.clean,
        )

    @staticmethod
    def compute_decomposition(
        bitstrings, control_wires, target_wires, work_wires, clean
    ):  # pylint: disable=arguments-differ

        if len(control_wires) == 0:
            return [BasisEmbedding(int(bits, 2), wires=target_wires) for bits in bitstrings]

        with QueuingManager.stop_recording():

            swap_wires = target_wires + work_wires

            # number of operators we store per column (power of 2)
            depth = len(swap_wires) // len(target_wires)
            depth = int(2 ** np.floor(np.log2(depth)))
            depth = min(depth, len(bitstrings))

            ops = [BasisEmbedding(int(bits, 2), wires=target_wires) for bits in bitstrings]
            ops_identity = ops + [qml_ops.I(target_wires)] * int(2 ** len(control_wires) - len(ops))

            n_columns = len(ops) // depth + int(bool(len(ops) % depth))
            new_ops = []
            for i in range(n_columns):
                column_ops = []
                for j in range(depth):
                    dic_map = {
                        ops_identity[i * depth + j].wires[l]: swap_wires[j * len(target_wires) + l]
                        for l in range(len(target_wires))
                    }
                    column_ops.append(ops_identity[i * depth + j].map_wires(dic_map))
                new_ops.append(qml_ops.prod(*column_ops))

            # Select block
            n_control_select_wires = int(math.ceil(math.log2(2 ** len(control_wires) / depth)))
            control_select_wires = control_wires[:n_control_select_wires]

            select_ops = []
            if control_select_wires:
                select_ops += [Select(new_ops, control=control_select_wires)]
            else:
                select_ops = new_ops

            # Swap block
            control_swap_wires = control_wires[n_control_select_wires:]
            swap_ops = []
            for ind in range(len(control_swap_wires)):
                for j in range(2**ind):
                    new_op = qml_ops.prod(_multi_swap)(
                        swap_wires[(j) * len(target_wires) : (j + 1) * len(target_wires)],
                        swap_wires[
                            (j + 2**ind)
                            * len(target_wires) : (j + 2 ** (ind + 1))
                            * len(target_wires)
                        ],
                    )
                    swap_ops.insert(0, qml_ops.ctrl(new_op, control=control_swap_wires[-ind - 1]))

            if not clean or depth == 1:
                # Based on this paper (Fig 1.c): https://arxiv.org/abs/1812.00954
                decomp_ops = select_ops + swap_ops

            else:
                # Based on this paper (Fig 4): https://arxiv.org/abs/1902.02134
                adjoint_swap_ops = swap_ops[::-1]
                hadamard_ops = [qml_ops.Hadamard(wires=w) for w in target_wires]

                decomp_ops = 2 * (hadamard_ops + adjoint_swap_ops + select_ops + swap_ops)

        if QueuingManager.recording():
            for op in decomp_ops:
                apply(op)

        return decomp_ops

    @classmethod
    def _primitive_bind_call(cls, *args, **kwargs):
        return cls._primitive.bind(*args, **kwargs)

    @property
    def bitstrings(self):
        """bitstrings to be added."""
        return self.hyperparameters["bitstrings"]

    @property
    def control_wires(self):
        """The control wires."""
        return self.hyperparameters["control_wires"]

    @property
    def target_wires(self):
        """The wires where the bitstring is loaded."""
        return self.hyperparameters["target_wires"]

    @property
    def work_wires(self):
        """The wires where the index is specified."""
        return self.hyperparameters["work_wires"]

    @property
    def wires(self):
        """All wires involved in the operation."""
        return (
            self.hyperparameters["control_wires"]
            + self.hyperparameters["target_wires"]
            + self.hyperparameters["work_wires"]
        )

    @property
    def clean(self):
        """Boolean to select the version of QROM."""
        return self.hyperparameters["clean"]


def _qrom_decomposition_resources(
    num_bitstrings, num_control_wires, num_target_wires, num_work_wires, clean
):  # pylint: disable=too-many-branches
    if num_control_wires == 0:
        return {resource_rep(BasisEmbedding, num_wires=num_target_wires): num_bitstrings}

    num_swap_wires = num_target_wires + num_work_wires

    # number of operators we store per column (power of 2)
    depth = num_swap_wires // num_target_wires
    depth = int(2 ** np.floor(np.log2(depth)))
    depth = min(depth, num_bitstrings)

    ops = [resource_rep(BasisEmbedding, num_wires=num_target_wires) for _ in range(num_bitstrings)]
    ops_identity = ops + [qml_ops.I] * int(2**num_control_wires - num_bitstrings)

    n_columns = (
        num_bitstrings // depth if num_bitstrings % depth == 0 else num_bitstrings // depth + 1
    )

    # New ops block
    new_ops = Counter()
    for i in range(n_columns):
        column_ops = Counter()
        for j in range(depth):
            column_ops[ops_identity[i * depth + j]] += 1
        if len(column_ops) == 1 and list(column_ops.values())[0] == 1:
            new_ops[list(column_ops.keys())[0]] += 1
        else:
            new_ops[resource_rep(qml_ops.op_math.Prod, resources=dict(column_ops))] += 1

    # Select block
    num_control_select_wires = int(math.ceil(math.log2(2**num_control_wires / depth)))

    new_ops_reps = reduce(
        lambda acc, lst: acc + lst, [[key for _ in range(val)] for key, val in new_ops.items()]
    )

    if num_control_select_wires > 0:
        select_ops = {
            resource_rep(
                Select,
                num_control_wires=num_control_select_wires,
                op_reps=tuple(new_ops_reps),
                partial=False,
                num_work_wires=0,
            ): 1
        }
    else:
        select_ops = new_ops

    # Swap block
    num_control_swap_wires = num_control_wires - num_control_select_wires
    swap_resources = Counter()
    for ind in range(num_control_swap_wires):
        for j in range(2**ind):
            num_swaps = min(
                (j + 1) * num_target_wires - (j) * num_target_wires,
                (j + 2 ** (ind + 1)) * num_target_wires - (j + 2**ind) * num_target_wires,
            )
            if num_swaps > 1:
                swaps = {resource_rep(qml_ops.SWAP): num_swaps}
                swap_resources[
                    controlled_resource_rep(
                        base_class=qml_ops.op_math.Prod,
                        base_params={"resources": swaps},
                        num_control_wires=1,
                    )
                ] += 1
            else:
                swap_resources[
                    controlled_resource_rep(
                        base_class=qml_ops.SWAP,
                        base_params={},
                        num_control_wires=1,
                    )
                ] += 1

    if not clean or depth == 1:
        resources = swap_resources
        resources.update(select_ops)
        return resources

    resources = {}

    hadamard_ops = {qml_ops.Hadamard: num_target_wires}

    for key, val in swap_resources.items():
        swap_resources[key] = val * 2

    resources.update(hadamard_ops)
    resources.update(swap_resources)
    resources.update(select_ops)

    for key, val in resources.items():
        resources[key] = val * 2

    return resources


@register_resources(_qrom_decomposition_resources)
def _qrom_decomposition(
    wires, bitstrings, control_wires, target_wires, work_wires, clean
):  # pylint: disable=unused-argument, too-many-arguments
    if len(control_wires) == 0:
        for bits in bitstrings:
            BasisEmbedding(int(bits, 2), wires=target_wires)
        return

    swap_wires = target_wires + work_wires

    # number of operators we store per column (power of 2)
    depth = len(swap_wires) // len(target_wires)
    depth = int(2 ** np.floor(np.log2(depth)))
    depth = min(depth, len(bitstrings))

    if not clean or depth == 1:
        _select_ops(control_wires, depth, target_wires, swap_wires, bitstrings)
        _swap_ops(control_wires, depth, swap_wires, target_wires)

    else:
        for _ in range(2):
            for w in target_wires:
                qml_ops.Hadamard(wires=w)
            _swap_ops(control_wires, depth, swap_wires, target_wires)
            _select_ops(control_wires, depth, target_wires, swap_wires, bitstrings)
            _swap_ops(control_wires, depth, swap_wires, target_wires)


add_decomps(QROM, _qrom_decomposition)<|MERGE_RESOLUTION|>--- conflicted
+++ resolved
@@ -112,12 +112,7 @@
         work_wires (Sequence[int]): the auxiliary wires used for the computation
         clean (bool): if True, the work wires are not altered by operator, default is ``True``
 
-<<<<<<< HEAD
-    .. seealso::
-        :class:`~.BBQRAM`, :class:`~.QROMStatePreparation`
-=======
     .. seealso:: :class:`~.BBQRAM`, :class:`~.QROMStatePreparation`
->>>>>>> 93d9e488
 
     .. note::
         QRAM and QROM, though similar, have different applications and purposes. QRAM is intended
