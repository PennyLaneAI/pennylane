# Copyright 2018-2025 Xanadu Quantum Technologies Inc.

# Licensed under the Apache License, Version 2.0 (the "License");
# you may not use this file except in compliance with the License.
# You may obtain a copy of the License at

#     http://www.apache.org/licenses/LICENSE-2.0

# Unless required by applicable law or agreed to in writing, software
# distributed under the License is distributed on an "AS IS" BASIS,
# WITHOUT WARRANTIES OR CONDITIONS OF ANY KIND, either express or implied.
# See the License for the specific language governing permissions and
# limitations under the License.
"""
This submodule contains the template for QROM.
"""

import math
from collections import Counter

import numpy as np

<<<<<<< HEAD
import pennylane as qml
from pennylane import register_resources
from pennylane.decomposition import add_decomps, controlled_resource_rep, resource_rep
=======
from pennylane import ops as qml_ops
>>>>>>> c6da9efe
from pennylane.operation import Operation
from pennylane.queuing import QueuingManager, apply
from pennylane.templates.embeddings import BasisEmbedding
from pennylane.wires import Wires, WiresLike

from .select import Select


def _multi_swap(wires1, wires2):
    """Apply a series of SWAP gates between two sets of wires."""
    for wire1, wire2 in zip(wires1, wires2):
        qml_ops.SWAP(wires=[wire1, wire2])


class QROM(Operation):
    r"""Applies the QROM operator.

    This operator encodes bitstrings associated with indexes:

    .. math::
        \text{QROM}|i\rangle|0\rangle = |i\rangle |b_i\rangle,

    where :math:`b_i` is the bitstring associated with index :math:`i`.

    Args:
        bitstrings (list[str]): the bitstrings to be encoded
        control_wires (Sequence[int]): the wires where the indexes are specified
        target_wires (Sequence[int]): the wires where the bitstring is loaded
        work_wires (Sequence[int]): the auxiliary wires used for the computation
        clean (bool): if True, the work wires are not altered by operator, default is ``True``

    **Example**

    In this example, the QROM operator is applied to encode the third bitstring, associated with index 2, in the target wires.

    .. code-block::

        # a list of bitstrings is defined
        bitstrings = ["010", "111", "110", "000"]

        dev = qml.device("default.qubit")

        @partial(qml.set_shots, shots = 1)
        @qml.qnode(dev)
        def circuit():

            # the third index is encoded in the control wires [0, 1]
            qml.BasisEmbedding(2, wires = [0,1])

            qml.QROM(bitstrings = bitstrings,
                    control_wires = [0,1],
                    target_wires = [2,3,4],
                    work_wires = [5,6,7])

            return qml.sample(wires = [2,3,4])

    .. code-block:: pycon

        >>> print(circuit())
        [1 1 0]


    .. details::
        :title: Usage Details

        This template takes as input three different sets of wires. The first one is ``control_wires`` which is used
        to encode the desired index. Therefore, if we have :math:`m` bitstrings, we need
        at least :math:`\lceil \log_2(m)\rceil` control wires.

        The second set of wires is ``target_wires`` which stores the bitstrings.
        For instance, if the bitstring is "0110", we will need four target wires. Internally, the bitstrings are
        encoded using the :class:`~.BasisEmbedding` template.


        The ``work_wires`` are the auxiliary qubits used by the template to reduce the number of gates required.
        Let :math:`k` be the number of work wires. If :math:`k = 0`, the template is equivalent to executing :class:`~.Select`.
        Following the idea in [`arXiv:1812.00954 <https://arxiv.org/abs/1812.00954>`__], auxiliary qubits can be used to
        load more than one bitstring in parallel . Let :math:`\lambda` be
        the number of bitstrings we want to store in parallel, assumed to be a power of :math:`2`.
        Then, :math:`k = l \cdot (\lambda-1)` work wires are needed,
        where :math:`l` is the length of the bitstrings.

        The QROM template has two variants. The first one (``clean = False``) is based on [`arXiv:1812.00954 <https://arxiv.org/abs/1812.00954>`__] that alternates the state in the ``work_wires``.
        The second one (``clean = True``), based on [`arXiv:1902.02134 <https://arxiv.org/abs/1902.02134>`__], solves that issue by
        returning ``work_wires`` to their initial state. This technique can be applied when the ``work_wires`` are not
        initialized to zero.

    """

    resource_keys = {
        "num_bitstrings",
        "num_control_wires",
        "num_target_wires",
        "num_work_wires",
        "clean",
    }

    def __init__(
        self,
        bitstrings,
        control_wires: WiresLike,
        target_wires: WiresLike,
        work_wires: WiresLike,
        clean=True,
        id=None,
    ):  # pylint: disable=too-many-arguments,disable=too-many-positional-arguments

        control_wires = Wires(control_wires)
        target_wires = Wires(target_wires)

        work_wires = Wires(() if work_wires is None else work_wires)

        self.hyperparameters["bitstrings"] = tuple(bitstrings)
        self.hyperparameters["control_wires"] = control_wires
        self.hyperparameters["target_wires"] = target_wires
        self.hyperparameters["work_wires"] = work_wires
        self.hyperparameters["clean"] = clean

        if len(work_wires) != 0:
            if any(wire in work_wires for wire in control_wires):
                raise ValueError("Control wires should be different from work wires.")

            if any(wire in work_wires for wire in target_wires):
                raise ValueError("Target wires should be different from work wires.")

        if any(wire in control_wires for wire in target_wires):
            raise ValueError("Target wires should be different from control wires.")

        if 2 ** len(control_wires) < len(bitstrings):
            raise ValueError(
                f"Not enough control wires ({len(control_wires)}) for the desired number of "
                + f"bitstrings ({len(bitstrings)}). At least {int(math.ceil(math.log2(len(bitstrings))))} control "
                + "wires are required."
            )

        if len(bitstrings[0]) != len(target_wires):
            raise ValueError("Bitstring length must match the number of target wires.")

        all_wires = target_wires + control_wires + work_wires
        super().__init__(wires=all_wires, id=id)

    def _flatten(self):
        metadata = tuple((key, value) for key, value in self.hyperparameters.items())
        return tuple(), metadata

    @property
    def resource_params(self) -> dict:
        return {
            "num_bitstrings": len(self.hyperparameters["bitstrings"]),
            "num_control_wires": len(self.hyperparameters["control_wires"]),
            "num_target_wires": len(self.hyperparameters["target_wires"]),
            "num_work_wires": len(self.hyperparameters["work_wires"]),
            "clean": self.hyperparameters["clean"],
        }

    @classmethod
    def _unflatten(cls, data, metadata):
        hyperparams_dict = dict(metadata)
        return cls(**hyperparams_dict)

    def __repr__(self):
        return f"QROM(control_wires={self.control_wires}, target_wires={self.target_wires},  work_wires={self.work_wires}, clean={self.clean})"

    def map_wires(self, wire_map: dict):
        new_dict = {
            key: [wire_map.get(w, w) for w in self.hyperparameters[key]]
            for key in ["target_wires", "control_wires", "work_wires"]
        }

        return QROM(
            self.bitstrings,
            new_dict["control_wires"],
            new_dict["target_wires"],
            new_dict["work_wires"],
            self.clean,
        )

    def __copy__(self):
        """Copy this op"""
        cls = self.__class__
        copied_op = cls.__new__(cls)

        for attr, value in vars(self).items():
            setattr(copied_op, attr, value)

        return copied_op

    def decomposition(self):

        return self.compute_decomposition(
            self.bitstrings,
            control_wires=self.control_wires,
            target_wires=self.target_wires,
            work_wires=self.work_wires,
            clean=self.clean,
        )

    @staticmethod
    def compute_decomposition(
        bitstrings, control_wires, target_wires, work_wires, clean
    ):  # pylint: disable=arguments-differ

        if len(control_wires) == 0:
            return [BasisEmbedding(int(bits, 2), wires=target_wires) for bits in bitstrings]

        with QueuingManager.stop_recording():

            swap_wires = target_wires + work_wires

            # number of operators we store per column (power of 2)
            depth = len(swap_wires) // len(target_wires)
            depth = int(2 ** np.floor(np.log2(depth)))
            depth = min(depth, len(bitstrings))

            ops = [BasisEmbedding(int(bits, 2), wires=target_wires) for bits in bitstrings]
            ops_identity = ops + [qml_ops.I(target_wires)] * int(2 ** len(control_wires) - len(ops))

            n_columns = len(ops) // depth + int(bool(len(ops) % depth))
            new_ops = []
            for i in range(n_columns):
                column_ops = []
                for j in range(depth):
                    dic_map = {
                        ops_identity[i * depth + j].wires[l]: swap_wires[j * len(target_wires) + l]
                        for l in range(len(target_wires))
                    }
                    column_ops.append(ops_identity[i * depth + j].map_wires(dic_map))
                new_ops.append(qml_ops.prod(*column_ops))

            # Select block
            n_control_select_wires = int(math.ceil(math.log2(2 ** len(control_wires) / depth)))
            control_select_wires = control_wires[:n_control_select_wires]

            select_ops = []
            if control_select_wires:
                select_ops += [Select(new_ops, control=control_select_wires)]
            else:
                select_ops = new_ops

            # Swap block
            control_swap_wires = control_wires[n_control_select_wires:]
            swap_ops = []
            for ind in range(len(control_swap_wires)):
                for j in range(2**ind):
                    new_op = qml_ops.prod(_multi_swap)(
                        swap_wires[(j) * len(target_wires) : (j + 1) * len(target_wires)],
                        swap_wires[
                            (j + 2**ind)
                            * len(target_wires) : (j + 2 ** (ind + 1))
                            * len(target_wires)
                        ],
                    )
                    swap_ops.insert(0, qml_ops.ctrl(new_op, control=control_swap_wires[-ind - 1]))

            if not clean or depth == 1:
                # Based on this paper (Fig 1.c): https://arxiv.org/abs/1812.00954
                decomp_ops = select_ops + swap_ops

            else:
                # Based on this paper (Fig 4): https://arxiv.org/abs/1902.02134
                adjoint_swap_ops = swap_ops[::-1]
                hadamard_ops = [qml_ops.Hadamard(wires=w) for w in target_wires]

                decomp_ops = 2 * (hadamard_ops + adjoint_swap_ops + select_ops + swap_ops)

        if QueuingManager.recording():
            for op in decomp_ops:
                apply(op)

        return decomp_ops

    @classmethod
    def _primitive_bind_call(cls, *args, **kwargs):
        return cls._primitive.bind(*args, **kwargs)

    @property
    def bitstrings(self):
        """bitstrings to be added."""
        return self.hyperparameters["bitstrings"]

    @property
    def control_wires(self):
        """The control wires."""
        return self.hyperparameters["control_wires"]

    @property
    def target_wires(self):
        """The wires where the bitstring is loaded."""
        return self.hyperparameters["target_wires"]

    @property
    def work_wires(self):
        """The wires where the index is specified."""
        return self.hyperparameters["work_wires"]

    @property
    def wires(self):
        """All wires involved in the operation."""
        return (
            self.hyperparameters["control_wires"]
            + self.hyperparameters["target_wires"]
            + self.hyperparameters["work_wires"]
        )

    @property
    def clean(self):
        """Boolean to select the version of QROM."""
        return self.hyperparameters["clean"]


def _qrom_decomposition_resources(
    num_bitstrings, num_control_wires, num_target_wires, num_work_wires, clean
):
    if num_control_wires == 0:
        return {resource_rep(qml.BasisEmbedding, num_wires=num_target_wires): num_bitstrings}

    num_swap_wires = num_target_wires + num_work_wires

    # number of operators we store per column (power of 2)
    depth = num_swap_wires // num_target_wires
    depth = int(2 ** np.floor(np.log2(depth)))
    depth = min(depth, num_bitstrings)

    ops = [resource_rep(qml.BasisEmbedding, num_wires=num_target_wires) for _ in range(num_bitstrings)]
    ops_identity = ops + [qml.I] * int(2**num_control_wires - num_bitstrings)

    n_columns = (
        num_bitstrings // depth if num_bitstrings % depth == 0 else num_bitstrings // depth + 1
    )

    # New ops block
    new_ops = Counter()
    for i in range(n_columns):
        column_ops = Counter()
        for j in range(depth):
            column_ops[ops_identity[i * depth + j]] += 1
        new_ops[resource_rep(qml.ops.op_math.Prod, resources=column_ops)] += 1

    # Select block
    num_control_select_wires = int(math.ceil(math.log2(2**num_control_wires / depth)))

    if num_control_select_wires > 0:
        select_ops = {resource_rep(qml.Select, ops=new_ops): 1}
    else:
        select_ops = new_ops

    # Swap block
    num_control_swap_wires = num_control_wires - num_control_select_wires
    resources = Counter()
    for ind in range(num_control_swap_wires):
        for j in range(2**ind):
            swaps = {
                qml.SWAP: min(
                    (j + 1) * num_target_wires - (j) * num_target_wires,
                    (j + 2 ** (ind + 1)) * num_target_wires - (j + 2**ind) * num_target_wires,
                )
            }
            resources[
                controlled_resource_rep(
                    base_class=qml.ops.op_math.Prod,
                    base_params={resources: swaps},
                    num_control_wires=1,
                )
            ] += 1

    if not clean or depth == 1:
        resources.update(select_ops)
        return resources

    hadamard_ops = {qml.Hadamard: num_target_wires}

    resources.update(hadamard_ops)
    resources.update(resources)
    resources.update(select_ops)
    resources.update(resources)

    for key, val in resources.items():
        resources[key] = val * 2

    return resources


@register_resources(_qrom_decomposition_resources)
def _qrom_decomposition(
    wires, bitstrings, control_wires, target_wires, work_wires, clean
):  # pylint: disable=unused-argument, too-many-arguments
    if len(control_wires) == 0:
        for bits in bitstrings:
            qml.BasisEmbedding(int(bits, 2), wires=target_wires)

    swap_wires = target_wires + work_wires

    # number of operators we store per column (power of 2)
    depth = len(swap_wires) // len(target_wires)
    depth = int(2 ** np.floor(np.log2(depth)))
    depth = min(depth, len(bitstrings))

    def _new_ops(depth_new, target_wires_new):

        with qml.QueuingManager.stop_recording():
            ops_new = [qml.BasisEmbedding(int(bits, 2), wires=target_wires) for bits in bitstrings]
            ops_identity_new = ops_new + [qml.I(target_wires)] * int(
                2 ** len(control_wires) - len(ops_new)
            )

        n_columns = (
            len(bitstrings) // depth_new
            if len(bitstrings) % depth_new == 0
            else len(bitstrings) // depth_new + 1
        )
        new_ops = []
        for i in range(n_columns):
            column_ops = []
            for j in range(depth_new):
                dic_map = {
                    ops_identity_new[i * depth_new + j].wires[l]: swap_wires[
                        j * len(target_wires_new) + l
                    ]
                    for l in range(len(target_wires))
                }
                column_ops.append(qml.map_wires(ops_identity_new[i * depth_new + j], dic_map))
            new_ops.append(qml.prod(*column_ops))
        return new_ops

    def _select_ops(control_wires_select, depth_select, target_wires_select):
        n_control_select_wires = int(
            math.ceil(math.log2(2 ** len(control_wires_select) / depth_select))
        )
        control_select_wires = control_wires_select[:n_control_select_wires]

        if control_select_wires:
            qml.Select(
                _new_ops(depth_select, target_wires_select),
                control=control_select_wires,
            )
        else:
            _new_ops(depth_select, target_wires_select)

    def _swap_ops(control_wires_swap, depth_swap, swap_wires_swap, target_wires_swap):
        n_control_select_wires = int(
            math.ceil(math.log2(2 ** len(control_wires_swap) / depth_swap))
        )
        control_swap_wires = control_wires_swap[n_control_select_wires:]
        for ind in range(len(control_swap_wires)):
            for j in range(2**ind):
                new_op = qml.prod(_multi_swap)(
                    swap_wires_swap[
                        (j) * len(target_wires_swap) : (j + 1) * len(target_wires_swap)
                    ],
                    swap_wires_swap[
                        (j + 2**ind)
                        * len(target_wires_swap) : (j + 2 ** (ind + 1))
                        * len(target_wires_swap)
                    ],
                )
                qml.ctrl(new_op, control=control_swap_wires[-ind - 1])

    if not clean or depth == 1:
        _select_ops(control_wires, depth, target_wires)
        _swap_ops(control_wires, depth, swap_wires, target_wires)

    else:
        for _ in range(2):
            for w in target_wires:
                qml.Hadamard(wires=w)
                _swap_ops(control_wires, depth, swap_wires, target_wires)
                _select_ops(control_wires, depth, target_wires)
                _swap_ops(control_wires, depth, swap_wires, target_wires)


add_decomps(QROM, _qrom_decomposition)<|MERGE_RESOLUTION|>--- conflicted
+++ resolved
@@ -20,13 +20,10 @@
 
 import numpy as np
 
-<<<<<<< HEAD
 import pennylane as qml
 from pennylane import register_resources
 from pennylane.decomposition import add_decomps, controlled_resource_rep, resource_rep
-=======
 from pennylane import ops as qml_ops
->>>>>>> c6da9efe
 from pennylane.operation import Operation
 from pennylane.queuing import QueuingManager, apply
 from pennylane.templates.embeddings import BasisEmbedding
