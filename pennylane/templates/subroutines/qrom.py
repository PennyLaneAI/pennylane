# Copyright 2018-2025 Xanadu Quantum Technologies Inc.

# Licensed under the Apache License, Version 2.0 (the "License");
# you may not use this file except in compliance with the License.
# You may obtain a copy of the License at

#     http://www.apache.org/licenses/LICENSE-2.0

# Unless required by applicable law or agreed to in writing, software
# distributed under the License is distributed on an "AS IS" BASIS,
# WITHOUT WARRANTIES OR CONDITIONS OF ANY KIND, either express or implied.
# See the License for the specific language governing permissions and
# limitations under the License.
"""
This submodule contains the template for QROM.
"""

import math
from collections import Counter
from functools import reduce

import numpy as np

from pennylane import ops as qml_ops
from pennylane.decomposition import (
    add_decomps,
    controlled_resource_rep,
    register_resources,
    resource_rep,
)
from pennylane.operation import Operation
from pennylane.queuing import QueuingManager, apply
from pennylane.templates.embeddings import BasisEmbedding
from pennylane.wires import Wires, WiresLike

from .select import Select


def _multi_swap(wires1, wires2):
    """Apply a series of SWAP gates between two sets of wires."""
    for wire1, wire2 in zip(wires1, wires2):
        qml_ops.SWAP(wires=[wire1, wire2])


def _new_ops(depth, target_wires, control_wires, swap_wires, bitstrings):

    with QueuingManager.stop_recording():
        ops_new = [BasisEmbedding(int(bits, 2), wires=target_wires) for bits in bitstrings]
        ops_identity_new = ops_new + [qml_ops.I(target_wires)] * int(
            2 ** len(control_wires) - len(ops_new)
        )

    n_columns = (
<<<<<<< HEAD
        len(bitstrings) // depth
        if len(bitstrings) % depth == 0
        else len(bitstrings) // depth + 1
=======
        len(bitstrings) // depth if len(bitstrings) % depth == 0 else len(bitstrings) // depth + 1
>>>>>>> 6332cbef
    )
    new_ops = []
    for i in range(n_columns):
        column_ops = []
        for j in range(depth):
            dic_map = {
<<<<<<< HEAD
                ops_identity_new[i * depth + j].wires[l]: swap_wires[
                    j * len(target_wires) + l
                ]
=======
                ops_identity_new[i * depth + j].wires[l]: swap_wires[j * len(target_wires) + l]
>>>>>>> 6332cbef
                for l in range(len(target_wires))
            }
            column_ops.append(ops_identity_new[i * depth + j].map_wires(dic_map))
        new_ops.append(qml_ops.prod(*column_ops))
    return new_ops


def _select_ops(control_wires, depth, target_wires, swap_wires, bitstrings):
<<<<<<< HEAD
    n_control_select_wires = int(
        math.ceil(math.log2(2 ** len(control_wires) / depth))
    )
=======
    n_control_select_wires = int(math.ceil(math.log2(2 ** len(control_wires) / depth)))
>>>>>>> 6332cbef
    control_select_wires = control_wires[:n_control_select_wires]

    if control_select_wires:
        Select(
            _new_ops(depth, target_wires, control_wires, swap_wires, bitstrings),
            control=control_select_wires,
        )
    else:
        _new_ops(depth, target_wires, control_wires, swap_wires, bitstrings)


def _swap_ops(control_wires, depth, swap_wires, target_wires):
<<<<<<< HEAD
    n_control_select_wires = int(
        math.ceil(math.log2(2 ** len(control_wires) / depth))
    )
=======
    n_control_select_wires = int(math.ceil(math.log2(2 ** len(control_wires) / depth)))
>>>>>>> 6332cbef
    control_swap_wires = control_wires[n_control_select_wires:]
    for ind in range(len(control_swap_wires)):
        for j in range(2**ind):
            new_op = qml_ops.prod(_multi_swap)(
<<<<<<< HEAD
                swap_wires[
                    (j) * len(target_wires) : (j + 1) * len(target_wires)
                ],
                swap_wires[
                    (j + 2**ind)
                    * len(target_wires) : (j + 2 ** (ind + 1))
                    * len(target_wires)
=======
                swap_wires[(j) * len(target_wires) : (j + 1) * len(target_wires)],
                swap_wires[
                    (j + 2**ind) * len(target_wires) : (j + 2 ** (ind + 1)) * len(target_wires)
>>>>>>> 6332cbef
                ],
            )
            qml_ops.ctrl(new_op, control=control_swap_wires[-ind - 1])


class QROM(Operation):
    r"""Applies the QROM operator.

    This operator encodes bitstrings associated with indexes:

    .. math::
        \text{QROM}|i\rangle|0\rangle = |i\rangle |b_i\rangle,

    where :math:`b_i` is the bitstring associated with index :math:`i`.

    Args:
        bitstrings (list[str]): the bitstrings to be encoded
        control_wires (Sequence[int]): the wires where the indexes are specified
        target_wires (Sequence[int]): the wires where the bitstring is loaded
        work_wires (Sequence[int]): the auxiliary wires used for the computation
        clean (bool): if True, the work wires are not altered by operator, default is ``True``

    **Example**

    In this example, the QROM operator is applied to encode the third bitstring, associated with index 2, in the target wires.

    .. code-block::

        # a list of bitstrings is defined
        bitstrings = ["010", "111", "110", "000"]

        dev = qml.device("default.qubit")

        @partial(qml.set_shots, shots = 1)
        @qml.qnode(dev)
        def circuit():

            # the third index is encoded in the control wires [0, 1]
            qml.BasisEmbedding(2, wires = [0,1])

            qml.QROM(bitstrings = bitstrings,
                    control_wires = [0,1],
                    target_wires = [2,3,4],
                    work_wires = [5,6,7])

            return qml.sample(wires = [2,3,4])

    .. code-block:: pycon

        >>> print(circuit())
        [1 1 0]


    .. details::
        :title: Usage Details

        This template takes as input three different sets of wires. The first one is ``control_wires`` which is used
        to encode the desired index. Therefore, if we have :math:`m` bitstrings, we need
        at least :math:`\lceil \log_2(m)\rceil` control wires.

        The second set of wires is ``target_wires`` which stores the bitstrings.
        For instance, if the bitstring is "0110", we will need four target wires. Internally, the bitstrings are
        encoded using the :class:`~.BasisEmbedding` template.


        The ``work_wires`` are the auxiliary qubits used by the template to reduce the number of gates required.
        Let :math:`k` be the number of work wires. If :math:`k = 0`, the template is equivalent to executing :class:`~.Select`.
        Following the idea in [`arXiv:1812.00954 <https://arxiv.org/abs/1812.00954>`__], auxiliary qubits can be used to
        load more than one bitstring in parallel . Let :math:`\lambda` be
        the number of bitstrings we want to store in parallel, assumed to be a power of :math:`2`.
        Then, :math:`k = l \cdot (\lambda-1)` work wires are needed,
        where :math:`l` is the length of the bitstrings.

        The QROM template has two variants. The first one (``clean = False``) is based on [`arXiv:1812.00954 <https://arxiv.org/abs/1812.00954>`__] that alternates the state in the ``work_wires``.
        The second one (``clean = True``), based on [`arXiv:1902.02134 <https://arxiv.org/abs/1902.02134>`__], solves that issue by
        returning ``work_wires`` to their initial state. This technique can be applied when the ``work_wires`` are not
        initialized to zero.

    """

    resource_keys = {
        "num_bitstrings",
        "num_control_wires",
        "num_target_wires",
        "num_work_wires",
        "clean",
    }

    def __init__(
        self,
        bitstrings,
        control_wires: WiresLike,
        target_wires: WiresLike,
        work_wires: WiresLike,
        clean=True,
        id=None,
    ):  # pylint: disable=too-many-arguments,disable=too-many-positional-arguments

        control_wires = Wires(control_wires)
        target_wires = Wires(target_wires)

        work_wires = Wires(() if work_wires is None else work_wires)

        self.hyperparameters["bitstrings"] = tuple(bitstrings)
        self.hyperparameters["control_wires"] = control_wires
        self.hyperparameters["target_wires"] = target_wires
        self.hyperparameters["work_wires"] = work_wires
        self.hyperparameters["clean"] = clean

        if len(work_wires) != 0:
            if any(wire in work_wires for wire in control_wires):
                raise ValueError("Control wires should be different from work wires.")

            if any(wire in work_wires for wire in target_wires):
                raise ValueError("Target wires should be different from work wires.")

        if any(wire in control_wires for wire in target_wires):
            raise ValueError("Target wires should be different from control wires.")

        if 2 ** len(control_wires) < len(bitstrings):
            raise ValueError(
                f"Not enough control wires ({len(control_wires)}) for the desired number of "
                + f"bitstrings ({len(bitstrings)}). At least {int(math.ceil(math.log2(len(bitstrings))))} control "
                + "wires are required."
            )

        if len(bitstrings[0]) != len(target_wires):
            raise ValueError("Bitstring length must match the number of target wires.")

        all_wires = target_wires + control_wires + work_wires
        super().__init__(wires=all_wires, id=id)

    def _flatten(self):
        metadata = tuple((key, value) for key, value in self.hyperparameters.items())
        return tuple(), metadata

    @property
    def resource_params(self) -> dict:
        return {
            "num_bitstrings": len(self.hyperparameters["bitstrings"]),
            "num_control_wires": len(self.hyperparameters["control_wires"]),
            "num_target_wires": len(self.hyperparameters["target_wires"]),
            "num_work_wires": len(self.hyperparameters["work_wires"]),
            "clean": self.hyperparameters["clean"],
        }

    @classmethod
    def _unflatten(cls, data, metadata):
        hyperparams_dict = dict(metadata)
        return cls(**hyperparams_dict)

    def __repr__(self):
        return f"QROM(control_wires={self.control_wires}, target_wires={self.target_wires},  work_wires={self.work_wires}, clean={self.clean})"

    def map_wires(self, wire_map: dict):
        new_dict = {
            key: [wire_map.get(w, w) for w in self.hyperparameters[key]]
            for key in ["target_wires", "control_wires", "work_wires"]
        }

        return QROM(
            self.bitstrings,
            new_dict["control_wires"],
            new_dict["target_wires"],
            new_dict["work_wires"],
            self.clean,
        )

    def __copy__(self):
        """Copy this op"""
        cls = self.__class__
        copied_op = cls.__new__(cls)

        for attr, value in vars(self).items():
            setattr(copied_op, attr, value)

        return copied_op

    def decomposition(self):

        return self.compute_decomposition(
            self.bitstrings,
            control_wires=self.control_wires,
            target_wires=self.target_wires,
            work_wires=self.work_wires,
            clean=self.clean,
        )

    @staticmethod
    def compute_decomposition(
        bitstrings, control_wires, target_wires, work_wires, clean
    ):  # pylint: disable=arguments-differ

        if len(control_wires) == 0:
            return [BasisEmbedding(int(bits, 2), wires=target_wires) for bits in bitstrings]

        with QueuingManager.stop_recording():

            swap_wires = target_wires + work_wires

            # number of operators we store per column (power of 2)
            depth = len(swap_wires) // len(target_wires)
            depth = int(2 ** np.floor(np.log2(depth)))
            depth = min(depth, len(bitstrings))

            ops = [BasisEmbedding(int(bits, 2), wires=target_wires) for bits in bitstrings]
            ops_identity = ops + [qml_ops.I(target_wires)] * int(2 ** len(control_wires) - len(ops))

            n_columns = len(ops) // depth + int(bool(len(ops) % depth))
            new_ops = []
            for i in range(n_columns):
                column_ops = []
                for j in range(depth):
                    dic_map = {
                        ops_identity[i * depth + j].wires[l]: swap_wires[j * len(target_wires) + l]
                        for l in range(len(target_wires))
                    }
                    column_ops.append(ops_identity[i * depth + j].map_wires(dic_map))
                new_ops.append(qml_ops.prod(*column_ops))

            # Select block
            n_control_select_wires = int(math.ceil(math.log2(2 ** len(control_wires) / depth)))
            control_select_wires = control_wires[:n_control_select_wires]

            select_ops = []
            if control_select_wires:
                select_ops += [Select(new_ops, control=control_select_wires)]
            else:
                select_ops = new_ops

            # Swap block
            control_swap_wires = control_wires[n_control_select_wires:]
            swap_ops = []
            for ind in range(len(control_swap_wires)):
                for j in range(2**ind):
                    new_op = qml_ops.prod(_multi_swap)(
                        swap_wires[(j) * len(target_wires) : (j + 1) * len(target_wires)],
                        swap_wires[
                            (j + 2**ind)
                            * len(target_wires) : (j + 2 ** (ind + 1))
                            * len(target_wires)
                        ],
                    )
                    swap_ops.insert(0, qml_ops.ctrl(new_op, control=control_swap_wires[-ind - 1]))

            if not clean or depth == 1:
                # Based on this paper (Fig 1.c): https://arxiv.org/abs/1812.00954
                decomp_ops = select_ops + swap_ops

            else:
                # Based on this paper (Fig 4): https://arxiv.org/abs/1902.02134
                adjoint_swap_ops = swap_ops[::-1]
                hadamard_ops = [qml_ops.Hadamard(wires=w) for w in target_wires]

                decomp_ops = 2 * (hadamard_ops + adjoint_swap_ops + select_ops + swap_ops)

        if QueuingManager.recording():
            for op in decomp_ops:
                apply(op)

        return decomp_ops

    @classmethod
    def _primitive_bind_call(cls, *args, **kwargs):
        return cls._primitive.bind(*args, **kwargs)

    @property
    def bitstrings(self):
        """bitstrings to be added."""
        return self.hyperparameters["bitstrings"]

    @property
    def control_wires(self):
        """The control wires."""
        return self.hyperparameters["control_wires"]

    @property
    def target_wires(self):
        """The wires where the bitstring is loaded."""
        return self.hyperparameters["target_wires"]

    @property
    def work_wires(self):
        """The wires where the index is specified."""
        return self.hyperparameters["work_wires"]

    @property
    def wires(self):
        """All wires involved in the operation."""
        return (
            self.hyperparameters["control_wires"]
            + self.hyperparameters["target_wires"]
            + self.hyperparameters["work_wires"]
        )

    @property
    def clean(self):
        """Boolean to select the version of QROM."""
        return self.hyperparameters["clean"]


def _qrom_decomposition_resources(
    num_bitstrings, num_control_wires, num_target_wires, num_work_wires, clean
):  # pylint: disable=too-many-branches
    if num_control_wires == 0:
        return {resource_rep(BasisEmbedding, num_wires=num_target_wires): num_bitstrings}

    num_swap_wires = num_target_wires + num_work_wires

    # number of operators we store per column (power of 2)
    depth = num_swap_wires // num_target_wires
    depth = int(2 ** np.floor(np.log2(depth)))
    depth = min(depth, num_bitstrings)

    ops = [resource_rep(BasisEmbedding, num_wires=num_target_wires) for _ in range(num_bitstrings)]
    ops_identity = ops + [qml_ops.I] * int(2**num_control_wires - num_bitstrings)

    n_columns = (
        num_bitstrings // depth if num_bitstrings % depth == 0 else num_bitstrings // depth + 1
    )

    # New ops block
    new_ops = Counter()
    for i in range(n_columns):
        column_ops = Counter()
        for j in range(depth):
            column_ops[ops_identity[i * depth + j]] += 1
        if len(column_ops) == 1 and list(column_ops.values())[0] == 1:
            new_ops[list(column_ops.keys())[0]] += 1
        else:
            new_ops[resource_rep(qml_ops.op_math.Prod, resources=dict(column_ops))] += 1

    # Select block
    num_control_select_wires = int(math.ceil(math.log2(2**num_control_wires / depth)))

    new_ops_reps = reduce(
        lambda acc, lst: acc + lst, [[key for _ in range(val)] for key, val in new_ops.items()]
    )

    if num_control_select_wires > 0:
        select_ops = {
            resource_rep(
                Select, num_control_wires=num_control_select_wires, op_reps=tuple(new_ops_reps)
            ): 1
        }
    else:
        select_ops = new_ops

    # Swap block
    num_control_swap_wires = num_control_wires - num_control_select_wires
    swap_resources = Counter()
    for ind in range(num_control_swap_wires):
        for j in range(2**ind):
            num_swaps = min(
                (j + 1) * num_target_wires - (j) * num_target_wires,
                (j + 2 ** (ind + 1)) * num_target_wires - (j + 2**ind) * num_target_wires,
            )
            if num_swaps > 1:
                swaps = {resource_rep(qml_ops.SWAP): num_swaps}
                swap_resources[
                    controlled_resource_rep(
                        base_class=qml_ops.op_math.Prod,
                        base_params={"resources": swaps},
                        num_control_wires=1,
                    )
                ] += 1
            else:
                swap_resources[
                    controlled_resource_rep(
                        base_class=qml_ops.SWAP,
                        base_params={},
                        num_control_wires=1,
                    )
                ] += 1

    if not clean or depth == 1:
        resources = swap_resources
        resources.update(select_ops)
        return resources

    resources = {}

    hadamard_ops = {qml_ops.Hadamard: num_target_wires}

    for key, val in swap_resources.items():
        swap_resources[key] = val * 2

    resources.update(hadamard_ops)
    resources.update(swap_resources)
    resources.update(select_ops)

    for key, val in resources.items():
        resources[key] = val * 2

    return resources


@register_resources(_qrom_decomposition_resources)
def _qrom_decomposition(
    wires, bitstrings, control_wires, target_wires, work_wires, clean
):  # pylint: disable=unused-argument, too-many-arguments
    if len(control_wires) == 0:
        for bits in bitstrings:
            BasisEmbedding(int(bits, 2), wires=target_wires)

    swap_wires = target_wires + work_wires

    # number of operators we store per column (power of 2)
    depth = len(swap_wires) // len(target_wires)
    depth = int(2 ** np.floor(np.log2(depth)))
    depth = min(depth, len(bitstrings))

    if not clean or depth == 1:
        _select_ops(control_wires, depth, target_wires, swap_wires, bitstrings)
        _swap_ops(control_wires, depth, swap_wires, target_wires)

    else:
        for _ in range(2):
            for w in target_wires:
                qml_ops.Hadamard(wires=w)
<<<<<<< HEAD
                _swap_ops(control_wires, depth, swap_wires, target_wires)
                _select_ops(control_wires, depth, target_wires, swap_wires, bitstrings)
                _swap_ops(control_wires, depth, swap_wires, target_wires)
=======
            _swap_ops(control_wires, depth, swap_wires, target_wires)
            _select_ops(control_wires, depth, target_wires, swap_wires, bitstrings)
            _swap_ops(control_wires, depth, swap_wires, target_wires)
>>>>>>> 6332cbef


add_decomps(QROM, _qrom_decomposition)<|MERGE_RESOLUTION|>--- conflicted
+++ resolved
@@ -51,26 +51,18 @@
         )
 
     n_columns = (
-<<<<<<< HEAD
         len(bitstrings) // depth
         if len(bitstrings) % depth == 0
         else len(bitstrings) // depth + 1
-=======
-        len(bitstrings) // depth if len(bitstrings) % depth == 0 else len(bitstrings) // depth + 1
->>>>>>> 6332cbef
     )
     new_ops = []
     for i in range(n_columns):
         column_ops = []
         for j in range(depth):
             dic_map = {
-<<<<<<< HEAD
                 ops_identity_new[i * depth + j].wires[l]: swap_wires[
                     j * len(target_wires) + l
                 ]
-=======
-                ops_identity_new[i * depth + j].wires[l]: swap_wires[j * len(target_wires) + l]
->>>>>>> 6332cbef
                 for l in range(len(target_wires))
             }
             column_ops.append(ops_identity_new[i * depth + j].map_wires(dic_map))
@@ -79,13 +71,9 @@
 
 
 def _select_ops(control_wires, depth, target_wires, swap_wires, bitstrings):
-<<<<<<< HEAD
     n_control_select_wires = int(
         math.ceil(math.log2(2 ** len(control_wires) / depth))
     )
-=======
-    n_control_select_wires = int(math.ceil(math.log2(2 ** len(control_wires) / depth)))
->>>>>>> 6332cbef
     control_select_wires = control_wires[:n_control_select_wires]
 
     if control_select_wires:
@@ -98,18 +86,13 @@
 
 
 def _swap_ops(control_wires, depth, swap_wires, target_wires):
-<<<<<<< HEAD
     n_control_select_wires = int(
         math.ceil(math.log2(2 ** len(control_wires) / depth))
     )
-=======
-    n_control_select_wires = int(math.ceil(math.log2(2 ** len(control_wires) / depth)))
->>>>>>> 6332cbef
     control_swap_wires = control_wires[n_control_select_wires:]
     for ind in range(len(control_swap_wires)):
         for j in range(2**ind):
             new_op = qml_ops.prod(_multi_swap)(
-<<<<<<< HEAD
                 swap_wires[
                     (j) * len(target_wires) : (j + 1) * len(target_wires)
                 ],
@@ -117,11 +100,6 @@
                     (j + 2**ind)
                     * len(target_wires) : (j + 2 ** (ind + 1))
                     * len(target_wires)
-=======
-                swap_wires[(j) * len(target_wires) : (j + 1) * len(target_wires)],
-                swap_wires[
-                    (j + 2**ind) * len(target_wires) : (j + 2 ** (ind + 1)) * len(target_wires)
->>>>>>> 6332cbef
                 ],
             )
             qml_ops.ctrl(new_op, control=control_swap_wires[-ind - 1])
@@ -542,15 +520,9 @@
         for _ in range(2):
             for w in target_wires:
                 qml_ops.Hadamard(wires=w)
-<<<<<<< HEAD
-                _swap_ops(control_wires, depth, swap_wires, target_wires)
-                _select_ops(control_wires, depth, target_wires, swap_wires, bitstrings)
-                _swap_ops(control_wires, depth, swap_wires, target_wires)
-=======
             _swap_ops(control_wires, depth, swap_wires, target_wires)
             _select_ops(control_wires, depth, target_wires, swap_wires, bitstrings)
             _swap_ops(control_wires, depth, swap_wires, target_wires)
->>>>>>> 6332cbef
 
 
 add_decomps(QROM, _qrom_decomposition)