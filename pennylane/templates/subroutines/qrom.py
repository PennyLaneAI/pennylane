# Copyright 2018-2025 Xanadu Quantum Technologies Inc.

# Licensed under the Apache License, Version 2.0 (the "License");
# you may not use this file except in compliance with the License.
# You may obtain a copy of the License at

#     http://www.apache.org/licenses/LICENSE-2.0

# Unless required by applicable law or agreed to in writing, software
# distributed under the License is distributed on an "AS IS" BASIS,
# WITHOUT WARRANTIES OR CONDITIONS OF ANY KIND, either express or implied.
# See the License for the specific language governing permissions and
# limitations under the License.
"""
This submodule contains the template for QROM.
"""

import math
from collections import Counter
from functools import reduce

import numpy as np

from pennylane import ops as qml_ops
from pennylane.decomposition import (
    add_decomps,
    controlled_resource_rep,
    register_resources,
    resource_rep,
)
from pennylane.operation import Operation
from pennylane.queuing import QueuingManager, apply
from pennylane.templates.embeddings import BasisEmbedding
from pennylane.wires import Wires, WiresLike

from .select import Select


def _multi_swap(wires1, wires2):
    """Apply a series of SWAP gates between two sets of wires."""
    for wire1, wire2 in zip(wires1, wires2):
        qml_ops.SWAP(wires=[wire1, wire2])


def _new_ops(depth, target_wires, control_wires, swap_wires, bitstrings):

    with QueuingManager.stop_recording():
        ops_new = [BasisEmbedding(int(bits, 2), wires=target_wires) for bits in bitstrings]
        ops_identity_new = ops_new + [qml_ops.I(target_wires)] * int(
            2 ** len(control_wires) - len(ops_new)
        )

    n_columns = (
        len(bitstrings) // depth if len(bitstrings) % depth == 0 else len(bitstrings) // depth + 1
    )
    new_ops = []
    for i in range(n_columns):
        column_ops = []
        for j in range(depth):
            dic_map = {
                ops_identity_new[i * depth + j].wires[l]: swap_wires[j * len(target_wires) + l]
                for l in range(len(target_wires))
            }
            column_ops.append(ops_identity_new[i * depth + j].map_wires(dic_map))
        new_ops.append(qml_ops.prod(*column_ops))
    return new_ops


def _select_ops(control_wires, depth, target_wires, swap_wires, bitstrings):
    n_control_select_wires = int(math.ceil(math.log2(2 ** len(control_wires) / depth)))
    control_select_wires = control_wires[:n_control_select_wires]

    if control_select_wires:
        Select(
            _new_ops(depth, target_wires, control_wires, swap_wires, bitstrings),
            control=control_select_wires,
        )
    else:
        _new_ops(depth, target_wires, control_wires, swap_wires, bitstrings)


def _swap_ops(control_wires, depth, swap_wires, target_wires):
    n_control_select_wires = int(math.ceil(math.log2(2 ** len(control_wires) / depth)))
    control_swap_wires = control_wires[n_control_select_wires:]
    for ind in range(len(control_swap_wires)):
        for j in range(2**ind):
            new_op = qml_ops.prod(_multi_swap)(
                swap_wires[(j) * len(target_wires) : (j + 1) * len(target_wires)],
                swap_wires[
                    (j + 2**ind) * len(target_wires) : (j + 2 ** (ind + 1)) * len(target_wires)
                ],
            )
            qml_ops.ctrl(new_op, control=control_swap_wires[-ind - 1])


class QROM(Operation):
    r"""Applies the QROM operator.

    This operator encodes bitstrings associated with indexes:

    .. math::
        \text{QROM}|i\rangle|0\rangle = |i\rangle |b_i\rangle,

    where :math:`b_i` is the bitstring associated with index :math:`i`.

    Args:
        bitstrings (list[str]): the bitstrings to be encoded
        control_wires (Sequence[int]): the wires where the indexes are specified
        target_wires (Sequence[int]): the wires where the bitstring is loaded
        work_wires (Sequence[int]): the auxiliary wires used for the computation
        clean (bool): if True, the work wires are not altered by operator, default is ``True``

    **Example**

    In this example, the QROM operator is applied to encode the third bitstring, associated with index 2, in the target wires.

    .. code-block::

        # a list of bitstrings is defined
        bitstrings = ["010", "111", "110", "000"]

        dev = qml.device("default.qubit")

        @partial(qml.set_shots, shots = 1)
        @qml.qnode(dev)
        def circuit():

            # the third index is encoded in the control wires [0, 1]
            qml.BasisEmbedding(2, wires = [0,1])

            qml.QROM(bitstrings = bitstrings,
                    control_wires = [0,1],
                    target_wires = [2,3,4],
                    work_wires = [5,6,7])

            return qml.sample(wires = [2,3,4])

    .. code-block:: pycon

        >>> print(circuit())
        [1 1 0]


    .. details::
        :title: Usage Details

        This template takes as input three different sets of wires. The first one is ``control_wires`` which is used
        to encode the desired index. Therefore, if we have :math:`m` bitstrings, we need
        at least :math:`\lceil \log_2(m)\rceil` control wires.

        The second set of wires is ``target_wires`` which stores the bitstrings.
        For instance, if the bitstring is "0110", we will need four target wires. Internally, the bitstrings are
        encoded using the :class:`~.BasisEmbedding` template.


        The ``work_wires`` are the auxiliary qubits used by the template to reduce the number of gates required.
        Let :math:`k` be the number of work wires. If :math:`k = 0`, the template is equivalent to executing :class:`~.Select`.
        Following the idea in [`arXiv:1812.00954 <https://arxiv.org/abs/1812.00954>`__], auxiliary qubits can be used to
        load more than one bitstring in parallel . Let :math:`\lambda` be
        the number of bitstrings we want to store in parallel, assumed to be a power of :math:`2`.
        Then, :math:`k = l \cdot (\lambda-1)` work wires are needed,
        where :math:`l` is the length of the bitstrings.

        The QROM template has two variants. The first one (``clean = False``) is based on [`arXiv:1812.00954 <https://arxiv.org/abs/1812.00954>`__] that alternates the state in the ``work_wires``.
        The second one (``clean = True``), based on [`arXiv:1902.02134 <https://arxiv.org/abs/1902.02134>`__], solves that issue by
        returning ``work_wires`` to their initial state. This technique can be applied when the ``work_wires`` are not
        initialized to zero.

    """

    resource_keys = {
        "num_bitstrings",
        "num_control_wires",
        "num_target_wires",
        "num_work_wires",
        "clean",
    }

    def __init__(
        self,
        bitstrings,
        control_wires: WiresLike,
        target_wires: WiresLike,
        work_wires: WiresLike,
        clean=True,
        id=None,
    ):  # pylint: disable=too-many-arguments,disable=too-many-positional-arguments

        control_wires = Wires(control_wires)
        target_wires = Wires(target_wires)

        work_wires = Wires(() if work_wires is None else work_wires)

        self.hyperparameters["bitstrings"] = tuple(bitstrings)
        self.hyperparameters["control_wires"] = control_wires
        self.hyperparameters["target_wires"] = target_wires
        self.hyperparameters["work_wires"] = work_wires
        self.hyperparameters["clean"] = clean

        if len(work_wires) != 0:
            if any(wire in work_wires for wire in control_wires):
                raise ValueError("Control wires should be different from work wires.")

            if any(wire in work_wires for wire in target_wires):
                raise ValueError("Target wires should be different from work wires.")

        if any(wire in control_wires for wire in target_wires):
            raise ValueError("Target wires should be different from control wires.")

        if 2 ** len(control_wires) < len(bitstrings):
            raise ValueError(
                f"Not enough control wires ({len(control_wires)}) for the desired number of "
                + f"bitstrings ({len(bitstrings)}). At least {int(math.ceil(math.log2(len(bitstrings))))} control "
                + "wires are required."
            )

        if len(bitstrings[0]) != len(target_wires):
            raise ValueError("Bitstring length must match the number of target wires.")

        all_wires = target_wires + control_wires + work_wires
        super().__init__(wires=all_wires, id=id)

    def _flatten(self):
        metadata = tuple((key, value) for key, value in self.hyperparameters.items())
        return tuple(), metadata

    @property
    def resource_params(self) -> dict:
        return {
            "num_bitstrings": len(self.hyperparameters["bitstrings"]),
            "num_control_wires": len(self.hyperparameters["control_wires"]),
            "num_target_wires": len(self.hyperparameters["target_wires"]),
            "num_work_wires": len(self.hyperparameters["work_wires"]),
            "clean": self.hyperparameters["clean"],
        }

    @classmethod
    def _unflatten(cls, data, metadata):
        hyperparams_dict = dict(metadata)
        return cls(**hyperparams_dict)

    def __repr__(self):
        return f"QROM(control_wires={self.control_wires}, target_wires={self.target_wires},  work_wires={self.work_wires}, clean={self.clean})"

    def map_wires(self, wire_map: dict):
        new_dict = {
            key: [wire_map.get(w, w) for w in self.hyperparameters[key]]
            for key in ["target_wires", "control_wires", "work_wires"]
        }

        return QROM(
            self.bitstrings,
            new_dict["control_wires"],
            new_dict["target_wires"],
            new_dict["work_wires"],
            self.clean,
        )

    def __copy__(self):
        """Copy this op"""
        cls = self.__class__
        copied_op = cls.__new__(cls)

        for attr, value in vars(self).items():
            setattr(copied_op, attr, value)

        return copied_op

    def decomposition(self):

        return self.compute_decomposition(
            self.bitstrings,
            control_wires=self.control_wires,
            target_wires=self.target_wires,
            work_wires=self.work_wires,
            clean=self.clean,
        )

    @staticmethod
    def compute_decomposition(
        bitstrings, control_wires, target_wires, work_wires, clean
    ):  # pylint: disable=arguments-differ

        if len(control_wires) == 0:
            return [BasisEmbedding(int(bits, 2), wires=target_wires) for bits in bitstrings]

        with QueuingManager.stop_recording():

            swap_wires = target_wires + work_wires

            # number of operators we store per column (power of 2)
            depth = len(swap_wires) // len(target_wires)
            depth = int(2 ** np.floor(np.log2(depth)))
            depth = min(depth, len(bitstrings))

            ops = [BasisEmbedding(int(bits, 2), wires=target_wires) for bits in bitstrings]
            ops_identity = ops + [qml_ops.I(target_wires)] * int(2 ** len(control_wires) - len(ops))

            n_columns = len(ops) // depth + int(bool(len(ops) % depth))
            new_ops = []
            for i in range(n_columns):
                column_ops = []
                for j in range(depth):
                    dic_map = {
                        ops_identity[i * depth + j].wires[l]: swap_wires[j * len(target_wires) + l]
                        for l in range(len(target_wires))
                    }
                    column_ops.append(ops_identity[i * depth + j].map_wires(dic_map))
                new_ops.append(qml_ops.prod(*column_ops))

            # Select block
            n_control_select_wires = int(math.ceil(math.log2(2 ** len(control_wires) / depth)))
            control_select_wires = control_wires[:n_control_select_wires]

            select_ops = []
            if control_select_wires:
                select_ops += [Select(new_ops, control=control_select_wires)]
            else:
                select_ops = new_ops

            # Swap block
            control_swap_wires = control_wires[n_control_select_wires:]
            swap_ops = []
            for ind in range(len(control_swap_wires)):
                for j in range(2**ind):
                    new_op = qml_ops.prod(_multi_swap)(
                        swap_wires[(j) * len(target_wires) : (j + 1) * len(target_wires)],
                        swap_wires[
                            (j + 2**ind)
                            * len(target_wires) : (j + 2 ** (ind + 1))
                            * len(target_wires)
                        ],
                    )
                    swap_ops.insert(0, qml_ops.ctrl(new_op, control=control_swap_wires[-ind - 1]))

            if not clean or depth == 1:
                # Based on this paper (Fig 1.c): https://arxiv.org/abs/1812.00954
                decomp_ops = select_ops + swap_ops

            else:
                # Based on this paper (Fig 4): https://arxiv.org/abs/1902.02134
                adjoint_swap_ops = swap_ops[::-1]
                hadamard_ops = [qml_ops.Hadamard(wires=w) for w in target_wires]

                decomp_ops = 2 * (hadamard_ops + adjoint_swap_ops + select_ops + swap_ops)

        if QueuingManager.recording():
            for op in decomp_ops:
                apply(op)

        return decomp_ops

    @classmethod
    def _primitive_bind_call(cls, *args, **kwargs):
        return cls._primitive.bind(*args, **kwargs)

    @property
    def bitstrings(self):
        """bitstrings to be added."""
        return self.hyperparameters["bitstrings"]

    @property
    def control_wires(self):
        """The control wires."""
        return self.hyperparameters["control_wires"]

    @property
    def target_wires(self):
        """The wires where the bitstring is loaded."""
        return self.hyperparameters["target_wires"]

    @property
    def work_wires(self):
        """The wires where the index is specified."""
        return self.hyperparameters["work_wires"]

    @property
    def wires(self):
        """All wires involved in the operation."""
        return (
            self.hyperparameters["control_wires"]
            + self.hyperparameters["target_wires"]
            + self.hyperparameters["work_wires"]
        )

    @property
    def clean(self):
        """Boolean to select the version of QROM."""
        return self.hyperparameters["clean"]


def _qrom_decomposition_resources(
    num_bitstrings, num_control_wires, num_target_wires, num_work_wires, clean
):  # pylint: disable=too-many-branches
    if num_control_wires == 0:
        return {resource_rep(BasisEmbedding, num_wires=num_target_wires): num_bitstrings}

    num_swap_wires = num_target_wires + num_work_wires

    # number of operators we store per column (power of 2)
    depth = num_swap_wires // num_target_wires
    depth = int(2 ** np.floor(np.log2(depth)))
    depth = min(depth, num_bitstrings)

    ops = [resource_rep(BasisEmbedding, num_wires=num_target_wires) for _ in range(num_bitstrings)]
    ops_identity = ops + [qml_ops.I] * int(2**num_control_wires - num_bitstrings)

    n_columns = (
        num_bitstrings // depth if num_bitstrings % depth == 0 else num_bitstrings // depth + 1
    )

    # New ops block
    new_ops = Counter()
    for i in range(n_columns):
        column_ops = Counter()
        for j in range(depth):
            column_ops[ops_identity[i * depth + j]] += 1
        if len(column_ops) == 1 and list(column_ops.values())[0] == 1:
            new_ops[list(column_ops.keys())[0]] += 1
        else:
            new_ops[resource_rep(qml_ops.op_math.Prod, resources=dict(column_ops))] += 1

    # Select block
    num_control_select_wires = int(math.ceil(math.log2(2**num_control_wires / depth)))

    new_ops_reps = reduce(
        lambda acc, lst: acc + lst, [[key for _ in range(val)] for key, val in new_ops.items()]
    )

    if num_control_select_wires > 0:
        select_ops = {
            resource_rep(
                Select, num_control_wires=num_control_select_wires, op_reps=tuple(new_ops_reps)
            ): 1
        }
    else:
        select_ops = new_ops

    # Swap block
    num_control_swap_wires = num_control_wires - num_control_select_wires
    swap_resources = Counter()
    for ind in range(num_control_swap_wires):
        for j in range(2**ind):
            num_swaps = min(
                (j + 1) * num_target_wires - (j) * num_target_wires,
                (j + 2 ** (ind + 1)) * num_target_wires - (j + 2**ind) * num_target_wires,
            )
            if num_swaps > 1:
                swaps = {resource_rep(qml_ops.SWAP): num_swaps}
                swap_resources[
                    controlled_resource_rep(
                        base_class=qml_ops.op_math.Prod,
                        base_params={"resources": swaps},
                        num_control_wires=1,
                    )
                ] += 1
            else:
                swap_resources[
                    controlled_resource_rep(
                        base_class=qml_ops.SWAP,
                        base_params={},
                        num_control_wires=1,
                    )
                ] += 1

    if not clean or depth == 1:
        resources = swap_resources
        resources.update(select_ops)
        return resources

    resources = {}

    hadamard_ops = {qml_ops.Hadamard: num_target_wires}

    for key, val in swap_resources.items():
        swap_resources[key] = val * 2

    resources.update(hadamard_ops)
    resources.update(swap_resources)
    resources.update(select_ops)

    for key, val in resources.items():
        resources[key] = val * 2

    return resources


@register_resources(_qrom_decomposition_resources)
def _qrom_decomposition(
    wires, bitstrings, control_wires, target_wires, work_wires, clean
):  # pylint: disable=unused-argument, too-many-arguments
    if len(control_wires) == 0:
        for bits in bitstrings:
            BasisEmbedding(int(bits, 2), wires=target_wires)
<<<<<<< HEAD
=======
        return
>>>>>>> 2be0151d

    swap_wires = target_wires + work_wires

    # number of operators we store per column (power of 2)
    depth = len(swap_wires) // len(target_wires)
    depth = int(2 ** np.floor(np.log2(depth)))
    depth = min(depth, len(bitstrings))

    if not clean or depth == 1:
        _select_ops(control_wires, depth, target_wires, swap_wires, bitstrings)
        _swap_ops(control_wires, depth, swap_wires, target_wires)

    else:
        for _ in range(2):
            for w in target_wires:
                qml_ops.Hadamard(wires=w)
            _swap_ops(control_wires, depth, swap_wires, target_wires)
            _select_ops(control_wires, depth, target_wires, swap_wires, bitstrings)
            _swap_ops(control_wires, depth, swap_wires, target_wires)


add_decomps(QROM, _qrom_decomposition)<|MERGE_RESOLUTION|>--- conflicted
+++ resolved
@@ -492,10 +492,7 @@
     if len(control_wires) == 0:
         for bits in bitstrings:
             BasisEmbedding(int(bits, 2), wires=target_wires)
-<<<<<<< HEAD
-=======
         return
->>>>>>> 2be0151d
 
     swap_wires = target_wires + work_wires
 
