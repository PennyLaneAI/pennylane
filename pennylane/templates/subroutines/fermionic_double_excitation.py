--- conflicted
+++ resolved
@@ -497,7 +497,6 @@
     grad_method = "A"
     parameter_frequencies = [(0.5, 1.0)]
 
-<<<<<<< HEAD
     def _flatten(self):
         return self.data, (self.hyperparameters["wires1"], self.hyperparameters["wires2"])
 
@@ -505,10 +504,7 @@
     def _unflatten(cls, data, metadata) -> "FermionicDoubleExcitation":
         return cls(data[0], wires1=metadata[0], wires2=metadata[1])
 
-    def __init__(self, weight, wires1=None, wires2=None, do_queue=None, id=None):
-=======
     def __init__(self, weight, wires1=None, wires2=None, id=None):
->>>>>>> f4537a9b
         if len(wires1) < 2:
             raise ValueError(
                 f"expected at least two wires representing the occupied orbitals; "
