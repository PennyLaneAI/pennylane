# Copyright 2018-2021 Xanadu Quantum Technologies Inc.

# Licensed under the Apache License, Version 2.0 (the "License");
# you may not use this file except in compliance with the License.
# You may obtain a copy of the License at

#     http://www.apache.org/licenses/LICENSE-2.0

# Unless required by applicable law or agreed to in writing, software
# distributed under the License is distributed on an "AS IS" BASIS,
# WITHOUT WARRANTIES OR CONDITIONS OF ANY KIND, either express or implied.
# See the License for the specific language governing permissions and
# limitations under the License.
r"""
Contains the FermionicDoubleExcitation template.
"""
# pylint: disable-msg=too-many-branches,too-many-arguments,protected-access
import copy

import numpy as np

from pennylane import capture, math
from pennylane.control_flow import for_loop
from pennylane.decomposition import add_decomps, register_resources
from pennylane.operation import Operation
from pennylane.ops import CNOT, RX, RZ, Hadamard
from pennylane.wires import Wires

has_jax = True
try:
    from jax import numpy as jnp
except (ModuleNotFoundError, ImportError) as import_error:  # pragma: no cover
    has_jax = False  # pragma: no cover


def _layer1(weight, s, r, q, p, set_cnot_wires):
    r"""Implement the first layer of the circuit to exponentiate the double-excitation
    operator entering the UCCSD ansatz.

    .. math::

        \hat{U}_{pqrs}^{(1)}(\theta) = \mathrm{exp} \Big\{ \frac{i\theta}{8}
        \bigotimes_{b=s+1}^{r-1} \hat{Z}_b \bigotimes_{a=q+1}^{p-1} \hat{Z}_a
        (\hat{X}_s \hat{X}_r \hat{Y}_q \hat{X}_p) \Big\}

    Args:
        weight (float): angle :math:`\theta` entering the Z rotation acting on wire ``p``
        s (int): qubit index ``s``
        r (int): qubit index ``r``
        q (int): qubit index ``q``
        p (int): qubit index ``p``
        set_cnot_wires (list[Wires]): list of CNOT wires

    Returns:
          list[.Operator]: sequence of operators defined by this function
    """
    # U_1, U_2, U_3, U_4 acting on wires 's', 'r', 'q' and 'p'
    op_list = [Hadamard(wires=s), Hadamard(wires=r), RX(-np.pi / 2, wires=q), Hadamard(wires=p)]

    # Applying CNOTs
    for cnot_wires in set_cnot_wires:
        op_list.append(CNOT(wires=cnot_wires))

    # Z rotation acting on wire 'p'
    op_list.append(RZ(weight / 8, wires=p))

    # Applying CNOTs in reverse order
    for cnot_wires in reversed(set_cnot_wires):
        op_list.append(CNOT(wires=cnot_wires))

    # U_1^+, U_2^+, U_3^+, U_4^+ acting on wires 's', 'r', 'q' and 'p'
    op_list.append(Hadamard(wires=s))
    op_list.append(Hadamard(wires=r))
    op_list.append(RX(np.pi / 2, wires=q))
    op_list.append(Hadamard(wires=p))
    return op_list


def _layer2(weight, s, r, q, p, set_cnot_wires):
    r"""Implement the second layer of the circuit to exponentiate the double-excitation
    operator entering the UCCSD ansatz.

    .. math::

        \hat{U}_{pqrs}^{(2)}(\theta) = \mathrm{exp} \Big\{ \frac{i\theta}{8}
        \bigotimes_{b=s+1}^{r-1} \hat{Z}_b \bigotimes_{a=q+1}^{p-1} \hat{Z}_a
        (\hat{Y}_s \hat{X}_r \hat{Y}_q \hat{Y}_p) \Big\}

    Args:
        weight (float): angle :math:`\theta` entering the Z rotation acting on wire ``p``
        s (int): qubit index ``s``
        r (int): qubit index ``r``
        q (int): qubit index ``q``
        p (int): qubit index ``p``
        set_cnot_wires (list[Wires]): list of CNOT wires

    Returns:
        list[.Operator]: sequence of operators defined by this function
    """
    # U_1, U_2, U_3, U_4 acting on wires 's', 'r', 'q' and 'p'
    op_list = [
        RX(-np.pi / 2, wires=s),
        Hadamard(wires=r),
        RX(-np.pi / 2, wires=q),
        RX(-np.pi / 2, wires=p),
    ]

    # Applying CNOTs
    for cnot_wires in set_cnot_wires:
        op_list.append(CNOT(wires=cnot_wires))

    # Z rotation acting on wire 'p'
    op_list.append(RZ(weight / 8, wires=p))

    # Applying CNOTs in reverse order
    for cnot_wires in reversed(set_cnot_wires):
        op_list.append(CNOT(wires=cnot_wires))

    # U_1^+, U_2^+, U_3^+, U_4^+ acting on wires 's', 'r', 'q' and 'p'
    op_list.append(RX(np.pi / 2, wires=s))
    op_list.append(Hadamard(wires=r))
    op_list.append(RX(np.pi / 2, wires=q))
    op_list.append(RX(np.pi / 2, wires=p))
    return op_list


def _layer3(weight, s, r, q, p, set_cnot_wires):
    r"""Implement the third layer of the circuit to exponentiate the double-excitation
    operator entering the UCCSD ansatz.

    .. math::

        \hat{U}_{pqrs}^{(3)}(\theta) = \mathrm{exp} \Big\{ \frac{i\theta}{8}
        \bigotimes_{b=s+1}^{r-1} \hat{Z}_b \bigotimes_{a=q+1}^{p-1} \hat{Z}_a
        (\hat{X}_s \hat{Y}_r \hat{Y}_q \hat{Y}_p) \Big\}

    Args:
        weight (float): angle :math:`\theta` entering the Z rotation acting on wire ``p``
        s (int): qubit index ``s``
        r (int): qubit index ``r``
        q (int): qubit index ``q``
        p (int): qubit index ``p``
        set_cnot_wires (list[Wires]): list of CNOT wires

    Returns:
        list[.Operator]: sequence of operators defined by this function
    """
    # U_1, U_2, U_3, U_4 acting on wires 's', 'r', 'q' and 'p'
    op_list = [
        Hadamard(wires=s),
        RX(-np.pi / 2, wires=r),
        RX(-np.pi / 2, wires=q),
        RX(-np.pi / 2, wires=p),
    ]

    # Applying CNOTs
    for cnot_wires in set_cnot_wires:
        op_list.append(CNOT(wires=cnot_wires))

    # Z rotation acting on wire 'p'
    op_list.append(RZ(weight / 8, wires=p))

    # Applying CNOTs in reverse order
    for cnot_wires in reversed(set_cnot_wires):
        op_list.append(CNOT(wires=cnot_wires))

    # U_1^+, U_2^+, U_3^+, U_4^+ acting on wires 's', 'r', 'q' and 'p'
    op_list.append(Hadamard(wires=s))
    op_list.append(RX(np.pi / 2, wires=r))
    op_list.append(RX(np.pi / 2, wires=q))
    op_list.append(RX(np.pi / 2, wires=p))
    return op_list


def _layer4(weight, s, r, q, p, set_cnot_wires):
    r"""Implement the fourth layer of the circuit to exponentiate the double-excitation
    operator entering the UCCSD ansatz.

    .. math::

        \hat{U}_{pqrs}^{(4)}(\theta) = \mathrm{exp} \Big\{ \frac{i\theta}{8}
        \bigotimes_{b=s+1}^{r-1} \hat{Z}_b \bigotimes_{a=q+1}^{p-1} \hat{Z}_a
        (\hat{X}_s \hat{X}_r \hat{X}_q \hat{Y}_p) \Big\}

    Args:
        weight (float): angle :math:`\theta` entering the Z rotation acting on wire ``p``
        s (int): qubit index ``s``
        r (int): qubit index ``r``
        q (int): qubit index ``q``
        p (int): qubit index ``p``
        set_cnot_wires (list[Wires]): list of CNOT wires

    Returns:
        list[.Operator]: sequence of operators defined by this function
    """
    # U_1, U_2, U_3, U_4 acting on wires 's', 'r', 'q' and 'p'
    op_list = [Hadamard(wires=s), Hadamard(wires=r), Hadamard(wires=q), RX(-np.pi / 2, wires=p)]

    # Applying CNOTs
    for cnot_wires in set_cnot_wires:
        op_list.append(CNOT(wires=cnot_wires))

    # Z rotation acting on wire 'p'
    op_list.append(RZ(weight / 8, wires=p))

    # Applying CNOTs in reverse order
    for cnot_wires in reversed(set_cnot_wires):
        op_list.append(CNOT(wires=cnot_wires))

    # U_1^+, U_2^+, U_3^+, U_4^+ acting on wires 's', 'r', 'q' and 'p'
    op_list.append(Hadamard(wires=s))
    op_list.append(Hadamard(wires=r))
    op_list.append(Hadamard(wires=q))
    op_list.append(RX(np.pi / 2, wires=p))
    return op_list


def _layer5(weight, s, r, q, p, set_cnot_wires):
    r"""Implement the fifth layer of the circuit to exponentiate the double-excitation
    operator entering the UCCSD ansatz.

    .. math::

        \hat{U}_{pqrs}^{(5)}(\theta) = \mathrm{exp} \Big\{ -\frac{i\theta}{8}
        \bigotimes_{b=s+1}^{r-1} \hat{Z}_b \bigotimes_{a=q+1}^{p-1} \hat{Z}_a
        (\hat{Y}_s \hat{X}_r \hat{X}_q \hat{X}_p) \Big\}

    Args:
        weight (float): angle :math:`\theta` entering the Z rotation acting on wire ``p``
        s (int): qubit index ``s``
        r (int): qubit index ``r``
        q (int): qubit index ``q``
        p (int): qubit index ``p``
        set_cnot_wires (list[Wires]): list of CNOT wires

    Returns:
        list[.Operator]: sequence of operators defined by this function
    """
    # U_1, U_2, U_3, U_4 acting on wires 's', 'r', 'q' and 'p'
    op_list = [RX(-np.pi / 2, wires=s), Hadamard(wires=r), Hadamard(wires=q), Hadamard(wires=p)]

    # Applying CNOTs
    for cnot_wires in set_cnot_wires:
        op_list.append(CNOT(wires=cnot_wires))

    # Z rotation acting on wire 'p'
    op_list.append(RZ(-weight / 8, wires=p))

    # Applying CNOTs in reverse order
    for cnot_wires in reversed(set_cnot_wires):
        op_list.append(CNOT(wires=cnot_wires))

    # U_1^+, U_2^+, U_3^+, U_4^+ acting on wires 's', 'r', 'q' and 'p'
    op_list.append(RX(np.pi / 2, wires=s))
    op_list.append(Hadamard(wires=r))
    op_list.append(Hadamard(wires=q))
    op_list.append(Hadamard(wires=p))
    return op_list


def _layer6(weight, s, r, q, p, set_cnot_wires):
    r"""Implement the sixth layer of the circuit to exponentiate the double-excitation
    operator entering the UCCSD ansatz.

    .. math::

        \hat{U}_{pqrs}^{(6)}(\theta) = \mathrm{exp} \Big\{ -\frac{i\theta}{8}
        \bigotimes_{b=s+1}^{r-1} \hat{Z}_b \bigotimes_{a=q+1}^{p-1} \hat{Z}_a
        (\hat{X}_s \hat{Y}_r \hat{X}_q \hat{X}_p) \Big\}

    Args:
        weight (float): angle :math:`\theta` entering the Z rotation acting on wire ``p``
        s (int): qubit index ``s``
        r (int): qubit index ``r``
        q (int): qubit index ``q``
        p (int): qubit index ``p``
        set_cnot_wires (list[Wires]): list of CNOT wires

    Returns:
        list[.Operator]: sequence of operators defined by this function
    """
    # U_1, U_2, U_3, U_4 acting on wires 's', 'r', 'q' and 'p'
    op_list = [Hadamard(wires=s), RX(-np.pi / 2, wires=r), Hadamard(wires=q), Hadamard(wires=p)]

    # Applying CNOTs
    for cnot_wires in set_cnot_wires:
        op_list.append(CNOT(wires=cnot_wires))

    # Z rotation acting on wire 'p'
    op_list.append(RZ(-weight / 8, wires=p))

    # Applying CNOTs in reverse order
    for cnot_wires in reversed(set_cnot_wires):
        op_list.append(CNOT(wires=cnot_wires))

    # U_1^+, U_2^+, U_3^+, U_4^+ acting on wires 's', 'r', 'q' and 'p'
    op_list.append(Hadamard(wires=s))
    op_list.append(RX(np.pi / 2, wires=r))
    op_list.append(Hadamard(wires=q))
    op_list.append(Hadamard(wires=p))
    return op_list


def _layer7(weight, s, r, q, p, set_cnot_wires):
    r"""Implement the seventh layer of the circuit to exponentiate the double-excitation
    operator entering the UCCSD ansatz.

    .. math::

        \hat{U}_{pqrs}^{(7)}(\theta) = \mathrm{exp} \Big\{ -\frac{i\theta}{8}
        \bigotimes_{b=s+1}^{r-1} \hat{Z}_b \bigotimes_{a=q+1}^{p-1} \hat{Z}_a
        (\hat{Y}_s \hat{Y}_r \hat{Y}_q \hat{X}_p) \Big\}

    Args:
        weight (float): angle :math:`\theta` entering the Z rotation acting on wire ``p``
        s (int): qubit index ``s``
        r (int): qubit index ``r``
        q (int): qubit index ``q``
        p (int): qubit index ``p``
        set_cnot_wires (list[Wires]): list of CNOT wires

    Returns:
        list[.Operator]: sequence of operators defined by this function
    """
    # U_1, U_2, U_3, U_4 acting on wires 's', 'r', 'q' and 'p'
    op_list = [
        RX(-np.pi / 2, wires=s),
        RX(-np.pi / 2, wires=r),
        RX(-np.pi / 2, wires=q),
        Hadamard(wires=p),
    ]

    # Applying CNOTs
    for cnot_wires in set_cnot_wires:
        op_list.append(CNOT(wires=cnot_wires))

    # Z rotation acting on wire 'p'
    op_list.append(RZ(-weight / 8, wires=p))

    # Applying CNOTs in reverse order
    for cnot_wires in reversed(set_cnot_wires):
        op_list.append(CNOT(wires=cnot_wires))

    # U_1^+, U_2^+, U_3^+, U_4^+ acting on wires 's', 'r', 'q' and 'p'
    op_list.append(RX(np.pi / 2, wires=s))
    op_list.append(RX(np.pi / 2, wires=r))
    op_list.append(RX(np.pi / 2, wires=q))
    op_list.append(Hadamard(wires=p))
    return op_list


def _layer8(weight, s, r, q, p, set_cnot_wires):
    r"""Implement the eighth layer of the circuit to exponentiate the double-excitation
    operator entering the UCCSD ansatz.

    .. math::

        \hat{U}_{pqrs}^{(8)}(\theta) = \mathrm{exp} \Big\{ -\frac{i\theta}{8}
        \bigotimes_{b=s+1}^{r-1} \hat{Z}_b \bigotimes_{a=q+1}^{p-1} \hat{Z}_a
        (\hat{Y}_s \hat{Y}_r \hat{X}_q \hat{Y}_p) \Big\}

    Args:
        weight (float): angle :math:`\theta` entering the Z rotation acting on wire ``p``
        s (int): qubit index ``s``
        r (int): qubit index ``r``
        q (int): qubit index ``q``
        p (int): qubit index ``p``
        set_cnot_wires (list[Wires]): list of CNOT wires

    Returns:
        list[.Operator]: sequence of operators defined by this function
    """
    # U_1, U_2, U_3, U_4 acting on wires 's', 'r', 'q' and 'p'
    op_list = [
        RX(-np.pi / 2, wires=s),
        RX(-np.pi / 2, wires=r),
        Hadamard(wires=q),
        RX(-np.pi / 2, wires=p),
    ]

    # Applying CNOTs
    for cnot_wires in set_cnot_wires:
        op_list.append(CNOT(wires=cnot_wires))

    # Z rotation acting on wire 'p'
    op_list.append(RZ(-weight / 8, wires=p))

    # Applying CNOTs in reverse order
    for cnot_wires in reversed(set_cnot_wires):
        op_list.append(CNOT(wires=cnot_wires))

    # U_1^+, U_2^+, U_3^+, U_4^+ acting on wires 's', 'r', 'q' and 'p'
    op_list.append(RX(np.pi / 2, wires=s))
    op_list.append(RX(np.pi / 2, wires=r))
    op_list.append(Hadamard(wires=q))
    op_list.append(RX(np.pi / 2, wires=p))
    return op_list


class FermionicDoubleExcitation(Operation):
    r"""Circuit to exponentiate the tensor product of Pauli matrices representing the
    double-excitation operator entering the Unitary Coupled-Cluster Singles
    and Doubles (UCCSD) ansatz. UCCSD is a VQE ansatz commonly used to run quantum
    chemistry simulations.

    The CC double-excitation operator is given by

    .. math::

        \hat{U}_{pqrs}(\theta) = \mathrm{exp} \{ \theta (\hat{c}_p^\dagger \hat{c}_q^\dagger
        \hat{c}_r \hat{c}_s - \mathrm{H.c.}) \},

    where :math:`\hat{c}` and :math:`\hat{c}^\dagger` are the fermionic annihilation and
    creation operators and the indices :math:`r, s` and :math:`p, q` run over the occupied and
    unoccupied molecular orbitals, respectively. Using the `Jordan-Wigner transformation
    <https://arxiv.org/abs/1208.5986>`_ the fermionic operator defined above can be written
    in terms of Pauli matrices (for more details see
    `arXiv:1805.04340 <https://arxiv.org/abs/1805.04340>`_):

    .. math::

        \hat{U}_{pqrs}(\theta) = \mathrm{exp} \Big\{
        \frac{i\theta}{8} \bigotimes_{b=s+1}^{r-1} \hat{Z}_b \bigotimes_{a=q+1}^{p-1}
        \hat{Z}_a (\hat{X}_s \hat{X}_r \hat{Y}_q \hat{X}_p +
        \hat{Y}_s \hat{X}_r \hat{Y}_q \hat{Y}_p + \hat{X}_s \hat{Y}_r \hat{Y}_q \hat{Y}_p +
        \hat{X}_s \hat{X}_r \hat{X}_q \hat{Y}_p - \mathrm{H.c.}  ) \Big\}

    The quantum circuit to exponentiate the tensor product of Pauli matrices entering
    the latter equation is shown below (see `arXiv:1805.04340 <https://arxiv.org/abs/1805.04340>`_):

    |

    .. figure:: ../../_static/templates/subroutines/double_excitation_unitary.png
        :align: center
        :width: 60%
        :target: javascript:void(0);

    |

    As explained in `Seely et al. (2012) <https://arxiv.org/abs/1208.5986>`_,
    the exponential of a tensor product of Pauli-Z operators can be decomposed in terms of
    :math:`2(n-1)` CNOT gates and a single-qubit Z-rotation referred to as :math:`U_\theta` in
    the figure above. If there are :math:`X` or:math:`Y` Pauli matrices in the product, the
    Hadamard (:math:`H`) or :math:`R_x` gate has to be applied to change to the :math:`X`
    or :math:`Y` basis, respectively. The latter operations are denoted as
    :math:`U_1`, :math:`U_2`, :math:`U_3` and :math:`U_4` in the figure above. See the
    Usage Details section for more details.

    Args:
        weight (float or tensor_like): angle :math:`\theta` entering the Z rotation acting on wire ``p``
        wires1 (Iterable): Wires of the qubits representing the subset of occupied orbitals
            in the interval ``[s, r]``. The first wire is interpreted as ``s``
            and the last wire as ``r``.
            Wires in between are acted on with CNOT gates to compute the parity of the set of qubits.
        wires2 (Iterable): Wires of the qubits representing the subset of unoccupied
            orbitals in the interval ``[q, p]``. The first wire is interpreted as ``q`` and
            the last wire is interpreted as ``p``. Wires in between are acted on with CNOT gates
            to compute the parity of the set of qubits.

    .. details::
        :title: Usage Details

        Notice that:

        #. :math:`\hat{U}_{pqrs}(\theta)` involves eight exponentiations where
           :math:`\hat{U}_1`, :math:`\hat{U}_2`, :math:`\hat{U}_3`, :math:`\hat{U}_4` and
           :math:`\hat{U}_\theta` are defined as follows,

           .. math::

               [U_1, && U_2, U_3, U_4, U_{\theta}] = \\
               && \Bigg\{\bigg[H, H, R_x(-\frac{\pi}{2}), H, R_z(\theta/8)\bigg],
               \bigg[R_x(-\frac{\pi}{2}), H, R_x(-\frac{\pi}{2}), R_x(-\frac{\pi}{2}),
               R_z(\frac{\theta}{8}) \bigg], \\
               && \bigg[H, R_x(-\frac{\pi}{2}), R_x(-\frac{\pi}{2}), R_x(-\frac{\pi}{2}),
               R_z(\frac{\theta}{8}) \bigg], \bigg[H, H, H, R_x(-\frac{\pi}{2}),
               R_z(\frac{\theta}{8}) \bigg], \\
               && \bigg[R_x(-\frac{\pi}{2}), H, H, H, R_z(-\frac{\theta}{8}) \bigg],
               \bigg[H, R_x(-\frac{\pi}{2}), H, H, R_z(-\frac{\theta}{8}) \bigg], \\
               && \bigg[R_x(-\frac{\pi}{2}), R_x(-\frac{\pi}{2}), R_x(-\frac{\pi}{2}),
               H, R_z(-\frac{\theta}{8}) \bigg], \bigg[R_x(-\frac{\pi}{2}), R_x(-\frac{\pi}{2}),
               H, R_x(-\frac{\pi}{2}), R_z(-\frac{\theta}{8}) \bigg] \Bigg\}

        #. For a given quadruple ``[s, r, q, p]`` with :math:`p>q>r>s`, seventy-two single-qubit
           and ``16*(len(wires1)-1 + len(wires2)-1 + 1)`` CNOT operations are applied.
           Consecutive CNOT gates act on qubits with indices between ``s`` and ``r`` and
           ``q`` and ``p`` while a single CNOT acts on wires ``r`` and ``q``. The operations
           performed across these qubits are shown in dashed lines in the figure above.

        An example of how to use this template is shown below:

        .. code-block:: python

            import pennylane as qml

            dev = qml.device('default.qubit', wires=5)

            @qml.qnode(dev)
            def circuit(weight, wires1=None, wires2=None):
                qml.FermionicDoubleExcitation(weight, wires1=wires1, wires2=wires2)
                return qml.expval(qml.Z(0))

            weight = 1.34817
            print(circuit(weight, wires1=[0, 1], wires2=[2, 3, 4]))

    """

    grad_method = "A"
    parameter_frequencies = [(0.5, 1.0)]

    resource_keys = {"num_wires_1", "num_wires_2"}

    def _flatten(self):
        return self.data, (self.hyperparameters["wires1"], self.hyperparameters["wires2"])

    @classmethod
    def _primitive_bind_call(cls, *args, **kwargs):
        return cls._primitive.bind(*args, **kwargs)

    @classmethod
    def _unflatten(cls, data, metadata) -> "FermionicDoubleExcitation":
        return cls(data[0], wires1=metadata[0], wires2=metadata[1])

    def __init__(self, weight, wires1=None, wires2=None, id=None):
        if len(wires1) < 2:
            raise ValueError(
                f"expected at least two wires representing the occupied orbitals; "
                f"got {len(wires1)}"
            )
        if len(wires2) < 2:
            raise ValueError(
                f"expected at least two wires representing the unoccupied orbitals; "
                f"got {len(wires2)}"
            )

        shape = math.shape(weight)
        if shape != ():
            raise ValueError(f"Weight must be a scalar; got shape {shape}.")

        wires1 = Wires(wires1)
        wires2 = Wires(wires2)

        self._hyperparameters = {
            "wires1": wires1,
            "wires2": wires2,
        }

        wires = wires1 + wires2
        super().__init__(weight, wires=wires, id=id)

    @property
    def resource_params(self) -> dict:
        return {
            "num_wires_1": len(self.hyperparameters["wires1"]),
            "num_wires_2": len(self.hyperparameters["wires2"]),
        }

    def map_wires(self, wire_map: dict):
        new_op = copy.deepcopy(self)
        new_op._wires = Wires([wire_map.get(wire, wire) for wire in self.wires])
        for key in ["wires1", "wires2"]:
            new_op._hyperparameters[key] = Wires(
                [wire_map.get(wire, wire) for wire in self._hyperparameters[key]]
            )
        return new_op

    @property
    def num_params(self):
        return 1

    # TODO: Remove when PL supports pylint==3.3.6 (it is considered a useless-suppression) [sc-91362]
    # pylint: disable=unused-argument
    @staticmethod
    def compute_decomposition(weight, wires, wires1, wires2):  # pylint: disable=arguments-differ
        r"""Representation of the operator as a product of other operators.

        .. math:: O = O_1 O_2 \dots O_n.



        .. seealso:: :meth:`~.FermionicDoubleExcitation.decomposition`.

        Args:
            weight (float or tensor_like): angle :math:`\theta` entering the Z rotation
            wires (Any or Iterable[Any]): full set of wires that the operator acts on
            wires1 (Iterable): Wires of the qubits representing the subset of occupied orbitals
                in the interval ``[s, r]``.
            wires2 (Iterable): Wires of the qubits representing the subset of unoccupied
                orbitals in the interval ``[q, p]``.

        Returns:
            list[.Operator]: decomposition of the operator
        """
        s = wires1[0]
        r = wires1[-1]
        q = wires2[0]
        p = wires2[-1]

        # Sequence of the wires entering the CNOTs
        cnots_occ = [wires1[l : l + 2] for l in range(len(wires1) - 1)]
        cnots_unocc = [wires2[l : l + 2] for l in range(len(wires2) - 1)]

        set_cnot_wires = cnots_occ + [[r, q]] + cnots_unocc

        op_list = []

        op_list.extend(_layer1(weight, s, r, q, p, set_cnot_wires))
        op_list.extend(_layer2(weight, s, r, q, p, set_cnot_wires))
        op_list.extend(_layer3(weight, s, r, q, p, set_cnot_wires))
        op_list.extend(_layer4(weight, s, r, q, p, set_cnot_wires))
        op_list.extend(_layer5(weight, s, r, q, p, set_cnot_wires))
        op_list.extend(_layer6(weight, s, r, q, p, set_cnot_wires))
        op_list.extend(_layer7(weight, s, r, q, p, set_cnot_wires))
        op_list.extend(_layer8(weight, s, r, q, p, set_cnot_wires))

        return op_list


def _fermionic_double_excitation_resources(num_wires_1, num_wires_2):
    num_set_cnot_wires = num_wires_1 + num_wires_2 - 1

    return {Hadamard: 32, RX: 32, CNOT: 16 * num_set_cnot_wires, RZ: 8}


def _layer_qfunc1(weight, s, r, q, p, set_cnot_wires):
    r"""Implement the first layer of the circuit to exponentiate the double-excitation
    operator entering the UCCSD ansatz.

    .. math::

        \hat{U}_{pqrs}^{(1)}(\theta) = \mathrm{exp} \Big\{ \frac{i\theta}{8}
        \bigotimes_{b=s+1}^{r-1} \hat{Z}_b \bigotimes_{a=q+1}^{p-1} \hat{Z}_a
        (\hat{X}_s \hat{X}_r \hat{Y}_q \hat{X}_p) \Big\}

    Args:
        weight (float): angle :math:`\theta` entering the Z rotation acting on wire ``p``
        s (int): qubit index ``s``
        r (int): qubit index ``r``
        q (int): qubit index ``q``
        p (int): qubit index ``p``
        set_cnot_wires (list[Wires]): list of CNOT wires

    Returns:
          list[.Operator]: sequence of operators defined by this function
    """
    if has_jax and capture.enabled():
        set_cnot_wires = jnp.array(set_cnot_wires)

    # U_1, U_2, U_3, U_4 acting on wires 's', 'r', 'q' and 'p'
    Hadamard(wires=s)
    Hadamard(wires=r)
    RX(-np.pi / 2, wires=q)
    Hadamard(wires=p)

    # Applying CNOTs
    @for_loop(len(set_cnot_wires))
    def apply_cnots(i):
        CNOT(wires=set_cnot_wires[i])

    apply_cnots()  # pylint: disable=no-value-for-parameter

    # Z rotation acting on wire 'p'
    RZ(weight / 8, wires=p)

    # Applying CNOTs in reverse order
    @for_loop(len(set_cnot_wires) - 1, -1, -1)
    def apply_cnots_reversed(i):
        CNOT(wires=set_cnot_wires[i])

    apply_cnots_reversed()  # pylint: disable=no-value-for-parameter

    # U_1^+, U_2^+, U_3^+, U_4^+ acting on wires 's', 'r', 'q' and 'p'
    Hadamard(wires=s)
    Hadamard(wires=r)
    RX(np.pi / 2, wires=q)
    Hadamard(wires=p)


def _layer_qfunc2(weight, s, r, q, p, set_cnot_wires):
    r"""Implement the second layer of the circuit to exponentiate the double-excitation
    operator entering the UCCSD ansatz.

    .. math::

        \hat{U}_{pqrs}^{(2)}(\theta) = \mathrm{exp} \Big\{ \frac{i\theta}{8}
        \bigotimes_{b=s+1}^{r-1} \hat{Z}_b \bigotimes_{a=q+1}^{p-1} \hat{Z}_a
        (\hat{Y}_s \hat{X}_r \hat{Y}_q \hat{Y}_p) \Big\}

    Args:
        weight (float): angle :math:`\theta` entering the Z rotation acting on wire ``p``
        s (int): qubit index ``s``
        r (int): qubit index ``r``
        q (int): qubit index ``q``
        p (int): qubit index ``p``
        set_cnot_wires (list[Wires]): list of CNOT wires

    Returns:
        list[.Operator]: sequence of operators defined by this function
    """
    if has_jax and capture.enabled():
        set_cnot_wires = jnp.array(set_cnot_wires)

    # U_1, U_2, U_3, U_4 acting on wires 's', 'r', 'q' and 'p'
    RX(-np.pi / 2, wires=s)
    Hadamard(wires=r)
    RX(-np.pi / 2, wires=q)
    RX(-np.pi / 2, wires=p)

    # Applying CNOTs
    @for_loop(len(set_cnot_wires))
    def apply_cnots(i):
        CNOT(wires=set_cnot_wires[i])

    apply_cnots()  # pylint: disable=no-value-for-parameter

    # Z rotation acting on wire 'p'
    RZ(weight / 8, wires=p)

    # Applying CNOTs in reverse order
    @for_loop(len(set_cnot_wires) - 1, -1, -1)
    def apply_cnots_reversed(i):
        CNOT(wires=set_cnot_wires[i])

    apply_cnots_reversed()  # pylint: disable=no-value-for-parameter

    # U_1^+, U_2^+, U_3^+, U_4^+ acting on wires 's', 'r', 'q' and 'p'
    RX(np.pi / 2, wires=s)
    Hadamard(wires=r)
    RX(np.pi / 2, wires=q)
    RX(np.pi / 2, wires=p)


def _layer_qfunc3(weight, s, r, q, p, set_cnot_wires):
    r"""Implement the third layer of the circuit to exponentiate the double-excitation
    operator entering the UCCSD ansatz.

    .. math::

        \hat{U}_{pqrs}^{(3)}(\theta) = \mathrm{exp} \Big\{ \frac{i\theta}{8}
        \bigotimes_{b=s+1}^{r-1} \hat{Z}_b \bigotimes_{a=q+1}^{p-1} \hat{Z}_a
        (\hat{X}_s \hat{Y}_r \hat{Y}_q \hat{Y}_p) \Big\}

    Args:
        weight (float): angle :math:`\theta` entering the Z rotation acting on wire ``p``
        s (int): qubit index ``s``
        r (int): qubit index ``r``
        q (int): qubit index ``q``
        p (int): qubit index ``p``
        set_cnot_wires (list[Wires]): list of CNOT wires

    Returns:
        list[.Operator]: sequence of operators defined by this function
    """
    if has_jax and capture.enabled():
        set_cnot_wires = jnp.array(set_cnot_wires)

    # U_1, U_2, U_3, U_4 acting on wires 's', 'r', 'q' and 'p'
    Hadamard(wires=s)
    RX(-np.pi / 2, wires=r)
    RX(-np.pi / 2, wires=q)
    RX(-np.pi / 2, wires=p)

    # Applying CNOTs
    @for_loop(len(set_cnot_wires))
    def apply_cnots(i):
        CNOT(wires=set_cnot_wires[i])

    apply_cnots()  # pylint: disable=no-value-for-parameter

    # Z rotation acting on wire 'p'
    RZ(weight / 8, wires=p)

    # Applying CNOTs in reverse order
    @for_loop(len(set_cnot_wires) - 1, -1, -1)
    def apply_cnots_reversed(i):
        CNOT(wires=set_cnot_wires[i])

    apply_cnots_reversed()  # pylint: disable=no-value-for-parameter

    # U_1^+, U_2^+, U_3^+, U_4^+ acting on wires 's', 'r', 'q' and 'p'
    Hadamard(wires=s)
    RX(np.pi / 2, wires=r)
    RX(np.pi / 2, wires=q)
    RX(np.pi / 2, wires=p)


def _layer_qfunc4(weight, s, r, q, p, set_cnot_wires):
    r"""Implement the fourth layer of the circuit to exponentiate the double-excitation
    operator entering the UCCSD ansatz.

    .. math::

        \hat{U}_{pqrs}^{(4)}(\theta) = \mathrm{exp} \Big\{ \frac{i\theta}{8}
        \bigotimes_{b=s+1}^{r-1} \hat{Z}_b \bigotimes_{a=q+1}^{p-1} \hat{Z}_a
        (\hat{X}_s \hat{X}_r \hat{X}_q \hat{Y}_p) \Big\}

    Args:
        weight (float): angle :math:`\theta` entering the Z rotation acting on wire ``p``
        s (int): qubit index ``s``
        r (int): qubit index ``r``
        q (int): qubit index ``q``
        p (int): qubit index ``p``
        set_cnot_wires (list[Wires]): list of CNOT wires

    Returns:
        list[.Operator]: sequence of operators defined by this function
    """
    if has_jax and capture.enabled():
        set_cnot_wires = jnp.array(set_cnot_wires)

    # U_1, U_2, U_3, U_4 acting on wires 's', 'r', 'q' and 'p'
    Hadamard(wires=s)
    Hadamard(wires=r)
    Hadamard(wires=q)
    RX(-np.pi / 2, wires=p)

    # Applying CNOTs
    @for_loop(len(set_cnot_wires))
    def apply_cnots(i):
        CNOT(wires=set_cnot_wires[i])

    apply_cnots()  # pylint: disable=no-value-for-parameter

    # Z rotation acting on wire 'p'
    RZ(weight / 8, wires=p)

    # Applying CNOTs in reverse order
    @for_loop(len(set_cnot_wires) - 1, -1, -1)
    def apply_cnots_reversed(i):
        CNOT(wires=set_cnot_wires[i])

    apply_cnots_reversed()  # pylint: disable=no-value-for-parameter

    # U_1^+, U_2^+, U_3^+, U_4^+ acting on wires 's', 'r', 'q' and 'p'
    Hadamard(wires=s)
    Hadamard(wires=r)
    Hadamard(wires=q)
    RX(np.pi / 2, wires=p)


def _layer_qfunc5(weight, s, r, q, p, set_cnot_wires):
    r"""Implement the fifth layer of the circuit to exponentiate the double-excitation
    operator entering the UCCSD ansatz.

    .. math::

        \hat{U}_{pqrs}^{(5)}(\theta) = \mathrm{exp} \Big\{ -\frac{i\theta}{8}
        \bigotimes_{b=s+1}^{r-1} \hat{Z}_b \bigotimes_{a=q+1}^{p-1} \hat{Z}_a
        (\hat{Y}_s \hat{X}_r \hat{X}_q \hat{X}_p) \Big\}

    Args:
        weight (float): angle :math:`\theta` entering the Z rotation acting on wire ``p``
        s (int): qubit index ``s``
        r (int): qubit index ``r``
        q (int): qubit index ``q``
        p (int): qubit index ``p``
        set_cnot_wires (list[Wires]): list of CNOT wires

    Returns:
        list[.Operator]: sequence of operators defined by this function
    """
    if has_jax and capture.enabled():
        set_cnot_wires = jnp.array(set_cnot_wires)

    # U_1, U_2, U_3, U_4 acting on wires 's', 'r', 'q' and 'p'
    RX(-np.pi / 2, wires=s)
    Hadamard(wires=r)
    Hadamard(wires=q)
    Hadamard(wires=p)

    # Applying CNOTs
    @for_loop(len(set_cnot_wires))
    def apply_cnots(i):
        CNOT(wires=set_cnot_wires[i])

    apply_cnots()  # pylint: disable=no-value-for-parameter

    # Z rotation acting on wire 'p'
    RZ(-weight / 8, wires=p)

    # Applying CNOTs in reverse order
    @for_loop(len(set_cnot_wires) - 1, -1, -1)
    def apply_cnots_reversed(i):
        CNOT(wires=set_cnot_wires[i])

    apply_cnots_reversed()  # pylint: disable=no-value-for-parameter

    # U_1^+, U_2^+, U_3^+, U_4^+ acting on wires 's', 'r', 'q' and 'p'
    RX(np.pi / 2, wires=s)
    Hadamard(wires=r)
    Hadamard(wires=q)
    Hadamard(wires=p)


def _layer_qfunc6(weight, s, r, q, p, set_cnot_wires):
    r"""Implement the sixth layer of the circuit to exponentiate the double-excitation
    operator entering the UCCSD ansatz.

    .. math::

        \hat{U}_{pqrs}^{(6)}(\theta) = \mathrm{exp} \Big\{ -\frac{i\theta}{8}
        \bigotimes_{b=s+1}^{r-1} \hat{Z}_b \bigotimes_{a=q+1}^{p-1} \hat{Z}_a
        (\hat{X}_s \hat{Y}_r \hat{X}_q \hat{X}_p) \Big\}

    Args:
        weight (float): angle :math:`\theta` entering the Z rotation acting on wire ``p``
        s (int): qubit index ``s``
        r (int): qubit index ``r``
        q (int): qubit index ``q``
        p (int): qubit index ``p``
        set_cnot_wires (list[Wires]): list of CNOT wires

    Returns:
        list[.Operator]: sequence of operators defined by this function
    """
    if has_jax and capture.enabled():
        set_cnot_wires = jnp.array(set_cnot_wires)

    # U_1, U_2, U_3, U_4 acting on wires 's', 'r', 'q' and 'p'
    Hadamard(wires=s)
    RX(-np.pi / 2, wires=r)
    Hadamard(wires=q)
    Hadamard(wires=p)

    # Applying CNOTs
    @for_loop(len(set_cnot_wires))
    def apply_cnots(i):
        CNOT(wires=set_cnot_wires[i])

    apply_cnots()  # pylint: disable=no-value-for-parameter

    # Z rotation acting on wire 'p'
    RZ(-weight / 8, wires=p)

    # Applying CNOTs in reverse order
    @for_loop(len(set_cnot_wires) - 1, -1, -1)
    def apply_cnots_reversed(i):
        CNOT(wires=set_cnot_wires[i])

    apply_cnots_reversed()  # pylint: disable=no-value-for-parameter

    # U_1^+, U_2^+, U_3^+, U_4^+ acting on wires 's', 'r', 'q' and 'p'
    Hadamard(wires=s)
    RX(np.pi / 2, wires=r)
    Hadamard(wires=q)
    Hadamard(wires=p)


def _layer_qfunc7(weight, s, r, q, p, set_cnot_wires):
    r"""Implement the seventh layer of the circuit to exponentiate the double-excitation
    operator entering the UCCSD ansatz.

    .. math::

        \hat{U}_{pqrs}^{(7)}(\theta) = \mathrm{exp} \Big\{ -\frac{i\theta}{8}
        \bigotimes_{b=s+1}^{r-1} \hat{Z}_b \bigotimes_{a=q+1}^{p-1} \hat{Z}_a
        (\hat{Y}_s \hat{Y}_r \hat{Y}_q \hat{X}_p) \Big\}

    Args:
        weight (float): angle :math:`\theta` entering the Z rotation acting on wire ``p``
        s (int): qubit index ``s``
        r (int): qubit index ``r``
        q (int): qubit index ``q``
        p (int): qubit index ``p``
        set_cnot_wires (list[Wires]): list of CNOT wires

    Returns:
        list[.Operator]: sequence of operators defined by this function
    """
    if has_jax and capture.enabled():
        set_cnot_wires = jnp.array(set_cnot_wires)

    # U_1, U_2, U_3, U_4 acting on wires 's', 'r', 'q' and 'p'
    RX(-np.pi / 2, wires=s)
    RX(-np.pi / 2, wires=r)
    RX(-np.pi / 2, wires=q)
    Hadamard(wires=p)

    # Applying CNOTs
    @for_loop(len(set_cnot_wires))
    def apply_cnots(i):
        CNOT(wires=set_cnot_wires[i])

    apply_cnots()  # pylint: disable=no-value-for-parameter

    # Z rotation acting on wire 'p'
    RZ(-weight / 8, wires=p)

    # Applying CNOTs in reverse order
    @for_loop(len(set_cnot_wires) - 1, -1, -1)
    def apply_cnots_reversed(i):
        CNOT(wires=set_cnot_wires[i])

    apply_cnots_reversed()  # pylint: disable=no-value-for-parameter

    # U_1^+, U_2^+, U_3^+, U_4^+ acting on wires 's', 'r', 'q' and 'p'
    RX(np.pi / 2, wires=s)
    RX(np.pi / 2, wires=r)
    RX(np.pi / 2, wires=q)
    Hadamard(wires=p)


def _layer_qfunc8(weight, s, r, q, p, set_cnot_wires):
    r"""Implement the eighth layer of the circuit to exponentiate the double-excitation
    operator entering the UCCSD ansatz.

    .. math::

        \hat{U}_{pqrs}^{(8)}(\theta) = \mathrm{exp} \Big\{ -\frac{i\theta}{8}
        \bigotimes_{b=s+1}^{r-1} \hat{Z}_b \bigotimes_{a=q+1}^{p-1} \hat{Z}_a
        (\hat{Y}_s \hat{Y}_r \hat{X}_q \hat{Y}_p) \Big\}

    Args:
        weight (float): angle :math:`\theta` entering the Z rotation acting on wire ``p``
        s (int): qubit index ``s``
        r (int): qubit index ``r``
        q (int): qubit index ``q``
        p (int): qubit index ``p``
        set_cnot_wires (list[Wires]): list of CNOT wires

    Returns:
        list[.Operator]: sequence of operators defined by this function
    """
    if has_jax and capture.enabled():
        set_cnot_wires = jnp.array(set_cnot_wires)

    # U_1, U_2, U_3, U_4 acting on wires 's', 'r', 'q' and 'p'
    RX(-np.pi / 2, wires=s)
    RX(-np.pi / 2, wires=r)
    Hadamard(wires=q)
    RX(-np.pi / 2, wires=p)

    # Applying CNOTs
    @for_loop(len(set_cnot_wires))
    def apply_cnots(i):
        CNOT(wires=set_cnot_wires[i])

    apply_cnots()  # pylint: disable=no-value-for-parameter

    # Z rotation acting on wire 'p'
    RZ(-weight / 8, wires=p)

    # Applying CNOTs in reverse order
    @for_loop(len(set_cnot_wires) - 1, -1, -1)
    def apply_cnots_reversed(i):
        CNOT(wires=set_cnot_wires[i])

    apply_cnots_reversed()  # pylint: disable=no-value-for-parameter

    # U_1^+, U_2^+, U_3^+, U_4^+ acting on wires 's', 'r', 'q' and 'p'
    RX(np.pi / 2, wires=s)
    RX(np.pi / 2, wires=r)
    Hadamard(wires=q)
    RX(np.pi / 2, wires=p)


@register_resources(_fermionic_double_excitation_resources)
def _fermionic_double_excitation_decomopsition(
    weight, wires, wires1, wires2
):  # pylint: disable=unused-argument
    s = wires1[0]
    r = wires1[-1]
    q = wires2[0]
    p = wires2[-1]

    # Sequence of the wires entering the CNOTs
<<<<<<< HEAD
    cnots_occ = [wires1[l : l + 2] for l in range(len(wires1) - 1)]
    cnots_unocc = [wires2[l : l + 2] for l in range(len(wires2) - 1)]
=======
    cnots_occ = [list(wires1.labels[l : l + 2]) for l in range(len(wires1) - 1)]
    cnots_unocc = [list(wires2.labels[l : l + 2]) for l in range(len(wires2) - 1)]
>>>>>>> 18c7fd8b

    set_cnot_wires = cnots_occ + [[r, q]] + cnots_unocc

    _layer_qfunc1(weight, s, r, q, p, set_cnot_wires)
    _layer_qfunc2(weight, s, r, q, p, set_cnot_wires)
    _layer_qfunc3(weight, s, r, q, p, set_cnot_wires)
    _layer_qfunc4(weight, s, r, q, p, set_cnot_wires)
    _layer_qfunc5(weight, s, r, q, p, set_cnot_wires)
    _layer_qfunc6(weight, s, r, q, p, set_cnot_wires)
    _layer_qfunc7(weight, s, r, q, p, set_cnot_wires)
    _layer_qfunc8(weight, s, r, q, p, set_cnot_wires)


add_decomps(FermionicDoubleExcitation, _fermionic_double_excitation_decomopsition)<|MERGE_RESOLUTION|>--- conflicted
+++ resolved
@@ -1064,13 +1064,8 @@
     p = wires2[-1]
 
     # Sequence of the wires entering the CNOTs
-<<<<<<< HEAD
-    cnots_occ = [wires1[l : l + 2] for l in range(len(wires1) - 1)]
-    cnots_unocc = [wires2[l : l + 2] for l in range(len(wires2) - 1)]
-=======
     cnots_occ = [list(wires1.labels[l : l + 2]) for l in range(len(wires1) - 1)]
     cnots_unocc = [list(wires2.labels[l : l + 2]) for l in range(len(wires2) - 1)]
->>>>>>> 18c7fd8b
 
     set_cnot_wires = cnots_occ + [[r, q]] + cnots_unocc
 
