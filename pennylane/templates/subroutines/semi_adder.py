--- conflicted
+++ resolved
@@ -100,7 +100,7 @@
 
     The result :math:`[0 0 0 1 1 1]`, is the binary representation of :math:`3 + 4 = 7`.
 
-    Note that the result is computed modulo :math:`2^{\text{len(y_wires)}}` which makes the computed value dependent on the size of the ``y_wires`` register. This behavior is demonstrated in the following example. 
+    Note that the result is computed modulo :math:`2^{\text{len(y_wires)}}` which makes the computed value dependent on the size of the ``y_wires`` register. This behavior is demonstrated in the following example.
 
     .. code-block::
 
@@ -123,28 +123,7 @@
         >>> print(circuit())
         [0 0]
 
-<<<<<<< HEAD
-    The result :math:`[0\ 0]` is the binary representation of :math:`3 + 1 = 4 \equiv 0 \mod 2^2`.
-=======
     The result :math:`[0\ 0]` is the binary representation of :math:`3 + 1 = 4` where :math:`4 \mod 2^2 = 0`.
-
-    .. details::
-        :title: Usage Details
-
-        This template takes three different sets of wires as input:
-
-        The first one is ``x_wires`` which is used
-        to encode the integer :math:`x` in the computational basis. Therefore, ``x_wires`` must contain
-        at least :math:`\lceil \log_2(x)\rceil` wires to represent :math:`x`.
-
-        The second one is ``y_wires`` which is used
-        to encode the integer :math:`y` in the computational basis. Therefore, ``y_wires`` must contain
-        at least :math:`\lceil \log_2(y)\rceil` wires to represent :math:`y`. ``y_wires`` is also used
-        to encode the integer :math:`x+y` in the computational basis.
-
-        The third set of wires is ``work_wires`` which consists of :math:`m-1` auxiliary qubits used to perform the addition operation,
-        where :math:`m` is the number of ``y_wires``.
->>>>>>> 98c19bde
     """
 
     grad_method = None
