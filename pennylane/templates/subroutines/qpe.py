# Copyright 2018-2021 Xanadu Quantum Technologies Inc.

# Licensed under the Apache License, Version 2.0 (the "License");
# you may not use this file except in compliance with the License.
# You may obtain a copy of the License at

#     http://www.apache.org/licenses/LICENSE-2.0

# Unless required by applicable law or agreed to in writing, software
# distributed under the License is distributed on an "AS IS" BASIS,
# WITHOUT WARRANTIES OR CONDITIONS OF ANY KIND, either express or implied.
# See the License for the specific language governing permissions and
# limitations under the License.
"""
Contains the QuantumPhaseEstimation template.
"""
# pylint: disable=too-many-arguments,arguments-differ
import pennylane as qml
from pennylane.queuing import QueuingManager
from pennylane.operation import AnyWires, Operation, Operator


class QuantumPhaseEstimation(Operation):
    r"""Performs the
    `quantum phase estimation <https://en.wikipedia.org/wiki/Quantum_phase_estimation_algorithm>`__
    circuit.

    Given a unitary matrix :math:`U`, this template applies the circuit for quantum phase
    estimation. The unitary is applied to the qubits specified by ``target_wires`` and :math:`n`
    qubits are used for phase estimation as specified by ``estimation_wires``.

    .. figure:: ../../_static/templates/subroutines/qpe.svg
        :align: center
        :width: 60%
        :target: javascript:void(0);

    This circuit can be used to perform the standard quantum phase estimation algorithm, consisting
    of the following steps:

    #. Prepare ``target_wires`` in a given state. If ``target_wires`` are prepared in an eigenstate
       of :math:`U` that has corresponding eigenvalue :math:`e^{2 \pi i \theta}` with phase
       :math:`\theta \in [0, 1)`, this algorithm will measure :math:`\theta`. Other input states can
       be prepared more generally.
    #. Apply the ``QuantumPhaseEstimation`` circuit.
    #. Measure ``estimation_wires`` using :func:`~.probs`, giving a probability distribution over
       measurement outcomes in the computational basis.
    #. Find the index of the largest value in the probability distribution and divide that number by
       :math:`2^{n}`. This number will be an estimate of :math:`\theta` with an error that decreases
       exponentially with the number of qubits :math:`n`.

    Note that if :math:`\theta \in (-1, 0]`, we can estimate the phase by again finding the index
    :math:`i` found in step 4 and calculating :math:`\theta \approx \frac{1 - i}{2^{n}}`. The
    usage details below give an example of this case.

    Args:
        unitary (array or Operator): the phase estimation unitary, specified as a matrix or an
            :class:`~.Operator`
        target_wires (Union[Wires, Sequence[int], or int]): the target wires to apply the unitary.
            If the unitary is specified as an operator, the target wires should already have been
            defined as part of the operator. In this case, target_wires should not be specified.
        estimation_wires (Union[Wires, Sequence[int], or int]): the wires to be used for phase
            estimation

    Raises:
        QuantumFunctionError: if the ``target_wires`` and ``estimation_wires`` share a common
            element, or if ``target_wires`` are specified for an operator unitary.

    .. details::
        :title: Usage Details

        Consider the matrix corresponding to a rotation from an :class:`~.RX` gate:

        .. code-block:: python

            import pennylane as qml
            from pennylane.templates import QuantumPhaseEstimation
            from pennylane import numpy as np

            phase = 5
            target_wires = [0]
            unitary = qml.RX(phase, wires=0).matrix()

        The ``phase`` parameter can be estimated using ``QuantumPhaseEstimation``. An example is
        shown below using a register of five phase-estimation qubits:

        .. code-block:: python

            n_estimation_wires = 5
            estimation_wires = range(1, n_estimation_wires + 1)

            dev = qml.device("default.qubit", wires=n_estimation_wires + 1)

            @qml.qnode(dev)
            def circuit():
                # Start in the |+> eigenstate of the unitary
                qml.Hadamard(wires=target_wires)

                QuantumPhaseEstimation(
                    unitary,
                    target_wires=target_wires,
                    estimation_wires=estimation_wires,
                )

                return qml.probs(estimation_wires)

            phase_estimated = np.argmax(circuit()) / 2 ** n_estimation_wires

            # Need to rescale phase due to convention of RX gate
            phase_estimated = 4 * np.pi * (1 - phase_estimated)

        We can also perform phase estimation on an operator. Note that since operators are defined
        with target wires, the target wires should not be provided for the QPE.

        .. code-block:: python


            # use the product to specify compound operators
            unitary = qml.RX(np.pi / 2, wires=[0]) @ qml.CNOT(wires=[0, 1])
            eigenvector = np.array([-1/2, -1/2, 1/2, 1/2])

            n_estimation_wires = 5
            estimation_wires = range(2, n_estimation_wires + 2)
            target_wires = [0, 1]

            dev = qml.device("default.qubit", wires=n_estimation_wires + 2)

            @qml.qnode(dev)
            def circuit():
                qml.QubitStateVector(eigenvector, wires=target_wires)
                QuantumPhaseEstimation(
                    unitary,
                    estimation_wires=estimation_wires,
                )
                return qml.probs(estimation_wires)

            phase_estimated = np.argmax(circuit()) / 2 ** n_estimation_wires

    """
    num_wires = AnyWires
    grad_method = None

<<<<<<< HEAD
    # pylint: disable=no-member
    def _flatten(self):
        data = (self.hyperparameters["unitary"],)
        metadata = (self.hyperparmaeters["target_wires"], self.hyperparameters["estimation_wires"])
        return data, metadata

    @classmethod
    def _unflatten(cls, data, metadata) -> "QuantumPhaseEstimation":
        return cls(data[0], target_wires=metadata[0], estimation_wires=metadata[1])

    def __init__(self, unitary, target_wires=None, estimation_wires=None, do_queue=None, id=None):
=======
    def __init__(self, unitary, target_wires=None, estimation_wires=None, id=None):
>>>>>>> f4537a9b
        if isinstance(unitary, Operator):
            # If the unitary is expressed in terms of operators, do not provide target wires
            if target_wires is not None:
                raise qml.QuantumFunctionError(
                    "The unitary is expressed as an operator, which already has target wires "
                    "defined, do not additionally specify target wires."
                )
            target_wires = unitary.wires

        elif target_wires is None:
            raise qml.QuantumFunctionError(
                "Target wires must be specified if the unitary is expressed as a matrix."
            )

        else:
            unitary = qml.QubitUnitary(unitary, wires=target_wires)

        # Estimation wires are required, but kept as an optional argument so that it can be
        # placed after target_wires for backwards compatibility.
        if estimation_wires is None:
            raise qml.QuantumFunctionError("No estimation wires specified.")

        target_wires = list(target_wires)
        estimation_wires = list(estimation_wires)
        wires = target_wires + estimation_wires

        if any(wire in target_wires for wire in estimation_wires):
            raise qml.QuantumFunctionError(
                "The target wires and estimation wires must not overlap."
            )

        self._hyperparameters = {
            "unitary": unitary,
            "target_wires": target_wires,
            "estimation_wires": estimation_wires,
        }

        super().__init__(wires=wires, id=id)

    @property
    def target_wires(self):
        """The target wires of the QPE"""
        return self._hyperparameters["target_wires"]

    @property
    def estimation_wires(self):
        """The estimation wires of the QPE"""
        return self._hyperparameters["estimation_wires"]

    # pylint: disable=protected-access
    def map_wires(self, wire_map: dict):
        new_op = super().map_wires(wire_map)
        new_op._hyperparameters["unitary"] = qml.map_wires(
            new_op._hyperparameters["unitary"], wire_map
        )

        new_op._hyperparameters["estimation_wires"] = [
            wire_map.get(wire, wire) for wire in self.estimation_wires
        ]
        new_op._hyperparameters["target_wires"] = [
            wire_map.get(wire, wire) for wire in self.target_wires
        ]

        return new_op

    def queue(self, context=QueuingManager):
        context.remove(self._hyperparameters["unitary"])
        context.append(self)
        return self

    @staticmethod
    def compute_decomposition(
        wires, unitary, target_wires, estimation_wires
    ):  # pylint: disable=arguments-differ,unused-argument
        r"""Representation of the QPE circuit as a product of other operators.

        .. math:: O = O_1 O_2 \dots O_n.


        .. seealso:: :meth:`~.QuantumPhaseEstimation.decomposition`.

        Args:
            wires (Any or Iterable[Any]): wires that the QPE circuit acts on
            unitary (Operator): the phase estimation unitary, specified as an operator
            target_wires (Any or Iterable[Any]): the target wires to apply the unitary
            estimation_wires (Any or Iterable[Any]): the wires to be used for phase estimation

        Returns:
            list[.Operator]: decomposition of the operator
        """

        op_list = [qml.Hadamard(w) for w in estimation_wires]
        pow_ops = (qml.pow(unitary, 2**i) for i in range(len(estimation_wires) - 1, -1, -1))
        op_list.extend(qml.ctrl(op, w) for op, w in zip(pow_ops, estimation_wires))
        op_list.append(qml.adjoint(qml.templates.QFT(wires=estimation_wires)))

        return op_list<|MERGE_RESOLUTION|>--- conflicted
+++ resolved
@@ -139,7 +139,6 @@
     num_wires = AnyWires
     grad_method = None
 
-<<<<<<< HEAD
     # pylint: disable=no-member
     def _flatten(self):
         data = (self.hyperparameters["unitary"],)
@@ -150,10 +149,7 @@
     def _unflatten(cls, data, metadata) -> "QuantumPhaseEstimation":
         return cls(data[0], target_wires=metadata[0], estimation_wires=metadata[1])
 
-    def __init__(self, unitary, target_wires=None, estimation_wires=None, do_queue=None, id=None):
-=======
     def __init__(self, unitary, target_wires=None, estimation_wires=None, id=None):
->>>>>>> f4537a9b
         if isinstance(unitary, Operator):
             # If the unitary is expressed in terms of operators, do not provide target wires
             if target_wires is not None:
