# Copyright 2018-2025 Xanadu Quantum Technologies Inc.

# Licensed under the Apache License, Version 2.0 (the "License");
# you may not use this file except in compliance with the License.
# You may obtain a copy of the License at

#     http://www.apache.org/licenses/LICENSE-2.0

# Unless required by applicable law or agreed to in writing, software
# distributed under the License is distributed on an "AS IS" BASIS,
# WITHOUT WARRANTIES OR CONDITIONS OF ANY KIND, either express or implied.
# See the License for the specific language governing permissions and
# limitations under the License.
"""
Bucket-Brigade QRAM with explicit bus routing for PennyLane, supporting:
- Select/QROM-style MSB prefix (``select_wires``),
- Bucket-brigade QRAM LSBs (``qram_wires``) using 3-qubits-per-node (dir, portL, portR),
- Hybrid mode where MSBs and/or LSBs can be classical constants.

Address loading is performed **layer-by-layer** by routing a single top **bus** qubit
down to the active node using CSWAPs controlled by already-written upper routers,
depositing each low-order address bit into the node's direction qubit.

Data phase routes the target qubits down to the selected leaf for each target bit,
performs the leaf write (classical bit flip), then routes back and restores the target.
"""

from typing import List, Optional, Sequence

from pennylane.operation import Operation, Operator
from pennylane.ops import CSWAP, SWAP, Hadamard, PauliX, PauliZ, ctrl
from pennylane.wires import Wires


# -----------------------------
# Utilities
# -----------------------------
def _num_levels(num_leaves: int) -> int:
    n = 0
    x = 1
    while x < num_leaves:
        x <<= 1
        n += 1
    if (1 << n) != num_leaves:
        raise ValueError("Number of bitstrings must be a power of two.")
    return n


def _level_offset(level: int) -> int:
    """Index offset of the first node at a given level (root=0). Offset = 2^level - 1."""
    return (1 << level) - 1


def _node_index(level: int, prefix_value: int) -> int:
    """Return the flat index (level order) of the internal node at `level` with prefix `prefix_value`."""
    return _level_offset(level) + prefix_value


# -----------------------------
# Select-prefix × Bucket-Brigade with explicit bus routing
# -----------------------------
class BBQRAM(Operation):  # pylint: disable=too-many-instance-attributes
    r"""Bucket-brigade QRAM with **explicit bus routing** using 3 qubits per node,
    and an optional **select (MSB) prefix**, plus **hybrid** support.

    Each internal node (level k, prefix p) has:
      - a direction qubit: ``dir[k,p]`` (stores the routed low-order address bit for level k),
      - two ports: ``portL[k,p]`` and ``portR[k,p]``.

    A single top **bus** qubit is reused for both phases:
      - Address loading (layer-by-layer via CSWAPs; deposit bit into `dir[k,p]`),
      - Data routing (per-target: swap target↔bus, route down, leaf write, route up, swap back).
    """

    grad_method = None

    def __init__(
        self,
        bitstrings: Sequence[str],
        select_wires: Sequence[int],  # TODO: remove
        qram_wires: Sequence[int],
        target_wires: Sequence[int],
        # == TODO: combine into work_wires
        bus_wire: int,
        dir_wires: Sequence[int],
        portL_wires: Sequence[int],
        portR_wires: Sequence[int],
        # ==
        *,
        # === TODO: remove?
        mode: str = "quantum",
        select_value: Optional[int] = None,
        qram_value: Optional[int] = None,
        id: Optional[str] = None,
        # ===
    ):  # pylint: disable=too-many-arguments
        if not bitstrings:
            raise ValueError("'bitstrings' cannot be empty.")
        m_set = {len(s) for s in bitstrings}
        if len(m_set) != 1:
            raise ValueError("All bitstrings must have equal length.")
        self.m = next(iter(m_set))
        self.bitstrings = list(bitstrings)

        self.select_wires = Wires(select_wires)
        self.qram_wires = Wires(qram_wires)
        self.target_wires = Wires(target_wires)
        self.bus_wire = Wires([bus_wire])
        self.dir_wires = Wires(dir_wires)
        self.portL_wires = Wires(portL_wires)
        self.portR_wires = Wires(portR_wires)

        if self.m != len(self.target_wires):
            raise ValueError("len(target_wires) must equal bitstring length.")

        self.k = len(self.select_wires)
        self.n_k = len(self.qram_wires)
        self.n = self.k + self.n_k
        if (1 << self.n) != len(self.bitstrings):
            raise ValueError("len(bitstrings) must be 2^(len(select_wires)+len(qram_wires)).")

        expected_nodes = (1 << self.n_k) - 1 if self.n_k > 0 else 0
        for name, wires in {
            "dir_wires": self.dir_wires,
            "portL_wires": self.portL_wires,
            "portR_wires": self.portR_wires,
        }.items():
            if len(wires) != expected_nodes:
                raise ValueError(f"{name} must have length {expected_nodes}.")

        if mode not in {"quantum", "hybrid"}:
            raise ValueError("mode must be 'quantum' or 'hybrid'.")
        self.mode = mode
        self.select_value = select_value
        self.qram_value = qram_value
        if mode == "hybrid" and (select_value is None and qram_value is None):
            raise ValueError("hybrid mode requires select_value and/or qram_value.")
        if select_value is not None and not 0 <= select_value < (1 << self.k):
            raise ValueError("select_value out of range.")
        if qram_value is not None and not 0 <= qram_value < (1 << self.n_k):
            raise ValueError("qram_value out of range.")

        all_wires = (
            self.select_wires
            + self.qram_wires
            + self.target_wires
            + self.bus_wire
            + self.dir_wires
            + self.portL_wires
            + self.portR_wires
        )
        super().__init__(wires=all_wires, id=id)

    # ---------- Tree helpers ----------
    def _node_in_wire(self, level: int, prefix: int):
        """The input wire of node (level, prefix): root input is `bus`, else parent's L/R port."""
        if level == 0:
            return self.bus_wire[0]
        parent = _node_index(level - 1, prefix >> 1)
        return self.portL_wires[parent] if (prefix % 2 == 0) else self.portR_wires[parent]

    def _router(self, level: int, prefix: int):
        return self.dir_wires[_node_index(level, prefix)]

    def _portL(self, level: int, prefix: int):
        return self.portL_wires[_node_index(level, prefix)]

    def _portR(self, level: int, prefix: int):
        return self.portR_wires[_node_index(level, prefix)]

    def _path_ctrls(self, i_low: int):
        """(controls, values) for the router path to leaf `i_low` (MSB-first across n_k)."""
        ctrls, vals = [], []
        for k in range(self.n_k):
            prefix = i_low >> (self.n_k - k)
            ctrls.append(self._router(k, prefix))
            vals.append((i_low >> (self.n_k - 1 - k)) & 1)
        return ctrls, vals

    # ---------- Address Loading via CSWAP routing ----------
    def _mark_routers_via_bus(self) -> list:
        """Write low-order address bits into router directions **layer-by-layer** via the bus.

        For each low bit a_k (k = 0..n_k-1):
          1) SWAP(qram_wires[k], bus)
          2) Route bus down k levels (CSWAPs controlled by routers at levels < k)
          3) At node (k, path-prefix), SWAP(bus, dir[k, path-prefix])
        """
        ops = []
        for k in range(self.n_k):
            # 1) load a_k into the bus
            ops.append(SWAP(wires=[self.qram_wires[k], self.bus_wire[0]]))
            # 2) route down k levels
            ops += self._route_bus_down_first_k_levels(k)
            # 3) deposit at level-k node on the active path
            if k == 0:
                ops.append(SWAP(wires=[self.bus_wire[0], self._router(0, 0)]))
            else:
                for p in range(1 << k):
                    # change to  in_wire later
                    parent = _node_index(k - 1, p >> 1)
                    if p % 2 == 0:
<<<<<<< HEAD
                        ops.append(qml.SWAP(wires=[self.portL_wires[parent], self._router(k, p)]))
                    else:
                        ops.append(qml.SWAP(wires=[self.portR_wires[parent], self._router(k, p)]))
=======
                        ops.append(SWAP(wires=[self.portL_wires[parent], self._router(k, p)]))
                    else:
                        ops.append(SWAP(wires=[self.portR_wires[parent], self._router(k, p)]))
>>>>>>> 976d9f62
        return ops

    def _unmark_routers_via_bus(self) -> list:
        return list(reversed(self._mark_routers_via_bus()))

    def _route_bus_down_first_k_levels(self, k_levels: int) -> list:
        """Route the bus down the first `k_levels` of the tree using dir-controlled CSWAPs."""
        ops = []
        for ell in range(k_levels):
            for p in range(1 << ell):
                in_w = self._node_in_wire(ell, p)
                L = self._portL(ell, p)
                R = self._portR(ell, p)
                d = self._router(ell, p)
                # dir==1 ⇒ SWAP(in, R)
                op0 = CSWAP(wires=[d, in_w, R])
                ops.append(op0)
                # dir==0 ⇒ SWAP(in, L)
                op = SWAP(wires=[in_w, L])
                ops.append(ctrl(op, control=[d], control_values=[0]))
        return ops

    def _route_bus_up_first_k_levels(self, k_levels: int) -> list:
        """Inverse of `_route_bus_down_first_k_levels`."""
        return list(reversed(self._route_bus_down_first_k_levels(k_levels)))

    # ---------- Data routing (full depth) ----------
    def _route_bus_down(self) -> list:
        """Route the bus from root to leaf across all levels using dir-controlled CSWAPs."""
        ops = []
        for k in range(self.n_k):
            for p in range(1 << k):
                in_w = self._node_in_wire(k, p)
                L = self._portL(k, p)
                R = self._portR(k, p)
                d = self._router(k, p)
                if k == 0:
                    upper_ctrls, upper_vals = [], []
                else:
                    upper_ctrls = [self._router(j, p >> (k - j)) for j in range(k)]
                    upper_vals = [(p >> (k - 1 - j)) & 1 for j in range(k)]
                op0 = SWAP(wires=[in_w, L])
                op1 = SWAP(wires=[in_w, R])
                ops.append(
                    ctrl(op0, control=[d] + upper_ctrls, control_values=[0] + upper_vals)
                    if upper_ctrls
                    else ctrl(op0, control=[d], control_values=[0])
                )
                ops.append(
                    ctrl(op1, control=[d] + upper_ctrls, control_values=[1] + upper_vals)
                    if upper_ctrls
                    else ctrl(op1, control=[d], control_values=[1])
                )
        return ops

    def _route_bus_up(self) -> list:
        """Inverse of `_route_bus_down`."""
        return list(reversed(self._route_bus_down()))

    # ---------- Select controls----------
    def _select_ctrls(self, s: int):
        if self.k == 0:
            return [], []
        ctrls = list(self.select_wires)
        vals = [(s >> (self.k - 1 - j)) & 1 for j in range(self.k)]
        return ctrls, vals

    # ---------- classical data input----------
    def _leaf_ops_for_bit(self, j: int) -> list:
        """Apply the leaf write for target bit index j."""
        ops = []
        for p in range(1 << self.n_k):
            if p % 2 == 0:
                target = self._portL(self.n_k - 1, p >> 1)
            else:
                target = self._portR(self.n_k - 1, p >> 1)
            bit = self.bitstrings[p][j]
            if bit == "1":
<<<<<<< HEAD
                ops.append(qml.PauliZ(wires=target))
=======
                ops.append(PauliZ(wires=target))
>>>>>>> 976d9f62
            elif bit == "0":
                pass
        return ops

    # ---------- Decompositions ----------
    def _decomp_quantum(self) -> list:
        ops = []
        # 1) address loading
        ops += self._mark_routers_via_bus()
        # 2) For each target bit: load→route down→leaf op→route up→restore (reuse the route bus function)
        for j, tw in enumerate(self.target_wires):
            ops.append(Hadamard(wires=[tw]))
            ops.append(SWAP(wires=[tw, self.bus_wire[0]]))
            ops += self._route_bus_down_first_k_levels(len(self.qram_wires))
            ops += self._leaf_ops_for_bit(j)
            ops += self._route_bus_up_first_k_levels(len(self.qram_wires))
            ops.append(SWAP(wires=[tw, self.bus_wire[0]]))
            ops.append(Hadamard(wires=[tw]))
        # 3) address unloading
        ops += self._unmark_routers_via_bus()
        return ops

    # Not work yet
    def _decomp_hybrid(self) -> list:
        ops = []
        # If LSBs are quantum, loadrouters; else skip loading & routing for LSBs
        if self.qram_value is None:
            ops += self._mark_routers_via_bus()
        for j, tw in enumerate(self.target_wires):
            ops.append(SWAP(wires=[tw, self.bus_wire[0]]))
            if self.qram_value is None:
                ops += self._route_bus_down_first_k_levels(len(self.qram_wires))
            ops += self._leaf_ops_for_bit(j)
            if self.qram_value is None:
                ops += self._route_bus_up()
            ops.append(SWAP(wires=[tw, self.bus_wire[0]]))
        return ops

    # not work yet
    def _decomp_select_only(self) -> list:
        # Degenerate case: n_k == 0, no routers; only select-controlled flips on the bus.
        ops = []
        for j, tw in enumerate(self.target_wires):
            ops.append(SWAP(wires=[tw, self.bus_wire[0]]))
            s_range = [self.select_value] if self.select_value is not None else range(1 << self.k)
            for s in s_range:
                if self.bitstrings[s][j] != "1":
                    continue
                sel_ctrls, sel_vals = (
                    self._select_ctrls(s) if self.select_value is None else ([], [])
                )
<<<<<<< HEAD
                op = qml.PauliX(wires=self.bus_wire[0])
                ops.append(
                    qml.ctrl(op, control=sel_ctrls, control_values=sel_vals) if sel_ctrls else op
                )
            ops.append(qml.SWAP(wires=[tw, self.bus_wire[0]]))
=======
                op = PauliX(wires=self.bus_wire[0])
                ops.append(
                    ctrl(op, control=sel_ctrls, control_values=sel_vals) if sel_ctrls else op
                )
            ops.append(SWAP(wires=[tw, self.bus_wire[0]]))
>>>>>>> 976d9f62
            return ops

    def decomposition(self) -> List[Operator]:
        if self.n_k == 0:
            return self._decomp_select_only()
        if self.mode == "hybrid":
            return self._decomp_hybrid()
        return self._decomp_quantum()


# Functional wrapper
def select_bucket_brigade_bus_qram(
    bitstrings: Sequence[str],
    select_wires: Sequence[int],
    qram_wires: Sequence[int],
    target_wires: Sequence[int],
    bus_wire: int,
    dir_wires: Sequence[int],
    portL_wires: Sequence[int],
    portR_wires: Sequence[int],
    *,
    mode: str = "quantum",
    select_value: Optional[int] = None,
    qram_value: Optional[int] = None,
):  # pylint: disable=too-many-arguments
    """Functional wrapper for SelectBucketBrigadeBusQRAM."""
    return BBQRAM(
        bitstrings,
        select_wires=select_wires,
        qram_wires=qram_wires,
        target_wires=target_wires,
        bus_wire=bus_wire,
        dir_wires=dir_wires,
        portL_wires=portL_wires,
        portR_wires=portR_wires,
        mode=mode,
        select_value=select_value,
        qram_value=qram_value,
    )


# -----------------------------
# TODOs / Extensions
# -----------------------------
# - Use two qubits per router (|wait>,|left>,|right| encoding) if strict qutrit emulation is needed.
# - support for select/hybrid qram
# - fat-tree architecture implementation.
# - resource analysis.
# - compatibility with PennyLane qrom implementation.<|MERGE_RESOLUTION|>--- conflicted
+++ resolved
@@ -200,15 +200,9 @@
                     # change to  in_wire later
                     parent = _node_index(k - 1, p >> 1)
                     if p % 2 == 0:
-<<<<<<< HEAD
-                        ops.append(qml.SWAP(wires=[self.portL_wires[parent], self._router(k, p)]))
-                    else:
-                        ops.append(qml.SWAP(wires=[self.portR_wires[parent], self._router(k, p)]))
-=======
                         ops.append(SWAP(wires=[self.portL_wires[parent], self._router(k, p)]))
                     else:
                         ops.append(SWAP(wires=[self.portR_wires[parent], self._router(k, p)]))
->>>>>>> 976d9f62
         return ops
 
     def _unmark_routers_via_bus(self) -> list:
@@ -287,11 +281,7 @@
                 target = self._portR(self.n_k - 1, p >> 1)
             bit = self.bitstrings[p][j]
             if bit == "1":
-<<<<<<< HEAD
-                ops.append(qml.PauliZ(wires=target))
-=======
                 ops.append(PauliZ(wires=target))
->>>>>>> 976d9f62
             elif bit == "0":
                 pass
         return ops
@@ -343,19 +333,11 @@
                 sel_ctrls, sel_vals = (
                     self._select_ctrls(s) if self.select_value is None else ([], [])
                 )
-<<<<<<< HEAD
-                op = qml.PauliX(wires=self.bus_wire[0])
-                ops.append(
-                    qml.ctrl(op, control=sel_ctrls, control_values=sel_vals) if sel_ctrls else op
-                )
-            ops.append(qml.SWAP(wires=[tw, self.bus_wire[0]]))
-=======
                 op = PauliX(wires=self.bus_wire[0])
                 ops.append(
                     ctrl(op, control=sel_ctrls, control_values=sel_vals) if sel_ctrls else op
                 )
             ops.append(SWAP(wires=[tw, self.bus_wire[0]]))
->>>>>>> 976d9f62
             return ops
 
     def decomposition(self) -> List[Operator]:
