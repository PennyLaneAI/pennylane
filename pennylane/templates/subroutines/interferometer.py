# Copyright 2018-2020 Xanadu Quantum Technologies Inc.

# Licensed under the Apache License, Version 2.0 (the "License");
# you may not use this file except in compliance with the License.
# You may obtain a copy of the License at

#     http://www.apache.org/licenses/LICENSE-2.0

# Unless required by applicable law or agreed to in writing, software
# distributed under the License is distributed on an "AS IS" BASIS,
# WITHOUT WARRANTIES OR CONDITIONS OF ANY KIND, either express or implied.
# See the License for the specific language governing permissions and
# limitations under the License.
r"""
Contains the ``Interferometer`` template.
"""
# pylint: disable-msg=too-many-branches,too-many-arguments,protected-access
from pennylane.templates.decorator import template
from pennylane.ops import Beamsplitter, Rotation
from pennylane.templates.utils import (
    check_shapes,
    check_no_variable,
    check_is_in_options,
)
from pennylane.wires import Wires


@template
def Interferometer(theta, phi, varphi, wires, mesh="rectangular", beamsplitter="pennylane"):
    r"""General linear interferometer, an array of beamsplitters and phase shifters.

    For :math:`M` wires, the general interferometer is specified by
    providing :math:`M(M-1)/2` transmittivity angles :math:`\theta` and the same number of
    phase angles :math:`\phi`, as well as :math:`M-1` additional rotation
    parameters :math:`\varphi`.

    By specifying the keyword argument ``mesh``, the scheme used to implement the interferometer
    may be adjusted:

    * ``mesh='rectangular'`` (default): uses the scheme described in
      `Clements et al. <https://dx.doi.org/10.1364/OPTICA.3.001460>`__, resulting in a *rectangular* array of
      :math:`M(M-1)/2` beamsplitters arranged in :math:`M` slices and ordered from left
      to right and top to bottom in each slice. The first beamsplitter acts on
      wires :math:`0` and :math:`1`:

      .. figure:: ../../_static/clements.png
          :align: center
          :width: 30%
          :target: javascript:void(0);


    * ``mesh='triangular'``: uses the scheme described in `Reck et al. <https://dx.doi.org/10.1103/PhysRevLett.73.58>`__,
      resulting in a *triangular* array of :math:`M(M-1)/2` beamsplitters arranged in
      :math:`2M-3` slices and ordered from left to right and top to bottom. The
      first and fourth beamsplitters act on wires :math:`M-1` and :math:`M`, the second
      on :math:`M-2` and :math:`M-1`, and the third on :math:`M-3` and :math:`M-2`, and
      so on.

      .. figure:: ../../_static/reck.png
          :align: center
          :width: 30%
          :target: javascript:void(0);

    In both schemes, the network of :class:`~pennylane.ops.Beamsplitter` operations is followed by
    :math:`M` local :class:`~pennylane.ops.Rotation` Operations.

    The rectangular decomposition is generally advantageous, as it has a lower
    circuit depth (:math:`M` vs :math:`2M-3`) and optical depth than the triangular
    decomposition, resulting in reduced optical loss.

    This is an example of a 4-mode interferometer with beamsplitters :math:`B` and rotations :math:`R`,
    using ``mesh='rectangular'``:

    .. figure:: ../../_static/layer_interferometer.png
        :align: center
        :width: 60%
        :target: javascript:void(0);

    .. note::

        The decomposition as formulated in `Clements et al. <https://dx.doi.org/10.1364/OPTICA.3.001460>`__ uses a different
        convention for a beamsplitter :math:`T(\theta, \phi)` than PennyLane, namely:

        .. math:: T(\theta, \phi) = BS(\theta, 0) R(\phi)

        For the universality of the decomposition, the used convention is irrelevant, but
        for a given set of angles the resulting interferometers will be different.

        If an interferometer consistent with the convention from `Clements et al. <https://dx.doi.org/10.1364/OPTICA.3.001460>`__
        is needed, the optional keyword argument ``beamsplitter='clements'`` can be specified. This
        will result in each :class:`~pennylane.ops.Beamsplitter` being preceded by a :class:`~pennylane.ops.Rotation` and
        thus increase the number of elementary operations in the circuit.

    Args:
        theta (array): length :math:`M(M-1)/2` array of transmittivity angles :math:`\theta`
        phi (array): length :math:`M(M-1)/2` array of phase angles :math:`\phi`
        varphi (array): length :math:`M` array of rotation angles :math:`\varphi`
        wires (Iterable or Wires): Wires that the template acts on. Accepts an iterable of numbers or strings, or
            a Wires object.
        mesh (string): the type of mesh to use
        beamsplitter (str): if ``clements``, the beamsplitter convention from
          Clements et al. 2016 (https://dx.doi.org/10.1364/OPTICA.3.001460) is used; if ``pennylane``, the
          beamsplitter is implemented via PennyLane's ``Beamsplitter`` operation.

    Raises:
        ValueError: if inputs do not have the correct format
    """

    #############
    # Input checks

    wires = Wires(wires)

    check_no_variable(beamsplitter, msg="'beamsplitter' cannot be differentiable")
    check_no_variable(mesh, msg="'mesh' cannot be differentiable")

    weights_list = [theta, phi, varphi]
    n_wires = len(wires)
    n_if = n_wires * (n_wires - 1) // 2
    expected_shapes = [(n_if,), (n_if,), (n_wires,)]
    check_shapes(weights_list, expected_shapes, msg="wrong shape of weight input(s) detected")

    check_is_in_options(
        beamsplitter,
        ["clements", "pennylane"],
        msg="did not recognize option {} for 'beamsplitter'" "".format(beamsplitter),
    )
    check_is_in_options(
        mesh,
        ["triangular", "rectangular"],
        msg="did not recognize option {} for 'mesh'" "".format(mesh),
    )
    ###############

    M = len(wires)

    wires = wires.tolist()  # Todo: remove when ops take Wires object

    if M == 1:
        # the interferometer is a single rotation
        Rotation(varphi[0], wires=wires[0])
        return

    n = 0  # keep track of free parameters

    if mesh == "rectangular":
        # Apply the Clements beamsplitter array
        # The array depth is N
        for l in range(M):
            for k, (w1, w2) in enumerate(zip(wires[:-1], wires[1:])):
                # skip even or odd pairs depending on layer
                if (l + k) % 2 != 1:
                    if beamsplitter == "clements":
                        Rotation(phi[n], wires=Wires(w1))
                        Beamsplitter(theta[n], 0, wires=Wires([w1, w2]))
                    else:
                        Beamsplitter(theta[n], phi[n], wires=Wires([w1, w2]))
                    n += 1

    elif mesh == "triangular":
        # apply the Reck beamsplitter array
        # The array depth is 2*N-3
        for l in range(2 * M - 3):
            for k in range(abs(l + 1 - (M - 1)), M - 1, 2):
                if beamsplitter == "clements":
                    Rotation(phi[n], wires=wires[k])
<<<<<<< HEAD
                    Beamsplitter(theta[n], 0, wires=wires.subset([k, k + 1]))
=======
                    Beamsplitter(theta[n], 0, wires=[wires[k], wires[k + 1]])
>>>>>>> 588c42f8
                else:
                    Beamsplitter(theta[n], phi[n], wires=wires.subset([k, k + 1]))
                n += 1

    # apply the final local phase shifts to all modes
    for i, p in enumerate(varphi):
        act_on = wires[i]
        Rotation(p, wires=act_on)<|MERGE_RESOLUTION|>--- conflicted
+++ resolved
@@ -164,11 +164,7 @@
             for k in range(abs(l + 1 - (M - 1)), M - 1, 2):
                 if beamsplitter == "clements":
                     Rotation(phi[n], wires=wires[k])
-<<<<<<< HEAD
                     Beamsplitter(theta[n], 0, wires=wires.subset([k, k + 1]))
-=======
-                    Beamsplitter(theta[n], 0, wires=[wires[k], wires[k + 1]])
->>>>>>> 588c42f8
                 else:
                     Beamsplitter(theta[n], phi[n], wires=wires.subset([k, k + 1]))
                 n += 1
