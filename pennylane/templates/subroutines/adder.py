--- conflicted
+++ resolved
@@ -114,19 +114,6 @@
             new_dict["work_wires"],
         )
 
-<<<<<<< HEAD
-    @property
-    def x_wires(self):
-        """The wires where the operator is applied."""
-        return self.hyperparameters["x_wires"]
-
-    @property
-    def work_wires(self):
-        """The work_wires."""
-        return self.hyperparameters["work_wires"]
-
-=======
->>>>>>> 70ae944d
     def decomposition(self):  # pylint: disable=arguments-differ
         return self.compute_decomposition(**self.hyperparameters)
 
