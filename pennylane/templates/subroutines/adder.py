# Copyright 2024 Xanadu Quantum Technologies Inc.

# Licensed under the Apache License, Version 2.0 (the "License");
# you may not use this file except in compliance with the License.
# You may obtain a copy of the License at

#     http://www.apache.org/licenses/LICENSE-2.0

# Unless required by applicable law or agreed to in writing, software
# distributed under the License is distributed on an "AS IS" BASIS,
# WITHOUT WARRANTIES OR CONDITIONS OF ANY KIND, either express or implied.
# See the License for the specific language governing permissions and
# limitations under the License.
"""
Contains the Adder template.
"""

import pennylane as qml
from pennylane.operation import Operation


class Adder(Operation):
    r"""Performs the Inplace Addition operation.

    This operator adds the integer :math:`k` modulo :math:`mod` in the computational basis:

    .. math::

        \text{Adder}(k,mod) |x \rangle = | x+k \quad (\text{mod}) \rangle,

    The decomposition of this operator is based on the QFT-based method presented in `arXiv:2311.08555 <https://arxiv.org/abs/2311.08555>`_.

    Args:
        k (int): the number that needs to be added
        x_wires (Sequence[int]): the wires the operation acts on
        mod (int): modulo with respect to which the sum is performed, default value will be ``2^len(wires)``.
        work_wires (Sequence[int]): the auxiliary wires to use for the sum modulo :math:`mod` when :math:`mod \neq 2^{\text{len(x_wires)}}`

    **Example**

    This example computes the sum of two integers :math:`x=8` and :math:`k=5` modulo :math:`mod=15`. Note that to perform this sum using qml.Adder, when :math:`mod \neq \text{len(x_wires)}` we need that :math:`x < \text{len(x_wires)}/2`.

    .. code-block::

        x = 8
        k = 5
        mod = 15

        x_wires =[0,1,2,3]
        work_wires=[4,5]

        dev = qml.device("default.qubit", shots=1)
        @qml.qnode(dev)
        def adder_modulo(x, k, mod, x_wires, work_wires):
            qml.BasisEmbedding(x, wires=x_wires)
            qml.Adder(k, x_wires, mod, work_wire)
            return qml.sample(wires=x_wires)

    .. code-block:: pycon

        >>> adder_modulo(x, k, mod,x_wires, work_wire)
            [1 1 0 1]

    The result [1 1 0 1] is the ket representation of :math:`8 + 5  \, \text{mod} \, 15 = 13`.
    """

    grad_method = None

    def __init__(
        self, k, x_wires, mod=None, work_wires=None, id=None
    ):  # pylint: disable=too-many-arguments

        x_wires = qml.wires.Wires(x_wires)
        if mod is None:
            mod = 2 ** len(x_wires)
        elif work_wires is None and mod != 2 ** len(x_wires):
            raise ValueError(f"If mod is not 2^{len(x_wires)} you should provide two work_wire")
        if work_wires is not None:
            if any(wire in work_wires for wire in x_wires):
                raise ValueError("None wire in work_wires should be included in x_wires.")
        if mod > 2 ** len(x_wires):
            raise ValueError("Adder must have at least enough x_wires to represent mod.")

        self.hyperparameters["k"] = k
        self.hyperparameters["mod"] = mod
        self.hyperparameters["work_wires"] = qml.wires.Wires(work_wires)
        self.hyperparameters["x_wires"] = x_wires
        all_wires = qml.wires.Wires(x_wires) + qml.wires.Wires(work_wires)
        super().__init__(wires=all_wires, id=id)

    @property
    def num_params(self):
        return 0

    def _flatten(self):
        metadata = tuple((key, value) for key, value in self.hyperparameters.items())
        return tuple(), metadata

    @classmethod
    def _unflatten(cls, data, metadata):
        hyperparams_dict = dict(metadata)
        return cls(**hyperparams_dict)

    def map_wires(self, wire_map: dict):
        new_dict = {
            key: [wire_map.get(w, w) for w in self.hyperparameters[key]]
            for key in ["x_wires", "work_wires"]
        }

        return Adder(
            self.hyperparameters["k"],
            new_dict["x_wires"],
            self.hyperparameters["mod"],
            new_dict["work_wires"],
        )

<<<<<<< HEAD
    @property
    def x_wires(self):
        """The wires where the operator is applied."""
        return self.hyperparameters["x_wires"]

    @property
    def work_wires(self):
        """The work_wires."""
        return self.hyperparameters["work_wires"]

=======
>>>>>>> 8ff21f6a
    def decomposition(self):  # pylint: disable=arguments-differ
        return self.compute_decomposition(**self.hyperparameters)

    @classmethod
    def _primitive_bind_call(cls, *args, **kwargs):
        return cls._primitive.bind(*args, **kwargs)

    @staticmethod
    def compute_decomposition(k, x_wires, mod, work_wires):  # pylint: disable=arguments-differ
        r"""Representation of the operator as a product of other operators.
        Args:
            k (int): number that wants to be added
            x_wires (Sequence[int]): the wires the operation acts on. There are needed at least enough wires to represent mod.
            mod (int): modulo of the sum
            work_wires (Sequence[int]): the auxiliary wires to use for the sum modulo :math:`mod` when :math:`mod \neq 2^{\textrm{len(x_wires)}}`
        Returns:
            list[.Operator]: Decomposition of the operator

        **Example**

        >>> qml.Adder.compute_decomposition(k=2,x_wires=[0,1,2], mod = 8, work_wires=None)
        [QFT(wires=[0, 1, 2]),
        PhaseAdder(wires=[0, 1, 2]),
        Adjoint(QFT(wires=[0, 1, 2]))]
        """
        op_list = []
        if mod == 2 ** len(x_wires):
            qft_wires = x_wires
        else:
            qft_wires = work_wires[:1] + x_wires
        op_list.append(qml.QFT(qft_wires))
        op_list.append(qml.PhaseAdder(k, qft_wires, mod, work_wires[1:]))
        op_list.append(qml.adjoint(qml.QFT)(qft_wires))

        return op_list<|MERGE_RESOLUTION|>--- conflicted
+++ resolved
@@ -114,19 +114,7 @@
             new_dict["work_wires"],
         )
 
-<<<<<<< HEAD
-    @property
-    def x_wires(self):
-        """The wires where the operator is applied."""
-        return self.hyperparameters["x_wires"]
 
-    @property
-    def work_wires(self):
-        """The work_wires."""
-        return self.hyperparameters["work_wires"]
-
-=======
->>>>>>> 8ff21f6a
     def decomposition(self):  # pylint: disable=arguments-differ
         return self.compute_decomposition(**self.hyperparameters)
 
