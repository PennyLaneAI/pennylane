# Copyright 2024 Xanadu Quantum Technologies Inc.

# Licensed under the Apache License, Version 2.0 (the "License");
# you may not use this file except in compliance with the License.
# You may obtain a copy of the License at

#     http://www.apache.org/licenses/LICENSE-2.0

# Unless required by applicable law or agreed to in writing, software
# distributed under the License is distributed on an "AS IS" BASIS,
# WITHOUT WARRANTIES OR CONDITIONS OF ANY KIND, either express or implied.
# See the License for the specific language governing permissions and
# limitations under the License.
"""
Contains the Adder template.
"""
<<<<<<< HEAD

=======
import pennylane as qml
from pennylane.decomposition import (
    add_decomps,
    adjoint_resource_rep,
    controlled_resource_rep,
    register_resources,
    resource_rep,
)
>>>>>>> 9491e9ca
from pennylane.operation import Operation
from pennylane.ops.op_math import adjoint
from pennylane.templates.subroutines import QFT, PhaseAdder
from pennylane.wires import Wires, WiresLike


class Adder(Operation):
    r"""Performs the in-place modular addition operation.

    This operator performs the modular addition by an integer :math:`k` modulo :math:`mod` in the
    computational basis:

    .. math::

        \text{Adder}(k, mod) |x \rangle = | x+k \; \text{mod} \; mod \rangle.

    The implementation is based on the quantum Fourier transform method presented in
    `arXiv:2311.08555 <https://arxiv.org/abs/2311.08555>`_.

    .. note::

        To obtain the correct result, :math:`x` must be smaller than :math:`mod`.

    .. seealso:: :class:`~.PhaseAdder` and :class:`~.OutAdder`.

    Args:
        k (int): the number that needs to be added
        x_wires (Sequence[int]): the wires the operation acts on. The number of wires must be enough
            for encoding `x` in the computational basis. The number of wires also limits the
            maximum value for `mod`.
        mod (int): the modulo for performing the addition. If not provided, it will be set to its maximum value, :math:`2^{\text{len(x_wires)}}`.
        work_wires (Sequence[int]): the auxiliary wires to use for the addition. The
            work wires are not needed if :math:`mod=2^{\text{len(x_wires)}}`, otherwise two work wires
            should be provided. Defaults to empty tuple.

    **Example**

    This example computes the sum of two integers :math:`x=8` and :math:`k=5` modulo :math:`mod=15`.

    .. code-block::

        x = 8
        k = 5
        mod = 15

        x_wires =[0,1,2,3]
        work_wires=[4,5]

        dev = qml.device("default.qubit")
        @partial(qml.set_shots, shots=1)
        @qml.qnode(dev)
        def circuit():
            qml.BasisEmbedding(x, wires=x_wires)
            qml.Adder(k, x_wires, mod, work_wires)
            return qml.sample(wires=x_wires)

    .. code-block:: pycon

        >>> print(circuit())
        [1 1 0 1]

    The result, :math:`[1 1 0 1]`, is the binary representation of
    :math:`8 + 5  \; \text{modulo} \; 15 = 13`.

    .. details::
        :title: Usage Details

        This template takes as input two different sets of wires.

        The first one is ``x_wires``, used to encode the integer :math:`x < \text{mod}` in the Fourier basis.
        To represent :math:`x`, ``x_wires`` must include at least :math:`\lceil \log_2(x) \rceil` wires.
        After the modular addition, the result can be as large as :math:`\text{mod} - 1`,
        requiring at least :math:`\lceil \log_2(\text{mod}) \rceil` wires. Since :math:`x < \text{mod}`,
        :math:`\lceil \log_2(\text{mod}) \rceil` is a sufficient length for ``x_wires`` to cover all possible inputs and outputs.

        The second set of wires is ``work_wires`` which consist of the auxiliary qubits used to perform the modular addition operation.

        - If :math:`mod = 2^{\text{len(x_wires)}}`, there will be no need for ``work_wires``, hence ``work_wires=()``. This is the case by default.

        - If :math:`mod \neq 2^{\text{len(x_wires)}}`, two ``work_wires`` have to be provided.

        Note that the ``Adder`` template allows us to perform modular addition in the computational basis. However if one just wants to perform standard addition (with no modulo), that would be equivalent to setting
        the modulo :math:`mod` to a large enough value to ensure that :math:`x+k < mod`.
    """

    grad_method = None

    resource_keys = {"num_x_wires", "mod"}

    def __init__(
        self, k, x_wires: WiresLike, mod=None, work_wires: WiresLike = (), id=None
    ):  # pylint: disable=too-many-arguments

        x_wires = Wires(x_wires)
        work_wires = Wires(() if work_wires is None else work_wires)

        num_works_wires = len(work_wires)

        if mod is None:
            mod = 2 ** len(x_wires)
        elif mod != 2 ** len(x_wires) and num_works_wires != 2:
            raise ValueError(f"If mod is not 2^{len(x_wires)}, two work wires should be provided")
        if not isinstance(k, int) or not isinstance(mod, int):
            raise ValueError("Both k and mod must be integers")
        if num_works_wires != 0:
            if any(wire in work_wires for wire in x_wires):
                raise ValueError("None of the wires in work_wires should be included in x_wires.")
        if mod > 2 ** len(x_wires):
            raise ValueError(
                "Adder must have enough x_wires to represent mod. The maximum mod "
                f"with len(x_wires)={len(x_wires)} is {2 ** len(x_wires)}, but received {mod}."
            )

        all_wires = x_wires + work_wires

        self.hyperparameters["k"] = k
        self.hyperparameters["mod"] = mod
        self.hyperparameters["work_wires"] = work_wires
        self.hyperparameters["x_wires"] = x_wires

        super().__init__(wires=all_wires, id=id)

    @property
    def resource_params(self) -> dict:
        return {
            "num_x_wires": len(self.hyperparameters["x_wires"]),
            "mod": self.hyperparameters["mod"],
        }

    @property
    def num_params(self):
        return 0

    def _flatten(self):
        metadata = tuple((key, value) for key, value in self.hyperparameters.items())
        return tuple(), metadata

    @classmethod
    def _unflatten(cls, data, metadata):
        hyperparams_dict = dict(metadata)
        return cls(**hyperparams_dict)

    def map_wires(self, wire_map: dict):
        new_dict = {
            key: [wire_map.get(w, w) for w in self.hyperparameters[key]]
            for key in ["x_wires", "work_wires"]
        }

        return Adder(
            self.hyperparameters["k"],
            new_dict["x_wires"],
            self.hyperparameters["mod"],
            new_dict["work_wires"],
        )

    def decomposition(self):
        return self.compute_decomposition(**self.hyperparameters)

    @classmethod
    def _primitive_bind_call(cls, *args, **kwargs):
        return cls._primitive.bind(*args, **kwargs)

    @staticmethod
    def compute_decomposition(
        k, x_wires: WiresLike, mod, work_wires: WiresLike
    ):  # pylint: disable=arguments-differ
        r"""Representation of the operator as a product of other operators.

        Args:
            k (int): the number that needs to be added
            x_wires (Sequence[int]): the wires the operation acts on. The number of wires must be enough
                for encoding `x` in the computational basis. The number of wires also limits the
                maximum value for `mod`.
            mod (int): the modulo for performing the addition. If not provided, it will be set to its maximum value, :math:`2^{\text{len(x_wires)}}`.
            work_wires (Sequence[int]): the auxiliary wires to use for the addition. The
                work wires are not needed if :math:`mod=2^{\text{len(x_wires)}}`, otherwise two work wires
                should be provided.
        Returns:
            list[.Operator]: Decomposition of the operator

        **Example**

        >>> qml.Adder.compute_decomposition(k=2, x_wires=[0,1,2], mod=8, work_wires=[3])
        [QFT(wires=[0, 1, 2]),
        PhaseAdder(wires=[0, 1, 2]),
        Adjoint(QFT(wires=[0, 1, 2]))]
        """
        op_list = []
        if mod == 2 ** len(x_wires):
            qft_wires = x_wires
            work_wire = ()
        else:
            qft_wires = work_wires[:1] + x_wires
            work_wire = work_wires[1:]
        op_list.append(QFT(qft_wires))
        op_list.append(PhaseAdder(k, qft_wires, mod, work_wire))
        op_list.append(adjoint(QFT)(qft_wires))

        return op_list


def _adder_decomposition_resources(num_x_wires, mod) -> dict:

    if mod == 2**num_x_wires:
        qft_wires = num_x_wires
    else:
        qft_wires = 1 + num_x_wires

    return {
        resource_rep(qml.QFT, num_wires=qft_wires): 1,
        resource_rep(qml.PhaseAdder, num_x_wires=qft_wires, mod=mod): 1,
        adjoint_resource_rep(qml.QFT, {"num_wires": qft_wires}): 1,
    }


# pylint: disable=no-value-for-parameter
@register_resources(_adder_decomposition_resources)
def _adder_decomposition(k, x_wires: WiresLike, mod, work_wires: WiresLike, **__):
    if mod == 2 ** len(x_wires):
        qft_wires = x_wires
        work_wire = ()
    else:
        qft_wires = work_wires[:1] + x_wires
        work_wire = work_wires[1:]

    qml.QFT(qft_wires)
    qml.PhaseAdder(k, qft_wires, mod, work_wire)
    qml.adjoint(qml.QFT(qft_wires))


add_decomps(Adder, _adder_decomposition)


def _controlled_adder_resources(
    *_,
    num_control_wires,
    num_work_wires,
    work_wire_type,
    base_class,
    base_params,
    **__,
):  # pylint: disable=unused-argument
    if base_params["mod"] == 2 ** base_params["num_x_wires"]:
        qft_wires = base_params["num_x_wires"]
    else:
        qft_wires = 1 + base_params["num_x_wires"]

    return {
        resource_rep(qml.QFT, num_wires=qft_wires): 1,
        controlled_resource_rep(
            qml.PhaseAdder,
            {"num_x_wires": qft_wires, "mod": base_params["mod"]},
            num_control_wires=num_control_wires,
            num_zero_control_values=0,
            num_work_wires=num_work_wires,
            work_wire_type=work_wire_type,
        ): 1,
        adjoint_resource_rep(qml.QFT, {"num_wires": qft_wires}): 1,
    }


@register_resources(_controlled_adder_resources)
def _controlled_adder_decomposition(
    wires, control_wires, work_wires, work_wire_type, base, **__
):  # pylint: disable=unused-argument
    if base.hyperparameters["mod"] == 2 ** len(base.hyperparameters["x_wires"]):
        qft_wires = base.hyperparameters["x_wires"]
        base_work_wire = ()
    else:
        qft_wires = base.hyperparameters["work_wires"][:1] + base.hyperparameters["x_wires"]
        base_work_wire = base.hyperparameters["work_wires"][1:]

    qml.QFT(qft_wires)
    qml.ctrl(
        qml.PhaseAdder(
            base.hyperparameters["k"], qft_wires, base.hyperparameters["mod"], base_work_wire
        ),
        control=control_wires,
        work_wires=work_wires,
        work_wire_type=work_wire_type,
    )
    qml.adjoint(qml.QFT(qft_wires))


add_decomps("C(Adder)", _controlled_adder_decomposition)<|MERGE_RESOLUTION|>--- conflicted
+++ resolved
@@ -14,10 +14,6 @@
 """
 Contains the Adder template.
 """
-<<<<<<< HEAD
-
-=======
-import pennylane as qml
 from pennylane.decomposition import (
     add_decomps,
     adjoint_resource_rep,
@@ -25,11 +21,12 @@
     register_resources,
     resource_rep,
 )
->>>>>>> 9491e9ca
 from pennylane.operation import Operation
-from pennylane.ops.op_math import adjoint
-from pennylane.templates.subroutines import QFT, PhaseAdder
+from pennylane.ops.op_math import adjoint, ctrl
 from pennylane.wires import Wires, WiresLike
+
+from .phase_adder import PhaseAdder
+from .qft import QFT
 
 
 class Adder(Operation):
@@ -117,7 +114,7 @@
 
     def __init__(
         self, k, x_wires: WiresLike, mod=None, work_wires: WiresLike = (), id=None
-    ):  # pylint: disable=too-many-arguments
+    ):  # pylint: disable=too-many-arguments,too-many-positional-arguments
 
         x_wires = Wires(x_wires)
         work_wires = Wires(() if work_wires is None else work_wires)
@@ -222,7 +219,7 @@
             work_wire = work_wires[1:]
         op_list.append(QFT(qft_wires))
         op_list.append(PhaseAdder(k, qft_wires, mod, work_wire))
-        op_list.append(adjoint(QFT)(qft_wires))
+        op_list.append(adjoint(QFT(qft_wires)))
 
         return op_list
 
@@ -235,9 +232,9 @@
         qft_wires = 1 + num_x_wires
 
     return {
-        resource_rep(qml.QFT, num_wires=qft_wires): 1,
-        resource_rep(qml.PhaseAdder, num_x_wires=qft_wires, mod=mod): 1,
-        adjoint_resource_rep(qml.QFT, {"num_wires": qft_wires}): 1,
+        resource_rep(QFT, num_wires=qft_wires): 1,
+        resource_rep(PhaseAdder, num_x_wires=qft_wires, mod=mod): 1,
+        adjoint_resource_rep(QFT, {"num_wires": qft_wires}): 1,
     }
 
 
@@ -251,9 +248,9 @@
         qft_wires = work_wires[:1] + x_wires
         work_wire = work_wires[1:]
 
-    qml.QFT(qft_wires)
-    qml.PhaseAdder(k, qft_wires, mod, work_wire)
-    qml.adjoint(qml.QFT(qft_wires))
+    QFT(qft_wires)
+    PhaseAdder(k, qft_wires, mod, work_wire)
+    adjoint(QFT(qft_wires))
 
 
 add_decomps(Adder, _adder_decomposition)
@@ -274,16 +271,16 @@
         qft_wires = 1 + base_params["num_x_wires"]
 
     return {
-        resource_rep(qml.QFT, num_wires=qft_wires): 1,
+        resource_rep(QFT, num_wires=qft_wires): 1,
         controlled_resource_rep(
-            qml.PhaseAdder,
+            PhaseAdder,
             {"num_x_wires": qft_wires, "mod": base_params["mod"]},
             num_control_wires=num_control_wires,
             num_zero_control_values=0,
             num_work_wires=num_work_wires,
             work_wire_type=work_wire_type,
         ): 1,
-        adjoint_resource_rep(qml.QFT, {"num_wires": qft_wires}): 1,
+        adjoint_resource_rep(QFT, {"num_wires": qft_wires}): 1,
     }
 
 
@@ -298,16 +295,16 @@
         qft_wires = base.hyperparameters["work_wires"][:1] + base.hyperparameters["x_wires"]
         base_work_wire = base.hyperparameters["work_wires"][1:]
 
-    qml.QFT(qft_wires)
-    qml.ctrl(
-        qml.PhaseAdder(
+    QFT(qft_wires)
+    ctrl(
+        PhaseAdder(
             base.hyperparameters["k"], qft_wires, base.hyperparameters["mod"], base_work_wire
         ),
         control=control_wires,
         work_wires=work_wires,
         work_wire_type=work_wire_type,
     )
-    qml.adjoint(qml.QFT(qft_wires))
+    adjoint(QFT(qft_wires))
 
 
 add_decomps("C(Adder)", _controlled_adder_decomposition)