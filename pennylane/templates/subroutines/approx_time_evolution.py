# Copyright 2018-2021 Xanadu Quantum Technologies Inc.

# Licensed under the Apache License, Version 2.0 (the "License");
# you may not use this file except in compliance with the License.
# You may obtain a copy of the License at

#     http://www.apache.org/licenses/LICENSE-2.0

# Unless required by applicable law or agreed to in writing, software
# distributed under the License is distributed on an "AS IS" BASIS,
# WITHOUT WARRANTIES OR CONDITIONS OF ANY KIND, either express or implied.
# See the License for the specific language governing permissions and
# limitations under the License.
r"""
Contains the ApproxTimeEvolution template.
"""
# pylint: disable-msg=too-many-branches,too-many-arguments,protected-access
import pennylane as qml
from pennylane.operation import Operation, AnyWires
from pennylane.ops import PauliRot


class ApproxTimeEvolution(Operation):
    r"""Applies the Trotterized time-evolution operator for an arbitrary Hamiltonian, expressed in terms
    of Pauli gates.

    The general time-evolution operator for a time-independent Hamiltonian is given by

    .. math:: U(t) \ = \ e^{-i H t},

    for some Hamiltonian of the form:

    .. math:: H \ = \ \displaystyle\sum_{j} H_j.

    Implementing this unitary with a set of quantum gates is difficult, as the terms :math:`H_j` don't
    necessarily commute with one another. However, we are able to exploit the Trotter-Suzuki decomposition formula,

    .. math:: e^{A \ + \ B} \ = \ \lim_{n \to \infty} \Big[ e^{A/n} e^{B/n} \Big]^n,

    to implement an approximation of the time-evolution operator as

    .. math:: U \ \approx \ \displaystyle\prod_{k \ = \ 1}^{n} \displaystyle\prod_{j} e^{-i H_j t / n},

    with the approximation becoming better for larger :math:`n`.
    The circuit implementing this unitary is of the form:

    .. figure:: ../../_static/templates/subroutines/approx_time_evolution.png
        :align: center
        :width: 60%
        :target: javascript:void(0);

    It is also important to note that
    this decomposition is exact for any value of :math:`n` when each term of the Hamiltonian
    commutes with every other term.

    .. note::

       This template uses the :class:`~.PauliRot` operation in order to implement
       exponentiated terms of the input Hamiltonian. This operation only takes
       terms that are explicitly written in terms of products of Pauli matrices (:class:`~.PauliX`,
       :class:`~.PauliY`, :class:`~.PauliZ`, and :class:`~.Identity`).
       Thus, each term in the Hamiltonian must be expressed this way upon input, or else an error will be raised.

    Args:
        hamiltonian (.Hamiltonian): The Hamiltonian defining the
           time-evolution operator.
           The Hamiltonian must be explicitly written
           in terms of products of Pauli gates (:class:`~.PauliX`, :class:`~.PauliY`,
           :class:`~.PauliZ`, and :class:`~.Identity`).
        time (int or float): The time of evolution, namely the parameter :math:`t` in :math:`e^{- i H t}`.
        n (int): The number of Trotter steps used when approximating the time-evolution operator.

    .. details::
        :title: Usage Details

        The template is used inside a qnode:

        .. code-block:: python

            import pennylane as qml
            from pennylane.templates import ApproxTimeEvolution

            n_wires = 2
            wires = range(n_wires)

            dev = qml.device('default.qubit', wires=n_wires)

            coeffs = [1, 1]
            obs = [qml.PauliX(0), qml.PauliX(1)]
            hamiltonian = qml.Hamiltonian(coeffs, obs)

            @qml.qnode(dev)
            def circuit(time):
                ApproxTimeEvolution(hamiltonian, time, 1)
                return [qml.expval(qml.PauliZ(wires=i)) for i in wires]

        >>> circuit(1)
        tensor([-0.41614684 -0.41614684], requires_grad=True)
    """

    num_wires = AnyWires
    grad_method = None

<<<<<<< HEAD
    def _flatten(self):
        h = self.hyperparameters["hamiltonian"]
        data = (h, self.data[-1])
        return data, (self.hyperparameters["n"],)

    @classmethod
    def _unflatten(cls, data, metadata):
        return cls(data[0], data[1], n=metadata[0])

    def __init__(self, hamiltonian, time, n, do_queue=None, id=None):
=======
    def __init__(self, hamiltonian, time, n, id=None):
>>>>>>> f4537a9b
        if not isinstance(hamiltonian, qml.Hamiltonian):
            raise ValueError(
                f"hamiltonian must be of type pennylane.Hamiltonian, got {type(hamiltonian).__name__}"
            )

        # extract the wires that the op acts on
        wire_list = [term.wires for term in hamiltonian.ops]
        wires = qml.wires.Wires.all_wires(wire_list)

        self._hyperparameters = {"hamiltonian": hamiltonian, "n": n}

        # trainable parameters are passed to the base init method
        super().__init__(*hamiltonian.data, time, wires=wires, id=id)

    @staticmethod
    def compute_decomposition(
        *coeffs_and_time, wires, hamiltonian, n
    ):  # pylint: disable=arguments-differ,unused-argument
        r"""Representation of the operator as a product of other operators.

        .. math:: O = O_1 O_2 \dots O_n.



        .. seealso:: :meth:`~.ApproxTimeEvolution.decomposition`.

        Args:
            coeffs_and_time (list[tensor_like or float]): list of coefficients of the Hamiltonian, appended by the time
                variable
            wires (Any or Iterable[Any]): wires that the operator acts on
            hamiltonian (.Hamiltonian): The Hamiltonian defining the
               time-evolution operator. The Hamiltonian must be explicitly written
               in terms of products of Pauli gates (:class:`~.PauliX`, :class:`~.PauliY`,
               :class:`~.PauliZ`, and :class:`~.Identity`).
            n (int): The number of Trotter steps used when approximating the time-evolution operator.

        Returns:
            list[.Operator]: decomposition of the operator
        """
        pauli = {"Identity": "I", "PauliX": "X", "PauliY": "Y", "PauliZ": "Z"}

        theta = []
        pauli_words = []
        wires = []
        coeffs = coeffs_and_time[:-1]
        time = coeffs_and_time[-1]
        for i, term in enumerate(hamiltonian.ops):
            word = ""

            try:
                if isinstance(term.name, str):
                    word = pauli[term.name]

                if isinstance(term.name, list):
                    word = "".join(pauli[j] for j in term.name)

            except KeyError as error:
                raise ValueError(
                    f"hamiltonian must be written in terms of Pauli matrices, got {error}"
                ) from error

            # skips terms composed solely of identities
            if word.count("I") != len(word):
                theta.append((2 * time * coeffs[i]) / n)
                pauli_words.append(word)
                wires.append(term.wires)

        op_list = []

        for i in range(n):
            for j, term in enumerate(pauli_words):
                op_list.append(PauliRot(theta[j], term, wires=wires[j]))

        return op_list<|MERGE_RESOLUTION|>--- conflicted
+++ resolved
@@ -101,7 +101,6 @@
     num_wires = AnyWires
     grad_method = None
 
-<<<<<<< HEAD
     def _flatten(self):
         h = self.hyperparameters["hamiltonian"]
         data = (h, self.data[-1])
@@ -111,10 +110,7 @@
     def _unflatten(cls, data, metadata):
         return cls(data[0], data[1], n=metadata[0])
 
-    def __init__(self, hamiltonian, time, n, do_queue=None, id=None):
-=======
     def __init__(self, hamiltonian, time, n, id=None):
->>>>>>> f4537a9b
         if not isinstance(hamiltonian, qml.Hamiltonian):
             raise ValueError(
                 f"hamiltonian must be of type pennylane.Hamiltonian, got {type(hamiltonian).__name__}"
