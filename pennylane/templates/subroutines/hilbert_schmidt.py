# Copyright 2022 Xanadu Quantum Technologies Inc.

# Licensed under the Apache License, Version 2.0 (the "License");
# you may not use this file except in compliance with the License.
# You may obtain a copy of the License at

#     http://www.apache.org/licenses/LICENSE-2.0

# Unless required by applicable law or agreed to in writing, software
# distributed under the License is distributed on an "AS IS" BASIS,
# WITHOUT WARRANTIES OR CONDITIONS OF ANY KIND, either express or implied.
# See the License for the specific language governing permissions and
# limitations under the License.
"""
This submodule contains the templates for the Hilbert-Schmidt tests.
"""
# pylint: disable-msg=too-many-arguments
import pennylane as qml
from pennylane.operation import AnyWires, Operation


class HilbertSchmidt(Operation):
    r"""Create a Hilbert-Schmidt template that can be used to compute the Hilbert-Schmidt Test (HST).

    The HST is a useful quantity used when we want to compile an unitary `U` with an approximate unitary `V`. The HST
    is used as a distance between `U` and `V`, the result of executing the HST is 0 if and only if `V` is equal to
    `U` (up to a global phase). Therefore we can define a cost by:

    .. math::
        C_{HST} = 1 - \frac{1}{d^2} \left|Tr(V^{\dagger}U)\right|^2,

    where the quantity :math:`\frac{1}{d^2} \left|Tr(V^{\dagger}U)\right|^2` is obtained by executing the
    Hilbert-Schmidt Test. It is equivalent to taking the outcome probability of the state :math:`|0 ... 0\rangle`
    for the following circuit:

    .. figure:: ../../_static/templates/subroutines/hst.png
        :align: center
        :width: 80%
        :target: javascript:void(0);

    It defines our decomposition for the Hilbert-Schmidt Test template.

    Args:
        *params (array): Parameters for the quantum function `V`.
        v_function (callable): Quantum function that represents the approximate compiled unitary `V`.
        v_wires (int or Iterable[Number, str]]): The wire(s) the approximate compiled unitary act on.
        u_tape (.QuantumTape): `U`, the unitary to be compiled as a ``qml.tape.QuantumTape``.

    Raises:
        QuantumFunctionError: The argument ``u_tape`` must be a ``QuantumTape``.
        QuantumFunctionError: ``v_function`` is not a valid quantum function.
        QuantumFunctionError: ``U`` and ``V`` do not have the same number of wires.
        QuantumFunctionError: The wires ``v_wires`` are a subset of ``V`` wires.
        QuantumFunctionError: ``u_tape`` and ``v_tape`` must act on distinct wires.

    **Reference**

    [1] Sumeet Khatri, Ryan LaRose, Alexander Poremba, Lukasz Cincio, Andrew T. Sornborger and Patrick J. Coles
    Quantum-assisted Quantum Compiling.
    `arxiv/1807.00800 <https://arxiv.org/pdf/1807.00800.pdf>`_

    .. seealso:: :class:`~.LocalHilbertSchmidt`

    .. details::
        :title: Usage Details

        Consider that we want to evaluate the Hilbert-Schmidt Test cost between the unitary ``U`` and an approximate
        unitary ``V``. We need to define some functions where it is possible to use the :class:`~.HilbertSchmidt`
        template. Here the considered unitary is ``Hadamard`` and we try to compute the cost for the approximate
        unitary ``RZ``. For an angle that is equal to ``0`` (``Identity``), we have the maximal cost which is ``1``.

        .. code-block:: python

            with qml.QueuingManager.stop_recording():
                u_tape = qml.tape.QuantumTape([qml.Hadamard(0)])

            def v_function(params):
                qml.RZ(params[0], wires=1)

            dev = qml.device("default.qubit", wires=2)

            @qml.qnode(dev)
            def hilbert_test(v_params, v_function, v_wires, u_tape):
                qml.HilbertSchmidt(v_params, v_function=v_function, v_wires=v_wires, u_tape=u_tape)
                return qml.probs(u_tape.wires + v_wires)

            def cost_hst(parameters, v_function, v_wires, u_tape):
                return (1 - hilbert_test(v_params=parameters, v_function=v_function, v_wires=v_wires, u_tape=u_tape)[0])

        Now that the cost function has been defined it can be called for specific parameters:

        >>> cost_hst([0], v_function = v_function, v_wires = [1], u_tape = u_tape)
        1

    """

    num_wires = AnyWires
    grad_method = None

    def _flatten(self):
        metadata = (
            ("v_function", self.hyperparameters["v_function"]),
            ("v_wires", self.hyperparameters["v_wires"]),
            ("u_tape", self.hyperparameters["u_tape"]),
        )
        return self.data, metadata

    @classmethod
    def _primitive_bind_call(cls, *params, v_function, v_wires, u_tape, id=None):
<<<<<<< HEAD
        if qml.math.is_abstract(v_wires):
            raise NotImplementedError(
                "HilbertSchmidt does not support dynamic wires while using qml.capture."
            )
=======
        # pylint: disable=arguments-differ
>>>>>>> 2a36a355
        kwargs = {"v_function": v_function, "v_wires": v_wires, "u_tape": u_tape, "id": id}
        return cls._primitive.bind(*params, **kwargs)

    @classmethod
    def _unflatten(cls, data, metadata):
        return cls(*data, **dict(metadata))

    def __init__(self, *params, v_function, v_wires, u_tape, id=None):
        self._num_params = len(params)

        if not isinstance(u_tape, qml.tape.QuantumScript):
            raise qml.QuantumFunctionError("The argument u_tape must be a QuantumTape.")

        u_wires = u_tape.wires
        self.hyperparameters["u_tape"] = u_tape

        if not callable(v_function):
            raise qml.QuantumFunctionError(
                "The argument v_function must be a callable quantum function."
            )

        self.hyperparameters["v_function"] = v_function

        v_tape = qml.tape.make_qscript(v_function)(*params)
        self.hyperparameters["v_tape"] = v_tape
        self.hyperparameters["v_wires"] = qml.wires.Wires(v_wires)

        if len(u_wires) != len(v_wires):
            raise qml.QuantumFunctionError("U and V must have the same number of wires.")

        if not qml.wires.Wires(v_wires).contains_wires(v_tape.wires):
            raise qml.QuantumFunctionError("All wires in v_tape must be in v_wires.")

        # Intersection of wires
        if len(qml.wires.Wires.shared_wires([u_tape.wires, v_tape.wires])) != 0:
            raise qml.QuantumFunctionError("u_tape and v_tape must act on distinct wires.")

        wires = qml.wires.Wires(u_wires + v_wires)

        super().__init__(*params, wires=wires, id=id)

    def map_wires(self, wire_map: dict):
        raise NotImplementedError("Mapping the wires of HilbertSchmidt is not implemented.")

    @property
    def num_params(self):
        return self._num_params

    @staticmethod
    def compute_decomposition(
        params, wires, u_tape, v_tape, v_function=None, v_wires=None
    ):  # pylint: disable=arguments-differ,unused-argument
        r"""Representation of the operator as a product of other operators."""
        n_wires = len(u_tape.wires + v_tape.wires)
        first_range = range(n_wires // 2)
        second_range = range(n_wires // 2, n_wires)

        decomp_ops = [qml.Hadamard(wires[i]) for i in first_range]
        # CNOT first layer
        decomp_ops.extend(
            qml.CNOT(wires=[wires[i], wires[j]]) for i, j in zip(first_range, second_range)
        )

        # Unitary U
        for op_u in u_tape.operations:
            # The operation has been defined outside of this function, to queue it we call qml.apply.
            if qml.QueuingManager.recording():
                qml.apply(op_u)
            decomp_ops.append(op_u)

        # Unitary V conjugate
        decomp_ops.extend(qml.adjoint(op_v, lazy=False) for op_v in v_tape.operations)
        # CNOT second layer
        decomp_ops.extend(
            qml.CNOT(wires=[wires[i], wires[j]])
            for i, j in zip(reversed(first_range), reversed(second_range))
        )

        # Hadamard second layer
        decomp_ops.extend(qml.Hadamard(wires[i]) for i in first_range)
        return decomp_ops


class LocalHilbertSchmidt(HilbertSchmidt):
    r"""Create a Local Hilbert-Schmidt template that can be used to compute the  Local Hilbert-Schmidt Test (LHST).
    The result of the LHST is a useful quantity for compiling a unitary ``U`` with an approximate unitary ``V``. The
    LHST is used as a distance between `U` and `V`, it is similar to the Hilbert-Schmidt test, but the measurement is
    made only on one qubit at the end of the circuit. The LHST cost is always smaller than the HST cost and is useful
    for large unitaries.

    .. figure:: ../../_static/templates/subroutines/lhst.png
        :align: center
        :width: 80%
        :target: javascript:void(0);

    Args:
        params (array): Parameters for the quantum function `V`.
        v_function (Callable): Quantum function that represents the approximate compiled unitary `V`.
        v_wires (int or Iterable[Number, str]]): the wire(s) the approximate compiled unitary act on.
        u_tape (.QuantumTape): `U`, the unitary to be compiled as a ``qml.tape.QuantumTape``.

    Raises:
        QuantumFunctionError: The argument u_tape must be a QuantumTape
        QuantumFunctionError: ``v_function`` is not a valid Quantum function.
        QuantumFunctionError: `U` and `V` do not have the same number of wires.
        QuantumFunctionError: The wires ``v_wires`` are a subset of `V` wires.
        QuantumFunctionError: u_tape and v_tape must act on distinct wires.

    **Reference**

    [1] Sumeet Khatri, Ryan LaRose, Alexander Poremba, Lukasz Cincio, Andrew T. Sornborger and Patrick J. Coles
    Quantum-assisted Quantum Compiling.
    `arxiv/1807.00800 <https://arxiv.org/pdf/1807.00800.pdf>`_

    .. seealso:: :class:`~.HilbertSchmidt`

    .. details::
        :title: Usage Details

        Consider that we want to evaluate the Local Hilbert-Schmidt Test cost between the unitary ``U`` and an
        approximate unitary ``V``. We need to define some functions where it is possible to use the
        :class:`~.LocalHilbertSchmidt` template. Here the considered unitary is ``CZ`` and we try to compute the
        cost for the approximate unitary.

        .. code-block:: python

            import numpy as np

            with qml.QueuingManager.stop_recording():
                u_tape = qml.tape.QuantumTape([qml.CZ(wires=(0,1))])

            def v_function(params):
                qml.RZ(params[0], wires=2)
                qml.RZ(params[1], wires=3)
                qml.CNOT(wires=[2, 3])
                qml.RZ(params[2], wires=3)
                qml.CNOT(wires=[2, 3])

            dev = qml.device("default.qubit", wires=4)

            @qml.qnode(dev)
            def local_hilbert_test(v_params, v_function, v_wires, u_tape):
                qml.LocalHilbertSchmidt(v_params, v_function=v_function, v_wires=v_wires, u_tape=u_tape)
                return qml.probs(u_tape.wires + v_wires)

            def cost_lhst(parameters, v_function, v_wires, u_tape):
                return (1 - local_hilbert_test(v_params=parameters, v_function=v_function, v_wires=v_wires, u_tape=u_tape)[0])

        Now that the cost function has been defined it can be called for specific parameters:

        >>> cost_lhst([3*np.pi/2, 3*np.pi/2, np.pi/2], v_function = v_function, v_wires = [2,3], u_tape = u_tape)
        0.5
    """

    @staticmethod
    def compute_decomposition(
        params, wires, u_tape, v_tape, v_function=None, v_wires=None
    ):  # pylint: disable=arguments-differ,unused-argument
        r"""Representation of the operator as a product of other operators (static method)."""
        n_wires = len(u_tape.wires + v_tape.wires)
        first_range = range(n_wires // 2)
        second_range = range(n_wires // 2, n_wires)

        decomp_ops = [qml.Hadamard(wires[i]) for i in first_range]
        # CNOT first layer
        decomp_ops.extend(
            qml.CNOT(wires=[wires[i], wires[j]]) for i, j in zip(first_range, second_range)
        )

        # Unitary U
        if qml.QueuingManager.recording():
            decomp_ops.extend(qml.apply(op_u) for op_u in u_tape.operations)
        else:
            decomp_ops.extend(u_tape.operations)

        # Unitary V conjugate
        decomp_ops.extend(qml.adjoint(qml.apply, lazy=False)(op_v) for op_v in v_tape.operations)

        decomp_ops.extend((qml.CNOT(wires=[wires[0], wires[n_wires // 2]]), qml.Hadamard(wires[0])))

        return decomp_ops<|MERGE_RESOLUTION|>--- conflicted
+++ resolved
@@ -107,14 +107,7 @@
 
     @classmethod
     def _primitive_bind_call(cls, *params, v_function, v_wires, u_tape, id=None):
-<<<<<<< HEAD
-        if qml.math.is_abstract(v_wires):
-            raise NotImplementedError(
-                "HilbertSchmidt does not support dynamic wires while using qml.capture."
-            )
-=======
         # pylint: disable=arguments-differ
->>>>>>> 2a36a355
         kwargs = {"v_function": v_function, "v_wires": v_wires, "u_tape": u_tape, "id": id}
         return cls._primitive.bind(*params, **kwargs)
 
