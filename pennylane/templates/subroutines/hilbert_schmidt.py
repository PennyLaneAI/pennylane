--- conflicted
+++ resolved
@@ -59,14 +59,10 @@
     Quantum-assisted Quantum Compiling.
     `arxiv/1807.00800 <https://arxiv.org/pdf/1807.00800.pdf>`_
 
-<<<<<<< HEAD
+    .. seealso:: :class:`~.LocalHilbertSchmidt`
+
     .. details::
         :title: Usage Details
-=======
-    .. seealso:: :class:`~.LocalHilbertSchmidt`
-
-    .. UsageDetails::
->>>>>>> 4a16b93d
 
         Consider that we want to evaluate the Hilbert-Schmidt Test cost between the unitary ``U`` and an approximate
         unitary ``V``. We need to define some functions where it is possible to use the :class:`~.HilbertSchmidt`
