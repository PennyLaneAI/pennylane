# Copyright 2018-2025 Xanadu Quantum Technologies Inc.

# Licensed under the Apache License, Version 2.0 (the "License");
# you may not use this file except in compliance with the License.
# You may obtain a copy of the License at

#     http://www.apache.org/licenses/LICENSE-2.0

# Unless required by applicable law or agreed to in writing, software
# distributed under the License is distributed on an "AS IS" BASIS,
# WITHOUT WARRANTIES OR CONDITIONS OF ANY KIND, either express or implied.
# See the License for the specific language governing permissions and
# limitations under the License.
"""
Bucket-Brigade QRAM with explicit bus routing for PennyLane, supporting:
- Bucket-brigade QRAM LSBs (``qram_wires``) using 3-qubits-per-node (dir, portL, portR)

Address loading is performed **layer-by-layer** by routing a single top **bus** qubit
down to the active node using CSWAPs controlled by already-written upper routers,
depositing each low-order address bit into the node's direction qubit.

Data phase routes the target qubits down to the selected leaf for each target bit,
performs the leaf write (classical bit flip), then routes back and restores the target.
"""
from collections import defaultdict
from dataclasses import dataclass
from functools import reduce
from typing import Sequence

from pennylane import math
from pennylane.decomposition import (
    add_decomps,
    controlled_resource_rep,
    register_resources,
    resource_rep,
)
<<<<<<< HEAD
from pennylane.operation import Operation, Operator
from pennylane.ops import CSWAP, SWAP, Hadamard, PauliX, PauliZ, ctrl
=======
from pennylane.operation import Operation
from pennylane.ops import CSWAP, SWAP, Hadamard, PauliZ, adjoint, ctrl
>>>>>>> ac5a4a5f
from pennylane.wires import Wires, WiresLike

# pylint: disable=consider-using-generator, too-many-arguments


# -----------------------------
# Wires Data Structure
# -----------------------------
@dataclass
class _QRAMWires:

    qram_wires: Wires
    target_wires: Wires
    bus_wire: Wires
    dir_wires: Wires
    portL_wires: Wires
    portR_wires: Wires

    # ---------- Tree helpers ----------
    def node_in_wire(self, level: int, prefix: int):
        """The input wire of node (level, prefix): root input is `bus`, else parent's L/R port."""
        if level == 0:
            return self.bus_wire[0]
        parent = _node_index(level - 1, prefix >> 1)
        return self.portL_wires[parent] if (prefix % 2 == 0) else self.portR_wires[parent]

    def router(self, level: int, prefix: int):
        """Helps with fetching the routing qubits of a node."""
        return self.dir_wires[_node_index(level, prefix)]

    def portL(self, level: int, prefix: int):
        """Helps with fetching the left port qubit of a node."""
        return self.portL_wires[_node_index(level, prefix)]

    def portR(self, level: int, prefix: int):
        """Helps with fetching the right port qubit of a node."""
        return self.portR_wires[_node_index(level, prefix)]


# -----------------------------
# Utilities
# -----------------------------
def _level_offset(level: int) -> int:
    """Index offset of the first node at a given level (root=0). Offset = 2^level - 1."""
    return (1 << level) - 1


def _node_index(level: int, prefix_value: int) -> int:
    """Return the flat index (level order) of the internal node at `level` with prefix `prefix_value`."""
    return _level_offset(level) + prefix_value


# -----------------------------
# Select-prefix × Bucket-Brigade with explicit bus routing
# -----------------------------
class BBQRAM(Operation):  # pylint: disable=too-many-instance-attributes
    r"""Bucket-brigade QRAM with **explicit bus routing** using 3 qubits per node.

    Bucket-brigade QRAM achieves an :math:`O(\log N)` complexity instead of the typical :math:`N`,
    where :math:`N` is the number of memory cells addressed. It does this by reducing the number of
    nodes that need to be visited in a tree which converts our binary address into a unary address
    at the leaves. In the end, the target wires' state corresponds to the data at the desired
    address. For more theoretical details on how this algorithm works, please consult
    `arXiv:0708.1879 <https://arxiv.org/pdf/0708.1879>`__.

    Args:
        bitstrings (Sequence[str]):
            The classical data as a sequence of bitstrings. The size of the classical data must be
            :math:`2^{\texttt{len(qram_wires)}}`.
        qram_wires (WiresLike):
            The register that stores the index for the entry of the classical data we want to
            access.
        target_wires (WiresLike):
            The register in which the classical data gets loaded. The size of this register must
            equal each bitstring length in ``bitstrings``.
        work_wires (WiresLike):
            The additional wires required to funnel the desired entry of ``bitstrings`` into the
            target register. The size of the ``work_wires`` register must be
            :math:`1 + 3 ((1 << \texttt{len(qram_wires)}) - 1)`. More specifically, the
            ``work_wires`` register includes the bus, direction, left port and right port wires in
            that order. Each node in the tree contains one address (direction), one left port and
            one right port wire. The single bus wire is used for address loading and data routing.

    Raises:
        ValueError: if the ``bitstrings`` are not provided, the ``bitstrings`` are of the wrong
            length, the ``target_wires`` are of the size of the ``work_wires`` register is not exactly
            equal to :math:`1 + 3 ((1 << \texttt{len(qram_wires)}) - 1)`.


    **Example:**

    Consider the following example, where the classical data is a list of four bitstrings (each of
    length 3):

    .. code-block:: python


        bitstrings = ["010", "111", "110", "000"]
        bitstring_size = 3

    The number of wires needed to store a length-4 array is 2, which means that the ``qram_wires``
    register must contain 2 wires. Additionally, this lets us specify the number of work wires
    needed.

    .. code-block:: python

        num_qram_wires = 2 # len(bistrings) = 4 = 2**2
        num_work_wires = 1 + 3 * ((1 << num_qram_wires) - 1) # 10

    Now, we can define all three registers concretely and demonstrate ``BBQRAM`` in practice. In the
    following circuit, we prepare the state :math:`\vert 2 \rangle = \vert 10 \rangle` on the
    ``qram_wires``, which indicates that we would like to access the second (zero-indexed) entry of
    ``bitstrings`` (which is ``"110"``). The ``target_wires`` register should therefore store this
    state after ``BBQRAM`` is applied.

    .. code-block:: python

        import pennylane as qml
        reg = qml.registers(
            {
                "qram": num_qram_wires,
                "target": bitstring_size,
                "work_wires": num_work_wires
            }
        )

        dev = qml.device("default.qubit")
        @qml.qnode(dev)
        def bb_quantum():
            # prepare an address, e.g., |10> (index 2)
            qml.BasisEmbedding(2, wires=reg["qram"])

            qml.BBQRAM(
                bitstrings,
                qram_wires=reg["qram"],
                target_wires=reg["target"],
                work_wires=reg["work_wires"],
            )
            return qml.probs(wires=reg["target"])

    >>> import numpy as np
    >>> print(np.round(bb_quantum()))  # doctest: +SKIP
    [0. 0. 0. 0. 0. 0. 1. 0.]

    Note that ``"110"`` in binary is equal to 6 in decimal, which is the only non-zero entry in
    the ``target_wires`` register.
    """

    grad_method = None

    resource_keys = {"bitstrings"}

    @property
    def resource_params(self) -> dict:
        return {
            "bitstrings": self.hyperparameters["bitstrings"],
        }

    def __init__(
        self,
        bitstrings: Sequence[str],
        qram_wires: WiresLike,
        target_wires: WiresLike,
        work_wires: WiresLike,
        id: str | None = None,
    ):  # pylint: disable=too-many-arguments
        if not bitstrings:
            raise ValueError("'bitstrings' cannot be empty.")
        m_set = {len(s) for s in bitstrings}
        if len(m_set) != 1:
            raise ValueError("All bitstrings must have equal length.")
        m = next(iter(m_set))
        bitstrings = list(bitstrings)
        qram_wires = Wires(qram_wires)

        if not self.hyperparameters or "k" not in self.hyperparameters:
            n_k = len(qram_wires)
            if (1 << n_k) != len(bitstrings):
                raise ValueError("len(bitstrings) must be 2^(len(qram_wires)).")
        else:
            n_k = self.hyperparameters["n_k"]

        target_wires = Wires(target_wires)
        if m != len(target_wires):
            raise ValueError("len(target_wires) must equal bitstring length.")

        bus_wire = Wires(work_wires[0])
        divider = len(work_wires[1:]) // 3
        dir_wires = Wires(work_wires[1 : 1 + divider])
        portL_wires = Wires(work_wires[1 + divider : 1 + divider * 2])
        portR_wires = Wires(work_wires[1 + divider * 2 : 1 + divider * 3])

        expected_nodes = (1 << n_k) - 1 if n_k > 0 else 0

        if len(work_wires) != 1 + 3 * expected_nodes:
            raise ValueError(f"work_wires must have length {1 + 3 * expected_nodes}.")

        all_wires = (
            list(qram_wires)
            + list(target_wires)
            + list(bus_wire)
            + list(dir_wires)
            + list(portL_wires)
            + list(portR_wires)
        )

        wire_manager = _QRAMWires(
            qram_wires, target_wires, bus_wire, dir_wires, portL_wires, portR_wires
        )

        self._hyperparameters = {
            "wire_manager": wire_manager,
            "bitstrings": bitstrings,
        }

        super().__init__(wires=all_wires, id=id)

    @classmethod
    def _primitive_bind_call(cls, *args, **kwargs):
        return cls._primitive.bind(*args, **kwargs)


def _bucket_brigade_qram_resources(bitstrings):
    num_target_wires = len(bitstrings[0])
    num_qram_wires = int(math.log2(len(bitstrings)))
    n_k = num_qram_wires
    resources = defaultdict(int)
    resources[resource_rep(SWAP)] = (
        sum([1 if k == 0 else (1 << k) for k in range(n_k)]) + n_k
    ) * 2 + num_target_wires * 2
    resources[resource_rep(CSWAP)] = sum(
        [(1 << ell) for ell in range(num_qram_wires)]
    ) * num_target_wires * 2 + (sum([(1 << ell) for k in range(n_k) for ell in range(k)]) * 2)
    resources[
        controlled_resource_rep(
            base_class=SWAP, base_params={}, num_control_wires=1, num_zero_control_values=1
        )
    ] = sum([(1 << ell) for ell in range(num_qram_wires)]) * num_target_wires * 2 + (
        sum([(1 << ell) for k in range(n_k) for ell in range(k)]) * 2
    )
    resources[resource_rep(Hadamard)] += num_target_wires * 2
    for j in range(num_target_wires):
        for p in range(1 << n_k):
            resources[resource_rep(PauliZ)] += 1 if int(bitstrings[p][j]) else 0
    return resources


def _mark_routers_via_bus(wire_manager, n_k):
    """Write low-order address bits into router directions **layer-by-layer** via the bus.

    For each low bit a_k (k = 0..n_k-1):
      1) SWAP(qram_wires[k], bus)
      2) Route bus down k levels (CSWAPs controlled by routers at levels < k)
      3) At node (k, path-prefix), SWAP(bus, dir[k, path-prefix])
    """
    for k in range(n_k):
        # 1) load a_k into the bus
        origin = wire_manager.qram_wires[k]
        target = wire_manager.bus_wire[0]
        SWAP(wires=[origin, target])
        # 2) route down k levels
        _route_bus_down_first_k_levels(wire_manager, k)
        # 3) deposit at level-k node on the active path
        if k == 0:
            SWAP(wires=[wire_manager.bus_wire[0], wire_manager.router(0, 0)])
        else:
            for p in range(1 << k):
                # change to  in_wire later
                parent = _node_index(k - 1, p >> 1)
                if p % 2 == 0:
                    origin = wire_manager.portL_wires[parent]
                    target = wire_manager.router(k, p)
                    SWAP(wires=[origin, target])
                else:
                    origin = wire_manager.portR_wires[parent]
                    target = wire_manager.router(k, p)
                    SWAP(wires=[origin, target])


def _route_bus_down_first_k_levels(wire_manager, k_levels):
    """Route the bus down the first `k_levels` of the tree using dir-controlled CSWAPs."""
    for ell in range(k_levels):
        for p in range(1 << ell):
            in_w = wire_manager.node_in_wire(ell, p)
            L = wire_manager.portL(ell, p)
            R = wire_manager.portR(ell, p)
            d = wire_manager.router(ell, p)
            # dir==1 ⇒ SWAP(in, R)
            CSWAP(wires=[d, in_w, R])
            # dir==0 ⇒ SWAP(in, L)
            ctrl(SWAP(wires=[in_w, L]), control=[d], control_values=[0])


def _leaf_ops_for_bit(wire_manager, bitstrings, n_k, j):
    """Apply the leaf write for target bit index j."""
    ops = []
    for p in range(1 << n_k):
        if p % 2 == 0:
            target = wire_manager.portL(n_k - 1, p >> 1)
        else:
            target = wire_manager.portR(n_k - 1, p >> 1)
        bit = bitstrings[p][j]
        if bit == "1":
            PauliZ(wires=target)
        elif bit == "0":
            pass
    return ops


@register_resources(_bucket_brigade_qram_resources)
def _bucket_brigade_qram_decomposition(
    wires, wire_manager, bitstrings
):  # pylint: disable=unused-argument
    bus_wire = wire_manager.bus_wire
    qram_wires = wire_manager.qram_wires
    n_k = len(qram_wires)
    # 1) address loading
    _mark_routers_via_bus(wire_manager, n_k)
    # 2) For each target bit: load→route down→leaf op→route up→restore (reuse the route bus function)
    for j, tw in enumerate(wire_manager.target_wires):
        Hadamard(wires=[tw])
        SWAP(wires=[tw, bus_wire[0]])
        _route_bus_down_first_k_levels(wire_manager, len(qram_wires))
        _leaf_ops_for_bit(wire_manager, bitstrings, n_k, j)
        adjoint(_route_bus_down_first_k_levels, lazy=False)(wire_manager, len(qram_wires))
        SWAP(wires=[tw, bus_wire[0]])
        Hadamard(wires=[tw])
    # 3) address unloading
    adjoint(_mark_routers_via_bus, lazy=False)(wire_manager, n_k)


add_decomps(BBQRAM, _bucket_brigade_qram_decomposition)


class SelectOnlyQRAM(Operator):
    """Select-only QRAM implemented as multi-controlled X on target wires,
    controlled on all address wires (select_wires + qram_wires).

    Args:
        work_wires (WiresLike): ignored, as select-only qram doesn't require any work qubits
        select_wires (WiresLike, optional): actually also not used, but kept for API consistency with hybrid QRAM
        select_value (int or None, optional): if provided, only entries whose select bits match this value are loaded
        id (str or None): optional name for the operation
    """

    grad_method = None

    resource_keys = {
        "bitstrings",
        "select_value",
        "num_qram_wires",
        "num_select_wires",
        "k",
        "m",
        "n_total",
    }

    def __init__(
        self,
        bitstrings,
        qram_wires: WiresLike,
        target_wires: WiresLike,
        select_wires: WiresLike | None = None,
        select_value: int | None = None,
        id: str | None = None,
    ):
        # Convert to Wires
        qram_wires = Wires(qram_wires)
        target_wires = Wires(target_wires)
        select_wires = Wires(select_wires) if select_wires is not None else Wires([])

        # ---- Validate bitstrings ----
        k = len(select_wires)
        n_k = len(qram_wires)
        n_total = k + n_k

        if (1 << n_total) != len(bitstrings):
            raise ValueError("len(bitstrings) must be 2^(len(select_wires)+len(qram_wires)).")

            # Validate select_value (if provided)
        if select_value is not None:
            if k == 0:
                raise ValueError("select_value cannot be used when len(select_wires) == 0.")
            max_sel = 1 << k
            if not 0 <= select_value < max_sel:
                raise ValueError(f"select_value must be an integer in [0, {max_sel - 1}].")

        self._hyperparameters = {
            "bitstrings": bitstrings,
            "qram_wires": qram_wires,
            "target_wires": target_wires,
            "select_wires": select_wires,
            "select_value": select_value,
            "k": k,
            "n_k": n_k,
            "n_total": n_total,
        }

        super().__init__(wires=list(qram_wires) + list(target_wires) + list(select_wires), id=id)

    @classmethod
    def _primitive_bind_call(cls, *args, **kwargs):
        return cls._primitive.bind(*args, **kwargs)

    # ---------- Helpers ----------
    @staticmethod
    def _address_bits(addr: int, n: int) -> list[int]:
        """Return the n-bit pattern (MSB first) for integer `addr`."""
        return [(addr >> (n - 1 - i)) & 1 for i in range(n)]

    @property
    def resource_params(self) -> dict:
        return {
            "bitstrings": self.hyperparameters["bitstrings"],
            "num_qram_wires": len(self.hyperparameters["qram_wires"]),
            "n_total": self.hyperparameters["n_total"],
            "select_value": self.hyperparameters["select_value"],
            "num_select_wires": len(self.hyperparameters["select_wires"]),
            "k": self.hyperparameters["k"],
        }


def _select_only_qram_resources(
    bitstrings, select_value, num_qram_wires, num_select_wires, k, n_total
):
    resources = defaultdict(int)
    num_controls = num_select_wires + num_qram_wires

    for addr, bits in enumerate(bitstrings):
        if select_value is not None and k > 0 and (addr >> (n_total - k)) != select_value:
            continue

        resources[
            controlled_resource_rep(
                base_class=PauliX,
                base_params={},
                num_control_wires=num_controls,
                num_zero_control_values=reduce(
                    lambda acc, nxt: acc + (nxt == 0),
                    [(addr >> (n_total - 1 - i)) & 1 for i in range(n_total)],
                    0,
                ),
            )
        ] += sum([1 if bits[j] == "1" else 0 for j in range(len(bitstrings[0]))])

    return resources


@register_resources(_select_only_qram_resources)
def _select_only_qram_decomposition(
    wires, bitstrings, select_value, select_wires, k, qram_wires, target_wires, n_total, **_
):  # pylint: disable=unused-argument
    controls = select_wires + qram_wires

    # Loop over all addresses (0 .. 2^(k+n_k)-1)
    for addr, bits in enumerate(bitstrings):
        # If select_value is specified, only implement entries whose
        # high k bits (select part) match that value.
        if select_value is not None and k > 0:
            sel_part = addr >> (n_total - k)
            if sel_part != select_value:
                continue

        control_values = [(addr >> (n_total - 1 - i)) & 1 for i in range(n_total)]

        # For each bit position in the data
        for j in range(len(bitstrings[0])):
            if bits[j] != "1":
                continue

            # Multi-controlled X on target_wires[j],
            # controlled on controls matching `control_values`.
            ctrl(
                PauliX(wires=target_wires[j]),
                control=controls,
                control_values=control_values,
            )


add_decomps(SelectOnlyQRAM, _select_only_qram_decomposition)<|MERGE_RESOLUTION|>--- conflicted
+++ resolved
@@ -34,13 +34,8 @@
     register_resources,
     resource_rep,
 )
-<<<<<<< HEAD
 from pennylane.operation import Operation, Operator
-from pennylane.ops import CSWAP, SWAP, Hadamard, PauliX, PauliZ, ctrl
-=======
-from pennylane.operation import Operation
-from pennylane.ops import CSWAP, SWAP, Hadamard, PauliZ, adjoint, ctrl
->>>>>>> ac5a4a5f
+from pennylane.ops import CSWAP, SWAP, Hadamard, PauliX, PauliZ, ctrl, adjoint
 from pennylane.wires import Wires, WiresLike
 
 # pylint: disable=consider-using-generator, too-many-arguments
