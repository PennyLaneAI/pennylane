# Copyright 2018-2025 Xanadu Quantum Technologies Inc.

# Licensed under the Apache License, Version 2.0 (the "License");
# you may not use this file except in compliance with the License.
# You may obtain a copy of the License at

#     http://www.apache.org/licenses/LICENSE-2.0

# Unless required by applicable law or agreed to in writing, software
# distributed under the License is distributed on an "AS IS" BASIS,
# WITHOUT WARRANTIES OR CONDITIONS OF ANY KIND, either express or implied.
# See the License for the specific language governing permissions and
# limitations under the License.
"""
Bucket-Brigade QRAM with explicit bus routing for PennyLane, supporting:
- Bucket-brigade QRAM LSBs (``qram_wires``) using 3-qubits-per-node (dir, portL, portR)

Address loading is performed **layer-by-layer** by routing a single top **bus** qubit
down to the active node using CSWAPs controlled by already-written upper routers,
depositing each low-order address bit into the node's direction qubit.

Data phase routes the target qubits down to the selected leaf for each target bit,
performs the leaf write (classical bit flip), then routes back and restores the target.
"""
from collections import defaultdict
from dataclasses import dataclass
from typing import List, Sequence

from pennylane.decomposition import (
    add_decomps,
    controlled_resource_rep,
    register_resources,
    resource_rep,
)
from pennylane.operation import Operation, Operator
<<<<<<< HEAD
from pennylane.ops import CSWAP, SWAP, Hadamard, PauliX, PauliZ, ctrl
from pennylane.wires import Wires
=======
from pennylane.ops import CSWAP, SWAP, Hadamard, PauliZ, ctrl
from pennylane.wires import Wires, WiresLike


# pylint: disable=consider-using-generator


# -----------------------------
# Wires Data Structure
# -----------------------------
@dataclass
class _QRAMWires:

    qram_wires: Sequence[Wires]
    target_wires: Sequence[Wires]
    bus_wire: Sequence[Wires]
    dir_wires: Sequence[Wires]
    portL_wires: Sequence[Wires]
    portR_wires: Sequence[Wires]

    # ---------- Tree helpers ----------
    def node_in_wire(self, level: int, prefix: int):
        """The input wire of node (level, prefix): root input is `bus`, else parent's L/R port."""
        if level == 0:
            return self.bus_wire[0]
        parent = _node_index(level - 1, prefix >> 1)
        return self.portL_wires[parent] if (prefix % 2 == 0) else self.portR_wires[parent]

    def router(self, level: int, prefix: int):
        """Helps with fetching the routing qubits of a node."""
        return self.dir_wires[_node_index(level, prefix)]

    def portL(self, level: int, prefix: int):
        """Helps with fetching the left port qubit of a node."""
        return self.portL_wires[_node_index(level, prefix)]

    def portR(self, level: int, prefix: int):
        """Helps with fetching the right port qubit of a node."""
        return self.portR_wires[_node_index(level, prefix)]
>>>>>>> c40935bc


# -----------------------------
# Utilities
# -----------------------------
def _level_offset(level: int) -> int:
    """Index offset of the first node at a given level (root=0). Offset = 2^level - 1."""
    return (1 << level) - 1


def _node_index(level: int, prefix_value: int) -> int:
    """Return the flat index (level order) of the internal node at `level` with prefix `prefix_value`."""
    return _level_offset(level) + prefix_value


# -----------------------------
# Select-prefix × Bucket-Brigade with explicit bus routing
# -----------------------------
class BBQRAM(Operation):  # pylint: disable=too-many-instance-attributes
    r"""Bucket-brigade QRAM (https://arxiv.org/pdf/0708.1879) with **explicit bus routing** using 3 qubits per node.

    Bucket-brigade QRAM achieves an O(log N) complexity instead of the typical N, where N is the number of
    memory cells addressed. It does this by reducing the number of nodes that need to be visited in a tree
    which converts our binary address into a unary address at the leaves. The approach is simply to keep track
    of the active path as it is constructed by loading the address one bit at a time into a location in the next layer
    of the tree based on the previous address bit.

    In this implementation, each node is composed of three qubits: one direction bit ``dir[k,p]`` which stores the routed
    low-order address bit for level k, and one bit for each child of the node ``portL[k,p]`` and ``portR[k,p]`` that are
    used for loading the next layers' bits.

    The algorithm is composed of five steps:

        1) load
        2) route down
        3) leaf op
        4) route up
        5) restore

    The address is first loaded layer-by-layer via CSWAPs, depositing each address bit into the `dir[k,p]`.
    Data routing is performed per-target. The target is swapped with the bus, routed down, the leaf write operation is
    performed to correlate the data with the qubit at the leaf of the tree, routing is then done in reverse and we swap
    back.

    In the end, the target wires' values correspond to the data at the address specified.

    Args:
        bitstrings (Sequence[str]): the classical data as a sequence of bitstrings
        qram_wires (WiresLike): stores the index for the entry of the classical data we want to access
        target_wires (WiresLike): where the classical data gets loaded
        work_wires (WiresLike): the bus, direction, left port and right port wires in that order. Each node in the
            tree contains one address (direction), one left port and one right port wire. The single bus wire is used
            for address loading and data routing

    Raises:
        ValueError: if the bitstrings are not provided, the bitstrings are of the wrong length, the target wires are
            of the wrong length or if there is not one direction wire, one left port wire and one right port wire per node

    **Example:**

    .. code-block:: python

        from pennylane.measurements import probs
        from pennylane.templates import BasisEmbedding
        from pennylane import device, qnode
        from pennylane.templates.subroutines.qram import BBQRAM

        bitstrings = ["010", "111", "110", "000"]  # 2^2 entries, m=3
        dev = device("default.qubit")

        @qnode(dev)
        def bb_quantum():
            # qram_wires are the 2 LSB address bits.
            qram_wires = [0, 1]  # |i> for 4 leaves
            target_wires = [2, 3, 4]  # m=3
            bus = 5  # single bus at the top

            # For n_k=2 → (2^2 - 1) = 3 internal nodes in level order:
            # (0,0) root; (1,0) left child; (1,1) right child
            dir_wires = [6, 7, 8]
            portL_wires = [9, 10, 11]
            portR_wires = [12, 13, 14]

            # prepare an address, e.g., |10> (index 2)
            BasisEmbedding(2, wires=qram_wires)

            BBQRAM(
                bitstrings,
                qram_wires=qram_wires,  # n_k=2
                target_wires=target_wires,
                work_wires=[bus] + dir_wires + portL_wires + portR_wires,
            )
            return probs(wires=target_wires)

    >>> print(bb_quantum())  # doctest: +SKIP
    [0.0, 0.0, 0.0, 0.0, 0.0, 0.0, 1.0, 0.0]
    """

    grad_method = None

    resource_keys = {"bitstrings", "num_target_wires", "num_qram_wires", "n_k"}

    @property
    def resource_params(self) -> dict:
        wire_manager = self.hyperparameters["wire_manager"]
        return {
            "bitstrings": self.hyperparameters["bitstrings"],
            "num_target_wires": len(wire_manager.target_wires),
            "num_qram_wires": len(wire_manager.qram_wires),
            "n_k": self.hyperparameters["n_k"],
        }

    def __init__(
        self,
        bitstrings: Sequence[str],
        qram_wires: WiresLike,
        target_wires: WiresLike,
        work_wires: WiresLike,
        id: str | None = None,
    ):  # pylint: disable=too-many-arguments
        if not bitstrings:
            raise ValueError("'bitstrings' cannot be empty.")
        m_set = {len(s) for s in bitstrings}
        if len(m_set) != 1:
            raise ValueError("All bitstrings must have equal length.")
        m = next(iter(m_set))
        bitstrings = list(bitstrings)

        qram_wires = Wires(qram_wires)

        if not self.hyperparameters or not "k" in self.hyperparameters:
            n_k = len(qram_wires)
            if (1 << n_k) != len(bitstrings):
                raise ValueError("len(bitstrings) must be 2^(len(qram_wires)).")
        else:
            n_k = self.hyperparameters["n_k"]

        target_wires = Wires(target_wires)
        if m != len(target_wires):
            raise ValueError("len(target_wires) must equal bitstring length.")

        bus_wire = Wires(work_wires[0])
        divider = len(work_wires[1:]) // 3
        dir_wires = Wires(work_wires[1 : 1 + divider])
        portL_wires = Wires(work_wires[1 + divider : 1 + divider * 2])
        portR_wires = Wires(work_wires[1 + divider * 2 : 1 + divider * 3])

        expected_nodes = (1 << n_k) - 1 if n_k > 0 else 0

        if len(work_wires) != 1 + 3 * expected_nodes:
            raise ValueError(f"work_wires must have length {1 + 3 * expected_nodes}.")

        all_wires = (
            list(qram_wires)
            + list(target_wires)
            + list(bus_wire)
            + list(dir_wires)
            + list(portL_wires)
            + list(portR_wires)
        )

<<<<<<< HEAD
        self._hyperparameters.update({
            "qram_wires": qram_wires,
            "target_wires": target_wires,
            "bus_wire": bus_wire,
            "dir_wires": dir_wires,
            "portL_wires": portL_wires,
            "portR_wires": portR_wires,
            "m": m,
            "n_k": n_k,
            "bitstrings": bitstrings
        })
=======
        wire_manager = _QRAMWires(
            qram_wires, target_wires, bus_wire, dir_wires, portL_wires, portR_wires
        )

        self._hyperparameters = {
            "wire_manager": wire_manager,
            "n_k": n_k,
            "bitstrings": bitstrings,
        }
>>>>>>> c40935bc

        super().__init__(wires=all_wires, id=id)

    @classmethod
    def _primitive_bind_call(cls, *args, **kwargs):
        return cls._primitive.bind(*args, **kwargs)

    def _path_ctrls(self, i_low: int):
        """(controls, values) for the router path to leaf `i_low` (MSB-first across n_k)."""
        ctrls, vals = [], []
        wire_manager = self.hyperparameters["wire_manager"]
        n_k = self.hyperparameters["n_k"]
        for k in range(n_k):
            prefix = i_low >> (n_k - k)
            ctrls.append(wire_manager.router(k, prefix))
            vals.append((i_low >> (n_k - 1 - k)) & 1)
        return ctrls, vals

    # ---------- Address Loading via CSWAP routing ----------
    def _mark_routers_via_bus(self) -> list:
        """Write low-order address bits into router directions **layer-by-layer** via the bus.

        For each low bit a_k (k = 0..n_k-1):
          1) SWAP(qram_wires[k], bus)
          2) Route bus down k levels (CSWAPs controlled by routers at levels < k)
          3) At node (k, path-prefix), SWAP(bus, dir[k, path-prefix])
        """
        ops = []
        wire_manager = self.hyperparameters["wire_manager"]
        for k in range(self.hyperparameters["n_k"]):
            # 1) load a_k into the bus
            origin = wire_manager.qram_wires[k]
            target = wire_manager.bus_wire[0]
            ops.append(SWAP(wires=[origin, target]))
            # 2) route down k levels
            ops += self._route_bus_down_first_k_levels(k)
            # 3) deposit at level-k node on the active path
            if k == 0:
                ops.append(SWAP(wires=[wire_manager.bus_wire[0], wire_manager.router(0, 0)]))
            else:
                for p in range(1 << k):
                    # change to  in_wire later
                    parent = _node_index(k - 1, p >> 1)
                    if p % 2 == 0:
                        origin = wire_manager.portL_wires[parent]
                        target = wire_manager.router(k, p)
                        ops.append(SWAP(wires=[origin, target]))
                    else:
                        origin = wire_manager.portR_wires[parent]
                        target = wire_manager.router(k, p)
                        ops.append(SWAP(wires=[origin, target]))
        return ops

    def _unmark_routers_via_bus(self) -> list:
        return list(reversed(self._mark_routers_via_bus()))

    def _route_bus_down_first_k_levels(self, k_levels: int) -> list:
        """Route the bus down the first `k_levels` of the tree using dir-controlled CSWAPs."""
        ops = []
        wire_manager = self.hyperparameters["wire_manager"]
        for ell in range(k_levels):
            for p in range(1 << ell):
                in_w = wire_manager.node_in_wire(ell, p)
                L = wire_manager.portL(ell, p)
                R = wire_manager.portR(ell, p)
                d = wire_manager.router(ell, p)
                # dir==1 ⇒ SWAP(in, R)
                op0 = CSWAP(wires=[d, in_w, R])
                ops.append(op0)
                # dir==0 ⇒ SWAP(in, L)
                op = SWAP(wires=[in_w, L])
                ops.append(ctrl(op, control=[d], control_values=[0]))
        return ops

    def _route_bus_up_first_k_levels(self, k_levels: int) -> list:
        """Inverse of `_route_bus_down_first_k_levels`."""
        return list(reversed(self._route_bus_down_first_k_levels(k_levels)))

    # ---------- classical data input----------
    def _leaf_ops_for_bit(self, j: int) -> list:
        """Apply the leaf write for target bit index j."""
        ops = []
        wire_manager = self.hyperparameters["wire_manager"]
        n_k = self.hyperparameters["n_k"]
        for p in range(1 << n_k):
            if p % 2 == 0:
                target = wire_manager.portL(n_k - 1, p >> 1)
            else:
                target = wire_manager.portR(n_k - 1, p >> 1)
            bit = self.hyperparameters["bitstrings"][p][j]
            if bit == "1":
                ops.append(PauliZ(wires=target))
            elif bit == "0":
                pass
        return ops

    # ---------- Decompositions ----------
    def decomposition(self) -> List[Operator]:
        ops = []
        wire_manager = self.hyperparameters["wire_manager"]
        bus_wire = wire_manager.bus_wire
        qram_wires = wire_manager.qram_wires
        # 1) address loading
        ops += self._mark_routers_via_bus()
        # 2) For each target bit: load→route down→leaf op→route up→restore (reuse the route bus function)
        for j, tw in enumerate(wire_manager.target_wires):
            ops.append(Hadamard(wires=[tw]))
            ops.append(SWAP(wires=[tw, bus_wire[0]]))
            ops += self._route_bus_down_first_k_levels(len(qram_wires))
            ops += self._leaf_ops_for_bit(j)
            ops += self._route_bus_up_first_k_levels(len(qram_wires))
            ops.append(SWAP(wires=[tw, bus_wire[0]]))
            ops.append(Hadamard(wires=[tw]))
        # 3) address unloading
        ops += self._unmark_routers_via_bus()
        return ops


<<<<<<< HEAD
class SelectOnlyQRAM(BBQRAM):

    def __init__(
        self,
        bitstrings,
        qram_wires: Sequence[int],
        target_wires: Sequence[int],
        work_wires: Sequence[int],
        select_wires: Sequence[int],
        select_value: int | None,
        id: str | None = None,
    ):
        select_wires = Wires(select_wires)
        select_value = select_value

        k = len(select_wires)
        n_k = len(qram_wires)
        n = k + n_k
        if (1 << n) != len(bitstrings):
            raise ValueError("len(bitstrings) must be 2^(len(select_wires)+len(qram_wires)).")

        self._hyperparameters = {
            "n_k": n_k,
            "k": k,
            "select_wires": select_wires,
            "select_value": select_value,
        }

        super().__init__(bitstrings, qram_wires, target_wires, work_wires, id)

    # ---------- Select controls----------
    def _select_ctrls(self, s: int):
        k = self.hyperparameters["k"]
        if k == 0:
            return [], []
        ctrls = list(self.hyperparameters["select_wires"])
        vals = [(s >> (k - 1 - j)) & 1 for j in range(k)]
        return ctrls, vals

    # ---------- Decompositions ----------
    def decomposition(self) -> list:
        # Degenerate case: n_k == 0, no routers; only select-controlled flips on the bus.
        ops = []
        select_value = self.hyperparameters["select_value"]
        bus_wire = self.hyperparameters["bus_wire"]
        for j, tw in enumerate(self.hyperparameters["target_wires"]):
            ops.append(SWAP(wires=[tw, bus_wire[0]]))
            s_range = [select_value] if select_value is not None else range(1 << self.hyperparameters["k"])
            for s in s_range:
                if self.hyperparameters["bitstrings"][s][j] != "1":
                    continue
                sel_ctrls, sel_vals = (
                    self._select_ctrls(s) if select_value is None else ([], [])
                )
                op = PauliX(wires=bus_wire[0])
                ops.append(
                    ctrl(op, control=sel_ctrls, control_values=sel_vals) if sel_ctrls else op
                )
            ops.append(SWAP(wires=[tw, bus_wire[0]]))
            return ops
=======
def _bucket_brigade_qram_resources(bitstrings, num_target_wires, num_qram_wires, n_k):
    resources = defaultdict(int)
    resources[resource_rep(SWAP)] = (
        sum([1 if k == 0 else (1 << k) for k in range(n_k)]) + n_k
    ) * 2 + num_target_wires * 2
    resources[resource_rep(CSWAP)] = sum(
        [(1 << ell) for ell in range(num_qram_wires)]
    ) * num_target_wires * 2 + (sum([(1 << ell) for k in range(n_k) for ell in range(k)]) * 2)
    resources[
        controlled_resource_rep(
            base_class=SWAP, base_params={}, num_control_wires=1, num_zero_control_values=1
        )
    ] = sum([(1 << ell) for ell in range(num_qram_wires)]) * num_target_wires * 2 + (
        sum([(1 << ell) for k in range(n_k) for ell in range(k)]) * 2
    )
    resources[resource_rep(Hadamard)] += num_target_wires * 2
    for j in range(num_target_wires):
        for p in range(1 << n_k):
            resources[resource_rep(PauliZ)] += 1 if int(bitstrings[p][j]) else 0
    return resources


def _mark_routers_via_bus_qfunc(wire_manager, n_k):
    """Write low-order address bits into router directions **layer-by-layer** via the bus.

    For each low bit a_k (k = 0..n_k-1):
      1) SWAP(qram_wires[k], bus)
      2) Route bus down k levels (CSWAPs controlled by routers at levels < k)
      3) At node (k, path-prefix), SWAP(bus, dir[k, path-prefix])
    """
    for k in range(n_k):
        # 1) load a_k into the bus
        origin = wire_manager.qram_wires[k]
        target = wire_manager.bus_wire[0]
        SWAP(wires=[origin, target])
        # 2) route down k levels
        _route_bus_down_first_k_levels_qfunc(wire_manager, k)
        # 3) deposit at level-k node on the active path
        if k == 0:
            SWAP(wires=[wire_manager.bus_wire[0], wire_manager.router(0, 0)])
        else:
            for p in range(1 << k):
                # change to  in_wire later
                parent = _node_index(k - 1, p >> 1)
                if p % 2 == 0:
                    origin = wire_manager.portL_wires[parent]
                    target = wire_manager.router(k, p)
                    SWAP(wires=[origin, target])
                else:
                    origin = wire_manager.portR_wires[parent]
                    target = wire_manager.router(k, p)
                    SWAP(wires=[origin, target])


def _unmark_routers_via_bus_qfunc(wire_manager, n_k):
    """
    Operations used to write low-order address bits into router directions **layer-by-layer** via the bus, reversed.
    """
    for k in range(n_k - 1, -1, -1):
        # 1) level-k node on the active path
        if k == 0:
            SWAP(wires=[wire_manager.bus_wire[0], wire_manager.router(0, 0)])
        else:
            for p in range(1 << k - 1, -1, -1):
                # change to  in_wire later
                parent = _node_index(k - 1, p >> 1)
                if p % 2 == 0:
                    origin = wire_manager.portL_wires[parent]
                    target = wire_manager.router(k, p)
                    SWAP(wires=[origin, target])
                else:
                    origin = wire_manager.portR_wires[parent]
                    target = wire_manager.router(k, p)
                    SWAP(wires=[origin, target])
        # 2) route up k levels
        _route_bus_up_first_k_levels_qfunc(wire_manager, k)
        # 3) reverse load
        origin = wire_manager.qram_wires[k]
        target = wire_manager.bus_wire[0]
        SWAP(wires=[origin, target])


def _route_bus_down_first_k_levels_qfunc(wire_manager, k_levels):
    """Route the bus down the first `k_levels` of the tree using dir-controlled CSWAPs."""
    for ell in range(k_levels):
        for p in range(1 << ell):
            in_w = wire_manager.node_in_wire(ell, p)
            L = wire_manager.portL(ell, p)
            R = wire_manager.portR(ell, p)
            d = wire_manager.router(ell, p)
            # dir==1 ⇒ SWAP(in, R)
            CSWAP(wires=[d, in_w, R])
            # dir==0 ⇒ SWAP(in, L)
            ctrl(SWAP(wires=[in_w, L]), control=[d], control_values=[0])


def _route_bus_up_first_k_levels_qfunc(wire_manager, k_levels):
    """Route the bus up the first `k_levels` of the tree using dir-controlled CSWAPs."""
    for ell in range(k_levels - 1, -1, -1):
        for p in range((1 << ell) - 1, -1, -1):
            in_w = wire_manager.node_in_wire(ell, p)
            L = wire_manager.portL(ell, p)
            R = wire_manager.portR(ell, p)
            d = wire_manager.router(ell, p)
            # dir==0 ⇒ SWAP(in, L)
            ctrl(SWAP(wires=[in_w, L]), control=[d], control_values=[0])
            # dir==1 ⇒ SWAP(in, R)
            CSWAP(wires=[d, in_w, R])


def _leaf_ops_for_bit_qfunc(wire_manager, bitstrings, n_k, j):
    """Apply the leaf write for target bit index j."""
    ops = []
    for p in range(1 << n_k):
        if p % 2 == 0:
            target = wire_manager.portL(n_k - 1, p >> 1)
        else:
            target = wire_manager.portR(n_k - 1, p >> 1)
        bit = bitstrings[p][j]
        if bit == "1":
            PauliZ(wires=target)
        elif bit == "0":
            pass
    return ops


@register_resources(_bucket_brigade_qram_resources)
def _bucket_brigade_qram_decomposition(
    wires, wire_manager, bitstrings, n_k
):  # pylint: disable=unused-argument
    bus_wire = wire_manager.bus_wire
    qram_wires = wire_manager.qram_wires
    # 1) address loading
    _mark_routers_via_bus_qfunc(wire_manager, n_k)
    # 2) For each target bit: load→route down→leaf op→route up→restore (reuse the route bus function)
    for j, tw in enumerate(wire_manager.target_wires):
        Hadamard(wires=[tw])
        SWAP(wires=[tw, bus_wire[0]])
        _route_bus_down_first_k_levels_qfunc(wire_manager, len(qram_wires))
        _leaf_ops_for_bit_qfunc(wire_manager, bitstrings, n_k, j)
        _route_bus_up_first_k_levels_qfunc(wire_manager, len(qram_wires))
        SWAP(wires=[tw, bus_wire[0]])
        Hadamard(wires=[tw])
    # 3) address unloading
    _unmark_routers_via_bus_qfunc(wire_manager, n_k)


add_decomps(BBQRAM, _bucket_brigade_qram_decomposition)
>>>>>>> c40935bc
<|MERGE_RESOLUTION|>--- conflicted
+++ resolved
@@ -33,11 +33,7 @@
     resource_rep,
 )
 from pennylane.operation import Operation, Operator
-<<<<<<< HEAD
 from pennylane.ops import CSWAP, SWAP, Hadamard, PauliX, PauliZ, ctrl
-from pennylane.wires import Wires
-=======
-from pennylane.ops import CSWAP, SWAP, Hadamard, PauliZ, ctrl
 from pennylane.wires import Wires, WiresLike
 
 
@@ -76,7 +72,6 @@
     def portR(self, level: int, prefix: int):
         """Helps with fetching the right port qubit of a node."""
         return self.portR_wires[_node_index(level, prefix)]
->>>>>>> c40935bc
 
 
 # -----------------------------
@@ -238,29 +233,15 @@
             + list(portR_wires)
         )
 
-<<<<<<< HEAD
-        self._hyperparameters.update({
-            "qram_wires": qram_wires,
-            "target_wires": target_wires,
-            "bus_wire": bus_wire,
-            "dir_wires": dir_wires,
-            "portL_wires": portL_wires,
-            "portR_wires": portR_wires,
-            "m": m,
-            "n_k": n_k,
-            "bitstrings": bitstrings
-        })
-=======
         wire_manager = _QRAMWires(
             qram_wires, target_wires, bus_wire, dir_wires, portL_wires, portR_wires
         )
 
-        self._hyperparameters = {
+        self._hyperparameters.update({
             "wire_manager": wire_manager,
             "n_k": n_k,
             "bitstrings": bitstrings,
-        }
->>>>>>> c40935bc
+        })
 
         super().__init__(wires=all_wires, id=id)
 
@@ -379,68 +360,6 @@
         return ops
 
 
-<<<<<<< HEAD
-class SelectOnlyQRAM(BBQRAM):
-
-    def __init__(
-        self,
-        bitstrings,
-        qram_wires: Sequence[int],
-        target_wires: Sequence[int],
-        work_wires: Sequence[int],
-        select_wires: Sequence[int],
-        select_value: int | None,
-        id: str | None = None,
-    ):
-        select_wires = Wires(select_wires)
-        select_value = select_value
-
-        k = len(select_wires)
-        n_k = len(qram_wires)
-        n = k + n_k
-        if (1 << n) != len(bitstrings):
-            raise ValueError("len(bitstrings) must be 2^(len(select_wires)+len(qram_wires)).")
-
-        self._hyperparameters = {
-            "n_k": n_k,
-            "k": k,
-            "select_wires": select_wires,
-            "select_value": select_value,
-        }
-
-        super().__init__(bitstrings, qram_wires, target_wires, work_wires, id)
-
-    # ---------- Select controls----------
-    def _select_ctrls(self, s: int):
-        k = self.hyperparameters["k"]
-        if k == 0:
-            return [], []
-        ctrls = list(self.hyperparameters["select_wires"])
-        vals = [(s >> (k - 1 - j)) & 1 for j in range(k)]
-        return ctrls, vals
-
-    # ---------- Decompositions ----------
-    def decomposition(self) -> list:
-        # Degenerate case: n_k == 0, no routers; only select-controlled flips on the bus.
-        ops = []
-        select_value = self.hyperparameters["select_value"]
-        bus_wire = self.hyperparameters["bus_wire"]
-        for j, tw in enumerate(self.hyperparameters["target_wires"]):
-            ops.append(SWAP(wires=[tw, bus_wire[0]]))
-            s_range = [select_value] if select_value is not None else range(1 << self.hyperparameters["k"])
-            for s in s_range:
-                if self.hyperparameters["bitstrings"][s][j] != "1":
-                    continue
-                sel_ctrls, sel_vals = (
-                    self._select_ctrls(s) if select_value is None else ([], [])
-                )
-                op = PauliX(wires=bus_wire[0])
-                ops.append(
-                    ctrl(op, control=sel_ctrls, control_values=sel_vals) if sel_ctrls else op
-                )
-            ops.append(SWAP(wires=[tw, bus_wire[0]]))
-            return ops
-=======
 def _bucket_brigade_qram_resources(bitstrings, num_target_wires, num_qram_wires, n_k):
     resources = defaultdict(int)
     resources[resource_rep(SWAP)] = (
@@ -589,4 +508,66 @@
 
 
 add_decomps(BBQRAM, _bucket_brigade_qram_decomposition)
->>>>>>> c40935bc
+
+
+class SelectOnlyQRAM(BBQRAM):
+
+    def __init__(
+        self,
+        bitstrings : Sequence[str],
+        qram_wires: WiresLike,
+        target_wires: WiresLike,
+        work_wires: WiresLike,
+        select_wires: WiresLike,
+        select_value: int | None,
+        id: str | None = None,
+    ):
+        select_wires = Wires(select_wires)
+        select_value = select_value
+
+        k = len(select_wires)
+        n_k = len(qram_wires)
+        n = k + n_k
+        if (1 << n) != len(bitstrings):
+            raise ValueError("len(bitstrings) must be 2^(len(select_wires)+len(qram_wires)).")
+
+        self._hyperparameters = {
+            "n_k": n_k,
+            "k": k,
+            "select_wires": select_wires,
+            "select_value": select_value,
+        }
+
+        super().__init__(bitstrings, qram_wires, target_wires, work_wires, id)
+
+    # ---------- Select controls----------
+    def _select_ctrls(self, s: int):
+        k = self.hyperparameters["k"]
+        if k == 0:
+            return [], []
+        ctrls = list(self.hyperparameters["select_wires"])
+        vals = [(s >> (k - 1 - j)) & 1 for j in range(k)]
+        return ctrls, vals
+
+    # ---------- Decompositions ----------
+    def decomposition(self) -> list:
+        # Degenerate case: n_k == 0, no routers; only select-controlled flips on the bus.
+        ops = []
+        select_value = self.hyperparameters["select_value"]
+        wire_manager = self.hyperparameters["wire_manager"]
+        bus_wire = wire_manager.bus_wire
+        for j, tw in enumerate(wire_manager.target_wires):
+            ops.append(SWAP(wires=[tw, bus_wire[0]]))
+            s_range = [select_value] if select_value is not None else range(1 << self.hyperparameters["k"])
+            for s in s_range:
+                if self.hyperparameters["bitstrings"][s][j] != "1":
+                    continue
+                sel_ctrls, sel_vals = (
+                    self._select_ctrls(s) if select_value is None else ([], [])
+                )
+                op = PauliX(wires=bus_wire[0])
+                ops.append(
+                    ctrl(op, control=sel_ctrls, control_values=sel_vals) if sel_ctrls else op
+                )
+            ops.append(SWAP(wires=[tw, bus_wire[0]]))
+            return ops