--- conflicted
+++ resolved
@@ -303,7 +303,6 @@
         # 3) address unloading
         ops += self._unmark_routers_via_bus()
         return ops
-<<<<<<< HEAD
 
 
 class HybridQRAM(BBQRAM):
@@ -335,14 +334,14 @@
     ):  # pylint: disable=too-many-arguments
         if qram_value is not None and not 0 <= qram_value < (1 << len(qram_wires)):
             raise ValueError("qram_value out of range.")
-        self.qram_value = qram_value
         super().__init__(bitstrings, qram_wires, target_wires, work_wires, id)
+        self._hyperparameters["qram_value"] = qram_value
 
     # ---------- Data routing (full depth) ----------
     def _route_bus_down(self) -> list:
         """Route the bus from root to leaf across all levels using dir-controlled CSWAPs."""
         ops = []
-        for k in range(self.n_k):
+        for k in range(self.hyperparameters["n_k"]):
             for p in range(1 << k):
                 in_w = self._node_in_wire(k, p)
                 L = self._portL(k, p)
@@ -374,50 +373,17 @@
     # ---------- Decomposition ----------
     def decomposition(self) -> list:
         ops = []
+        qram_value = self.hyperparameters["qram_value"]
+        bus_wire = self.hyperparameters["bus_wire"]
         # If LSBs are quantum, loadrouters; else skip loading & routing for LSBs
-        if self.qram_value is None:
+        if qram_value is None:
             ops += self._mark_routers_via_bus()
-        for j, tw in enumerate(self.target_wires):
-            ops.append(SWAP(wires=[tw, self.bus_wire[0]]))
-            if self.qram_value is None:
-                ops += self._route_bus_down_first_k_levels(len(self.qram_wires))
+        for j, tw in enumerate(self.hyperparameters["target_wires"]):
+            ops.append(SWAP(wires=[tw, bus_wire[0]]))
+            if qram_value is None:
+                ops += self._route_bus_down_first_k_levels(len(self.hyperparameters["qram_wires"]))
             ops += self._leaf_ops_for_bit(j)
-            if self.qram_value is None:
+            if qram_value is None:
                 ops += self._route_bus_up()
-            ops.append(SWAP(wires=[tw, self.bus_wire[0]]))
-        return ops
-
-
-# Functional wrappers
-def bucket_brigade_qram(
-    bitstrings: Sequence[str],
-    qram_wires: Sequence[int],
-    target_wires: Sequence[int],
-    work_wires: Sequence[int],
-):
-    """Functional wrapper for BBQRAM."""
-    return BBQRAM(
-        bitstrings=bitstrings,
-        qram_wires=qram_wires,
-        target_wires=target_wires,
-        work_wires=work_wires,
-    )
-
-
-def hybrid_qram(
-    bitstrings: Sequence[str],
-    qram_wires: Sequence[int],
-    target_wires: Sequence[int],
-    work_wires: Sequence[int],
-    qram_value: int | None,
-):
-    """Functional wrapper for HybridQRAM."""
-    return HybridQRAM(
-        bitstrings=bitstrings,
-        qram_wires=qram_wires,
-        target_wires=target_wires,
-        work_wires=work_wires,
-        qram_value=qram_value,
-    )
-=======
->>>>>>> b57ec945
+            ops.append(SWAP(wires=[tw, bus_wire[0]]))
+        return ops