# Copyright 2018-2025 Xanadu Quantum Technologies Inc.

# Licensed under the Apache License, Version 2.0 (the "License");
# you may not use this file except in compliance with the License.
# You may obtain a copy of the License at

#     http://www.apache.org/licenses/LICENSE-2.0

# Unless required by applicable law or agreed to in writing, software
# distributed under the License is distributed on an "AS IS" BASIS,
# WITHOUT WARRANTIES OR CONDITIONS OF ANY KIND, either express or implied.
# See the License for the specific language governing permissions and
# limitations under the License.
"""
Bucket-Brigade QRAM with explicit bus routing for PennyLane, supporting:
- Bucket-brigade QRAM LSBs (``control_wires``) using 3-qubits-per-node (dir, portL, portR)

Address loading is performed **layer-by-layer** by routing a single top **bus** qubit
down to the active node using CSWAPs controlled by already-written upper routers,
depositing each low-order address bit into the node's direction qubit.

Data phase routes the target qubits down to the selected leaf for each target bit,
performs the leaf write (classical bit flip), then routes back and restores the target.
"""
from collections import defaultdict
from dataclasses import dataclass
from typing import Sequence

from pennylane import math
from pennylane.decomposition import (
    add_decomps,
    controlled_resource_rep,
    register_resources,
    resource_rep,
)
<<<<<<< HEAD
from pennylane.operation import Operation, Operator
from pennylane.ops import CSWAP, SWAP, Hadamard, PauliX, PauliZ, adjoint, ctrl
=======
from pennylane.operation import Operation
from pennylane.ops import CNOT, CSWAP, SWAP, Controlled, Hadamard, PauliX, PauliZ, adjoint, ctrl
>>>>>>> 3552aa66
from pennylane.wires import Wires, WiresLike

# pylint: disable=too-many-arguments


# -----------------------------
# Wires Data Structure
# -----------------------------
@dataclass
class _QRAMWires:

    control_wires: Wires
    target_wires: Wires
    bus_wire: Wires
    dir_wires: Wires
    portL_wires: Wires
    portR_wires: Wires

    # ---------- Tree helpers ----------
    def node_in_wire(self, level: int, prefix: int):
        """The input wire of node (level, prefix): root input is `bus`, else parent's L/R port."""
        if level == 0:
            return self.bus_wire[0]
        parent = _node_index(level - 1, prefix >> 1)
        return self.portL_wires[parent] if (prefix % 2 == 0) else self.portR_wires[parent]

    def router(self, level: int, prefix: int):
        """Helps with fetching the routing qubits of a node."""
        return self.dir_wires[_node_index(level, prefix)]

    def portL(self, level: int, prefix: int):
        """Helps with fetching the left port qubit of a node."""
        return self.portL_wires[_node_index(level, prefix)]

    def portR(self, level: int, prefix: int):
        """Helps with fetching the right port qubit of a node."""
        return self.portR_wires[_node_index(level, prefix)]


# -----------------------------
# Utilities
# -----------------------------
def _level_offset(level: int) -> int:
    """Index offset of the first node at a given level (root=0). Offset = 2^level - 1."""
    return (1 << level) - 1


def _node_index(level: int, prefix_value: int) -> int:
    """Return the flat index (level order) of the internal node at `level` with prefix `prefix_value`."""
    return _level_offset(level) + prefix_value


# -----------------------------
# Select-prefix × Bucket-Brigade with explicit bus routing
# -----------------------------
class BBQRAM(Operation):  # pylint: disable=too-many-instance-attributes
    r"""Bucket-brigade QRAM with **explicit bus routing** using 3 qubits per node.

    Bucket-brigade QRAM achieves an :math:`O(\log N)` complexity instead of the typical :math:`N`,
    where :math:`N` is the number of memory cells addressed. It does this by reducing the number of
    nodes that need to be visited in a tree which converts our binary address into a unary address
    at the leaves. In the end, the target wires' state corresponds to the data at the desired
    address. For more theoretical details on how this algorithm works, please consult
    `arXiv:0708.1879 <https://arxiv.org/pdf/0708.1879>`__.

    Args:
        bitstrings (Sequence[str]):
            The classical data as a sequence of bitstrings. The size of the classical data must be
            :math:`2^{\texttt{len(control_wires)}}`.
        control_wires (WiresLike):
            The register that stores the index for the entry of the classical data we want to
            access.
        target_wires (WiresLike):
            The register in which the classical data gets loaded. The size of this register must
            equal each bitstring length in ``bitstrings``.
        work_wires (WiresLike):
            The additional wires required to funnel the desired entry of ``bitstrings`` into the
            target register. The size of the ``work_wires`` register must be
            :math:`1 + 3 ((2^\texttt{len(control_wires)}) - 1)`. More specifically, the
            ``work_wires`` register includes the bus, direction, left port and right port wires in
            that order. Each node in the tree contains one address (direction), one left port and
            one right port wire. The single bus wire is used for address loading and data routing.

    Raises:
        ValueError: if the ``bitstrings`` are not provided, the ``bitstrings`` are of the wrong
            length, the ``target_wires`` are of the wrong size, or the ``work_wires`` register size is not exactly
            equal to :math:`1 + 3 ((2^\texttt{len(control_wires)}) - 1)`.

    .. seealso:: :class:`~.QROM`, :class:`~.QROMStatePreparation`

    .. note::

        QRAM and QROM, though similar, have different applications and purposes. QRAM is intended
        for read-and-write capabilities, where the stored data can be loaded and changed. QROM is
        designed to only load stored data into a quantum register.

    **Example:**

    Consider the following example, where the classical data is a list of four bitstrings (each of
    length 3):

    .. code-block:: python

        bitstrings = ["010", "111", "110", "000"]
        bitstring_size = 3

    The number of wires needed to store a length-4 array is 2, which means that the ``control_wires``
    register must contain 2 wires. Additionally, this lets us specify the number of work wires
    needed.

    .. code-block:: python

        num_control_wires = 2 # len(bistrings) = 4 = 2**2
        num_work_wires = 1 + 3 * ((1 << num_control_wires) - 1) # 10

    Now, we can define all three registers concretely and demonstrate ``BBQRAM`` in practice. In the
    following circuit, we prepare the state :math:`\vert 2 \rangle = \vert 10 \rangle` on the
    ``control_wires``, which indicates that we would like to access the second (zero-indexed) entry of
    ``bitstrings`` (which is ``"110"``). The ``target_wires`` register should therefore store this
    state after ``BBQRAM`` is applied.

    .. code-block:: python

        import pennylane as qml
        reg = qml.registers(
            {
                "control": num_control_wires,
                "target": bitstring_size,
                "work_wires": num_work_wires
            }
        )

        dev = qml.device("default.qubit")
        @qml.qnode(dev)
        def bb_quantum():
            # prepare an address, e.g., |10> (index 2)
            qml.BasisEmbedding(2, wires=reg["control"])

            qml.BBQRAM(
                bitstrings,
                control_wires=reg["control"],
                target_wires=reg["target"],
                work_wires=reg["work_wires"],
            )
            return qml.probs(wires=reg["target"])

    >>> import numpy as np
    >>> print(np.round(bb_quantum()))  # doctest: +SKIP
    [0. 0. 0. 0. 0. 0. 1. 0.]

    Note that ``"110"`` in binary is equal to 6 in decimal, which is the position of the only
    non-zero entry in the ``target_wires`` register.
    """

    grad_method = None

    resource_keys = {"bitstrings"}

    @property
    def resource_params(self) -> dict:
        return {
            "bitstrings": self.hyperparameters["bitstrings"],
        }

    def __init__(
        self,
        bitstrings: Sequence[str],
        control_wires: WiresLike,
        target_wires: WiresLike,
        work_wires: WiresLike,
        id: str | None = None,
    ):  # pylint: disable=too-many-arguments
        if not bitstrings:
            raise ValueError("'bitstrings' cannot be empty.")
        m_set = {len(s) for s in bitstrings}
        if len(m_set) != 1:
            raise ValueError("All bitstrings must have equal length.")
        m = next(iter(m_set))
        bitstrings = list(bitstrings)
        control_wires = Wires(control_wires)

        num_controls = len(control_wires)
        if (1 << num_controls) != len(bitstrings):
            raise ValueError("len(bitstrings) must be 2^(len(control_wires)).")

        target_wires = Wires(target_wires)
        if m != len(target_wires):
            raise ValueError("len(target_wires) must equal bitstring length.")

        expected_nodes = (1 << num_controls) - 1 if num_controls > 0 else 0

        if len(work_wires) != 1 + 3 * expected_nodes:
            raise ValueError(f"work_wires must have length {1 + 3 * expected_nodes}.")

        bus_wire = Wires(work_wires[0])
        divider = len(work_wires[1:]) // 3
        dir_wires = Wires(work_wires[1 : 1 + divider])
        portL_wires = Wires(work_wires[1 + divider : 1 + divider * 2])
        portR_wires = Wires(work_wires[1 + divider * 2 : 1 + divider * 3])

        all_wires = (
            list(control_wires)
            + list(target_wires)
            + list(bus_wire)
            + list(dir_wires)
            + list(portL_wires)
            + list(portR_wires)
        )

        wire_manager = _QRAMWires(
            control_wires, target_wires, bus_wire, dir_wires, portL_wires, portR_wires
        )

        self._hyperparameters = {
            "wire_manager": wire_manager,
            "bitstrings": bitstrings,
        }

        super().__init__(wires=all_wires, id=id)

    @classmethod
    def _primitive_bind_call(cls, *args, **kwargs):
        return cls._primitive.bind(*args, **kwargs)


def _bucket_brigade_qram_resources(bitstrings):
    num_target_wires = len(bitstrings[0])
    num_controls = int(math.log2(len(bitstrings)))
    resources = defaultdict(int)
    resources[resource_rep(SWAP)] = (
        (1 << num_controls) - 1 + num_controls
    ) * 2 + num_target_wires * 2
    resources[resource_rep(CSWAP)] = ((1 << num_controls) - 1) * num_target_wires * 2 + (
        ((1 << num_controls) - 1 - num_controls) * 2
    )
    resources[
        controlled_resource_rep(
            base_class=SWAP, base_params={}, num_control_wires=1, num_zero_control_values=1
        )
    ] = ((1 << num_controls) - 1) * num_target_wires * 2 + (
        ((1 << num_controls) - 1 - num_controls) * 2
    )
    resources[resource_rep(Hadamard)] += num_target_wires * 2
    for j in range(num_target_wires):
        for p in range(1 << num_controls):
            resources[resource_rep(PauliZ)] += 1 if int(bitstrings[p][j]) else 0
    return resources


def _mark_routers_via_bus(wire_manager, num_controls):
    """Write low-order address bits into router directions **layer-by-layer** via the bus.

    For each low bit a_k (k = 0..num_controls-1):
      1) SWAP(control_wires[k], bus)
      2) Route bus down k levels (CSWAPs controlled by routers at levels < k)
      3) At node (k, path-prefix), SWAP(bus, dir[k, path-prefix])
    """
    SWAP([wire_manager.control_wires[0], wire_manager.bus_wire[0]])
    SWAP([wire_manager.bus_wire[0], wire_manager.router(0, 0)])
    for k in range(1, num_controls):
        # 1) load a_k into the bus
        origin = wire_manager.control_wires[k]
        target = wire_manager.bus_wire[0]
        SWAP(wires=[origin, target])
        # 2) route down k levels
        _route_bus_down_first_k_levels(wire_manager, k)
        # 3) deposit at level-k node on the active path
        for p in range(1 << k):
            # change to  in_wire later
            parent = _node_index(k - 1, p >> 1)
            origin = (
                wire_manager.portL_wires[parent] if p % 2 == 0 else wire_manager.portR_wires[parent]
            )
            target = wire_manager.router(k, p)
            SWAP(wires=[origin, target])


def _route_bus_down_first_k_levels(wire_manager, k_levels):
    """Route the bus down the first `k_levels` of the tree using dir-controlled CSWAPs."""
    for ell in range(k_levels):
        for p in range(1 << ell):
            in_w = wire_manager.node_in_wire(ell, p)
            L = wire_manager.portL(ell, p)
            R = wire_manager.portR(ell, p)
            d = wire_manager.router(ell, p)
            # dir==1 ⇒ SWAP(in, R)
            CSWAP(wires=[d, in_w, R])
            # dir==0 ⇒ SWAP(in, L)
            ctrl(SWAP(wires=[in_w, L]), control=[d], control_values=[0])


def _leaf_ops_for_bit(wire_manager, bitstrings, num_controls, j):
    """Apply the leaf write for target bit index j."""
    ops = []
    for p in range(1 << num_controls):
        if p % 2 == 0:
            target = wire_manager.portL(num_controls - 1, p >> 1)
        else:
            target = wire_manager.portR(num_controls - 1, p >> 1)
        bit = bitstrings[p][j]
        if bit == "1":
            PauliZ(wires=target)
        elif bit == "0":
            pass
    return ops


@register_resources(_bucket_brigade_qram_resources)
def _bucket_brigade_qram_decomposition(
    wires, wire_manager, bitstrings
):  # pylint: disable=unused-argument
    bus_wire = wire_manager.bus_wire
    control_wires = wire_manager.control_wires
    num_controls = len(control_wires)
    # 1) address loading
    _mark_routers_via_bus(wire_manager, num_controls)
    # 2) For each target bit: load→route down→leaf op→route up→restore (reuse the route bus function)
    for j, tw in enumerate(wire_manager.target_wires):
        Hadamard(wires=[tw])
        SWAP(wires=[tw, bus_wire[0]])
        _route_bus_down_first_k_levels(wire_manager, len(control_wires))
        _leaf_ops_for_bit(wire_manager, bitstrings, num_controls, j)
        adjoint(_route_bus_down_first_k_levels, lazy=False)(wire_manager, len(control_wires))
        SWAP(wires=[tw, bus_wire[0]])
        Hadamard(wires=[tw])
    # 3) address unloading
    adjoint(_mark_routers_via_bus, lazy=False)(wire_manager, num_controls)


add_decomps(BBQRAM, _bucket_brigade_qram_decomposition)


class SelectOnlyQRAM(Operator):
    r"""Select-only QRAM implemented as multi-controlled X on target wires,
    controlled on all address wires (select_wires + control_wires).

    This operator encodes bitstrings associated with indexes:

    .. math::
        \text{SelectOnlyQRAM}|i\rangle|0\rangle = |i\rangle |b_i\rangle,

    where :math:`b_i` is the bitstring associated with index :math:`i`.

    Args:
        bitstrings (Sequence[str]):
            The classical data as a sequence of bitstrings. The size of the classical data must be
            :math:`2^{\texttt{len(control_wires)}}`.
        control_wires (WiresLike):
            The register that stores the index for the entry of the classical data we want to
            access.
        target_wires (WiresLike):
            The register in which the classical data gets loaded. The size of this register must
            equal each bitstring length in ``bitstrings``.
        select_wires (WiresLike, optional):
            Wires used to perform the selection.
        select_value (int or None, optional):
            If provided, only entries whose select bits match this value are loaded.
        id (str or None):
            Optional name for the operation.

    Raises:
        ValueError: if the ``bitstrings`` are of the wrong length, a ``select_value`` is provided without
        ``select_wires``, or the ``select_value`` is greater than [0, (1 << len(select_wires)) - 1].

    .. seealso:: :class:`~.QROM`, :class:`~.QROMStatePreparation`, :class:`~.BBQRAM`

    .. note::

        QRAM and QROM, though similar, have different applications and purposes. QRAM is intended
        for read-and-write capabilities, where the stored data can be loaded and changed. QROM is
        designed to only load stored data into a quantum register.

    **Example:**

    Consider the following example, where the classical data is a list of bitstrings (each of
    length 3):

    .. code-block:: python

        bitstrings = ["010", "111", "110", "000", "010", "111", "110", "000"]
        bitstring_size = 3

    We need the number of bitstrings to equal 2^(len(select_wires)+len(control_wires)) so they can be addressed. This
    tells us the number of control and select wires needed. We can also provide a select value to apply a filter such
    that only entries whose select bits match this value are loaded.

    .. code-block:: python

        num_control_wires = 2
        num_select_wires = 1
        select_value = 0

    Now, we can define all three registers concretely and demonstrate ``SelectOnlyQRAM`` in practice. In the
    following circuit, we prepare the state :math:`\vert 2 \rangle = \vert 10 \rangle` on the
    ``control_wires``, which indicates that we would like to access the second (zero-indexed) entry of
    ``bitstrings`` (which is ``"110"``). The ``target_wires`` register should therefore store this
    state after ``SelectOnlyQRAM`` is applied.

    .. code-block:: python

        import pennylane as qml
        reg = qml.registers(
            {
                "control": num_control_wires,
                "target": bitstring_size,
                "select": num_select_wires
            }
        )

        dev = qml.device("default.qubit")
        @qml.qnode(dev)
        def select_only_qram():
            # prepare an address, e.g., |10> (index 2)
            qml.BasisEmbedding(2, wires=reg["control"])

            qml.SelectOnlyQRAM(
                bitstrings,
                control_wires=reg["control"],
                target_wires=reg["target"],
                select_wires=reg["select"],
                select_value=select_value,
            )
            return qml.probs(wires=reg["target"])

    >>> import numpy as np
    >>> print(np.round(select_only_qram()))
    [0. 0. 0. 0. 0. 0. 1. 0.]

    Note that ``"110"`` in binary is equal to 6 in decimal, which is the position of the only
    non-zero entry in the ``target_wires`` register.
    """

    grad_method = None

    resource_keys = {
        "bitstrings",
        "select_value",
        "num_control_wires",
        "num_select_wires",
    }

    def __init__(
        self,
        bitstrings,
        control_wires: WiresLike,
        target_wires: WiresLike,
        select_wires: WiresLike | None = None,
        select_value: int | None = None,
        id: str | None = None,
    ):
        if not bitstrings:
            raise ValueError("'bitstrings' cannot be empty.")
        m_set = {len(s) for s in bitstrings}
        if len(m_set) != 1:
            raise ValueError("All bitstrings must have equal length.")
        m = next(iter(m_set))
        bitstrings = list(bitstrings)

        target_wires = Wires(target_wires)
        if m != len(target_wires):
            raise ValueError("len(target_wires) must equal bitstring length.")

        # Convert to Wires
        control_wires = Wires(control_wires)
        target_wires = Wires(target_wires)
        select_wires = Wires(select_wires) if select_wires is not None else Wires([])

        # ---- Validate bitstrings ----
        num_select = len(select_wires)
        num_controls = len(control_wires)
        n_total = num_select + num_controls

        if (1 << n_total) != len(bitstrings):
            raise ValueError("len(bitstrings) must be 2^(len(select_wires)+len(control_wires)).")

            # Validate select_value (if provided)
        if select_value is not None:
            if num_select == 0:
                raise ValueError("select_value cannot be used when len(select_wires) == 0.")
            max_sel = 1 << num_select
            if not 0 <= select_value < max_sel:
                raise ValueError(f"select_value must be an integer in [0, {max_sel - 1}].")

        self._hyperparameters = {
            "bitstrings": bitstrings,
            "control_wires": control_wires,
            "target_wires": target_wires,
            "select_wires": select_wires,
            "select_value": select_value,
        }

        super().__init__(wires=list(control_wires) + list(target_wires) + list(select_wires), id=id)

    @classmethod
    def _primitive_bind_call(cls, *args, **kwargs):
        return cls._primitive.bind(*args, **kwargs)

    @property
    def resource_params(self) -> dict:
        return {
            "bitstrings": self.hyperparameters["bitstrings"],
            "num_control_wires": len(self.hyperparameters["control_wires"]),
            "select_value": self.hyperparameters["select_value"],
            "num_select_wires": len(self.hyperparameters["select_wires"]),
        }


def _select_only_qram_resources(bitstrings, select_value, num_control_wires, num_select_wires):
    resources = defaultdict(int)
    n_total = num_control_wires + num_select_wires

    for addr, bits in enumerate(bitstrings):
        if (
            select_value is not None
            and num_select_wires > 0
            and (addr >> num_control_wires) != select_value
        ):
            continue

        control_values = [(addr >> (n_total - 1 - i)) & 1 for i in range(n_total)]

        resources[resource_rep(PauliX)] += control_values.count(0) * 2

        resources[
            controlled_resource_rep(
                base_class=PauliX,
                base_params={},
                num_control_wires=n_total,
                num_zero_control_values=0,
            )
        ] += bits.count("1")

    return resources


def _flip_controls(control_wires, control_vals):
    for i, control_value in enumerate(control_vals):
        if control_value == 0:
            PauliX(control_wires[i])


@register_resources(_select_only_qram_resources)
def _select_only_qram_decomposition(
    wires, bitstrings, select_value, select_wires, control_wires, target_wires, **_
):  # pylint: disable=unused-argument
    controls = select_wires + control_wires
    num_select = len(select_wires)
    n_total = num_select + len(control_wires)

    # Loop over all addresses (0 .. 2^(num_select+num_controls)-1)
    for addr, bits in enumerate(bitstrings):
        # If select_value is specified, only implement entries whose
        # high num_select bits (select part) match that value.
        if select_value is not None and num_select > 0:
            sel_part = addr >> (n_total - num_select)
            if sel_part != select_value:
                continue

        control_values = [(addr >> (n_total - 1 - i)) & 1 for i in range(n_total)]

        _flip_controls(controls, control_values)

        # For each bit position in the data
        for j in range(len(bitstrings[0])):
            if bits[j] == "1":
                # Multi-controlled X on target_wires[j],
                # controlled on controls matching `control_values`.
                ctrl(
                    PauliX(wires=target_wires[j]),
                    control=controls,
                )

        _flip_controls(controls, control_values)


<<<<<<< HEAD
add_decomps(SelectOnlyQRAM, _select_only_qram_decomposition)
=======
add_decomps(BBQRAM, _bucket_brigade_qram_decomposition)


class HybridQRAM(Operation):
    r"""Hybrid QRAM combining select-only and bucket-brigade behaviour.

    This operator encodes bitstrings associated with indexes:

    .. math::
        \text{HybridQRAM}|i\rangle|0\rangle = |i\rangle |b_i\rangle,

    where :math:`b_i` is the bitstring associated with index :math:`i`.

    This hybrid QRAM implements a space–time tradeoff.

    It uses a total number of memory address bits ``n = len(control_wires)``. We choose an integer :math:`k` with :math:`0 ≤ k < n`.
    The first :math:`k` address bits (high-order) are "select" bits. The remaining :math:`n-k` bits (low-order) are routed through
    a bucket-brigade tree.

    Instead of a full-depth tree of size :math:`2^n` leaves, we build a smaller tree of depth :math:`n-k` (:math:`2^{n-k}`
    leaves) and reuse it :math:`2^k` times. For each prefix :math:`s \in {0, …, 2^k - 1}`:

    - Perform a multi-controlled-X on a "signal" auxiliary, controlled by the :math:`k` select bits being equal to :math:`s`.
    - Conditioned on ``signal==1``, perform a bucket-brigade QRAM (:class:`~.BBQRAM`) query using only the lower :math:`n-k` address bits and the sub-table of bitstrings whose prefix is :math:`s`.
    - Uncompute the signal with the same multi-controlled-X.

    In the end, for any full address ``a = (prefix, suffix)``, the target wires are loaded with
    ``bitstrings[a]``.

    Wire layout:

    - ``control_wires``: [ :math:`sel_0`, ..., :math:`sel_{k-1}`, :math:`tree_0`, ..., :math:`tree_{n-k-1}` ]
    - ``work_wires``: :math:`[ signal, bus, dir..., portL..., portR... ]` (tree auxiliaries)

    Args:
        bitstrings (Sequence[str]):
            The classical data as a sequence of bitstrings. The size of the classical data must be
            :math:`2^{\texttt{len(control_wires)}}`.
        control_wires (WiresLike):
            The full address register (length ``n``) including select wires and tree control wires (:math:`sel_i` and :math:`tree_i`, respectively) which enable
            select and bucket-brigade style behaviour.
        target_wires (WiresLike):
            The register in which the classical data gets loaded. The size of this register must
            equal each bitstring length in ``bitstrings``.
        work_wires (WiresLike):
            The additional wires required to funnel the desired entry of ``bitstrings`` into the
            target register. The work_wires register includes the signal, bus, direction, left port and right port
            wires (:math:`[signal, bus, dir..., portL..., portR...]`) in that order for a tree of depth :math:`(n-k)`.
        k (int):
            The number of "select" bits taken from the most significant bits (MSBs) of ``control_wires``

    Raises:
        ValueError: if the ``bitstrings`` are not provided, the ``bitstrings`` are of the wrong length, there are
            no ``control_wires``, ``k >= len(control_wires)``, the ``target_wires`` are of the wrong length, or the
            ``work_wires`` are of the wrong length.

    .. seealso:: :class:`~.QROM`, :class:`~.QROMStatePreparation`, :class:`~.BBQRAM`

    .. note::

        QRAM and QROM, though similar, have different applications and purposes. QRAM is intended
        for read-and-write capabilities, where the stored data can be loaded and changed. QROM is
        designed to only load stored data into a quantum register.

    **Example:**

    Consider the following example, where the classical data is a list of bitstrings (each of
    length 3):

    .. code-block:: python

        bitstrings = ["010", "111", "110", "000", "010", "111", "110", "000"]
        bitstring_size = 3

    We need the number of bitstrings to equal :math:`2^{\texttt{len(control_wires)}}` so they can be addressed. This
    tells us the number of control wires needed. The control wires are split by index
    ``k`` into select wires and tree control wires, which allow us to implement select-only and bucket-brigade
    behaviour. We also define work wires, which include the wires :math:`[signal, bus, dir..., portL..., portR...]` used for
    routing up and down the tree as well as loading data and controlling the behaviour.


    .. code-block:: python

        k = 2
        num_control_wires = 3
        num_work_wires = 1 + 1 + 3 * (1 << (num_control_wires - k) - 1)

    Now, we can define ``control``, ``target`` and ``work_wires`` registers concretely and demonstrate ``HybridQRAM``
    in practice. In the following circuit, we prepare the state :math:`\vert 2 \rangle = \vert 010 \rangle` on the
    ``control_wires``, which indicates that we would like to access the second (zero-indexed) entry of
    ``bitstrings`` (which is ``"110"``). The ``target_wires`` register should therefore store this
    state after ``HybridQRAM`` is applied.

    .. code-block:: python

        import pennylane as qml
        reg = qml.registers(
            {
                "control": num_control_wires,
                "target": bitstring_size,
                "work": num_work_wires
            }
        )

        dev = qml.device("default.qubit")
        @qml.qnode(dev)
        def hybrid_qram():
            # prepare an address, e.g., |010> (index 2)
            qml.BasisEmbedding(2, wires=reg["control"])

            qml.HybridQRAM(
                bitstrings,
                control_wires=reg["control"],
                target_wires=reg["target"],
                work_wires=reg["work"],
                k=k
            )
            return qml.probs(wires=reg["target"])

    >>> import numpy as np
    >>> print(np.round(hybrid_qram()))
    [0. 0. 0. 0. 0. 0. 1. 0.]

    Note that ``"110"`` in binary is equal to 6 in decimal, which is the position of the only
    non-zero entry in the ``target_wires`` register.
    """

    grad_method = None

    resource_keys = {
        "bitstrings",
        "num_target_wires",
        "num_select_wires",
        "num_tree_control_wires",
    }

    def __init__(
        self,
        bitstrings: Sequence[str],
        control_wires: WiresLike,
        target_wires: WiresLike,
        work_wires: WiresLike,
        k: int,  # define the select part size, remaining part is tree part
        id: str | None = None,
    ):  # pylint: disable=too-many-arguments

        if not bitstrings:
            raise ValueError("'bitstrings' cannot be empty.")
        m_set = {len(s) for s in bitstrings}
        if len(m_set) != 1:
            raise ValueError("All bitstrings must have equal length.")
        m = next(iter(m_set))
        bitstrings = list(bitstrings)

        control_wires = Wires(control_wires)
        target_wires = Wires(target_wires)
        work_wires = Wires(work_wires)

        # test wires
        n_total = len(control_wires)
        if n_total == 0:
            raise ValueError("len(control_wires) must be > 0.")

        if not 0 <= k < n_total:
            raise ValueError("k must satisfy 0 <= k < len(control_wires).")

        if len(target_wires) != m:
            raise ValueError("len(target_wires) must equal bitstring length.")

        if len(bitstrings) != (1 << n_total):
            raise ValueError("len(bitstrings) must be 2^(len(control_wires)).")

        # Split control_wires into select and tree parts
        select_wires = Wires(control_wires[:k])
        tree_control_wires = Wires(control_wires[k:])
        n_tree = len(tree_control_wires)

        # work_wires = [ signal, bus, dir..., portL..., portR... ] for tree depth n_tree
        signal_wire = Wires(work_wires[0])

        expected_nodes = (1 << n_tree) - 1
        expected_len = 1 + 1 + 3 * expected_nodes  # signal + bus + 3 per node
        if len(work_wires) != expected_len:
            raise ValueError(
                f"work_wires must have length {expected_len} "
                f"for k={k} and len(control_wires)={n_total}."
            )

        bus_wire = Wires(work_wires[1])
        divider = len(work_wires[2:]) // 3
        dir_wires = Wires(work_wires[2 : 2 + divider])
        portL_wires = Wires(work_wires[2 + divider : 2 + 2 * divider])
        portR_wires = Wires(work_wires[2 + 2 * divider : 2 + 3 * divider])

        tree_wire_manager = _QRAMWires(
            control_wires, target_wires, bus_wire, dir_wires, portL_wires, portR_wires
        )

        all_wires = list(control_wires) + list(target_wires) + list(work_wires)

        super().__init__(wires=all_wires, id=id)

        self._hyperparameters = {
            "bitstrings": bitstrings,
            "select_wires": select_wires,
            "signal_wire": signal_wire,
            "tree_wire_manager": tree_wire_manager,
        }

    @classmethod
    def _primitive_bind_call(cls, *args, **kwargs):
        return cls._primitive.bind(*args, **kwargs)

    @property
    def resource_params(self) -> dict:
        wire_manager = self.hyperparameters["tree_wire_manager"]
        k = len(self.hyperparameters["select_wires"])
        return {
            "bitstrings": self.hyperparameters["bitstrings"],
            "num_target_wires": len(wire_manager.target_wires),
            "num_select_wires": k,
            "num_tree_control_wires": len(wire_manager.control_wires[k:]),
        }


def _hybrid_qram_resources(bitstrings, num_target_wires, num_select_wires, num_tree_control_wires):
    resources = defaultdict(int)
    num_blocks = 1 << num_select_wires

    resources[resource_rep(PauliX)] += (num_select_wires <= 0) * num_blocks * 2

    resources[
        controlled_resource_rep(
            base_class=SWAP,
            base_params={},
            num_control_wires=1,
            num_zero_control_values=0,
        )
    ] += (
        (num_tree_control_wires + (1 << num_tree_control_wires) - 1) * 2 + 2 * num_target_wires
    ) * num_blocks

    ccswap_count = (
        (
            ((1 << num_tree_control_wires) - 1 - num_tree_control_wires)
            + ((1 << num_tree_control_wires) - 1) * num_target_wires
        )
        * num_blocks
        * 2
    )

    resources[
        controlled_resource_rep(
            base_class=Controlled,
            base_params={
                "base_class": SWAP,
                "base_params": {},
                "num_control_wires": 1,
                "num_zero_control_values": 0,
                "num_work_wires": 0,
                "work_wire_type": "borrowed",
            },
            num_control_wires=1,
            num_zero_control_values=0,
        )
    ] += ccswap_count

    resources[
        controlled_resource_rep(
            base_class=Controlled,
            base_params={
                "base_class": SWAP,
                "base_params": {},
                "num_control_wires": 1,
                "num_zero_control_values": 1,
                "num_work_wires": 0,
                "work_wire_type": "borrowed",
            },
            num_control_wires=1,
            num_zero_control_values=0,
        )
    ] += ccswap_count

    resources[
        controlled_resource_rep(
            base_class=Hadamard,
            base_params={},
            num_control_wires=1,
            num_zero_control_values=0,
        )
    ] += (
        num_target_wires * num_blocks * 2
    )

    for block_index in range(num_blocks):
        zero_control_values = [
            (block_index >> (num_select_wires - 1 - i)) & 1 for i in range(num_select_wires)
        ].count(0)
        if zero_control_values == 0:
            resources[resource_rep(CNOT)] += (num_select_wires > 0) * 2
        else:
            resources[
                controlled_resource_rep(
                    base_class=PauliX,
                    base_params={},
                    num_control_wires=num_select_wires,
                    num_zero_control_values=zero_control_values,
                )
            ] += (num_select_wires > 0) * 2

        resources[
            controlled_resource_rep(
                base_class=PauliZ,
                base_params={},
                num_control_wires=1,
                num_zero_control_values=0,
            )
        ] += sum(
            [
                bitstrings[(block_index << num_tree_control_wires) + p][j] == "1"
                for j in range(num_target_wires)
                for p in range(1 << num_tree_control_wires)
            ]
        )
    return resources


def _bits(value: int, length: int) -> list[int]:
    """Return `length` bits of `value` (MSB first)."""
    return [(value >> (length - 1 - i)) & 1 for i in range(length)]


def _tree_leaf_ops_for_bit_block_ctrl(
    bitstrings, j, block_index, tree_wire_manager, n_tree, signal
):  # pylint: disable=too-many-arguments
    """Leaf write for target bit j, for a given select prefix block, controlled on signal."""

    # For each leaf index p of the tree (n_tree bits)
    for p in range(1 << n_tree):
        # physical leaf wire (same pattern as BBQRAM)
        if p % 2 == 0:
            target = tree_wire_manager.portL(n_tree - 1, p >> 1)
        else:
            target = tree_wire_manager.portR(n_tree - 1, p >> 1)

        # Global address index: (block_index << n_tree) + p
        addr = (block_index << n_tree) + p
        bit = bitstrings[addr][j]
        if bit == "1":
            ctrl(PauliZ(wires=target), control=[signal], control_values=[1])


def _tree_route_bus_down_first_k_levels_ctrl(k_levels, tree_wire_manager, signal):
    """Tree routing down for first `k_levels` levels, controlled on signal."""

    for ell in range(k_levels):
        for p in range(1 << ell):
            in_w = tree_wire_manager.node_in_wire(ell, p)
            L = tree_wire_manager.portL(ell, p)
            R = tree_wire_manager.portR(ell, p)
            d = tree_wire_manager.router(ell, p)

            # dir==1: CSWAP(d, in_w, R) — additionally controlled on signal
            ctrl(CSWAP(wires=[d, in_w, R]), control=[signal], control_values=[1])

            # dir==0: SWAP(in_w, L) controlled on (d == 0) and signal == 1
            ctrl(
                ctrl(SWAP(wires=[in_w, L]), control=[d], control_values=[0]),
                control=[signal],
                control_values=[1],
            )


def _swap_controlled_on_signal(tree_wire_manager, signal, level, k):
    origin = tree_wire_manager.control_wires[k:][level]
    target = tree_wire_manager.bus_wire[0]
    ctrl(SWAP(wires=[origin, target]), control=[signal], control_values=[1])


def _tree_mark_routers_via_bus_ctrl(tree_wire_manager, n_tree, k, signal):
    """Address loading for the tree (n_tree bits), controlled on signal."""

    # SWAP(tree_control_wires[0], bus) controlled on signal
    _swap_controlled_on_signal(tree_wire_manager, signal, 0, k)

    # route down qram wires for level 0
    _tree_route_bus_down_first_k_levels_ctrl(0, tree_wire_manager, signal)

    # deposit into dir[0, *] along active path
    ctrl(
        SWAP(wires=[tree_wire_manager.bus_wire[0], tree_wire_manager.router(0, 0)]),
        control=[signal],
        control_values=[1],
    )

    for level in range(1, n_tree):
        # SWAP(tree_control_wires[level], bus) controlled on signal
        _swap_controlled_on_signal(tree_wire_manager, signal, level, k)

        # route down qram wires for current levels
        _tree_route_bus_down_first_k_levels_ctrl(level, tree_wire_manager, signal)

        # deposit into dir[level, *] along active path
        for p in range(1 << level):
            parent = _node_index(level - 1, p >> 1)
            if p % 2 == 0:
                origin = tree_wire_manager.portL_wires[parent]
            else:
                origin = tree_wire_manager.portR_wires[parent]
            target = tree_wire_manager.router(level, p)
            ctrl(SWAP(wires=[origin, target]), control=[signal], control_values=[1])


def _block_tree_query_ops(
    bitstrings, block_index, tree_wire_manager, n_tree, k, signal
):  # pylint: disable=too-many-arguments
    """One BBQRAM-style query of the (n_tree)-depth tree for a fixed select prefix."""

    # 1) address loading for the tree (controlled on signal)
    _tree_mark_routers_via_bus_ctrl(tree_wire_manager, n_tree, k, signal)

    # 2) per-target data phase, controlled on signal
    for j, tw in enumerate(tree_wire_manager.target_wires):
        # H on target
        ctrl(Hadamard(wires=[tw]), control=[signal], control_values=[1])

        # Swap target <-> bus
        ctrl(SWAP(wires=[tw, tree_wire_manager.bus_wire[0]]), control=[signal], control_values=[1])

        # Route down tree
        _tree_route_bus_down_first_k_levels_ctrl(n_tree, tree_wire_manager, signal)

        # Leaf Z ops for this block and bit index j
        _tree_leaf_ops_for_bit_block_ctrl(
            bitstrings, j, block_index, tree_wire_manager, n_tree, signal
        )

        # Route back up
        adjoint(_tree_route_bus_down_first_k_levels_ctrl, lazy=False)(
            n_tree, tree_wire_manager, signal
        )

        # Swap back bus -> target
        ctrl(SWAP(wires=[tw, tree_wire_manager.bus_wire[0]]), control=[signal], control_values=[1])

        # Final H on target
        ctrl(Hadamard(wires=[tw]), control=[signal], control_values=[1])

    # 3) address unloading for the tree (controlled on signal)
    adjoint(_tree_mark_routers_via_bus_ctrl, lazy=False)(tree_wire_manager, n_tree, k, signal)


@register_resources(_hybrid_qram_resources)
def _hybrid_qram_decomposition(
    wires, bitstrings, tree_wire_manager, select_wires, signal_wire, **_
):  # pylint: disable=unused-argument, too-many-arguments
    k = len(select_wires)

    signal = signal_wire[0]
    num_blocks = 1 << k if k > 0 else 1

    for block_index in range(num_blocks):
        # Multi-controlled X to turn signal on when select bits == block_index
        if k > 0:
            sel_pattern = _bits(block_index, k)
            ctrl(PauliX(wires=signal), control=select_wires, control_values=sel_pattern)
        else:
            # No select bits: just flip signal for all addresses
            PauliX(wires=signal)

        # Perform one tree query, driven by lower n_tree bits, controlled on signal
        _block_tree_query_ops(
            bitstrings,
            block_index,
            tree_wire_manager,
            len(tree_wire_manager.control_wires[k:]),
            k,
            signal,
        )

        # Uncompute signal
        if k > 0:
            ctrl(PauliX(wires=signal), control=select_wires, control_values=sel_pattern)
        else:
            PauliX(wires=signal)


add_decomps(HybridQRAM, _hybrid_qram_decomposition)
>>>>>>> 3552aa66
<|MERGE_RESOLUTION|>--- conflicted
+++ resolved
@@ -33,16 +33,11 @@
     register_resources,
     resource_rep,
 )
-<<<<<<< HEAD
-from pennylane.operation import Operation, Operator
-from pennylane.ops import CSWAP, SWAP, Hadamard, PauliX, PauliZ, adjoint, ctrl
-=======
 from pennylane.operation import Operation
 from pennylane.ops import CNOT, CSWAP, SWAP, Controlled, Hadamard, PauliX, PauliZ, adjoint, ctrl
->>>>>>> 3552aa66
 from pennylane.wires import Wires, WiresLike
 
-# pylint: disable=too-many-arguments
+# pylint: disable=consider-using-generator
 
 
 # -----------------------------
@@ -221,15 +216,15 @@
         bitstrings = list(bitstrings)
         control_wires = Wires(control_wires)
 
-        num_controls = len(control_wires)
-        if (1 << num_controls) != len(bitstrings):
+        n_k = len(control_wires)
+        if (1 << n_k) != len(bitstrings):
             raise ValueError("len(bitstrings) must be 2^(len(control_wires)).")
 
         target_wires = Wires(target_wires)
         if m != len(target_wires):
             raise ValueError("len(target_wires) must equal bitstring length.")
 
-        expected_nodes = (1 << num_controls) - 1 if num_controls > 0 else 0
+        expected_nodes = (1 << n_k) - 1 if n_k > 0 else 0
 
         if len(work_wires) != 1 + 3 * expected_nodes:
             raise ValueError(f"work_wires must have length {1 + 3 * expected_nodes}.")
@@ -267,39 +262,35 @@
 
 def _bucket_brigade_qram_resources(bitstrings):
     num_target_wires = len(bitstrings[0])
-    num_controls = int(math.log2(len(bitstrings)))
+    n_k = int(math.log2(len(bitstrings)))
     resources = defaultdict(int)
-    resources[resource_rep(SWAP)] = (
-        (1 << num_controls) - 1 + num_controls
-    ) * 2 + num_target_wires * 2
-    resources[resource_rep(CSWAP)] = ((1 << num_controls) - 1) * num_target_wires * 2 + (
-        ((1 << num_controls) - 1 - num_controls) * 2
+    resources[resource_rep(SWAP)] = ((1 << n_k) - 1 + n_k) * 2 + num_target_wires * 2
+    resources[resource_rep(CSWAP)] = ((1 << n_k) - 1) * num_target_wires * 2 + (
+        ((1 << n_k) - 1 - n_k) * 2
     )
     resources[
         controlled_resource_rep(
             base_class=SWAP, base_params={}, num_control_wires=1, num_zero_control_values=1
         )
-    ] = ((1 << num_controls) - 1) * num_target_wires * 2 + (
-        ((1 << num_controls) - 1 - num_controls) * 2
-    )
+    ] = ((1 << n_k) - 1) * num_target_wires * 2 + (((1 << n_k) - 1 - n_k) * 2)
     resources[resource_rep(Hadamard)] += num_target_wires * 2
     for j in range(num_target_wires):
-        for p in range(1 << num_controls):
+        for p in range(1 << n_k):
             resources[resource_rep(PauliZ)] += 1 if int(bitstrings[p][j]) else 0
     return resources
 
 
-def _mark_routers_via_bus(wire_manager, num_controls):
+def _mark_routers_via_bus(wire_manager, n_k):
     """Write low-order address bits into router directions **layer-by-layer** via the bus.
 
-    For each low bit a_k (k = 0..num_controls-1):
+    For each low bit a_k (k = 0..n_k-1):
       1) SWAP(control_wires[k], bus)
       2) Route bus down k levels (CSWAPs controlled by routers at levels < k)
       3) At node (k, path-prefix), SWAP(bus, dir[k, path-prefix])
     """
     SWAP([wire_manager.control_wires[0], wire_manager.bus_wire[0]])
     SWAP([wire_manager.bus_wire[0], wire_manager.router(0, 0)])
-    for k in range(1, num_controls):
+    for k in range(1, n_k):
         # 1) load a_k into the bus
         origin = wire_manager.control_wires[k]
         target = wire_manager.bus_wire[0]
@@ -331,14 +322,14 @@
             ctrl(SWAP(wires=[in_w, L]), control=[d], control_values=[0])
 
 
-def _leaf_ops_for_bit(wire_manager, bitstrings, num_controls, j):
+def _leaf_ops_for_bit(wire_manager, bitstrings, n_k, j):
     """Apply the leaf write for target bit index j."""
     ops = []
-    for p in range(1 << num_controls):
+    for p in range(1 << n_k):
         if p % 2 == 0:
-            target = wire_manager.portL(num_controls - 1, p >> 1)
+            target = wire_manager.portL(n_k - 1, p >> 1)
         else:
-            target = wire_manager.portR(num_controls - 1, p >> 1)
+            target = wire_manager.portR(n_k - 1, p >> 1)
         bit = bitstrings[p][j]
         if bit == "1":
             PauliZ(wires=target)
@@ -353,26 +344,513 @@
 ):  # pylint: disable=unused-argument
     bus_wire = wire_manager.bus_wire
     control_wires = wire_manager.control_wires
-    num_controls = len(control_wires)
+    n_k = len(control_wires)
     # 1) address loading
-    _mark_routers_via_bus(wire_manager, num_controls)
+    _mark_routers_via_bus(wire_manager, n_k)
     # 2) For each target bit: load→route down→leaf op→route up→restore (reuse the route bus function)
     for j, tw in enumerate(wire_manager.target_wires):
         Hadamard(wires=[tw])
         SWAP(wires=[tw, bus_wire[0]])
         _route_bus_down_first_k_levels(wire_manager, len(control_wires))
-        _leaf_ops_for_bit(wire_manager, bitstrings, num_controls, j)
+        _leaf_ops_for_bit(wire_manager, bitstrings, n_k, j)
         adjoint(_route_bus_down_first_k_levels, lazy=False)(wire_manager, len(control_wires))
         SWAP(wires=[tw, bus_wire[0]])
         Hadamard(wires=[tw])
     # 3) address unloading
-    adjoint(_mark_routers_via_bus, lazy=False)(wire_manager, num_controls)
+    adjoint(_mark_routers_via_bus, lazy=False)(wire_manager, n_k)
 
 
 add_decomps(BBQRAM, _bucket_brigade_qram_decomposition)
 
 
-class SelectOnlyQRAM(Operator):
+class HybridQRAM(Operation):
+    r"""Hybrid QRAM combining select-only and bucket-brigade behaviour.
+
+    This operator encodes bitstrings associated with indexes:
+
+    .. math::
+        \text{HybridQRAM}|i\rangle|0\rangle = |i\rangle |b_i\rangle,
+
+    where :math:`b_i` is the bitstring associated with index :math:`i`.
+
+    This hybrid QRAM implements a space–time tradeoff.
+
+    It uses a total number of memory address bits ``n = len(control_wires)``. We choose an integer :math:`k` with :math:`0 ≤ k < n`.
+    The first :math:`k` address bits (high-order) are "select" bits. The remaining :math:`n-k` bits (low-order) are routed through
+    a bucket-brigade tree.
+
+    Instead of a full-depth tree of size :math:`2^n` leaves, we build a smaller tree of depth :math:`n-k` (:math:`2^{n-k}`
+    leaves) and reuse it :math:`2^k` times. For each prefix :math:`s \in {0, …, 2^k - 1}`:
+
+    - Perform a multi-controlled-X on a "signal" auxiliary, controlled by the :math:`k` select bits being equal to :math:`s`.
+    - Conditioned on ``signal==1``, perform a bucket-brigade QRAM (:class:`~.BBQRAM`) query using only the lower :math:`n-k` address bits and the sub-table of bitstrings whose prefix is :math:`s`.
+    - Uncompute the signal with the same multi-controlled-X.
+
+    In the end, for any full address ``a = (prefix, suffix)``, the target wires are loaded with
+    ``bitstrings[a]``.
+
+    Wire layout:
+
+    - ``control_wires``: [ :math:`sel_0`, ..., :math:`sel_{k-1}`, :math:`tree_0`, ..., :math:`tree_{n-k-1}` ]
+    - ``work_wires``: :math:`[ signal, bus, dir..., portL..., portR... ]` (tree auxiliaries)
+
+    Args:
+        bitstrings (Sequence[str]):
+            The classical data as a sequence of bitstrings. The size of the classical data must be
+            :math:`2^{\texttt{len(control_wires)}}`.
+        control_wires (WiresLike):
+            The full address register (length ``n``) including select wires and tree control wires (:math:`sel_i` and :math:`tree_i`, respectively) which enable
+            select and bucket-brigade style behaviour.
+        target_wires (WiresLike):
+            The register in which the classical data gets loaded. The size of this register must
+            equal each bitstring length in ``bitstrings``.
+        work_wires (WiresLike):
+            The additional wires required to funnel the desired entry of ``bitstrings`` into the
+            target register. The work_wires register includes the signal, bus, direction, left port and right port
+            wires (:math:`[signal, bus, dir..., portL..., portR...]`) in that order for a tree of depth :math:`(n-k)`.
+        k (int):
+            The number of "select" bits taken from the most significant bits (MSBs) of ``control_wires``
+
+    Raises:
+        ValueError: if the ``bitstrings`` are not provided, the ``bitstrings`` are of the wrong length, there are
+            no ``control_wires``, ``k >= len(control_wires)``, the ``target_wires`` are of the wrong length, or the
+            ``work_wires`` are of the wrong length.
+
+    .. seealso:: :class:`~.QROM`, :class:`~.QROMStatePreparation`, :class:`~.BBQRAM`
+
+    .. note::
+
+        QRAM and QROM, though similar, have different applications and purposes. QRAM is intended
+        for read-and-write capabilities, where the stored data can be loaded and changed. QROM is
+        designed to only load stored data into a quantum register.
+
+    **Example:**
+
+    Consider the following example, where the classical data is a list of bitstrings (each of
+    length 3):
+
+    .. code-block:: python
+
+        bitstrings = ["010", "111", "110", "000", "010", "111", "110", "000"]
+        bitstring_size = 3
+
+    We need the number of bitstrings to equal :math:`2^{\texttt{len(control_wires)}}` so they can be addressed. This
+    tells us the number of control wires needed. The control wires are split by index
+    ``k`` into select wires and tree control wires, which allow us to implement select-only and bucket-brigade
+    behaviour. We also define work wires, which include the wires :math:`[signal, bus, dir..., portL..., portR...]` used for
+    routing up and down the tree as well as loading data and controlling the behaviour.
+
+
+    .. code-block:: python
+
+        k = 2
+        num_control_wires = 3
+        num_work_wires = 1 + 1 + 3 * (1 << (num_control_wires - k) - 1)
+
+    Now, we can define ``control``, ``target`` and ``work_wires`` registers concretely and demonstrate ``HybridQRAM``
+    in practice. In the following circuit, we prepare the state :math:`\vert 2 \rangle = \vert 010 \rangle` on the
+    ``control_wires``, which indicates that we would like to access the second (zero-indexed) entry of
+    ``bitstrings`` (which is ``"110"``). The ``target_wires`` register should therefore store this
+    state after ``HybridQRAM`` is applied.
+
+    .. code-block:: python
+
+        import pennylane as qml
+        reg = qml.registers(
+            {
+                "control": num_control_wires,
+                "target": bitstring_size,
+                "work": num_work_wires
+            }
+        )
+
+        dev = qml.device("default.qubit")
+        @qml.qnode(dev)
+        def hybrid_qram():
+            # prepare an address, e.g., |010> (index 2)
+            qml.BasisEmbedding(2, wires=reg["control"])
+
+            qml.HybridQRAM(
+                bitstrings,
+                control_wires=reg["control"],
+                target_wires=reg["target"],
+                work_wires=reg["work"],
+                k=k
+            )
+            return qml.probs(wires=reg["target"])
+
+    >>> import numpy as np
+    >>> print(np.round(hybrid_qram()))
+    [0. 0. 0. 0. 0. 0. 1. 0.]
+
+    Note that ``"110"`` in binary is equal to 6 in decimal, which is the position of the only
+    non-zero entry in the ``target_wires`` register.
+    """
+
+    grad_method = None
+
+    resource_keys = {
+        "bitstrings",
+        "num_target_wires",
+        "num_select_wires",
+        "num_tree_control_wires",
+    }
+
+    def __init__(
+        self,
+        bitstrings: Sequence[str],
+        control_wires: WiresLike,
+        target_wires: WiresLike,
+        work_wires: WiresLike,
+        k: int,  # define the select part size, remaining part is tree part
+        id: str | None = None,
+    ):  # pylint: disable=too-many-arguments
+
+        if not bitstrings:
+            raise ValueError("'bitstrings' cannot be empty.")
+        m_set = {len(s) for s in bitstrings}
+        if len(m_set) != 1:
+            raise ValueError("All bitstrings must have equal length.")
+        m = next(iter(m_set))
+        bitstrings = list(bitstrings)
+
+        control_wires = Wires(control_wires)
+        target_wires = Wires(target_wires)
+        work_wires = Wires(work_wires)
+
+        # test wires
+        n_total = len(control_wires)
+        if n_total == 0:
+            raise ValueError("len(control_wires) must be > 0.")
+
+        if not 0 <= k < n_total:
+            raise ValueError("k must satisfy 0 <= k < len(control_wires).")
+
+        if len(target_wires) != m:
+            raise ValueError("len(target_wires) must equal bitstring length.")
+
+        if len(bitstrings) != (1 << n_total):
+            raise ValueError("len(bitstrings) must be 2^(len(control_wires)).")
+
+        # Split control_wires into select and tree parts
+        select_wires = Wires(control_wires[:k])
+        tree_control_wires = Wires(control_wires[k:])
+        n_tree = len(tree_control_wires)
+
+        # work_wires = [ signal, bus, dir..., portL..., portR... ] for tree depth n_tree
+        signal_wire = Wires(work_wires[0])
+
+        expected_nodes = (1 << n_tree) - 1
+        expected_len = 1 + 1 + 3 * expected_nodes  # signal + bus + 3 per node
+        if len(work_wires) != expected_len:
+            raise ValueError(
+                f"work_wires must have length {expected_len} "
+                f"for k={k} and len(control_wires)={n_total}."
+            )
+
+        bus_wire = Wires(work_wires[1])
+        divider = len(work_wires[2:]) // 3
+        dir_wires = Wires(work_wires[2 : 2 + divider])
+        portL_wires = Wires(work_wires[2 + divider : 2 + 2 * divider])
+        portR_wires = Wires(work_wires[2 + 2 * divider : 2 + 3 * divider])
+
+        tree_wire_manager = _QRAMWires(
+            control_wires, target_wires, bus_wire, dir_wires, portL_wires, portR_wires
+        )
+
+        all_wires = list(control_wires) + list(target_wires) + list(work_wires)
+
+        super().__init__(wires=all_wires, id=id)
+
+        self._hyperparameters = {
+            "bitstrings": bitstrings,
+            "select_wires": select_wires,
+            "signal_wire": signal_wire,
+            "tree_wire_manager": tree_wire_manager,
+        }
+
+    @classmethod
+    def _primitive_bind_call(cls, *args, **kwargs):
+        return cls._primitive.bind(*args, **kwargs)
+
+    @property
+    def resource_params(self) -> dict:
+        wire_manager = self.hyperparameters["tree_wire_manager"]
+        k = len(self.hyperparameters["select_wires"])
+        return {
+            "bitstrings": self.hyperparameters["bitstrings"],
+            "num_target_wires": len(wire_manager.target_wires),
+            "num_select_wires": k,
+            "num_tree_control_wires": len(wire_manager.control_wires[k:]),
+        }
+
+
+def _hybrid_qram_resources(bitstrings, num_target_wires, num_select_wires, num_tree_control_wires):
+    resources = defaultdict(int)
+    num_blocks = 1 << num_select_wires
+
+    resources[resource_rep(PauliX)] += (num_select_wires <= 0) * num_blocks * 2
+
+    resources[
+        controlled_resource_rep(
+            base_class=SWAP,
+            base_params={},
+            num_control_wires=1,
+            num_zero_control_values=0,
+        )
+    ] += (
+        (num_tree_control_wires + (1 << num_tree_control_wires) - 1) * 2 + 2 * num_target_wires
+    ) * num_blocks
+
+    ccswap_count = (
+        (
+            ((1 << num_tree_control_wires) - 1 - num_tree_control_wires)
+            + ((1 << num_tree_control_wires) - 1) * num_target_wires
+        )
+        * num_blocks
+        * 2
+    )
+
+    resources[
+        controlled_resource_rep(
+            base_class=Controlled,
+            base_params={
+                "base_class": SWAP,
+                "base_params": {},
+                "num_control_wires": 1,
+                "num_zero_control_values": 0,
+                "num_work_wires": 0,
+                "work_wire_type": "borrowed",
+            },
+            num_control_wires=1,
+            num_zero_control_values=0,
+        )
+    ] += ccswap_count
+
+    resources[
+        controlled_resource_rep(
+            base_class=Controlled,
+            base_params={
+                "base_class": SWAP,
+                "base_params": {},
+                "num_control_wires": 1,
+                "num_zero_control_values": 1,
+                "num_work_wires": 0,
+                "work_wire_type": "borrowed",
+            },
+            num_control_wires=1,
+            num_zero_control_values=0,
+        )
+    ] += ccswap_count
+
+    resources[
+        controlled_resource_rep(
+            base_class=Hadamard,
+            base_params={},
+            num_control_wires=1,
+            num_zero_control_values=0,
+        )
+    ] += (
+        num_target_wires * num_blocks * 2
+    )
+
+    for block_index in range(num_blocks):
+        zero_control_values = [
+            (block_index >> (num_select_wires - 1 - i)) & 1 for i in range(num_select_wires)
+        ].count(0)
+        if zero_control_values == 0:
+            resources[resource_rep(CNOT)] += (num_select_wires > 0) * 2
+        else:
+            resources[
+                controlled_resource_rep(
+                    base_class=PauliX,
+                    base_params={},
+                    num_control_wires=num_select_wires,
+                    num_zero_control_values=zero_control_values,
+                )
+            ] += (num_select_wires > 0) * 2
+
+        resources[
+            controlled_resource_rep(
+                base_class=PauliZ,
+                base_params={},
+                num_control_wires=1,
+                num_zero_control_values=0,
+            )
+        ] += sum(
+            [
+                bitstrings[(block_index << num_tree_control_wires) + p][j] == "1"
+                for j in range(num_target_wires)
+                for p in range(1 << num_tree_control_wires)
+            ]
+        )
+    return resources
+
+
+def _bits(value: int, length: int) -> list[int]:
+    """Return `length` bits of `value` (MSB first)."""
+    return [(value >> (length - 1 - i)) & 1 for i in range(length)]
+
+
+def _tree_leaf_ops_for_bit_block_ctrl(
+    bitstrings, j, block_index, tree_wire_manager, n_tree, signal
+):  # pylint: disable=too-many-arguments
+    """Leaf write for target bit j, for a given select prefix block, controlled on signal."""
+
+    # For each leaf index p of the tree (n_tree bits)
+    for p in range(1 << n_tree):
+        # physical leaf wire (same pattern as BBQRAM)
+        if p % 2 == 0:
+            target = tree_wire_manager.portL(n_tree - 1, p >> 1)
+        else:
+            target = tree_wire_manager.portR(n_tree - 1, p >> 1)
+
+        # Global address index: (block_index << n_tree) + p
+        addr = (block_index << n_tree) + p
+        bit = bitstrings[addr][j]
+        if bit == "1":
+            ctrl(PauliZ(wires=target), control=[signal], control_values=[1])
+
+
+def _tree_route_bus_down_first_k_levels_ctrl(k_levels, tree_wire_manager, signal):
+    """Tree routing down for first `k_levels` levels, controlled on signal."""
+
+    for ell in range(k_levels):
+        for p in range(1 << ell):
+            in_w = tree_wire_manager.node_in_wire(ell, p)
+            L = tree_wire_manager.portL(ell, p)
+            R = tree_wire_manager.portR(ell, p)
+            d = tree_wire_manager.router(ell, p)
+
+            # dir==1: CSWAP(d, in_w, R) — additionally controlled on signal
+            ctrl(CSWAP(wires=[d, in_w, R]), control=[signal], control_values=[1])
+
+            # dir==0: SWAP(in_w, L) controlled on (d == 0) and signal == 1
+            ctrl(
+                ctrl(SWAP(wires=[in_w, L]), control=[d], control_values=[0]),
+                control=[signal],
+                control_values=[1],
+            )
+
+
+def _swap_controlled_on_signal(tree_wire_manager, signal, level, k):
+    origin = tree_wire_manager.control_wires[k:][level]
+    target = tree_wire_manager.bus_wire[0]
+    ctrl(SWAP(wires=[origin, target]), control=[signal], control_values=[1])
+
+
+def _tree_mark_routers_via_bus_ctrl(tree_wire_manager, n_tree, k, signal):
+    """Address loading for the tree (n_tree bits), controlled on signal."""
+
+    # SWAP(tree_control_wires[0], bus) controlled on signal
+    _swap_controlled_on_signal(tree_wire_manager, signal, 0, k)
+
+    # route down qram wires for level 0
+    _tree_route_bus_down_first_k_levels_ctrl(0, tree_wire_manager, signal)
+
+    # deposit into dir[0, *] along active path
+    ctrl(
+        SWAP(wires=[tree_wire_manager.bus_wire[0], tree_wire_manager.router(0, 0)]),
+        control=[signal],
+        control_values=[1],
+    )
+
+    for level in range(1, n_tree):
+        # SWAP(tree_control_wires[level], bus) controlled on signal
+        _swap_controlled_on_signal(tree_wire_manager, signal, level, k)
+
+        # route down qram wires for current levels
+        _tree_route_bus_down_first_k_levels_ctrl(level, tree_wire_manager, signal)
+
+        # deposit into dir[level, *] along active path
+        for p in range(1 << level):
+            parent = _node_index(level - 1, p >> 1)
+            if p % 2 == 0:
+                origin = tree_wire_manager.portL_wires[parent]
+            else:
+                origin = tree_wire_manager.portR_wires[parent]
+            target = tree_wire_manager.router(level, p)
+            ctrl(SWAP(wires=[origin, target]), control=[signal], control_values=[1])
+
+
+def _block_tree_query_ops(
+    bitstrings, block_index, tree_wire_manager, n_tree, k, signal
+):  # pylint: disable=too-many-arguments
+    """One BBQRAM-style query of the (n_tree)-depth tree for a fixed select prefix."""
+
+    # 1) address loading for the tree (controlled on signal)
+    _tree_mark_routers_via_bus_ctrl(tree_wire_manager, n_tree, k, signal)
+
+    # 2) per-target data phase, controlled on signal
+    for j, tw in enumerate(tree_wire_manager.target_wires):
+        # H on target
+        ctrl(Hadamard(wires=[tw]), control=[signal], control_values=[1])
+
+        # Swap target <-> bus
+        ctrl(SWAP(wires=[tw, tree_wire_manager.bus_wire[0]]), control=[signal], control_values=[1])
+
+        # Route down tree
+        _tree_route_bus_down_first_k_levels_ctrl(n_tree, tree_wire_manager, signal)
+
+        # Leaf Z ops for this block and bit index j
+        _tree_leaf_ops_for_bit_block_ctrl(
+            bitstrings, j, block_index, tree_wire_manager, n_tree, signal
+        )
+
+        # Route back up
+        adjoint(_tree_route_bus_down_first_k_levels_ctrl, lazy=False)(
+            n_tree, tree_wire_manager, signal
+        )
+
+        # Swap back bus -> target
+        ctrl(SWAP(wires=[tw, tree_wire_manager.bus_wire[0]]), control=[signal], control_values=[1])
+
+        # Final H on target
+        ctrl(Hadamard(wires=[tw]), control=[signal], control_values=[1])
+
+    # 3) address unloading for the tree (controlled on signal)
+    adjoint(_tree_mark_routers_via_bus_ctrl, lazy=False)(tree_wire_manager, n_tree, k, signal)
+
+
+@register_resources(_hybrid_qram_resources)
+def _hybrid_qram_decomposition(
+    wires, bitstrings, tree_wire_manager, select_wires, signal_wire, **_
+):  # pylint: disable=unused-argument, too-many-arguments
+    k = len(select_wires)
+
+    signal = signal_wire[0]
+    num_blocks = 1 << k if k > 0 else 1
+
+    for block_index in range(num_blocks):
+        # Multi-controlled X to turn signal on when select bits == block_index
+        if k > 0:
+            sel_pattern = _bits(block_index, k)
+            ctrl(PauliX(wires=signal), control=select_wires, control_values=sel_pattern)
+        else:
+            # No select bits: just flip signal for all addresses
+            PauliX(wires=signal)
+
+        # Perform one tree query, driven by lower n_tree bits, controlled on signal
+        _block_tree_query_ops(
+            bitstrings,
+            block_index,
+            tree_wire_manager,
+            len(tree_wire_manager.control_wires[k:]),
+            k,
+            signal,
+        )
+
+        # Uncompute signal
+        if k > 0:
+            ctrl(PauliX(wires=signal), control=select_wires, control_values=sel_pattern)
+        else:
+            PauliX(wires=signal)
+
+
+add_decomps(HybridQRAM, _hybrid_qram_decomposition)
+
+
+class SelectOnlyQRAM(Operation):
     r"""Select-only QRAM implemented as multi-controlled X on target wires,
     controlled on all address wires (select_wires + control_wires).
 
@@ -615,495 +1093,4 @@
         _flip_controls(controls, control_values)
 
 
-<<<<<<< HEAD
-add_decomps(SelectOnlyQRAM, _select_only_qram_decomposition)
-=======
-add_decomps(BBQRAM, _bucket_brigade_qram_decomposition)
-
-
-class HybridQRAM(Operation):
-    r"""Hybrid QRAM combining select-only and bucket-brigade behaviour.
-
-    This operator encodes bitstrings associated with indexes:
-
-    .. math::
-        \text{HybridQRAM}|i\rangle|0\rangle = |i\rangle |b_i\rangle,
-
-    where :math:`b_i` is the bitstring associated with index :math:`i`.
-
-    This hybrid QRAM implements a space–time tradeoff.
-
-    It uses a total number of memory address bits ``n = len(control_wires)``. We choose an integer :math:`k` with :math:`0 ≤ k < n`.
-    The first :math:`k` address bits (high-order) are "select" bits. The remaining :math:`n-k` bits (low-order) are routed through
-    a bucket-brigade tree.
-
-    Instead of a full-depth tree of size :math:`2^n` leaves, we build a smaller tree of depth :math:`n-k` (:math:`2^{n-k}`
-    leaves) and reuse it :math:`2^k` times. For each prefix :math:`s \in {0, …, 2^k - 1}`:
-
-    - Perform a multi-controlled-X on a "signal" auxiliary, controlled by the :math:`k` select bits being equal to :math:`s`.
-    - Conditioned on ``signal==1``, perform a bucket-brigade QRAM (:class:`~.BBQRAM`) query using only the lower :math:`n-k` address bits and the sub-table of bitstrings whose prefix is :math:`s`.
-    - Uncompute the signal with the same multi-controlled-X.
-
-    In the end, for any full address ``a = (prefix, suffix)``, the target wires are loaded with
-    ``bitstrings[a]``.
-
-    Wire layout:
-
-    - ``control_wires``: [ :math:`sel_0`, ..., :math:`sel_{k-1}`, :math:`tree_0`, ..., :math:`tree_{n-k-1}` ]
-    - ``work_wires``: :math:`[ signal, bus, dir..., portL..., portR... ]` (tree auxiliaries)
-
-    Args:
-        bitstrings (Sequence[str]):
-            The classical data as a sequence of bitstrings. The size of the classical data must be
-            :math:`2^{\texttt{len(control_wires)}}`.
-        control_wires (WiresLike):
-            The full address register (length ``n``) including select wires and tree control wires (:math:`sel_i` and :math:`tree_i`, respectively) which enable
-            select and bucket-brigade style behaviour.
-        target_wires (WiresLike):
-            The register in which the classical data gets loaded. The size of this register must
-            equal each bitstring length in ``bitstrings``.
-        work_wires (WiresLike):
-            The additional wires required to funnel the desired entry of ``bitstrings`` into the
-            target register. The work_wires register includes the signal, bus, direction, left port and right port
-            wires (:math:`[signal, bus, dir..., portL..., portR...]`) in that order for a tree of depth :math:`(n-k)`.
-        k (int):
-            The number of "select" bits taken from the most significant bits (MSBs) of ``control_wires``
-
-    Raises:
-        ValueError: if the ``bitstrings`` are not provided, the ``bitstrings`` are of the wrong length, there are
-            no ``control_wires``, ``k >= len(control_wires)``, the ``target_wires`` are of the wrong length, or the
-            ``work_wires`` are of the wrong length.
-
-    .. seealso:: :class:`~.QROM`, :class:`~.QROMStatePreparation`, :class:`~.BBQRAM`
-
-    .. note::
-
-        QRAM and QROM, though similar, have different applications and purposes. QRAM is intended
-        for read-and-write capabilities, where the stored data can be loaded and changed. QROM is
-        designed to only load stored data into a quantum register.
-
-    **Example:**
-
-    Consider the following example, where the classical data is a list of bitstrings (each of
-    length 3):
-
-    .. code-block:: python
-
-        bitstrings = ["010", "111", "110", "000", "010", "111", "110", "000"]
-        bitstring_size = 3
-
-    We need the number of bitstrings to equal :math:`2^{\texttt{len(control_wires)}}` so they can be addressed. This
-    tells us the number of control wires needed. The control wires are split by index
-    ``k`` into select wires and tree control wires, which allow us to implement select-only and bucket-brigade
-    behaviour. We also define work wires, which include the wires :math:`[signal, bus, dir..., portL..., portR...]` used for
-    routing up and down the tree as well as loading data and controlling the behaviour.
-
-
-    .. code-block:: python
-
-        k = 2
-        num_control_wires = 3
-        num_work_wires = 1 + 1 + 3 * (1 << (num_control_wires - k) - 1)
-
-    Now, we can define ``control``, ``target`` and ``work_wires`` registers concretely and demonstrate ``HybridQRAM``
-    in practice. In the following circuit, we prepare the state :math:`\vert 2 \rangle = \vert 010 \rangle` on the
-    ``control_wires``, which indicates that we would like to access the second (zero-indexed) entry of
-    ``bitstrings`` (which is ``"110"``). The ``target_wires`` register should therefore store this
-    state after ``HybridQRAM`` is applied.
-
-    .. code-block:: python
-
-        import pennylane as qml
-        reg = qml.registers(
-            {
-                "control": num_control_wires,
-                "target": bitstring_size,
-                "work": num_work_wires
-            }
-        )
-
-        dev = qml.device("default.qubit")
-        @qml.qnode(dev)
-        def hybrid_qram():
-            # prepare an address, e.g., |010> (index 2)
-            qml.BasisEmbedding(2, wires=reg["control"])
-
-            qml.HybridQRAM(
-                bitstrings,
-                control_wires=reg["control"],
-                target_wires=reg["target"],
-                work_wires=reg["work"],
-                k=k
-            )
-            return qml.probs(wires=reg["target"])
-
-    >>> import numpy as np
-    >>> print(np.round(hybrid_qram()))
-    [0. 0. 0. 0. 0. 0. 1. 0.]
-
-    Note that ``"110"`` in binary is equal to 6 in decimal, which is the position of the only
-    non-zero entry in the ``target_wires`` register.
-    """
-
-    grad_method = None
-
-    resource_keys = {
-        "bitstrings",
-        "num_target_wires",
-        "num_select_wires",
-        "num_tree_control_wires",
-    }
-
-    def __init__(
-        self,
-        bitstrings: Sequence[str],
-        control_wires: WiresLike,
-        target_wires: WiresLike,
-        work_wires: WiresLike,
-        k: int,  # define the select part size, remaining part is tree part
-        id: str | None = None,
-    ):  # pylint: disable=too-many-arguments
-
-        if not bitstrings:
-            raise ValueError("'bitstrings' cannot be empty.")
-        m_set = {len(s) for s in bitstrings}
-        if len(m_set) != 1:
-            raise ValueError("All bitstrings must have equal length.")
-        m = next(iter(m_set))
-        bitstrings = list(bitstrings)
-
-        control_wires = Wires(control_wires)
-        target_wires = Wires(target_wires)
-        work_wires = Wires(work_wires)
-
-        # test wires
-        n_total = len(control_wires)
-        if n_total == 0:
-            raise ValueError("len(control_wires) must be > 0.")
-
-        if not 0 <= k < n_total:
-            raise ValueError("k must satisfy 0 <= k < len(control_wires).")
-
-        if len(target_wires) != m:
-            raise ValueError("len(target_wires) must equal bitstring length.")
-
-        if len(bitstrings) != (1 << n_total):
-            raise ValueError("len(bitstrings) must be 2^(len(control_wires)).")
-
-        # Split control_wires into select and tree parts
-        select_wires = Wires(control_wires[:k])
-        tree_control_wires = Wires(control_wires[k:])
-        n_tree = len(tree_control_wires)
-
-        # work_wires = [ signal, bus, dir..., portL..., portR... ] for tree depth n_tree
-        signal_wire = Wires(work_wires[0])
-
-        expected_nodes = (1 << n_tree) - 1
-        expected_len = 1 + 1 + 3 * expected_nodes  # signal + bus + 3 per node
-        if len(work_wires) != expected_len:
-            raise ValueError(
-                f"work_wires must have length {expected_len} "
-                f"for k={k} and len(control_wires)={n_total}."
-            )
-
-        bus_wire = Wires(work_wires[1])
-        divider = len(work_wires[2:]) // 3
-        dir_wires = Wires(work_wires[2 : 2 + divider])
-        portL_wires = Wires(work_wires[2 + divider : 2 + 2 * divider])
-        portR_wires = Wires(work_wires[2 + 2 * divider : 2 + 3 * divider])
-
-        tree_wire_manager = _QRAMWires(
-            control_wires, target_wires, bus_wire, dir_wires, portL_wires, portR_wires
-        )
-
-        all_wires = list(control_wires) + list(target_wires) + list(work_wires)
-
-        super().__init__(wires=all_wires, id=id)
-
-        self._hyperparameters = {
-            "bitstrings": bitstrings,
-            "select_wires": select_wires,
-            "signal_wire": signal_wire,
-            "tree_wire_manager": tree_wire_manager,
-        }
-
-    @classmethod
-    def _primitive_bind_call(cls, *args, **kwargs):
-        return cls._primitive.bind(*args, **kwargs)
-
-    @property
-    def resource_params(self) -> dict:
-        wire_manager = self.hyperparameters["tree_wire_manager"]
-        k = len(self.hyperparameters["select_wires"])
-        return {
-            "bitstrings": self.hyperparameters["bitstrings"],
-            "num_target_wires": len(wire_manager.target_wires),
-            "num_select_wires": k,
-            "num_tree_control_wires": len(wire_manager.control_wires[k:]),
-        }
-
-
-def _hybrid_qram_resources(bitstrings, num_target_wires, num_select_wires, num_tree_control_wires):
-    resources = defaultdict(int)
-    num_blocks = 1 << num_select_wires
-
-    resources[resource_rep(PauliX)] += (num_select_wires <= 0) * num_blocks * 2
-
-    resources[
-        controlled_resource_rep(
-            base_class=SWAP,
-            base_params={},
-            num_control_wires=1,
-            num_zero_control_values=0,
-        )
-    ] += (
-        (num_tree_control_wires + (1 << num_tree_control_wires) - 1) * 2 + 2 * num_target_wires
-    ) * num_blocks
-
-    ccswap_count = (
-        (
-            ((1 << num_tree_control_wires) - 1 - num_tree_control_wires)
-            + ((1 << num_tree_control_wires) - 1) * num_target_wires
-        )
-        * num_blocks
-        * 2
-    )
-
-    resources[
-        controlled_resource_rep(
-            base_class=Controlled,
-            base_params={
-                "base_class": SWAP,
-                "base_params": {},
-                "num_control_wires": 1,
-                "num_zero_control_values": 0,
-                "num_work_wires": 0,
-                "work_wire_type": "borrowed",
-            },
-            num_control_wires=1,
-            num_zero_control_values=0,
-        )
-    ] += ccswap_count
-
-    resources[
-        controlled_resource_rep(
-            base_class=Controlled,
-            base_params={
-                "base_class": SWAP,
-                "base_params": {},
-                "num_control_wires": 1,
-                "num_zero_control_values": 1,
-                "num_work_wires": 0,
-                "work_wire_type": "borrowed",
-            },
-            num_control_wires=1,
-            num_zero_control_values=0,
-        )
-    ] += ccswap_count
-
-    resources[
-        controlled_resource_rep(
-            base_class=Hadamard,
-            base_params={},
-            num_control_wires=1,
-            num_zero_control_values=0,
-        )
-    ] += (
-        num_target_wires * num_blocks * 2
-    )
-
-    for block_index in range(num_blocks):
-        zero_control_values = [
-            (block_index >> (num_select_wires - 1 - i)) & 1 for i in range(num_select_wires)
-        ].count(0)
-        if zero_control_values == 0:
-            resources[resource_rep(CNOT)] += (num_select_wires > 0) * 2
-        else:
-            resources[
-                controlled_resource_rep(
-                    base_class=PauliX,
-                    base_params={},
-                    num_control_wires=num_select_wires,
-                    num_zero_control_values=zero_control_values,
-                )
-            ] += (num_select_wires > 0) * 2
-
-        resources[
-            controlled_resource_rep(
-                base_class=PauliZ,
-                base_params={},
-                num_control_wires=1,
-                num_zero_control_values=0,
-            )
-        ] += sum(
-            [
-                bitstrings[(block_index << num_tree_control_wires) + p][j] == "1"
-                for j in range(num_target_wires)
-                for p in range(1 << num_tree_control_wires)
-            ]
-        )
-    return resources
-
-
-def _bits(value: int, length: int) -> list[int]:
-    """Return `length` bits of `value` (MSB first)."""
-    return [(value >> (length - 1 - i)) & 1 for i in range(length)]
-
-
-def _tree_leaf_ops_for_bit_block_ctrl(
-    bitstrings, j, block_index, tree_wire_manager, n_tree, signal
-):  # pylint: disable=too-many-arguments
-    """Leaf write for target bit j, for a given select prefix block, controlled on signal."""
-
-    # For each leaf index p of the tree (n_tree bits)
-    for p in range(1 << n_tree):
-        # physical leaf wire (same pattern as BBQRAM)
-        if p % 2 == 0:
-            target = tree_wire_manager.portL(n_tree - 1, p >> 1)
-        else:
-            target = tree_wire_manager.portR(n_tree - 1, p >> 1)
-
-        # Global address index: (block_index << n_tree) + p
-        addr = (block_index << n_tree) + p
-        bit = bitstrings[addr][j]
-        if bit == "1":
-            ctrl(PauliZ(wires=target), control=[signal], control_values=[1])
-
-
-def _tree_route_bus_down_first_k_levels_ctrl(k_levels, tree_wire_manager, signal):
-    """Tree routing down for first `k_levels` levels, controlled on signal."""
-
-    for ell in range(k_levels):
-        for p in range(1 << ell):
-            in_w = tree_wire_manager.node_in_wire(ell, p)
-            L = tree_wire_manager.portL(ell, p)
-            R = tree_wire_manager.portR(ell, p)
-            d = tree_wire_manager.router(ell, p)
-
-            # dir==1: CSWAP(d, in_w, R) — additionally controlled on signal
-            ctrl(CSWAP(wires=[d, in_w, R]), control=[signal], control_values=[1])
-
-            # dir==0: SWAP(in_w, L) controlled on (d == 0) and signal == 1
-            ctrl(
-                ctrl(SWAP(wires=[in_w, L]), control=[d], control_values=[0]),
-                control=[signal],
-                control_values=[1],
-            )
-
-
-def _swap_controlled_on_signal(tree_wire_manager, signal, level, k):
-    origin = tree_wire_manager.control_wires[k:][level]
-    target = tree_wire_manager.bus_wire[0]
-    ctrl(SWAP(wires=[origin, target]), control=[signal], control_values=[1])
-
-
-def _tree_mark_routers_via_bus_ctrl(tree_wire_manager, n_tree, k, signal):
-    """Address loading for the tree (n_tree bits), controlled on signal."""
-
-    # SWAP(tree_control_wires[0], bus) controlled on signal
-    _swap_controlled_on_signal(tree_wire_manager, signal, 0, k)
-
-    # route down qram wires for level 0
-    _tree_route_bus_down_first_k_levels_ctrl(0, tree_wire_manager, signal)
-
-    # deposit into dir[0, *] along active path
-    ctrl(
-        SWAP(wires=[tree_wire_manager.bus_wire[0], tree_wire_manager.router(0, 0)]),
-        control=[signal],
-        control_values=[1],
-    )
-
-    for level in range(1, n_tree):
-        # SWAP(tree_control_wires[level], bus) controlled on signal
-        _swap_controlled_on_signal(tree_wire_manager, signal, level, k)
-
-        # route down qram wires for current levels
-        _tree_route_bus_down_first_k_levels_ctrl(level, tree_wire_manager, signal)
-
-        # deposit into dir[level, *] along active path
-        for p in range(1 << level):
-            parent = _node_index(level - 1, p >> 1)
-            if p % 2 == 0:
-                origin = tree_wire_manager.portL_wires[parent]
-            else:
-                origin = tree_wire_manager.portR_wires[parent]
-            target = tree_wire_manager.router(level, p)
-            ctrl(SWAP(wires=[origin, target]), control=[signal], control_values=[1])
-
-
-def _block_tree_query_ops(
-    bitstrings, block_index, tree_wire_manager, n_tree, k, signal
-):  # pylint: disable=too-many-arguments
-    """One BBQRAM-style query of the (n_tree)-depth tree for a fixed select prefix."""
-
-    # 1) address loading for the tree (controlled on signal)
-    _tree_mark_routers_via_bus_ctrl(tree_wire_manager, n_tree, k, signal)
-
-    # 2) per-target data phase, controlled on signal
-    for j, tw in enumerate(tree_wire_manager.target_wires):
-        # H on target
-        ctrl(Hadamard(wires=[tw]), control=[signal], control_values=[1])
-
-        # Swap target <-> bus
-        ctrl(SWAP(wires=[tw, tree_wire_manager.bus_wire[0]]), control=[signal], control_values=[1])
-
-        # Route down tree
-        _tree_route_bus_down_first_k_levels_ctrl(n_tree, tree_wire_manager, signal)
-
-        # Leaf Z ops for this block and bit index j
-        _tree_leaf_ops_for_bit_block_ctrl(
-            bitstrings, j, block_index, tree_wire_manager, n_tree, signal
-        )
-
-        # Route back up
-        adjoint(_tree_route_bus_down_first_k_levels_ctrl, lazy=False)(
-            n_tree, tree_wire_manager, signal
-        )
-
-        # Swap back bus -> target
-        ctrl(SWAP(wires=[tw, tree_wire_manager.bus_wire[0]]), control=[signal], control_values=[1])
-
-        # Final H on target
-        ctrl(Hadamard(wires=[tw]), control=[signal], control_values=[1])
-
-    # 3) address unloading for the tree (controlled on signal)
-    adjoint(_tree_mark_routers_via_bus_ctrl, lazy=False)(tree_wire_manager, n_tree, k, signal)
-
-
-@register_resources(_hybrid_qram_resources)
-def _hybrid_qram_decomposition(
-    wires, bitstrings, tree_wire_manager, select_wires, signal_wire, **_
-):  # pylint: disable=unused-argument, too-many-arguments
-    k = len(select_wires)
-
-    signal = signal_wire[0]
-    num_blocks = 1 << k if k > 0 else 1
-
-    for block_index in range(num_blocks):
-        # Multi-controlled X to turn signal on when select bits == block_index
-        if k > 0:
-            sel_pattern = _bits(block_index, k)
-            ctrl(PauliX(wires=signal), control=select_wires, control_values=sel_pattern)
-        else:
-            # No select bits: just flip signal for all addresses
-            PauliX(wires=signal)
-
-        # Perform one tree query, driven by lower n_tree bits, controlled on signal
-        _block_tree_query_ops(
-            bitstrings,
-            block_index,
-            tree_wire_manager,
-            len(tree_wire_manager.control_wires[k:]),
-            k,
-            signal,
-        )
-
-        # Uncompute signal
-        if k > 0:
-            ctrl(PauliX(wires=signal), control=select_wires, control_values=sel_pattern)
-        else:
-            PauliX(wires=signal)
-
-
-add_decomps(HybridQRAM, _hybrid_qram_decomposition)
->>>>>>> 3552aa66
+add_decomps(SelectOnlyQRAM, _select_only_qram_decomposition)