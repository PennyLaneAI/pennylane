--- conflicted
+++ resolved
@@ -24,7 +24,7 @@
 """
 from collections import defaultdict
 from dataclasses import dataclass
-from typing import Sequence
+from typing import List, Sequence
 
 from pennylane import math
 from pennylane.decomposition import (
@@ -33,13 +33,8 @@
     register_resources,
     resource_rep,
 )
-<<<<<<< HEAD
-from pennylane.operation import Operation
-from pennylane.ops import CSWAP, SWAP, Hadamard, PauliZ, adjoint, ctrl
-=======
 from pennylane.operation import Operation, Operator
-from pennylane.ops import CSWAP, SWAP, Hadamard, PauliX, PauliZ, ctrl
->>>>>>> 4d8e772e
+from pennylane.ops import CSWAP, SWAP, Hadamard, PauliX, PauliZ, adjoint, ctrl
 from pennylane.wires import Wires, WiresLike
 
 # pylint: disable=consider-using-generator
@@ -367,6 +362,7 @@
 
 add_decomps(BBQRAM, _bucket_brigade_qram_decomposition)
 
+
 class HybridQRAM(Operation):
     r"""Hybrid QRAM combining select-only and bucket-brigade behavior.
 
@@ -411,10 +407,10 @@
         qram_wires: WiresLike,
         target_wires: WiresLike,
         work_wires: WiresLike,
-        k: int, #define the select part size, remaining part is tree part
+        k: int,  # define the select part size, remaining part is tree part
         id: str | None = None,
     ):
-        
+
         if not bitstrings:
             raise ValueError("'bitstrings' cannot be empty.")
         m_set = {len(s) for s in bitstrings}
@@ -427,7 +423,7 @@
         target_wires = Wires(target_wires)
         work_wires = Wires(work_wires)
 
-        #test wires
+        # test wires
         n_total = len(qram_wires)
         if n_total == 0:
             raise ValueError("len(qram_wires) must be > 0.")
@@ -445,7 +441,6 @@
         select_wires = Wires(qram_wires[:k])
         tree_qram_wires = Wires(qram_wires[k:])
         n_tree = len(tree_qram_wires)
-
 
         # work_wires = [ signal, bus, dir..., portL..., portR... ] for tree depth n_tree
         signal_wire = Wires(work_wires[0])
