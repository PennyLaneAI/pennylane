--- conflicted
+++ resolved
@@ -118,7 +118,6 @@
     In the end, the target wires' values correspond to the data at the address specified.
 
     Args:
-<<<<<<< HEAD
         bitstrings (Sequence[int]): 
             The classical data as a sequence of bitstrings. The size of the classical data must be 
             :math:`2^{\texttt{len(qram_wires)}}`.
@@ -136,14 +135,6 @@
             node in the tree contains one address (direction), one left port and one right port 
             wire. The single bus wire is used for address loading and data routing. See Usage 
             Details for more information.
-=======
-        bitstrings (Sequence[str]): the classical data as a sequence of bitstrings
-        qram_wires (WiresLike): stores the index for the entry of the classical data we want to access
-        target_wires (WiresLike): where the classical data gets loaded
-        work_wires (WiresLike): the bus, direction, left port and right port wires in that order. Each node in the
-            tree contains one address (direction), one left port and one right port wire. The single bus wire is used
-            for address loading and data routing
->>>>>>> cf52528a
 
     Raises:
         ValueError: if the ``bitstrings`` are not provided, the ``bitstrings`` are of the wrong 
