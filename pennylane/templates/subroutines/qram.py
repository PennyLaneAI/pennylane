--- conflicted
+++ resolved
@@ -259,125 +259,10 @@
     def _primitive_bind_call(cls, *args, **kwargs):
         return cls._primitive.bind(*args, **kwargs)
 
-<<<<<<< HEAD
-    def _path_ctrls(self, i_low: int):
-        """(controls, values) for the router path to leaf `i_low` (MSB-first across n_k)."""
-        ctrls, vals = [], []
-        wire_manager = self.hyperparameters["wire_manager"]
-        n_k = self.hyperparameters["n_k"]
-        for k in range(n_k):
-            prefix = i_low >> (n_k - k)
-            ctrls.append(wire_manager.router(k, prefix))
-            vals.append((i_low >> (n_k - 1 - k)) & 1)
-        return ctrls, vals
-
-    # ---------- Address Loading via CSWAP routing ----------
-    def _mark_routers_via_bus(self) -> list:
-        """Write low-order address bits into router directions **layer-by-layer** via the bus.
-
-        For each low bit a_k (k = 0..n_k-1):
-          1) SWAP(qram_wires[k], bus)
-          2) Route bus down k levels (CSWAPs controlled by routers at levels < k)
-          3) At node (k, path-prefix), SWAP(bus, dir[k, path-prefix])
-        """
-        ops = []
-        wire_manager = self.hyperparameters["wire_manager"]
-        for k in range(self.hyperparameters["n_k"]):
-            # 1) load a_k into the bus
-            origin = wire_manager.qram_wires[k]
-            target = wire_manager.bus_wire[0]
-            ops.append(SWAP(wires=[origin, target]))
-            # 2) route down k levels
-            ops += self._route_bus_down_first_k_levels(k)
-            # 3) deposit at level-k node on the active path
-            if k == 0:
-                ops.append(SWAP(wires=[wire_manager.bus_wire[0], wire_manager.router(0, 0)]))
-            else:
-                for p in range(1 << k):
-                    # change to  in_wire later
-                    parent = _node_index(k - 1, p >> 1)
-                    if p % 2 == 0:
-                        origin = wire_manager.portL_wires[parent]
-                        target = wire_manager.router(k, p)
-                        ops.append(SWAP(wires=[origin, target]))
-                    else:
-                        origin = wire_manager.portR_wires[parent]
-                        target = wire_manager.router(k, p)
-                        ops.append(SWAP(wires=[origin, target]))
-        return ops
-
-    def _unmark_routers_via_bus(self) -> list:
-        return list(reversed(self._mark_routers_via_bus()))
-
-    def _route_bus_down_first_k_levels(self, k_levels: int) -> list:
-        """Route the bus down the first `k_levels` of the tree using dir-controlled CSWAPs."""
-        ops = []
-        wire_manager = self.hyperparameters["wire_manager"]
-        for ell in range(k_levels):
-            for p in range(1 << ell):
-                in_w = wire_manager.node_in_wire(ell, p)
-                L = wire_manager.portL(ell, p)
-                R = wire_manager.portR(ell, p)
-                d = wire_manager.router(ell, p)
-                # dir==1 ⇒ SWAP(in, R)
-                op0 = CSWAP(wires=[d, in_w, R])
-                ops.append(op0)
-                # dir==0 ⇒ SWAP(in, L)
-                op = SWAP(wires=[in_w, L])
-                ops.append(ctrl(op, control=[d], control_values=[0]))
-        return ops
-
-    def _route_bus_up_first_k_levels(self, k_levels: int) -> list:
-        """Inverse of `_route_bus_down_first_k_levels`."""
-        return list(reversed(self._route_bus_down_first_k_levels(k_levels)))
-
-    # ---------- classical data input----------
-    def _leaf_ops_for_bit(self, j: int) -> list:
-        """Apply the leaf write for target bit index j."""
-        ops = []
-        wire_manager = self.hyperparameters["wire_manager"]
-        n_k = self.hyperparameters["n_k"]
-        for p in range(1 << n_k):
-            if p % 2 == 0:
-                target = wire_manager.portL(n_k - 1, p >> 1)
-            else:
-                target = wire_manager.portR(n_k - 1, p >> 1)
-            bit = self.hyperparameters["bitstrings"][p][j]
-            if bit == "1":
-                ops.append(PauliZ(wires=target))
-            elif bit == "0":
-                pass
-        return ops
-
-    # ---------- Decomposition ----------
-    def decomposition(self) -> List[Operator]:
-        ops = []
-        wire_manager = self.hyperparameters["wire_manager"]
-        bus_wire = wire_manager.bus_wire
-        qram_wires = wire_manager.qram_wires
-        # 1) address loading
-        ops += self._mark_routers_via_bus()
-        # 2) For each target bit: load→route down→leaf op→route up→restore (reuse the route bus function)
-        for j, tw in enumerate(wire_manager.target_wires):
-            ops.append(Hadamard(wires=[tw]))
-            ops.append(SWAP(wires=[tw, bus_wire[0]]))
-            ops += self._route_bus_down_first_k_levels(len(qram_wires))
-            ops += self._leaf_ops_for_bit(j)
-            ops += self._route_bus_up_first_k_levels(len(qram_wires))
-            ops.append(SWAP(wires=[tw, bus_wire[0]]))
-            ops.append(Hadamard(wires=[tw]))
-        # 3) address unloading
-        ops += self._unmark_routers_via_bus()
-        return ops
-
-
-def _bucket_brigade_qram_resources(bitstrings, num_target_wires, num_qram_wires, n_k):
-=======
 
 def _bucket_brigade_qram_resources(bitstrings):
     num_target_wires = len(bitstrings[0])
     n_k = int(math.log2(len(bitstrings)))
->>>>>>> 109b7262
     resources = defaultdict(int)
     resources[resource_rep(SWAP)] = ((1 << n_k) - 1 + n_k) * 2 + num_target_wires * 2
     resources[resource_rep(CSWAP)] = ((1 << n_k) - 1) * num_target_wires * 2 + (
