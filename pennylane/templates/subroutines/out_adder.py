--- conflicted
+++ resolved
@@ -16,20 +16,19 @@
 """
 from collections import Counter
 
-<<<<<<< HEAD
-=======
-import pennylane as qml
 from pennylane.decomposition import (
     add_decomps,
     adjoint_resource_rep,
     register_resources,
     resource_rep,
 )
->>>>>>> 9491e9ca
 from pennylane.operation import Operation
 from pennylane.ops import adjoint
-from pennylane.templates.subroutines import QFT, ControlledSequence, PhaseAdder
 from pennylane.wires import Wires, WiresLike
+
+from .controlled_sequence import ControlledSequence
+from .phase_adder import PhaseAdder
+from .qft import QFT
 
 
 class OutAdder(Operation):
@@ -162,7 +161,7 @@
         mod=None,
         work_wires: WiresLike = (),
         id=None,
-    ):  # pylint: disable=too-many-arguments
+    ):  # pylint: disable=too-many-arguments,too-many-positional-arguments
 
         x_wires = Wires(x_wires)
         y_wires = Wires(y_wires)
@@ -300,15 +299,15 @@
 
     resources = Counter(
         {
-            resource_rep(qml.QFT, num_wires=qft_wires): 1,
-            adjoint_resource_rep(qml.QFT, {"num_wires": qft_wires}): 1,
+            resource_rep(QFT, num_wires=qft_wires): 1,
+            adjoint_resource_rep(QFT, {"num_wires": qft_wires}): 1,
         }
     )
 
     for num_wires in (num_x_wires, num_y_wires):
         rep = resource_rep(
-            qml.ControlledSequence,
-            base_class=qml.PhaseAdder,
+            ControlledSequence,
+            base_class=PhaseAdder,
             base_params={"num_x_wires": qft_wires, "mod": mod},
             num_control_wires=num_wires,
         )
@@ -327,12 +326,12 @@
         qft_new_output_wires = output_wires
         work_wire = ()
 
-    qml.QFT(wires=qft_new_output_wires)
-
-    qml.ControlledSequence(qml.PhaseAdder(1, qft_new_output_wires, mod, work_wire), control=x_wires)
-
-    qml.ControlledSequence(qml.PhaseAdder(1, qft_new_output_wires, mod, work_wire), control=y_wires)
-    qml.adjoint(qml.QFT(wires=qft_new_output_wires))
+    QFT(wires=qft_new_output_wires)
+
+    ControlledSequence(PhaseAdder(1, qft_new_output_wires, mod, work_wire), control=x_wires)
+
+    ControlledSequence(PhaseAdder(1, qft_new_output_wires, mod, work_wire), control=y_wires)
+    adjoint(QFT(wires=qft_new_output_wires))
 
 
 add_decomps(OutAdder, _out_adder_decomposition)