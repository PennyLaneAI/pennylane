--- conflicted
+++ resolved
@@ -132,19 +132,6 @@
             new_dict["work_wire"],
         )
 
-<<<<<<< HEAD
-    @property
-    def x_wires(self):
-        """The wires where x is loaded."""
-        return self.hyperparameters["x_wires"]
-
-    @property
-    def work_wire(self):
-        """The work_wire."""
-        return self.hyperparameters["work_wire"]
-
-=======
->>>>>>> 70ae944d
     def decomposition(self):  # pylint: disable=arguments-differ
         return self.compute_decomposition(**self.hyperparameters)
 
