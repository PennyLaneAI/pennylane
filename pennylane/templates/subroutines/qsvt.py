--- conflicted
+++ resolved
@@ -29,10 +29,6 @@
 from pennylane.wires import Wires
 
 
-<<<<<<< HEAD
-# pylint: disable=unused-argument
-def qsvt(A, poly, encoding_wires=None, block_encoding=None, **kwargs):
-=======
 def _pauli_rep_process(A, poly, encoding_wires, block_encoding):
     if block_encoding not in ["prepselprep", "qubitization", None]:
         raise ValueError(
@@ -109,7 +105,6 @@
     encoding_wires: Sequence,
     block_encoding: Literal[None, "prepselprep", "qubitization", "embedding", "fable"] = None,
 ):
->>>>>>> 1bfe8e4e
     r"""
     Implements the Quantum Singular Value Transformation (QSVT) for a matrix or Hamiltonian ``A``,
     using a polynomial defined by ``poly`` and a block encoding specified by ``block_encoding``.
