# Copyright 2018-2023 Xanadu Quantum Technologies Inc.

# Licensed under the Apache License, Version 2.0 (the "License");
# you may not use this file except in compliance with the License.
# You may obtain a copy of the License at

#     http://www.apache.org/licenses/LICENSE-2.0

# Unless required by applicable law or agreed to in writing, software
# distributed under the License is distributed on an "AS IS" BASIS,
# WITHOUT WARRANTIES OR CONDITIONS OF ANY KIND, either express or implied.
# See the License for the specific language governing permissions and
# limitations under the License.
"""
Contains the QSVT template and qsvt wrapper function.
"""
# pylint: disable=too-many-arguments
import copy
<<<<<<< HEAD
import warnings
=======
>>>>>>> 14c61a6d
from typing import Literal

import numpy as np
from numpy.polynomial import Polynomial, chebyshev

import pennylane as qml
from pennylane.operation import AnyWires, Operation
from pennylane.ops.op_math import adjoint
from pennylane.queuing import QueuingManager
from pennylane.wires import Wires


# pylint: disable=too-many-branches, unused-argument
def qsvt(A, poly, encoding_wires=None, block_encoding=None, **kwargs):
    r"""
    Implements the Quantum Singular Value Transformation (QSVT) for a matrix or Hamiltonian ``A``,
    using a polynomial defined by ``poly`` and a block encoding specified by ``block_encoding``.

    .. math::

        \begin{pmatrix}
        A & * \\
        * & * \\
        \end{pmatrix}
        \xrightarrow{QSVT}
        \begin{pmatrix}
        \text{poly}(A) + i \dots & * \\
        * & * \\
        \end{pmatrix}

    The polynomial transformation is encoded as the real part of the top left term after applying the operator.

    This function calculates the required phase angles from the polynomial using :func:`~.poly_to_angles`.

    .. note::

        The function ``poly_to_angles``, used within ``qsvt``, is not JIT-compatible, which
        prevents ``poly`` from being traceable in ``qsvt``. However, ``A`` is traceable
        and can be optimized by JIT within this function.

    Args:

        A (Union[tensor_like, Operator]): The matrix on which the QSVT will be applied.
            This can be an array or an object that has a Pauli representation. See :func:`~.pauli_decompose`.

        poly (tensor_like): coefficients of the polynomial ordered from lowest to highest power

        encoding_wires (Sequence[int]): The qubit wires used for the block encoding. See Usage Details below for
            more information on ``encoding_wires`` depending on the block encoding used.

        block_encoding (str): Specifies the type of block encoding to use. Options include:

            - ``"prepselprep"``: Embeds the Hamiltonian ``A`` using :class:`~pennylane.PrepSelPrep`.
              Default encoding for Hamiltonians.
            - ``"qubitization"``: Embeds the Hamiltonian ``A`` using :class:`~pennylane.Qubitization`.
            - ``"embedding"``: Embeds the matrix ``A`` using :class:`~pennylane.BlockEncode`.
              Template not hardware compatible. Default encoding for matrices.
            - ``"fable"``: Embeds the matrix ``A`` using :class:`~pennylane.FABLE`. Template hardware compatible.


    Returns:
        (Operator): A quantum operator implementing QSVT on the matrix ``A`` with the
        specified encoding and projector phases.

    .. seealso:: :class:`~.QSVT`

    Example:

    .. code-block:: python

        # P(x) = -x + 0.5 x^3 + 0.5 x^5
        poly = np.array([0, -1, 0, 0.5, 0, 0.5])

        hamiltonian = qml.dot([0.3, 0.7], [qml.Z(1), qml.X(1) @ qml.Z(2)])

        dev = qml.device("default.qubit")


        @qml.qnode(dev)
        def circuit():
            qml.qsvt(hamiltonian, poly, encoding_wires=[0], block_encoding="prepselprep")
            return qml.state()


        matrix = qml.matrix(circuit, wire_order=[0, 1, 2])()

    .. code-block:: pycon

        >>> print(matrix[:4, :4].real)
        [[-0.1625  0.     -0.3793  0.    ]
         [ 0.     -0.1625  0.      0.3793]
         [-0.3793  0.      0.1625  0.    ]
         [ 0.      0.3793  0.      0.1625]]


    .. details::
        :title: Usage Details

        If the input ``A`` is a Hamiltonian, the valid ``block_encoding`` values are
        ``"prepselprep"`` and ``"qubitization"``. In this case, ``encoding_wires`` refers to the
        ``control`` parameter in the templates :class:`~pennylane.PrepSelPrep` and :class:`~pennylane.Qubitization`,
        respectively. These wires represent the auxiliary qubits necessary for the block encoding of
        the Hamiltonian. The number of ``encoding_wires`` required must be :math:`\lceil \log_2(m) \rceil`,
        where :math:`m` is the number of terms in the Hamiltonian.

        .. code-block:: python

            # P(x) = -1 + 0.2 x^2 + 0.5 x^4
            poly = np.array([-1, 0, 0.2, 0, 0.5])

            hamiltonian = qml.dot([0.3, 0.4, 0.3], [qml.Z(2), qml.X(2) @ qml.Z(3), qml.X(2)])

            dev = qml.device("default.qubit")

            @qml.qnode(dev)
            def circuit():
                qml.qsvt(hamiltonian, poly, encoding_wires=[0, 1], block_encoding="prepselprep")
                return qml.state()


            matrix = qml.matrix(circuit, wire_order=[0, 1, 2, 3])()

        .. code-block:: pycon

            >>> print(np.round(matrix[:4, :4], 4).real)
            [[-0.7158  0.      0.      0.    ]
             [ 0.     -0.975   0.      0.    ]
             [ 0.      0.     -0.7158  0.    ]
             [ 0.     -0.      0.     -0.975 ]]


        Alternatively, if the input ``A`` is a matrix, the valid values for ``block_encoding`` are
        ``"embedding"`` and ``"fable"``. In this case, the ``encoding_wires`` parameter corresponds to
        the ``wires`` attribute in the templates :class:`~pennylane.BlockEncode` and :class:`~pennylane.FABLE`,
        respectively. Note that for QSVT to work, the input matrix must be Hermitian.

        .. code-block:: python

            # P(x) = -1 + 0.2 x^2 + 0.5 x^4
            poly = np.array([-0.1, 0, 0.2, 0, 0.5])

            A = np.array([[-0.1, 0, 0, 0.1], [0, 0.2, 0, 0], [0, 0, -0.2, -0.2], [0.1, 0, -0.2, -0.1]])

            dev = qml.device("default.qubit")

            @qml.qnode(dev)
            def circuit():
                qml.qsvt(A, poly, encoding_wires=[0, 1, 2, 3, 4], block_encoding="fable")
                return qml.state()

            matrix = qml.matrix(circuit, wire_order=[0, 1, 2, 3, 4])()

        .. code-block:: pycon

            >>> print(np.round(matrix[:4, :4], 4).real)
            [[-0.0954  0.     -0.0056 -0.0054]
             [ 0.     -0.0912 -0.     -0.    ]
             [-0.0056  0.     -0.0788  0.0164]
             [-0.0054 -0.      0.0164 -0.0842]]

        Note that for the FABLE block encoding to function correctly, it must comply with the following:

        .. math::

                d \|A\|^2 \leq 1,

        where :math:`d` is the maximum dimension of :math:`A` and :math:`\|A\|` is the 2-norm of :math:`A`.
        In the previous example this is satisfied since :math:`d = 4` and :math:`\|A\|^2 = 0.2`:

        .. code-block:: pycon

            >>> print(4* np.linalg.norm(A, ord='fro')**2)
            0.8000000000000004


    """

<<<<<<< HEAD
    if encoding_wires is None or block_encoding is None or "wires" in kwargs:
        warnings.warn(
            "You may be trying to use the old `qsvt` functionality (now `qml.qsvt_legacy`).\n"
            "Make sure you pass a polynomial instead of angles.\n"
            "Set a value for `block_encoding` to silence this warning.\n",
            qml.PennyLaneDeprecationWarning,
        )

=======
>>>>>>> 14c61a6d
    projectors = []

    # If the input A is a Hamiltonian
    if hasattr(A, "pauli_rep"):

        if block_encoding not in ["prepselprep", "qubitization", None]:
            raise ValueError(
                "block_encoding = {block_encoding} not supported for A of type {type(A)}. When A is a Hamiltonian or has a Pauli decomposition, block_encoding should take the value 'prepselprep' or 'qubitization'. Otherwise, please provide the matrix of the Hamiltonian as input. For more details, see the 'qml.matrix' function."
            )

        if any(wire in qml.wires.Wires(encoding_wires) for wire in A.wires):
            raise ValueError(
                f"Control wires in '{block_encoding}' should be different from the hamiltonian wires"
            )

        encoding = (
            qml.Qubitization(A, control=encoding_wires)
            if block_encoding == "qubitization"
            else qml.PrepSelPrep(A, control=encoding_wires)
        )

        angles = qml.poly_to_angles(poly, "QSVT")

        projectors = [
            qml.PCPhase(angle, dim=2 ** len(A.wires), wires=encoding_wires + A.wires)
            for angle in angles
        ]

    else:

        if block_encoding not in ["embedding", "fable", None]:
            raise ValueError(
                "block_encoding = {block_encoding} not supported for A of type {type(A)}. When A is a matrix block_encoding should take the value 'embedding' or 'fable'. Otherwise, please provide an input with a Pauli decomposition. For more details, see the 'qml.pauli_decompose' function."
            )

        A = qml.math.atleast_2d(A)
        max_dimension = 1 if len(qml.math.array(A).shape) == 0 else max(A.shape)

        if block_encoding == "fable":
            if qml.math.linalg.norm(max_dimension * qml.math.ravel(A), np.inf) > 1:
                raise ValueError(
                    "The subnormalization factor should be lower than 1. Ensure that the product of the maximum dimension of A and its square norm is less than 1."
                )

            # FABLE encodes A / 2^n, need to rescale to obtain desired block-encoding

            fable_norm = int(np.ceil(np.log2(max_dimension)))
            encoding = qml.FABLE(2**fable_norm * A, wires=encoding_wires)
            angles = qml.poly_to_angles(poly, "QSVT")

            projectors = [qml.PCPhase(angle, dim=len(A), wires=encoding_wires) for angle in angles]

        else:
            c, r = qml.math.shape(A)

            angles = qml.poly_to_angles(poly, "QSVT")
            for idx, phi in enumerate(angles):
                dim = c if idx % 2 else r
                projectors.append(qml.PCPhase(phi, dim=dim, wires=encoding_wires))

            encoding = qml.BlockEncode(A, wires=encoding_wires)

    return QSVT(encoding, projectors)


class QSVT(Operation):
    r"""QSVT(UA,projectors)
    Implements the
    `quantum singular value transformation <https://arxiv.org/abs/1806.01838>`__ (QSVT) circuit.

    .. note ::

        This template allows users to define hardware-compatible block encoding and
        projector-controlled phase shift circuits. For a QSVT implementation that is
        tailored to work directly with an input matrix and a transformation polynomial
        see :func:`~.qsvt`.

    Given an :class:`~.Operator` :math:`U`, which block encodes the matrix :math:`A`, and a list of
    projector-controlled phase shift operations :math:`\vec{\Pi}_\phi`, this template applies a
    circuit for the quantum singular value transformation as follows.

    When the number of projector-controlled phase shifts is even (:math:`d` is odd), the QSVT
    circuit is defined as:

    .. math::

        U_{QSVT} = \tilde{\Pi}_{\phi_1}U\left[\prod^{(d-1)/2}_{k=1}\Pi_{\phi_{2k}}U^\dagger
        \tilde{\Pi}_{\phi_{2k+1}}U\right]\Pi_{\phi_{d+1}}.


    And when the number of projector-controlled phase shifts is odd (:math:`d` is even):

    .. math::

        U_{QSVT} = \left[\prod^{d/2}_{k=1}\Pi_{\phi_{2k-1}}U^\dagger\tilde{\Pi}_{\phi_{2k}}U\right]
        \Pi_{\phi_{d+1}}.

    This circuit applies a polynomial transformation (:math:`Poly^{SV}`) to the singular values of
    the block encoded matrix:

    .. math::

        \begin{align}
             U_{QSVT}(A, \vec{\phi}) &=
             \begin{bmatrix}
                Poly^{SV}(A) & \cdot \\
                \cdot & \cdot
            \end{bmatrix}.
        \end{align}

    .. seealso::

        :func:`~.qsvt` and `A Grand Unification of Quantum Algorithms <https://arxiv.org/pdf/2105.02859.pdf>`_.

    Args:
        UA (Operator): the block encoding circuit, specified as an :class:`~.Operator`,
            like :class:`~.BlockEncode`
        projectors (Sequence[Operator]): a list of projector-controlled phase
            shifts that implement the desired polynomial

    Raises:
        ValueError: if the input block encoding is not an operator

    **Example**

    To implement QSVT in a circuit, we can use the following method:

    >>> dev = qml.device("default.qubit", wires=[0])
    >>> block_encoding = qml.Hadamard(wires=0)  # note H is a block encoding of 1/sqrt(2)
    >>> phase_shifts = [qml.RZ(-2 * theta, wires=0) for theta in (1.23, -0.5, 4)]  # -2*theta to match convention
    >>>
    >>> @qml.qnode(dev)
    >>> def example_circuit():
    ...     qml.QSVT(block_encoding, phase_shifts)
    ...     return qml.expval(qml.Z(0))
    >>>
    >>> example_circuit()
    0.5403023058681395

    We can visualize the circuit as follows:

    >>> print(qml.draw(example_circuit)())
    0: ──QSVT─┤  <Z>

    To see the implementation details, we can expand the circuit:

    >>> q_script = qml.tape.QuantumScript(ops=[qml.QSVT(block_encoding, phase_shifts)])
    >>> print(q_script.expand().draw(decimals=2))
    0: ──RZ(-2.46)──H──RZ(1.00)──H†──RZ(-8.00)─┤

    See the Usage Details section for more examples on implementing QSVT with different block
    encoding methods.

    .. details::
        :title: Usage Details

        The QSVT operation can be used with different block encoding methods, depending on the
        initial operator for which the singular value transformation is applied and the desired
        backend device. Examples are provided below.

        If we want to transform the singular values of a matrix,
        the matrix can be block-encoded with either the :class:`~.BlockEncode` or :class:`~.FABLE`
        operations. Note that :class:`~.BlockEncode` is more efficient on simulator devices but
        it cannot be used with hardware backends because it currently has no gate decomposition.
        The :class:`~.FABLE` operation is less efficient on simulator devices but is hardware
        compatible.

        The following example applies the polynomial :math:`p(x) = -x + 0.5x^3 + 0.5x^5` to an
        arbitrary hermitian matrix using :class:`~.BlockEncode` for block encoding.

        .. code-block::

            poly = [0, -1, 0, 0.5, 0, 0.5]
            angles = qml.poly_to_angles(poly, "QSVT")
            input_matrix = np.array([[0.2, 0.1], [0.1, -0.1]])

            wires = [0, 1]
            block_encode = qml.BlockEncode(input_matrix, wires=wires)
            projectors = [
                qml.PCPhase(angles[i], dim=len(input_matrix), wires=wires)
                for i in range(len(angles))
            ]

            dev = qml.device("default.qubit")
            @qml.qnode(dev)
            def circuit():
                qml.QSVT(block_encode, projectors)
                return qml.state()

        .. code-block:: pycon

            >>> circuit()
            array([-0.194205  +0.66654551j, -0.097905  +0.35831418j,
                    0.3319832 -0.51047262j, -0.09551437+0.01043668j])

        If we want to transform the singular values of a linear
        combination of unitaries, e.g., a Hamiltonian, it can be block-encoded with operations
        such as :class:`~.PrepSelPrep` or :class:`~.Qubitization`. Note that both of these operations
        have a gate decomposition and can be implemented on hardware. The following example applies the polynomial
        :math:`p(x) = -x + 0.5x^3 + 0.5x^5` to the Hamiltonian :math:`H = 0.1X_3 - 0.7X_3Z_4 - 0.2Z_3Y_4`,
        block-encoded with :class:`~.PrepSelPrep`.

        .. code-block::

            poly = np.array([0, -1, 0, 0.5, 0, 0.5])
            H = 0.1 * qml.X(2) - 0.7 * qml.X(2) @ qml.Z(3) - 0.2 * qml.Z(2)

            control_wires = [0, 1]
            block_encode = qml.PrepSelPrep(H, control=control_wires)
            angles = qml.poly_to_angles(poly, "QSVT")

            projectors = [
                qml.PCPhase(angles[i], dim=2 ** len(H.wires), wires=control_wires + H.wires)
                for i in range(len(angles))
            ]

            dev = qml.device("default.qubit")

            @qml.qnode(dev)
            def circuit():
                qml.QSVT(block_encode, projectors)
                return qml.state()

        .. code-block:: pycon

            >>> circuit()
            array([ 1.44000000e-01+1.01511390e-01j,  0.00000000e+00+0.00000000e+00j,
                    4.32000000e-01+3.04534169e-01j,  0.00000000e+00+0.00000000e+00j,
                    1.92998954e-17+5.00377363e-17j,  0.00000000e+00+0.00000000e+00j,
                    5.59003542e-01+9.65699229e-02j,  0.00000000e+00+0.00000000e+00j,
                    4.22566958e-01+7.30000000e-02j,  0.00000000e+00+0.00000000e+00j,
                   -3.16925218e-01-5.47500000e-02j,  0.00000000e+00+0.00000000e+00j,
                   -2.98448441e-17-3.10878188e-17j,  0.00000000e+00+0.00000000e+00j,
                   -2.79501771e-01-4.82849614e-02j,  0.00000000e+00+0.00000000e+00j])
    """

    num_wires = AnyWires
    """int: Number of wires that the operator acts on."""

    grad_method = None
    """Gradient computation method."""

    def _flatten(self):
        data = (self.hyperparameters["UA"], self.hyperparameters["projectors"])
        return data, tuple()

    @classmethod
    def _primitive_bind_call(cls, *args, **kwargs):
        return cls._primitive.bind(*args, **kwargs)

    @classmethod
    def _unflatten(cls, data, _) -> "QSVT":
        return cls(*data)

    def __init__(self, UA, projectors, id=None):
        if not isinstance(UA, qml.operation.Operator):
            raise ValueError("Input block encoding must be an Operator")

        self._hyperparameters = {
            "UA": UA,
            "projectors": projectors,
        }

        total_wires = qml.wires.Wires.all_wires(
            [proj.wires for proj in projectors]
        ) + qml.wires.Wires(UA.wires)

        super().__init__(wires=total_wires, id=id)

    def map_wires(self, wire_map: dict):
        # pylint: disable=protected-access
        new_op = copy.deepcopy(self)
        new_op._wires = Wires([wire_map.get(wire, wire) for wire in self.wires])
        new_op._hyperparameters["UA"] = qml.map_wires(new_op._hyperparameters["UA"], wire_map)
        new_op._hyperparameters["projectors"] = [
            qml.map_wires(proj, wire_map) for proj in new_op._hyperparameters["projectors"]
        ]
        return new_op

    @property
    def data(self):
        r"""Flattened list of operator data in this QSVT operation.

        This ensures that the backend of a ``QuantumScript`` which contains a
        ``QSVT`` operation can be inferred with respect to the types of the
        ``QSVT`` block encoding and projector-controlled phase shift data.
        """
        return tuple(datum for op in self._operators for datum in op.data)

    @data.setter
    def data(self, new_data):
        # We need to check if ``new_data`` is empty because ``Operator.__init__()``  will attempt to
        # assign the QSVT data to an empty tuple (since no positional arguments are provided).
        if new_data:
            for op in self._operators:
                if op.num_params > 0:
                    op.data = new_data[: op.num_params]
                    new_data = new_data[op.num_params :]

    def __copy__(self):
        # Override Operator.__copy__() to avoid setting the "data" property before the new instance
        # is assigned hyper-parameters since QSVT data is derived from the hyper-parameters.
        clone = QSVT.__new__(QSVT)

        # Ensure the operators in the hyper-parameters are copied instead of aliased.
        clone._hyperparameters = {
            "UA": copy.copy(self._hyperparameters["UA"]),
            "projectors": list(map(copy.copy, self._hyperparameters["projectors"])),
        }

        for attr, value in vars(self).items():
            if attr != "_hyperparameters":
                setattr(clone, attr, value)

        return clone

    @property
    def _operators(self) -> list[qml.operation.Operator]:
        """Flattened list of operators that compose this QSVT operation."""
        return [self._hyperparameters["UA"], *self._hyperparameters["projectors"]]

    @staticmethod
    def compute_decomposition(
        *_data, UA, projectors, **_kwargs
    ):  # pylint: disable=arguments-differ
        r"""Representation of the operator as a product of other operators.

        The :class:`~.QSVT` is decomposed into alternating block encoding
        and projector-controlled phase shift operators. This is defined by the following
        equations, where :math:`U` is the block encoding operation and both :math:`\Pi_\phi` and
        :math:`\tilde{\Pi}_\phi` are projector-controlled phase shifts with angle :math:`\phi`.

        When the number of projector-controlled phase shifts is even (:math:`d` is odd), the QSVT
        circuit is defined as:

        .. math::

            U_{QSVT} = \Pi_{\phi_1}U\left[\prod^{(d-1)/2}_{k=1}\Pi_{\phi_{2k}}U^\dagger
            \tilde{\Pi}_{\phi_{2k+1}}U\right]\Pi_{\phi_{d+1}}.


        And when the number of projector-controlled phase shifts is odd (:math:`d` is even):

        .. math::

            U_{QSVT} = \left[\prod^{d/2}_{k=1}\Pi_{\phi_{2k-1}}U^\dagger\tilde{\Pi}_{\phi_{2k}}U\right]
            \Pi_{\phi_{d+1}}.

        .. seealso:: :meth:`~.QSVT.decomposition`.

        Args:
            UA (Operator): the block encoding circuit, specified as a :class:`~.Operator`
            projectors (list[Operator]): a list of projector-controlled phase
                shift circuits that implement the desired polynomial

        Returns:
            list[.Operator]: decomposition of the operator
        """

        op_list = []
        UA_adj = copy.copy(UA)

        for idx, op in enumerate(projectors[:-1]):
            if qml.QueuingManager.recording():
                qml.apply(op)
            op_list.append(op)

            if idx % 2 == 0:
                if qml.QueuingManager.recording():
                    qml.apply(UA)
                op_list.append(UA)

            else:
                op_list.append(adjoint(UA_adj))

        if qml.QueuingManager.recording():
            qml.apply(projectors[-1])
        op_list.append(projectors[-1])

        return op_list

    def label(self, decimals=None, base_label=None, cache=None):
        op_label = base_label or self.__class__.__name__
        return op_label

    def queue(self, context=QueuingManager):
        context.remove(self._hyperparameters["UA"])
        for op in self._hyperparameters["projectors"]:
            context.remove(op)
        context.append(self)
        return self

    @staticmethod
    def compute_matrix(*args, **kwargs):
        r"""Representation of the operator as a canonical matrix in the computational basis (static method).

        The canonical matrix is the textbook matrix representation that does not consider wires.
        Implicitly, this assumes that the wires of the operator correspond to the global wire order.

        .. seealso:: :meth:`~.Operator.matrix` and :func:`~.matrix`

        Args:
            *params (list): trainable parameters of the operator, as stored in the ``parameters`` attribute
            **hyperparams (dict): non-trainable hyperparameters of the operator, as stored in the ``hyperparameters`` attribute

        Returns:
            tensor_like: matrix representation
        """
        # pylint: disable=unused-argument
        op_list = []
        UA = kwargs["UA"]
        projectors = kwargs["projectors"]

        with (
            QueuingManager.stop_recording()
        ):  # incase this method is called in a queue context, this prevents
            UA_copy = copy.copy(UA)  # us from queuing operators unnecessarily

            for idx, op in enumerate(projectors[:-1]):
                op_list.append(op)
                if idx % 2 == 0:
                    op_list.append(UA)
                else:
                    op_list.append(adjoint(UA_copy))

            op_list.append(projectors[-1])
            mat = qml.matrix(qml.prod(*tuple(op_list[::-1])))

        return mat


def _complementary_poly(poly_coeffs):
    r"""
    Computes the complementary polynomial Q given a polynomial P.

    The polynomial Q is complementary to P if it satisfies the following equation:

    .. math:

        |P(e^{i\theta})|^2 + |Q(e^{i\theta})|^2 = 1, \quad \forall \quad \theta \in \left[0, 2\pi\right]

    The method is based on computing an auxiliary polynomial R, finding its roots,
    and reconstructing Q by using information extracted from the roots.
    For more details see `arXiv:2308.01501 <https://arxiv.org/abs/2308.01501>`_.

    Args:
        poly_coeffs (tensor-like): coefficients of the complex polynomial P

    Returns:
        tensor-like: coefficients of the complementary polynomial Q
    """
    poly_degree = len(poly_coeffs) - 1

    # Build the polynomial R(z) = z^degree * (1 - conj(P(1/z)) * P(z)), deduced from (eq.33) and (eq.34) of
    # `arXiv:2308.01501 <https://arxiv.org/abs/2308.01501>`_.
    # Note that conj(P(1/z)) * P(z) could be expressed as z^-degree * conj(P(z)[::-1]) * P(z)
    R = Polynomial.basis(poly_degree) - Polynomial(poly_coeffs) * Polynomial(
        np.conj(poly_coeffs[::-1])
    )
    r_roots = R.roots()

    inside_circle = [root for root in r_roots if np.abs(root) <= 1]
    outside_circle = [root for root in r_roots if np.abs(root) > 1]

    scale_factor = np.sqrt(np.abs(R.coef[-1] * np.prod(outside_circle)))
    Q_poly = scale_factor * Polynomial.fromroots(inside_circle)

    return Q_poly.coef


def _compute_qsp_angle(poly_coeffs):
    r"""
    Computes the Quantum Signal Processing (QSP) angles given the coefficients of a polynomial F.

    The method for computing the QSP angles is adapted from the approach described in [`arXiv:2406.04246 <https://arxiv.org/abs/2406.04246>`_] for Generalized-QSP.

    Args:
        poly_coeffs (tensor-like): coefficients of the input polynomial F

    Returns:
        (tensor-like): QSP angles corresponding to the input polynomial F

    .. details::
        :title: Implementation details

        Based on the appendix A in `arXiv:2406.04246 <https://arxiv.org/abs/2406.04246>`_, the target polynomial :math:`F`
        is transformed into a new polynomial :math:`P` by following the steps below:

        0. The input to the function are the coefficients of :math:`F`, e.g. :math:`[c_0, 0, c_1, 0, c_2]`.
        1. We express the polynomial in the Chebyshev basis by applying the Chebyshev transform. This generates
           a new representation :math:`[a_0, 0, a_1, 0, a_2]`.
        2. We generate :math:`P` by reordering the array, moving the zeros to the initial positions.
           :math:`P = [0, 0, a_0, a_1, a_2]`.

        The polynomial :math:`P` can now be used in Algorithm 1 of [`arXiv:2308.01501 <https://arxiv.org/abs/2308.01501>`_]
        in order to find the desired angles.

        The above algorithm is specific to Generalized-QSP so an adaptation has been made to return the required angles:

            - The :math:`R(\theta, \phi, \lambda)` gate, is simplified into a :math:`R_Y(\theta)` gate.

            - The calculation of :math:`\theta_d` is updated to :math:`\theta_d = \tan^{-1}(\frac{a_d}{b_d})`.
              In this way, the sign introduced by :math:`\phi_d` and :math:`\lambda_d` is absorbed
              in the :math:`\theta_d` value.
    """

    parity = (len(poly_coeffs) - 1) % 2

    P = np.concatenate(
        [np.zeros(len(poly_coeffs) // 2), chebyshev.poly2cheb(poly_coeffs)[parity::2]]
    ) * (1 - 1e-12)

    complementary = _complementary_poly(P)

    polynomial_matrix = np.array([P, complementary])
    num_terms = polynomial_matrix.shape[1]
    rotation_angles = np.zeros(num_terms)

    # Adaptation of Algorithm 1 of [arXiv:2308.01501]
    with qml.QueuingManager.stop_recording():
        for idx in range(num_terms - 1, -1, -1):

            poly_a, poly_b = polynomial_matrix[:, idx]
            rotation_angles[idx] = np.arctan2(poly_b.real, poly_a.real)

            rotation_op = qml.matrix(qml.RY(-2 * rotation_angles[idx], wires=0))

            updated_poly_matrix = rotation_op @ polynomial_matrix
            polynomial_matrix = np.array(
                [updated_poly_matrix[0][1 : idx + 1], updated_poly_matrix[1][0:idx]]
            )

    return rotation_angles


def _gqsp_u3_gate(theta, phi, lambd):
    r"""
    Computes the U3 gate matrix for Generalized Quantum Signal Processing (GQSP) as described
    in [`arXiv:2406.04246 <https://arxiv.org/abs/2406.04246>`_]
    """

    exp_phi = qml.math.exp(1j * phi)
    exp_lambda = qml.math.exp(1j * lambd)
    exp_lambda_phi = qml.math.exp(1j * (lambd + phi))

    matrix = np.array(
        [
            [exp_lambda_phi * qml.math.cos(theta), exp_phi * qml.math.sin(theta)],
            [exp_lambda * qml.math.sin(theta), -qml.math.cos(theta)],
        ],
        dtype=complex,
    )

    return matrix


def _compute_gqsp_angles(poly_coeffs):
    r"""
    Computes the Generalized Quantum Signal Processing (GQSP) angles given the coefficients of a polynomial P.

    The method for computing the GQSP angles is based on the algorithm described in [`arXiv:2406.04246 <https://arxiv.org/abs/2406.04246>`_].
    The complementary polynomial is calculated using root-finding methods.

    Args:
        poly_coeffs (tensor-like): Coefficients of the input polynomial P.

    Returns:
        (tensor-like): QSP angles corresponding to the input polynomial P. The shape is (3, P-degree)
    """

    complementary = _complementary_poly(poly_coeffs)

    # Algorithm 1 in [arXiv:2308.01501]
    input_data = qml.math.array([poly_coeffs, complementary])
    num_elements = input_data.shape[1]

    angles_theta, angles_phi, angles_lambda = qml.math.zeros([3, num_elements])

    for idx in range(num_elements - 1, -1, -1):

        component_a, component_b = input_data[:, idx]
        angles_theta[idx] = qml.math.arctan2(np.abs(component_b), qml.math.abs(component_a))
        angles_phi[idx] = (
            0
            if qml.math.isclose(qml.math.abs(component_b), 0, atol=1e-10)
            else qml.math.angle(component_a * qml.math.conj(component_b))
        )

        if idx == 0:
            angles_lambda[0] = qml.math.angle(component_b)
        else:
            updated_matrix = (
                _gqsp_u3_gate(angles_theta[idx], angles_phi[idx], 0).conj().T @ input_data
            )
            input_data = qml.math.array([updated_matrix[0][1 : idx + 1], updated_matrix[1][0:idx]])

    return angles_theta, angles_phi, angles_lambda


def transform_angles(angles, routine1, routine2):
    r"""
    Converts angles for quantum signal processing (QSP) and quantum singular value transformation (QSVT) routines.

    The transformation is based on Appendix A.2 of `arXiv:2105.02859 <https://arxiv.org/abs/2105.02859>`_. Note that QSVT is equivalent to taking the reflection convention of QSP.

    Args:
        angles (tensor-like): angles to be transformed
        routine1 (str): the current routine for which the angles are obtained, must be either ``"QSP"`` or ``"QSVT"``
        routine2 (str): the target routine for which the angles should be transformed,
            must be either ``"QSP"`` or ``"QSVT"``

    Returns:
        tensor-like: the transformed angles as an array

    **Example**

    .. code-block::

        >>> qsp_angles = np.array([0.2, 0.3, 0.5])
        >>> qsvt_angles = qml.transform_angles(qsp_angles, "QSP", "QSVT")
        >>> print(qsvt_angles)
        [-6.86858347  1.87079633 -0.28539816]


    .. details::
        :title: Usage Details

        This example applies the polynomial :math:`P(x) = x - \frac{x^3}{2} + \frac{x^5}{3}` to a block-encoding
        of :math:`x = 0.2`.

        .. code-block::

            poly = [0, 1.0, 0, -1/2, 0, 1/3]

            qsp_angles = qml.poly_to_angles(poly, "QSP")
            qsvt_angles = qml.transform_angles(qsp_angles, "QSP", "QSVT")

            x = 0.2

            # Encodes x in the top left of the matrix
            block_encoding = qml.RX(2 * np.arccos(x), wires=0)

            projectors = [qml.PCPhase(angle, dim=1, wires=0) for angle in qsvt_angles]

            @qml.qnode(qml.device("default.qubit"))
            def circuit_qsvt():
                qml.QSVT(block_encoding, projectors)
                return qml.state()

            output = qml.matrix(circuit_qsvt, wire_order=[0])()[0, 0]
            expected = sum(coef * (x**i) for i, coef in enumerate(poly))

            print("output qsvt: ", output.real)
            print("P(x) =       ", expected)

        .. code-block:: pycon

            output qsvt:  0.19610666666647059
            P(x) =        0.19610666666666668
    """

    if routine1 == "QSP" and routine2 == "QSVT":
        num_angles = len(angles)
        update_vals = np.empty(num_angles)

        update_vals[0] = 3 * np.pi / 4 - (3 + num_angles % 4) * np.pi / 2
        update_vals[1:-1] = np.pi / 2
        update_vals[-1] = -np.pi / 4
        update_vals = qml.math.convert_like(update_vals, angles)

        return angles + update_vals

    if routine1 == "QSVT" and routine2 == "QSP":
        num_angles = len(angles)
        update_vals = np.empty(num_angles)

        update_vals[0] = 3 * np.pi / 4 - (3 + num_angles % 4) * np.pi / 2
        update_vals[1:-1] = np.pi / 2
        update_vals[-1] = -np.pi / 4
        update_vals = qml.math.convert_like(update_vals, angles)

        return angles - update_vals

    raise AssertionError(
        f"Invalid conversion. The conversion between {routine1} --> {routine2} is not defined."
    )


def poly_to_angles(poly, routine, angle_solver: Literal["root-finding"] = "root-finding"):
    r"""
    Computes the angles needed to implement a polynomial transformation with quantum signal processing (QSP)
    or quantum singular value transformation (QSVT).

    The polynomial :math:`P(x) = \sum_n a_n x^n` must satisfy :math:`|P(x)| \leq 1` for :math:`x \in [-1, 1]`, the
    coefficients :math:`a_n` must be real and the exponents :math:`n` must be either all even or all odd.
    For more details see `arXiv:2105.02859 <https://arxiv.org/abs/2105.02859>`_.

    Args:
        poly (tensor-like): coefficients of the polynomial ordered from lowest to highest power

        routine (str): the routine for which the angles are computed. Must be either ``"QSP"`` or ``"QSVT"``.

        angle_solver (str): the method used to calculate the angles. Default is ``"root-finding"``.
            ``"root-finding"`` is currently the only supported method.

    Returns:
        (tensor-like): computed angles for the specified routine

    Raises:
        AssertionError: if ``poly`` is not valid
        AssertionError: if ``routine`` or ``angle_solver`` is not supported

    **Example**

    This example generates the ``QSVT`` angles for the polynomial :math:`P(x) = x - \frac{x^3}{2} + \frac{x^5}{3}`.

    .. code-block::

        >>> poly = [0, 1.0, 0, -1/2, 0, 1/3]
        >>> qsvt_angles = qml.poly_to_angles(poly, "QSVT")
        >>> print(qsvt_angles)
        [-5.49778714  1.57079633  1.57079633  0.5833829   1.61095884  0.74753829]


    .. details::
        :title: Usage Details

        This example applies the polynomial :math:`P(x) = x - \frac{x^3}{2} + \frac{x^5}{3}` to a block-encoding
        of :math:`x = 0.2`.

        .. code-block::

            poly = [0, 1.0, 0, -1/2, 0, 1/3]

            qsvt_angles = qml.poly_to_angles(poly, "QSVT")

            x = 0.2

            # Encode x in the top left of the matrix
            block_encoding = qml.RX(2 * np.arccos(x), wires=0)
            projectors = [qml.PCPhase(angle, dim=1, wires=0) for angle in qsvt_angles]

            @qml.qnode(qml.device("default.qubit"))
            def circuit_qsvt():
                qml.QSVT(block_encoding, projectors)
                return qml.state()

            output = qml.matrix(circuit_qsvt, wire_order=[0])()[0, 0]
            expected = sum(coef * (x**i) for i, coef in enumerate(poly))

            print("output qsvt: ", output.real)
            print("P(x) =       ", expected)

        .. code-block:: pycon

            output qsvt:  0.19610666666647059
            P(x) =        0.19610666666666668

    """

    # Trailing zeros are removed from the array
    for _ in range(len(poly)):
        if not np.isclose(poly[-1], 0.0):
            break
        poly.pop()

    if len(poly) == 1:
        raise AssertionError("The polynomial must have at least degree 1.")

    for x in [-1, 0, 1]:
        if qml.math.abs(qml.math.sum(coeff * x**i for i, coeff in enumerate(poly))) > 1:
            # Check that |P(x)| ≤ 1. Only points -1, 0, 1 will be checked.
            raise AssertionError("The polynomial must satisfy that |P(x)| ≤ 1 for all x in [-1, 1]")

    if routine in ["QSVT", "QSP"]:
        if not (
            np.isclose(qml.math.sum(qml.math.abs(poly[::2])), 0.0)
            or np.isclose(qml.math.sum(qml.math.abs(poly[1::2])), 0.0)
        ):
            raise AssertionError(
                "The polynomial has no definite parity. All odd or even entries in the array must take a value of zero."
            )
        assert np.allclose(
            np.array(poly, dtype=np.complex128).imag, 0
        ), "Array must not have an imaginary part"

    if routine == "QSVT":
        if angle_solver == "root-finding":
            return transform_angles(_compute_qsp_angle(poly), "QSP", "QSVT")
        raise AssertionError("Invalid angle solver method. We currently support 'root-finding'")

    if routine == "QSP":
        if angle_solver == "root-finding":
            return _compute_qsp_angle(poly)
        raise AssertionError("Invalid angle solver method. Valid value is 'root-finding'")

    if routine == "GQSP":
        return _compute_gqsp_angles(poly)
    raise AssertionError("Invalid routine. Valid values are 'QSP' and 'QSVT'")<|MERGE_RESOLUTION|>--- conflicted
+++ resolved
@@ -16,10 +16,6 @@
 """
 # pylint: disable=too-many-arguments
 import copy
-<<<<<<< HEAD
-import warnings
-=======
->>>>>>> 14c61a6d
 from typing import Literal
 
 import numpy as np
@@ -197,17 +193,6 @@
 
     """
 
-<<<<<<< HEAD
-    if encoding_wires is None or block_encoding is None or "wires" in kwargs:
-        warnings.warn(
-            "You may be trying to use the old `qsvt` functionality (now `qml.qsvt_legacy`).\n"
-            "Make sure you pass a polynomial instead of angles.\n"
-            "Set a value for `block_encoding` to silence this warning.\n",
-            qml.PennyLaneDeprecationWarning,
-        )
-
-=======
->>>>>>> 14c61a6d
     projectors = []
 
     # If the input A is a Hamiltonian
