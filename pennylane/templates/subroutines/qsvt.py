# Copyright 2018-2023 Xanadu Quantum Technologies Inc.

# Licensed under the Apache License, Version 2.0 (the "License");
# you may not use this file except in compliance with the License.
# You may obtain a copy of the License at

#     http://www.apache.org/licenses/LICENSE-2.0

# Unless required by applicable law or agreed to in writing, software
# distributed under the License is distributed on an "AS IS" BASIS,
# WITHOUT WARRANTIES OR CONDITIONS OF ANY KIND, either express or implied.
# See the License for the specific language governing permissions and
# limitations under the License.
"""
Contains the QSVT template and qsvt wrapper function.
"""
# pylint: disable=too-many-arguments
import copy

import numpy as np
from numpy.polynomial import Polynomial, chebyshev

import pennylane as qml
from pennylane.operation import AnyWires, Operation
from pennylane.ops import BlockEncode, PCPhase
from pennylane.ops.op_math import adjoint
from pennylane.queuing import QueuingManager
from pennylane.wires import Wires


def qsvt_legacy(A, angles, wires, convention=None):
    r"""Implements the
    `quantum singular value transformation <https://arxiv.org/abs/1806.01838>`__ (QSVT) circuit.

    .. note ::

        :class:`~.BlockEncode` and :class:`~.PCPhase` used in this implementation of QSVT
        are matrix-based operators and well-suited for simulators.
        To implement QSVT with user-defined circuits for the block encoding and
        projector-controlled phase shifts, use the :class:`~.QSVT` template.

    Given a matrix :math:`A`, and a list of angles :math:`\vec{\phi}`, this function applies a
    circuit for the quantum singular value transformation using :class:`~.BlockEncode` and
    :class:`~.PCPhase`.

    When the number of angles is even (:math:`d` is odd), the QSVT circuit is defined as:

    .. math::

        U_{QSVT} = \tilde{\Pi}_{\phi_1}U\left[\prod^{(d-1)/2}_{k=1}\Pi_{\phi_{2k}}U^\dagger
        \tilde{\Pi}_{\phi_{2k+1}}U\right]\Pi_{\phi_{d+1}},


    and when the number of angles is odd (:math:`d` is even):

    .. math::

        U_{QSVT} = \left[\prod^{d/2}_{k=1}\Pi_{\phi_{2k-1}}U^\dagger\tilde{\Pi}_{\phi_{2k}}U\right]
        \Pi_{\phi_{d+1}}.

    Here, :math:`U` denotes a block encoding of :math:`A` via :class:`~.BlockEncode` and
    :math:`\Pi_\phi` denotes a projector-controlled phase shift with angle :math:`\phi`
    via :class:`~.PCPhase`.

    This circuit applies a polynomial transformation (:math:`Poly^{SV}`) to the singular values of
    the block encoded matrix:

    .. math::

        \begin{align}
             U_{QSVT}(A, \phi) &=
             \begin{bmatrix}
                Poly^{SV}(A) & \cdot \\
                \cdot & \cdot
            \end{bmatrix}.
        \end{align}

    The polynomial transformation is determined by a combination of the block encoding and choice of angles,
    :math:`\vec{\phi}`. The convention used by :class:`~.BlockEncode` is commonly refered to as the
    reflection convention or :math:`R` convention. Another equivalent convention for the block encoding is
    the :math:`Wx` or rotation convention.

    Depending on the choice of convention for blockencoding, the same phase angles will produce different
    polynomial transformations. We provide the functionality to swap between blockencoding conventions and
    to transform the phase angles accordingly using the :code:`convention` keyword argument.

    .. seealso::

        :class:`~.QSVT` and `A Grand Unification of Quantum Algorithms <https://arxiv.org/pdf/2105.02859.pdf>`_.

    Args:
        A (tensor_like): the general :math:`(n \times m)` matrix to be encoded
        angles (tensor_like): a list of angles by which to shift to obtain the desired polynomial
        wires (Iterable[int, str], Wires): the wires the template acts on
        convention (string): can be set to ``"Wx"`` to convert quantum signal processing angles in the
            `Wx` convention to QSVT angles.

    **Example**

    To implement QSVT in a circuit, we can use the following method:

    >>> dev = qml.device("default.qubit", wires=2)
    >>> A = np.array([[0.1, 0.2], [0.3, 0.4]])
    >>> angles = np.array([0.1, 0.2, 0.3])
    >>> @qml.qnode(dev)
    ... def example_circuit(A):
    ...     qml.qsvt_legacy(A, angles, wires=[0, 1])
    ...     return qml.expval(qml.Z(0))

    The resulting circuit implements QSVT.

    >>> print(qml.draw(example_circuit)(A))
    0: ─╭QSVT─┤  <Z>
    1: ─╰QSVT─┤

    To see the implementation details, we can expand the circuit:

    >>> q_script = qml.tape.QuantumScript(ops=[qml.qsvt_legacy(A, angles, wires=[0, 1])])
    >>> print(q_script.expand().draw(decimals=2))
    0: ─╭∏_ϕ(0.30)─╭BlockEncode(M0)─╭∏_ϕ(0.20)─╭BlockEncode(M0)†─╭∏_ϕ(0.10)─┤
    1: ─╰∏_ϕ(0.30)─╰BlockEncode(M0)─╰∏_ϕ(0.20)─╰BlockEncode(M0)†─╰∏_ϕ(0.10)─┤
    """
    if qml.math.shape(A) == () or qml.math.shape(A) == (1,):
        A = qml.math.reshape(A, [1, 1])

    c, r = qml.math.shape(A)
    global_phase, global_phase_op = None, None

    with qml.QueuingManager.stop_recording():
        UA = BlockEncode(A, wires=wires)
    projectors = []

    if convention == "Wx":
        angles = _qsp_to_qsvt(angles)
        global_phase = (len(angles) - 1) % 4

        if global_phase:
            with qml.QueuingManager.stop_recording():
                global_phase_op = qml.GlobalPhase(-0.5 * np.pi * (4 - global_phase), wires=wires)

    for idx, phi in enumerate(angles):
        dim = c if idx % 2 else r
        with qml.QueuingManager.stop_recording():
            projectors.append(PCPhase(phi, dim=dim, wires=wires))

    projectors = projectors[::-1]  # reverse order to match equation

    if convention == "Wx" and global_phase:
        return qml.prod(global_phase_op, QSVT(UA, projectors))
    return QSVT(UA, projectors)


# pylint: disable=too-many-branches
def qsvt(A, poly, encoding_wires, block_encoding=None):
    r"""
    Implements the Quantum Singular Value Transformation (QSVT) for a matrix or Hamiltonian ``A``, using a polynomial
    defined by ``poly`` and a block encoding specified by ``block_encoding``.

    .. math::

        \begin{pmatrix}
        A & * \\
        * & * \\
        \end{pmatrix}
        \xrightarrow{QSVT}
        \begin{pmatrix}
        \text{poly}(A) + i \dots & * \\
        * & * \\
        \end{pmatrix}

    The polynomial transformation is encoded as the real part of the top left term after applying the operator.

    This function calculates the required phase angles from the polynomial using :func:`~.poly_to_angles`.

    .. note::

        The function ``poly_to_angles``, used within ``qsvt``, is not JIT-compatible, which prevents ``poly`` from being
        traceable in ``qsvt``. However, ``A`` is traceable and can be optimized by JIT within this function.

    Args:

        A (Union[tensor_like, Operator]): The matrix on which the QSVT will be applied.
            This can be an array or an object that has a Pauli representation.

        poly (tensor_like): Polynomial coefficients defining the transformation, represented in increasing order of degree.
            This means the first coefficient corresponds to the constant term, the second to the linear term, and so on.

        encoding_wires (Sequence[int]): The qubit wires used for the block encoding. See Usage Details below for
            more information on ``encoding_wires`` depending on the block encoding used.

        block_encoding (str): Specifies the type of block encoding to use. Options include:

            - ``"prepselprep"``: Embeds the Hamiltonian ``A`` using :class:`~pennylane.PrepSelPrep`. Default encoding for Hamiltonians.
            - ``"qubitization"``: Embeds the Hamiltonian ``A`` using :class:`~pennylane.Qubitization`.
            - ``"embedding"``: Embeds the matrix ``A`` using :class:`~pennylane.BlockEncode`. Template not hardware compatible.
            - ``"fable"``: Embeds the matrix ``A`` using :class:`~pennylane.FABLE`. Default encoding for matrices.

    Returns:
        (Operator): A quantum operator implementing QSVT on the matrix ``A`` with the specified encoding and projector phases.

    Example:

    .. code-block:: python

        # P(x) = -x + 0.5 x^3 + 0.5 x^5
        poly = np.array([0, -1, 0, 0.5, 0, 0.5])

        hamiltonian = qml.dot([0.3, 0.7], [qml.Z(1), qml.X(1) @ qml.Z(2)])

        dev = qml.device("default.qubit")


        @qml.qnode(dev)
        def circuit():
            qml.qsvt(hamiltonian, poly, encoding_wires=[0])
            return qml.state()


        matrix = qml.matrix(circuit, wire_order=[0, 1, 2])()

    .. code-block:: pycon

        >>> print(matrix[:4, :4].real)
        [[-0.1625  0.     -0.3793  0.    ]
         [ 0.     -0.1625  0.      0.3793]
         [-0.3793  0.      0.1625  0.    ]
         [ 0.      0.3793  0.      0.1625]]


    .. details::
        :title: Usage Details

        If the function input ``A`` is a Hamiltonian, the valid ``block_encoding`` values are
        ``"prepselprep"`` and ``"qubitization"``. In this case, ``encoding_wires`` refers to the
        ``control`` parameter in the templates :class:`~pennylane.PrepSelPrep` and :class:`~pennylane.Qubitization`,
        respectively. These wires represent the auxiliary qubits necessary for the block encoding of
        the Hamiltonian. The number of ``encoding_wires`` required must be :math:`\lceil \log_2(m) \rceil`,
        where :math:`m` is the number of terms in the Hamiltonian.

        .. code-block:: python

            # P(x) = -1 + 0.2 x^2 + 0.5 x^4
            poly = np.array([-1, 0, 0.2, 0, 0.5])

            hamiltonian = qml.dot([0.3, 0.4, 0.3], [qml.Z(2), qml.X(2) @ qml.Z(3), qml.X(2)])

            dev = qml.device("default.qubit")

            @qml.qnode(dev)
            def circuit():
                qml.qsvt(hamiltonian, poly, encoding_wires=[0, 1], block_encoding="prepselprep")
                return qml.state()


            matrix = qml.matrix(circuit, wire_order=[0, 1, 2, 3])()

        .. code-block:: pycon

            >>> print(np.round(matrix[:4, :4], 4).real)
            [[-0.7158  0.      0.      0.    ]
             [ 0.     -0.975   0.      0.    ]
             [ 0.      0.     -0.7158  0.    ]
             [ 0.     -0.      0.     -0.975 ]]


        Alternatively, if the input ``A`` is a matrix, the valid values for ``block_encoding`` are
        ``"embedding"`` and ``"fable"``. In this case, the ``encoding_wires`` parameter corresponds to
        the ``wires`` attribute in the templates :class:`~pennylane.BlockEncode` and :class:`~pennylane.FABLE`, respectively.
        Note that for QSVT to work, the input matrix must be Hermitian.

        .. code-block:: python

            # P(x) = -1 + 0.2 x^2 + 0.5 x^4
            poly = np.array([-0.1, 0, 0.2, 0, 0.5])

            A = np.array([[-0.1, 0, 0, 0.1], [0, 0.2, 0, 0], [0, 0, -0.2, -0.2], [0.1, 0, -0.2, -0.1]])

            dev = qml.device("default.qubit")

            @qml.qnode(dev)
            def circuit():
                qml.qsvt(A, poly, encoding_wires=[0, 1, 2, 3, 4], block_encoding="fable")
                return qml.state()

            matrix = qml.matrix(circuit, wire_order=[0, 1, 2, 3, 4])()

        .. code-block:: pycon

            >>> print(np.round(matrix[:4, :4], 4).real)
            [[-0.0954  0.     -0.0056 -0.0054]
             [ 0.     -0.0912 -0.     -0.    ]
             [-0.0056  0.     -0.0788  0.0164]
             [-0.0054 -0.      0.0164 -0.0842]]
    """

    angles = qml.poly_to_angles(poly, "QSVT")
    projectors = []

    # If the input A is a Hamiltonian
    if hasattr(A, "pauli_rep"):

        if block_encoding not in ["prepselprep", "qubitization", None]:
            raise ValueError("block_encoding should take the value 'prepselprep' or 'qubitization'")

        if any(wire in qml.wires.Wires(encoding_wires) for wire in A.wires):
            raise ValueError(
                f"Control wires in '{block_encoding}' should be different from the hamiltonian wires"
            )

        encoding = (
            qml.Qubitization(A, control=encoding_wires)
            if block_encoding == "qubitization"
            else qml.PrepSelPrep(A, control=encoding_wires)
        )

        projectors = [
            qml.PCPhase(angle, dim=2 ** len(A.wires), wires=encoding_wires + A.wires)
            for angle in angles
        ]

    else:

        if block_encoding not in ["embedding", "fable", None]:
            raise ValueError("block_encoding should take the value 'embedding' or 'fable'")

        A = qml.math.array(A)

        if block_encoding == "embedding":
            c, r = qml.math.shape(A)

            for idx, phi in enumerate(angles):
                dim = c if idx % 2 else r
                projectors.append(qml.PCPhase(phi, dim=dim, wires=encoding_wires))

            encoding = qml.BlockEncode(A, wires=encoding_wires)

        else:

            # It is normalized to ensure that the block encoding is the desired one.
            s = int(np.ceil(np.log2(max(len(A), len(A[0])))))
            encoding = qml.FABLE(2**s * A, wires=encoding_wires)

            projectors = [qml.PCPhase(angle, dim=len(A), wires=encoding_wires) for angle in angles]

    return QSVT(encoding, projectors)


class QSVT(Operation):
    r"""QSVT(UA,projectors)
    Implements the
    `quantum singular value transformation <https://arxiv.org/abs/1806.01838>`__ (QSVT) circuit.

    .. note ::

        This template allows users to define hardware-compatible block encoding and
        projector-controlled phase shift circuits. For a QSVT implementation that is
        tailored for simulators see :func:`~.qsvt` .

    Given an :class:`~.Operator` :math:`U`, which block encodes the matrix :math:`A`, and a list of
    projector-controlled phase shift operations :math:`\vec{\Pi}_\phi`, this template applies a
    circuit for the quantum singular value transformation as follows.

    When the number of projector-controlled phase shifts is even (:math:`d` is odd), the QSVT
    circuit is defined as:

    .. math::

        U_{QSVT} = \tilde{\Pi}_{\phi_1}U\left[\prod^{(d-1)/2}_{k=1}\Pi_{\phi_{2k}}U^\dagger
        \tilde{\Pi}_{\phi_{2k+1}}U\right]\Pi_{\phi_{d+1}}.


    And when the number of projector-controlled phase shifts is odd (:math:`d` is even):

    .. math::

        U_{QSVT} = \left[\prod^{d/2}_{k=1}\Pi_{\phi_{2k-1}}U^\dagger\tilde{\Pi}_{\phi_{2k}}U\right]
        \Pi_{\phi_{d+1}}.

    This circuit applies a polynomial transformation (:math:`Poly^{SV}`) to the singular values of
    the block encoded matrix:

    .. math::

        \begin{align}
             U_{QSVT}(A, \vec{\phi}) &=
             \begin{bmatrix}
                Poly^{SV}(A) & \cdot \\
                \cdot & \cdot
            \end{bmatrix}.
        \end{align}

    .. seealso::

        :func:`~.qsvt` and `A Grand Unification of Quantum Algorithms <https://arxiv.org/pdf/2105.02859.pdf>`_.

    Args:
        UA (Operator): the block encoding circuit, specified as an :class:`~.Operator`,
            like :class:`~.BlockEncode`
        projectors (Sequence[Operator]): a list of projector-controlled phase
            shifts that implement the desired polynomial

    Raises:
        ValueError: if the input block encoding is not an operator

    **Example**

    To implement QSVT in a circuit, we can use the following method:

    >>> dev = qml.device("default.qubit", wires=2)
    >>> A = np.array([[0.1]])
    >>> block_encode = qml.BlockEncode(A, wires=[0, 1])
    >>> shifts = [qml.PCPhase(i + 0.1, dim=1, wires=[0, 1]) for i in range(3)]
    >>> @qml.qnode(dev)
    >>> def example_circuit():
    ...    qml.QSVT(block_encode, shifts)
    ...    return qml.expval(qml.Z(0))

    The resulting circuit implements QSVT.

    >>> print(qml.draw(example_circuit)())
    0: ─╭QSVT─┤  <Z>
    1: ─╰QSVT─┤

    To see the implementation details, we can expand the circuit:

    >>> q_script = qml.tape.QuantumScript(ops=[qml.QSVT(block_encode, shifts)])
    >>> print(q_script.expand().draw(decimals=2))
    0: ─╭∏_ϕ(0.10)─╭BlockEncode(M0)─╭∏_ϕ(1.10)─╭BlockEncode(M0)†─╭∏_ϕ(2.10)─┤
    1: ─╰∏_ϕ(0.10)─╰BlockEncode(M0)─╰∏_ϕ(1.10)─╰BlockEncode(M0)†─╰∏_ϕ(2.10)─┤

    When working with this class directly, we can make use of any PennyLane operation
    to represent our block-encoding and our phase-shifts.

    >>> dev = qml.device("default.qubit", wires=[0])
    >>> block_encoding = qml.Hadamard(wires=0)  # note H is a block encoding of 1/sqrt(2)
    >>> phase_shifts = [qml.RZ(-2 * theta, wires=0) for theta in (1.23, -0.5, 4)]  # -2*theta to match convention
    >>>
    >>> @qml.qnode(dev)
    >>> def example_circuit():
    ...     qml.QSVT(block_encoding, phase_shifts)
    ...     return qml.expval(qml.Z(0))
    >>>
    >>> example_circuit()
    tensor(0.54030231, requires_grad=True)

    Once again, we can visualize the circuit as follows:

    >>> print(qml.draw(example_circuit)())
    0: ──QSVT─┤  <Z>

    To see the implementation details, we can expand the circuit:

    >>> q_script = qml.tape.QuantumScript(ops=[qml.QSVT(block_encoding, phase_shifts)])
    >>> print(q_script.expand().draw(decimals=2))
    0: ──RZ(-2.46)──H──RZ(1.00)──H†──RZ(-8.00)─┤
    """

    num_wires = AnyWires
    """int: Number of wires that the operator acts on."""

    grad_method = None
    """Gradient computation method."""

    def _flatten(self):
        data = (self.hyperparameters["UA"], self.hyperparameters["projectors"])
        return data, tuple()

    @classmethod
    def _primitive_bind_call(cls, *args, **kwargs):
        return cls._primitive.bind(*args, **kwargs)

    @classmethod
    def _unflatten(cls, data, _) -> "QSVT":
        return cls(*data)

    def __init__(self, UA, projectors, id=None):
        if not isinstance(UA, qml.operation.Operator):
            raise ValueError("Input block encoding must be an Operator")

        self._hyperparameters = {
            "UA": UA,
            "projectors": projectors,
        }

        total_wires = qml.wires.Wires.all_wires(
            [proj.wires for proj in projectors]
        ) + qml.wires.Wires(UA.wires)

        super().__init__(wires=total_wires, id=id)

    def map_wires(self, wire_map: dict):
        # pylint: disable=protected-access
        new_op = copy.deepcopy(self)
        new_op._wires = Wires([wire_map.get(wire, wire) for wire in self.wires])
        new_op._hyperparameters["UA"] = qml.map_wires(new_op._hyperparameters["UA"], wire_map)
        new_op._hyperparameters["projectors"] = [
            qml.map_wires(proj, wire_map) for proj in new_op._hyperparameters["projectors"]
        ]
        return new_op

    @property
    def data(self):
        r"""Flattened list of operator data in this QSVT operation.

        This ensures that the backend of a ``QuantumScript`` which contains a
        ``QSVT`` operation can be inferred with respect to the types of the
        ``QSVT`` block encoding and projector-controlled phase shift data.
        """
        return tuple(datum for op in self._operators for datum in op.data)

    @data.setter
    def data(self, new_data):
        # We need to check if ``new_data`` is empty because ``Operator.__init__()``  will attempt to
        # assign the QSVT data to an empty tuple (since no positional arguments are provided).
        if new_data:
            for op in self._operators:
                if op.num_params > 0:
                    op.data = new_data[: op.num_params]
                    new_data = new_data[op.num_params :]

    def __copy__(self):
        # Override Operator.__copy__() to avoid setting the "data" property before the new instance
        # is assigned hyper-parameters since QSVT data is derived from the hyper-parameters.
        clone = QSVT.__new__(QSVT)

        # Ensure the operators in the hyper-parameters are copied instead of aliased.
        clone._hyperparameters = {
            "UA": copy.copy(self._hyperparameters["UA"]),
            "projectors": list(map(copy.copy, self._hyperparameters["projectors"])),
        }

        for attr, value in vars(self).items():
            if attr != "_hyperparameters":
                setattr(clone, attr, value)

        return clone

    @property
    def _operators(self) -> list[qml.operation.Operator]:
        """Flattened list of operators that compose this QSVT operation."""
        return [self._hyperparameters["UA"], *self._hyperparameters["projectors"]]

    @staticmethod
    def compute_decomposition(
        *_data, UA, projectors, **_kwargs
    ):  # pylint: disable=arguments-differ
        r"""Representation of the operator as a product of other operators.

        The :class:`~.QSVT` is decomposed into alternating block encoding
        and projector-controlled phase shift operators. This is defined by the following
        equations, where :math:`U` is the block encoding operation and both :math:`\Pi_\phi` and
        :math:`\tilde{\Pi}_\phi` are projector-controlled phase shifts with angle :math:`\phi`.

        When the number of projector-controlled phase shifts is even (:math:`d` is odd), the QSVT
        circuit is defined as:

        .. math::

            U_{QSVT} = \Pi_{\phi_1}U\left[\prod^{(d-1)/2}_{k=1}\Pi_{\phi_{2k}}U^\dagger
            \tilde{\Pi}_{\phi_{2k+1}}U\right]\Pi_{\phi_{d+1}}.


        And when the number of projector-controlled phase shifts is odd (:math:`d` is even):

        .. math::

            U_{QSVT} = \left[\prod^{d/2}_{k=1}\Pi_{\phi_{2k-1}}U^\dagger\tilde{\Pi}_{\phi_{2k}}U\right]
            \Pi_{\phi_{d+1}}.

        .. seealso:: :meth:`~.QSVT.decomposition`.

        Args:
            UA (Operator): the block encoding circuit, specified as a :class:`~.Operator`
            projectors (list[Operator]): a list of projector-controlled phase
                shift circuits that implement the desired polynomial

        Returns:
            list[.Operator]: decomposition of the operator
        """

        op_list = []
        UA_adj = copy.copy(UA)

        for idx, op in enumerate(projectors[:-1]):
            if qml.QueuingManager.recording():
                qml.apply(op)
            op_list.append(op)

            if idx % 2 == 0:
                if qml.QueuingManager.recording():
                    qml.apply(UA)
                op_list.append(UA)

            else:
                op_list.append(adjoint(UA_adj))

        if qml.QueuingManager.recording():
            qml.apply(projectors[-1])
        op_list.append(projectors[-1])

        return op_list

    def label(self, decimals=None, base_label=None, cache=None):
        op_label = base_label or self.__class__.__name__
        return op_label

    def queue(self, context=QueuingManager):
        context.remove(self._hyperparameters["UA"])
        for op in self._hyperparameters["projectors"]:
            context.remove(op)
        context.append(self)
        return self

    @staticmethod
    def compute_matrix(*args, **kwargs):
        r"""Representation of the operator as a canonical matrix in the computational basis (static method).

        The canonical matrix is the textbook matrix representation that does not consider wires.
        Implicitly, this assumes that the wires of the operator correspond to the global wire order.

        .. seealso:: :meth:`~.Operator.matrix` and :func:`~.matrix`

        Args:
            *params (list): trainable parameters of the operator, as stored in the ``parameters`` attribute
            **hyperparams (dict): non-trainable hyperparameters of the operator, as stored in the ``hyperparameters`` attribute

        Returns:
            tensor_like: matrix representation
        """
        # pylint: disable=unused-argument
        op_list = []
        UA = kwargs["UA"]
        projectors = kwargs["projectors"]

        with (
            QueuingManager.stop_recording()
        ):  # incase this method is called in a queue context, this prevents
            UA_copy = copy.copy(UA)  # us from queuing operators unnecessarily

            for idx, op in enumerate(projectors[:-1]):
                op_list.append(op)
                if idx % 2 == 0:
                    op_list.append(UA)
                else:
                    op_list.append(adjoint(UA_copy))

            op_list.append(projectors[-1])
            mat = qml.matrix(qml.prod(*tuple(op_list[::-1])))

        return mat


def _qsp_to_qsvt(angles):
    r"""Converts qsp angles to qsvt angles."""
    num_angles = len(angles)
    update_vals = np.empty(num_angles)

    update_vals[0] = 3 * np.pi / 4
    update_vals[1:-1] = np.pi / 2
    update_vals[-1] = -np.pi / 4
    update_vals = qml.math.convert_like(update_vals, angles)

    return angles + update_vals


<<<<<<< HEAD
def _complementary_poly(P):
=======
def _complementary_poly(poly_coeffs):
>>>>>>> 9a43c7bb
    r"""
    Computes the complementary polynomial Q given a polynomial P.

    The polynomial Q is complementary to P if it satisfies the following equation:

    .. math:

<<<<<<< HEAD
        |P(e^{i\theta})|^2 + |Q(e^{i\theta})|^2 = 1, \quad \forall \theta \in \left[0, 2\pi\right]

    The method is based on computing an auxiliary polynomial R, finding its roots,
    and reconstructing Q by using information extracted of those roots.
    For more details see reference `arXiv:2308.01501 <https://arxiv.org/abs/2308.01501>`_.

    Args:
        P (array-like): coefficients of the complex polynomial P

    Returns:
        array-like: coefficients of the complementary polynomial Q
    """
    poly_degree = len(P) - 1

    # Build the polynomial R(z) = z^degree * (1 - conj(P(1/z)) * P(z)), deduced from (eq.33) and (eq.34)
    R = Polynomial.basis(poly_degree) - Polynomial(P) * Polynomial(np.conj(P[::-1]))
    r_roots = R.roots()

    # Categorize the roots based on their magnitude: outside the unit circle or inside the closed unit circle
    inside_circle = [root for root in r_roots if np.abs(root) <= 1]
    outside_circle = [root for root in r_roots if np.abs(root) > 1]

    # Compute the scaling factor for Q, which depends on the leading coefficient of R
    scale_factor = np.sqrt(np.abs(R.coef[-1] * np.prod(outside_circle)))

    # Complementary polynomial Q is built using th roots inside the closed unit circle
=======
        |P(e^{i\theta})|^2 + |Q(e^{i\theta})|^2 = 1, \quad \forall \quad \theta \in \left[0, 2\pi\right]

    The method is based on computing an auxiliary polynomial R, finding its roots,
    and reconstructing Q by using information extracted from the roots.
    For more details see `arXiv:2308.01501 <https://arxiv.org/abs/2308.01501>`_.

    Args:
        poly_coeffs (tensor-like): coefficients of the complex polynomial P

    Returns:
        tensor-like: coefficients of the complementary polynomial Q
    """
    poly_degree = len(poly_coeffs) - 1

    # Build the polynomial R(z) = z^degree * (1 - conj(P(1/z)) * P(z)), deduced from (eq.33) and (eq.34) of
    # `arXiv:2308.01501 <https://arxiv.org/abs/2308.01501>`_.
    # Note that conj(P(1/z)) * P(z) could be expressed as z^-degree * conj(P(z)[::-1]) * P(z)
    R = Polynomial.basis(poly_degree) - Polynomial(poly_coeffs) * Polynomial(
        np.conj(poly_coeffs[::-1])
    )
    r_roots = R.roots()

    inside_circle = [root for root in r_roots if np.abs(root) <= 1]
    outside_circle = [root for root in r_roots if np.abs(root) > 1]

    scale_factor = np.sqrt(np.abs(R.coef[-1] * np.prod(outside_circle)))
>>>>>>> 9a43c7bb
    Q_poly = scale_factor * Polynomial.fromroots(inside_circle)

    return Q_poly.coef


<<<<<<< HEAD
def _QSP_angles_root_finding(F):
    r"""
    Computes the Quantum Signal Processing (QSP) angles given a polynomial F.
    Generalized-QSP approach will be used and adapted to QSP using ideas described in [arXiv:2406.04246].

    Args:
        F (array-like): coefficients of the input polynomial F

    Returns:
        theta (array-like): QSP angles corresponding to the input polynomial F
=======
def _compute_qsp_angle(poly_coeffs):
    r"""
    Computes the Quantum Signal Processing (QSP) angles given the coefficients of a polynomial F.

    The method for computing the QSP angles is adapted from the approach described in [`arXiv:2406.04246 <https://arxiv.org/abs/2406.04246>`_] for Generalized-QSP.

    Args:
        poly_coeffs (tensor-like): coefficients of the input polynomial F

    Returns:
        (tensor-like): QSP angles corresponding to the input polynomial F
>>>>>>> 9a43c7bb

    .. details::
        :title: Implementation details

<<<<<<< HEAD
        The GQSP paper [arXiv:2308.01501] describes a method for calculating angles efficiently if, given an objective
        polynomial :math:`P`, we know its complementary polynomial :math:`Q`.
        This means that :math:`|P(e^{i \theta})|^2 + |Q(e^{i \theta})|^2 = 1` for all :math:`\theta \in [0, 2 \pi]`.

        It is important to note the differences between QSP and GQSP:

        1. Given a block encoding of a matrix :math:`A`, GQSP works on the Chebyshev basis and QSP on the standard basis.
        2. QSP accepts as input only polynomials with defined parity but GQSP does not have this restriction.
        3. In GQSP, the coefficients can be complex, while in QSP they must be real.
        4. GQSP applies three parameters per iteration, while QSP applies only one.

        Based on [1], in order to calculate the angles for a polynomial :math:`F` in QSP using a GQSP solver, the
        polynomial should first be transformed into the Chebyshev basis. This is done via `chebyshev.poly2cheb(F)`.

        Theorem 5 of the paper [arXiv:2406.04246] shows that to calculate the complementary polynomial of :math:`F`, we
        first define :math:`P(z) = z^{\frac{d}{2}}F(\sqrt{z})`. Based on [2], :math:`F` is of the
        form :math:`(a_0, 0, a_2, 0, a_4, \dots)`, so one can
        rewrite :math:`P` as :math:`(0, 0, \dots, a_0, a_2, a_4, \dots)`. This is what is done
        when :math:`P` is defined in the code.

        Once we have the coefficients of the polynomial and its complementary,
        we can apply Algorithm 1 in [arXiv:2308.01501], where :math:`\vec{a}` and :math:`\vec{b}` are the
        coefficients of these polynomials, respectively. By [3], the coefficients are real,
        so the :math:`\vec{\theta}`, :math:`\vec{\phi}`, and :math:`\vec{\lambda}` angles can be combined,
        thus generating ``rotation_angles``. The algorithm is simplified, and instead of working
        with the gate defined in (eq.8) of the previous paper, the RY gate is used.
    """

    parity = (len(F) - 1) % 2

    # Construct the auxiliary polynomial P and its complementary Q based on appendix A in [arXiv:2406.04246]
    P = np.concatenate([np.zeros(len(F) // 2), chebyshev.poly2cheb(F)[parity::2]]) * (1 - 1e-12)
=======
        Based on the appendix A in `arXiv:2406.04246 <https://arxiv.org/abs/2406.04246>`_, the target polynomial :math:`F`
        is transformed into a new polynomial :math:`P` by following the steps below:

        0. The input to the function are the coefficients of :math:`F`, e.g. :math:`[c_0, 0, c_1, 0, c_2]`.
        1. We express the polynomial in the Chebyshev basis by applying the Chebyshev transform. This generates
           a new representation :math:`[a_0, 0, a_1, 0, a_2]`.
        2. We generate :math:`P` by reordering the array, moving the zeros to the initial positions.
           :math:`P = [0, 0, a_0, a_1, a_2]`.

        The polynomial :math:`P` can now be used in Algorithm 1 of [`arXiv:2308.01501 <https://arxiv.org/abs/2308.01501>`_]
        in order to find the desired angles.

        The above algorithm is specific to Generalized-QSP so an adaptation has been made to return the required angles:

            - The :math:`R(\theta, \phi, \lambda)` gate, is simplified into a :math:`R_Y(\theta)` gate.

            - The calculation of :math:`\theta_d` is updated to :math:`\theta_d = \tan^{-1}(\frac{a_d}{b_d})`.
              In this way, the sign introduced by :math:`\phi_d` and :math:`\lambda_d` is absorbed
              in the :math:`\theta_d` value.
    """

    parity = (len(poly_coeffs) - 1) % 2

    P = np.concatenate(
        [np.zeros(len(poly_coeffs) // 2), chebyshev.poly2cheb(poly_coeffs)[parity::2]]
    ) * (1 - 1e-12)
>>>>>>> 9a43c7bb
    complementary = _complementary_poly(P)

    polynomial_matrix = np.array([P, complementary])
    num_terms = polynomial_matrix.shape[1]
    rotation_angles = np.zeros(num_terms)

<<<<<<< HEAD
    # This subroutine is an adaptation of Algorithm 1 in [arXiv:2308.01501]
    # in order to work in the context of QSP.
=======
    # Adaptation of Algorithm 1 of [arXiv:2308.01501]
>>>>>>> 9a43c7bb
    with qml.QueuingManager.stop_recording():
        for idx in range(num_terms - 1, -1, -1):

            poly_a, poly_b = polynomial_matrix[:, idx]
            rotation_angles[idx] = np.arctan2(poly_b.real, poly_a.real)

            rotation_op = qml.matrix(qml.RY(-2 * rotation_angles[idx], wires=0))

            updated_poly_matrix = rotation_op @ polynomial_matrix
            polynomial_matrix = np.array(
                [updated_poly_matrix[0][1 : idx + 1], updated_poly_matrix[1][0:idx]]
            )

    return rotation_angles


def transform_angles(angles, routine1, routine2):
    r"""
<<<<<<< HEAD
    Transforms a set of angles from one routine to another.

    This function adjusts the angles according to the specified transformation
    between two routines, either from "Quantum Signal Processing" (QSP) to
    "Quantum Singular Value Transformation" (QSVT), or vice versa.

    Args:
        angles (array-like): a list or array of angles to be transformed.
        routine1 (str): the current routine of the angles, must be either "QSP" or "QSVT"
        routine2 (str): the target routine to which the angles should be transformed,
                        must be either "QSP" or "QSVT"

    Returns:
        array-like: the transformed angles as an array

    **Example**

    This example applies the polynomial :math:`P(x) = x - \frac{x^3}{2} + \frac{x^5}{3}` to a block-encoding
    of :math:`x = 0.2`.

    .. code-block::

        poly = [0, 1.0, 0, -1/2, 0, 1/3]

        qsp_angles = qml.poly_to_angles(poly, "QSP")
        qsvt_angles = qml.transform_angles(qsp_angles, "QSP", "QSVT")

        x = 0.2
        block_encoding = qml.RX(2 * np.arccos(x), wires=0) # Encodes x in the top left of the matrix
        projectors = [qml.PCPhase(angle, dim=1, wires=0) for angle in qsvt_angles]

        @qml.qnode(qml.device("default.qubit"))
        def circuit_qsvt():
            qml.QSVT(block_encoding, projectors)
            return qml.state()

        output = qml.matrix(circuit_qsvt, wire_order=[0])()[0, 0]
        expected = sum(coef * (x**i) for i, coef in enumerate(poly))

        print("output qsvt: ", output.real)
        print("P(x) =       ", expected)

    .. code-block:: pycon

        output qsvt:  0.19610666666647059
        P(x) =        0.19610666666666668
=======
    Converts angles for quantum signal processing (QSP) and quantum singular value transformation (QSVT) routines.

    The transformation is based on Appendix A.2 of `arXiv:2105.02859 <https://arxiv.org/abs/2105.02859>`_. Note that QSVT is equivalent to taking the reflection convention of QSP.

    Args:
        angles (tensor-like): angles to be transformed
        routine1 (str): the current routine for which the angles are obtained, must be either ``"QSP"`` or ``"QSVT"``
        routine2 (str): the target routine for which the angles should be transformed,
            must be either ``"QSP"`` or ``"QSVT"``

    Returns:
        tensor-like: the transformed angles as an array

    **Example**

    .. code-block::

        >>> qsp_angles = np.array([0.2, 0.3, 0.5])
        >>> qsvt_angles = qml.transform_angles(qsp_angles, "QSP", "QSVT")
        >>> print(qsvt_angles)
        [-6.86858347  1.87079633 -0.28539816]


    .. details::
        :title: Usage Details

        This example applies the polynomial :math:`P(x) = x - \frac{x^3}{2} + \frac{x^5}{3}` to a block-encoding
        of :math:`x = 0.2`.

        .. code-block::

            poly = [0, 1.0, 0, -1/2, 0, 1/3]

            qsp_angles = qml.poly_to_angles(poly, "QSP")
            qsvt_angles = qml.transform_angles(qsp_angles, "QSP", "QSVT")

            x = 0.2

            # Encodes x in the top left of the matrix
            block_encoding = qml.RX(2 * np.arccos(x), wires=0)

            projectors = [qml.PCPhase(angle, dim=1, wires=0) for angle in qsvt_angles]

            @qml.qnode(qml.device("default.qubit"))
            def circuit_qsvt():
                qml.QSVT(block_encoding, projectors)
                return qml.state()

            output = qml.matrix(circuit_qsvt, wire_order=[0])()[0, 0]
            expected = sum(coef * (x**i) for i, coef in enumerate(poly))

            print("output qsvt: ", output.real)
            print("P(x) =       ", expected)

        .. code-block:: pycon

            output qsvt:  0.19610666666647059
            P(x) =        0.19610666666666668
>>>>>>> 9a43c7bb
    """

    if routine1 == "QSP" and routine2 == "QSVT":
        num_angles = len(angles)
        update_vals = np.empty(num_angles)

<<<<<<< HEAD
        update_vals[0] = 3 * np.pi / 4 - (3 + len(angles) % 4) * np.pi / 2
=======
        update_vals[0] = 3 * np.pi / 4 - (3 + num_angles % 4) * np.pi / 2
>>>>>>> 9a43c7bb
        update_vals[1:-1] = np.pi / 2
        update_vals[-1] = -np.pi / 4
        update_vals = qml.math.convert_like(update_vals, angles)

        return angles + update_vals

    if routine1 == "QSVT" and routine2 == "QSP":
        num_angles = len(angles)
        update_vals = np.empty(num_angles)

<<<<<<< HEAD
        update_vals[0] = 3 * np.pi / 4 - (3 + len(angles) % 4) * np.pi / 2
=======
        update_vals[0] = 3 * np.pi / 4 - (3 + num_angles % 4) * np.pi / 2
>>>>>>> 9a43c7bb
        update_vals[1:-1] = np.pi / 2
        update_vals[-1] = -np.pi / 4
        update_vals = qml.math.convert_like(update_vals, angles)

        return angles - update_vals

    raise AssertionError(
        f"Invalid conversion. The conversion between {routine1} --> {routine2} is not defined."
    )


def poly_to_angles(poly, routine, angle_solver="root-finding"):
    r"""
<<<<<<< HEAD
    Given a polynomial, computes angles to be used with specific quantum signal processing (QSP)
    or quantum singular value transformation (QSVT) routines.

    Args:
        poly (array-like): coefficients of the polynomial, ordered from lowest to higher degree.
                           The polynomial must have defined parity and real coefficients.
                           It also must meet that :math:`|P(x)| \leq 1` for all :math:`x \in [-1, 1]`.
                           More information about these restriction can be found in [arXiv:2105.02859]

        routine (str): specifies the type of angle transformation required. Must be either: "QSP" or "QSVT"

        angle_solver (str): optional string which specifies the method used to calculate the angles (must be "root-finding")

    Returns:
        (array-like): angles corresponding to the specified transformation routine

    Raises:
        AssertionError: if poly is not valid in the chosen subroutine
        AssertionError: if routine or angle_solver specified does not exist


    **Example**

    This example applies the polynomial :math:`P(x) = x - \frac{x^3}{2} + \frac{x^5}{3}` to a block-encoding
    of :math:`x = 0.2`.

    .. code-block::

        poly = [0, 1.0, 0, -1/2, 0, 1/3]

        qsvt_angles = qml.poly_to_angles(poly, "QSVT")

        x = 0.2
        block_encoding = qml.RX(2 * np.arccos(x), wires=0) # Encodes x in the top left of the matrix
        projectors = [qml.PCPhase(angle, dim=1, wires=0) for angle in qsvt_angles]

        @qml.qnode(qml.device("default.qubit"))
        def circuit_qsvt():
            qml.QSVT(block_encoding, projectors)
            return qml.state()

        output = qml.matrix(circuit_qsvt, wire_order=[0])()[0, 0]
        expected = sum(coef * (x**i) for i, coef in enumerate(poly))

        print("output qsvt: ", output.real)
        print("P(x) =       ", expected)

    .. code-block:: pycon

        output qsvt:  0.19610666666647059
        P(x) =        0.19610666666666668
=======
    Computes the angles needed to implement a polynomial transformation with quantum signal processing (QSP)
    or quantum singular value transformation (QSVT).

    The polynomial :math:`P(x) = \sum_n a_n x^n` must satisfy :math:`|P(x)| \leq 1` for :math:`x \in [-1, 1]`, the
    coefficients :math:`a_n` must be real and the exponents :math:`n` must be either all even or all odd.
    For more details see `arXiv:2105.02859 <https://arxiv.org/abs/2105.02859>`_.

    Args:
        poly (tensor-like): coefficients of the polynomial ordered from lowest to highest power

        routine (str): the routine for which the angles are computed. Must be either ``"QSP"`` or ``"QSVT"``.

        angle_solver (str): the method used to calculate the angles. Default is ``"root-finding"``.

    Returns:
        (tensor-like): computed angles for the specified routine

    Raises:
        AssertionError: if ``poly`` is not valid
        AssertionError: if ``routine`` or ``angle_solver`` is not supported

    **Example**

    This example generates the ``QSVT`` angles for the polynomial :math:`P(x) = x - \frac{x^3}{2} + \frac{x^5}{3}`.

    .. code-block::

        >>> poly = [0, 1.0, 0, -1/2, 0, 1/3]
        >>> qsvt_angles = qml.poly_to_angles(poly, "QSVT")
        >>> print(qsvt_angles)
        [-5.49778714  1.57079633  1.57079633  0.5833829   1.61095884  0.74753829]


    .. details::
        :title: Usage Details

        This example applies the polynomial :math:`P(x) = x - \frac{x^3}{2} + \frac{x^5}{3}` to a block-encoding
        of :math:`x = 0.2`.

        .. code-block::

            poly = [0, 1.0, 0, -1/2, 0, 1/3]

            qsvt_angles = qml.poly_to_angles(poly, "QSVT")

            x = 0.2

            # Encode x in the top left of the matrix
            block_encoding = qml.RX(2 * np.arccos(x), wires=0)
            projectors = [qml.PCPhase(angle, dim=1, wires=0) for angle in qsvt_angles]

            @qml.qnode(qml.device("default.qubit"))
            def circuit_qsvt():
                qml.QSVT(block_encoding, projectors)
                return qml.state()

            output = qml.matrix(circuit_qsvt, wire_order=[0])()[0, 0]
            expected = sum(coef * (x**i) for i, coef in enumerate(poly))

            print("output qsvt: ", output.real)
            print("P(x) =       ", expected)

        .. code-block:: pycon

            output qsvt:  0.19610666666647059
            P(x) =        0.19610666666666668
>>>>>>> 9a43c7bb

    """

    # Trailing zeros are removed from the array
    for _ in range(len(poly)):
        if not np.isclose(poly[-1], 0.0):
            break
        poly.pop()

    if len(poly) == 1:
        raise AssertionError("The polynomial must have at least degree 1.")

    for x in [-1, 0, 1]:
        if qml.math.abs(qml.math.sum(coeff * x**i for i, coeff in enumerate(poly))) > 1:
<<<<<<< HEAD
            # It is not a property that we can check globally but checking these three points is useful
=======
            # Check that |P(x)| ≤ 1. Only points -1, 0, 1 will be checked.
>>>>>>> 9a43c7bb
            raise AssertionError("The polynomial must satisfy that |P(x)| ≤ 1 for all x in [-1, 1]")

    if routine in ["QSVT", "QSP"]:
        if not (
            np.isclose(qml.math.sum(qml.math.abs(poly[::2])), 0.0)
            or np.isclose(qml.math.sum(qml.math.abs(poly[1::2])), 0.0)
        ):
            raise AssertionError(
                "The polynomial has no definite parity. All odd or even entries in the array must take a value of zero."
            )
        assert np.allclose(
            np.array(poly, dtype=np.complex128).imag, 0
        ), "Array must not have an imaginary part"

    if routine == "QSVT":
        if angle_solver == "root-finding":
<<<<<<< HEAD
            return transform_angles(_QSP_angles_root_finding(poly), "QSP", "QSVT")
        raise AssertionError("Invalid angle solver method. Valid value is 'root-finding'")

    if routine == "QSP":
        if angle_solver == "root-finding":
            return _QSP_angles_root_finding(poly)
=======
            return transform_angles(_compute_qsp_angle(poly), "QSP", "QSVT")
        raise AssertionError("Invalid angle solver method. We currently support 'root-finding'")

    if routine == "QSP":
        if angle_solver == "root-finding":
            return _compute_qsp_angle(poly)
>>>>>>> 9a43c7bb
        raise AssertionError("Invalid angle solver method. Valid value is 'root-finding'")
    raise AssertionError("Invalid routine. Valid values are 'QSP' and 'QSVT'")<|MERGE_RESOLUTION|>--- conflicted
+++ resolved
@@ -663,11 +663,7 @@
     return angles + update_vals
 
 
-<<<<<<< HEAD
-def _complementary_poly(P):
-=======
 def _complementary_poly(poly_coeffs):
->>>>>>> 9a43c7bb
     r"""
     Computes the complementary polynomial Q given a polynomial P.
 
@@ -675,34 +671,6 @@
 
     .. math:
 
-<<<<<<< HEAD
-        |P(e^{i\theta})|^2 + |Q(e^{i\theta})|^2 = 1, \quad \forall \theta \in \left[0, 2\pi\right]
-
-    The method is based on computing an auxiliary polynomial R, finding its roots,
-    and reconstructing Q by using information extracted of those roots.
-    For more details see reference `arXiv:2308.01501 <https://arxiv.org/abs/2308.01501>`_.
-
-    Args:
-        P (array-like): coefficients of the complex polynomial P
-
-    Returns:
-        array-like: coefficients of the complementary polynomial Q
-    """
-    poly_degree = len(P) - 1
-
-    # Build the polynomial R(z) = z^degree * (1 - conj(P(1/z)) * P(z)), deduced from (eq.33) and (eq.34)
-    R = Polynomial.basis(poly_degree) - Polynomial(P) * Polynomial(np.conj(P[::-1]))
-    r_roots = R.roots()
-
-    # Categorize the roots based on their magnitude: outside the unit circle or inside the closed unit circle
-    inside_circle = [root for root in r_roots if np.abs(root) <= 1]
-    outside_circle = [root for root in r_roots if np.abs(root) > 1]
-
-    # Compute the scaling factor for Q, which depends on the leading coefficient of R
-    scale_factor = np.sqrt(np.abs(R.coef[-1] * np.prod(outside_circle)))
-
-    # Complementary polynomial Q is built using th roots inside the closed unit circle
-=======
         |P(e^{i\theta})|^2 + |Q(e^{i\theta})|^2 = 1, \quad \forall \quad \theta \in \left[0, 2\pi\right]
 
     The method is based on computing an auxiliary polynomial R, finding its roots,
@@ -729,24 +697,11 @@
     outside_circle = [root for root in r_roots if np.abs(root) > 1]
 
     scale_factor = np.sqrt(np.abs(R.coef[-1] * np.prod(outside_circle)))
->>>>>>> 9a43c7bb
     Q_poly = scale_factor * Polynomial.fromroots(inside_circle)
 
     return Q_poly.coef
 
 
-<<<<<<< HEAD
-def _QSP_angles_root_finding(F):
-    r"""
-    Computes the Quantum Signal Processing (QSP) angles given a polynomial F.
-    Generalized-QSP approach will be used and adapted to QSP using ideas described in [arXiv:2406.04246].
-
-    Args:
-        F (array-like): coefficients of the input polynomial F
-
-    Returns:
-        theta (array-like): QSP angles corresponding to the input polynomial F
-=======
 def _compute_qsp_angle(poly_coeffs):
     r"""
     Computes the Quantum Signal Processing (QSP) angles given the coefficients of a polynomial F.
@@ -758,45 +713,10 @@
 
     Returns:
         (tensor-like): QSP angles corresponding to the input polynomial F
->>>>>>> 9a43c7bb
 
     .. details::
         :title: Implementation details
 
-<<<<<<< HEAD
-        The GQSP paper [arXiv:2308.01501] describes a method for calculating angles efficiently if, given an objective
-        polynomial :math:`P`, we know its complementary polynomial :math:`Q`.
-        This means that :math:`|P(e^{i \theta})|^2 + |Q(e^{i \theta})|^2 = 1` for all :math:`\theta \in [0, 2 \pi]`.
-
-        It is important to note the differences between QSP and GQSP:
-
-        1. Given a block encoding of a matrix :math:`A`, GQSP works on the Chebyshev basis and QSP on the standard basis.
-        2. QSP accepts as input only polynomials with defined parity but GQSP does not have this restriction.
-        3. In GQSP, the coefficients can be complex, while in QSP they must be real.
-        4. GQSP applies three parameters per iteration, while QSP applies only one.
-
-        Based on [1], in order to calculate the angles for a polynomial :math:`F` in QSP using a GQSP solver, the
-        polynomial should first be transformed into the Chebyshev basis. This is done via `chebyshev.poly2cheb(F)`.
-
-        Theorem 5 of the paper [arXiv:2406.04246] shows that to calculate the complementary polynomial of :math:`F`, we
-        first define :math:`P(z) = z^{\frac{d}{2}}F(\sqrt{z})`. Based on [2], :math:`F` is of the
-        form :math:`(a_0, 0, a_2, 0, a_4, \dots)`, so one can
-        rewrite :math:`P` as :math:`(0, 0, \dots, a_0, a_2, a_4, \dots)`. This is what is done
-        when :math:`P` is defined in the code.
-
-        Once we have the coefficients of the polynomial and its complementary,
-        we can apply Algorithm 1 in [arXiv:2308.01501], where :math:`\vec{a}` and :math:`\vec{b}` are the
-        coefficients of these polynomials, respectively. By [3], the coefficients are real,
-        so the :math:`\vec{\theta}`, :math:`\vec{\phi}`, and :math:`\vec{\lambda}` angles can be combined,
-        thus generating ``rotation_angles``. The algorithm is simplified, and instead of working
-        with the gate defined in (eq.8) of the previous paper, the RY gate is used.
-    """
-
-    parity = (len(F) - 1) % 2
-
-    # Construct the auxiliary polynomial P and its complementary Q based on appendix A in [arXiv:2406.04246]
-    P = np.concatenate([np.zeros(len(F) // 2), chebyshev.poly2cheb(F)[parity::2]]) * (1 - 1e-12)
-=======
         Based on the appendix A in `arXiv:2406.04246 <https://arxiv.org/abs/2406.04246>`_, the target polynomial :math:`F`
         is transformed into a new polynomial :math:`P` by following the steps below:
 
@@ -823,19 +743,15 @@
     P = np.concatenate(
         [np.zeros(len(poly_coeffs) // 2), chebyshev.poly2cheb(poly_coeffs)[parity::2]]
     ) * (1 - 1e-12)
->>>>>>> 9a43c7bb
+
     complementary = _complementary_poly(P)
 
     polynomial_matrix = np.array([P, complementary])
     num_terms = polynomial_matrix.shape[1]
     rotation_angles = np.zeros(num_terms)
 
-<<<<<<< HEAD
-    # This subroutine is an adaptation of Algorithm 1 in [arXiv:2308.01501]
-    # in order to work in the context of QSP.
-=======
+
     # Adaptation of Algorithm 1 of [arXiv:2308.01501]
->>>>>>> 9a43c7bb
     with qml.QueuingManager.stop_recording():
         for idx in range(num_terms - 1, -1, -1):
 
@@ -854,54 +770,6 @@
 
 def transform_angles(angles, routine1, routine2):
     r"""
-<<<<<<< HEAD
-    Transforms a set of angles from one routine to another.
-
-    This function adjusts the angles according to the specified transformation
-    between two routines, either from "Quantum Signal Processing" (QSP) to
-    "Quantum Singular Value Transformation" (QSVT), or vice versa.
-
-    Args:
-        angles (array-like): a list or array of angles to be transformed.
-        routine1 (str): the current routine of the angles, must be either "QSP" or "QSVT"
-        routine2 (str): the target routine to which the angles should be transformed,
-                        must be either "QSP" or "QSVT"
-
-    Returns:
-        array-like: the transformed angles as an array
-
-    **Example**
-
-    This example applies the polynomial :math:`P(x) = x - \frac{x^3}{2} + \frac{x^5}{3}` to a block-encoding
-    of :math:`x = 0.2`.
-
-    .. code-block::
-
-        poly = [0, 1.0, 0, -1/2, 0, 1/3]
-
-        qsp_angles = qml.poly_to_angles(poly, "QSP")
-        qsvt_angles = qml.transform_angles(qsp_angles, "QSP", "QSVT")
-
-        x = 0.2
-        block_encoding = qml.RX(2 * np.arccos(x), wires=0) # Encodes x in the top left of the matrix
-        projectors = [qml.PCPhase(angle, dim=1, wires=0) for angle in qsvt_angles]
-
-        @qml.qnode(qml.device("default.qubit"))
-        def circuit_qsvt():
-            qml.QSVT(block_encoding, projectors)
-            return qml.state()
-
-        output = qml.matrix(circuit_qsvt, wire_order=[0])()[0, 0]
-        expected = sum(coef * (x**i) for i, coef in enumerate(poly))
-
-        print("output qsvt: ", output.real)
-        print("P(x) =       ", expected)
-
-    .. code-block:: pycon
-
-        output qsvt:  0.19610666666647059
-        P(x) =        0.19610666666666668
-=======
     Converts angles for quantum signal processing (QSP) and quantum singular value transformation (QSVT) routines.
 
     The transformation is based on Appendix A.2 of `arXiv:2105.02859 <https://arxiv.org/abs/2105.02859>`_. Note that QSVT is equivalent to taking the reflection convention of QSP.
@@ -960,18 +828,13 @@
 
             output qsvt:  0.19610666666647059
             P(x) =        0.19610666666666668
->>>>>>> 9a43c7bb
     """
 
     if routine1 == "QSP" and routine2 == "QSVT":
         num_angles = len(angles)
         update_vals = np.empty(num_angles)
 
-<<<<<<< HEAD
-        update_vals[0] = 3 * np.pi / 4 - (3 + len(angles) % 4) * np.pi / 2
-=======
         update_vals[0] = 3 * np.pi / 4 - (3 + num_angles % 4) * np.pi / 2
->>>>>>> 9a43c7bb
         update_vals[1:-1] = np.pi / 2
         update_vals[-1] = -np.pi / 4
         update_vals = qml.math.convert_like(update_vals, angles)
@@ -982,11 +845,7 @@
         num_angles = len(angles)
         update_vals = np.empty(num_angles)
 
-<<<<<<< HEAD
-        update_vals[0] = 3 * np.pi / 4 - (3 + len(angles) % 4) * np.pi / 2
-=======
         update_vals[0] = 3 * np.pi / 4 - (3 + num_angles % 4) * np.pi / 2
->>>>>>> 9a43c7bb
         update_vals[1:-1] = np.pi / 2
         update_vals[-1] = -np.pi / 4
         update_vals = qml.math.convert_like(update_vals, angles)
@@ -1000,59 +859,6 @@
 
 def poly_to_angles(poly, routine, angle_solver="root-finding"):
     r"""
-<<<<<<< HEAD
-    Given a polynomial, computes angles to be used with specific quantum signal processing (QSP)
-    or quantum singular value transformation (QSVT) routines.
-
-    Args:
-        poly (array-like): coefficients of the polynomial, ordered from lowest to higher degree.
-                           The polynomial must have defined parity and real coefficients.
-                           It also must meet that :math:`|P(x)| \leq 1` for all :math:`x \in [-1, 1]`.
-                           More information about these restriction can be found in [arXiv:2105.02859]
-
-        routine (str): specifies the type of angle transformation required. Must be either: "QSP" or "QSVT"
-
-        angle_solver (str): optional string which specifies the method used to calculate the angles (must be "root-finding")
-
-    Returns:
-        (array-like): angles corresponding to the specified transformation routine
-
-    Raises:
-        AssertionError: if poly is not valid in the chosen subroutine
-        AssertionError: if routine or angle_solver specified does not exist
-
-
-    **Example**
-
-    This example applies the polynomial :math:`P(x) = x - \frac{x^3}{2} + \frac{x^5}{3}` to a block-encoding
-    of :math:`x = 0.2`.
-
-    .. code-block::
-
-        poly = [0, 1.0, 0, -1/2, 0, 1/3]
-
-        qsvt_angles = qml.poly_to_angles(poly, "QSVT")
-
-        x = 0.2
-        block_encoding = qml.RX(2 * np.arccos(x), wires=0) # Encodes x in the top left of the matrix
-        projectors = [qml.PCPhase(angle, dim=1, wires=0) for angle in qsvt_angles]
-
-        @qml.qnode(qml.device("default.qubit"))
-        def circuit_qsvt():
-            qml.QSVT(block_encoding, projectors)
-            return qml.state()
-
-        output = qml.matrix(circuit_qsvt, wire_order=[0])()[0, 0]
-        expected = sum(coef * (x**i) for i, coef in enumerate(poly))
-
-        print("output qsvt: ", output.real)
-        print("P(x) =       ", expected)
-
-    .. code-block:: pycon
-
-        output qsvt:  0.19610666666647059
-        P(x) =        0.19610666666666668
-=======
     Computes the angles needed to implement a polynomial transformation with quantum signal processing (QSP)
     or quantum singular value transformation (QSVT).
 
@@ -1111,7 +917,7 @@
 
             output = qml.matrix(circuit_qsvt, wire_order=[0])()[0, 0]
             expected = sum(coef * (x**i) for i, coef in enumerate(poly))
-
+            
             print("output qsvt: ", output.real)
             print("P(x) =       ", expected)
 
@@ -1119,7 +925,6 @@
 
             output qsvt:  0.19610666666647059
             P(x) =        0.19610666666666668
->>>>>>> 9a43c7bb
 
     """
 
@@ -1134,11 +939,7 @@
 
     for x in [-1, 0, 1]:
         if qml.math.abs(qml.math.sum(coeff * x**i for i, coeff in enumerate(poly))) > 1:
-<<<<<<< HEAD
-            # It is not a property that we can check globally but checking these three points is useful
-=======
             # Check that |P(x)| ≤ 1. Only points -1, 0, 1 will be checked.
->>>>>>> 9a43c7bb
             raise AssertionError("The polynomial must satisfy that |P(x)| ≤ 1 for all x in [-1, 1]")
 
     if routine in ["QSVT", "QSP"]:
@@ -1155,20 +956,11 @@
 
     if routine == "QSVT":
         if angle_solver == "root-finding":
-<<<<<<< HEAD
-            return transform_angles(_QSP_angles_root_finding(poly), "QSP", "QSVT")
-        raise AssertionError("Invalid angle solver method. Valid value is 'root-finding'")
-
-    if routine == "QSP":
-        if angle_solver == "root-finding":
-            return _QSP_angles_root_finding(poly)
-=======
             return transform_angles(_compute_qsp_angle(poly), "QSP", "QSVT")
         raise AssertionError("Invalid angle solver method. We currently support 'root-finding'")
 
     if routine == "QSP":
         if angle_solver == "root-finding":
             return _compute_qsp_angle(poly)
->>>>>>> 9a43c7bb
         raise AssertionError("Invalid angle solver method. Valid value is 'root-finding'")
     raise AssertionError("Invalid routine. Valid values are 'QSP' and 'QSVT'")