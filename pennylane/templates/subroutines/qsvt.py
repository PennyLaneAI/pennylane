--- conflicted
+++ resolved
@@ -263,7 +263,6 @@
     grad_method = None
     """Gradient computation method."""
 
-<<<<<<< HEAD
     def _flatten(self):
         data = (self.hyperparameters["UA"], self.hyperparameters["projectors"])
         return data, tuple()
@@ -272,10 +271,7 @@
     def _unflatten(cls, data, _) -> "QSVT":
         return cls(*data)
 
-    def __init__(self, UA, projectors, do_queue=None, id=None):
-=======
     def __init__(self, UA, projectors, id=None):
->>>>>>> f4537a9b
         if not isinstance(UA, qml.operation.Operator):
             raise ValueError("Input block encoding must be an Operator")
 
