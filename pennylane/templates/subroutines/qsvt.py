# Copyright 2018-2023 Xanadu Quantum Technologies Inc.

# Licensed under the Apache License, Version 2.0 (the "License");
# you may not use this file except in compliance with the License.
# You may obtain a copy of the License at

#     http://www.apache.org/licenses/LICENSE-2.0

# Unless required by applicable law or agreed to in writing, software
# distributed under the License is distributed on an "AS IS" BASIS,
# WITHOUT WARRANTIES OR CONDITIONS OF ANY KIND, either express or implied.
# See the License for the specific language governing permissions and
# limitations under the License.
"""
Contains the QSVT template and qsvt wrapper function.
"""
# pylint: disable=too-many-arguments
import copy
from typing import Literal

import numpy as np
from numpy.polynomial import Polynomial, chebyshev

import pennylane as qml
from pennylane.operation import AnyWires, Operation
from pennylane.ops.op_math import adjoint
from pennylane.queuing import QueuingManager
from pennylane.wires import Wires


# pylint: disable=too-many-branches, unused-argument
def qsvt(A, poly, encoding_wires=None, block_encoding=None, **kwargs):
    r"""
    Implements the Quantum Singular Value Transformation (QSVT) for a matrix or Hamiltonian ``A``,
    using a polynomial defined by ``poly`` and a block encoding specified by ``block_encoding``.

    .. math::

        \begin{pmatrix}
        A & * \\
        * & * \\
        \end{pmatrix}
        \xrightarrow{QSVT}
        \begin{pmatrix}
        \text{poly}(A) + i \dots & * \\
        * & * \\
        \end{pmatrix}

    The polynomial transformation is encoded as the real part of the top left term after applying the operator.

    This function calculates the required phase angles from the polynomial using :func:`~.poly_to_angles`.

    .. note::

        The function ``poly_to_angles``, used within ``qsvt``, is not JIT-compatible, which
        prevents ``poly`` from being traceable in ``qsvt``. However, ``A`` is traceable
        and can be optimized by JIT within this function.

    Args:

        A (Union[tensor_like, Operator]): The matrix on which the QSVT will be applied.
            This can be an array or an object that has a Pauli representation. See :func:`~.pauli_decompose`.

        poly (tensor_like): coefficients of the polynomial ordered from lowest to highest power

        encoding_wires (Sequence[int]): The qubit wires used for the block encoding. See Usage Details below for
            more information on ``encoding_wires`` depending on the block encoding used.

        block_encoding (str): Specifies the type of block encoding to use. Options include:

            - ``"prepselprep"``: Embeds the Hamiltonian ``A`` using :class:`~pennylane.PrepSelPrep`.
              Default encoding for Hamiltonians.
            - ``"qubitization"``: Embeds the Hamiltonian ``A`` using :class:`~pennylane.Qubitization`.
            - ``"embedding"``: Embeds the matrix ``A`` using :class:`~pennylane.BlockEncode`.
              Template not hardware compatible. Default encoding for matrices.
            - ``"fable"``: Embeds the matrix ``A`` using :class:`~pennylane.FABLE`. Template hardware compatible.


    Returns:
        (Operator): A quantum operator implementing QSVT on the matrix ``A`` with the
        specified encoding and projector phases.

    .. seealso:: :class:`~.QSVT`

    Example:

    .. code-block:: python

        # P(x) = -x + 0.5 x^3 + 0.5 x^5
        poly = np.array([0, -1, 0, 0.5, 0, 0.5])

        hamiltonian = qml.dot([0.3, 0.7], [qml.Z(1), qml.X(1) @ qml.Z(2)])

        dev = qml.device("default.qubit")


        @qml.qnode(dev)
        def circuit():
            qml.qsvt(hamiltonian, poly, encoding_wires=[0], block_encoding="prepselprep")
            return qml.state()


        matrix = qml.matrix(circuit, wire_order=[0, 1, 2])()

    .. code-block:: pycon

        >>> print(matrix[:4, :4].real)
        [[-0.1625  0.     -0.3793  0.    ]
         [ 0.     -0.1625  0.      0.3793]
         [-0.3793  0.      0.1625  0.    ]
         [ 0.      0.3793  0.      0.1625]]


    .. details::
        :title: Usage Details

        If the input ``A`` is a Hamiltonian, the valid ``block_encoding`` values are
        ``"prepselprep"`` and ``"qubitization"``. In this case, ``encoding_wires`` refers to the
        ``control`` parameter in the templates :class:`~pennylane.PrepSelPrep` and :class:`~pennylane.Qubitization`,
        respectively. These wires represent the auxiliary qubits necessary for the block encoding of
        the Hamiltonian. The number of ``encoding_wires`` required must be :math:`\lceil \log_2(m) \rceil`,
        where :math:`m` is the number of terms in the Hamiltonian.

        .. code-block:: python

            # P(x) = -1 + 0.2 x^2 + 0.5 x^4
            poly = np.array([-1, 0, 0.2, 0, 0.5])

            hamiltonian = qml.dot([0.3, 0.4, 0.3], [qml.Z(2), qml.X(2) @ qml.Z(3), qml.X(2)])

            dev = qml.device("default.qubit")

            @qml.qnode(dev)
            def circuit():
                qml.qsvt(hamiltonian, poly, encoding_wires=[0, 1], block_encoding="prepselprep")
                return qml.state()


            matrix = qml.matrix(circuit, wire_order=[0, 1, 2, 3])()

        .. code-block:: pycon

            >>> print(np.round(matrix[:4, :4], 4).real)
            [[-0.7158  0.      0.      0.    ]
             [ 0.     -0.975   0.      0.    ]
             [ 0.      0.     -0.7158  0.    ]
             [ 0.     -0.      0.     -0.975 ]]


        Alternatively, if the input ``A`` is a matrix, the valid values for ``block_encoding`` are
        ``"embedding"`` and ``"fable"``. In this case, the ``encoding_wires`` parameter corresponds to
        the ``wires`` attribute in the templates :class:`~pennylane.BlockEncode` and :class:`~pennylane.FABLE`,
        respectively. Note that for QSVT to work, the input matrix must be Hermitian.

        .. code-block:: python

            # P(x) = -1 + 0.2 x^2 + 0.5 x^4
            poly = np.array([-0.1, 0, 0.2, 0, 0.5])

            A = np.array([[-0.1, 0, 0, 0.1], [0, 0.2, 0, 0], [0, 0, -0.2, -0.2], [0.1, 0, -0.2, -0.1]])

            dev = qml.device("default.qubit")

            @qml.qnode(dev)
            def circuit():
                qml.qsvt(A, poly, encoding_wires=[0, 1, 2, 3, 4], block_encoding="fable")
                return qml.state()

            matrix = qml.matrix(circuit, wire_order=[0, 1, 2, 3, 4])()

        .. code-block:: pycon

            >>> print(np.round(matrix[:4, :4], 4).real)
            [[-0.0954  0.     -0.0056 -0.0054]
             [ 0.     -0.0912 -0.     -0.    ]
             [-0.0056  0.     -0.0788  0.0164]
             [-0.0054 -0.      0.0164 -0.0842]]

        Note that for the FABLE block encoding to function correctly, it must comply with the following:

        .. math::

                d \|A\|^2 \leq 1,

        where :math:`d` is the maximum dimension of :math:`A` and :math:`\|A\|` is the 2-norm of :math:`A`.
        In the previous example this is satisfied since :math:`d = 4` and :math:`\|A\|^2 = 0.2`:

        .. code-block:: pycon

            >>> print(4* np.linalg.norm(A, ord='fro')**2)
            0.8000000000000004


    """

    projectors = []

    # If the input A is a Hamiltonian
    if hasattr(A, "pauli_rep"):

        if block_encoding not in ["prepselprep", "qubitization", None]:
            raise ValueError(
                "block_encoding = {block_encoding} not supported for A of type {type(A)}. When A is a Hamiltonian or has a Pauli decomposition, block_encoding should take the value 'prepselprep' or 'qubitization'. Otherwise, please provide the matrix of the Hamiltonian as input. For more details, see the 'qml.matrix' function."
            )

        if any(wire in qml.wires.Wires(encoding_wires) for wire in A.wires):
            raise ValueError(
                f"Control wires in '{block_encoding}' should be different from the hamiltonian wires"
            )

        encoding = (
            qml.Qubitization(A, control=encoding_wires)
            if block_encoding == "qubitization"
            else qml.PrepSelPrep(A, control=encoding_wires)
        )

        angles = qml.poly_to_angles(poly, "QSVT")

        projectors = [
            qml.PCPhase(angle, dim=2 ** len(A.wires), wires=encoding_wires + A.wires)
            for angle in angles
        ]

    else:

        if block_encoding not in ["embedding", "fable", None]:
            raise ValueError(
                "block_encoding = {block_encoding} not supported for A of type {type(A)}. When A is a matrix block_encoding should take the value 'embedding' or 'fable'. Otherwise, please provide an input with a Pauli decomposition. For more details, see the 'qml.pauli_decompose' function."
            )

        A = qml.math.atleast_2d(A)
        max_dimension = 1 if len(qml.math.array(A).shape) == 0 else max(A.shape)

        if block_encoding == "fable":
            if qml.math.linalg.norm(max_dimension * qml.math.ravel(A), np.inf) > 1:
                raise ValueError(
                    "The subnormalization factor should be lower than 1. Ensure that the product of the maximum dimension of A and its square norm is less than 1."
                )

            # FABLE encodes A / 2^n, need to rescale to obtain desired block-encoding

            fable_norm = int(np.ceil(np.log2(max_dimension)))
            encoding = qml.FABLE(2**fable_norm * A, wires=encoding_wires)
            angles = qml.poly_to_angles(poly, "QSVT")

            projectors = [qml.PCPhase(angle, dim=len(A), wires=encoding_wires) for angle in angles]

        else:
            c, r = qml.math.shape(A)

            angles = qml.poly_to_angles(poly, "QSVT")
            for idx, phi in enumerate(angles):
                dim = c if idx % 2 else r
                projectors.append(qml.PCPhase(phi, dim=dim, wires=encoding_wires))

            encoding = qml.BlockEncode(A, wires=encoding_wires)

    return QSVT(encoding, projectors)


class QSVT(Operation):
    r"""QSVT(UA,projectors)
    Implements the
    `quantum singular value transformation <https://arxiv.org/abs/1806.01838>`__ (QSVT) circuit.

    .. note ::

        This template allows users to define hardware-compatible block encoding and
        projector-controlled phase shift circuits. For a QSVT implementation that is
        tailored to work directly with an input matrix and a transformation polynomial
        see :func:`~.qsvt`.

    Given an :class:`~.Operator` :math:`U`, which block encodes the matrix :math:`A`, and a list of
    projector-controlled phase shift operations :math:`\vec{\Pi}_\phi`, this template applies a
    circuit for the quantum singular value transformation as follows.

    When the number of projector-controlled phase shifts is even (:math:`d` is odd), the QSVT
    circuit is defined as:

    .. math::

        U_{QSVT} = \tilde{\Pi}_{\phi_1}U\left[\prod^{(d-1)/2}_{k=1}\Pi_{\phi_{2k}}U^\dagger
        \tilde{\Pi}_{\phi_{2k+1}}U\right]\Pi_{\phi_{d+1}}.


    And when the number of projector-controlled phase shifts is odd (:math:`d` is even):

    .. math::

        U_{QSVT} = \left[\prod^{d/2}_{k=1}\Pi_{\phi_{2k-1}}U^\dagger\tilde{\Pi}_{\phi_{2k}}U\right]
        \Pi_{\phi_{d+1}}.

    This circuit applies a polynomial transformation (:math:`Poly^{SV}`) to the singular values of
    the block encoded matrix:

    .. math::

        \begin{align}
             U_{QSVT}(A, \vec{\phi}) &=
             \begin{bmatrix}
                Poly^{SV}(A) & \cdot \\
                \cdot & \cdot
            \end{bmatrix}.
        \end{align}

    .. seealso::

        :func:`~.qsvt` and `A Grand Unification of Quantum Algorithms <https://arxiv.org/pdf/2105.02859.pdf>`_.

    Args:
        UA (Operator): the block encoding circuit, specified as an :class:`~.Operator`,
            like :class:`~.BlockEncode`
        projectors (Sequence[Operator]): a list of projector-controlled phase
            shifts that implement the desired polynomial

    Raises:
        ValueError: if the input block encoding is not an operator

    **Example**

    To implement QSVT in a circuit, we can use the following method:

    >>> dev = qml.device("default.qubit", wires=[0])
    >>> block_encoding = qml.Hadamard(wires=0)  # note H is a block encoding of 1/sqrt(2)
    >>> phase_shifts = [qml.RZ(-2 * theta, wires=0) for theta in (1.23, -0.5, 4)]  # -2*theta to match convention
    >>>
    >>> @qml.qnode(dev)
    >>> def example_circuit():
    ...     qml.QSVT(block_encoding, phase_shifts)
    ...     return qml.expval(qml.Z(0))
    >>>
    >>> example_circuit()
    0.5403023058681395

    We can visualize the circuit as follows:

    >>> print(qml.draw(example_circuit)())
    0: ──QSVT─┤  <Z>

    To see the implementation details, we can expand the circuit:

    >>> q_script = qml.tape.QuantumScript(ops=[qml.QSVT(block_encoding, phase_shifts)])
    >>> print(q_script.expand().draw(decimals=2))
    0: ──RZ(-2.46)──H──RZ(1.00)──H†──RZ(-8.00)─┤

    See the Usage Details section for more examples on implementing QSVT with different block
    encoding methods.

    .. details::
        :title: Usage Details

        The QSVT operation can be used with different block encoding methods, depending on the
        initial operator for which the singular value transformation is applied and the desired
        backend device. Examples are provided below.

        If we want to transform the singular values of a matrix,
        the matrix can be block-encoded with either the :class:`~.BlockEncode` or :class:`~.FABLE`
        operations. Note that :class:`~.BlockEncode` is more efficient on simulator devices but
        it cannot be used with hardware backends because it currently has no gate decomposition.
        The :class:`~.FABLE` operation is less efficient on simulator devices but is hardware
        compatible.

        The following example applies the polynomial :math:`p(x) = -x + 0.5x^3 + 0.5x^5` to an
        arbitrary hermitian matrix using :class:`~.BlockEncode` for block encoding.

        .. code-block::

            poly = [0, -1, 0, 0.5, 0, 0.5]
            angles = qml.poly_to_angles(poly, "QSVT")
            input_matrix = np.array([[0.2, 0.1], [0.1, -0.1]])

            wires = [0, 1]
            block_encode = qml.BlockEncode(input_matrix, wires=wires)
            projectors = [
                qml.PCPhase(angles[i], dim=len(input_matrix), wires=wires)
                for i in range(len(angles))
            ]

            dev = qml.device("default.qubit")
            @qml.qnode(dev)
            def circuit():
                qml.QSVT(block_encode, projectors)
                return qml.state()

        .. code-block:: pycon

            >>> circuit()
            array([-0.194205  +0.66654551j, -0.097905  +0.35831418j,
                    0.3319832 -0.51047262j, -0.09551437+0.01043668j])

        If we want to transform the singular values of a linear
        combination of unitaries, e.g., a Hamiltonian, it can be block-encoded with operations
        such as :class:`~.PrepSelPrep` or :class:`~.Qubitization`. Note that both of these operations
        have a gate decomposition and can be implemented on hardware. The following example applies the polynomial
        :math:`p(x) = -x + 0.5x^3 + 0.5x^5` to the Hamiltonian :math:`H = 0.1X_3 - 0.7X_3Z_4 - 0.2Z_3Y_4`,
        block-encoded with :class:`~.PrepSelPrep`.

        .. code-block::

            poly = np.array([0, -1, 0, 0.5, 0, 0.5])
            H = 0.1 * qml.X(2) - 0.7 * qml.X(2) @ qml.Z(3) - 0.2 * qml.Z(2)

            control_wires = [0, 1]
            block_encode = qml.PrepSelPrep(H, control=control_wires)
            angles = qml.poly_to_angles(poly, "QSVT")

            projectors = [
                qml.PCPhase(angles[i], dim=2 ** len(H.wires), wires=control_wires + H.wires)
                for i in range(len(angles))
            ]

            dev = qml.device("default.qubit")

            @qml.qnode(dev)
            def circuit():
                qml.QSVT(block_encode, projectors)
                return qml.state()

        .. code-block:: pycon

            >>> circuit()
            array([ 1.44000000e-01+1.01511390e-01j,  0.00000000e+00+0.00000000e+00j,
                    4.32000000e-01+3.04534169e-01j,  0.00000000e+00+0.00000000e+00j,
                    1.92998954e-17+5.00377363e-17j,  0.00000000e+00+0.00000000e+00j,
                    5.59003542e-01+9.65699229e-02j,  0.00000000e+00+0.00000000e+00j,
                    4.22566958e-01+7.30000000e-02j,  0.00000000e+00+0.00000000e+00j,
                   -3.16925218e-01-5.47500000e-02j,  0.00000000e+00+0.00000000e+00j,
                   -2.98448441e-17-3.10878188e-17j,  0.00000000e+00+0.00000000e+00j,
                   -2.79501771e-01-4.82849614e-02j,  0.00000000e+00+0.00000000e+00j])
    """

    num_wires = AnyWires
    """int: Number of wires that the operator acts on."""

    grad_method = None
    """Gradient computation method."""

    def _flatten(self):
        data = (self.hyperparameters["UA"], self.hyperparameters["projectors"])
        return data, tuple()

    @classmethod
    def _primitive_bind_call(cls, *args, **kwargs):
        return cls._primitive.bind(*args, **kwargs)

    @classmethod
    def _unflatten(cls, data, _) -> "QSVT":
        return cls(*data)

    def __init__(self, UA, projectors, id=None):
        if not isinstance(UA, qml.operation.Operator):
            raise ValueError("Input block encoding must be an Operator")

        self._hyperparameters = {
            "UA": UA,
            "projectors": projectors,
        }

        total_wires = qml.wires.Wires.all_wires(
            [proj.wires for proj in projectors]
        ) + qml.wires.Wires(UA.wires)

        super().__init__(wires=total_wires, id=id)

    def map_wires(self, wire_map: dict):
        # pylint: disable=protected-access
        new_op = copy.deepcopy(self)
        new_op._wires = Wires([wire_map.get(wire, wire) for wire in self.wires])
        new_op._hyperparameters["UA"] = qml.map_wires(new_op._hyperparameters["UA"], wire_map)
        new_op._hyperparameters["projectors"] = [
            qml.map_wires(proj, wire_map) for proj in new_op._hyperparameters["projectors"]
        ]
        return new_op

    @property
    def data(self):
        r"""Flattened list of operator data in this QSVT operation.

        This ensures that the backend of a ``QuantumScript`` which contains a
        ``QSVT`` operation can be inferred with respect to the types of the
        ``QSVT`` block encoding and projector-controlled phase shift data.
        """
        return tuple(datum for op in self._operators for datum in op.data)

    @data.setter
    def data(self, new_data):
        # We need to check if ``new_data`` is empty because ``Operator.__init__()``  will attempt to
        # assign the QSVT data to an empty tuple (since no positional arguments are provided).
        if new_data:
            for op in self._operators:
                if op.num_params > 0:
                    op.data = new_data[: op.num_params]
                    new_data = new_data[op.num_params :]

    def __copy__(self):
        # Override Operator.__copy__() to avoid setting the "data" property before the new instance
        # is assigned hyper-parameters since QSVT data is derived from the hyper-parameters.
        clone = QSVT.__new__(QSVT)

        # Ensure the operators in the hyper-parameters are copied instead of aliased.
        clone._hyperparameters = {
            "UA": copy.copy(self._hyperparameters["UA"]),
            "projectors": list(map(copy.copy, self._hyperparameters["projectors"])),
        }

        for attr, value in vars(self).items():
            if attr != "_hyperparameters":
                setattr(clone, attr, value)

        return clone

    @property
    def _operators(self) -> list[qml.operation.Operator]:
        """Flattened list of operators that compose this QSVT operation."""
        return [self._hyperparameters["UA"], *self._hyperparameters["projectors"]]

    @staticmethod
    def compute_decomposition(
        *_data, UA, projectors, **_kwargs
    ):  # pylint: disable=arguments-differ
        r"""Representation of the operator as a product of other operators.

        The :class:`~.QSVT` is decomposed into alternating block encoding
        and projector-controlled phase shift operators. This is defined by the following
        equations, where :math:`U` is the block encoding operation and both :math:`\Pi_\phi` and
        :math:`\tilde{\Pi}_\phi` are projector-controlled phase shifts with angle :math:`\phi`.

        When the number of projector-controlled phase shifts is even (:math:`d` is odd), the QSVT
        circuit is defined as:

        .. math::

            U_{QSVT} = \Pi_{\phi_1}U\left[\prod^{(d-1)/2}_{k=1}\Pi_{\phi_{2k}}U^\dagger
            \tilde{\Pi}_{\phi_{2k+1}}U\right]\Pi_{\phi_{d+1}}.


        And when the number of projector-controlled phase shifts is odd (:math:`d` is even):

        .. math::

            U_{QSVT} = \left[\prod^{d/2}_{k=1}\Pi_{\phi_{2k-1}}U^\dagger\tilde{\Pi}_{\phi_{2k}}U\right]
            \Pi_{\phi_{d+1}}.

        .. seealso:: :meth:`~.QSVT.decomposition`.

        Args:
            UA (Operator): the block encoding circuit, specified as a :class:`~.Operator`
            projectors (list[Operator]): a list of projector-controlled phase
                shift circuits that implement the desired polynomial

        Returns:
            list[.Operator]: decomposition of the operator
        """

        op_list = []
        UA_adj = copy.copy(UA)

        for idx, op in enumerate(projectors[:-1]):
            if qml.QueuingManager.recording():
                qml.apply(op)
            op_list.append(op)

            if idx % 2 == 0:
                if qml.QueuingManager.recording():
                    qml.apply(UA)
                op_list.append(UA)

            else:
                op_list.append(adjoint(UA_adj))

        if qml.QueuingManager.recording():
            qml.apply(projectors[-1])
        op_list.append(projectors[-1])

        return op_list

    def label(self, decimals=None, base_label=None, cache=None):
        op_label = base_label or self.__class__.__name__
        return op_label

    def queue(self, context=QueuingManager):
        context.remove(self._hyperparameters["UA"])
        for op in self._hyperparameters["projectors"]:
            context.remove(op)
        context.append(self)
        return self

    @staticmethod
    def compute_matrix(*args, **kwargs):
        r"""Representation of the operator as a canonical matrix in the computational basis (static method).

        The canonical matrix is the textbook matrix representation that does not consider wires.
        Implicitly, this assumes that the wires of the operator correspond to the global wire order.

        .. seealso:: :meth:`~.Operator.matrix` and :func:`~.matrix`

        Args:
            *params (list): trainable parameters of the operator, as stored in the ``parameters`` attribute
            **hyperparams (dict): non-trainable hyperparameters of the operator, as stored in the ``hyperparameters`` attribute

        Returns:
            tensor_like: matrix representation
        """
        # pylint: disable=unused-argument
        op_list = []
        UA = kwargs["UA"]
        projectors = kwargs["projectors"]

        with (
            QueuingManager.stop_recording()
        ):  # incase this method is called in a queue context, this prevents
            UA_copy = copy.copy(UA)  # us from queuing operators unnecessarily

            for idx, op in enumerate(projectors[:-1]):
                op_list.append(op)
                if idx % 2 == 0:
                    op_list.append(UA)
                else:
                    op_list.append(adjoint(UA_copy))

            op_list.append(projectors[-1])
            mat = qml.matrix(qml.prod(*tuple(op_list[::-1])))

        return mat


def _complementary_poly(poly_coeffs):
    r"""
    Computes the complementary polynomial Q given a polynomial P.

    The polynomial Q is complementary to P if it satisfies the following equation:

    .. math:

        |P(e^{i\theta})|^2 + |Q(e^{i\theta})|^2 = 1, \quad \forall \quad \theta \in \left[0, 2\pi\right]

    The method is based on computing an auxiliary polynomial R, finding its roots,
    and reconstructing Q by using information extracted from the roots.
    For more details see `arXiv:2308.01501 <https://arxiv.org/abs/2308.01501>`_.

    Args:
        poly_coeffs (tensor-like): coefficients of the complex polynomial P

    Returns:
        tensor-like: coefficients of the complementary polynomial Q
    """
    poly_degree = len(poly_coeffs) - 1

    # Build the polynomial R(z) = z^degree * (1 - conj(P(1/z)) * P(z)), deduced from (eq.33) and (eq.34) of
    # `arXiv:2308.01501 <https://arxiv.org/abs/2308.01501>`_.
    # Note that conj(P(1/z)) * P(z) could be expressed as z^-degree * conj(P(z)[::-1]) * P(z)
    R = Polynomial.basis(poly_degree) - Polynomial(poly_coeffs) * Polynomial(
        np.conj(poly_coeffs[::-1])
    )
    r_roots = R.roots()

    inside_circle = [root for root in r_roots if np.abs(root) <= 1]
    outside_circle = [root for root in r_roots if np.abs(root) > 1]

    scale_factor = np.sqrt(np.abs(R.coef[-1] * np.prod(outside_circle)))
    Q_poly = scale_factor * Polynomial.fromroots(inside_circle)

    return Q_poly.coef


def _compute_qsp_angle(poly_coeffs):
    r"""
    Computes the Quantum Signal Processing (QSP) angles given the coefficients of a polynomial F.

    The method for computing the QSP angles is adapted from the approach described in [`arXiv:2406.04246 <https://arxiv.org/abs/2406.04246>`_] for Generalized-QSP.

    Args:
        poly_coeffs (tensor-like): coefficients of the input polynomial F

    Returns:
        (tensor-like): QSP angles corresponding to the input polynomial F

    .. details::
        :title: Implementation details

        Based on the appendix A in `arXiv:2406.04246 <https://arxiv.org/abs/2406.04246>`_, the target polynomial :math:`F`
        is transformed into a new polynomial :math:`P` by following the steps below:

        0. The input to the function are the coefficients of :math:`F`, e.g. :math:`[c_0, 0, c_1, 0, c_2]`.
        1. We express the polynomial in the Chebyshev basis by applying the Chebyshev transform. This generates
           a new representation :math:`[a_0, 0, a_1, 0, a_2]`.
        2. We generate :math:`P` by reordering the array, moving the zeros to the initial positions.
           :math:`P = [0, 0, a_0, a_1, a_2]`.

        The polynomial :math:`P` can now be used in Algorithm 1 of [`arXiv:2308.01501 <https://arxiv.org/abs/2308.01501>`_]
        in order to find the desired angles.

        The above algorithm is specific to Generalized-QSP so an adaptation has been made to return the required angles:

            - The :math:`R(\theta, \phi, \lambda)` gate, is simplified into a :math:`R_Y(\theta)` gate.

            - The calculation of :math:`\theta_d` is updated to :math:`\theta_d = \tan^{-1}(\frac{a_d}{b_d})`.
              In this way, the sign introduced by :math:`\phi_d` and :math:`\lambda_d` is absorbed
              in the :math:`\theta_d` value.
    """

    parity = (len(poly_coeffs) - 1) % 2

    P = np.concatenate(
        [np.zeros(len(poly_coeffs) // 2), chebyshev.poly2cheb(poly_coeffs)[parity::2]]
    ) * (1 - 1e-12)

    complementary = _complementary_poly(P)

    polynomial_matrix = np.array([P, complementary])
    num_terms = polynomial_matrix.shape[1]
    rotation_angles = np.zeros(num_terms)

    # Adaptation of Algorithm 1 of [arXiv:2308.01501]
    with qml.QueuingManager.stop_recording():
        for idx in range(num_terms - 1, -1, -1):

            poly_a, poly_b = polynomial_matrix[:, idx]
            rotation_angles[idx] = np.arctan2(poly_b.real, poly_a.real)

            rotation_op = qml.matrix(qml.RY(-2 * rotation_angles[idx], wires=0))

            updated_poly_matrix = rotation_op @ polynomial_matrix
            polynomial_matrix = np.array(
                [updated_poly_matrix[0][1 : idx + 1], updated_poly_matrix[1][0:idx]]
            )

    return rotation_angles
###########################################################################################################################
"""
Implementation of the QSP (Quantum Signal Processing) algorithm proposed in https://arxiv.org/pdf/2002.11649 
"""

import scipy

def cheby_pol(x, degree):
    """cos(degree*arcos(x))"""
    if np.abs(x) > 1:
        raise ValueError()
    return qml.math.cos(degree * qml.math.arccos(x))

def poly_func(
    coeffs, degree, parity, x
    ):
    """\sum c_kT_{2k} if even else \sum c_kT_{2k+1} if odd where T_k(x)=cos(karccos(x))"""
    ind = qml.math.arange(len(coeffs))
    return sum(
        [coeffs[i] * cheby_pol(x, degree=2 * i + parity) for i in ind]
    )

def z_rotation(phi):
    return qml.math.array([[qml.math.exp(1j * phi), 0.0], [0.0, qml.math.exp(-1j * phi)]])

def W_of_x(x):
    """W(x) defined in Theorem (1) of https://arxiv.org/pdf/2002.11649"""

    return qml.math.array(
        [
            [cheby_pol(x=x, degree=1.), 1j * qml.math.sqrt(1 - cheby_pol(x=x, degree=1.) ** 2)],
            [1j * qml.math.sqrt(1 - cheby_pol(x=x, degree=1.) ** 2), cheby_pol(x=x, degree=1.)],
        ]
    )

def qsp_iterate(phi, x):
    """defined in Theorem (1) of https://arxiv.org/pdf/2002.11649"""
    return qml.math.dot(W_of_x(x=x), z_rotation(phi=phi))


def qsp_iterates(phis, x):
    """Eq (13) Resulting unitary of the QSP circuit (on reduced invariant subspace ofc)"""
    mtx = qml.math.eye(2)
    for phi in phis[::-1][:-1]:
        mtx = qml.math.dot(qsp_iterate(x=x, phi=phi), mtx)
    mtx = qml.math.dot(z_rotation(phi=phis[0]), mtx)

    return mtx

<<<<<<< HEAD
import math

def grid_pts(degree):
    """x_j = cos(\frac{(2j-1)\pi}{4\tilde{d}}) Grid over which the polynomials are evaluated and the optimization is carried defined in page 8"""
    d = (degree + 1)// 2 + (degree+1) % 2
    return qml.math.array([qml.math.cos((2 * j - 1) * math.pi / (4 * d)) for j in range(1, d + 1)])

def qsp_optimization(degree, coeffs_target_func, optimizer=scipy.optimize.minimize, opt_method="Newton-CG"):
    """Algorithm 1 in https://arxiv.org/pdf/2002.11649 produces the angle parameters by minimizing the distance between the target and qsp polynomail over the grid"""
    parity = degree % 2

    grid_points = grid_pts(degree)
    initial_guess = [qml.numpy.pi / 4] + [0.0] * (degree - 1) + [qml.numpy.pi / 4]
    initial_guess = qml.math.array(initial_guess)
    targets = [poly_func(coeffs=coeffs_target_func, x=x, degree=degree, parity=parity) for x in grid_points]

    def obj_function(phi):
        # Equation (23)
        obj_func = 0.0

        for i,x in enumerate(grid_points):
            obj_func += (
                qml.math.real(qsp_iterates(phis=phi, x=x)[0, 0])
                - targets[i]
            ) ** 2

        return 1 / len(grid_points) * obj_func
    opt_kwargs = {}

    from autograd import jacobian, hessian

    opt_kwargs["jac"] = jacobian(obj_function)
    if opt_method == "Newton-CG":
        opt_kwargs["hess"] = hessian(obj_function)

    results = optimizer(
        fun=obj_function,
        x0=initial_guess,
        method=opt_method,
        **opt_kwargs
    )
    phis = results.x
    cost_func = results.fun

    print(f"cost function {cost_func}")
    return phis, cost_func

def _compute_qsp_angles_iteratively(polynomial_coeffs_in_cano_basis, opt_method="Newton-CG"):
    polynomial_coeffs_in_cheby_basis = chebyshev.poly2cheb(polynomial_coeffs_in_cano_basis)
    degree = len(polynomial_coeffs_in_cheby_basis) - 1
    
    coeffs_odd = polynomial_coeffs_in_cheby_basis[1::2]
    coeffs_even = polynomial_coeffs_in_cheby_basis[0::2]

    if np.allclose(coeffs_odd, np.zeros_like(coeffs_odd)):
        coeffs_target_func = qml.math.array(coeffs_even)
    elif np.allclose(coeffs_even, np.zeros_like(coeffs_even)):
        coeffs_target_func = qml.math.array(coeffs_odd)
    else:
        raise ValueError()

    angles, *_ = qsp_optimization(degree=degree, coeffs_target_func=coeffs_target_func, opt_method=opt_method)
    
    return angles 
###########################################################################################################################
=======
def _gqsp_u3_gate(theta, phi, lambd):
    r"""
    Computes the U3 gate matrix for Generalized Quantum Signal Processing (GQSP) as described
    in [`arXiv:2406.04246 <https://arxiv.org/abs/2406.04246>`_]
    """

    exp_phi = qml.math.exp(1j * phi)
    exp_lambda = qml.math.exp(1j * lambd)
    exp_lambda_phi = qml.math.exp(1j * (lambd + phi))

    matrix = np.array(
        [
            [exp_lambda_phi * qml.math.cos(theta), exp_phi * qml.math.sin(theta)],
            [exp_lambda * qml.math.sin(theta), -qml.math.cos(theta)],
        ],
        dtype=complex,
    )

    return matrix


def _compute_gqsp_angles(poly_coeffs):
    r"""
    Computes the Generalized Quantum Signal Processing (GQSP) angles given the coefficients of a polynomial P.

    The method for computing the GQSP angles is based on the algorithm described in [`arXiv:2406.04246 <https://arxiv.org/abs/2406.04246>`_].
    The complementary polynomial is calculated using root-finding methods.

    Args:
        poly_coeffs (tensor-like): Coefficients of the input polynomial P.

    Returns:
        (tensor-like): QSP angles corresponding to the input polynomial P. The shape is (3, P-degree)
    """

    complementary = _complementary_poly(poly_coeffs)

    # Algorithm 1 in [arXiv:2308.01501]
    input_data = qml.math.array([poly_coeffs, complementary])
    num_elements = input_data.shape[1]

    angles_theta, angles_phi, angles_lambda = qml.math.zeros([3, num_elements])

    for idx in range(num_elements - 1, -1, -1):

        component_a, component_b = input_data[:, idx]
        angles_theta[idx] = qml.math.arctan2(np.abs(component_b), qml.math.abs(component_a))
        angles_phi[idx] = (
            0
            if qml.math.isclose(qml.math.abs(component_b), 0, atol=1e-10)
            else qml.math.angle(component_a * qml.math.conj(component_b))
        )

        if idx == 0:
            angles_lambda[0] = qml.math.angle(component_b)
        else:
            updated_matrix = (
                _gqsp_u3_gate(angles_theta[idx], angles_phi[idx], 0).conj().T @ input_data
            )
            input_data = qml.math.array([updated_matrix[0][1 : idx + 1], updated_matrix[1][0:idx]])

    return angles_theta, angles_phi, angles_lambda


>>>>>>> dbb33159
def transform_angles(angles, routine1, routine2):
    r"""
    Converts angles for quantum signal processing (QSP) and quantum singular value transformation (QSVT) routines.

    The transformation is based on Appendix A.2 of `arXiv:2105.02859 <https://arxiv.org/abs/2105.02859>`_. Note that QSVT is equivalent to taking the reflection convention of QSP.

    Args:
        angles (tensor-like): angles to be transformed
        routine1 (str): the current routine for which the angles are obtained, must be either ``"QSP"`` or ``"QSVT"``
        routine2 (str): the target routine for which the angles should be transformed,
            must be either ``"QSP"`` or ``"QSVT"``

    Returns:
        tensor-like: the transformed angles as an array

    **Example**

    .. code-block::

        >>> qsp_angles = np.array([0.2, 0.3, 0.5])
        >>> qsvt_angles = qml.transform_angles(qsp_angles, "QSP", "QSVT")
        >>> print(qsvt_angles)
        [-6.86858347  1.87079633 -0.28539816]


    .. details::
        :title: Usage Details

        This example applies the polynomial :math:`P(x) = x - \frac{x^3}{2} + \frac{x^5}{3}` to a block-encoding
        of :math:`x = 0.2`.

        .. code-block::

            poly = [0, 1.0, 0, -1/2, 0, 1/3]

            qsp_angles = qml.poly_to_angles(poly, "QSP")
            qsvt_angles = qml.transform_angles(qsp_angles, "QSP", "QSVT")

            x = 0.2

            # Encodes x in the top left of the matrix
            block_encoding = qml.RX(2 * np.arccos(x), wires=0)

            projectors = [qml.PCPhase(angle, dim=1, wires=0) for angle in qsvt_angles]

            @qml.qnode(qml.device("default.qubit"))
            def circuit_qsvt():
                qml.QSVT(block_encoding, projectors)
                return qml.state()

            output = qml.matrix(circuit_qsvt, wire_order=[0])()[0, 0]
            expected = sum(coef * (x**i) for i, coef in enumerate(poly))

            print("output qsvt: ", output.real)
            print("P(x) =       ", expected)

        .. code-block:: pycon

            output qsvt:  0.19610666666647059
            P(x) =        0.19610666666666668
    """

    if routine1 == "QSP" and routine2 == "QSVT":
        num_angles = len(angles)
        update_vals = np.empty(num_angles)

        update_vals[0] = 3 * np.pi / 4 - (3 + num_angles % 4) * np.pi / 2
        update_vals[1:-1] = np.pi / 2
        update_vals[-1] = -np.pi / 4
        update_vals = qml.math.convert_like(update_vals, angles)

        return angles + update_vals

    if routine1 == "QSVT" and routine2 == "QSP":
        num_angles = len(angles)
        update_vals = np.empty(num_angles)

        update_vals[0] = 3 * np.pi / 4 - (3 + num_angles % 4) * np.pi / 2
        update_vals[1:-1] = np.pi / 2
        update_vals[-1] = -np.pi / 4
        update_vals = qml.math.convert_like(update_vals, angles)

        return angles - update_vals

    raise AssertionError(
        f"Invalid conversion. The conversion between {routine1} --> {routine2} is not defined."
    )


def poly_to_angles(poly, routine, angle_solver: Literal["root-finding"] = "root-finding"):
    r"""
    Computes the angles needed to implement a polynomial transformation with quantum signal processing (QSP)
    or quantum singular value transformation (QSVT).

    The polynomial :math:`P(x) = \sum_n a_n x^n` must satisfy :math:`|P(x)| \leq 1` for :math:`x \in [-1, 1]`, the
    coefficients :math:`a_n` must be real and the exponents :math:`n` must be either all even or all odd.
    For more details see `arXiv:2105.02859 <https://arxiv.org/abs/2105.02859>`_.

    Args:
        poly (tensor-like): coefficients of the polynomial ordered from lowest to highest power

        routine (str): the routine for which the angles are computed. Must be either ``"QSP"`` or ``"QSVT"``.

        angle_solver (str): the method used to calculate the angles. Default is ``"root-finding"``.
            ``"root-finding"`` is currently the only supported method.

    Returns:
        (tensor-like): computed angles for the specified routine

    Raises:
        AssertionError: if ``poly`` is not valid
        AssertionError: if ``routine`` or ``angle_solver`` is not supported

    **Example**

    This example generates the ``QSVT`` angles for the polynomial :math:`P(x) = x - \frac{x^3}{2} + \frac{x^5}{3}`.

    .. code-block::

        >>> poly = [0, 1.0, 0, -1/2, 0, 1/3]
        >>> qsvt_angles = qml.poly_to_angles(poly, "QSVT")
        >>> print(qsvt_angles)
        [-5.49778714  1.57079633  1.57079633  0.5833829   1.61095884  0.74753829]


    .. details::
        :title: Usage Details

        This example applies the polynomial :math:`P(x) = x - \frac{x^3}{2} + \frac{x^5}{3}` to a block-encoding
        of :math:`x = 0.2`.

        .. code-block::

            poly = [0, 1.0, 0, -1/2, 0, 1/3]

            qsvt_angles = qml.poly_to_angles(poly, "QSVT")

            x = 0.2

            # Encode x in the top left of the matrix
            block_encoding = qml.RX(2 * np.arccos(x), wires=0)
            projectors = [qml.PCPhase(angle, dim=1, wires=0) for angle in qsvt_angles]

            @qml.qnode(qml.device("default.qubit"))
            def circuit_qsvt():
                qml.QSVT(block_encoding, projectors)
                return qml.state()

            output = qml.matrix(circuit_qsvt, wire_order=[0])()[0, 0]
            expected = sum(coef * (x**i) for i, coef in enumerate(poly))

            print("output qsvt: ", output.real)
            print("P(x) =       ", expected)

        .. code-block:: pycon

            output qsvt:  0.19610666666647059
            P(x) =        0.19610666666666668

    """

    # Trailing zeros are removed from the array
    for _ in range(len(poly)):
        if not np.isclose(poly[-1], 0.0):
            break
        poly.pop()

    if len(poly) == 1:
        raise AssertionError("The polynomial must have at least degree 1.")

    for x in [-1, 0, 1]:
        if qml.math.abs(qml.math.sum(coeff * x**i for i, coeff in enumerate(poly))) > 1:
            # Check that |P(x)| ≤ 1. Only points -1, 0, 1 will be checked.
            raise AssertionError("The polynomial must satisfy that |P(x)| ≤ 1 for all x in [-1, 1]")

    if routine in ["QSVT", "QSP"]:
        if not (
            np.isclose(qml.math.sum(qml.math.abs(poly[::2])), 0.0)
            or np.isclose(qml.math.sum(qml.math.abs(poly[1::2])), 0.0)
        ):
            raise AssertionError(
                "The polynomial has no definite parity. All odd or even entries in the array must take a value of zero."
            )
        assert np.allclose(
            np.array(poly, dtype=np.complex128).imag, 0
        ), "Array must not have an imaginary part"

    if routine == "QSVT":
        if angle_solver == "root-finding":
            return transform_angles(_compute_qsp_angle(poly), "QSP", "QSVT")
        elif angle_solver == "iterative":
            return transform_angles(_compute_qsp_angles_iteratively(poly), "QSP", "QSVT")

        raise AssertionError("Invalid angle solver method. We currently support 'root-finding'")

    if routine == "QSP":
        if angle_solver == "root-finding":
            return _compute_qsp_angle(poly)
        elif angle_solver == "iterative":
            return _compute_qsp_angles_iteratively(poly)
        raise AssertionError("Invalid angle solver method. Valid value is 'root-finding'")

    if routine == "GQSP":
        return _compute_gqsp_angles(poly)
    raise AssertionError("Invalid routine. Valid values are 'QSP' and 'QSVT'")<|MERGE_RESOLUTION|>--- conflicted
+++ resolved
@@ -775,7 +775,6 @@
 
     return mtx
 
-<<<<<<< HEAD
 import math
 
 def grid_pts(degree):
@@ -841,7 +840,6 @@
     
     return angles 
 ###########################################################################################################################
-=======
 def _gqsp_u3_gate(theta, phi, lambd):
     r"""
     Computes the U3 gate matrix for Generalized Quantum Signal Processing (GQSP) as described
@@ -906,7 +904,6 @@
     return angles_theta, angles_phi, angles_lambda
 
 
->>>>>>> dbb33159
 def transform_angles(angles, routine1, routine2):
     r"""
     Converts angles for quantum signal processing (QSP) and quantum singular value transformation (QSVT) routines.
