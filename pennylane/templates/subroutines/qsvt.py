--- conflicted
+++ resolved
@@ -28,8 +28,7 @@
     r"""Performs the
     `quantum singular value transformation <https://arxiv.org/abs/1806.01838>`__ using
     :class:`~.BlockEncode` and :class:`~.PCPhase`.
-<<<<<<< HEAD
-    See also `A Grand Unification of Quantum Algorithms <https://arxiv.org/pdf/2105.02859.pdf>`__ and
+    .. seealso::  `A Grand Unification of Quantum Algorithms <https://arxiv.org/pdf/2105.02859.pdf>`__ and
     :class:`~.QSVT`.
 
     Given a matrix :math:`A`, and a list of angles :math:`\phi`, this template applies a circuit 
@@ -66,10 +65,6 @@
                 \cdot & \cdot
             \end{bmatrix}.
         \end{align}
-=======
-    .. seealso::  `A Grand Unification of Quantum Algorithms <https://arxiv.org/pdf/2105.02859.pdf>`__ and
-    :class:`~.QSVT`.
->>>>>>> 733026c2
 
     Args:
         A (tensor_like): the general :math:`(n \times m)` matrix to be encoded
@@ -129,9 +124,8 @@
     r"""Implements the
     `quantum singular value transformation <https://arxiv.org/abs/1806.01838>`__ circuit.
 
-<<<<<<< HEAD
     Given an operation :math:`U`, which block encodes the matrix :math:`A`, and a list of
-    projector-controlled phase shift operations :math:`\Pi_\phi`, this template applies a circuit 
+    projector-controlled phase shift operations :math:`\vec{\Pi_\phi}` :math:`\vec{\phi}`, this template applies a circuit 
     for the quantum singular value transformation. The circuit applies the input block encoding
     and projector-controlled phase shifts in the following ways.
     
@@ -153,10 +147,6 @@
 
     This circuit has the effect of applying a polynomial transformation to the singular values of
     the block encoded matrix:  
-=======
-    Given a circuit :math:`U(A)`, which block encodes the matrix :math:`A`, and a list of projector-controlled
-    phase shifts :math:`\vec{\phi}`, this template applies the circuit for quantum singular value transformation.
->>>>>>> 733026c2
 
     .. math::
 
