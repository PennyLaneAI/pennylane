# Copyright 2018-2024 Xanadu Quantum Technologies Inc.

# Licensed under the Apache License, Version 2.0 (the "License");
# you may not use this file except in compliance with the License.
# You may obtain a copy of the License at

#     http://www.apache.org/licenses/LICENSE-2.0

# Unless required by applicable law or agreed to in writing, software
# distributed under the License is distributed on an "AS IS" BASIS,
# WITHOUT WARRANTIES OR CONDITIONS OF ANY KIND, either express or implied.
# See the License for the specific language governing permissions and
# limitations under the License.
"""
Contains the PrepSelPrep template.
"""
# pylint: disable=arguments-differ
import copy

from pennylane import math
from pennylane.decomposition import (
    add_decomps,
    change_op_basis_resource_rep,
    register_resources,
    resource_rep,
)
from pennylane.operation import Operation
<<<<<<< HEAD
from pennylane.ops import (
    GlobalPhase,
    LinearCombination,
    Prod,
    StatePrep,
    change_op_basis,
    prod,
)
=======
from pennylane.ops import GlobalPhase, Prod, StatePrep, adjoint, prod
from pennylane.queuing import QueuingManager
>>>>>>> cf129404
from pennylane.templates.embeddings import AmplitudeEmbedding
from pennylane.wires import Wires

from .select import Select


def _get_new_terms(lcu):
    """Compute a new sum of unitaries with positive coefficients"""
    coeffs, ops = lcu.terms()
    coeffs = math.stack(coeffs)
    angles = math.angle(coeffs)
    # The following will produce a nested `Prod` object for a `Prod` object in`ops`
    new_ops = [prod(op, GlobalPhase(-angle, wires=op.wires)) for angle, op in zip(angles, ops)]

    return math.abs(coeffs), new_ops


class PrepSelPrep(Operation):
    """Implements a block-encoding of a linear combination of unitaries.

    .. warning::
        Derivatives of this operator are not always guaranteed to exist.

    Args:
        lcu (Union[.Hamiltonian, .Sum, .Prod, .SProd, .LinearCombination]): The operator
            written as a linear combination of unitaries.
        control (Iterable[Any], Wires): The control qubits for the PrepSelPrep operator.

    **Example**

    We define an operator and a block-encoding circuit as:

    >>> lcu = qml.dot([0.3, -0.1], [qml.X(2), qml.Z(2)])
    >>> control = [0, 1]
    >>> @qml.qnode(qml.device("default.qubit"))
    ... def circuit(lcu, control):
    ...     qml.PrepSelPrep(lcu, control)
    ...     return qml.state()

    We can see that the operator matrix, up to a normalization constant, is block encoded in the
    circuit matrix:

    >>> matrix_psp = qml.matrix(circuit, wire_order = [0, 1, 2])(lcu, control = control)
    >>> print(matrix_psp.real[0:2, 0:2])
    [[-0.25  0.75]
     [ 0.75  0.25]]

    >>> matrix_lcu = qml.matrix(lcu)
    >>> print(qml.matrix(lcu).real / sum(abs(np.array(lcu.terms()[0]))))
    [[-0.25  0.75]
     [ 0.75  0.25]]
    """

    resource_keys = frozenset({"num_control", "op_reps"})

    @property
    def resource_params(self):
        ops = self.lcu.terms()[1]
        op_reps = tuple(resource_rep(type(op), **op.resource_params) for op in ops)
        return {"op_reps": op_reps, "num_control": len(self.control)}

    grad_method = None

    def __init__(self, lcu, control=None, id=None):

        control = Wires(control)
        self.hyperparameters["lcu"] = lcu
        self.hyperparameters["control"] = control
        target_wires = lcu.wires

        if any(control_wire in target_wires for control_wire in control):
            raise ValueError("Control wires should be different from operation wires.")

        self.hyperparameters["target_wires"] = target_wires

        all_wires = target_wires + control
        super().__init__(*self.data, wires=all_wires, id=id)

    def _flatten(self):
        return (self.lcu,), (self.control,)

    @classmethod
    def _unflatten(cls, data, metadata) -> "PrepSelPrep":
        return cls(data[0], metadata[0])

    def __repr__(self):
        return f"PrepSelPrep(lcu={self.lcu}, control={self.control})"

    def map_wires(self, wire_map: dict) -> "PrepSelPrep":
        new_control = [wire_map.get(wire, wire) for wire in self.hyperparameters["control"]]
        new_lcu = self.lcu.map_wires(wire_map)
        return PrepSelPrep(new_lcu, new_control)

    def decomposition(self):
        return self.compute_decomposition(self.lcu, self.control)

    def label(self, decimals=None, base_label=None, cache=None) -> str:
        op_label = base_label or self.__class__.__name__
        if cache is None or not isinstance(cache.get("matrices", None), list):
            return op_label if self._id is None else f'{op_label}("{self._id}")'

        coeffs = math.array(self.coeffs)
        for i, mat in enumerate(cache["matrices"]):
            if math.shape(coeffs) == math.shape(mat) and math.allclose(coeffs, mat):
                str_wo_id = f"{op_label}(M{i})"
                break
        else:
            mat_num = len(cache["matrices"])
            cache["matrices"].append(coeffs)
            str_wo_id = f"{op_label}(M{mat_num})"

        return str_wo_id if self._id is None else f'{str_wo_id[:-1]},"{self._id}")'

    @staticmethod
    def compute_decomposition(lcu, control):
        coeffs, ops = _get_new_terms(lcu)

        return [
            change_op_basis(
                AmplitudeEmbedding(math.sqrt(coeffs), normalize=True, pad_with=0, wires=control),
                Select(ops, control, partial=True),
            ),
        ]

    def __copy__(self):
        """Copy this op"""
        cls = self.__class__
        copied_op = cls.__new__(cls)

        new_data = copy.copy(self.data)

        for attr, value in vars(self).items():
            if attr != "data":
                setattr(copied_op, attr, value)

        copied_op.data = new_data

        return copied_op

    @property
    def data(self):
        """Create data property"""
        return self.lcu.data

    @data.setter
    def data(self, new_data):
        """Set the data property"""
        self.hyperparameters["lcu"].data = new_data

    @property
    def lcu(self):
        """The LCU to be block-encoded."""
        return self.hyperparameters["lcu"]

    @property
    def coeffs(self):
        """The coefficients of the LCU to be block-encoded."""
        return self.lcu.terms()[0]

    @property
    def ops(self):
        """The operators of the LCU to be block-encoded."""
        return self.lcu.terms()[1]

    @property
    def control(self):
        """The control wires."""
        return self.hyperparameters["control"]

    @property
    def target_wires(self):
        """The wires of the input operators."""
        return self.hyperparameters["target_wires"]

    @property
    def wires(self):
        """All wires involved in the operation."""
        return self.hyperparameters["control"] + self.hyperparameters["target_wires"]

    def queue(self, context: QueuingManager = QueuingManager):
        """Append the operator to the Operator queue."""
        context.remove(self.lcu)
        context.append(self)
        return self


def _prepselprep_resources(op_reps, num_control):
    prod_reps = tuple(
        resource_rep(Prod, resources={resource_rep(GlobalPhase): 1, rep: 1}) for rep in op_reps
    )
    params = {
        "compute_op_params": {"num_wires": num_control},
        "target_op_params": {
            "op_reps": prod_reps,
            "num_control_wires": num_control,
            "partial": True,
        },
    }
    return {
        change_op_basis_resource_rep(StatePrep, Select, params=params): 1,
    }


# pylint: disable=unused-argument, too-many-arguments
@register_resources(_prepselprep_resources)
def _prepselprep_decomp(*_, wires, lcu, control, target_wires):
    coeffs, ops = _get_new_terms(lcu)
    sqrt_coeffs = math.sqrt(coeffs)
    change_op_basis(
        StatePrep(sqrt_coeffs, normalize=True, pad_with=0, wires=control),
        Select(ops, control, partial=True),
    )


add_decomps(PrepSelPrep, _prepselprep_decomp)<|MERGE_RESOLUTION|>--- conflicted
+++ resolved
@@ -25,19 +25,8 @@
     resource_rep,
 )
 from pennylane.operation import Operation
-<<<<<<< HEAD
-from pennylane.ops import (
-    GlobalPhase,
-    LinearCombination,
-    Prod,
-    StatePrep,
-    change_op_basis,
-    prod,
-)
-=======
-from pennylane.ops import GlobalPhase, Prod, StatePrep, adjoint, prod
+from pennylane.ops import GlobalPhase, Prod, StatePrep, change_op_basis, prod
 from pennylane.queuing import QueuingManager
->>>>>>> cf129404
 from pennylane.templates.embeddings import AmplitudeEmbedding
 from pennylane.wires import Wires
 
