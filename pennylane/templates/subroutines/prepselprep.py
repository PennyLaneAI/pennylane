# Copyright 2018-2024 Xanadu Quantum Technologies Inc.

# Licensed under the Apache License, Version 2.0 (the "License");
# you may not use this file except in compliance with the License.
# You may obtain a copy of the License at

#     http://www.apache.org/licenses/LICENSE-2.0

# Unless required by applicable law or agreed to in writing, software
# distributed under the License is distributed on an "AS IS" BASIS,
# WITHOUT WARRANTIES OR CONDITIONS OF ANY KIND, either express or implied.
# See the License for the specific language governing permissions and
# limitations under the License.
"""
Contains the PrepSelPrep template.
"""
# pylint: disable=arguments-differ
import copy

from pennylane import math
from pennylane.decomposition import (
    add_decomps,
    adjoint_resource_rep,
    register_resources,
    resource_rep,
)
from pennylane.operation import Operation
from pennylane.ops import GlobalPhase, LinearCombination, Prod, StatePrep, adjoint, prod
from pennylane.templates.embeddings import AmplitudeEmbedding
from pennylane.wires import Wires

from .select import Select


def _get_new_terms(lcu):
    """Compute a new sum of unitaries with positive coefficients"""
    coeffs, ops = lcu.terms()
<<<<<<< HEAD
    coeffs = qml.math.stack(coeffs)
    angles = qml.math.angle(coeffs)
    new_ops = [op @ qml.GlobalPhase(-angle, wires=op.wires) for angle, op in zip(angles, ops)]
=======
    coeffs = math.stack(coeffs)
    angles = math.angle(coeffs)
    # The following will produce a nested `Prod` object for a `Prod` object in`ops`
    new_ops = [prod(op, GlobalPhase(-angle, wires=op.wires)) for angle, op in zip(angles, ops)]
>>>>>>> f42e762f

    return math.abs(coeffs), new_ops


class PrepSelPrep(Operation):
    """Implements a block-encoding of a linear combination of unitaries.

    .. warning::
        Derivatives of this operator are not always guaranteed to exist.

    Args:
        lcu (Union[.Hamiltonian, .Sum, .Prod, .SProd, .LinearCombination]): The operator
            written as a linear combination of unitaries.
        control (Iterable[Any], Wires): The control qubits for the PrepSelPrep operator.

    **Example**

    We define an operator and a block-encoding circuit as:

    >>> lcu = qml.dot([0.3, -0.1], [qml.X(2), qml.Z(2)])
    >>> control = [0, 1]
    >>> @qml.qnode(qml.device("default.qubit"))
    ... def circuit(lcu, control):
    ...     qml.PrepSelPrep(lcu, control)
    ...     return qml.state()

    We can see that the operator matrix, up to a normalization constant, is block encoded in the
    circuit matrix:

    >>> matrix_psp = qml.matrix(circuit, wire_order = [0, 1, 2])(lcu, control = control)
    >>> print(matrix_psp.real[0:2, 0:2])
    [[-0.25  0.75]
     [ 0.75  0.25]]

    >>> matrix_lcu = qml.matrix(lcu)
    >>> print(qml.matrix(lcu).real / sum(abs(np.array(lcu.terms()[0]))))
    [[-0.25  0.75]
     [ 0.75  0.25]]
    """

    resource_keys = frozenset({"num_control", "op_reps"})

    @property
    def resource_params(self):
        ops = self.lcu.terms()[1]
<<<<<<< HEAD
        op_reps = tuple(qml.resource_rep(type(op), **op.resource_params) for op in ops)
=======
        op_reps = tuple(resource_rep(type(op), **op.resource_params) for op in ops)
>>>>>>> f42e762f
        return {"op_reps": op_reps, "num_control": len(self.control)}

    grad_method = None

    def __init__(self, lcu, control=None, id=None):

        coeffs, ops = lcu.terms()
        control = Wires(control)
        self.hyperparameters["lcu"] = LinearCombination(coeffs, ops)
        self.hyperparameters["coeffs"] = coeffs
        self.hyperparameters["ops"] = ops
        self.hyperparameters["control"] = control

        if any(
            control_wire in Wires.all_wires([op.wires for op in ops]) for control_wire in control
        ):
            raise ValueError("Control wires should be different from operation wires.")

        target_wires = Wires.all_wires([op.wires for op in ops])
        self.hyperparameters["target_wires"] = target_wires

        all_wires = target_wires + control
        super().__init__(*self.data, wires=all_wires, id=id)

    def _flatten(self):
        return (self.lcu,), (self.control,)

    @classmethod
    def _unflatten(cls, data, metadata) -> "PrepSelPrep":
        return cls(data[0], metadata[0])

    def __repr__(self):
        return f"PrepSelPrep(coeffs={tuple(self.coeffs)}, ops={tuple(self.ops)}, control={self.control})"

    def map_wires(self, wire_map: dict) -> "PrepSelPrep":
        new_ops = [o.map_wires(wire_map) for o in self.hyperparameters["ops"]]
        new_control = [wire_map.get(wire, wire) for wire in self.hyperparameters["control"]]
        new_lcu = LinearCombination(self.hyperparameters["coeffs"], new_ops)
        return PrepSelPrep(new_lcu, new_control)

    def decomposition(self):
        return self.compute_decomposition(self.lcu, self.control)

    def label(self, decimals=None, base_label=None, cache=None) -> str:
        op_label = base_label or self.__class__.__name__
        if cache is None or not isinstance(cache.get("matrices", None), list):
            return op_label if self._id is None else f'{op_label}("{self._id}")'

        coeffs = math.array(self.coeffs)
        shape = math.shape(coeffs)
        for i, mat in enumerate(cache["matrices"]):
            if shape == math.shape(mat) and math.allclose(coeffs, mat):
                str_wo_id = f"{op_label}(M{i})"
                break
        else:
            mat_num = len(cache["matrices"])
            cache["matrices"].append(coeffs)
            str_wo_id = f"{op_label}(M{mat_num})"

        return str_wo_id if self._id is None else f'{str_wo_id[:-1]},"{self._id}")'

    @staticmethod
    def compute_decomposition(lcu, control):
        coeffs, ops = _get_new_terms(lcu)

        decomp_ops = [
            AmplitudeEmbedding(math.sqrt(coeffs), normalize=True, pad_with=0, wires=control),
            Select(ops, control),
            adjoint(
                AmplitudeEmbedding(math.sqrt(coeffs), normalize=True, pad_with=0, wires=control)
            ),
        ]

        return decomp_ops

    def __copy__(self):
        """Copy this op"""
        cls = self.__class__
        copied_op = cls.__new__(cls)

        new_data = copy.copy(self.data)

        for attr, value in vars(self).items():
            if attr != "data":
                setattr(copied_op, attr, value)

        copied_op.data = new_data

        return copied_op

    @property
    def data(self):
        """Create data property"""
        return self.lcu.data

    @data.setter
    def data(self, new_data):
        """Set the data property"""
        self.hyperparameters["lcu"].data = new_data

    @property
    def coeffs(self):
        """The coefficients of the LCU."""
        return self.hyperparameters["coeffs"]

    @property
    def ops(self):
        """The operations of the LCU."""
        return self.hyperparameters["ops"]

    @property
    def lcu(self):
        """The LCU to be block-encoded."""
        return self.hyperparameters["lcu"]

    @property
    def control(self):
        """The control wires."""
        return self.hyperparameters["control"]

    @property
    def target_wires(self):
        """The wires of the input operators."""
        return self.hyperparameters["target_wires"]

    @property
    def wires(self):
        """All wires involved in the operation."""
        return self.hyperparameters["control"] + self.hyperparameters["target_wires"]


def _prepselprep_resources(op_reps, num_control):
    prod_reps = tuple(
<<<<<<< HEAD
        qml.resource_rep(qml.ops.Prod, resources={qml.resource_rep(qml.GlobalPhase): 1, rep: 1})
        for rep in op_reps
    )
    return {
        qml.resource_rep(qml.Select, op_reps=prod_reps, num_control_wires=num_control): 1,
        qml.resource_rep(qml.StatePrep, num_wires=num_control): 1,
        qml.decomposition.adjoint_resource_rep(
            qml.StatePrep, base_params={"num_wires": num_control}
        ): 1,
=======
        resource_rep(Prod, resources={resource_rep(GlobalPhase): 1, rep: 1}) for rep in op_reps
    )
    return {
        resource_rep(Select, op_reps=prod_reps, num_control_wires=num_control): 1,
        resource_rep(StatePrep, num_wires=num_control): 1,
        adjoint_resource_rep(StatePrep, base_params={"num_wires": num_control}): 1,
>>>>>>> f42e762f
    }


# pylint: disable=unused-argument, too-many-arguments
<<<<<<< HEAD
@qml.register_resources(_prepselprep_resources)
def _prepselprep_decomp(*_, wires, lcu, coeffs, ops, control, target_wires):
    coeffs, ops = _get_new_terms(lcu)
    sqrt_coeffs = qml.math.sqrt(coeffs)
    qml.StatePrep(sqrt_coeffs, normalize=True, pad_with=0, wires=control)
    qml.Select(ops, control)
    qml.adjoint(qml.StatePrep(sqrt_coeffs, normalize=True, pad_with=0, wires=control))


qml.add_decomps(PrepSelPrep, _prepselprep_decomp)
=======
@register_resources(_prepselprep_resources)
def _prepselprep_decomp(*_, wires, lcu, coeffs, ops, control, target_wires):
    coeffs, ops = _get_new_terms(lcu)
    sqrt_coeffs = math.sqrt(coeffs)
    StatePrep(sqrt_coeffs, normalize=True, pad_with=0, wires=control)
    Select(ops, control)
    adjoint(StatePrep(sqrt_coeffs, normalize=True, pad_with=0, wires=control))


add_decomps(PrepSelPrep, _prepselprep_decomp)
>>>>>>> f42e762f
<|MERGE_RESOLUTION|>--- conflicted
+++ resolved
@@ -35,16 +35,10 @@
 def _get_new_terms(lcu):
     """Compute a new sum of unitaries with positive coefficients"""
     coeffs, ops = lcu.terms()
-<<<<<<< HEAD
-    coeffs = qml.math.stack(coeffs)
-    angles = qml.math.angle(coeffs)
-    new_ops = [op @ qml.GlobalPhase(-angle, wires=op.wires) for angle, op in zip(angles, ops)]
-=======
     coeffs = math.stack(coeffs)
     angles = math.angle(coeffs)
     # The following will produce a nested `Prod` object for a `Prod` object in`ops`
     new_ops = [prod(op, GlobalPhase(-angle, wires=op.wires)) for angle, op in zip(angles, ops)]
->>>>>>> f42e762f
 
     return math.abs(coeffs), new_ops
 
@@ -90,11 +84,7 @@
     @property
     def resource_params(self):
         ops = self.lcu.terms()[1]
-<<<<<<< HEAD
-        op_reps = tuple(qml.resource_rep(type(op), **op.resource_params) for op in ops)
-=======
         op_reps = tuple(resource_rep(type(op), **op.resource_params) for op in ops)
->>>>>>> f42e762f
         return {"op_reps": op_reps, "num_control": len(self.control)}
 
     grad_method = None
@@ -228,40 +218,16 @@
 
 def _prepselprep_resources(op_reps, num_control):
     prod_reps = tuple(
-<<<<<<< HEAD
-        qml.resource_rep(qml.ops.Prod, resources={qml.resource_rep(qml.GlobalPhase): 1, rep: 1})
-        for rep in op_reps
-    )
-    return {
-        qml.resource_rep(qml.Select, op_reps=prod_reps, num_control_wires=num_control): 1,
-        qml.resource_rep(qml.StatePrep, num_wires=num_control): 1,
-        qml.decomposition.adjoint_resource_rep(
-            qml.StatePrep, base_params={"num_wires": num_control}
-        ): 1,
-=======
         resource_rep(Prod, resources={resource_rep(GlobalPhase): 1, rep: 1}) for rep in op_reps
     )
     return {
         resource_rep(Select, op_reps=prod_reps, num_control_wires=num_control): 1,
         resource_rep(StatePrep, num_wires=num_control): 1,
         adjoint_resource_rep(StatePrep, base_params={"num_wires": num_control}): 1,
->>>>>>> f42e762f
     }
 
 
 # pylint: disable=unused-argument, too-many-arguments
-<<<<<<< HEAD
-@qml.register_resources(_prepselprep_resources)
-def _prepselprep_decomp(*_, wires, lcu, coeffs, ops, control, target_wires):
-    coeffs, ops = _get_new_terms(lcu)
-    sqrt_coeffs = qml.math.sqrt(coeffs)
-    qml.StatePrep(sqrt_coeffs, normalize=True, pad_with=0, wires=control)
-    qml.Select(ops, control)
-    qml.adjoint(qml.StatePrep(sqrt_coeffs, normalize=True, pad_with=0, wires=control))
-
-
-qml.add_decomps(PrepSelPrep, _prepselprep_decomp)
-=======
 @register_resources(_prepselprep_resources)
 def _prepselprep_decomp(*_, wires, lcu, coeffs, ops, control, target_wires):
     coeffs, ops = _get_new_terms(lcu)
@@ -271,5 +237,4 @@
     adjoint(StatePrep(sqrt_coeffs, normalize=True, pad_with=0, wires=control))
 
 
-add_decomps(PrepSelPrep, _prepselprep_decomp)
->>>>>>> f42e762f
+add_decomps(PrepSelPrep, _prepselprep_decomp)