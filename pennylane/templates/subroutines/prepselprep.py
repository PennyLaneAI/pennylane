--- conflicted
+++ resolved
@@ -25,11 +25,7 @@
     resource_rep,
 )
 from pennylane.operation import Operation
-<<<<<<< HEAD
-from pennylane.ops import GlobalPhase, LinearCombination, Prod, StatePrep, adjoint, prod
-=======
 from pennylane.ops import GlobalPhase, Prod, StatePrep, change_op_basis, prod
->>>>>>> 495aa65a
 from pennylane.queuing import QueuingManager
 from pennylane.templates.embeddings import AmplitudeEmbedding
 from pennylane.wires import Wires
@@ -132,12 +128,7 @@
         if cache is None or not isinstance(cache.get("matrices", None), list):
             return op_label if self._id is None else f'{op_label}("{self._id}")'
 
-<<<<<<< HEAD
-        coeffs = math.array(self.lcu.terms()[0])
-        shape = math.shape(coeffs)
-=======
         coeffs = math.array(self.coeffs)
->>>>>>> 495aa65a
         for i, mat in enumerate(cache["matrices"]):
             if math.shape(coeffs) == math.shape(mat) and math.allclose(coeffs, mat):
                 str_wo_id = f"{op_label}(M{i})"
@@ -189,8 +180,6 @@
     def lcu(self):
         """The LCU to be block-encoded."""
         return self.hyperparameters["lcu"]
-<<<<<<< HEAD
-=======
 
     @property
     def coeffs(self):
@@ -201,7 +190,6 @@
     def ops(self):
         """The operators of the LCU to be block-encoded."""
         return self.lcu.terms()[1]
->>>>>>> 495aa65a
 
     @property
     def control(self):
@@ -218,14 +206,9 @@
         """All wires involved in the operation."""
         return self.hyperparameters["control"] + self.hyperparameters["target_wires"]
 
-<<<<<<< HEAD
-    def queue(self, context=QueuingManager):
-        context.remove(self.hyperparameters["lcu"])
-=======
     def queue(self, context: QueuingManager = QueuingManager):
         """Append the operator to the Operator queue."""
         context.remove(self.lcu)
->>>>>>> 495aa65a
         context.append(self)
         return self
 
