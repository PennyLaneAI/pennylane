# Copyright 2018-2021 Xanadu Quantum Technologies Inc.

# Licensed under the Apache License, Version 2.0 (the "License");
# you may not use this file except in compliance with the License.
# You may obtain a copy of the License at

#     http://www.apache.org/licenses/LICENSE-2.0

# Unless required by applicable law or agreed to in writing, software
# distributed under the License is distributed on an "AS IS" BASIS,
# WITHOUT WARRANTIES OR CONDITIONS OF ANY KIND, either express or implied.
# See the License for the specific language governing permissions and
# limitations under the License.
r"""
Contains the UCCSD template.
"""
# pylint: disable-msg=too-many-branches,too-many-arguments,protected-access
# pylint: disable-msg=too-many-positional-arguments
import copy
from collections import Counter

import numpy as np

<<<<<<< HEAD
import pennylane as qml
from pennylane.decomposition import add_decomps, register_resources, resource_rep
=======
from pennylane import math
>>>>>>> d60a0ac8
from pennylane.operation import Operation
from pennylane.ops import BasisState
from pennylane.wires import Wires

from .fermionic_double_excitation import FermionicDoubleExcitation
from .fermionic_single_excitation import FermionicSingleExcitation


class UCCSD(Operation):
    r"""Implements the Unitary Coupled-Cluster Singles and Doubles (UCCSD) ansatz.

    The UCCSD ansatz calls the
    :func:`~.FermionicSingleExcitation` and :func:`~.FermionicDoubleExcitation`
    templates to exponentiate the coupled-cluster excitation operator. UCCSD is a VQE ansatz
    commonly used to run quantum chemistry simulations.

    The UCCSD unitary, within the first-order Trotter approximation, is given by:

    .. math::

        \hat{U}(\vec{\theta}) =
        \prod_{p > r} \mathrm{exp} \Big\{\theta_{pr}
        (\hat{c}_p^\dagger \hat{c}_r-\mathrm{H.c.}) \Big\}
        \prod_{p > q > r > s} \mathrm{exp} \Big\{\theta_{pqrs}
        (\hat{c}_p^\dagger \hat{c}_q^\dagger \hat{c}_r \hat{c}_s-\mathrm{H.c.}) \Big\}

    where :math:`\hat{c}` and :math:`\hat{c}^\dagger` are the fermionic annihilation and
    creation operators and the indices :math:`r, s` and :math:`p, q` run over the occupied and
    unoccupied molecular orbitals, respectively. Using the `Jordan-Wigner transformation
    <https://arxiv.org/abs/1208.5986>`_ the UCCSD unitary defined above can be written in terms
    of Pauli matrices as follows (for more details see
    `arXiv:1805.04340 <https://arxiv.org/abs/1805.04340>`_):

    .. math::

        \hat{U}(\vec{\theta}) = && \prod_{p > r} \mathrm{exp} \Big\{ \frac{i\theta_{pr}}{2}
        \bigotimes_{a=r+1}^{p-1} \hat{Z}_a (\hat{Y}_r \hat{X}_p - \mathrm{H.c.}) \Big\} \\
        && \times \prod_{p > q > r > s} \mathrm{exp} \Big\{ \frac{i\theta_{pqrs}}{8}
        \bigotimes_{b=s+1}^{r-1} \hat{Z}_b \bigotimes_{a=q+1}^{p-1}
        \hat{Z}_a (\hat{X}_s \hat{X}_r \hat{Y}_q \hat{X}_p +
        \hat{Y}_s \hat{X}_r \hat{Y}_q \hat{Y}_p +
        \hat{X}_s \hat{Y}_r \hat{Y}_q \hat{Y}_p +
        \hat{X}_s \hat{X}_r \hat{X}_q \hat{Y}_p -
        \{\mathrm{H.c.}\}) \Big\}.

    Args:
        weights (tensor_like): Size ``(n_repeats, len(s_wires) + len(d_wires),)`` tensor containing the
            parameters (see usage details below) :math:`\theta_{pr}` and :math:`\theta_{pqrs}` entering
            the Z rotation in :func:`~.FermionicSingleExcitation` and :func:`~.FermionicDoubleExcitation`.
            These parameters are the coupled-cluster amplitudes that need to be optimized for each
            single and double excitation generated with the :func:`~.excitations` function.
            If the size of the given tensor is ``(len(s_wires) + len(d_wires),)``, it is assumed that ``n_repeats == 1``.
            :math:`\theta_{pr}` and :math:`\theta_{pqrs}` entering the Z rotation in
            :func:`~.FermionicSingleExcitation` and :func:`~.FermionicDoubleExcitation`.
            These parameters are the coupled-cluster amplitudes that need to be optimized for each
            single and double excitation generated with the :func:`~.excitations` function.
        wires (Iterable): wires that the template acts on
        s_wires (Sequence[Sequence]): Sequence of lists containing the wires ``[r,...,p]``
            resulting from the single excitation
            :math:`\vert r, p \rangle = \hat{c}_p^\dagger \hat{c}_r \vert \mathrm{HF} \rangle`,
            where :math:`\vert \mathrm{HF} \rangle` denotes the Hartee-Fock reference state.
            The first (last) entry ``r`` (``p``) is considered the wire representing the
            occupied (unoccupied) orbital where the electron is annihilated (created).
        d_wires (Sequence[Sequence[Sequence]]): Sequence of lists, each containing two lists that
            specify the indices ``[s, ...,r]`` and ``[q,..., p]`` defining the double excitation
            :math:`\vert s, r, q, p \rangle = \hat{c}_p^\dagger \hat{c}_q^\dagger \hat{c}_r
            \hat{c}_s \vert \mathrm{HF} \rangle`. The entries ``s`` and ``r`` are wires
            representing two occupied orbitals where the two electrons are annihilated
            while the entries ``q`` and ``p`` correspond to the wires representing two unoccupied
            orbitals where the electrons are created. Wires in-between represent the occupied
            and unoccupied orbitals in the intervals ``[s, r]`` and ``[q, p]``, respectively.
        init_state (array[int]): Length ``len(wires)`` occupation-number vector representing the
            HF state. ``init_state`` is used to initialize the wires.
        n_repeats (int): Number of times the UCCSD unitary is repeated. The default value is ``1``.

    .. details::
        :title: Usage Details

        Notice that:

        #. The number of wires has to be equal to the number of spin orbitals included in
           the active space.

        #. The single and double excitations can be generated with the function
           :func:`~.excitations`. See example below.

        #. The vector of parameters ``weights`` is a two-dimensional array of shape
           ``(n_repeats, len(s_wires)+len(d_wires))``.
        #. If ``n_repeats=1``, then ``weights`` can also be a one-dimensional array of shape
           ``(len(s_wires)+len(d_wires),)``.


        An example of how to use this template is shown below:

        .. code-block:: python

            import pennylane as qml
            from pennylane import numpy as np

            # Define the molecule
            symbols  = ['H', 'H', 'H']
            geometry = np.array([[0.01076341,  0.04449877,  0.0],
                                 [0.98729513,  1.63059094,  0.0],
                                 [1.87262415, -0.00815842,  0.0]], requires_grad = False)
            electrons = 2
            charge = 1

            # Build the electronic Hamiltonian
            H, qubits = qml.qchem.molecular_hamiltonian(symbols, geometry, charge=charge)

            # Define the HF state
            hf_state = qml.qchem.hf_state(electrons, qubits)

            # Generate single and double excitations
            singles, doubles = qml.qchem.excitations(electrons, qubits)

            # Map excitations to the wires the UCCSD circuit will act on
            s_wires, d_wires = qml.qchem.excitations_to_wires(singles, doubles)

            # Define the device
            dev = qml.device("default.qubit", wires=qubits)

            # Define the qnode
            @qml.qnode(dev)
            def circuit(params, wires, s_wires, d_wires, hf_state):
                qml.UCCSD(params, wires, s_wires, d_wires, hf_state)
                return qml.expval(H)

            # Define the initial values of the circuit parameters
            params = np.zeros(len(singles) + len(doubles))

            # Define the optimizer
            optimizer = qml.GradientDescentOptimizer(stepsize=0.5)

            # Optimize the circuit parameters and compute the energy
            for n in range(21):
                params, energy = optimizer.step_and_cost(circuit, params,
                wires=range(qubits), s_wires=s_wires, d_wires=d_wires, hf_state=hf_state)
                if n % 2 == 0:
                    print("step = {:},  E = {:.8f} Ha".format(n, energy))

        .. code-block:: none

            step = 0,  E = -1.24654994 Ha
            step = 2,  E = -1.27016844 Ha
            step = 4,  E = -1.27379541 Ha
            step = 6,  E = -1.27434106 Ha
            step = 8,  E = -1.27442311 Ha
            step = 10,  E = -1.27443547 Ha
            step = 12,  E = -1.27443733 Ha
            step = 14,  E = -1.27443761 Ha
            step = 16,  E = -1.27443765 Ha
            step = 18,  E = -1.27443766 Ha
            step = 20,  E = -1.27443766 Ha

    """

    grad_method = None

    resource_keys = {"num_wires", "n_repeats", "num_d_wires", "num_s_wires"}

    def __init__(
        self, weights, wires, s_wires=None, d_wires=None, init_state=None, n_repeats=1, id=None
    ):
        if (not s_wires) and (not d_wires):
            raise ValueError(
                f"s_wires and d_wires lists can not be both empty; got ph={s_wires}, pphh={d_wires}"
            )

        for d_wires_ in d_wires:
            if len(d_wires_) != 2:
                raise ValueError(
                    f"expected entries of d_wires to be of size 2; got {d_wires_} of length {len(d_wires_)}"
                )

        if n_repeats < 1:
            raise ValueError(f"Requires n_repeats to be at least 1; got {n_repeats}.")

        shape = math.shape(weights)

        expected_shape = (len(s_wires) + len(d_wires),)
        if len(shape) == 1 and (n_repeats != 1 or shape != expected_shape):
            raise ValueError(
                f"For one-dimensional weights tensor, the shape must be {expected_shape}, and n_repeats should be 1; "
                f"got {shape} and {n_repeats}, respectively."
            )
        if len(shape) != 1 and shape != (n_repeats,) + expected_shape:
            raise ValueError(
                f"Weights tensor must be of shape {(n_repeats,) + expected_shape}; got {shape}."
            )

        init_state = math.toarray(init_state)

        if init_state.dtype != np.dtype("int"):
            raise ValueError(f"Elements of 'init_state' must be integers; got {init_state.dtype}")

        self._hyperparameters = {
            "init_state": tuple(init_state),
            "s_wires": tuple(tuple(w) for w in s_wires),
            "d_wires": tuple(tuple(tuple(w) for w in dw) for dw in d_wires),
            "n_repeats": n_repeats,
        }

        super().__init__(weights, wires=wires, id=id)

    def map_wires(self, wire_map: dict):
        new_op = copy.deepcopy(self)
        new_op._wires = Wires([wire_map.get(wire, wire) for wire in self.wires])
        new_op._hyperparameters["s_wires"] = tuple(
            tuple(wire_map.get(w, w) for w in wires) for wires in self._hyperparameters["s_wires"]
        )
        new_op._hyperparameters["d_wires"] = tuple(
            tuple(tuple(wire_map.get(w, w) for w in _wires) for _wires in wires)
            for wires in self._hyperparameters["d_wires"]
        )
        return new_op

    @property
    def resource_params(self) -> dict:
        return {
            "num_d_wires": [
                (len(x[0]), len(x[1])) if len(x) else () for x in self.hyperparameters["d_wires"]
            ],
            "num_s_wires": [len(x) for x in self.hyperparameters["s_wires"]],
            "n_repeats": self.hyperparameters["n_repeats"],
            "num_wires": len(self.wires),
        }

    @property
    def num_params(self):
        return 1

    @staticmethod
    def compute_decomposition(
        weights, wires, s_wires, d_wires, init_state, n_repeats
    ):  # pylint: disable=arguments-differ
        r"""Representation of the operator as a product of other operators.

        .. math:: O = O_1 O_2 \dots O_n.



        .. seealso:: :meth:`~.UCCSD.decomposition`.

        Args:
            weights (tensor_like): Size ``(len(s_wires) + len(d_wires),)`` or ``(n_repeats, len(s_wires) + len(d_wires),)``,
                depending on ``n_repeats``, tensor containing the parameters
                entering the Z rotation in :func:`~.FermionicSingleExcitation` and :func:`~.FermionicDoubleExcitation`.
            wires (Any or Iterable[Any]): wires that the operator acts on
            s_wires (Sequence[Sequence]): Sequence of lists containing the wires ``[r,...,p]``
                resulting from the single excitation.
            d_wires (Sequence[Sequence[Sequence]]): Sequence of lists, each containing two lists that
                specify the indices ``[s, ...,r]`` and ``[q,..., p]`` defining the double excitation.
            init_state (array[int]): Length ``len(wires)`` occupation-number vector representing the
                HF state. ``init_state`` is used to initialize the wires.
            n_repeats (int): Number of times the UCCSD unitary is repeated.

        Returns:
            list[.Operator]: decomposition of the operator
        """
        op_list = []

        op_list.append(BasisState(init_state, wires=wires))

        if n_repeats == 1 and len(math.shape(weights)) == 1:
            weights = math.expand_dims(weights, 0)

        for layer in range(n_repeats):
            for i, (w1, w2) in enumerate(d_wires):
                op_list.append(
                    FermionicDoubleExcitation(
                        weights[layer][len(s_wires) + i], wires1=w1, wires2=w2
                    )
                )

            for j, s_wires_ in enumerate(s_wires):
                op_list.append(FermionicSingleExcitation(weights[layer][j], wires=s_wires_))

        return op_list


def _UCCSD_resources(num_wires, n_repeats, num_d_wires, num_s_wires):
    resources = Counter(
        {
            resource_rep(BasisState, num_wires=num_wires): 1,
        }
    )

    for _ in range(n_repeats):
        for w1, w2 in num_d_wires:
            resources[
                resource_rep(qml.FermionicDoubleExcitation, num_wires_1=w1, num_wires_2=w2)
            ] += 1

        for s in num_s_wires:
            resources[resource_rep(qml.FermionicSingleExcitation, num_wires=s)] += 1

    return dict(resources)


@register_resources(_UCCSD_resources)
def _UCCSD_decomposition(weights, wires, s_wires, d_wires, init_state, n_repeats):
    BasisState(init_state, wires=wires)

    if n_repeats == 1 and len(qml.math.shape(weights)) == 1:
        weights = qml.math.expand_dims(weights, 0)

    for layer in range(n_repeats):
        for i, (w1, w2) in enumerate(d_wires):
            qml.FermionicDoubleExcitation(weights[layer][len(s_wires) + i], wires1=w1, wires2=w2)

        for j, s_wires_ in enumerate(s_wires):
            qml.FermionicSingleExcitation(weights[layer][j], wires=s_wires_)


add_decomps(UCCSD, _UCCSD_decomposition)<|MERGE_RESOLUTION|>--- conflicted
+++ resolved
@@ -21,12 +21,8 @@
 
 import numpy as np
 
-<<<<<<< HEAD
-import pennylane as qml
 from pennylane.decomposition import add_decomps, register_resources, resource_rep
-=======
 from pennylane import math
->>>>>>> d60a0ac8
 from pennylane.operation import Operation
 from pennylane.ops import BasisState
 from pennylane.wires import Wires
@@ -318,11 +314,11 @@
     for _ in range(n_repeats):
         for w1, w2 in num_d_wires:
             resources[
-                resource_rep(qml.FermionicDoubleExcitation, num_wires_1=w1, num_wires_2=w2)
+                resource_rep(FermionicDoubleExcitation, num_wires_1=w1, num_wires_2=w2)
             ] += 1
 
         for s in num_s_wires:
-            resources[resource_rep(qml.FermionicSingleExcitation, num_wires=s)] += 1
+            resources[resource_rep(FermionicSingleExcitation, num_wires=s)] += 1
 
     return dict(resources)
 
@@ -331,15 +327,15 @@
 def _UCCSD_decomposition(weights, wires, s_wires, d_wires, init_state, n_repeats):
     BasisState(init_state, wires=wires)
 
-    if n_repeats == 1 and len(qml.math.shape(weights)) == 1:
-        weights = qml.math.expand_dims(weights, 0)
+    if n_repeats == 1 and len(math.shape(weights)) == 1:
+        weights = math.expand_dims(weights, 0)
 
     for layer in range(n_repeats):
         for i, (w1, w2) in enumerate(d_wires):
-            qml.FermionicDoubleExcitation(weights[layer][len(s_wires) + i], wires1=w1, wires2=w2)
+            FermionicDoubleExcitation(weights[layer][len(s_wires) + i], wires1=w1, wires2=w2)
 
         for j, s_wires_ in enumerate(s_wires):
-            qml.FermionicSingleExcitation(weights[layer][j], wires=s_wires_)
+            FermionicSingleExcitation(weights[layer][j], wires=s_wires_)
 
 
 add_decomps(UCCSD, _UCCSD_decomposition)