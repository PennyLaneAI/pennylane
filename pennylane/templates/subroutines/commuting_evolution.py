--- conflicted
+++ resolved
@@ -1,199 +1,195 @@
-# Copyright 2018-2021 Xanadu Quantum Technologies Inc.
-
-# Licensed under the Apache License, Version 2.0 (the "License");
-# you may not use this file except in compliance with the License.
-# You may obtain a copy of the License at
-
-#     http://www.apache.org/licenses/LICENSE-2.0
-
-# Unless required by applicable law or agreed to in writing, software
-# distributed under the License is distributed on an "AS IS" BASIS,
-# WITHOUT WARRANTIES OR CONDITIONS OF ANY KIND, either express or implied.
-# See the License for the specific language governing permissions and
-# limitations under the License.
-r"""
-Contains the CommutingEvolution template.
-"""
-# pylint: disable-msg=too-many-arguments,import-outside-toplevel
-import copy
-
-import pennylane as qml
-<<<<<<< HEAD
-from pennylane import math
-from pennylane.operation import AnyWires, Operation
-=======
-from pennylane.operation import Operation
->>>>>>> c1d096b5
-from pennylane.wires import Wires
-
-
-class CommutingEvolution(Operation):
-    r"""Applies the time-evolution operator for a Hamiltonian expressed as a linear combination
-    of mutually commuting Pauli words.
-
-    A commuting Hamiltonian is of the form
-
-    .. math:: H \ = \ \displaystyle\sum_{j} c_j P_j,
-
-    where :math:`P_j` are mutually commutative Pauli words and :math:`c_j` are real coefficients.
-    The time-evolution under a commuting Hamiltonian is given by a unitary of the form
-
-    .. math::
-
-        U(t) \ = \ e^{-i H t} \ = \exp(-i t \displaystyle\sum_j c_j P_j) =
-        \displaystyle\prod_j \exp(-i t c_j P_j).
-
-    If the Hamiltonian has a small number of unique eigenvalues, partial derivatives of observable
-    expectation values, i.e.
-
-    .. math:: \langle 0 | W(t)^\dagger O W(t) | 0 \rangle,
-
-    where :math:`W(t) = V U(t) Y` for some :math:`V` and :math:`Y`, taken with respect to
-    :math:`t` may be efficiently computed through generalized parameter shift rules. When
-    initialized, this template will automatically compute the parameter-shift rule if given the
-    Hamiltonian's eigenvalue frequencies, i.e., the unique positive differences between
-    eigenvalues.
-
-    .. warning::
-
-       This template uses the :class:`~.ApproxTimeEvolution` operation with ``n=1`` in order to
-       implement the time evolution, as a single-step Trotterization is exact for a commuting
-       Hamiltonian.
-
-       - If the input Hamiltonian contains Pauli words which do not commute, the
-         compilation of the time evolution operator to a sequence of gates will
-         not equate to the exact propagation under the given Hamiltonian.
-
-       - Furthermore, if the specified frequencies do not correspond to the
-         true eigenvalue frequency spectrum of the commuting Hamiltonian,
-         computed gradients will be incorrect in general.
-
-    Args:
-        hamiltonian (.Hamiltonian): The commuting Hamiltonian defining the time-evolution operator.
-           The Hamiltonian must be explicitly written
-           in terms of products of Pauli gates (:class:`~.PauliX`, :class:`~.PauliY`,
-           :class:`~.PauliZ`, and :class:`~.Identity`).
-        time (int or float): The time of evolution, namely the parameter :math:`t` in :math:`e^{- i H t}`.
-
-    Keyword args:
-        frequencies (tuple[int or float]): The unique positive differences between eigenvalues in
-            the spectrum of the Hamiltonian. If the frequencies are not given, the cost function
-            partial derivative will be computed using the standard two-term shift rule applied to
-            the constituent Pauli words in the Hamiltonian individually.
-
-        shifts (tuple[int or float]): The parameter shifts to use in obtaining the
-            generalized parameter shift rules. If unspecified, equidistant shifts are used.
-
-    .. details::
-        :title: Usage Details
-
-        The template is used inside a qnode:
-
-        .. code-block:: python
-
-            import pennylane as qml
-
-            n_wires = 2
-            dev = qml.device('default.qubit', wires=n_wires)
-
-            coeffs = [1, -1]
-            obs = [qml.X(0) @ qml.Y(1), qml.Y(0) @ qml.X(1)]
-            hamiltonian = qml.Hamiltonian(coeffs, obs)
-            frequencies = (2, 4)
-
-            @qml.qnode(dev)
-            def circuit(time):
-                qml.X(0)
-                qml.CommutingEvolution(hamiltonian, time, frequencies)
-                return qml.expval(qml.Z(0))
-
-        >>> circuit(1)
-        0.6536436208636115
-    """
-
-    grad_method = None
-
-    def _flatten(self):
-        h = self.hyperparameters["hamiltonian"]
-        data = (self.data[0], h)
-        return data, (self.hyperparameters["frequencies"], self.hyperparameters["shifts"])
-
-    @classmethod
-    def _primitive_bind_call(cls, *args, **kwargs):
-        return cls._primitive.bind(*args, **kwargs)
-
-    @classmethod
-    def _unflatten(cls, data, metadata) -> "CommutingEvolution":
-        return cls(data[1], data[0], frequencies=metadata[0], shifts=metadata[1])
-
-    def __init__(self, hamiltonian, time, frequencies=None, shifts=None, id=None):
-        # pylint: disable=import-outside-toplevel
-        from pennylane.gradients.general_shift_rules import generate_shift_rule
-
-        if getattr(hamiltonian, "pauli_rep", None) is None:
-            raise TypeError(
-                f"hamiltonian must be a linear combination of pauli words. Got {hamiltonian}"
-            )
-
-        trainable_hamiltonian = any(math.requires_grad(d) for d in hamiltonian.data)
-        if frequencies is not None and not trainable_hamiltonian:
-            c, s = generate_shift_rule(frequencies, shifts).T
-            recipe = qml.math.stack([c, qml.math.ones_like(c), s]).T
-            self.grad_recipe = (recipe,) + (None,) * len(hamiltonian.data)
-            self.grad_method = "A"
-
-        self._hyperparameters = {
-            "hamiltonian": hamiltonian,
-            "frequencies": frequencies,
-            "shifts": shifts,
-        }
-
-        super().__init__(time, *hamiltonian.parameters, wires=hamiltonian.wires, id=id)
-
-    def map_wires(self, wire_map: dict):
-        # pylint: disable=protected-access
-        new_op = copy.deepcopy(self)
-        new_op._wires = Wires([wire_map.get(wire, wire) for wire in self.wires])
-        new_op._hyperparameters["hamiltonian"] = qml.map_wires(
-            new_op._hyperparameters["hamiltonian"], wire_map
-        )
-        return new_op
-
-    def queue(self, context=qml.QueuingManager):
-        context.remove(self.hyperparameters["hamiltonian"])
-        context.append(self)
-        return self
-
-    @staticmethod
-    def compute_decomposition(
-        time, *_, wires, hamiltonian, **__
-    ):  # pylint: disable=arguments-differ,unused-argument
-        r"""Representation of the operator as a product of other operators.
-
-        .. math:: O = O_1 O_2 \dots O_n.
-
-        Args:
-            *time_and_coeffs (list[tensor_like or float]): list of coefficients of the Hamiltonian, prepended by the time
-                variable
-            wires (Any or Iterable[Any]): wires that the operator acts on
-            hamiltonian (.Hamiltonian): The commuting Hamiltonian defining the time-evolution operator.
-            frequencies (tuple[int or float]): The unique positive differences between eigenvalues in
-                the spectrum of the Hamiltonian.
-            shifts (tuple[int or float]): The parameter shifts to use in obtaining the
-                generalized parameter shift rules. If unspecified, equidistant shifts are used.
-
-        .. seealso:: :meth:`~.CommutingEvolution.decomposition`.
-
-        Returns:
-            list[.Operator]: decomposition of the operator
-        """
-        # uses standard PauliRot decomposition through ApproxTimeEvolution.
-        return [qml.ApproxTimeEvolution(hamiltonian, time, 1)]
-
-    def adjoint(self):
-        hamiltonian = self.hyperparameters["hamiltonian"]
-        time = self.parameters[0]
-        frequencies = self.hyperparameters["frequencies"]
-        shifts = self.hyperparameters["shifts"]
-
-        return CommutingEvolution(hamiltonian, -time, frequencies, shifts)
+# Copyright 2018-2021 Xanadu Quantum Technologies Inc.
+
+# Licensed under the Apache License, Version 2.0 (the "License");
+# you may not use this file except in compliance with the License.
+# You may obtain a copy of the License at
+
+#     http://www.apache.org/licenses/LICENSE-2.0
+
+# Unless required by applicable law or agreed to in writing, software
+# distributed under the License is distributed on an "AS IS" BASIS,
+# WITHOUT WARRANTIES OR CONDITIONS OF ANY KIND, either express or implied.
+# See the License for the specific language governing permissions and
+# limitations under the License.
+r"""
+Contains the CommutingEvolution template.
+"""
+# pylint: disable-msg=too-many-arguments,import-outside-toplevel
+import copy
+
+import pennylane as qml
+from pennylane import math
+from pennylane.operation import Operation
+from pennylane.wires import Wires
+
+
+class CommutingEvolution(Operation):
+    r"""Applies the time-evolution operator for a Hamiltonian expressed as a linear combination
+    of mutually commuting Pauli words.
+
+    A commuting Hamiltonian is of the form
+
+    .. math:: H \ = \ \displaystyle\sum_{j} c_j P_j,
+
+    where :math:`P_j` are mutually commutative Pauli words and :math:`c_j` are real coefficients.
+    The time-evolution under a commuting Hamiltonian is given by a unitary of the form
+
+    .. math::
+
+        U(t) \ = \ e^{-i H t} \ = \exp(-i t \displaystyle\sum_j c_j P_j) =
+        \displaystyle\prod_j \exp(-i t c_j P_j).
+
+    If the Hamiltonian has a small number of unique eigenvalues, partial derivatives of observable
+    expectation values, i.e.
+
+    .. math:: \langle 0 | W(t)^\dagger O W(t) | 0 \rangle,
+
+    where :math:`W(t) = V U(t) Y` for some :math:`V` and :math:`Y`, taken with respect to
+    :math:`t` may be efficiently computed through generalized parameter shift rules. When
+    initialized, this template will automatically compute the parameter-shift rule if given the
+    Hamiltonian's eigenvalue frequencies, i.e., the unique positive differences between
+    eigenvalues.
+
+    .. warning::
+
+       This template uses the :class:`~.ApproxTimeEvolution` operation with ``n=1`` in order to
+       implement the time evolution, as a single-step Trotterization is exact for a commuting
+       Hamiltonian.
+
+       - If the input Hamiltonian contains Pauli words which do not commute, the
+         compilation of the time evolution operator to a sequence of gates will
+         not equate to the exact propagation under the given Hamiltonian.
+
+       - Furthermore, if the specified frequencies do not correspond to the
+         true eigenvalue frequency spectrum of the commuting Hamiltonian,
+         computed gradients will be incorrect in general.
+
+    Args:
+        hamiltonian (.Hamiltonian): The commuting Hamiltonian defining the time-evolution operator.
+           The Hamiltonian must be explicitly written
+           in terms of products of Pauli gates (:class:`~.PauliX`, :class:`~.PauliY`,
+           :class:`~.PauliZ`, and :class:`~.Identity`).
+        time (int or float): The time of evolution, namely the parameter :math:`t` in :math:`e^{- i H t}`.
+
+    Keyword args:
+        frequencies (tuple[int or float]): The unique positive differences between eigenvalues in
+            the spectrum of the Hamiltonian. If the frequencies are not given, the cost function
+            partial derivative will be computed using the standard two-term shift rule applied to
+            the constituent Pauli words in the Hamiltonian individually.
+
+        shifts (tuple[int or float]): The parameter shifts to use in obtaining the
+            generalized parameter shift rules. If unspecified, equidistant shifts are used.
+
+    .. details::
+        :title: Usage Details
+
+        The template is used inside a qnode:
+
+        .. code-block:: python
+
+            import pennylane as qml
+
+            n_wires = 2
+            dev = qml.device('default.qubit', wires=n_wires)
+
+            coeffs = [1, -1]
+            obs = [qml.X(0) @ qml.Y(1), qml.Y(0) @ qml.X(1)]
+            hamiltonian = qml.Hamiltonian(coeffs, obs)
+            frequencies = (2, 4)
+
+            @qml.qnode(dev)
+            def circuit(time):
+                qml.X(0)
+                qml.CommutingEvolution(hamiltonian, time, frequencies)
+                return qml.expval(qml.Z(0))
+
+        >>> circuit(1)
+        0.6536436208636115
+    """
+
+    grad_method = None
+
+    def _flatten(self):
+        h = self.hyperparameters["hamiltonian"]
+        data = (self.data[0], h)
+        return data, (self.hyperparameters["frequencies"], self.hyperparameters["shifts"])
+
+    @classmethod
+    def _primitive_bind_call(cls, *args, **kwargs):
+        return cls._primitive.bind(*args, **kwargs)
+
+    @classmethod
+    def _unflatten(cls, data, metadata) -> "CommutingEvolution":
+        return cls(data[1], data[0], frequencies=metadata[0], shifts=metadata[1])
+
+    def __init__(self, hamiltonian, time, frequencies=None, shifts=None, id=None):
+        # pylint: disable=import-outside-toplevel
+        from pennylane.gradients.general_shift_rules import generate_shift_rule
+
+        if getattr(hamiltonian, "pauli_rep", None) is None:
+            raise TypeError(
+                f"hamiltonian must be a linear combination of pauli words. Got {hamiltonian}"
+            )
+
+        trainable_hamiltonian = any(math.requires_grad(d) for d in hamiltonian.data)
+        if frequencies is not None and not trainable_hamiltonian:
+            c, s = generate_shift_rule(frequencies, shifts).T
+            recipe = qml.math.stack([c, qml.math.ones_like(c), s]).T
+            self.grad_recipe = (recipe,) + (None,) * len(hamiltonian.data)
+            self.grad_method = "A"
+
+        self._hyperparameters = {
+            "hamiltonian": hamiltonian,
+            "frequencies": frequencies,
+            "shifts": shifts,
+        }
+
+        super().__init__(time, *hamiltonian.parameters, wires=hamiltonian.wires, id=id)
+
+    def map_wires(self, wire_map: dict):
+        # pylint: disable=protected-access
+        new_op = copy.deepcopy(self)
+        new_op._wires = Wires([wire_map.get(wire, wire) for wire in self.wires])
+        new_op._hyperparameters["hamiltonian"] = qml.map_wires(
+            new_op._hyperparameters["hamiltonian"], wire_map
+        )
+        return new_op
+
+    def queue(self, context=qml.QueuingManager):
+        context.remove(self.hyperparameters["hamiltonian"])
+        context.append(self)
+        return self
+
+    @staticmethod
+    def compute_decomposition(
+        time, *_, wires, hamiltonian, **__
+    ):  # pylint: disable=arguments-differ,unused-argument
+        r"""Representation of the operator as a product of other operators.
+
+        .. math:: O = O_1 O_2 \dots O_n.
+
+        Args:
+            *time_and_coeffs (list[tensor_like or float]): list of coefficients of the Hamiltonian, prepended by the time
+                variable
+            wires (Any or Iterable[Any]): wires that the operator acts on
+            hamiltonian (.Hamiltonian): The commuting Hamiltonian defining the time-evolution operator.
+            frequencies (tuple[int or float]): The unique positive differences between eigenvalues in
+                the spectrum of the Hamiltonian.
+            shifts (tuple[int or float]): The parameter shifts to use in obtaining the
+                generalized parameter shift rules. If unspecified, equidistant shifts are used.
+
+        .. seealso:: :meth:`~.CommutingEvolution.decomposition`.
+
+        Returns:
+            list[.Operator]: decomposition of the operator
+        """
+        # uses standard PauliRot decomposition through ApproxTimeEvolution.
+        return [qml.ApproxTimeEvolution(hamiltonian, time, 1)]
+
+    def adjoint(self):
+        hamiltonian = self.hyperparameters["hamiltonian"]
+        time = self.parameters[0]
+        frequencies = self.hyperparameters["frequencies"]
+        shifts = self.hyperparameters["shifts"]
+
+        return CommutingEvolution(hamiltonian, -time, frequencies, shifts)