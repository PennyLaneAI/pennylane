--- conflicted
+++ resolved
@@ -1,156 +1,148 @@
-# Copyright 2018-2021 Xanadu Quantum Technologies Inc.
-
-# Licensed under the Apache License, Version 2.0 (the "License");
-# you may not use this file except in compliance with the License.
-# You may obtain a copy of the License at
-
-#     http://www.apache.org/licenses/LICENSE-2.0
-
-# Unless required by applicable law or agreed to in writing, software
-# distributed under the License is distributed on an "AS IS" BASIS,
-# WITHOUT WARRANTIES OR CONDITIONS OF ANY KIND, either express or implied.
-# See the License for the specific language governing permissions and
-# limitations under the License.
-r"""
-Contains the CommutingEvolution template.
-"""
-# pylint: disable-msg=too-many-arguments
-import pennylane as qml
-from pennylane.operation import Operation, AnyWires
-
-
-class CommutingEvolution(Operation):
-    r"""Applies the time-evolution operator for a Hamiltonian expressed as a linear combination
-    of mutually commuting Pauli words.
-
-    A commuting Hamiltonian is of the form
-
-    .. math:: H \ = \ \displaystyle\sum_{j} c_j P_j,
-
-    where :math:`P_j` are mutually commutative Pauli words and :math:`c_j` are real coefficients.
-    The time-evolution under a commuting Hamiltonian is given by a unitary of the form
-
-    .. math::
-
-        U(t) \ = \ e^{-i H t} \ = \exp(-i t \displaystyle\sum_j c_j P_j) =
-        \displaystyle\prod_j \exp(-i t c_j P_j).
-
-    If the Hamiltonian has a small number of unique eigenvalues, partial derivatives of observable
-    expectation values, i.e.
-
-    .. math:: \langle 0 | W(t)^\dagger O W(t) | 0 \rangle,
-
-    where :math:`W(t) = V U(t) Y` for some :math:`V` and :math:`Y`, taken with respect to
-    :math:`t` may be efficiently computed through generalized parameter shift rules. When
-    initialized, this template will automatically compute the parameter-shift rule if given the
-    Hamiltonian's eigenvalue frequencies, i.e., the unique positive differences between
-    eigenvalues.
-
-    .. warning::
-
-       This template uses the :class:`~.ApproxTimeEvolution` operation with ``n=1`` in order to
-       implement the time evolution, as a single-step Trotterization is exact for a commuting
-       Hamiltonian.
-
-       - If the input Hamiltonian contains Pauli words which do not commute, the
-         compilation of the time evolution operator to a sequence of gates will
-         not equate to the exact propagation under the given Hamiltonian.
-
-       - Furthermore, if the specified frequencies do not correspond to the
-         true eigenvalue frequency spectrum of the commuting Hamiltonian,
-         computed gradients will be incorrect in general.
-
-    Args:
-        hamiltonian (.Hamiltonian): The commuting Hamiltonian defining the time-evolution operator.
-           The Hamiltonian must be explicitly written
-           in terms of products of Pauli gates (:class:`~.PauliX`, :class:`~.PauliY`,
-           :class:`~.PauliZ`, and :class:`~.Identity`).
-        time (int or float): The time of evolution, namely the parameter :math:`t` in :math:`e^{- i H t}`.
-
-    Keyword args:
-        frequencies (list[int or float]): The unique positive differences between eigenvalues in
-            the spectrum of the Hamiltonian. If the frequencies are not given, the cost function
-            partial derivative will be computed using the standard two-term shift rule applied to
-            the constituent Pauli words in the Hamiltonian individually.
-
-        shifts (list[int or float]): The parameter shifts to use in obtaining the
-            generalized parameter shift rules. If unspecified, equidistant shifts are used.
-
-    .. UsageDetails::
-
-        The template is used inside a qnode:
-
-        .. code-block:: python
-
-            import pennylane as qml
-
-            n_wires = 2
-            dev = qml.device('default.qubit', wires=n_wires)
-
-            coeffs = [1, -1]
-            obs = [qml.PauliX(0) @ qml.PauliY(1), qml.PauliY(0) @ qml.PauliX(1)]
-            hamiltonian = qml.Hamiltonian(coeffs, obs)
-            frequencies = [2,4]
-
-            @qml.qnode(dev)
-            def circuit(time):
-                qml.PauliX(0)
-                qml.CommutingEvolution(hamiltonian, time, frequencies)
-                return qml.expval(qml.PauliZ(0))
-
-        >>> circuit(1)
-        0.6536436208636115
-    """
-
-    num_params = 3
-    num_wires = AnyWires
-    par_domain = "R"
-    grad_method = None
-
-<<<<<<< HEAD
-    def __init__(
-        self, hamiltonian, time, frequencies=None, shifts=None, do_queue=True, id=None
-    ):  # pylint: disable=import-outside-toplevel
-        from pennylane.gradients.general_shift_rules import (
-            generate_shift_rule,
-=======
-    def __init__(self, hamiltonian, time, frequencies=None, shifts=None, do_queue=True, id=None):
-        # pylint: disable=import-outside-toplevel
-        from pennylane.gradients.general_shift_rules import (
-            get_shift_rule,
->>>>>>> c5d275eb
-        )
-
-        if not isinstance(hamiltonian, qml.Hamiltonian):
-            type_name = type(hamiltonian).__name__
-            raise TypeError(f"hamiltonian must be of type pennylane.Hamiltonian, got {type_name}")
-
-        trainable_hamiltonian = qml.math.requires_grad(hamiltonian.coeffs)
-        if frequencies is not None and not trainable_hamiltonian:
-            c, s = generate_shift_rule(frequencies, shifts)
-            recipe = qml.math.stack([c, qml.math.ones_like(c), s]).T
-            self.grad_recipe = (recipe,) + (None,) * len(hamiltonian.data)
-            self.grad_method = "A"
-
-        self.hamiltonian = hamiltonian
-        self.num_params = len(hamiltonian.data) + 1
-        self.frequencies = frequencies
-        self.shifts = shifts
-
-        super().__init__(time, *hamiltonian.data, wires=hamiltonian.wires, do_queue=do_queue, id=id)
-
-    def expand(self):
-        # uses standard PauliRot decomposition through ApproxTimeEvolution.
-        hamiltonian = qml.Hamiltonian(self.parameters[1:], self.hamiltonian.ops)
-        time = self.parameters[0]
-
-        return qml.templates.ApproxTimeEvolution(hamiltonian, time, 1).expand()
-
-    def adjoint(self):  # pylint: disable=arguments-differ
-
-        hamiltonian = qml.Hamiltonian(self.parameters[1:], self.hamiltonian.ops)
-        time = self.parameters[0]
-        frequencies = self.frequencies
-        shifts = self.shifts
-
-        return CommutingEvolution(hamiltonian, -time, frequencies, shifts)
+# Copyright 2018-2021 Xanadu Quantum Technologies Inc.
+
+# Licensed under the Apache License, Version 2.0 (the "License");
+# you may not use this file except in compliance with the License.
+# You may obtain a copy of the License at
+
+#     http://www.apache.org/licenses/LICENSE-2.0
+
+# Unless required by applicable law or agreed to in writing, software
+# distributed under the License is distributed on an "AS IS" BASIS,
+# WITHOUT WARRANTIES OR CONDITIONS OF ANY KIND, either express or implied.
+# See the License for the specific language governing permissions and
+# limitations under the License.
+r"""
+Contains the CommutingEvolution template.
+"""
+# pylint: disable-msg=too-many-arguments
+import pennylane as qml
+from pennylane.operation import Operation, AnyWires
+
+
+class CommutingEvolution(Operation):
+    r"""Applies the time-evolution operator for a Hamiltonian expressed as a linear combination
+    of mutually commuting Pauli words.
+
+    A commuting Hamiltonian is of the form
+
+    .. math:: H \ = \ \displaystyle\sum_{j} c_j P_j,
+
+    where :math:`P_j` are mutually commutative Pauli words and :math:`c_j` are real coefficients.
+    The time-evolution under a commuting Hamiltonian is given by a unitary of the form
+
+    .. math::
+
+        U(t) \ = \ e^{-i H t} \ = \exp(-i t \displaystyle\sum_j c_j P_j) =
+        \displaystyle\prod_j \exp(-i t c_j P_j).
+
+    If the Hamiltonian has a small number of unique eigenvalues, partial derivatives of observable
+    expectation values, i.e.
+
+    .. math:: \langle 0 | W(t)^\dagger O W(t) | 0 \rangle,
+
+    where :math:`W(t) = V U(t) Y` for some :math:`V` and :math:`Y`, taken with respect to
+    :math:`t` may be efficiently computed through generalized parameter shift rules. When
+    initialized, this template will automatically compute the parameter-shift rule if given the
+    Hamiltonian's eigenvalue frequencies, i.e., the unique positive differences between
+    eigenvalues.
+
+    .. warning::
+
+       This template uses the :class:`~.ApproxTimeEvolution` operation with ``n=1`` in order to
+       implement the time evolution, as a single-step Trotterization is exact for a commuting
+       Hamiltonian.
+
+       - If the input Hamiltonian contains Pauli words which do not commute, the
+         compilation of the time evolution operator to a sequence of gates will
+         not equate to the exact propagation under the given Hamiltonian.
+
+       - Furthermore, if the specified frequencies do not correspond to the
+         true eigenvalue frequency spectrum of the commuting Hamiltonian,
+         computed gradients will be incorrect in general.
+
+    Args:
+        hamiltonian (.Hamiltonian): The commuting Hamiltonian defining the time-evolution operator.
+           The Hamiltonian must be explicitly written
+           in terms of products of Pauli gates (:class:`~.PauliX`, :class:`~.PauliY`,
+           :class:`~.PauliZ`, and :class:`~.Identity`).
+        time (int or float): The time of evolution, namely the parameter :math:`t` in :math:`e^{- i H t}`.
+
+    Keyword args:
+        frequencies (list[int or float]): The unique positive differences between eigenvalues in
+            the spectrum of the Hamiltonian. If the frequencies are not given, the cost function
+            partial derivative will be computed using the standard two-term shift rule applied to
+            the constituent Pauli words in the Hamiltonian individually.
+
+        shifts (list[int or float]): The parameter shifts to use in obtaining the
+            generalized parameter shift rules. If unspecified, equidistant shifts are used.
+
+    .. UsageDetails::
+
+        The template is used inside a qnode:
+
+        .. code-block:: python
+
+            import pennylane as qml
+
+            n_wires = 2
+            dev = qml.device('default.qubit', wires=n_wires)
+
+            coeffs = [1, -1]
+            obs = [qml.PauliX(0) @ qml.PauliY(1), qml.PauliY(0) @ qml.PauliX(1)]
+            hamiltonian = qml.Hamiltonian(coeffs, obs)
+            frequencies = [2,4]
+
+            @qml.qnode(dev)
+            def circuit(time):
+                qml.PauliX(0)
+                qml.CommutingEvolution(hamiltonian, time, frequencies)
+                return qml.expval(qml.PauliZ(0))
+
+        >>> circuit(1)
+        0.6536436208636115
+    """
+
+    num_params = 3
+    num_wires = AnyWires
+    par_domain = "R"
+    grad_method = None
+
+    def __init__(self, hamiltonian, time, frequencies=None, shifts=None, do_queue=True, id=None):
+        # pylint: disable=import-outside-toplevel
+        from pennylane.gradients.general_shift_rules import (
+            generate_shift_rule,
+        )
+
+        if not isinstance(hamiltonian, qml.Hamiltonian):
+            type_name = type(hamiltonian).__name__
+            raise TypeError(f"hamiltonian must be of type pennylane.Hamiltonian, got {type_name}")
+
+        trainable_hamiltonian = qml.math.requires_grad(hamiltonian.coeffs)
+        if frequencies is not None and not trainable_hamiltonian:
+            c, s = generate_shift_rule(frequencies, shifts)
+            recipe = qml.math.stack([c, qml.math.ones_like(c), s]).T
+            self.grad_recipe = (recipe,) + (None,) * len(hamiltonian.data)
+            self.grad_method = "A"
+
+        self.hamiltonian = hamiltonian
+        self.num_params = len(hamiltonian.data) + 1
+        self.frequencies = frequencies
+        self.shifts = shifts
+
+        super().__init__(time, *hamiltonian.data, wires=hamiltonian.wires, do_queue=do_queue, id=id)
+
+    def expand(self):
+        # uses standard PauliRot decomposition through ApproxTimeEvolution.
+        hamiltonian = qml.Hamiltonian(self.parameters[1:], self.hamiltonian.ops)
+        time = self.parameters[0]
+
+        return qml.templates.ApproxTimeEvolution(hamiltonian, time, 1).expand()
+
+    def adjoint(self):  # pylint: disable=arguments-differ
+
+        hamiltonian = qml.Hamiltonian(self.parameters[1:], self.hamiltonian.ops)
+        time = self.parameters[0]
+        frequencies = self.frequencies
+        shifts = self.shifts
+
+        return CommutingEvolution(hamiltonian, -time, frequencies, shifts)