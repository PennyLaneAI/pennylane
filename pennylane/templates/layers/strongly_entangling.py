# Copyright 2018-2021 Xanadu Quantum Technologies Inc.

# Licensed under the Apache License, Version 2.0 (the "License");
# you may not use this file except in compliance with the License.
# You may obtain a copy of the License at

#     http://www.apache.org/licenses/LICENSE-2.0

# Unless required by applicable law or agreed to in writing, software
# distributed under the License is distributed on an "AS IS" BASIS,
# WITHOUT WARRANTIES OR CONDITIONS OF ANY KIND, either express or implied.
# See the License for the specific language governing permissions and
# limitations under the License.
r"""
Contains the StronglyEntanglingLayers template.
"""
# pylint: disable-msg=too-many-branches,too-many-arguments,protected-access
import pennylane as qml
from pennylane.operation import Operation, AnyWires


class StronglyEntanglingLayers(Operation):
    r"""Layers consisting of single qubit rotations and entanglers, inspired by the circuit-centric classifier design
    `arXiv:1804.00633 <https://arxiv.org/abs/1804.00633>`_.

    The argument ``weights`` contains the weights for each layer. The number of layers :math:`L` is therefore derived
    from the first dimension of ``weights``.

    The 2-qubit gates, whose type is specified by the ``imprimitive`` argument,
    act chronologically on the :math:`M` wires, :math:`i = 1,...,M`. The second qubit of each gate is given by
    :math:`(i+r)\mod M`, where :math:`r` is a  hyperparameter called the *range*, and :math:`0 < r < M`.
    If applied to one qubit only, this template will use no imprimitive gates.

    This is an example of two 4-qubit strongly entangling layers (ranges :math:`r=1` and :math:`r=2`, respectively) with
    rotations :math:`R` and CNOTs as imprimitives:

    .. figure:: ../../_static/layer_sec.png
        :align: center
        :width: 60%
        :target: javascript:void(0);

    .. note::
        The two-qubit gate used as the imprimitive or entangler must not depend on parameters.

    Args:

        weights (tensor_like): weight tensor of shape ``(L, M, 3)``
        wires (Iterable): wires that the template acts on
        ranges (Sequence[int]): sequence determining the range hyperparameter for each subsequent layer; if ``None``
                                using :math:`r=l \mod M` for the :math:`l` th layer and :math:`M` wires.
        imprimitive (pennylane.ops.Operation): two-qubit gate to use, defaults to :class:`~pennylane.ops.CNOT`

    Example:

        There are multiple arguments that the user can use to customize the layer.

        The required arguments are ``weights`` and ``wires``.

        .. code-block:: python

            dev = qml.device('default.qubit', wires=4)

            @qml.qnode(dev)
            def circuit(parameters):
                qml.StronglyEntanglingLayers(weights=parameters, wires=range(4))
                return qml.expval(qml.PauliZ(0))

            shape = qml.StronglyEntanglingLayers.shape(n_layers=2, n_wires=4)
            weights = np.random.random(size=shape)

        The shape of the ``weights`` argument decides the number of layers.

        The resulting circuit is:

        >>> print(qml.draw(circuit)(weights))
            0: ──Rot(0.106, 0.0913, 0.483)──╭C───────────────────────────────────────────────────────────╭X──Rot(0.0691, 0.841, 0.624)──────╭C──────╭X──┤ ⟨Z⟩
            1: ──Rot(0.0911, 0.249, 0.181)──╰X──╭C───Rot(0.311, 0.692, 0.141)────────────────────────────│──────────────────────────────╭C──│───╭X──│───┤
            2: ──Rot(0.0597, 0.982, 0.594)──────╰X──╭C─────────────────────────Rot(0.547, 0.349, 0.276)──│──────────────────────────────│───╰X──│───╰C──┤
            3: ──Rot(0.765, 0.81, 0.99)─────────────╰X───────────────────────────────────────────────────╰C──Rot(0.627, 0.348, 0.476)───╰X──────╰C──────┤

        The default two-qubit gate used is :class:`~pennylane.ops.CNOT`. This can be changed by using the ``imprimitive`` argument.

        The ``ranges`` argument takes an integer sequence where each element
        determines the range hyperparameter for each layer. This range hyperparameter
        is the difference of the wire indices representing the two qubits the
        ``imprimitive`` gate acts on. For example, for ``range=[2,3]`` the
        first layer will have a range parameter of ``2`` and the second layer will
        have a range parameter of ``3``.
        Assuming ``wires=[0, 1, 2, 3]`` and a range parameter of ``2``, there will be
        an imprimitive gate acting on:

        * qubits ``(0, 2)``;
        * qubits ``(1, 3)``;
        * qubits ``(2, 0)``;
        * qubits ``(3, 1)``.

        .. code-block:: python

            dev = qml.device('default.qubit', wires=4)

            @qml.qnode(dev)
            def circuit(parameters):
                qml.StronglyEntanglingLayers(weights=parameters, wires=range(4), ranges=[2, 3], imprimitive=qml.ops.CZ)
                return qml.expval(qml.PauliZ(0))

            shape = qml.StronglyEntanglingLayers.shape(n_layers=2, n_wires=4)
            weights = np.random.random(size=shape)

        The resulting circuit is:

        >>> print(qml.draw(circuit)(weights))
            0: ──Rot(0.629, 0.345, 0.566)───────╭C──────╭Z──Rot(0.874, 0.0388, 0.922)──╭C──╭Z──────────┤ ⟨Z⟩
            1: ──Rot(0.0596, 0.927, 0.807)──╭C──│───╭Z──│───Rot(0.311, 0.644, 0.297)───│───╰C──╭Z──────┤
            2: ──Rot(0.161, 0.29, 0.498)────│───╰Z──│───╰C──Rot(0.96, 0.79, 0.819)─────│───────╰C──╭Z──┤
            3: ──Rot(0.589, 0.103, 0.108)───╰Z──────╰C──────Rot(0.869, 0.69, 0.0183)───╰Z──────────╰C──┤

    .. UsageDetails::

        **Parameter shape**

        The expected shape for the weight tensor can be computed with the static method
        :meth:`~.qml.StronglyEntanglingLayers.shape` and used when creating randomly
        initialised weight tensors:

        .. code-block:: python

            shape = qml.StronglyEntanglingLayers.shape(n_layers=2, n_wires=2)
            weights = np.random.random(size=shape)

    """
    num_wires = AnyWires
    grad_method = None

    def __init__(self, weights, wires, ranges=None, imprimitive=None, do_queue=True, id=None):

        shape = qml.math.shape(weights)[-3:]

        if shape[1] != len(wires):
            raise ValueError(
                f"Weights tensor must have second dimension of length {len(wires)}; got {shape[1]}"
            )

        if shape[2] != 3:
            raise ValueError(
                f"Weights tensor must have third dimension of length 3; got {shape[2]}"
            )

        if ranges is None:
            if len(wires) > 1:
                # tile ranges with iterations of range(1, n_wires)
                ranges = [(l % (len(wires) - 1)) + 1 for l in range(shape[0])]
            else:
                ranges = [0] * shape[0]
        else:
            if len(ranges) != shape[0]:
                raise ValueError(f"Range sequence must be of length {shape[0]}; got {len(ranges)}")
            for r in ranges:
                if r % len(wires) == 0:
                    raise ValueError(
                        f"Ranges must not be zero nor divisible by the number of wires; got {r}"
                    )

        self._hyperparameters = {"ranges": ranges, "imprimitive": imprimitive or qml.CNOT}

        super().__init__(weights, wires=wires, do_queue=do_queue, id=id)

    @property
    def num_params(self):
        return 1

    @staticmethod
    def compute_decomposition(
        weights, wires, ranges, imprimitive
    ):  # pylint: disable=arguments-differ
        r"""Compute a decomposition of the StronglyEntanglingLayers operator.

        The decomposition defines an Operator as a product of more fundamental gates:

        .. math:: O = O_1 O_2 \dots O_n.

        ``compute_decomposition`` is a static method and can provide the decomposition of a given
        operator without creating a specific instance.

        .. seealso:: :meth:`~.StronglyEntanglingLayers.decomposition`.

        Args:
            weights (tensor_like): weight tensor
            wires (Any or Iterable[Any]): wires that the operator acts on
            ranges (Sequence[int]): sequence determining the range hyperparameter for each subsequent layer
            imprimitive (pennylane.ops.Operation): two-qubit gate to use

        Returns:
            list[.Operator]: decomposition of the Operator into lower-level operations

        **Example**

        >>> weights = torch.tensor([[-0.2, 0.1, -0.4], [1.2, -2., -0.4]])
        >>> qml.StronglyEntanglingLayers.compute_decomposition(weights, wires=["a", "b"], ranges=[2], imprimitive=qml.CNOT)
        [Rot(tensor(-0.2000), tensor(0.1000), tensor(-0.4000), wires=['a']),
        Rot(tensor(1.2000), tensor(-2.), tensor(-0.4000), wires=['b']),
        CNOT(wires=['a', 'a']),
        CNOT(wires=['b', 'b'])]
        """
        n_layers = qml.math.shape(weights)[0]
        wires = qml.wires.Wires(wires)
        op_list = []

        for l in range(n_layers):

<<<<<<< HEAD
            for i in range(len(wires)):
=======
            for i in range(len(wires)):  # pylint: disable=consider-using-enumerate
>>>>>>> 1427d6e9
                op_list.append(
                    qml.Rot(
                        weights[..., l, i, 0],
                        weights[..., l, i, 1],
                        weights[..., l, i, 2],
                        wires=wires[i],
                    )
                )

            if len(wires) > 1:
                for i in range(len(wires)):
                    act_on = wires.subset([i, i + ranges[l]], periodic_boundary=True)
                    op_list.append(imprimitive(wires=act_on))

        return op_list

    @staticmethod
    def shape(n_layers, n_wires):
        r"""Returns the expected shape of the weights tensor.

        Args:
            n_layers (int): number of layers
            n_wires (int): number of wires

        Returns:
            tuple[int]: shape
        """

        return n_layers, n_wires, 3<|MERGE_RESOLUTION|>--- conflicted
+++ resolved
@@ -207,11 +207,7 @@
 
         for l in range(n_layers):
 
-<<<<<<< HEAD
-            for i in range(len(wires)):
-=======
             for i in range(len(wires)):  # pylint: disable=consider-using-enumerate
->>>>>>> 1427d6e9
                 op_list.append(
                     qml.Rot(
                         weights[..., l, i, 0],
