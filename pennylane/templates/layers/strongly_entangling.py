# Copyright 2018-2020 Xanadu Quantum Technologies Inc.

# Licensed under the Apache License, Version 2.0 (the "License");
# you may not use this file except in compliance with the License.
# You may obtain a copy of the License at

#     http://www.apache.org/licenses/LICENSE-2.0

# Unless required by applicable law or agreed to in writing, software
# distributed under the License is distributed on an "AS IS" BASIS,
# WITHOUT WARRANTIES OR CONDITIONS OF ANY KIND, either express or implied.
# See the License for the specific language governing permissions and
# limitations under the License.
r"""
Contains the ``StronglyEntanglingLayers`` template.
"""
# pylint: disable-msg=too-many-branches,too-many-arguments,protected-access
from pennylane.templates.decorator import template
from pennylane.ops import CNOT, Rot
from pennylane.templates.constructors import Broadcast
<<<<<<< HEAD
from pennylane.templates.utils import (_check_shape,
                                       _check_no_variable,
                                       _check_wires,
                                       _check_type,
                                       _check_number_of_layers,
                                       _get_shape)
=======
from pennylane.templates.utils import (
    _check_shape,
    _check_no_variable,
    _check_wires,
    _check_type,
    _check_number_of_layers,
    _get_shape,
)
>>>>>>> ca67cfe9


def strongly_entangling_layer(weights, wires, r, imprimitive):
    r"""A layer applying rotations on each qubit followed by cascades of 2-qubit entangling gates.

    Args:
        weights (array[float]): array of weights of shape ``(len(wires), 3)``
        wires (Sequence[int]): sequence of qubit indices that the template acts on
        r (int): range of the imprimitive gates of this layer, defaults to 1
        imprimitive (pennylane.ops.Operation): two-qubit gate to use, defaults to :class:`~pennylane.ops.CNOT`
    """

    Broadcast(block=Rot, wires=wires, parameters=weights)

    n_wires = len(wires)
    if n_wires > 1:
        for i in range(n_wires):
            imprimitive(wires=[wires[i], wires[(i + r) % n_wires]])


@template
def StronglyEntanglingLayers(weights, wires, ranges=None, imprimitive=CNOT):
    r"""Layers consisting of single qubit rotations and entanglers, inspired by the circuit-centric classifier design
    `arXiv:1804.00633 <https://arxiv.org/abs/1804.00633>`_.

    The argument ``weights`` contains the weights for each layer. The number of layers :math:`L` is therefore derived
    from the first dimension of ``weights``.

    The 2-qubit gates, whose type is specified by the ``imprimitive`` argument,
    act chronologically on the :math:`M` wires, :math:`i = 1,...,M`. The second qubit of each gate is given by
    :math:`(i+r)\mod M`, where :math:`r` is a  hyperparameter called the *range*, and :math:`0 < r < M`.
    If applied to one qubit only, this template will use no imprimitive gates.

    This is an example of two 4-qubit strongly entangling layers (ranges :math:`r=1` and :math:`r=2`, respectively) with
    rotations :math:`R` and CNOTs as imprimitives:

    .. figure:: ../../_static/layer_sec.png
        :align: center
        :width: 60%
        :target: javascript:void(0);

    Args:

        weights (array[float]): array of weights of shape ``(:math:`L`, :math:`M`, 3)``
        wires (Sequence[int] or int): qubit indices that the template acts on
        ranges (Sequence[int]): sequence determining the range hyperparameter for each subsequent layer; if None
                                using :math:`r=l \mod M` for the :math:`l`th layer and :math:`M` wires.
        imprimitive (pennylane.ops.Operation): two-qubit gate to use, defaults to :class:`~pennylane.ops.CNOT`

    Raises:
        ValueError: if inputs do not have the correct format
    """

    #############
    # Input checks

    _check_no_variable(ranges, msg="'ranges' cannot be differentiable")
    _check_no_variable(imprimitive, msg="'imprimitive' cannot be differentiable")

    wires = _check_wires(wires)

    repeat = _check_number_of_layers([weights])

    expected_shape = (repeat, len(wires), 3)
    _check_shape(
        weights,
        expected_shape,
        msg="'weights' must be of shape {}; got {}" "".format(expected_shape, _get_shape(weights)),
    )

    if ranges is None:
        # tile ranges with iterations of range(1, n_wires)
        ranges = [(l % (len(wires) - 1)) + 1 for l in range(repeat)]

    expected_shape = (repeat,)
    _check_shape(
        ranges,
        expected_shape,
        msg="'ranges' must be of shape {}; got {}" "".format(expected_shape, _get_shape(weights)),
    )

    _check_type(ranges, [list], msg="'ranges' must be a list; got {}" "".format(ranges))
    for r in ranges:
        _check_type(r, [int], msg="'ranges' must be a list of integers; got {}" "".format(ranges))
    if any((r >= len(wires) or r == 0) for r in ranges):
        raise ValueError(
            "the range for all layers needs to be smaller than the number of "
            "qubits; got ranges {}.".format(ranges)
        )

    ###############

    for l in range(repeat):

        strongly_entangling_layer(
            weights=weights[l], wires=wires, r=ranges[l], imprimitive=imprimitive
        )<|MERGE_RESOLUTION|>--- conflicted
+++ resolved
@@ -18,14 +18,6 @@
 from pennylane.templates.decorator import template
 from pennylane.ops import CNOT, Rot
 from pennylane.templates.constructors import Broadcast
-<<<<<<< HEAD
-from pennylane.templates.utils import (_check_shape,
-                                       _check_no_variable,
-                                       _check_wires,
-                                       _check_type,
-                                       _check_number_of_layers,
-                                       _get_shape)
-=======
 from pennylane.templates.utils import (
     _check_shape,
     _check_no_variable,
@@ -34,7 +26,6 @@
     _check_number_of_layers,
     _get_shape,
 )
->>>>>>> ca67cfe9
 
 
 def strongly_entangling_layer(weights, wires, r, imprimitive):
