--- conflicted
+++ resolved
@@ -19,13 +19,7 @@
 from pennylane.ops import Squeezing, Displacement, Kerr
 from pennylane.templates.subroutines import Interferometer
 from pennylane.templates.constructors import Broadcast
-<<<<<<< HEAD
-from pennylane.templates.utils import (_check_wires,
-                                       _check_number_of_layers,
-                                       _check_shapes)
-=======
 from pennylane.templates.utils import _check_wires, _check_number_of_layers, _check_shapes
->>>>>>> ca67cfe9
 
 
 def cv_neural_net_layer(
