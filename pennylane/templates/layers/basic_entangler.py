# Copyright 2018-2021 Xanadu Quantum Technologies Inc.

# Licensed under the Apache License, Version 2.0 (the "License");
# you may not use this file except in compliance with the License.
# You may obtain a copy of the License at

#     http://www.apache.org/licenses/LICENSE-2.0

# Unless required by applicable law or agreed to in writing, software
# distributed under the License is distributed on an "AS IS" BASIS,
# WITHOUT WARRANTIES OR CONDITIONS OF ANY KIND, either express or implied.
# See the License for the specific language governing permissions and
# limitations under the License.
r"""
Contains the BasicEntanglerLayers template.
"""
<<<<<<< HEAD

import pennylane as qml
=======
from pennylane import math

# pylint: disable=consider-using-enumerate,too-many-arguments
>>>>>>> f13420b8
from pennylane.operation import Operation
from pennylane.ops import CNOT, RX


class BasicEntanglerLayers(Operation):
    r"""Layers consisting of one-parameter single-qubit rotations on each qubit, followed by a closed chain
    or *ring* of CNOT gates.

    The ring of CNOT gates connects every qubit with its neighbour,
    with the last qubit being considered as a neighbour to the first qubit.

    .. figure:: ../../_static/templates/layers/basic_entangler.png
        :align: center
        :width: 40%
        :target: javascript:void(0);

    The number of layers :math:`L` is determined by the first dimension of the argument ``weights``.
    When using a single wire, the template only applies the single
    qubit gates in each layer.

    .. note::

        This template follows the convention of dropping the entanglement between the last and the first
        qubit when using only two wires, so the entangler is not repeated on the same wires.
        In this case, only one CNOT gate is applied in each layer:

        .. figure:: ../../_static/templates/layers/basic_entangler_2wires.png
            :align: center
            :width: 30%
            :target: javascript:void(0);

    Args:
        weights (tensor_like): Weight tensor of shape ``(L, len(wires))``. Each weight is used as a parameter
            for the rotation.
        wires (Iterable): wires that the template acts on
        rotation (pennylane.ops.Operation): one-parameter single-qubit gate to use,
            if ``None``, :class:`~pennylane.ops.RX` is used as default

    Raises:
        ValueError: if inputs do not have the correct format

    .. details::
        :title: Usage Details

        The template is used inside a qnode:

        .. code-block:: python

            import pennylane as qml
            from math import pi

            n_wires = 3
            dev = qml.device('default.qubit', wires=n_wires)

            @qml.qnode(dev)
            def circuit(weights):
                qml.BasicEntanglerLayers(weights=weights, wires=range(n_wires))
                return [qml.expval(qml.Z(i)) for i in range(n_wires)]

        >>> circuit([[pi, pi, pi]])
        [1., 1., -1.]

        **Parameter shape**

        The shape of the weights argument can be computed by the static method
        :meth:`~.BasicEntanglerLayers.shape` and used when creating randomly
        initialised weight tensors:

        .. code-block:: python

            shape = qml.BasicEntanglerLayers.shape(n_layers=2, n_wires=2)
            weights = np.random.random(size=shape)

        **No periodic boundary for two wires**

        When using two wires, the convention is to drop the periodic boundary condition.
        This means that the connection from the second to the first wire is omitted.

        .. code-block:: python

            n_wires = 2
            dev = qml.device('default.qubit', wires=n_wires)

            @qml.qnode(dev)
            def circuit(weights):
                qml.BasicEntanglerLayers(weights=weights, wires=range(n_wires))
                return [qml.expval(qml.Z(i)) for i in range(n_wires)]

        >>> circuit([[pi, pi]])
        [-1, 1]


        **Changing the rotation gate**

        Any single-qubit gate can be used as a rotation gate, as long as it only takes a single parameter. The default is the ``RX`` gate.

        .. code-block:: python

            @qml.qnode(dev)
            def circuit(weights):
                qml.BasicEntanglerLayers(weights=weights, wires=range(n_wires), rotation=qml.RZ)
                return [qml.expval(qml.Z(i)) for i in range(n_wires)]

        Accidentally using a gate that expects more parameters throws a
        ``ValueError: Wrong number of parameters``.
    """

    grad_method = None

    def __init__(self, weights, wires=None, rotation=None, id=None):
        # convert weights to numpy array if weights is list otherwise keep unchanged
        interface = math.get_interface(weights)
        weights = math.asarray(weights, like=interface)

        shape = math.shape(weights)
        if not (len(shape) == 3 or len(shape) == 2):  # 3 is when batching, 2 is no batching
            raise ValueError(
                f"Weights tensor must be 2-dimensional "
                f"or 3-dimensional if batching; got shape {shape}"
            )

        if shape[-1] != len(wires):
            # index with -1 since we may or may not have batching in first dimension
            raise ValueError(
                f"Weights tensor must have last dimension of length {len(wires)}; got {shape[-1]}"
            )

        self._hyperparameters = {"rotation": rotation or RX}
        super().__init__(weights, wires=wires, id=id)

    @property
    def num_params(self):
        return 1

    @staticmethod
    def compute_decomposition(weights, wires, rotation):  # pylint: disable=arguments-differ
        r"""Representation of the operator as a product of other operators.

        .. math:: O = O_1 O_2 \dots O_n.



        .. seealso:: :meth:`~.BasicEntanglerLayers.decomposition`.

        Args:
            weights (tensor_like): Weight tensor of shape ``(L, len(wires))``. Each weight is used as a parameter
                for the rotation.
            wires (Any or Iterable[Any]): wires that the operator acts on
            rotation (pennylane.ops.Operation): one-parameter single-qubit gate to use

        Returns:
            list[.Operator]: decomposition of the operator

        **Example**

        >>> weights = torch.tensor([[1.2, -0.4], [0.3, -0.2]])
        >>> qml.BasicEntanglerLayers.compute_decomposition(weights, wires=["a", "b"], rotation=qml.RX)
        [RX(tensor(1.2000), wires=['a']), RX(tensor(-0.4000), wires=['b']),
        CNOT(wires=['a', 'b']),
        RX(tensor(0.3000), wires=['a']), RX(tensor(-0.2000), wires=['b']),
        CNOT(wires=['a', 'b'])]
        """
        # first dimension of the weights tensor (second when batching) determines
        # the number of layers
        repeat = math.shape(weights)[-2]

        op_list = []
        for layer in range(repeat):
            for i in range(len(wires)):
                op_list.append(rotation(weights[..., layer, i], wires=wires[i : i + 1]))

            if len(wires) == 2:
                op_list.append(CNOT(wires=wires))

            elif len(wires) > 2:
                for i in range(len(wires)):
                    w = wires.subset([i, i + 1], periodic_boundary=True)
                    op_list.append(CNOT(wires=w))

        return op_list

    @staticmethod
    def shape(n_layers, n_wires):
        r"""Returns the shape of the weight tensor required for this template.

        Args:
            n_layers (int): number of layers
            n_wires (int): number of qubits

        Returns:
            tuple[int]: shape
        """

        return n_layers, n_wires<|MERGE_RESOLUTION|>--- conflicted
+++ resolved
@@ -14,14 +14,7 @@
 r"""
 Contains the BasicEntanglerLayers template.
 """
-<<<<<<< HEAD
-
-import pennylane as qml
-=======
 from pennylane import math
-
-# pylint: disable=consider-using-enumerate,too-many-arguments
->>>>>>> f13420b8
 from pennylane.operation import Operation
 from pennylane.ops import CNOT, RX
 
