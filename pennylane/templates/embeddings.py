--- conflicted
+++ resolved
@@ -180,7 +180,6 @@
     BasisState(features, wires=wires)
 
 
-<<<<<<< HEAD
 def QAOAEmbedding(features, weights, wires, local_field=None):
     r"""
     Encodes :math:`N` features into :math:`n` qubits, using a layered, trainable quantum
@@ -308,14 +307,9 @@
             Hadamard(wires=wires[i])
 
 
-def SqueezingEmbedding(features, wires, method='amplitude', c=0.1):
-    r"""Encodes :math:`N` features into the squeezing amplitudes :math:`r \geq 0` or phases :math:`\phi \in [0, 2\pi)`
-    of :math:`M` modes, where :math:`N\leq M`.
-=======
 def DisplacementEmbedding(features, wires, method='amplitude', c=0.1):
     r"""Encodes :math:`N` features into the displacement amplitudes :math:`r` or phases :math:`\phi` of :math:`M` modes,
      where :math:`N\leq M`.
->>>>>>> 493d4199
 
     The mathematical definition of the displacement gate is given by the operator
 
@@ -409,12 +403,7 @@
             Squeezing(c, f, wires=wires[idx])
 
 
-<<<<<<< HEAD
-embeddings = {"AngleEmbedding", "AmplitudeEmbedding", "BasisEmbedding", "QAOAEmbedding",
-              "SqueezingEmbedding", "DisplacementEmbedding"}
-=======
 embeddings = {"AngleEmbedding", "AmplitudeEmbedding", "BasisEmbedding", "DisplacementEmbedding",
-              "SqueezingEmbedding"}
->>>>>>> 493d4199
+              "QAOAEmbedding", "SqueezingEmbedding"}
 
 __all__ = list(embeddings)