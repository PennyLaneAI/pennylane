import pennylane as qml
import pennylane.numpy as np
from pennylane.operation import Operation, AnyWires


def compute_indices_MPS(wires, loc):
    """
    Generate a list of wire indices that quantum gates acts on
    Args:
        wires (Iterable): the total set of wires
        loc (int): local wire number of a single quantum gate
    Returns:
        layers (array): array of wire indices or wire labels for each block
    """

    layers = np.array(
        [
            [wires[idx] for idx in range(j, j + loc)]
            for j in range(0, len(wires) - loc // 2, loc // 2)
        ]
    )
    return layers


class MPS(Operation):

    num_params = 1
    num_wires = AnyWires
    par_domain = "A"

    def __init__(
        self,
        wires,
        loc,
        block,
        n_params_block,
        weights=None,
        do_queue=True,
        id=None,
    ):
        n_wires = len(wires)
<<<<<<< HEAD
        if loc < 2:
            raise ValueError(f"number of wires in each block must be larger than or equal to 2; got {loc}")

        if n_wires < 3:
            raise ValueError(f"fnumber of wires must be greater than or equal to 3; got {n_wires}")

        if loc > n_wires: 
            raise ValueError(f"loc must be smaller than or equal to the number of wires; got loc = {loc} and number of wires = {n_wires}")
  
=======
        assert loc >= 2, f"loc must be larger than or equal to 2; got {loc}"
        assert n_wires >= 3, f"number of wires must be greater than or equal to 3; got {n_wires}"
        assert (
            loc <= n_wires
        ), f"loc must be smaller than or equal to the number of wires; got loc = {loc} and number of wires = {n_wires}"
>>>>>>> 6b19a469

        shape = qml.math.shape(weights)[-4:]  # (n_params_block, n_blocks)
        self.n_params_block = n_params_block
        self.n_blocks = int(n_wires / (loc / 2) - 1)
        self.block = block

        if weights is None:
            self.weights = np.random.rand(n_params_block, int(self.n_blocks))  # Obsolet

        else:

            if shape[-1] != self.n_blocks:
                raise ValueError(
                    f"Weights tensor must have last dimension of length {self.n_blocks}; got {shape[-1]}"
                )
            if shape[0] != self.n_params_block:
                raise ValueError(
                    f"Weights tensor must have first dimension of length {self.n_params_block}; got {shape[0]}"
                )

            self.weights = weights

        self.ind_gates = compute_indices_MPS(wires, loc)

        super().__init__(weights, wires=wires, do_queue=do_queue, id=id)

    def expand(self):

        with qml.tape.QuantumTape() as tape:
            for idx, w in enumerate(self.ind_gates):
                self.block(weights=self.weights[..., idx], wires=w.tolist())
                # Different ordering compared to [arXiv:1803.11537v2] -> measurement of the last instead of the first qubit

        return tape

    @staticmethod
    def shape(n_wires, loc, n_params_block):

        r"""Returns the expected shape of the weights tensor.
        Args:
            n_wires (int): number of blocks
            loc (int): local dimension of the block
            n_params_block (int): number of parameters per block
        Returns:
            tuple[int]: shape
        """

<<<<<<< HEAD
        if n_wires % 2 ==1:
            raise ValueError(f"n_wires should be an even integer; got n_wires = {n_wires}")

        if loc > n_wires: 
            raise ValueError(f"loc must be smaller than or equal to the number of wires; got loc = {loc} and number of wires = {n_wires}")
=======
        assert loc <= n_wires, "loc should be smaller or equal than num_wires"
>>>>>>> 6b19a469

        n_blocks = int(n_wires / (loc / 2) - 1)

        return n_blocks, n_params_block<|MERGE_RESOLUTION|>--- conflicted
+++ resolved
@@ -39,23 +39,15 @@
         id=None,
     ):
         n_wires = len(wires)
-<<<<<<< HEAD
         if loc < 2:
             raise ValueError(f"number of wires in each block must be larger than or equal to 2; got {loc}")
 
         if n_wires < 3:
             raise ValueError(f"fnumber of wires must be greater than or equal to 3; got {n_wires}")
 
-        if loc > n_wires: 
+        if loc > n_wires:
             raise ValueError(f"loc must be smaller than or equal to the number of wires; got loc = {loc} and number of wires = {n_wires}")
-  
-=======
-        assert loc >= 2, f"loc must be larger than or equal to 2; got {loc}"
-        assert n_wires >= 3, f"number of wires must be greater than or equal to 3; got {n_wires}"
-        assert (
-            loc <= n_wires
-        ), f"loc must be smaller than or equal to the number of wires; got loc = {loc} and number of wires = {n_wires}"
->>>>>>> 6b19a469
+
 
         shape = qml.math.shape(weights)[-4:]  # (n_params_block, n_blocks)
         self.n_params_block = n_params_block
@@ -103,15 +95,11 @@
             tuple[int]: shape
         """
 
-<<<<<<< HEAD
         if n_wires % 2 ==1:
             raise ValueError(f"n_wires should be an even integer; got n_wires = {n_wires}")
 
-        if loc > n_wires: 
+        if loc > n_wires:
             raise ValueError(f"loc must be smaller than or equal to the number of wires; got loc = {loc} and number of wires = {n_wires}")
-=======
-        assert loc <= n_wires, "loc should be smaller or equal than num_wires"
->>>>>>> 6b19a469
 
         n_blocks = int(n_wires / (loc / 2) - 1)
 
