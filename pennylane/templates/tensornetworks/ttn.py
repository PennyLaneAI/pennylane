--- conflicted
+++ resolved
@@ -59,19 +59,11 @@
     half_block_wires = n_block_wires // 2
 
     block_wires = []
-<<<<<<< HEAD
-    for layer in range(1, n_layers + 1):
-        lower_shift = 2 ** (layer - 1) * half_block_wires - half_block_wires
-        upper_shift = 2 ** (layer) * half_block_wires - half_block_wires
-
-        step = 2 ** (layer - 1) * n_block_wires
-=======
     for layer in range(n_layers):
         lower_shift = (2 ** (layer) - 1) * half_block_wires
         upper_shift = (2 ** (layer + 1) - 1) * half_block_wires
 
         step = 2**layer * n_block_wires
->>>>>>> 16dfee83
         for block_offset in range(0, n_wires - half_block_wires, step):
             wires1 = tuple(wires[block_offset + lower_shift + i] for i in range(half_block_wires))
             wires2 = tuple(wires[block_offset + upper_shift + i] for i in range(half_block_wires))
