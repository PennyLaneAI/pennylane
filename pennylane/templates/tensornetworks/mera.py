--- conflicted
+++ resolved
@@ -178,11 +178,7 @@
     @classmethod
     def _primitive_bind_call(
         cls, wires, n_block_wires, block, n_params_block, template_weights=None, id=None
-<<<<<<< HEAD
-    ):
-=======
     ):  # pylint: disable=arguments-differ
->>>>>>> 2a36a355
         return super()._primitive_bind_call(
             wires=wires,
             n_block_wires=n_block_wires,
