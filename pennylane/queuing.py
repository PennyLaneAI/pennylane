# Copyright 2018-2021 Xanadu Quantum Technologies Inc.

# Licensed under the Apache License, Version 2.0 (the "License");
# you may not use this file except in compliance with the License.
# You may obtain a copy of the License at

#     http://www.apache.org/licenses/LICENSE-2.0

# Unless required by applicable law or agreed to in writing, software
# distributed under the License is distributed on an "AS IS" BASIS,
# WITHOUT WARRANTIES OR CONDITIONS OF ANY KIND, either express or implied.
# See the License for the specific language governing permissions and
# limitations under the License.
"""
This module contains the :class:`QueuingContext` abstract base class.
"""
import abc
import copy
from collections import OrderedDict, deque


class QueuingError(Exception):
    """Exception that is raised when there is a queuing error"""


class QueuingContext(abc.ABC):
    """Abstract base class for classes that exposes a queue for objects.

    This class provides a context manager that tracks queuable objects and queuing functions.
    Queuable objects are objects that queue themselves via ``QueuingContext.append(self)``, while
    queuing functions queue external objects.

    Queuable objects make use of the following ``QueuingContext`` methods and properties:

    * :attr:`~.recording`: determine whether a queuing context is actively recording operations
    * :meth:`~.append`: append an object to the active queuing context
    * :meth:`~.remove`: remove an object from the queuing context. If the object is queued multiple
      times, only the first occurrence is removed.
    * :meth:`~.update_info`: updates metadata attached to an object in the queue (not supported by
      all queuing contexts).
    * :meth:`~.get_info`: retrieves metadata attached to an object in the queue (not supported by
      all queuing contexts).

    Queuing context subclasses must define the following abstract methods:

    * :meth:`~._append`: define an action to perform when an object append
      request is made.

    * :meth:`~._remove`: define an action to perform when an object removal request is made.

    In addition, the optional methods :meth:`~._update_info` and ``get_info`` may also be
    defined as required.

    **Example**

    To create a queuing context, simply subclass from ``QueuingContext`` and define
    the required methods:

    >>> class MyQueue(QueuingContext):
    ...     def __init__(self):
    ...         self.queue = []
    ...     def _append(self, obj):
    ...         self.queue.append(obj)
    ...     def _remove(self, obj):
    ...         self.queue.remove(obj)

    Once defined, it can be used as a queuing context to track queuable objects
    and queuing functions:

    >>> with MyQueue() as q:
    ...     QueuingContext.append("object")
    >>> print(q.queue)
    ['object']

    Note that ``QueuingContext`` subclasses support nesting; objects are only queued to the
    first surrounding queuing context:

    >>> with MyQueue() as q1:
    ...     with MyQueue() as q2:
    ...         QueuingContext.append("first object")
    ...     QueuingContext.append("second object")
    ...
    >>> print(q1.queue)
    ['second object']
    >>> print(q2.queue)
    ['first object']

    Finally, queuing contexts *themselves* can be queuable objects:

    >>> class QueuableQueue(QueuingContext):
    ...     def __init__(self):
    ...         self.queue = []
    ...         QueuingContext.append(self)
    ...     def _append(self, obj):
    ...         self.queue.append(obj)
    ...     def _remove(self, obj):
    ...         self.queue.remove(obj)

    We can see that nested ``QueuableQueue`` objects are queued to their surrounding queuing
    context:

    >>> with QueuableQueue() as q1:
    ...     with QueuableQueue() as q2:
    ...         QueuingContext.append("first object")
    ...     QueuingContext.append("second object")
    >>> print(q1.queue)
    [<__main__.QueuableQueue object at 0x7f94c432b6d0>, 'second object']
    >>> print(q1.queue[0].queue)
    ['first object']
    """

    _active_contexts = deque()
    """The stack of contexts that are currently active."""

    def __enter__(self):
        """Adds this instance to the global list of active contexts.

        Returns:
            QueuingContext: this instance
        """
        QueuingContext._active_contexts.append(self)

        return self

    def __exit__(self, exception_type, exception_value, traceback):
        """Remove this instance from the global list of active contexts."""
        QueuingContext._active_contexts.pop()

    @abc.abstractmethod
    def _append(self, obj, **kwargs):
        """Append an object to this QueuingContext instance.

        Args:
            obj: The object to be appended
        """

    @classmethod
    def recording(cls):
        """Whether a queuing context is active and recording operations"""
        return bool(cls._active_contexts)

    @classmethod
    def active_context(cls):
        """Returns the currently active queuing context."""
        if cls.recording():
            return cls._active_contexts[-1]

        return None

    @classmethod
    def append(cls, obj, **kwargs):
        """Append an object to the queue(s).

        Args:
            obj: the object to be appended
        """
        if cls.recording():
            cls.active_context()._append(obj, **kwargs)  # pylint: disable=protected-access

    @abc.abstractmethod
    def _remove(self, obj):
        """Remove an object from this QueuingContext instance.

        Args:
            obj: the object to be removed
        """

    @classmethod
    def remove(cls, obj):
        """Remove an object from the queue(s) if it is in the queue(s).

        Args:
            obj: the object to be removed
        """
        if cls.recording():
            cls.active_context()._remove(obj)  # pylint: disable=protected-access

    @classmethod
    def update_info(cls, obj, **kwargs):
        """Updates information of an object in the active queue.

        Args:
            obj: the object with metadata to be updated
        """
        if cls.recording():
            cls.active_context()._update_info(obj, **kwargs)  # pylint: disable=protected-access

<<<<<<< HEAD
    @classmethod
    def safe_update_info(cls, obj, **kwargs):
        """Updates information of an object in the active queue if it is already in the queue.

        Args:
            obj: the object with metadata to be updated
        """
        if cls.recording():
            cls.active_context()._safe_update_info(obj, **kwargs)

    def _safe_update_info(self, obj, **kwargs):
        raise NotImplementedError

=======
    @abc.abstractmethod
>>>>>>> 97f0277d
    def _update_info(self, obj, **kwargs):
        """Updates information of an object in the queue instance."""

    @classmethod
    def get_info(cls, obj):
        """Retrieves information of an object in the active queue.

        Args:
            obj: the object with metadata to be retrieved

        Returns:
            object metadata
        """
        if cls.recording():
            return cls.active_context()._get_info(obj)  # pylint: disable=protected-access

        return None

    @abc.abstractmethod
    def _get_info(self, obj):
        """Retrieves information of an object in the queue instance."""


class AnnotatedQueue(QueuingContext):
    """Lightweight class that maintains a basic queue of operations, in addition
    to metadata annotations."""

    def __init__(self):
        self._queue = OrderedDict()

    def _append(self, obj, **kwargs):
        self._queue[obj] = kwargs

    def _remove(self, obj):
        del self._queue[obj]

    def _safe_update_info(self, obj, **kwargs):
        if obj in self._queue:
            self._queue[obj].update(kwargs)

    def _update_info(self, obj, **kwargs):
        if obj not in self._queue:
            raise QueuingError(f"Object {obj} not in the queue.")

        self._queue[obj].update(kwargs)

    def _get_info(self, obj):
        if obj not in self._queue:
            raise QueuingError(f"Object {obj} not in the queue.")

        return self._queue[obj]

    # Overwrite the inherited class methods, so that if annotated_queue.append is called,
    # it is appended to the instantiated queue (rather than being added to the
    # currently active queuing context, which may be a different queue).
    append = _append
    remove = _remove
    update_info = _update_info
    get_info = _get_info

    @property
    def queue(self):
        """Returns a list of objects in the annotated queue"""
        return list(self._queue.keys())


def apply(op, context=QueuingContext):
    """Apply an instantiated operator or measurement to a queuing context.

    Args:
        op (.Operator or .MeasurementProcess): the operator or measurement to apply/queue
        context (.QueuingContext): The queuing context to queue the operator to.
            Note that if no context is specified, the operator is
            applied to the currently active queuing context.
    Returns:
        .Operator or .MeasurementProcess: the input operator is returned for convenience

    **Example**

    In PennyLane, **operations and measurements are 'queued' or added to a circuit
    when they are instantiated**.

    The ``apply`` function can be used to add operations that might have
    already been instantiated elsewhere to the QNode:

    .. code-block:: python

        op = qml.RX(0.4, wires=0)
        dev = qml.device("default.qubit", wires=2)

        @qml.qnode(dev)
        def circuit(x):
            qml.RY(x, wires=0)  # applied during instantiation
            qml.apply(op)  # manually applied
            return qml.expval(qml.PauliZ(0))

    >>> print(qml.draw(circuit)(0.6))
    0: ──RY(0.6)──RX(0.4)──┤ ⟨Z⟩

    It can also be used to apply functions repeatedly:

    .. code-block:: python

        @qml.qnode(dev)
        def circuit(x):
            qml.apply(op)
            qml.RY(x, wires=0)
            qml.apply(op)
            return qml.expval(qml.PauliZ(0))

    >>> print(qml.draw(circuit)(0.6))
    0: ──RX(0.4)──RY(0.6)──RX(0.4)──┤ ⟨Z⟩

    .. details::
        :title: Usage Details

        Instantiated measurements can also be applied to queuing contexts
        using ``apply``:

        .. code-block:: python

            meas = qml.expval(qml.PauliZ(0) @ qml.PauliY(1))
            dev = qml.device("default.qubit", wires=2)

            @qml.qnode(dev)
            def circuit(x):
                qml.RY(x, wires=0)
                qml.CNOT(wires=[0, 1])
                return qml.apply(meas)

        >>> print(qml.draw(circuit)(0.6))
         0: ──RY(0.6)──╭C──╭┤ ⟨Z ⊗ Y⟩
         1: ───────────╰X──╰┤ ⟨Z ⊗ Y⟩

        By default, ``apply`` will queue operators to the currently
        active queuing context.

        When working with low-level queuing contexts such as quantum tapes,
        the desired context to queue the operation to can be explicitly
        passed:

        .. code-block:: python

            with qml.tape.QuantumTape() as tape1:
                qml.Hadamard(wires=1)

                with qml.tape.QuantumTape() as tape2:
                    # Due to the nesting behaviour of queuing contexts,
                    # tape2 will be queued to tape1.

                    # The following PauliX operation will be queued
                    # to the active queuing context, tape2, during instantiation.
                    op1 = qml.PauliX(wires=0)

                    # We can use qml.apply to apply the same operation to tape1
                    # without leaving the tape2 context.
                    qml.apply(op1, context=tape1)

                    qml.RZ(0.2, wires=0)

                qml.CNOT(wires=[0, 1])

        >>> tape1.operations
        [Hadamard(wires=[1]), <QuantumTape: wires=[0], params=1>, PauliX(wires=[0]), CNOT(wires=[0, 1])]
        >>> tape2.operations
        [PauliX(wires=[0]), RZ(0.2, wires=[0])]
    """
    if not QueuingContext.recording():
        raise RuntimeError("No queuing context available to append operation to.")

    if op in getattr(context, "queue", QueuingContext.active_context().queue):
        # Queuing contexts can only contain unique objects.
        # If the object to be queued already exists, copy it.
        op = copy.copy(op)

    if hasattr(op, "queue"):
        # operator provides its own logic for queuing
        op.queue(context=context)
    else:
        # append the operator directly to the relevant queuing context
        context.append(op)

    return op<|MERGE_RESOLUTION|>--- conflicted
+++ resolved
@@ -185,7 +185,6 @@
         if cls.recording():
             cls.active_context()._update_info(obj, **kwargs)  # pylint: disable=protected-access
 
-<<<<<<< HEAD
     @classmethod
     def safe_update_info(cls, obj, **kwargs):
         """Updates information of an object in the active queue if it is already in the queue.
@@ -196,12 +195,11 @@
         if cls.recording():
             cls.active_context()._safe_update_info(obj, **kwargs)
 
+    @abc.abstractmethod
     def _safe_update_info(self, obj, **kwargs):
         raise NotImplementedError
 
-=======
-    @abc.abstractmethod
->>>>>>> 97f0277d
+    @abc.abstractmethod
     def _update_info(self, obj, **kwargs):
         """Updates information of an object in the queue instance."""
 
