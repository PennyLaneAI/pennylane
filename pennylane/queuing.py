--- conflicted
+++ resolved
@@ -359,14 +359,9 @@
         self[obj] = kwargs
 
     def remove(self, obj):
-<<<<<<< HEAD
         """Remove ``obj`` from the queue. Passes silently if the object is not in the queue."""
         if obj in self._queue:
-            del self._queue[obj]
-=======
-        """Remove ``obj`` from the queue.  Raises ``KeyError`` if ``obj`` is not already in the queue."""
-        del self[obj]
->>>>>>> fbdf80cd
+            del self[obj]
 
     def update_info(self, obj, **kwargs):
         """Update ``obj``'s metadata with ``kwargs`` if it exists in the queue."""
