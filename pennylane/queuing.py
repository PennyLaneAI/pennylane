# Copyright 2018-2021 Xanadu Quantum Technologies Inc.

# Licensed under the Apache License, Version 2.0 (the "License");
# you may not use this file except in compliance with the License.
# You may obtain a copy of the License at

#     http://www.apache.org/licenses/LICENSE-2.0

# Unless required by applicable law or agreed to in writing, software
# distributed under the License is distributed on an "AS IS" BASIS,
# WITHOUT WARRANTIES OR CONDITIONS OF ANY KIND, either express or implied.
# See the License for the specific language governing permissions and
# limitations under the License.
"""
This module contains the :class:`QueuingManager`.
"""

import copy
from collections import OrderedDict
<<<<<<< HEAD
from contextlib import contextmanager
=======
from warnings import warn


def __getattr__(name):
    # for more information on overwriting `__getattr__`, see https://peps.python.org/pep-0562/
    if name == "QueuingContext":
        warn("QueuingContext has been renamed qml.queuing.QueuingManager.", UserWarning)
        return QueuingManager
    try:
        return globals()[name]
    except KeyError as e:
        raise AttributeError from e
>>>>>>> cf0bf738


class QueuingError(Exception):
    """Exception that is raised when there is a queuing error"""


class QueuingManager:
    """Singleton global entry point for managing active recording contexts.

    This class consists purely of class methods. It both maintains a list of
    recording queues and allows communication with the currently active object.

    Queueable objects, like :class:`~.operation.Operator` and :class:`~.measurements.MeasurementProcess`, should
    use ``QueuingManager`` as an entry point for accessing the active queue.

    See also: :class:`~.AnnotatedQueue`, :class:`~.tape.QuantumTape`, :meth:`~.operation.Operator.queue`.

    Recording queues, such as :class:`~.AnnotatedQueue`, must define the following methods:

    * ``append``: define an action to perform when an object append
      request is made.

    * ``remove``: define an action to perform when an object removal request is made.

    * ``get_info``: retrieve the object's metadata

    * ``update_info``: Update an object's metadata if it is already queued. Else, raise a ``QueuingError``.

    * ``safe_update_info``: Update an object's metadata without raising errors

    To start and end recording, the recording queue can use the :meth:`add_active_queue` and
    :meth:`remove_active_queue` methods.

    """

    _active_contexts = []
    """The stack of contexts that are currently active."""

    @classmethod
    def add_active_queue(cls, queue):
        """Makes a queue the currently active recording context."""
        cls._active_contexts.append(queue)

    @classmethod
    def remove_active_queue(cls):
        """Ends recording on the currently active recording queue."""
        return cls._active_contexts.pop()

    @classmethod
    def recording(cls):
        """Whether a queuing context is active and recording operations"""
        return bool(cls._active_contexts)

    @classmethod
    def active_context(cls):
        """Returns the currently active queuing context."""
        return cls._active_contexts[-1] if cls.recording() else None

    @classmethod
    @contextmanager
    def stop_recording(cls):
        """A context manager and decorator to ensure that contained logic is non-recordable
        or non-queueable within a QNode or quantum tape context.

        This function can be accessed either by ``qml.queuing.QueuingContext.stop_recording`` or its alias
        ``qml.queuing.stop_recording``.

        **Example:**

        Consider the function:

        >>> def qfunc(x):
        ...     qml.RX(x, 0)

        If executed in a recording context, the operations constructed in the function will be queued:

        >>> @qml.qnode(qml.device('default.qubit', wires=1))
        ... def circuit(x):
        ...     qfunc(x)
        ...     return qml.expval(qml.PauliZ(0))
        >>> print(qml.draw(circuit)("x"))
        ... 0: ──RX(x)─┤  <Z>

        Using the ``stop_recording`` context manager, all logic contained inside is not queued or recorded.

        >>> @qml.qnode(qml.device('default.qubit', wires=1))
        ... def circuit(x):
        ...     with qml.queuing.stop_recording():
        ...         qfunc(x)
        ...     return qml.expval(qml.PauliZ(0))
        >>> print(qml.draw(circuit)("x"))
        0: ───┤  <Z>

        The context manager can also be used as a decorator on a function:

        >>> @qml.queuing.stop_recording()
        ... def qfunc_stopped(y):
        ...     qml.RY(y, 0)
        >>> @qml.qnode(qml.device('default.qubit', wires=1))
        ... def circuit(x):
        ...     qfunc_stopped(x)
        ...     return qml.expval(qml.PauliZ(0))
        >>> print(qml.draw(circuit)("y"))
        0: ───┤  <Z>

        """
        previously_active_contexts = cls._active_contexts
        cls._active_contexts = []
        yield
        cls._active_contexts = previously_active_contexts

    @classmethod
    def append(cls, obj, **kwargs):
        """Append an object to the queue(s).

        Args:
            obj: the object to be appended
        """
        if cls.recording():
            cls.active_context().append(obj, **kwargs)

    @classmethod
    def remove(cls, obj):
        """Remove an object from the queue(s) if it is in the queue(s).

        Args:
            obj: the object to be removed
        """
        if cls.recording():
            cls.active_context().remove(obj)

    @classmethod
    def update_info(cls, obj, **kwargs):
        """Updates information of an object in the active queue.

        Args:
            obj: the object with metadata to be updated
        """
        if cls.recording():
            cls.active_context().update_info(obj, **kwargs)

    # pylint: disable=protected-access
    @classmethod
    def safe_update_info(cls, obj, **kwargs):
        """Updates information of an object in the active queue if it is already in the queue.

        Args:
            obj: the object with metadata to be updated
        """
        if cls.recording():
            cls.active_context().safe_update_info(obj, **kwargs)

    @classmethod
    def get_info(cls, obj):
        """Retrieves information of an object in the active queue.

        Args:
            obj: the object with metadata to be retrieved

        Returns:
            object metadata
        """
        return cls.active_context().get_info(obj) if cls.recording() else None


class AnnotatedQueue:
    """Lightweight class that maintains a basic queue of operations, in addition
    to metadata annotations."""

    def __init__(self):
        self._queue = OrderedDict()

    def __enter__(self):
        """Adds this instance to the global list of active contexts.

        Returns:
            AnnotatedQueue: this instance
        """
        QueuingManager.add_active_queue(self)

        return self

    def __exit__(self, exception_type, exception_value, traceback):
        """Remove this instance from the global list of active contexts."""
        QueuingManager.remove_active_queue()

    def append(self, obj, **kwargs):
        """Append ``obj`` into the queue with ``kwargs`` metadata."""
        self._queue[obj] = kwargs

    def remove(self, obj):
        """Remove ``obj`` from the queue.  Raises ``KeyError`` if ``obj`` is not already in the queue."""
        del self._queue[obj]

    def safe_update_info(self, obj, **kwargs):
        """Update ``obj``'s metadata with ``kwargs`` if it exists in the queue."""
        if obj in self._queue:
            self._queue[obj].update(kwargs)

    def update_info(self, obj, **kwargs):
        """Update ``obj``'s metadata with ``kwargs``.
        Raises a ``QueuingError`` if it doesn't exist in the queue."""
        if obj not in self._queue:
            raise QueuingError(f"Object {obj} not in the queue.")

        self._queue[obj].update(kwargs)

    def get_info(self, obj):
        """Retrieve the metadata for ``obj``.  Raises a ``QueuingError`` if obj is not in the queue."""
        if obj not in self._queue:
            raise QueuingError(f"Object {obj} not in the queue.")

        return self._queue[obj]

    @property
    def queue(self):
        """Returns a list of objects in the annotated queue"""
        return list(self._queue.keys())


def apply(op, context=QueuingManager):
    """Apply an instantiated operator or measurement to a queuing context.

    Args:
        op (.Operator or .MeasurementProcess): the operator or measurement to apply/queue
        context (.QueuingManager): The queuing context to queue the operator to.
            Note that if no context is specified, the operator is
            applied to the currently active queuing context.
    Returns:
        .Operator or .MeasurementProcess: the input operator is returned for convenience

    **Example**

    In PennyLane, **operations and measurements are 'queued' or added to a circuit
    when they are instantiated**.

    The ``apply`` function can be used to add operations that might have
    already been instantiated elsewhere to the QNode:

    .. code-block:: python

        op = qml.RX(0.4, wires=0)
        dev = qml.device("default.qubit", wires=2)

        @qml.qnode(dev)
        def circuit(x):
            qml.RY(x, wires=0)  # applied during instantiation
            qml.apply(op)  # manually applied
            return qml.expval(qml.PauliZ(0))

    >>> print(qml.draw(circuit)(0.6))
    0: ──RY(0.6)──RX(0.4)──┤ ⟨Z⟩

    It can also be used to apply functions repeatedly:

    .. code-block:: python

        @qml.qnode(dev)
        def circuit(x):
            qml.apply(op)
            qml.RY(x, wires=0)
            qml.apply(op)
            return qml.expval(qml.PauliZ(0))

    >>> print(qml.draw(circuit)(0.6))
    0: ──RX(0.4)──RY(0.6)──RX(0.4)──┤ ⟨Z⟩

    .. details::
        :title: Usage Details

        Instantiated measurements can also be applied to queuing contexts
        using ``apply``:

        .. code-block:: python

            meas = qml.expval(qml.PauliZ(0) @ qml.PauliY(1))
            dev = qml.device("default.qubit", wires=2)

            @qml.qnode(dev)
            def circuit(x):
                qml.RY(x, wires=0)
                qml.CNOT(wires=[0, 1])
                return qml.apply(meas)

        >>> print(qml.draw(circuit)(0.6))
         0: ──RY(0.6)──╭●──╭┤ ⟨Z ⊗ Y⟩
         1: ───────────╰X──╰┤ ⟨Z ⊗ Y⟩

        By default, ``apply`` will queue operators to the currently
        active queuing context.

        When working with low-level queuing contexts such as quantum tapes,
        the desired context to queue the operation to can be explicitly
        passed:

        .. code-block:: python

            with qml.tape.QuantumTape() as tape1:
                qml.Hadamard(wires=1)

                with qml.tape.QuantumTape() as tape2:
                    # Due to the nesting behaviour of queuing contexts,
                    # tape2 will be queued to tape1.

                    # The following PauliX operation will be queued
                    # to the active queuing context, tape2, during instantiation.
                    op1 = qml.PauliX(wires=0)

                    # We can use qml.apply to apply the same operation to tape1
                    # without leaving the tape2 context.
                    qml.apply(op1, context=tape1)

                    qml.RZ(0.2, wires=0)

                qml.CNOT(wires=[0, 1])

        >>> tape1.operations
        [Hadamard(wires=[1]), <QuantumTape: wires=[0], params=1>, PauliX(wires=[0]), CNOT(wires=[0, 1])]
        >>> tape2.operations
        [PauliX(wires=[0]), RZ(0.2, wires=[0])]
    """
    if not QueuingManager.recording():
        raise RuntimeError("No queuing context available to append operation to.")

    if op in getattr(context, "queue", QueuingManager.active_context().queue):
        # Queuing contexts can only contain unique objects.
        # If the object to be queued already exists, copy it.
        op = copy.copy(op)

    if hasattr(op, "queue"):
        # operator provides its own logic for queuing
        op.queue(context=context)
    else:
        # append the operator directly to the relevant queuing context
        context.append(op)

    return op<|MERGE_RESOLUTION|>--- conflicted
+++ resolved
@@ -17,9 +17,7 @@
 
 import copy
 from collections import OrderedDict
-<<<<<<< HEAD
 from contextlib import contextmanager
-=======
 from warnings import warn
 
 
@@ -32,7 +30,6 @@
         return globals()[name]
     except KeyError as e:
         raise AttributeError from e
->>>>>>> cf0bf738
 
 
 class QueuingError(Exception):
