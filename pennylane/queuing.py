# Copyright 2018-2021 Xanadu Quantum Technologies Inc.

# Licensed under the Apache License, Version 2.0 (the "License");
# you may not use this file except in compliance with the License.
# You may obtain a copy of the License at

#     http://www.apache.org/licenses/LICENSE-2.0

# Unless required by applicable law or agreed to in writing, software
# distributed under the License is distributed on an "AS IS" BASIS,
# WITHOUT WARRANTIES OR CONDITIONS OF ANY KIND, either express or implied.
# See the License for the specific language governing permissions and
# limitations under the License.
<<<<<<< HEAD
r"""
This module contains the classes for placing objects into queues.

Description
-----------

A *queuable object* is anything that can be placed into a queue. These will be :class:`~.Operator`,
:class:`~.MeasurementProcess`, and :class:`~.QuantumTape` objects. :class:`~.Operator` and
:class:`~.MeasurementProcess` objects achieve queuing via a :meth:`~.Operator.queue` method called upon construction.
Note that even though :class:`~.QuantumTape` is a queuable object, it does not have a ``queue`` method.

When an object is queued, it sends itself to the :class:`~.QueuingManager`. The :class:`~.QueuingManager`
is a global singleton class that facilitates placing objects in the queue. All of :class:`~.QueuingManager`'s methods
and properties are class methods and properties, so all instances will access the same information.

The :meth:`~.QueuingManager.active_context` is the queue where any new objects are placed.
The :class:`~.QueuingManager` is said to be *recording* if an active context exists.

Active contexts are :class:`~.AnnotatedQueue` instances. They are *context managers* where recording occurs
within a ``with`` block.

Let's take a look at an example. If we query the :class:`~.QueuingManager` outside of an
:class:`~.AnnotatedQueue`'s context, we can see that nothing is recording and no active context exists.

>>> print("Are we recording? ", qml.QueuingManager.recording())
Are we recording?  False
>>> print("What's the active context? ", qml.QueuingManager.active_context())
What's the active context?  None

Inside of a context, we can see the active recording context:

>>> with qml.queuing.AnnotatedQueue() as q:
...     print("Are we recording? ", qml.QueuingManager.recording())
...     print("Is q the active queue? ", q is qml.QueuingManager.active_context())
Are we recording?  True
Is q the active queue?  True

If we construct an operator inside the recording context, we can see it is added to the queue:

>>> with qml.queuing.AnnotatedQueue() as q:
...     op = qml.PauliX(0)
>>> q.queue
[PauliX(wires=[0])]

If an operator is constructed outside of the context, we can manually add it to the queue by
calling the :meth:`~.Operator.queue` method:

>>> op = qml.PauliX(0)
>>> with qml.queuing.AnnotatedQueue() as q:
...     op.queue()
>>> q.queue
[PauliX(wires=[0])]

An object can only exist up to *once* in the queue, so calling queue multiple times will
not do anything.

>>> op = qml.PauliX(0)
>>> with qml.queuing.AnnotatedQueue() as q:
...     op.queue()
...     op.queue()
>>> q.queue
[PauliX(wires=[0])]

The :func:`~.apply` method allows a single object to be queued multiple times in a circuit.
The function essentially queues a copy of the original object.

>>> op = qml.PauliX(0)
>>> with qml.queuing.AnnotatedQueue() as q:
...     qml.apply(op)
...     qml.apply(op)
>>> q.queue
[PauliX(wires=[0]), PauliX(wires=[0])]

In the case of operators composed of other operators, each operator in the composite will be queued.
For example, both ``PauliX`` and ``PauliX`` raised to a power.

>>> with qml.queuing.AnnotatedQueue() as q:
...     base = qml.PauliX(0)
...     pow_op = base ** 1.5
>>> q.queue
[PauliX(wires=[0]), PauliX(wires=[0])**1.5]

In this case, each object will have metadata associated with it. At later processing steps, the original
``PauliX`` will be ignored in favor of the operator that *owns* it.

>>> q.get_info(base)
{'owner': PauliX(wires=[0])**1.5}
>>> q.get_info(base)["owner"] is pow_op
True

In order to construct new operators within a recording, but without queuing them, either
use the :meth:`~.QueuingManager.stop_recording` context or specify `do_queue=False` upon construction:

>>> with qml.queuing.AnnotatedQueue() as q:
...     qml.PauliX(0, do_queue=False)
...     with qml.QueuingManager.stop_recording():
...         qml.PauliY(1)
>>> q.queue
[]

=======
"""
This module contains :func:`qml.apply`, :class:`QueuingManager`, and internal code to handle queuing.
>>>>>>> 0fe04b8e
"""

import copy
from collections import OrderedDict
from contextlib import contextmanager


class QueuingError(Exception):
    """Exception that is raised when there is a queuing error"""


class QueuingManager:
    """Singleton global entry point for managing active recording contexts.

    This class consists purely of class methods. It both maintains a list of
    recording queues and allows communication with the currently active object.

    Queueable objects, like :class:`~.operation.Operator` and :class:`~.measurements.MeasurementProcess`, should
    use ``QueuingManager`` as an entry point for accessing the active queue.

    See also: :class:`~.AnnotatedQueue`, :class:`~.tape.QuantumTape`, :meth:`~.operation.Operator.queue`.

    Recording queues, such as :class:`~.AnnotatedQueue`, must define the following methods:

    * ``append``: define an action to perform when an object append
      request is made.

    * ``remove``: define an action to perform when an object removal request is made.

    * ``get_info``: retrieve the object's metadata

    * ``update_info``: Update an object's metadata if it is already queued.

    To start and end recording, the recording queue can use the :meth:`add_active_queue` and
    :meth:`remove_active_queue` methods.

    """

    _active_contexts = []
    """The stack of contexts that are currently active."""

    @classmethod
    def add_active_queue(cls, queue):
        """Makes a queue the currently active recording context."""
        cls._active_contexts.append(queue)

    @classmethod
    def remove_active_queue(cls):
        """Ends recording on the currently active recording queue."""
        return cls._active_contexts.pop()

    @classmethod
    def recording(cls):
        """Whether a queuing context is active and recording operations"""
        return bool(cls._active_contexts)

    @classmethod
    def active_context(cls):
        """Returns the currently active queuing context."""
        return cls._active_contexts[-1] if cls.recording() else None

    @classmethod
    @contextmanager
    def stop_recording(cls):
        """A context manager and decorator to ensure that contained logic is non-recordable
        or non-queueable within a QNode or quantum tape context.

        **Example:**

        Consider the function:

        >>> def list_of_ops(params, wires):
        ...     return [
        ...         qml.RX(params[0], wires=wires),
        ...         qml.RY(params[1], wires=wires),
        ...         qml.RZ(params[2], wires=wires)
        ...     ]

        If executed in a recording context, the operations constructed in the function will be queued:

        >>> dev = qml.device("default.qubit", wires=2)
        >>> @qml.qnode(dev)
        ... def circuit(params):
        ...     ops = list_of_ops(params, wires=0)
        ...     qml.apply(ops[-1])  # apply the last operation from the list again
        ...     return qml.expval(qml.PauliZ(0))
        >>> print(qml.draw(circuit)([1, 2, 3]))
        0: ──RX(1.00)──RY(2.00)──RZ(3.00)──RZ(3.00)─┤  <Z>

        Using the ``stop_recording`` context manager, all logic contained inside is not queued or recorded.

        >>> @qml.qnode(dev)
        ... def circuit(params):
        ...     with qml.QueuingManager.stop_recording():
        ...         ops = list_of_ops(params, wires=0)
        ...     qml.apply(ops[-1])
        ...     return qml.expval(qml.PauliZ(0))
        >>> print(qml.draw(circuit)([1, 2, 3]))
        0: ──RZ(3.00)─┤  <Z>

        The context manager can also be used as a decorator on a function:

        >>> @qml.QueuingManager.stop_recording()
        ... def list_of_ops(params, wires):
        ...     return [
        ...         qml.RX(params[0], wires=wires),
        ...         qml.RY(params[1], wires=wires),
        ...         qml.RZ(params[2], wires=wires)
        ...     ]
        >>> @qml.qnode(dev)
        ... def circuit(params):
        ...     ops = list_of_ops(params, wires=0)
        ...     qml.apply(ops[-1])
        ...     return qml.expval(qml.PauliZ(0))
        >>> print(qml.draw(circuit)([1, 2, 3]))
        0: ──RZ(3.00)─┤  <Z>

        """
        previously_active_contexts = cls._active_contexts
        cls._active_contexts = []
        try:
            yield
        except Exception as e:
            cls._active_contexts = previously_active_contexts
            raise e
        cls._active_contexts = previously_active_contexts

    @classmethod
    def append(cls, obj, **kwargs):
        """Append an object to the queue(s).

        Args:
            obj: the object to be appended
        """
        if cls.recording():
            cls.active_context().append(obj, **kwargs)

    @classmethod
    def remove(cls, obj):
        """Remove an object from the queue(s) if it is in the queue(s).

        Args:
            obj: the object to be removed
        """
        if cls.recording():
            cls.active_context().remove(obj)

    @classmethod
    def update_info(cls, obj, **kwargs):
        """Updates information of an object in the active queue if it is already in the queue.

        Args:
            obj: the object with metadata to be updated
        """
        if cls.recording():
            cls.active_context().update_info(obj, **kwargs)

    @classmethod
    def get_info(cls, obj):
        """Retrieves information of an object in the active queue.

        Args:
            obj: the object with metadata to be retrieved

        Returns:
            object metadata
        """
        return cls.active_context().get_info(obj) if cls.recording() else None


class AnnotatedQueue(OrderedDict):
    """Lightweight class that maintains a basic queue of operations, in addition
    to metadata annotations."""

    def __enter__(self):
        """Adds this instance to the global list of active contexts.

        Returns:
            AnnotatedQueue: this instance
        """
        QueuingManager.add_active_queue(self)

        return self

    def __exit__(self, exception_type, exception_value, traceback):
        """Remove this instance from the global list of active contexts."""
        QueuingManager.remove_active_queue()

    def append(self, obj, **kwargs):
        """Append ``obj`` into the queue with ``kwargs`` metadata."""
        self[obj] = kwargs

    def remove(self, obj):
        """Remove ``obj`` from the queue.  Raises ``KeyError`` if ``obj`` is not already in the queue."""
        del self[obj]

    def update_info(self, obj, **kwargs):
        """Update ``obj``'s metadata with ``kwargs`` if it exists in the queue."""
        if obj in self:
            self[obj].update(kwargs)

    def get_info(self, obj):
        """Retrieve the metadata for ``obj``.  Raises a ``QueuingError`` if obj is not in the queue."""
        if obj not in self:
            raise QueuingError(f"Object {obj} not in the queue.")

        return self[obj]

    @property
    def queue(self):
        """Returns a list of objects in the annotated queue"""
        return list(self.keys())


def apply(op, context=QueuingManager):
    """Apply an instantiated operator or measurement to a queuing context.

    Args:
        op (.Operator or .MeasurementProcess): the operator or measurement to apply/queue
        context (.QueuingManager): The queuing context to queue the operator to.
            Note that if no context is specified, the operator is
            applied to the currently active queuing context.
    Returns:
        .Operator or .MeasurementProcess: the input operator is returned for convenience

    **Example**

    In PennyLane, **operations and measurements are 'queued' or added to a circuit
    when they are instantiated**.

    The ``apply`` function can be used to add operations that might have
    already been instantiated elsewhere to the QNode:

    .. code-block:: python

        op = qml.RX(0.4, wires=0)
        dev = qml.device("default.qubit", wires=2)

        @qml.qnode(dev)
        def circuit(x):
            qml.RY(x, wires=0)  # applied during instantiation
            qml.apply(op)  # manually applied
            return qml.expval(qml.PauliZ(0))

    >>> print(qml.draw(circuit)(0.6))
    0: ──RY(0.6)──RX(0.4)──┤ ⟨Z⟩

    It can also be used to apply functions repeatedly:

    .. code-block:: python

        @qml.qnode(dev)
        def circuit(x):
            qml.apply(op)
            qml.RY(x, wires=0)
            qml.apply(op)
            return qml.expval(qml.PauliZ(0))

    >>> print(qml.draw(circuit)(0.6))
    0: ──RX(0.4)──RY(0.6)──RX(0.4)──┤ ⟨Z⟩

    .. details::
        :title: Usage Details

        Instantiated measurements can also be applied to queuing contexts
        using ``apply``:

        .. code-block:: python

            meas = qml.expval(qml.PauliZ(0) @ qml.PauliY(1))
            dev = qml.device("default.qubit", wires=2)

            @qml.qnode(dev)
            def circuit(x):
                qml.RY(x, wires=0)
                qml.CNOT(wires=[0, 1])
                return qml.apply(meas)

        >>> print(qml.draw(circuit)(0.6))
         0: ──RY(0.6)──╭●──╭┤ ⟨Z ⊗ Y⟩
         1: ───────────╰X──╰┤ ⟨Z ⊗ Y⟩

        By default, ``apply`` will queue operators to the currently
        active queuing context.

        When working with low-level queuing contexts such as quantum tapes,
        the desired context to queue the operation to can be explicitly
        passed:

        .. code-block:: python

            with qml.tape.QuantumTape() as tape1:
                qml.Hadamard(wires=1)

                with qml.tape.QuantumTape() as tape2:
                    # Due to the nesting behaviour of queuing contexts,
                    # tape2 will be queued to tape1.

                    # The following PauliX operation will be queued
                    # to the active queuing context, tape2, during instantiation.
                    op1 = qml.PauliX(wires=0)

                    # We can use qml.apply to apply the same operation to tape1
                    # without leaving the tape2 context.
                    qml.apply(op1, context=tape1)

                    qml.RZ(0.2, wires=0)

                qml.CNOT(wires=[0, 1])

        >>> tape1.operations
        [Hadamard(wires=[1]), <QuantumTape: wires=[0], params=1>, PauliX(wires=[0]), CNOT(wires=[0, 1])]
        >>> tape2.operations
        [PauliX(wires=[0]), RZ(0.2, wires=[0])]
    """
    if not QueuingManager.recording():
        raise RuntimeError("No queuing context available to append operation to.")

    if op in getattr(context, "queue", QueuingManager.active_context().queue):
        # Queuing contexts can only contain unique objects.
        # If the object to be queued already exists, copy it.
        op = copy.copy(op)

    if hasattr(op, "queue"):
        # operator provides its own logic for queuing
        op.queue(context=context)
    else:
        # append the operator directly to the relevant queuing context
        context.append(op)

    return op


# pylint: disable=protected-access
def process_queue(queue: AnnotatedQueue):
    """Process the annotated queue, creating a list of quantum
    operations and measurement processes.

    Args:
        queue (.AnnotatedQueue): The queue to be processed into individual lists

    Returns:
        tuple[list(.Operation), list(.MeasurementProcess)], list(.Operation):
        The list of main tape operations, the list of tape measurements, and the list of preparation operations
    """
    lists = {"_prep": [], "_ops": [], "_measurements": []}
    list_order = {"_prep": 0, "_ops": 1, "_measurements": 2}
    current_list = "_prep"

    for obj, info in queue.items():

        if "owner" not in info and getattr(obj, "_queue_category", None) is not None:
            if list_order[obj._queue_category] > list_order[current_list]:
                current_list = obj._queue_category
            elif list_order[obj._queue_category] < list_order[current_list]:
                raise ValueError(
                    f"{obj._queue_category[1:]} operation {obj} must occur prior "
                    f"to {current_list[1:]}. Please place earlier in the queue."
                )
            lists[obj._queue_category].append(obj)

    return lists["_ops"], lists["_measurements"], lists["_prep"]<|MERGE_RESOLUTION|>--- conflicted
+++ resolved
@@ -11,7 +11,6 @@
 # WITHOUT WARRANTIES OR CONDITIONS OF ANY KIND, either express or implied.
 # See the License for the specific language governing permissions and
 # limitations under the License.
-<<<<<<< HEAD
 r"""
 This module contains the classes for placing objects into queues.
 
@@ -112,10 +111,6 @@
 >>> q.queue
 []
 
-=======
-"""
-This module contains :func:`qml.apply`, :class:`QueuingManager`, and internal code to handle queuing.
->>>>>>> 0fe04b8e
 """
 
 import copy
