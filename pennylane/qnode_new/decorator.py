--- conflicted
+++ resolved
@@ -1,187 +1,163 @@
-# Copyright 2019 Xanadu Quantum Technologies Inc.
-
-# Licensed under the Apache License, Version 2.0 (the "License");
-# you may not use this file except in compliance with the License.
-# You may obtain a copy of the License at
-
-#     http://www.apache.org/licenses/LICENSE-2.0
-
-# Unless required by applicable law or agreed to in writing, software
-# distributed under the License is distributed on an "AS IS" BASIS,
-# WITHOUT WARRANTIES OR CONDITIONS OF ANY KIND, either express or implied.
-# See the License for the specific language governing permissions and
-# limitations under the License.
-"""
-QNode decorator.
-"""
-from functools import lru_cache
-
-from .cv import CVQNode
-from .device_jacobian import DeviceJacobianQNode
-from .jacobian import JacobianQNode
-from .qnode import QNode as BaseQNode
-from .qubit import QubitQNode
-
-
-PARAMETER_SHIFT_QNODES = {"qubit": QubitQNode, "cv": CVQNode}
-
-
-def QNode(func, device, *, interface="autograd", mutable=True, diff="best", properties=None):
-    """QNode constructor for creating QNodes.
-
-    When applied to a quantum function and device, converts it into
-    a :class:`QNode` instance.
-
-    **Example:**
-
-    >>> def circuit(x):
-    >>>     qml.RX(x, wires=0)
-    >>>     return qml.expval(qml.PauliZ(0))
-    >>> dev = qml.device("default.qubit", wires=1)
-    >>> qnode = QNode(circuit, dev)
-
-    Args:
-        func (callable): a quantum function
-        device (~.Device): a PennyLane-compatible device
-        interface (str): The interface that will be used for classical processing
-            and automatic differentiation. This affects
-            the types of objects that can be passed to/returned from the QNode:
-
-            * ``interface='autograd'``: The QNode accepts default Python types
-              (floats, ints, lists) as well as NumPy array arguments,
-              and returns NumPy arrays.
-
-            * ``interface='torch'``: The QNode accepts and returns Torch tensors.
-
-            * ``interface='tfe'``: The QNode accepts and returns eager execution
-              TensorFlow ``tfe.Variable`` objects.
-
-        mutable (bool): whether the QNode circuit is mutable
-<<<<<<< HEAD
-        diff (str, None): the method of differentiation to use in the created QNode.
-
-            * ``"best"``: Best available method. Uses the device directly to compute
-              the gradient if supported, otherwise will use the analytic parameter-shift
-              rule where possible with finite-difference as a fallback.
-
-            * ``"parameter-shift"``: Use the analytic parameter-shift
-              rule where possible with finite-difference as a fallback.
-
-            * ``"finite-diff"``: Uses numerical finite-differences.
-
-            * ``None``: a non-differentiable QNode is returned.
-
-        properties (dict[str->Any]): additional keyword properties passed to the QNode
-    """
-    if diff is None:
-        # QNode is not differentiable
-        return BaseQNode(func, device, mutable=mutable, properties=properties)
-
-    # Set the default model to qubit, for backwards compatability with existing plugins
-    model = device.capabilities().get("model", "qubit")
-    device_jacobian = device.capabilities().get("provides_jacobian", False)
-
-    if device_jacobian and (diff == "best"):
-        # hand off differentiation to the device
-        node = DeviceJacobianQNode(func, device, mutable=mutable, properties=properties)
-    elif model in PARAMETER_SHIFT_QNODES and diff in ("best", "parameter-shift"):
-        # parameter-shift analytic differentiation
-        node = PARAMETER_SHIFT_QNODES[model](func, device, mutable=mutable, properties=properties)
-    else:
-        # finite differences
-=======
-        differentiable (bool): whether the QNode is differentiable
-        properties (dict[str->Any]): additional keyword properties passed to the QNode
-    """
-    if not differentiable:
-        # QNode is not differentiable
-        return BaseQNode(func, device, mutable=mutable, properties=properties)
-
-    # Query the device to determine what analytic Jacobian QNodes
-    # are supported.
-
-    # TODO: should the device declare supported QNode
-    # classes, as well as the default QNode to use?
-
-    # Set the default model to qubit, for backwards compatability with existing plugins
-    # TODO: once all plugins have been updated to add `model` to their
-    # capabilities plugin, change the logic here.
-    model = device.capabilities().get("model", "qubit")
-
-    if model == "qubit":
-        node = QubitQNode(func, device, mutable=mutable, properties=properties)
-    elif model == "cv":
-        node = CVQNode(func, device, mutable=mutable, properties=properties)
-    else:
-        # unknown circuit type, default to finite differences
->>>>>>> 8de63bd3
-        node = JacobianQNode(func, device, mutable=mutable, properties=properties)
-
-    if interface == "torch":
-        return node.to_torch()
-
-    if interface == "tf":
-        return node.to_tf()
-
-    if interface in ("autograd", "numpy"):
-        # keep "numpy" for backwards compatibility
-        return node.to_autograd()
-
-    # if no interface is specified, return the 'bare' QNode
-    return node
-
-
-def qnode(device, *, interface="autograd", mutable=True, diff="best", properties=None):
-    """Decorator for creating QNodes.
-
-    When applied to a quantum function, this decorator converts it into
-    a :class:`QNode` instance.
-
-    **Example:**
-
-    >>> dev = qml.device("default.qubit", wires=1)
-    >>> @qnode(dev)
-    >>> def circuit(x):
-    >>>     qml.RX(x, wires=0)
-    >>>     return qml.expval(qml.PauliZ(0))
-
-    Args:
-        device (~.Device): a PennyLane-compatible device
-        interface (str): The interface that will be used for classical processing
-            and automatic differentiation. This affects
-            the types of objects that can be passed to/returned from the QNode:
-
-            * ``interface='autograd'``: The QNode accepts default Python types
-              (floats, ints, lists) as well as NumPy array arguments,
-              and returns NumPy arrays.
-
-            * ``interface='torch'``: The QNode accepts and returns Torch tensors.
-
-            * ``interface='tfe'``: The QNode accepts and returns eager execution
-              TensorFlow ``tfe.Variable`` objects.
-
-        mutable (bool): whether the QNode circuit is mutable
-        diff (str, None): the method of differentiation to use in the created QNode.
-
-            * ``"best"``: Best available method. Uses the device directly to compute
-              the gradient if supported, otherwise will use the analytic parameter-shift
-              rule where possible with finite-difference as a fallback.
-
-            * ``"parameter-shift"``: Use the analytic parameter-shift
-              rule where possible with finite-difference as a fallback.
-
-            * ``"finite-diff"``: Uses numerical finite-differences.
-
-            * ``None``: a non-differentiable QNode is returned.
-
-        properties (dict[str->Any]): additional keyword properties passed to the QNode
-    """
-
-    @lru_cache()
-    def qfunc_decorator(func):
-        """The actual decorator"""
-        return QNode(
-            func, device, interface=interface, mutable=mutable, diff=diff, properties=properties,
-        )
-
-    return qfunc_decorator
+# Copyright 2019 Xanadu Quantum Technologies Inc.
+
+# Licensed under the Apache License, Version 2.0 (the "License");
+# you may not use this file except in compliance with the License.
+# You may obtain a copy of the License at
+
+#     http://www.apache.org/licenses/LICENSE-2.0
+
+# Unless required by applicable law or agreed to in writing, software
+# distributed under the License is distributed on an "AS IS" BASIS,
+# WITHOUT WARRANTIES OR CONDITIONS OF ANY KIND, either express or implied.
+# See the License for the specific language governing permissions and
+# limitations under the License.
+"""
+QNode decorator.
+"""
+from functools import lru_cache
+
+from .cv import CVQNode
+from .device_jacobian import DeviceJacobianQNode
+from .jacobian import JacobianQNode
+from .qnode import QNode as BaseQNode
+from .qubit import QubitQNode
+
+
+PARAMETER_SHIFT_QNODES = {"qubit": QubitQNode, "cv": CVQNode}
+
+
+def QNode(func, device, *, interface="autograd", mutable=True, diff="best", properties=None):
+    """QNode constructor for creating QNodes.
+
+    When applied to a quantum function and device, converts it into
+    a :class:`QNode` instance.
+
+    **Example:**
+
+    >>> def circuit(x):
+    >>>     qml.RX(x, wires=0)
+    >>>     return qml.expval(qml.PauliZ(0))
+    >>> dev = qml.device("default.qubit", wires=1)
+    >>> qnode = QNode(circuit, dev)
+
+    Args:
+        func (callable): a quantum function
+        device (~.Device): a PennyLane-compatible device
+        interface (str): The interface that will be used for classical processing
+            and automatic differentiation. This affects
+            the types of objects that can be passed to/returned from the QNode:
+
+            * ``interface='autograd'``: The QNode accepts default Python types
+              (floats, ints, lists) as well as NumPy array arguments,
+              and returns NumPy arrays.
+
+            * ``interface='torch'``: The QNode accepts and returns Torch tensors.
+
+            * ``interface='tfe'``: The QNode accepts and returns eager execution
+              TensorFlow ``tfe.Variable`` objects.
+
+        mutable (bool): whether the QNode circuit is mutable
+        diff (str, None): the method of differentiation to use in the created QNode.
+
+            * ``"best"``: Best available method. Uses the device directly to compute
+              the gradient if supported, otherwise will use the analytic parameter-shift
+              rule where possible with finite-difference as a fallback.
+
+            * ``"parameter-shift"``: Use the analytic parameter-shift
+              rule where possible with finite-difference as a fallback.
+
+            * ``"finite-diff"``: Uses numerical finite-differences.
+
+            * ``None``: a non-differentiable QNode is returned.
+
+        properties (dict[str->Any]): additional keyword properties passed to the QNode
+    """
+    if diff is None:
+        # QNode is not differentiable
+        return BaseQNode(func, device, mutable=mutable, properties=properties)
+
+    # Set the default model to qubit, for backwards compatability with existing plugins
+    # TODO: once all plugins have been updated to add `model` to their
+    model = device.capabilities().get("model", "qubit")
+    device_jacobian = device.capabilities().get("provides_jacobian", False)
+
+    if device_jacobian and (diff == "best"):
+        # hand off differentiation to the device
+        node = DeviceJacobianQNode(func, device, mutable=mutable, properties=properties)
+
+    elif model in PARAMETER_SHIFT_QNODES and diff in ("best", "parameter-shift"):
+        # parameter-shift analytic differentiation
+        node = PARAMETER_SHIFT_QNODES[model](func, device, mutable=mutable, properties=properties)
+
+    else:
+        # finite differences
+        node = JacobianQNode(func, device, mutable=mutable, properties=properties)
+
+    if interface == "torch":
+        return node.to_torch()
+
+    if interface == "tf":
+        return node.to_tf()
+
+    if interface in ("autograd", "numpy"):
+        # keep "numpy" for backwards compatibility
+        return node.to_autograd()
+
+    # if no interface is specified, return the 'bare' QNode
+    return node
+
+
+def qnode(device, *, interface="autograd", mutable=True, diff="best", properties=None):
+    """Decorator for creating QNodes.
+
+    When applied to a quantum function, this decorator converts it into
+    a :class:`QNode` instance.
+
+    **Example:**
+
+    >>> dev = qml.device("default.qubit", wires=1)
+    >>> @qnode(dev)
+    >>> def circuit(x):
+    >>>     qml.RX(x, wires=0)
+    >>>     return qml.expval(qml.PauliZ(0))
+
+    Args:
+        device (~.Device): a PennyLane-compatible device
+        interface (str): The interface that will be used for classical processing
+            and automatic differentiation. This affects
+            the types of objects that can be passed to/returned from the QNode:
+
+            * ``interface='autograd'``: The QNode accepts default Python types
+              (floats, ints, lists) as well as NumPy array arguments,
+              and returns NumPy arrays.
+
+            * ``interface='torch'``: The QNode accepts and returns Torch tensors.
+
+            * ``interface='tfe'``: The QNode accepts and returns eager execution
+              TensorFlow ``tfe.Variable`` objects.
+
+        mutable (bool): whether the QNode circuit is mutable
+        diff (str, None): the method of differentiation to use in the created QNode.
+
+            * ``"best"``: Best available method. Uses the device directly to compute
+              the gradient if supported, otherwise will use the analytic parameter-shift
+              rule where possible with finite-difference as a fallback.
+
+            * ``"parameter-shift"``: Use the analytic parameter-shift
+              rule where possible with finite-difference as a fallback.
+
+            * ``"finite-diff"``: Uses numerical finite-differences.
+
+            * ``None``: a non-differentiable QNode is returned.
+
+        properties (dict[str->Any]): additional keyword properties passed to the QNode
+    """
+
+    @lru_cache()
+    def qfunc_decorator(func):
+        """The actual decorator"""
+        return QNode(
+            func, device, interface=interface, mutable=mutable, diff=diff, properties=properties,
+        )
+
+    return qfunc_decorator