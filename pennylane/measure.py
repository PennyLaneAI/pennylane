# Copyright 2018-2020 Xanadu Quantum Technologies Inc.

# Licensed under the Apache License, Version 2.0 (the "License");
# you may not use this file except in compliance with the License.
# You may obtain a copy of the License at

#     http://www.apache.org/licenses/LICENSE-2.0

# Unless required by applicable law or agreed to in writing, software
# distributed under the License is distributed on an "AS IS" BASIS,
# WITHOUT WARRANTIES OR CONDITIONS OF ANY KIND, either express or implied.
# See the License for the specific language governing permissions and
# limitations under the License.
# pylint: disable=protected-access
"""
This module contains the functions for computing different types of measurement
outcomes from quantum observables - expectation values, variances of expectations,
and measurement samples using AnnotatedQueues.
"""
import copy

import numpy as np

import pennylane as qml
from pennylane.operation import Expectation, Observable, Probability, Sample, State, Variance
from pennylane.wires import Wires


class MeasurementProcess:
    """Represents a measurement process occurring at the end of a
    quantum variational circuit.

    Args:
        return_type (.ObservableReturnTypes): The type of measurement process.
            This includes ``Expectation``, ``Variance``, ``Sample``, ``State``, or ``Probability``.
        obs (.Observable): The observable that is to be measured as part of the
            measurement process. Not all measurement processes require observables (for
            example ``Probability``); this argument is optional.
        wires (.Wires): The wires the measurement process applies to.
            This can only be specified if an observable was not provided.
        eigvals (array): A flat array representing the eigenvalues of the measurement.
            This can only be specified if an observable was not provided.
    """

    # pylint: disable=too-few-public-methods

    def __init__(self, return_type, obs=None, wires=None, eigvals=None):
        self.return_type = return_type
        self.obs = obs

        if wires is not None and obs is not None:
            raise ValueError("Cannot set the wires if an observable is provided.")

        self._wires = wires or Wires([])
        self._eigvals = None

        if eigvals is not None:
            if obs is not None:
                raise ValueError("Cannot set the eigenvalues if an observable is provided.")

            self._eigvals = np.array(eigvals)

        # TODO: remove the following lines once devices
        # have been refactored to accept and understand recieving
        # measurement processes rather than specific observables.

        # The following lines are only applicable for measurement processes
<<<<<<< HEAD
        # that do no have corresponding observables (e.g., Probability). We use
=======
        # that do not have corresponding observables (e.g., Probability). We use
>>>>>>> c02ec789
        # them to 'trick' the device into thinking it has recieved an observable.

        # Below, we imitate an identity observable, so that the
        # device undertakes no action upon recieving this observable.
        self.name = "Identity"
        self.data = []

        # Queue the measurement process
        self.queue()

    def diagonalizing_gates(self):
        """Returns the gates that diagonalize the measured wires such that they
        are in the eigenbasis of the circuit observables.

        Returns:
            List[.Operation]: the operations that diagonalize the observables
        """
        try:
            return self.expand().operations
        except NotImplementedError:
            return []

    def __repr__(self):
        """Representation of this class."""
        if self.obs is None:
            return "{}(wires={})".format(self.return_type.value, self.wires.tolist())

        # Todo: when tape is core the return type will always be taken from the MeasurementProcess
        if self.obs.return_type is None:
            return "{}({})".format(self.return_type.value, self.obs)

        return "{}".format(self.obs)

    def __copy__(self):
        cls = self.__class__

        if self.obs is not None:
            return cls(self.return_type, obs=copy.copy(self.obs))

        return cls(self.return_type, eigvals=self._eigvals, wires=self._wires)

    @property
    def wires(self):
        r"""The wires the measurement process acts on."""
        if self.obs is not None:
            return self.obs.wires
        return self._wires

    @property
    def eigvals(self):
        r"""Eigenvalues associated with the measurement process.

        If the measurement process has an associated observable,
        the eigenvalues will correspond to this observable. Otherwise,
        they will be the eigenvalues provided when the measurement
        process was instantiated.

        Note that the eigenvalues are not guaranteed to be in any
        particular order.

        **Example:**

        >>> m = MeasurementProcess(Expectation, obs=qml.PauliX(wires=1))
        >>> m.eigvals
        array([1, -1])

        Returns:
            array: eigvals representation
        """
        if self.obs is not None:
            try:
                return self.obs.eigvals
            except NotImplementedError:
                pass

        return self._eigvals

    def expand(self):
        """Expand the measurement of an observable to a unitary
        rotation and a measurement in the computational basis.

        Returns:
            .JacobianTape: a quantum tape containing the operations
            required to diagonalize the observable

        **Example**

        Consider a measurement process consisting of the expectation
        value of an Hermitian observable:

        >>> H = np.array([[1, 2], [2, 4]])
        >>> obs = qml.Hermitian(H, wires=['a'])
        >>> m = MeasurementProcess(Expectation, obs=obs)

        Expanding this out:

        >>> tape = m.expand()

        We can see that the resulting tape has the qubit unitary applied,
        and a measurement process with no observable, but the eigenvalues
        specified:

        >>> print(tape.operations)
        [QubitUnitary(array([[-0.89442719,  0.4472136 ],
              [ 0.4472136 ,  0.89442719]]), wires=['a'])]
        >>> print(tape.measurements[0].eigvals)
        [0. 5.]
        >>> print(tape.measurements[0].obs)
        None
        """
        if self.obs is None:
            raise NotImplementedError("Cannot expand a measurement process with no observable.")

        from pennylane.tape import JacobianTape  # pylint: disable=import-outside-toplevel

        with JacobianTape() as tape:
            self.obs.diagonalizing_gates()
            MeasurementProcess(self.return_type, wires=self.obs.wires, eigvals=self.obs.eigvals)

        return tape

    def queue(self):
        """Append the measurement process to an annotated queue."""
        if self.obs is not None:
            try:
                qml.QueuingContext.update_info(self.obs, owner=self)
            except ValueError:
                self.obs.queue()
                qml.QueuingContext.update_info(self.obs, owner=self)

            qml.QueuingContext.append(self, owns=self.obs)
        else:
            qml.QueuingContext.append(self)


def expval(op):
    r"""Expectation value of the supplied observable.

    **Example:**

    .. code-block:: python3

        dev = qml.device("default.qubit", wires=2)

        @qml.qnode(dev)
        def circuit(x):
            qml.RX(x, wires=0)
            qml.Hadamard(wires=1)
            qml.CNOT(wires=[0, 1])
            return qml.expval(qml.PauliY(0))

    Executing this QNode:

    >>> circuit(0.5)
    -0.4794255386042029

    Args:
        op (Observable): a quantum observable object

    Raises:
        QuantumFunctionError: `op` is not an instance of :class:`~.Observable`
    """
    if not isinstance(op, Observable):
        raise qml.QuantumFunctionError(
            "{} is not an observable: cannot be used with expval".format(op.name)
        )

    return MeasurementProcess(Expectation, obs=op)


def var(op):
    r"""Variance of the supplied observable.

    **Example:**

    .. code-block:: python3

        dev = qml.device("default.qubit", wires=2)

        @qml.qnode(dev)
        def circuit(x):
            qml.RX(x, wires=0)
            qml.Hadamard(wires=1)
            qml.CNOT(wires=[0, 1])
            return qml.var(qml.PauliY(0))

    Executing this QNode:

    >>> circuit(0.5)
    0.7701511529340698

    Args:
        op (Observable): a quantum observable object

    Raises:
        QuantumFunctionError: `op` is not an instance of :class:`~.Observable`
    """
    if not isinstance(op, Observable):
        raise qml.QuantumFunctionError(
            "{} is not an observable: cannot be used with var".format(op.name)
        )

    return MeasurementProcess(Variance, obs=op)


def sample(op):
    r"""Sample from the supplied observable, with the number of shots
    determined from the ``dev.shots`` attribute of the corresponding device.

    The samples are drawn from the eigenvalues :math:`\{\lambda_i\}` of the observable.
    The probability of drawing eigenvalue :math:`\lambda_i` is given by
    :math:`p(\lambda_i) = |\langle \xi_i | \psi \rangle|^2`, where :math:`| \xi_i \rangle`
    is the corresponding basis state from the observable's eigenbasis.

    **Example:**

    .. code-block:: python3

        dev = qml.device("default.qubit", wires=2, shots=4)

        @qml.qnode(dev)
        def circuit(x):
            qml.RX(x, wires=0)
            qml.Hadamard(wires=1)
            qml.CNOT(wires=[0, 1])
            return qml.sample(qml.PauliY(0))

    Executing this QNode:

    >>> circuit(0.5)
    array([ 1.,  1.,  1., -1.])

    Args:
        op (Observable): a quantum observable object

    Raises:
        QuantumFunctionError: `op` is not an instance of :class:`~.Observable`
    """
    if not isinstance(op, Observable):
        raise qml.QuantumFunctionError(
            "{} is not an observable: cannot be used with sample".format(op.name)
        )

    return MeasurementProcess(Sample, obs=op)


def probs(wires):
    r"""Probability of each computational basis state.

    This measurement function accepts no observables, and instead
    instructs the QNode to return a flat array containing the
    probabilities :math:`|\langle i | \psi \rangle |^2` of measuring
    the computational basis state :math:`| i \rangle` given the current
    state :math:`| \psi \rangle`.

    Marginal probabilities may also be requested by restricting
    the wires to a subset of the full system; the size of the
    returned array will be ``[2**len(wires)]``.

    **Example:**

    .. code-block:: python3

        dev = qml.device("default.qubit", wires=2)

        @qml.qnode(dev)
        def circuit():
            qml.Hadamard(wires=1)
            return qml.probs(wires=[0, 1])

    Executing this QNode:

    >>> circuit()
    array([0.5, 0.5, 0. , 0. ])

    The returned array is in lexicographic order, so corresponds
    to a :math:`50\%` chance of measuring either :math:`|00\rangle`
    or :math:`|01\rangle`.

    Args:
        wires (Sequence[int] or int): the wire the operation acts on
    """
    # pylint: disable=protected-access
    return MeasurementProcess(Probability, wires=qml.wires.Wires(wires))


def state():
    r"""Quantum state in the computational basis.

    This function accepts no observables and instead instructs the QNode to return its state. A
    ``wires`` argument should *not* be provided since ``state()`` always returns a pure state
    describing all wires in the device.

    **Example:**

    .. code-block:: python3

        dev = qml.device("default.qubit", wires=2)

        @qml.qnode(dev)
        def circuit():
            qml.Hadamard(wires=1)
            return qml.state()

    Executing this QNode:

    >>> circuit()
    array([0.70710678+0.j, 0.70710678+0.j, 0.        +0.j, 0.        +0.j])

    The returned array is in lexicographic order. Hence, we have a :math:`1/\sqrt{2}` amplitude
    in both :math:`|00\rangle` and :math:`|01\rangle`.

    .. note::

        Calculating the derivative of :func:`~.state` is currently only supported when using the
        classical backpropagation differentiation method (``diff_method="backprop"``) with a
        compatible device.
    """
    # pylint: disable=protected-access
    return MeasurementProcess(State)


def density_matrix(wires):
    r"""Quantum density matrix in the computational basis.

    This function accepts no observables and instead instructs the QNode to return its density
    matrix or reduced density matrix. The ``wires`` argument gives the possibility
    to trace out a part of the system. It can result in obtaining a mixed state, which can be
    only represented by the reduced density matrix.

    **Example:**

    .. code-block:: python3

        dev = qml.device("default.qubit", wires=2)

        @qml.qnode(dev)
        def circuit():
            qml.PauliY(wires=0)
            qml.Hadamard(wires=1)
            return qml.density_matrix([0])

    Executing this QNode:

    >>> circuit()
    array([[0.+0.j 0.+0.j]
        [0.+0.j 1.+0.j]])

    The returned matrix is the reduced density matrix, where system 1 is traced out.

    Args:
        wires (Sequence[int] or int): the wires of the subsystem

    .. note::

        Calculating the derivative of :func:`~.density_matrix` is currently only supported when
        using the classical backpropagation differentiation method (``diff_method="backprop"``)
        with a compatible device.
    """
    # pylint: disable=protected-access
    return MeasurementProcess(State, wires=qml.wires.Wires(wires))<|MERGE_RESOLUTION|>--- conflicted
+++ resolved
@@ -65,11 +65,7 @@
         # measurement processes rather than specific observables.
 
         # The following lines are only applicable for measurement processes
-<<<<<<< HEAD
-        # that do no have corresponding observables (e.g., Probability). We use
-=======
         # that do not have corresponding observables (e.g., Probability). We use
->>>>>>> c02ec789
         # them to 'trick' the device into thinking it has recieved an observable.
 
         # Below, we imitate an identity observable, so that the
