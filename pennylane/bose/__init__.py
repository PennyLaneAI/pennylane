--- conflicted
+++ resolved
@@ -14,12 +14,4 @@
 """A module containing utility functions and mappings for working with bosonic operators. """
 
 from .bosonic import BoseSentence, BoseWord
-<<<<<<< HEAD
-from .bosonic_mapping import (
-    binary_mapping,
-    unary_mapping,
-    christiansen_mapping
-)
-=======
-from .bosonic_mapping import unary_mapping, binary_mapping
->>>>>>> 293403c4
+from .bosonic_mapping import binary_mapping, christiansen_mapping, unary_mapping