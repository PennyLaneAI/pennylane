# Copyright 2018-2021 Xanadu Quantum Technologies Inc.

# Licensed under the Apache License, Version 2.0 (the "License");
# you may not use this file except in compliance with the License.
# You may obtain a copy of the License at

#     http://www.apache.org/licenses/LICENSE-2.0

# Unless required by applicable law or agreed to in writing, software
# distributed under the License is distributed on an "AS IS" BASIS,
# WITHOUT WARRANTIES OR CONDITIONS OF ANY KIND, either express or implied.
# See the License for the specific language governing permissions and
# limitations under the License.
"""
This module contains the :class:`Wires` class, which takes care of wire bookkeeping.
"""
import functools
import itertools
from collections.abc import Hashable, Iterable, Sequence
from typing import Union

import numpy as np

from pennylane.pytrees import register_pytree


class WireError(Exception):
    """Exception raised by a :class:`~.pennylane.wires.Wire` object when it is unable to process wires."""


def _process(wires):
    """Converts the input to a tuple of wire labels.

    If `wires` can be iterated over, its elements are interpreted as wire labels
    and turned into a tuple. Otherwise, `wires` is interpreted as a single wire label.

    The only exception to this are strings, which are always interpreted as a single
    wire label, so users can address wires with labels such as `"ancilla"`.

    Any type can be a wire label, as long as it is hashable. We need this to establish
    the uniqueness of two labels. For example, `0` and `0.` are interpreted as
    the same wire label because `hash(0.) == hash(0)` evaluates to true.

    Note that opposed to numpy arrays, `pennylane.numpy` 0-dim array are hashable.
    """

    if isinstance(wires, str):
        # Interpret string as a non-iterable object.
        # This is the only exception to the logic
        # of considering the elements of iterables as wire labels.
        wires = [wires]

    try:
        # Use tuple conversion as a check for whether `wires` can be iterated over.
        # Note, this is not the same as `isinstance(wires, Iterable)` which would
        # pass for 0-dim numpy arrays that cannot be iterated over.
        tuple_of_wires = tuple(wires)
    except TypeError:
        # if not iterable, interpret as single wire label
        try:
            hash(wires)
        except TypeError as e:
            # if object is not hashable, cannot identify unique wires
            if str(e).startswith("unhashable"):
                raise WireError(f"Wires must be hashable; got object of type {type(wires)}.") from e
        return (wires,)

    try:
        # We need the set for the uniqueness check,
        # so we can use it for hashability check of iterables.
        set_of_wires = set(wires)
    except TypeError as e:
        if str(e).startswith("unhashable"):
            raise WireError(f"Wires must be hashable; got {wires}.") from e

    if len(set_of_wires) != len(tuple_of_wires):
        raise WireError(f"Wires must be unique; got {wires}.")

    return tuple_of_wires


class Wires(Sequence):
    r"""
    A bookkeeping class for wires, which are ordered collections of unique objects.

    If the input `wires` can be iterated over, it is interpreted as a sequence of wire labels that have to be
    unique and hashable. Else it is interpreted as a single wire label that has to be hashable. The
    only exception are strings which are interpreted as wire labels.

    The hash function of a wire label is considered the source of truth when deciding whether
    two wire labels are the same or not.

    Indexing an instance of this class will return a wire label.

    .. warning::

        In order to support wire labels of any hashable type, integers and 0-d arrays are considered different.
        For example, running ``qml.RX(1.1, qml.numpy.array(0))`` on a device initialized with ``wires=[0]``
        will fail because ``qml.numpy.array(0)`` does not exist in the device's wire map.

    Args:
         wires (Any): the wire label(s)
    """

    def _flatten(self):
        """Serialize Wires into a flattened representation according to the PyTree convension."""
        return self._labels, ()

    @classmethod
    def _unflatten(cls, data, _metadata):
        """De-serialize flattened representation back into the Wires object."""
        return cls(data, _override=True)

    def __init__(self, wires, _override=False):
        if _override:
            self._labels = wires
        else:
            self._labels = _process(wires)

        self._hash = None

    def __getitem__(self, idx):
        """Method to support indexing. Returns a Wires object if index is a slice,
        or a label if index is an integer."""
        if isinstance(idx, slice):
            return Wires(self._labels[idx])
        return self._labels[idx]

    def __iter__(self):
        return self._labels.__iter__()

    def __len__(self):
        """Method to support ``len()``."""
        return len(self._labels)

    def contains_wires(self, wires):
        """Method to determine if Wires object contains wires in another Wires object."""
        if isinstance(wires, Wires):
            return set(wires.labels).issubset(set(self._labels))
        return False

    def __contains__(self, item):
        """Method checking if Wires object contains an object."""
        return item in self._labels

    def __repr__(self):
        """Method defining the string representation of this class."""
        return f"Wires({list(self._labels)})"

    def __eq__(self, other):
        """Method to support the '==' operator.
        This will also implicitly define the '!=' operator."""
        # The order is respected in comparison, so that ``assert Wires([0, 1]) != Wires([1,0])``
        if isinstance(other, Wires):
            return self._labels == other.labels
        return self._labels == other

    def __hash__(self):
        """Implements the hash function."""
        if self._hash is None:
            self._hash = hash(self._labels)
        return self._hash

    def __add__(self, other):
        """Defines the addition to return a Wires object containing all wires of the two terms.

        Args:
            other (Iterable[Number,str], Number, Wires): object to add from the right

        Returns:
            Wires: all wires appearing in either object

        **Example**

        >>> wires1 =  Wires([4, 0, 1])
        >>> wires2 = Wires([1, 2])
        >>> wires1 + wires2
        Wires([4, 0, 1, 2])
        """
        other = Wires(other)
        return Wires.all_wires([self, other])

    def __radd__(self, other):
        """Defines addition according to __add__ if the left object has no addition defined.

        Args:
            other (Iterable[Number,str], Number, Wires): object to add from the left

        Returns:
            Wires: all wires appearing in either object
        """
        other = Wires(other)
        return Wires.all_wires([other, self])

    def __array__(self):
        """Defines a numpy array representation of the Wires object.

        Returns:
            ndarray: array representing Wires object
        """
        return np.array(self._labels)

    @property
    def labels(self):
        """Get a tuple of the labels of this Wires object."""
        return self._labels

    def toarray(self):
        """Returns a numpy array representation of the Wires object.

        Returns:
            ndarray: array representing Wires object
        """
        return np.array(self._labels)

    def tolist(self):
        """Returns a list representation of the Wires object.

        Returns:
            List: list of wire labels
        """
        return list(self._labels)

    def toset(self):
        """Returns a set representation of the Wires object.

        Returns:
            Set: set of wire labels
        """
        return set(self.labels)

    def index(self, wire):
        """Overwrites a Sequence's ``index()`` function which returns the index of ``wire``.

        Args:
            wire (Any): Object whose index is to be found. If this is a Wires object of length 1, look for the object
                representing the wire.

        Returns:
            int: index of the input
        """
        # pylint: disable=arguments-differ

        if isinstance(wire, Wires):
            if len(wire) != 1:
                raise WireError("Can only retrieve index of a Wires object of length 1.")

            wire = wire[0]

        try:
            return self._labels.index(wire)
        except ValueError as e:
            raise WireError(f"Wire with label {wire} not found in {self}.") from e

    def indices(self, wires):
        """
        Return the indices of the wires in this Wires object.

        Args:
            wires (Iterable[Number, str], Number, str, Wires): Wire(s) whose indices are to be found

        Returns:
            List: index list

        **Example**

        >>> wires1 =  Wires([4, 0, 1])
        >>> wires2 = Wires([1, 4])
        >>> wires1.indices(wires2)
        [2, 0]
        >>> wires1.indices([1, 4])
        [2, 0]
        """
        if not isinstance(wires, Iterable):
            return [self.index(wires)]

        return [self.index(w) for w in wires]

    def map(self, wire_map):
        """Returns a new Wires object with different labels, using the rule defined in mapping.

        Args:
            wire_map (dict): Dictionary containing all wire labels used in this object as keys, and unique
                             new labels as their values
        **Example**

        >>> wires = Wires(['a', 'b', 'c'])
        >>> wire_map = {'a': 4, 'b':2, 'c': 3}
        >>> wires.map(wire_map)
        Wires([4, 2, 3])
        """
        # Make sure wire_map has `Wires` keys and values so that the `in` operator always works

        for w in self:
            if w not in wire_map:
                raise WireError(f"No mapping for wire label {w} specified in wire map {wire_map}.")

        new_wires = [wire_map[w] for w in self]

        try:
            new_wires = Wires(new_wires)
        except WireError as e:
            raise WireError(
                f"Failed to implement wire map {wire_map}. Make sure that the new labels "
                f"are unique and valid wire labels."
            ) from e

        return new_wires

    def subset(self, indices, periodic_boundary=False):
        """
        Returns a new Wires object which is a subset of this Wires object. The wires of the new
        object are the wires at positions specified by 'indices'. Also accepts a single index as input.

        Args:
            indices (List[int] or int): indices or index of the wires we want to select
            periodic_boundary (bool): controls periodic boundary conditions in the indexing

        Returns:
            Wires: subset of wires

        **Example**

        >>> wires = Wires([4, 0, 1, 5, 6])
        >>> wires.subset([2, 3, 0])
        Wires([1, 5, 4])
        >>> wires.subset(1)
        Wires([0])

        If ``periodic_boundary`` is True, the modulo of the number of wires of an index is used instead of an index,
        so that  ``wires.subset(i) == wires.subset(i % n_wires)`` where ``n_wires`` is the number of wires of this
        object.

        >>> wires = Wires([4, 0, 1, 5, 6])
        >>> wires.subset([5, 1, 7], periodic_boundary=True)
        Wires([4, 0, 1])

        """

        if isinstance(indices, int):
            indices = [indices]

        if periodic_boundary:
            # replace indices by their modulo
            indices = [i % len(self._labels) for i in indices]

        for i in indices:
            if i > len(self._labels):
                raise WireError(f"Cannot subset wire at index {i} from {len(self._labels)} wires.")

        subset = tuple(self._labels[i] for i in indices)
        return Wires(subset, _override=True)

    def select_random(self, n_samples, seed=None):
        """
        Returns a randomly sampled subset of Wires of length 'n_samples'.

        Args:
            n_samples (int): number of subsampled wires
            seed (int): optional random seed used for selecting the wires

        Returns:
            Wires: random subset of wires
        """

        if n_samples > len(self._labels):
            raise WireError(f"Cannot sample {n_samples} wires from {len(self._labels)} wires.")

        rng = np.random.default_rng(seed)

        indices = rng.choice(len(self._labels), size=n_samples, replace=False)
        subset = tuple(self[i] for i in indices)
        return Wires(subset, _override=True)

    @staticmethod
    def shared_wires(list_of_wires):
        """Return only the wires that appear in each Wires object in the list.

        This is similar to a set intersection method, but keeps the order of wires as they appear in the list.

        Args:
            list_of_wires (List[Wires]): list of Wires objects

        Returns:
            Wires: shared wires

        **Example**

        >>> wires1 =  Wires([4, 0, 1])
        >>> wires2 = Wires([3, 0, 4])
        >>> wires3 = Wires([4, 0])
        >>> Wires.shared_wires([wires1, wires2, wires3])
        Wires([4, 0])
        >>> Wires.shared_wires([wires2, wires1, wires3])
        Wires([0, 4])
        """

        for wires in list_of_wires:
            if not isinstance(wires, Wires):
                raise WireError(f"Expected a Wires object; got {wires} of type {type(wires)}.")

        sets_of_wires = [wire.toset() for wire in list_of_wires]
        # find the intersection of the labels of all wires in O(n) time.
        intersecting_wires = functools.reduce(lambda a, b: a & b, sets_of_wires)
        shared = []
        # only need to iterate through the first object,
        # since any wire not in this object will also not be shared
        for wire in list_of_wires[0]:
            if wire in intersecting_wires:
                shared.append(wire)

        return Wires(tuple(shared), _override=True)

    @staticmethod
    def all_wires(list_of_wires, sort=False):
        """Return the wires that appear in any of the Wires objects in the list.

        This is similar to a set combine method, but keeps the order of wires as they appear in the list.

        Args:
            list_of_wires (List[Wires]): List of Wires objects
            sort (bool): Toggle for sorting the combined wire labels. The sorting is based on
                value if all keys are int, else labels' str representations are used.

        Returns:
            Wires: combined wires

        **Example**

        >>> wires1 = Wires([4, 0, 1])
        >>> wires2 = Wires([3, 0, 4])
        >>> wires3 = Wires([5, 3])
        >>> list_of_wires = [wires1, wires2, wires3]
        >>> Wires.all_wires(list_of_wires)
        Wires([4, 0, 1, 3, 5])
        """
        converted_wires = (
            wires if isinstance(wires, Wires) else Wires(wires) for wires in list_of_wires
        )
        all_wires_list = itertools.chain(*(w.labels for w in converted_wires))
        combined = list(dict.fromkeys(all_wires_list))

        if sort:
            if all(isinstance(w, int) for w in combined):
                combined = sorted(combined)
            else:
                combined = sorted(combined, key=str)

        return Wires(tuple(combined), _override=True)

    @staticmethod
    def unique_wires(list_of_wires):
        """Return the wires that are unique to any Wire object in the list.

        Args:
            list_of_wires (List[Wires]): list of Wires objects

        Returns:
            Wires: unique wires

        **Example**

        >>> wires1 = Wires([4, 0, 1])
        >>> wires2 = Wires([0, 2, 3])
        >>> wires3 = Wires([5, 3])
        >>> Wires.unique_wires([wires1, wires2, wires3])
        Wires([4, 1, 2, 5])
        """

        for wires in list_of_wires:
            if not isinstance(wires, Wires):
                raise WireError(f"Expected a Wires object; got {wires} of type {type(wires)}.")

        label_sets = [wire.toset() for wire in list_of_wires]
        seen_ever = set()
        seen_once = set()

        # Find unique set in O(n) time.
        for labels in label_sets:
            # (seen_once ^ labels) finds all of the unique labels seen once
            # (seen_ever - seen_once) is the set of labels already seen more than once
            # Subtracting these two sets makes a set of labels only seen once so far.
            seen_once = (seen_once ^ labels) - (seen_ever - seen_once)
            # Update seen labels with all new seen labels
            seen_ever.update(labels)

        # Get unique values in order they appear.
        unique = []
        for wires in list_of_wires:
            for wire in wires.tolist():
                # check that wire is only contained in one of the Wires objects
                if wire in seen_once:
                    unique.append(wire)

        return Wires(tuple(unique), _override=True)

    def union(self, other):
        """Return the union of the current Wires object and either another Wires object or an
        iterable that can be interpreted like a Wires object e.g., List.

        Args:
            other (Any): Wires or any iterable that can be interpreted like a Wires object
                to perform the union with. See _process for details on the interpretation.

        Returns:
            Wires: A new Wires object representing the union of the two Wires objects.

        **Example**

        >>> from pennylane.wires import Wires
        >>> wires1 = Wires([1, 2, 3])
        >>> wires2 = Wires([3, 4, 5])
        >>> wires1.union(wires2)
        Wires([1, 2, 3, 4, 5])

        Alternatively, use the | operator:
        >>> wires1 | wires2
        Wires([1, 2, 3, 4, 5])
        """
        return Wires((set(self.labels) | set(_process(other))))

    def __or__(self, other):
        """Return the union of the current Wires object and either another Wires object or an
        iterable that can be interpreted like a Wires object e.g., List.

        Args:
            other (Any): Wires or any iterable that can be interpreted like a Wires object
                to perform the union with. See _process for details on the interpretation.

        Returns:
            Wires: A new Wires object representing the union of the two Wires objects.

        **Example**

        >>> from pennylane.wires import Wires
        >>> wires1 = Wires([1, 2, 3])
        >>> wires2 = Wires([3, 4, 5])
        >>> wires1 | wires2
        Wires([1, 2, 3, 4, 5])
        """
        return self.union(other)

    def __ror__(self, other):
        """Right-hand version of __or__."""
        return self.union(other)

    def intersection(self, other):
        """Return the intersection of the current Wires object and either another Wires object or
        an iterable that can be interpreted like a Wires object e.g., List.

        Args:
            other (Any): Wires or any iterable that can be interpreted like a Wires object
                to perform the union with. See _process for details on the interpretation.

        Returns:
            Wires: A new Wires object representing the intersection of the two Wires objects.

        **Example**

        >>> from pennylane.wires import Wires
        >>> wires1 = Wires([1, 2, 3])
        >>> wires2 = Wires([2, 3, 4])
        >>> wires1.intersection(wires2)
        Wires([2, 3])

        Alternatively, use the & operator:
        >>> wires1 & wires2
        Wires([2, 3])
        """
        return Wires((set(self.labels) & set(_process(other))))

    def __and__(self, other):
        """Return the intersection of the current Wires object and either another Wires object or
        an iterable that can be interpreted like a Wires object e.g., List.

        Args:
            other (Any): Wires or any iterable that can be interpreted like a Wires object
                to perform the union with. See _process for details on the interpretation.

        Returns:
            Wires: A new Wires object representing the intersection of the two Wires objects.

        **Example**

        >>> from pennylane.wires import Wires
        >>> wires1 = Wires([1, 2, 3])
        >>> wires2 = Wires([2, 3, 4])
        >>> wires1 & wires2
        Wires([2, 3])
        """
        return self.intersection(other)

    def __rand__(self, other):
        """Right-hand version of __and__."""
        return self.intersection(other)

    def difference(self, other):
        """Return the difference of the current Wires object and either another Wires object or
        an iterable that can be interpreted like a Wires object e.g., List.

        Args:
            other (Any): Wires object or any iterable that can be interpreted like a Wires object
                to perform the union with. See _process for details on the interpretation.

        Returns:
            Wires: A new Wires object representing the difference of the two Wires objects.

        **Example**

        >>> from pennylane.wires import Wires
        >>> wires1 = Wires([1, 2, 3])
        >>> wires2 = Wires([2, 3, 4])
        >>> wires1.difference(wires2)
        Wires([1])

        Alternatively, use the - operator:
        >>> wires1 - wires2
        Wires([1])
        """
        return Wires((set(self.labels) - set(_process(other))))

    def __sub__(self, other):
        """Return the difference of the current Wires object and either another Wires object or
        an iterable that can be interpreted like a Wires object e.g., List.

        Args:
            other (Any): Wires or any iterable that can be interpreted like a Wires object
                to perform the union with. See _process for details on the interpretation.

        Returns:
            Wires: A new Wires object representing the difference of the two Wires objects.

        **Example**

        >>> from pennylane.wires import Wires
        >>> wires1 = Wires([1, 2, 3])
        >>> wires2 = Wires([2, 3, 4])
        >>> wires1 - wires2
        Wires([1])
        """
        return self.difference(other)

    def __rsub__(self, other):
        """Right-hand version of __sub__."""
        return Wires((set(_process(other)) - set(self.labels)))

    def symmetric_difference(self, other):
        """Return the symmetric difference of the current Wires object and either another Wires
        object or an iterable that can be interpreted like a Wires object e.g., List.

        Args:
            other (Any): Wires or any iterable that can be interpreted like a Wires object
                to perform the union with. See _process for details on the interpretation.

        Returns:
            Wires: A new Wires object representing the symmetric difference of the two Wires objects.

        **Example**

        >>> from pennylane.wires import Wires
        >>> wires1 = Wires([1, 2, 3])
        >>> wires2 = Wires([3, 4, 5])
        >>> wires1.symmetric_difference(wires2)
        Wires([1, 2, 4, 5])

        Alternatively, use the ^ operator:
        >>> wires1 ^ wires2
        Wires([1, 2, 4, 5])
        """

        return Wires((set(self.labels) ^ set(_process(other))))

    def __xor__(self, other):
        """Return the symmetric difference of the current Wires object and either another Wires
        object or an iterable that can be interpreted like a Wires object e.g., List.

        Args:
            other (Any): Wires or any iterable that can be interpreted like a Wires object
                to perform the union with. See _process for details on the interpretation.

        Returns:
            Wires: A new Wires object representing the symmetric difference of the two Wires objects.

        **Example**

        >>> from pennylane.wires import Wires
        >>> wires1 = Wires([1, 2, 3])
        >>> wires2 = Wires([3, 4, 5])
        >>> wires1 ^ wires2
        Wires([1, 2, 4, 5])
        """
        return self.symmetric_difference(other)

    def __rxor__(self, other):
        """Right-hand version of __xor__."""
        return Wires((set(_process(other)) ^ set(self.labels)))


<<<<<<< HEAD
WiresLike = Union[Wires, Iterable[Hashable]]
=======
WiresLike = Union[Wires, Iterable[Hashable], Hashable]
>>>>>>> 0357b8c9

# Register Wires as a PyTree-serializable class
register_pytree(Wires, Wires._flatten, Wires._unflatten)  # pylint: disable=protected-access<|MERGE_RESOLUTION|>--- conflicted
+++ resolved
@@ -696,11 +696,7 @@
         return Wires((set(_process(other)) ^ set(self.labels)))
 
 
-<<<<<<< HEAD
-WiresLike = Union[Wires, Iterable[Hashable]]
-=======
 WiresLike = Union[Wires, Iterable[Hashable], Hashable]
->>>>>>> 0357b8c9
 
 # Register Wires as a PyTree-serializable class
 register_pytree(Wires, Wires._flatten, Wires._unflatten)  # pylint: disable=protected-access