--- conflicted
+++ resolved
@@ -124,11 +124,7 @@
         return list(self.wire_tuple)
 
     def get_label(self, idx):
-<<<<<<< HEAD
-        """Returns the wire representation at the given position in the wires object.
-=======
         """Returns the wire label at the given position in the wires object.
->>>>>>> ee8249a5
 
         >>> w = Wires([0, 'q1', 16])
         >>> w.get_label(1)
@@ -140,11 +136,7 @@
             int: index of wire to return
 
         Returns:
-<<<<<<< HEAD
-            Number or str: representation of the wire
-=======
             Number or str: label of the wire
->>>>>>> ee8249a5
         """
         return self.wire_tuple[idx]
 
