# Copyright 2018-2021 Xanadu Quantum Technologies Inc.

# Licensed under the Apache License, Version 2.0 (the "License");
# you may not use this file except in compliance with the License.
# You may obtain a copy of the License at

#     http://www.apache.org/licenses/LICENSE-2.0

# Unless required by applicable law or agreed to in writing, software
# distributed under the License is distributed on an "AS IS" BASIS,
# WITHOUT WARRANTIES OR CONDITIONS OF ANY KIND, either express or implied.
# See the License for the specific language governing permissions and
# limitations under the License.
"""
This module contains the functions needed for computing the molecular Hamiltonian.
"""
from functools import singledispatch

# pylint: disable= too-many-branches, too-many-arguments, too-many-locals, too-many-nested-blocks
# pylint: disable=consider-using-generator, protected-access
import pennylane as qml

from .basis_data import atomic_numbers
from .hartree_fock import nuclear_energy, scf
from .molecule import Molecule
from .observable_hf import fermionic_observable, qubit_observable

# Bohr-Angstrom correlation coefficient (https://physics.nist.gov/cgi-bin/cuu/Value?bohrrada0)
bohr_angs = 0.529177210903


def electron_integrals(mol, core=None, active=None):
    r"""Return a function that computes the one- and two-electron integrals in the molecular orbital
    basis.

    The one- and two-electron integrals are required to construct a molecular Hamiltonian in the
    second-quantized form

    .. math::

        H = \sum_{pq} h_{pq} c_p^{\dagger} c_q + \frac{1}{2} \sum_{pqrs} h_{pqrs} c_p^{\dagger} c_q^{\dagger} c_r c_s,

    where :math:`c^{\dagger}` and :math:`c` are the creation and annihilation operators,
    respectively, and :math:`h_{pq}` and :math:`h_{pqrs}` are the one- and two-electron integrals.
    These integrals can be computed by integrating over molecular orbitals :math:`\phi` as

    .. math::

        h_{pq} = \int \phi_p(r)^* \left ( -\frac{\nabla_r^2}{2} - \sum_i \frac{Z_i}{|r-R_i|} \right )  \phi_q(r) dr,

    and

    .. math::

        h_{pqrs} = \int \frac{\phi_p(r_1)^* \phi_q(r_2)^* \phi_r(r_2) \phi_s(r_1)}{|r_1 - r_2|} dr_1 dr_2.

    The molecular orbitals are constructed as a linear combination of atomic orbitals as

    .. math::

        \phi_i = \sum_{\nu}c_{\nu}^i \chi_{\nu}.

    The one- and two-electron integrals can be written in the molecular orbital basis as

    .. math::

        h_{pq} = \sum_{\mu \nu} C_{p \mu} h_{\mu \nu} C_{\nu q},

    and

    .. math::

        h_{pqrs} = \sum_{\mu \nu \rho \sigma} C_{p \mu} C_{q \nu} h_{\mu \nu \rho \sigma} C_{\rho r} C_{\sigma s}.

    The :math:`h_{\mu \nu}` and :math:`h_{\mu \nu \rho \sigma}` terms refer to the elements of the
    core matrix and the electron repulsion tensor, respectively, and :math:`C` is the molecular
    orbital expansion coefficient matrix.

    Args:
        mol (~qchem.molecule.Molecule): the molecule object
        core (list[int]): indices of the core orbitals
        active (list[int]): indices of the active orbitals

    Returns:
        function: function that computes the core constant and the one- and two-electron integrals

    **Example**

    >>> symbols  = ['H', 'H']
    >>> geometry = np.array([[0.0, 0.0, 0.0], [0.0, 0.0, 1.0]], requires_grad = False)
    >>> alpha = np.array([[3.42525091, 0.62391373, 0.1688554],
    >>>                   [3.42525091, 0.62391373, 0.1688554]], requires_grad=True)
    >>> mol = qml.qchem.Molecule(symbols, geometry, alpha=alpha)
    >>> args = [alpha]
    >>> electron_integrals(mol)(*args)
    (1.0,
     array([[-1.3902192695e+00,  0.0000000000e+00],
            [-4.4408920985e-16, -2.9165331336e-01]]),
     array([[[[ 7.1443907755e-01, -2.7755575616e-17],
              [ 5.5511151231e-17,  1.7024144301e-01]],
             [[ 5.5511151231e-17,  1.7024144301e-01],
              [ 7.0185315353e-01,  6.6613381478e-16]]],
            [[[-1.3877787808e-16,  7.0185315353e-01],
              [ 1.7024144301e-01,  2.2204460493e-16]],
             [[ 1.7024144301e-01, -4.4408920985e-16],
              [ 6.6613381478e-16,  7.3883668974e-01]]]]))
    """

    def _electron_integrals(*args):
        r"""Compute the one- and two-electron integrals in the molecular orbital basis.

        Args:
            *args (array[array[float]]): initial values of the differentiable parameters

        Returns:
            tuple[array[float]]: 1D tuple containing core constant, one- and two-electron integrals
        """
        _, coeffs, _, h_core, repulsion_tensor = scf(mol)(*args)
        one = qml.math.einsum("qr,rs,st->qt", coeffs.T, h_core, coeffs)
        two = qml.math.swapaxes(
            qml.math.einsum(
                "ab,cd,bdeg,ef,gh->acfh", coeffs.T, coeffs.T, repulsion_tensor, coeffs, coeffs
            ),
            1,
            3,
        )
        core_constant = nuclear_energy(mol.nuclear_charges, mol.coordinates)(*args)

        if core is None and active is None:
            return core_constant, one, two

        for i in core:
            core_constant = core_constant + 2 * one[i][i]
            for j in core:
                core_constant = core_constant + 2 * two[i][j][j][i] - two[i][j][i][j]

        for p in active:
            for q in active:
                for i in core:
                    o = qml.math.zeros(one.shape)
                    o[p, q] = 1.0
                    one = one + (2 * two[i][p][q][i] - two[i][p][i][q]) * o

        one = one[qml.math.ix_(active, active)]
        two = two[qml.math.ix_(active, active, active, active)]

        return core_constant, one, two

    return _electron_integrals


def fermionic_hamiltonian(mol, cutoff=1.0e-12, core=None, active=None):
    r"""Return a function that computes the fermionic Hamiltonian.

    Args:
        mol (~qchem.molecule.Molecule): the molecule object
        cutoff (float): cutoff value for discarding the negligible electronic integrals
        core (list[int]): indices of the core orbitals
        active (list[int]): indices of the active orbitals

    Returns:
        function: function that computes the fermionic hamiltonian

    **Example**

    >>> symbols  = ['H', 'H']
    >>> geometry = np.array([[0.0, 0.0, 0.0], [0.0, 0.0, 1.0]], requires_grad = False)
    >>> alpha = np.array([[3.42525091, 0.62391373, 0.1688554],
    >>>                   [3.42525091, 0.62391373, 0.1688554]], requires_grad=True)
    >>> mol = qml.qchem.Molecule(symbols, geometry, alpha=alpha)
    >>> args = [alpha]
    >>> h = fermionic_hamiltonian(mol)(*args)
    """

    def _fermionic_hamiltonian(*args):
        r"""Compute the fermionic hamiltonian.

        Args:
            *args (array[array[float]]): initial values of the differentiable parameters

        Returns:
            FermiSentence: fermionic Hamiltonian
        """

        core_constant, one, two = electron_integrals(mol, core, active)(*args)

        return fermionic_observable(core_constant, one, two, cutoff)

    return _fermionic_hamiltonian


def diff_hamiltonian(mol, cutoff=1.0e-12, core=None, active=None, mapping="jordan_wigner"):
    r"""Return a function that computes the qubit Hamiltonian.

    Args:
        mol (~qchem.molecule.Molecule): the molecule object
        cutoff (float): cutoff value for discarding the negligible electronic integrals
        core (list[int]): indices of the core orbitals
        active (list[int]): indices of the active orbitals
        mapping (str): Specifies the fermion-to-qubit mapping. Input values can
            be ``'jordan_wigner'``, ``'parity'`` or ``'bravyi_kitaev'``.

    Returns:
        function: function that computes the qubit hamiltonian

    **Example**

    >>> from pennylane import numpy as np
    >>> symbols  = ['H', 'H']
    >>> geometry = np.array([[0.0, 0.0, 0.0], [0.0, 0.0, 1.0]], requires_grad = False)
    >>> alpha = np.array([[3.42525091, 0.62391373, 0.1688554],
    >>>                   [3.42525091, 0.62391373, 0.1688554]], requires_grad=True)
    >>> mol = qml.qchem.Molecule(symbols, geometry, alpha=alpha)
    >>> args = [alpha]
    >>> h = qml.qchem.diff_hamiltonian(mol)(*args)
    >>> h.terms()[0]
    [tensor(0.29817878, requires_grad=True),
    tensor(0.20813366, requires_grad=True),
    tensor(-0.34724872, requires_grad=True),
    tensor(0.13290292, requires_grad=True),
    tensor(0.20813366, requires_grad=True),
    tensor(0.17860977, requires_grad=True),
    tensor(0.04256036, requires_grad=True),
    tensor(-0.04256036, requires_grad=True),
    tensor(-0.04256036, requires_grad=True),
    tensor(0.04256036, requires_grad=True),
    tensor(-0.34724872, requires_grad=True),
    tensor(0.17546328, requires_grad=True),
    tensor(0.13290292, requires_grad=True),
    tensor(0.17546328, requires_grad=True),
    tensor(0.18470917, requires_grad=True)]
    """

    def _molecular_hamiltonian(*args):
        r"""Compute the qubit hamiltonian.

        Args:
            *args (array[array[float]]): initial values of the differentiable parameters

        Returns:
            Hamiltonian: the qubit Hamiltonian
        """

        h_ferm = fermionic_hamiltonian(mol, cutoff, core, active)(*args)

        return qubit_observable(h_ferm, mapping=mapping)

    return _molecular_hamiltonian


def molecular_hamiltonian(*args, **kwargs):
    """molecular_hamiltonian(molecule, method="dhf", active_electrons=None, active_orbitals=None,\
    mapping="jordan_wigner", outpath=".", wires=None, args=None, convert_tol=1e12)
    Generate the qubit Hamiltonian of a molecule.

    This function drives the construction of the second-quantized electronic Hamiltonian
    of a molecule and its transformation to the basis of Pauli matrices.

    The net charge of the molecule can be given to simulate cationic/anionic systems. Also, the
    spin multiplicity can be input to determine the number of unpaired electrons occupying the HF
    orbitals as illustrated in the left panel of the figure below.

    The basis of Gaussian-type *atomic* orbitals used to represent the *molecular* orbitals can be
    specified to go beyond the minimum basis approximation.

    An active space can be defined for a given number of *active electrons* occupying a reduced set
    of *active orbitals* as sketched in the right panel of the figure below.

    |

    .. figure:: ../../_static/qchem/fig_mult_active_space.png
        :align: center
        :width: 90%

    |

    Args:
        molecule (~qchem.molecule.Molecule): the molecule object
        method (str): Quantum chemistry method used to solve the
            mean field electronic structure problem. Available options are ``method="dhf"``
            to specify the built-in differentiable Hartree-Fock solver, ``method="pyscf"`` to use
            the PySCF package (requires ``pyscf`` to be installed), or ``method="openfermion"`` to
            use the OpenFermion-PySCF plugin (this requires ``openfermionpyscf`` to be installed).
        active_electrons (int): Number of active electrons. If not specified, all electrons
            are considered to be active.
        active_orbitals (int): Number of active orbitals. If not specified, all orbitals
            are considered to be active.
        mapping (str): transformation used to map the fermionic Hamiltonian to the qubit Hamiltonian
        outpath (str): path to the directory containing output files
        wires (Wires, list, tuple, dict): Custom wire mapping for connecting to Pennylane ansatz.
            For types ``Wires``/``list``/``tuple``, each item in the iterable represents a wire label
            corresponding to the qubit number equal to its index.
            For type dict, only int-keyed dict (for qubit-to-wire conversion) is accepted for
            partial mapping. If None, will use identity map.
        args (array[array[float]]): initial values of the differentiable parameters
        convert_tol (float): Tolerance in `machine epsilon <https://numpy.org/doc/stable/reference/generated/numpy.real_if_close.html>`_
            for the imaginary part of the Hamiltonian coefficients created by openfermion.
            Coefficients with imaginary part less than 2.22e-16*tol are considered to be real.


    Returns:
        tuple[pennylane.Operator, int]: the fermionic-to-qubit transformed  Hamiltonian
        and the number of qubits

    .. note::
        The ``molecular_hamiltonian`` function accepts a ``Molecule`` object as its first argument.
        Look at the `Usage Details` for more details on the old interface.

    **Example**

    >>> symbols = ['H', 'H']
    >>> coordinates = np.array([[0., 0., -0.66140414], [0., 0., 0.66140414]])
    >>> molecule = qml.qchem.Molecule(symbols, coordinates)
    >>> H, qubits = qml.qchem.molecular_hamiltonian(molecule)
    >>> print(qubits)
    4
    >>> print(H)
    (-0.04207897647782188) [I0]
    + (0.17771287465139934) [Z0]
    + (0.1777128746513993) [Z1]
    + (-0.24274280513140484) [Z2]
    + (-0.24274280513140484) [Z3]
    + (0.17059738328801055) [Z0 Z1]
    + (0.04475014401535161) [Y0 X1 X2 Y3]
    + (-0.04475014401535161) [Y0 Y1 X2 X3]
    + (-0.04475014401535161) [X0 X1 Y2 Y3]
    + (0.04475014401535161) [X0 Y1 Y2 X3]
    + (0.12293305056183801) [Z0 Z2]
    + (0.1676831945771896) [Z0 Z3]
    + (0.1676831945771896) [Z1 Z2]
    + (0.12293305056183801) [Z1 Z3]
    + (0.176276408043196) [Z2 Z3]

    .. details::
        :title: Usage Details

        The old interface for this method involved passing molecular information as separate arguments:

            ``molecular_hamiltonian``\\ (`symbols, coordinates, name='molecule', charge=0, mult=1, basis='sto-3g',`
            `method='dhf', active_electrons=None, active_orbitals=None, mapping='jordan_wigner', outpath='.',`
            `wires=None, alpha=None, coeff=None, args=None, load_data=False, convert_tol=1e12`)

        Molecule-based Arguments:
          - **symbols** (list[str]): symbols of the atomic species in the molecule
          - **coordinates** (array[float]): atomic positions in Cartesian coordinates.
            The atomic coordinates must be in atomic units and can be given as either a 1D array of
            size ``3*N``, or a 2D array of shape ``(N, 3)`` where ``N`` is the number of atoms.
            name (str): name of the molecule
          - **charge** (int): Net charge of the molecule. If not specified a neutral system is assumed.
          - **mult** (int): Spin multiplicity :math:`\\mathrm{mult}=N_\\mathrm{unpaired} + 1` for :math:`N_\\mathrm{unpaired}`
            unpaired electrons occupying the HF orbitals. Possible values of ``mult`` are :math:`1, 2, 3, \\ldots`.
            If not specified, a closed-shell HF state is assumed.
          - **basis** (str): atomic basis set used to represent the molecular orbitals
          - **alpha** (array[float]): exponents of the primitive Gaussian functions
          - **coeff** (array[float]): coefficients of the contracted Gaussian functions

        Therefore, a molecular Hamiltonian had to be constructed in the following manner:

        .. code-block:: python

            from pennylane import qchem

            symbols = ["H", "H"]
            geometry = np.array([[0.0, 0.0, 0.0], [0.0, 0.0, 1.0]])

            H, qubit = qchem.molecular_hamiltonian(symbols, geometry, charge=0)

        As part of the new interface, we are shifting towards extracting all the molecular information
        from the :class:`~.qchem.molecule.Molecule` within the ``molecular_hamiltonian`` method.

    """

    if len(args) != 0:
        return _molecular_hamiltonian_dispatch(*args, **kwargs)

    method = kwargs.pop("symbols", None) or kwargs.pop("molecule", None)
    if method is not None:
        return _molecular_hamiltonian_dispatch(method, **kwargs)

    raise NotImplementedError(
        "The provided arguments do not contain information about symbols in the molecule. "
        "Please provide that information in the form of a molecule object or as a list of symbols."
    )


@singledispatch
def _molecular_hamiltonian_dispatch(*args, **kwargs):
    r"""Generate the qubit Hamiltonian of a molecule."""
    raise NotImplementedError(
        "molecular_hamiltonian supports only list or molecule object types. "
        "Please provide one of them."
    )


@_molecular_hamiltonian_dispatch.register(Molecule)
def _(
    molecule,
    method="dhf",
    active_electrons=None,
    active_orbitals=None,
    mapping="jordan_wigner",
    outpath=".",
    wires=None,
    args=None,
    convert_tol=1e12,
):
    return _molecular_hamiltonian(
        molecule.symbols,
        molecule.coordinates,
        molecule.name,
        molecule.charge,
        molecule.mult,
        molecule.basis_name,
        method,
        active_electrons,
        active_orbitals,
        mapping,
        outpath,
        wires,
        molecule.alpha,
        molecule.coeff,
        args,
        molecule.load_data,
        convert_tol,
    )


@_molecular_hamiltonian_dispatch.register(list)
def _(
    symbols,
    coordinates,
    unit="bohr",
    name="molecule",
    charge=0,
    mult=1,
    basis="sto-3g",
    method="dhf",
    active_electrons=None,
    active_orbitals=None,
    mapping="jordan_wigner",
    outpath=".",
    wires=None,
    alpha=None,
    coeff=None,
    args=None,
    load_data=False,
    convert_tol=1e12,
):

    if (coord_unit := unit.strip().lower()) not in ("angstrom", "bohr"):
        raise ValueError(
            f"The provided unit '{unit}' is not supported. "
            f"Please set 'unit' to 'bohr' or 'angstrom'."
        )

    if coord_unit == "angstrom":
        coordinates = coordinates / bohr_angs

    return _molecular_hamiltonian(
        symbols,
        coordinates=coordinates,
        name=name,
        charge=charge,
        mult=mult,
        basis=basis,
        method=method,
        active_electrons=active_electrons,
        active_orbitals=active_orbitals,
        mapping=mapping,
        outpath=outpath,
        wires=wires,
        alpha=alpha,
        coeff=coeff,
        args=args,
        load_data=load_data,
        convert_tol=convert_tol,
    )


def _molecular_hamiltonian(
    symbols=None,
    coordinates=None,
    name="molecule",
    charge=0,
    mult=1,
    basis="sto-3g",
    method="dhf",
    active_electrons=None,
    active_orbitals=None,
    mapping="jordan_wigner",
    outpath=".",
    wires=None,
    alpha=None,
    coeff=None,
    args=None,
    load_data=False,
    convert_tol=1e12,
):  # pylint:disable=too-many-arguments, too-many-statements
    r"""Generate the qubit Hamiltonian of a molecule."""

    if method not in ["dhf", "pyscf", "openfermion"]:
        raise ValueError("Only 'dhf', 'pyscf' and 'openfermion' backends are supported.")

    if mapping.strip().lower() not in ["jordan_wigner", "parity", "bravyi_kitaev"]:
        raise ValueError(
            f"'{mapping}' is not supported."
            f"Please set the mapping to 'jordan_wigner', 'parity' or 'bravyi_kitaev'."
        )

    if len(coordinates) == len(symbols) * 3:
        geometry_dhf = qml.math.array(
            coordinates.reshape(len(symbols), 3), like=qml.math.get_deep_interface(coordinates)
        )
        geometry_hf = coordinates
    elif len(coordinates) == len(symbols):
        geometry_dhf = qml.math.array(coordinates, like=qml.math.get_deep_interface(coordinates))
        geometry_hf = coordinates.flatten()

    wires_map = None

    if wires:
        wires_new = qml.qchem.convert._process_wires(wires)
        wires_map = dict(zip(range(len(wires_new)), list(wires_new.labels)))

    if method in ("dhf", "pyscf"):
        n_electrons = sum([atomic_numbers[s] for s in symbols]) - charge

        if n_electrons % 2 == 1 or mult != 1:
            raise ValueError(
                "Open-shell systems are not supported for the requested backend. Use "
                "method = 'openfermion' or change the charge or spin multiplicity of the molecule."
            )

    if method == "dhf":

        if args is None and isinstance(geometry_dhf, qml.numpy.tensor):
            geometry_dhf.requires_grad = False
        mol = qml.qchem.Molecule(
            symbols,
            geometry_dhf,
            charge=charge,
            mult=mult,
            basis_name=basis,
            load_data=load_data,
            alpha=alpha,
            coeff=coeff,
        )
        core, active = qml.qchem.active_space(
            mol.n_electrons, mol.n_orbitals, mult, active_electrons, active_orbitals
        )

        requires_grad = args is not None
        use_jax = any(qml.math.get_deep_interface(x) == "jax" for x in [coordinates, alpha, coeff])
        interface_args = [{"like": "autograd", "requires_grad": requires_grad}, {"like": "jax"}][
            use_jax
        ]
        h = (
            qml.qchem.diff_hamiltonian(mol, core=core, active=active, mapping=mapping)(*args)
            if requires_grad
            else qml.qchem.diff_hamiltonian(mol, core=core, active=active, mapping=mapping)()
        )

<<<<<<< HEAD
        if active_new_opmath():
            h_as_ps = qml.pauli.pauli_sentence(h)
            coeffs = qml.math.real(qml.math.array(list(h_as_ps.values()), **interface_args))
            h_as_ps = qml.pauli.PauliSentence(dict(zip(h_as_ps.keys(), coeffs)))
            h = (
                qml.s_prod(0, qml.Identity(h.wires[0]))
                if len(h_as_ps) == 0
                else h_as_ps.operation()
            )
        else:
            coeffs = qml.math.real(qml.math.array(h.coeffs, **interface_args))
            h = qml.Hamiltonian(coeffs, h.ops)
=======
        h_as_ps = qml.pauli.pauli_sentence(h)
        coeffs = qml.numpy.real(list(h_as_ps.values()), requires_grad=requires_grad)

        h_as_ps = qml.pauli.PauliSentence(dict(zip(h_as_ps.keys(), coeffs)))
        h = qml.s_prod(0, qml.Identity(h.wires[0])) if len(h_as_ps) == 0 else h_as_ps.operation()
>>>>>>> 014c4d39

        if wires:
            h = qml.map_wires(h, wires_map)
        return h, 2 * len(active)

    if method == "pyscf":
        core_constant, one_mo, two_mo = qml.qchem.openfermion_pyscf._pyscf_integrals(
            symbols, geometry_hf, charge, mult, basis, active_electrons, active_orbitals
        )

        hf = qml.qchem.fermionic_observable(core_constant, one_mo, two_mo)
        mapping = mapping.strip().lower()
        qubits = len(hf.wires)

        if mapping == "jordan_wigner":
            h_pl = qml.jordan_wigner(hf, wire_map=wires_map, tol=1.0e-10)
        elif mapping == "parity":
            h_pl = qml.parity_transform(hf, qubits, wire_map=wires_map, tol=1.0e-10)
        elif mapping == "bravyi_kitaev":
            h_pl = qml.bravyi_kitaev(hf, qubits, wire_map=wires_map, tol=1.0e-10)

        h_pl = h_pl.simplify()

        return h_pl, len(h_pl.wires)

    h_pl = qml.qchem.openfermion_pyscf._openfermion_hamiltonian(
        symbols,
        geometry_hf,
        name,
        charge,
        mult,
        basis,
        active_electrons,
        active_orbitals,
        mapping,
        outpath,
        wires,
        convert_tol,
    )

    return h_pl, len(h_pl.wires)<|MERGE_RESOLUTION|>--- conflicted
+++ resolved
@@ -560,26 +560,14 @@
             else qml.qchem.diff_hamiltonian(mol, core=core, active=active, mapping=mapping)()
         )
 
-<<<<<<< HEAD
-        if active_new_opmath():
-            h_as_ps = qml.pauli.pauli_sentence(h)
-            coeffs = qml.math.real(qml.math.array(list(h_as_ps.values()), **interface_args))
-            h_as_ps = qml.pauli.PauliSentence(dict(zip(h_as_ps.keys(), coeffs)))
-            h = (
-                qml.s_prod(0, qml.Identity(h.wires[0]))
-                if len(h_as_ps) == 0
-                else h_as_ps.operation()
-            )
-        else:
-            coeffs = qml.math.real(qml.math.array(h.coeffs, **interface_args))
-            h = qml.Hamiltonian(coeffs, h.ops)
-=======
-        h_as_ps = qml.pauli.pauli_sentence(h)
-        coeffs = qml.numpy.real(list(h_as_ps.values()), requires_grad=requires_grad)
-
-        h_as_ps = qml.pauli.PauliSentence(dict(zip(h_as_ps.keys(), coeffs)))
-        h = qml.s_prod(0, qml.Identity(h.wires[0])) if len(h_as_ps) == 0 else h_as_ps.operation()
->>>>>>> 014c4d39
+          h_as_ps = qml.pauli.pauli_sentence(h)
+          coeffs = qml.math.real(qml.math.array(list(h_as_ps.values()), **interface_args))
+          h_as_ps = qml.pauli.PauliSentence(dict(zip(h_as_ps.keys(), coeffs)))
+          h = (
+              qml.s_prod(0, qml.Identity(h.wires[0]))
+              if len(h_as_ps) == 0
+              else h_as_ps.operation()
+          )
 
         if wires:
             h = qml.map_wires(h, wires_map)
