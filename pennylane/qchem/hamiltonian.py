# Copyright 2018-2021 Xanadu Quantum Technologies Inc.

# Licensed under the Apache License, Version 2.0 (the "License");
# you may not use this file except in compliance with the License.
# You may obtain a copy of the License at

#     http://www.apache.org/licenses/LICENSE-2.0

# Unless required by applicable law or agreed to in writing, software
# distributed under the License is distributed on an "AS IS" BASIS,
# WITHOUT WARRANTIES OR CONDITIONS OF ANY KIND, either express or implied.
# See the License for the specific language governing permissions and
# limitations under the License.
"""
This module contains the functions needed for computing the molecular Hamiltonian.
"""
from functools import singledispatch

# pylint: disable= too-many-branches, too-many-arguments, too-many-locals, too-many-nested-blocks
# pylint: disable=consider-using-generator, protected-access
import pennylane as qml

from .basis_data import atomic_numbers
from .hartree_fock import nuclear_energy, scf
from .molecule import Molecule
from .observable_hf import fermionic_observable, qubit_observable

# Bohr-Angstrom correlation coefficient (https://physics.nist.gov/cgi-bin/cuu/Value?bohrrada0)
bohr_angs = 0.529177210903


def electron_integrals(mol, core=None, active=None):
    r"""Return a function that computes the one- and two-electron integrals in the molecular orbital
    basis.

    The one- and two-electron integrals are required to construct a molecular Hamiltonian in the
    second-quantized form

    .. math::

        H = \sum_{pq} h_{pq} c_p^{\dagger} c_q + \frac{1}{2} \sum_{pqrs} h_{pqrs} c_p^{\dagger} c_q^{\dagger} c_r c_s,

    where :math:`c^{\dagger}` and :math:`c` are the creation and annihilation operators,
    respectively, and :math:`h_{pq}` and :math:`h_{pqrs}` are the one- and two-electron integrals.
    These integrals can be computed by integrating over molecular orbitals :math:`\phi` as

    .. math::

        h_{pq} = \int \phi_p(r)^* \left ( -\frac{\nabla_r^2}{2} - \sum_i \frac{Z_i}{|r-R_i|} \right )  \phi_q(r) dr,

    and

    .. math::

        h_{pqrs} = \int \frac{\phi_p(r_1)^* \phi_q(r_2)^* \phi_r(r_2) \phi_s(r_1)}{|r_1 - r_2|} dr_1 dr_2.

    The molecular orbitals are constructed as a linear combination of atomic orbitals as

    .. math::

        \phi_i = \sum_{\nu}c_{\nu}^i \chi_{\nu}.

    The one- and two-electron integrals can be written in the molecular orbital basis as

    .. math::

        h_{pq} = \sum_{\mu \nu} C_{p \mu} h_{\mu \nu} C_{\nu q},

    and

    .. math::

        h_{pqrs} = \sum_{\mu \nu \rho \sigma} C_{p \mu} C_{q \nu} h_{\mu \nu \rho \sigma} C_{\rho r} C_{\sigma s}.

    The :math:`h_{\mu \nu}` and :math:`h_{\mu \nu \rho \sigma}` terms refer to the elements of the
    core matrix and the electron repulsion tensor, respectively, and :math:`C` is the molecular
    orbital expansion coefficient matrix.

    Args:
        mol (~qchem.molecule.Molecule): the molecule object
        core (list[int]): indices of the core orbitals
        active (list[int]): indices of the active orbitals

    Returns:
        function: function that computes the core constant and the one- and two-electron integrals

    **Example**

    >>> symbols  = ['H', 'H']
    >>> geometry = np.array([[0.0, 0.0, 0.0], [0.0, 0.0, 1.0]], requires_grad = False)
    >>> alpha = np.array([[3.42525091, 0.62391373, 0.1688554],
    >>>                   [3.42525091, 0.62391373, 0.1688554]], requires_grad=True)
    >>> mol = qml.qchem.Molecule(symbols, geometry, alpha=alpha)
    >>> args = [alpha]
    >>> electron_integrals(mol)(*args)
    (1.0,
     array([[-1.3902192695e+00,  0.0000000000e+00],
            [-4.4408920985e-16, -2.9165331336e-01]]),
     array([[[[ 7.1443907755e-01, -2.7755575616e-17],
              [ 5.5511151231e-17,  1.7024144301e-01]],
             [[ 5.5511151231e-17,  1.7024144301e-01],
              [ 7.0185315353e-01,  6.6613381478e-16]]],
            [[[-1.3877787808e-16,  7.0185315353e-01],
              [ 1.7024144301e-01,  2.2204460493e-16]],
             [[ 1.7024144301e-01, -4.4408920985e-16],
              [ 6.6613381478e-16,  7.3883668974e-01]]]]))
    """

    def _electron_integrals(*args):
        r"""Compute the one- and two-electron integrals in the molecular orbital basis.

        Args:
            *args (array[array[float]]): initial values of the differentiable parameters

        Returns:
            tuple[array[float]]: 1D tuple containing core constant, one- and two-electron integrals
        """
        _, coeffs, _, h_core, repulsion_tensor = scf(mol)(*args)
        one = qml.math.einsum("qr,rs,st->qt", coeffs.T, h_core, coeffs)
        two = qml.math.swapaxes(
            qml.math.einsum(
                "ab,cd,bdeg,ef,gh->acfh", coeffs.T, coeffs.T, repulsion_tensor, coeffs, coeffs
            ),
            1,
            3,
        )
        core_constant = nuclear_energy(mol.nuclear_charges, mol.coordinates)(*args)

        if core is None and active is None:
            return core_constant, one, two

        for i in core:
            core_constant = core_constant + 2 * one[i][i]
            for j in core:
                core_constant = core_constant + 2 * two[i][j][j][i] - two[i][j][i][j]

        for p in active:
            for q in active:
                for i in core:
                    o = qml.math.zeros(one.shape)
                    o[p, q] = 1.0
                    one = one + (2 * two[i][p][q][i] - two[i][p][i][q]) * o

        one = one[qml.math.ix_(active, active)]
        two = two[qml.math.ix_(active, active, active, active)]

        return core_constant, one, two

    return _electron_integrals


def fermionic_hamiltonian(mol, cutoff=1.0e-12, core=None, active=None):
    r"""Return a function that computes the fermionic Hamiltonian.

    Args:
        mol (~qchem.molecule.Molecule): the molecule object
        cutoff (float): cutoff value for discarding the negligible electronic integrals
        core (list[int]): indices of the core orbitals
        active (list[int]): indices of the active orbitals

    Returns:
        function: function that computes the fermionic hamiltonian

    **Example**

    >>> symbols  = ['H', 'H']
    >>> geometry = np.array([[0.0, 0.0, 0.0], [0.0, 0.0, 1.0]], requires_grad = False)
    >>> alpha = np.array([[3.42525091, 0.62391373, 0.1688554],
    >>>                   [3.42525091, 0.62391373, 0.1688554]], requires_grad=True)
    >>> mol = qml.qchem.Molecule(symbols, geometry, alpha=alpha)
    >>> args = [alpha]
    >>> h = fermionic_hamiltonian(mol)(*args)
    """

    def _fermionic_hamiltonian(*args):
        r"""Compute the fermionic hamiltonian.

        Args:
            *args (array[array[float]]): initial values of the differentiable parameters

        Returns:
            FermiSentence: fermionic Hamiltonian
        """

        core_constant, one, two = electron_integrals(mol, core, active)(*args)

        return fermionic_observable(core_constant, one, two, cutoff)

    return _fermionic_hamiltonian


def diff_hamiltonian(mol, cutoff=1.0e-12, core=None, active=None, mapping="jordan_wigner"):
    r"""Return a function that computes the qubit Hamiltonian.

    Args:
        mol (~qchem.molecule.Molecule): the molecule object
        cutoff (float): cutoff value for discarding the negligible electronic integrals
        core (list[int]): indices of the core orbitals
        active (list[int]): indices of the active orbitals
        mapping (str): Specifies the fermion-to-qubit mapping. Input values can
            be ``'jordan_wigner'``, ``'parity'`` or ``'bravyi_kitaev'``.

    Returns:
        function: function that computes the qubit hamiltonian

    **Example**

    >>> from pennylane import numpy as np
    >>> symbols  = ['H', 'H']
    >>> geometry = np.array([[0.0, 0.0, 0.0], [0.0, 0.0, 1.0]], requires_grad = False)
    >>> alpha = np.array([[3.42525091, 0.62391373, 0.1688554],
    >>>                   [3.42525091, 0.62391373, 0.1688554]], requires_grad=True)
    >>> mol = qml.qchem.Molecule(symbols, geometry, alpha=alpha)
    >>> args = [alpha]
    >>> h = qml.qchem.diff_hamiltonian(mol)(*args)
    >>> h.terms()[0]
    [tensor(0.29817878, requires_grad=True),
    tensor(0.20813366, requires_grad=True),
    tensor(-0.34724872, requires_grad=True),
    tensor(0.13290292, requires_grad=True),
    tensor(0.20813366, requires_grad=True),
    tensor(0.17860977, requires_grad=True),
    tensor(0.04256036, requires_grad=True),
    tensor(-0.04256036, requires_grad=True),
    tensor(-0.04256036, requires_grad=True),
    tensor(0.04256036, requires_grad=True),
    tensor(-0.34724872, requires_grad=True),
    tensor(0.17546328, requires_grad=True),
    tensor(0.13290292, requires_grad=True),
    tensor(0.17546328, requires_grad=True),
    tensor(0.18470917, requires_grad=True)]
    """

    def _molecular_hamiltonian(*args):
        r"""Compute the qubit hamiltonian.

        Args:
            *args (array[array[float]]): initial values of the differentiable parameters

        Returns:
            Hamiltonian: the qubit Hamiltonian
        """

        h_ferm = fermionic_hamiltonian(mol, cutoff, core, active)(*args)

        return qubit_observable(h_ferm, mapping=mapping)

    return _molecular_hamiltonian


def molecular_hamiltonian(*args, **kwargs):
    """molecular_hamiltonian(molecule, method="dhf", active_electrons=None, active_orbitals=None,\
    mapping="jordan_wigner", outpath=".", wires=None, args=None, convert_tol=1e12)
    Generate the qubit Hamiltonian of a molecule.

    This function drives the construction of the second-quantized electronic Hamiltonian
    of a molecule and its transformation to the basis of Pauli matrices.

    The net charge of the molecule can be given to simulate cationic/anionic systems. Also, the
    spin multiplicity can be input to determine the number of unpaired electrons occupying the HF
    orbitals as illustrated in the left panel of the figure below.

    The basis of Gaussian-type *atomic* orbitals used to represent the *molecular* orbitals can be
    specified to go beyond the minimum basis approximation.

    An active space can be defined for a given number of *active electrons* occupying a reduced set
    of *active orbitals* as sketched in the right panel of the figure below.

    |

    .. figure:: ../../_static/qchem/fig_mult_active_space.png
        :align: center
        :width: 90%

    |

    Args:
        molecule (~qchem.molecule.Molecule): the molecule object
        method (str): Quantum chemistry method used to solve the
            mean field electronic structure problem. Available options are ``method="dhf"``
            to specify the built-in differentiable Hartree-Fock solver, ``method="pyscf"`` to use
            the PySCF package (requires ``pyscf`` to be installed), or ``method="openfermion"`` to
            use the OpenFermion-PySCF plugin (this requires ``openfermionpyscf`` to be installed).
        active_electrons (int): Number of active electrons. If not specified, all electrons
            are considered to be active.
        active_orbitals (int): Number of active orbitals. If not specified, all orbitals
            are considered to be active.
        mapping (str): transformation used to map the fermionic Hamiltonian to the qubit Hamiltonian
        outpath (str): path to the directory containing output files
        wires (Wires, list, tuple, dict): Custom wire mapping for connecting to Pennylane ansatz.
            For types ``Wires``/``list``/``tuple``, each item in the iterable represents a wire label
            corresponding to the qubit number equal to its index.
            For type dict, only int-keyed dict (for qubit-to-wire conversion) is accepted for
            partial mapping. If None, will use identity map.
        args (array[array[float]]): initial values of the differentiable parameters
        convert_tol (float): Tolerance in `machine epsilon <https://numpy.org/doc/stable/reference/generated/numpy.real_if_close.html>`_
            for the imaginary part of the Hamiltonian coefficients created by openfermion.
            Coefficients with imaginary part less than 2.22e-16*tol are considered to be real.


    Returns:
<<<<<<< HEAD
        tuple[pennylane.Sum, int]: the fermionic-to-qubit transformed  Hamiltonian
=======
        tuple[pennylane.Operator, int]: the fermionic-to-qubit transformed  Hamiltonian
>>>>>>> 44e8421b
        and the number of qubits

    .. note::
        The ``molecular_hamiltonian`` function accepts a ``Molecule`` object as its first argument.
        Look at the `Usage Details` for more details on the old interface.

    **Example**

    >>> symbols = ['H', 'H']
    >>> coordinates = np.array([[0., 0., -0.66140414], [0., 0., 0.66140414]])
    >>> molecule = qml.qchem.Molecule(symbols, coordinates)
    >>> H, qubits = qml.qchem.molecular_hamiltonian(molecule)
    >>> print(qubits)
    4
    >>> print(H)
    (-0.04207897647782188) [I0]
    + (0.17771287465139934) [Z0]
    + (0.1777128746513993) [Z1]
    + (-0.24274280513140484) [Z2]
    + (-0.24274280513140484) [Z3]
    + (0.17059738328801055) [Z0 Z1]
    + (0.04475014401535161) [Y0 X1 X2 Y3]
    + (-0.04475014401535161) [Y0 Y1 X2 X3]
    + (-0.04475014401535161) [X0 X1 Y2 Y3]
    + (0.04475014401535161) [X0 Y1 Y2 X3]
    + (0.12293305056183801) [Z0 Z2]
    + (0.1676831945771896) [Z0 Z3]
    + (0.1676831945771896) [Z1 Z2]
    + (0.12293305056183801) [Z1 Z3]
    + (0.176276408043196) [Z2 Z3]

    .. details::
        :title: Usage Details

        The old interface for this method involved passing molecular information as separate arguments:

            ``molecular_hamiltonian``\\ (`symbols, coordinates, name='molecule', charge=0, mult=1, basis='sto-3g',`
            `method='dhf', active_electrons=None, active_orbitals=None, mapping='jordan_wigner', outpath='.',`
            `wires=None, alpha=None, coeff=None, args=None, load_data=False, convert_tol=1e12`)

        Molecule-based Arguments:
          - **symbols** (list[str]): symbols of the atomic species in the molecule
          - **coordinates** (array[float]): atomic positions in Cartesian coordinates.
            The atomic coordinates must be in atomic units and can be given as either a 1D array of
            size ``3*N``, or a 2D array of shape ``(N, 3)`` where ``N`` is the number of atoms.
            name (str): name of the molecule
          - **charge** (int): Net charge of the molecule. If not specified a neutral system is assumed.
          - **mult** (int): Spin multiplicity :math:`\\mathrm{mult}=N_\\mathrm{unpaired} + 1` for :math:`N_\\mathrm{unpaired}`
            unpaired electrons occupying the HF orbitals. Possible values of ``mult`` are :math:`1, 2, 3, \\ldots`.
            If not specified, a closed-shell HF state is assumed.
          - **basis** (str): atomic basis set used to represent the molecular orbitals
          - **alpha** (array[float]): exponents of the primitive Gaussian functions
          - **coeff** (array[float]): coefficients of the contracted Gaussian functions

        Therefore, a molecular Hamiltonian had to be constructed in the following manner:

        .. code-block:: python

            from pennylane import qchem

            symbols = ["H", "H"]
            geometry = np.array([[0.0, 0.0, 0.0], [0.0, 0.0, 1.0]])

            H, qubit = qchem.molecular_hamiltonian(symbols, geometry, charge=0)

        As part of the new interface, we are shifting towards extracting all the molecular information
        from the :class:`~.qchem.molecule.Molecule` within the ``molecular_hamiltonian`` method.

    """

    if len(args) != 0:
        return _molecular_hamiltonian_dispatch(*args, **kwargs)

    method = kwargs.pop("symbols", None) or kwargs.pop("molecule", None)
    if method is not None:
        return _molecular_hamiltonian_dispatch(method, **kwargs)

    raise NotImplementedError(
        "The provided arguments do not contain information about symbols in the molecule. "
        "Please provide that information in the form of a molecule object or as a list of symbols."
    )


@singledispatch
def _molecular_hamiltonian_dispatch(*args, **kwargs):
    r"""Generate the qubit Hamiltonian of a molecule."""
    raise NotImplementedError(
        "molecular_hamiltonian supports only list or molecule object types. "
        "Please provide one of them."
    )


@_molecular_hamiltonian_dispatch.register(Molecule)
def _(
    molecule,
    method="dhf",
    active_electrons=None,
    active_orbitals=None,
    mapping="jordan_wigner",
    outpath=".",
    wires=None,
    args=None,
    convert_tol=1e12,
):
    return _molecular_hamiltonian(
        molecule.symbols,
        molecule.coordinates,
        molecule.name,
        molecule.charge,
        molecule.mult,
        molecule.basis_name,
        method,
        active_electrons,
        active_orbitals,
        mapping,
        outpath,
        wires,
        molecule.alpha,
        molecule.coeff,
        args,
        molecule.load_data,
        convert_tol,
    )


@_molecular_hamiltonian_dispatch.register(list)
def _(
    symbols,
    coordinates,
    unit="bohr",
    name="molecule",
    charge=0,
    mult=1,
    basis="sto-3g",
    method="dhf",
    active_electrons=None,
    active_orbitals=None,
    mapping="jordan_wigner",
    outpath=".",
    wires=None,
    alpha=None,
    coeff=None,
    args=None,
    load_data=False,
    convert_tol=1e12,
):

    if (coord_unit := unit.strip().lower()) not in ("angstrom", "bohr"):
        raise ValueError(
            f"The provided unit '{unit}' is not supported. "
            f"Please set 'unit' to 'bohr' or 'angstrom'."
        )

    if coord_unit == "angstrom":
        coordinates = coordinates / bohr_angs

    return _molecular_hamiltonian(
        symbols,
        coordinates=coordinates,
        name=name,
        charge=charge,
        mult=mult,
        basis=basis,
        method=method,
        active_electrons=active_electrons,
        active_orbitals=active_orbitals,
        mapping=mapping,
        outpath=outpath,
        wires=wires,
        alpha=alpha,
        coeff=coeff,
        args=args,
        load_data=load_data,
        convert_tol=convert_tol,
    )


def _molecular_hamiltonian(
    symbols=None,
    coordinates=None,
    name="molecule",
    charge=0,
    mult=1,
    basis="sto-3g",
    method="dhf",
    active_electrons=None,
    active_orbitals=None,
    mapping="jordan_wigner",
    outpath=".",
    wires=None,
    alpha=None,
    coeff=None,
    args=None,
    load_data=False,
    convert_tol=1e12,
):  # pylint:disable=too-many-arguments, too-many-statements
    r"""Generate the qubit Hamiltonian of a molecule."""

    if method not in ["dhf", "pyscf", "openfermion"]:
        raise ValueError("Only 'dhf', 'pyscf' and 'openfermion' backends are supported.")

    if mapping.strip().lower() not in ["jordan_wigner", "parity", "bravyi_kitaev"]:
        raise ValueError(
            f"'{mapping}' is not supported."
            f"Please set the mapping to 'jordan_wigner', 'parity' or 'bravyi_kitaev'."
        )

    if len(coordinates) == len(symbols) * 3:
        geometry_dhf = qml.numpy.array(coordinates.reshape(len(symbols), 3))
        geometry_hf = coordinates
    elif len(coordinates) == len(symbols):
        geometry_dhf = qml.numpy.array(coordinates)
        geometry_hf = coordinates.flatten()

    wires_map = None

    if wires:
        wires_new = qml.qchem.convert._process_wires(wires)
        wires_map = dict(zip(range(len(wires_new)), list(wires_new.labels)))

    if method in ("dhf", "pyscf"):
        n_electrons = sum([atomic_numbers[s] for s in symbols]) - charge

        if n_electrons % 2 == 1 or mult != 1:
            raise ValueError(
                "Open-shell systems are not supported for the requested backend. Use "
                "method = 'openfermion' or change the charge or spin multiplicity of the molecule."
            )

    if method == "dhf":

        if args is None and isinstance(geometry_dhf, qml.numpy.tensor):
            geometry_dhf.requires_grad = False
        mol = qml.qchem.Molecule(
            symbols,
            geometry_dhf,
            charge=charge,
            mult=mult,
            basis_name=basis,
            load_data=load_data,
            alpha=alpha,
            coeff=coeff,
        )
        core, active = qml.qchem.active_space(
            mol.n_electrons, mol.n_orbitals, mult, active_electrons, active_orbitals
        )

        requires_grad = args is not None
        h = (
            qml.qchem.diff_hamiltonian(mol, core=core, active=active, mapping=mapping)(*args)
            if requires_grad
            else qml.qchem.diff_hamiltonian(mol, core=core, active=active, mapping=mapping)()
        )

        h_as_ps = qml.pauli.pauli_sentence(h)
        coeffs = qml.numpy.real(list(h_as_ps.values()), requires_grad=requires_grad)

        h_as_ps = qml.pauli.PauliSentence(dict(zip(h_as_ps.keys(), coeffs)))
        h = qml.s_prod(0, qml.Identity(h.wires[0])) if len(h_as_ps) == 0 else h_as_ps.operation()

        if wires:
            h = qml.map_wires(h, wires_map)
        return h, 2 * len(active)

    if method == "pyscf":
        core_constant, one_mo, two_mo = qml.qchem.openfermion_pyscf._pyscf_integrals(
            symbols, geometry_hf, charge, mult, basis, active_electrons, active_orbitals
        )

        hf = qml.qchem.fermionic_observable(core_constant, one_mo, two_mo)
        mapping = mapping.strip().lower()
        qubits = len(hf.wires)

        if mapping == "jordan_wigner":
            h_pl = qml.jordan_wigner(hf, wire_map=wires_map, tol=1.0e-10)
        elif mapping == "parity":
            h_pl = qml.parity_transform(hf, qubits, wire_map=wires_map, tol=1.0e-10)
        elif mapping == "bravyi_kitaev":
            h_pl = qml.bravyi_kitaev(hf, qubits, wire_map=wires_map, tol=1.0e-10)

<<<<<<< HEAD
        h_pl.simplify()
=======
        h_pl = h_pl.simplify()
>>>>>>> 44e8421b

        return h_pl, len(h_pl.wires)

    h_pl = qml.qchem.openfermion_pyscf._openfermion_hamiltonian(
        symbols,
        geometry_hf,
        name,
        charge,
        mult,
        basis,
        active_electrons,
        active_orbitals,
        mapping,
        outpath,
        wires,
        convert_tol,
    )

    return h_pl, len(h_pl.wires)<|MERGE_RESOLUTION|>--- conflicted
+++ resolved
@@ -299,11 +299,7 @@
 
 
     Returns:
-<<<<<<< HEAD
-        tuple[pennylane.Sum, int]: the fermionic-to-qubit transformed  Hamiltonian
-=======
         tuple[pennylane.Operator, int]: the fermionic-to-qubit transformed  Hamiltonian
->>>>>>> 44e8421b
         and the number of qubits
 
     .. note::
@@ -584,11 +580,7 @@
         elif mapping == "bravyi_kitaev":
             h_pl = qml.bravyi_kitaev(hf, qubits, wire_map=wires_map, tol=1.0e-10)
 
-<<<<<<< HEAD
-        h_pl.simplify()
-=======
         h_pl = h_pl.simplify()
->>>>>>> 44e8421b
 
         return h_pl, len(h_pl.wires)
 
