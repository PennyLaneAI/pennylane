# Copyright 2018-2020 Xanadu Quantum Technologies Inc.

# Licensed under the Apache License, Version 2.0 (the "License");
# you may not use this file except in compliance with the License.
# You may obtain a copy of the License at

#     http://www.apache.org/licenses/LICENSE-2.0

# Unless required by applicable law or agreed to in writing, software
# distributed under the License is distributed on an "AS IS" BASIS,
# WITHOUT WARRANTIES OR CONDITIONS OF ANY KIND, either express or implied.
# See the License for the specific language governing permissions and
# limitations under the License.
"""This module contains functions to construct many-body observables with ``OpenFermion-PySCF``.
"""
# pylint: disable=too-many-arguments, too-few-public-methods, too-many-branches, unused-variable
# pylint: disable=consider-using-generator
import os

import numpy as np

import pennylane as qml

# Bohr-Angstrom correlation coefficient (https://physics.nist.gov/cgi-bin/cuu/Value?bohrrada0)
bohr_angs = 0.529177210903


def _import_of():
    """Import openfermion and openfermionpyscf."""
    try:
        # pylint: disable=import-outside-toplevel, unused-import, multiple-imports
        import openfermion, openfermionpyscf
    except ImportError as Error:
        raise ImportError(
            "This feature requires openfermionpyscf. "
            "It can be installed with: pip install openfermionpyscf."
        ) from Error

    return openfermion, openfermionpyscf


def observable(fermion_ops, init_term=0, mapping="jordan_wigner", wires=None):

    r"""Builds the fermionic many-body observable whose expectation value can be
    measured in PennyLane.

    The second-quantized operator of the fermionic many-body system can combine one-particle
    and two-particle operators as in the case of electronic Hamiltonians :math:`\hat{H}`:

    .. math::

        \hat{H} = \sum_{\alpha, \beta} \langle \alpha \vert \hat{t}^{(1)} +
        \cdots + \hat{t}^{(n)} \vert \beta \rangle ~ \hat{c}_\alpha^\dagger \hat{c}_\beta
        + \frac{1}{2} \sum_{\alpha, \beta, \gamma, \delta}
        \langle \alpha, \beta \vert \hat{v}^{(1)} + \cdots + \hat{v}^{(n)}
        \vert \gamma, \delta \rangle ~ \hat{c}_\alpha^\dagger \hat{c}_\beta^\dagger
        \hat{c}_\gamma \hat{c}_\delta

    In the latter equations the indices :math:`\alpha, \beta, \gamma, \delta` run over the
    basis of single-particle states. The operators :math:`\hat{c}^\dagger` and :math:`\hat{c}`
    are the particle creation and annihilation operators, respectively.
    :math:`\langle \alpha \vert \hat{t} \vert \beta \rangle` denotes the matrix element of
    the single-particle operator :math:`\hat{t}` entering the observable. For example,
    in electronic structure calculations, this is the case for the kinetic energy operator,
    the nuclei Coulomb potential, or any other external fields included in the Hamiltonian.
    On the other hand, :math:`\langle \alpha, \beta \vert \hat{v} \vert \gamma, \delta \rangle`
    denotes the matrix element of the two-particle operator :math:`\hat{v}`, for example, the
    Coulomb interaction between the electrons.

    - The observable is built by adding the operators
      :math:`\sum_{\alpha, \beta} t_{\alpha\beta}^{(i)}
      \hat{c}_\alpha^\dagger \hat{c}_\beta` and
      :math:`\frac{1}{2} \sum_{\alpha, \beta, \gamma, \delta}
      v_{\alpha\beta\gamma\delta}^{(i)}
      \hat{c}_\alpha^\dagger \hat{c}_\beta^\dagger \hat{c}_\gamma \hat{c}_\delta`.

    - Second-quantized operators contributing to the
      many-body observable must be represented using the `FermionOperator
      <https://github.com/quantumlib/OpenFermion/blob/master/docs/
      tutorials/intro_to_openfermion.ipynb>`_ data structure as implemented in OpenFermion.
      See the functions :func:`~.one_particle` and :func:`~.two_particle` to build the
      FermionOperator representations of one-particle and two-particle operators.

    - The function uses tools of `OpenFermion <https://github.com/quantumlib/OpenFermion>`_
      to map the resulting fermionic Hamiltonian to the basis of Pauli matrices via the
      Jordan-Wigner or Bravyi-Kitaev transformation. Finally, the qubit operator is converted
      to a PennyLane observable by the function :func:`~.convert_observable`.

    Args:
        fermion_ops (list[FermionOperator]): list containing the FermionOperator data structures
            representing the one-particle and/or two-particle operators entering the many-body
            observable
        init_term (float): Any quantity required to initialize the many-body observable. For
            example, this can be used to pass the nuclear-nuclear repulsion energy :math:`V_{nn}`
            which is typically included in the electronic Hamiltonian of molecules.
        mapping (str): Specifies the fermion-to-qubit mapping. Input values can
            be ``'jordan_wigner'`` or ``'bravyi_kitaev'``.
        wires (Wires, list, tuple, dict): Custom wire mapping used to convert the qubit operator
            to an observable measurable in a PennyLane ansatz.
            For types Wires/list/tuple, each item in the iterable represents a wire label
            corresponding to the qubit number equal to its index.
            For type dict, only int-keyed dict (for qubit-to-wire conversion) is accepted.
            If None, will use identity map (e.g. 0->0, 1->1, ...).

    Returns:
        pennylane.Hamiltonian: the fermionic-to-qubit transformed observable

    **Example**

    >>> t = FermionOperator("0^ 0", 0.5) + FermionOperator("1^ 1", 0.25)
    >>> v = FermionOperator("1^ 0^ 0 1", -0.15) + FermionOperator("2^ 0^ 2 0", 0.3)
    >>> print(observable([t, v], mapping="jordan_wigner"))
    (0.2625) [I0]
    + (-0.1375) [Z0]
    + (-0.0875) [Z1]
    + (-0.0375) [Z0 Z1]
    + (0.075) [Z2]
    + (-0.075) [Z0 Z2]
    """
    openfermion, _ = _import_of()

    if mapping.strip().lower() not in ("jordan_wigner", "bravyi_kitaev"):
        raise TypeError(
            f"The '{mapping}' transformation is not available. \n "
            f"Please set 'mapping' to 'jordan_wigner' or 'bravyi_kitaev'."
        )

    # Initialize the FermionOperator
    mb_obs = openfermion.ops.FermionOperator("") * init_term
    for ops in fermion_ops:
        if not isinstance(ops, openfermion.ops.FermionOperator):
            raise TypeError(
                f"Elements in the lists are expected to be of type 'FermionOperator'; got {type(ops)}"
            )
        mb_obs += ops

    # Map the fermionic operator to a qubit operator
    if mapping.strip().lower() == "bravyi_kitaev":
        return qml.qchem.convert.import_operator(
            openfermion.transforms.bravyi_kitaev(mb_obs), wires=wires
        )

    return qml.qchem.convert.import_operator(
        openfermion.transforms.jordan_wigner(mb_obs), wires=wires
    )


def one_particle(matrix_elements, core=None, active=None, cutoff=1.0e-12):
    r"""Generates the `FermionOperator <https://github.com/quantumlib/OpenFermion/blob/master/docs/
    tutorials/intro_to_openfermion.ipynb>`_ representing a given one-particle operator
    required to build many-body qubit observables.

    Second quantized one-particle operators are expanded in the basis of single-particle
    states as

    .. math::

        \hat{T} = \sum_{\alpha, \beta} \langle \alpha \vert \hat{t} \vert \beta \rangle
        [\hat{c}_{\alpha\uparrow}^\dagger \hat{c}_{\beta\uparrow} +
        \hat{c}_{\alpha\downarrow}^\dagger \hat{c}_{\beta\downarrow}].

    In the equation above the indices :math:`\alpha, \beta` run over the basis of spatial
    orbitals :math:`\phi_\alpha(r)`. Since the operator :math:`\hat{t}` acts only on the
    spatial coordinates, the spin quantum numbers are indicated explicitly with the up/down arrows.
    The operators :math:`\hat{c}^\dagger` and :math:`\hat{c}` are the particle creation
    and annihilation operators, respectively, and
    :math:`\langle \alpha \vert \hat{t} \vert \beta \rangle` denotes the matrix elements of
    the operator :math:`\hat{t}`

    .. math::

        \langle \alpha \vert \hat{t} \vert \beta \rangle = \int dr ~ \phi_\alpha^*(r)
        \hat{t}(r) \phi_\beta(r).

    If an active space is defined (see :func:`~.active_space`), the summation indices
    run over the active orbitals and the contribution due to core orbitals is computed as
    :math:`t_\mathrm{core} = 2 \sum_{\alpha\in \mathrm{core}}
    \langle \alpha \vert \hat{t} \vert \alpha \rangle`.

    Args:
        matrix_elements (array[float]): 2D NumPy array with the matrix elements
            :math:`\langle \alpha \vert \hat{t} \vert \beta \rangle`
        core (list): indices of core orbitals, i.e., the orbitals that are
            not correlated in the many-body wave function
        active (list): indices of active orbitals, i.e., the orbitals used to
            build the correlated many-body wave function
        cutoff (float): Cutoff value for including matrix elements. The
            matrix elements with absolute value less than ``cutoff`` are neglected.

    Returns:
        FermionOperator: an instance of OpenFermion's ``FermionOperator`` representing the
        one-particle operator :math:`\hat{T}`.

    **Example**

    >>> import numpy as np
    >>> matrix_elements = np.array([[-1.27785301e+00,  0.00000000e+00],
    ...                             [ 1.52655666e-16, -4.48299696e-01]])
    >>> t_op = one_particle(matrix_elements)
    >>> print(t_op)
    -1.277853006156875 [0^ 0] +
    -1.277853006156875 [1^ 1] +
    -0.44829969610163756 [2^ 2] +
    -0.44829969610163756 [3^ 3]
    """
    openfermion, _ = _import_of()

    orbitals = matrix_elements.shape[0]

    if matrix_elements.ndim != 2:
        raise ValueError(
            f"'matrix_elements' must be a 2D array; got matrix_elements.ndim = {matrix_elements.ndim}"
        )

    if not core:
        t_core = 0
    else:
        if any(i > orbitals - 1 or i < 0 for i in core):
            raise ValueError(
                f"Indices of core orbitals must be between 0 and {orbitals - 1}; got core = {core}"
            )

        # Compute contribution due to core orbitals
        t_core = 2 * np.sum(matrix_elements[np.array(core), np.array(core)])

    if active is None:
        if not core:
            active = list(range(orbitals))
        else:
            active = [i for i in range(orbitals) if i not in core]

    if any(i > orbitals - 1 or i < 0 for i in active):
        raise ValueError(
            f"Indices of active orbitals must be between 0 and {orbitals - 1}; got active = {active}"
        )

    # Indices of the matrix elements with absolute values >= cutoff
    indices = np.nonzero(np.abs(matrix_elements) >= cutoff)

    # Single out the indices of active orbitals
    num_indices = len(indices[0])
    pairs = [
        [indices[0][i], indices[1][i]]
        for i in range(num_indices)
        if all(indices[j][i] in active for j in range(len(indices)))
    ]

    # Build the FermionOperator representing T
    t_op = openfermion.ops.FermionOperator("") * t_core
    for pair in pairs:
        alpha, beta = pair
        element = matrix_elements[alpha, beta]

        # spin-up term
        a = 2 * active.index(alpha)
        b = 2 * active.index(beta)
        t_op += openfermion.ops.FermionOperator(((a, 1), (b, 0)), element)

        # spin-down term
        t_op += openfermion.ops.FermionOperator(((a + 1, 1), (b + 1, 0)), element)

    return t_op


def two_particle(matrix_elements, core=None, active=None, cutoff=1.0e-12):
    r"""Generates the `FermionOperator <https://github.com/quantumlib/OpenFermion/blob/master/docs/
    tutorials/intro_to_openfermion.ipynb>`_ representing a given two-particle operator
    required to build many-body qubit observables.

    Second quantized two-particle operators are expanded in the basis of single-particle
    states as

    .. math::

        \hat{V} = \frac{1}{2} \sum_{\alpha, \beta, \gamma, \delta}
        \langle \alpha, \beta \vert \hat{v} \vert \gamma, \delta \rangle
        ~ &[& \hat{c}_{\alpha\uparrow}^\dagger \hat{c}_{\beta\uparrow}^\dagger
        \hat{c}_{\gamma\uparrow} \hat{c}_{\delta\uparrow} + \hat{c}_{\alpha\uparrow}^\dagger
        \hat{c}_{\beta\downarrow}^\dagger \hat{c}_{\gamma\downarrow} \hat{c}_{\delta\uparrow} \\
        &+& \hat{c}_{\alpha\downarrow}^\dagger \hat{c}_{\beta\uparrow}^\dagger
        \hat{c}_{\gamma\uparrow} \hat{c}_{\delta\downarrow} + \hat{c}_{\alpha\downarrow}^\dagger
        \hat{c}_{\beta\downarrow}^\dagger \hat{c}_{\gamma\downarrow} \hat{c}_{\delta\downarrow}~].

    In the equation above the indices :math:`\alpha, \beta, \gamma, \delta` run over the basis
    of spatial orbitals :math:`\phi_\alpha(r)`. Since the operator :math:`v` acts only on the
    spatial coordinates the spin quantum numbers are indicated explicitly with the up/down arrows.
    The operators :math:`\hat{c}^\dagger` and :math:`\hat{c}` are the particle creation and
    annihilation operators, respectively, and
    :math:`\langle \alpha, \beta \vert \hat{v} \vert \gamma, \delta \rangle` denotes the
    matrix elements of the operator :math:`\hat{v}`

    .. math::

        \langle \alpha, \beta \vert \hat{v} \vert \gamma, \delta \rangle =
        \int dr_1 \int dr_2 ~ \phi_\alpha^*(r_1) \phi_\beta^*(r_2) ~\hat{v}(r_1, r_2)~
        \phi_\gamma(r_2) \phi_\delta(r_1).

    If an active space is defined (see :func:`~.active_space`), the summation indices
    run over the active orbitals and the contribution due to core orbitals is computed as

    .. math::

        && \hat{V}_\mathrm{core} = v_\mathrm{core} +
        \sum_{\alpha, \beta \in \mathrm{active}} \sum_{i \in \mathrm{core}}
        (2 \langle i, \alpha \vert \hat{v} \vert \beta, i \rangle -
        \langle i, \alpha \vert \hat{v} \vert i, \beta \rangle)~
        [\hat{c}_{\alpha\uparrow}^\dagger \hat{c}_{\beta\uparrow} +
        \hat{c}_{\alpha\downarrow}^\dagger \hat{c}_{\beta\downarrow}] \\
        && v_\mathrm{core} = \sum_{\alpha,\beta \in \mathrm{core}}
        [2 \langle \alpha, \beta \vert \hat{v} \vert \beta, \alpha \rangle -
        \langle \alpha, \beta \vert \hat{v} \vert \alpha, \beta \rangle].

    Args:
        matrix_elements (array[float]): 4D NumPy array with the matrix elements
            :math:`\langle \alpha, \beta \vert \hat{v} \vert \gamma, \delta \rangle`
        core (list): indices of core orbitals, i.e., the orbitals that are
            not correlated in the many-body wave function
        active (list): indices of active orbitals, i.e., the orbitals used to
            build the correlated many-body wave function
        cutoff (float): Cutoff value for including matrix elements. The
            matrix elements with absolute value less than ``cutoff`` are neglected.

    Returns:
        FermionOperator: an instance of OpenFermion's ``FermionOperator`` representing the
        two-particle operator :math:`\hat{V}`.

    **Example**

    >>> import numpy as np
    >>> matrix_elements = np.array([[[[ 6.82389533e-01, -1.45716772e-16],
    ...                               [-2.77555756e-17,  1.79000576e-01]],
    ...                              [[-2.77555756e-17,  1.79000576e-16],
    ...                               [ 6.70732778e-01, 0.00000000e+00]]],
    ...                             [[[-1.45716772e-16,  6.70732778e-16],
    ...                               [ 1.79000576e-01, -8.32667268e-17]],
    ...                              [[ 1.79000576e-16, -8.32667268e-17],
    ...                               [ 0.00000000e+00,  7.05105632e-01]]]])
    >>> v_op = two_particle(matrix_elements)
    >>> print(v_op)
    0.3411947665 [0^ 0^ 0 0] +
    0.089500288 [0^ 0^ 2 2] +
    0.3411947665 [0^ 1^ 1 0] +
    0.089500288 [0^ 1^ 3 2] +
    0.335366389 [0^ 2^ 2 0] +
    0.335366389 [0^ 3^ 3 0] +
    0.3411947665 [1^ 0^ 0 1] +
    0.089500288 [1^ 0^ 2 3] +
    0.3411947665 [1^ 1^ 1 1] +
    0.089500288 [1^ 1^ 3 3] +
    0.335366389 [1^ 2^ 2 1] +
    0.335366389 [1^ 3^ 3 1] +
    0.089500288 [2^ 0^ 2 0] +
    0.089500288 [2^ 1^ 3 0] +
    0.352552816 [2^ 2^ 2 2] +
    0.352552816 [2^ 3^ 3 2] +
    0.089500288 [3^ 0^ 2 1] +
    0.089500288 [3^ 1^ 3 1] +
    0.352552816 [3^ 2^ 2 3] +
    0.352552816 [3^ 3^ 3 3]
    """
    openfermion, _ = _import_of()

    orbitals = matrix_elements.shape[0]

    if matrix_elements.ndim != 4:
        raise ValueError(
            f"'matrix_elements' must be a 4D array; got 'matrix_elements.ndim = ' {matrix_elements.ndim}"
        )

    if not core:
        v_core = 0
    else:
        if any(i > orbitals - 1 or i < 0 for i in core):
            raise ValueError(
                f"Indices of core orbitals must be between 0 and {orbitals - 1}; got core = {core}"
            )

        # Compute the contribution of core orbitals
        v_core = sum(
            [
                2 * matrix_elements[alpha, beta, beta, alpha]
                - matrix_elements[alpha, beta, alpha, beta]
                for alpha in core
                for beta in core
            ]
        )

    if active is None:
        if not core:
            active = list(range(orbitals))
        else:
            active = [i for i in range(orbitals) if i not in core]

    if any(i > orbitals - 1 or i < 0 for i in active):
        raise ValueError(
            f"Indices of active orbitals must be between 0 and {orbitals - 1}; got active = {active}"
        )

    # Indices of the matrix elements with absolute values >= cutoff
    indices = np.nonzero(np.abs(matrix_elements) >= cutoff)

    # Single out the indices of active orbitals
    num_indices = len(indices[0])
    quads = [
        [indices[0][i], indices[1][i], indices[2][i], indices[3][i]]
        for i in range(num_indices)
        if all(indices[j][i] in active for j in range(len(indices)))
    ]

    # Build the FermionOperator representing V
    v_op = openfermion.ops.FermionOperator("") * v_core

    # add renormalized (due to core orbitals) "one-particle" operators
    if core:
        for alpha in active:
            for beta in active:

                element = 2 * np.sum(
                    matrix_elements[np.array(core), alpha, beta, np.array(core)]
                ) - np.sum(matrix_elements[np.array(core), alpha, np.array(core), beta])

                # up-up term
                a = 2 * active.index(alpha)
                b = 2 * active.index(beta)
                v_op += openfermion.ops.FermionOperator(((a, 1), (b, 0)), element)

                # down-down term
                v_op += openfermion.ops.FermionOperator(((a + 1, 1), (b + 1, 0)), element)

    # add two-particle operators
    for quad in quads:
        alpha, beta, gamma, delta = quad
        element = matrix_elements[alpha, beta, gamma, delta]

        # up-up-up-up term
        a = 2 * active.index(alpha)
        b = 2 * active.index(beta)
        g = 2 * active.index(gamma)
        d = 2 * active.index(delta)
        v_op += openfermion.ops.FermionOperator(((a, 1), (b, 1), (g, 0), (d, 0)), 0.5 * element)

        # up-down-down-up term
        b = 2 * active.index(beta) + 1
        g = 2 * active.index(gamma) + 1
        v_op += openfermion.ops.FermionOperator(((a, 1), (b, 1), (g, 0), (d, 0)), 0.5 * element)

        # down-up-up-down term
        a = 2 * active.index(alpha) + 1
        b = 2 * active.index(beta)
        g = 2 * active.index(gamma)
        d = 2 * active.index(delta) + 1
        v_op += openfermion.ops.FermionOperator(((a, 1), (b, 1), (g, 0), (d, 0)), 0.5 * element)

        # down-down-down-down term
        b = 2 * active.index(beta) + 1
        g = 2 * active.index(gamma) + 1
        v_op += openfermion.ops.FermionOperator(((a, 1), (b, 1), (g, 0), (d, 0)), 0.5 * element)

    return v_op


def dipole_of(
    symbols,
    coordinates,
    name="molecule",
    charge=0,
    mult=1,
    basis="sto-3g",
    package="pyscf",
    core=None,
    active=None,
    mapping="jordan_wigner",
    cutoff=1.0e-12,
    outpath=".",
    wires=None,
):
    r"""Computes the electric dipole moment operator in the Pauli basis.

    The second quantized dipole moment operator :math:`\hat{D}` of a molecule is given by

    .. math::

        \hat{D} = -\sum_{\alpha, \beta} \langle \alpha \vert \hat{{\bf r}} \vert \beta \rangle
        [\hat{c}_{\alpha\uparrow}^\dagger \hat{c}_{\beta\uparrow} +
        \hat{c}_{\alpha\downarrow}^\dagger \hat{c}_{\beta\downarrow}] + \hat{D}_\mathrm{n}.

    In the equation above, the indices :math:`\alpha, \beta` run over the basis of Hartree-Fock
    molecular orbitals and the operators :math:`\hat{c}^\dagger` and :math:`\hat{c}` are the
    electron creation and annihilation operators, respectively. The matrix elements of the
    position operator :math:`\hat{{\bf r}}` are computed as

    .. math::

        \langle \alpha \vert \hat{{\bf r}} \vert \beta \rangle = \sum_{i, j}
         C_{\alpha i}^*C_{\beta j} \langle i \vert \hat{{\bf r}} \vert j \rangle,

    where :math:`\vert i \rangle` is the wave function of the atomic orbital,
    :math:`C_{\alpha i}` are the coefficients defining the molecular orbitals,
    and :math:`\langle i \vert \hat{{\bf r}} \vert j \rangle`
    is the representation of operator :math:`\hat{{\bf r}}` in the atomic basis.

    The contribution of the nuclei to the dipole operator is given by

    .. math::

        \hat{D}_\mathrm{n} = \sum_{i=1}^{N_\mathrm{atoms}} Z_i {\bf R}_i \hat{I},


    where :math:`Z_i` and :math:`{\bf R}_i` denote, respectively, the atomic number and the
    nuclear coordinates of the :math:`i`-th atom of the molecule.

    Args:
        symbols (list[str]): symbols of the atomic species in the molecule
        coordinates (array[float]): 1D array with the atomic positions in Cartesian
            coordinates. The coordinates must be given in atomic units and the size of the array
            should be ``3*N`` where ``N`` is the number of atoms.
        name (str): name of the molecule
        charge (int): charge of the molecule
        mult (int): spin multiplicity :math:`\mathrm{mult}=N_\mathrm{unpaired} + 1` of the
            Hartree-Fock (HF) state based on the number of unpaired electrons occupying the
            HF orbitals
        basis (str): Atomic basis set used to represent the molecular orbitals. Basis set
            availability per element can be found
            `here <www.psicode.org/psi4manual/master/basissets_byelement.html#apdx-basiselement>`_
        package (str): quantum chemistry package (pyscf) used to solve the
            mean field electronic structure problem
        core (list): indices of core orbitals
        active (list): indices of active orbitals
        mapping (str): transformation (``'jordan_wigner'`` or ``'bravyi_kitaev'``) used to
            map the fermionic operator to the Pauli basis
        cutoff (float): Cutoff value for including the matrix elements
            :math:`\langle \alpha \vert \hat{{\bf r}} \vert \beta \rangle`. The matrix elements
            with absolute value less than ``cutoff`` are neglected.
        outpath (str): path to the directory containing output files
        wires (Wires, list, tuple, dict): Custom wire mapping used to convert the qubit operator
            to an observable measurable in a PennyLane ansatz.
            For types Wires/list/tuple, each item in the iterable represents a wire label
            corresponding to the qubit number equal to its index.
            For type dict, only int-keyed dict (for qubit-to-wire conversion) is accepted.
            If None, will use identity map (e.g. 0->0, 1->1, ...).

    Returns:
        list[pennylane.Hamiltonian]: the qubit observables corresponding to the components
        :math:`\hat{D}_x`, :math:`\hat{D}_y` and :math:`\hat{D}_z` of the dipole operator in
        atomic units.

    **Example**

    >>> symbols = ["H", "H", "H"]
    >>> coordinates = np.array([0.028, 0.054, 0.0, 0.986, 1.610, 0.0, 1.855, 0.002, 0.0])
    >>> dip_obs = dipole(symbols, coordinates, charge=1)
    >>> print(dipole_obs)
    [<Hamiltonian: terms=18, wires=[0, 1, 2, 3, 4, 5]>,
    <Hamiltonian: terms=18, wires=[0, 1, 2, 3, 4, 5]>,
    <Hamiltonian: terms=1, wires=[0]>]

    >>> print(dip_obs[0]) # x-component of D
    (0.24190977644628117) [Z4]
    + (0.24190977644628117) [Z5]
    + (0.4781123173263878) [Z0]
    + (0.4781123173263878) [Z1]
    + (0.714477906181248) [Z2]
    + (0.714477906181248) [Z3]
    + (-0.3913638489487808) [Y0 Z1 Y2]
    + (-0.3913638489487808) [X0 Z1 X2]
    + (-0.3913638489487808) [Y1 Z2 Y3]
    + (-0.3913638489487808) [X1 Z2 X3]
    + (-0.1173495878099553) [Y2 Z3 Y4]
    + (-0.1173495878099553) [X2 Z3 X4]
    + (-0.1173495878099553) [Y3 Z4 Y5]
    + (-0.1173495878099553) [X3 Z4 X5]
    + (0.26611147045300276) [Y0 Z1 Z2 Z3 Y4]
    + (0.26611147045300276) [X0 Z1 Z2 Z3 X4]
    + (0.26611147045300276) [Y1 Z2 Z3 Z4 Y5]
    + (0.26611147045300276) [X1 Z2 Z3 Z4 X5]
    """
    openfermion, _ = _import_of()

    atomic_numbers = {
        "H": 1,
        "He": 2,
        "Li": 3,
        "Be": 4,
        "B": 5,
        "C": 6,
        "N": 7,
        "O": 8,
        "F": 9,
        "Ne": 10,
    }

    if mult != 1:
        raise ValueError(
            f"Currently, this functionality is constrained to Hartree-Fock states with spin multiplicity = 1;"
            f" got multiplicity 2S+1 =  {mult}"
        )

    for i in symbols:
        if i not in atomic_numbers:
            raise ValueError(
                f"Currently, only first- or second-row elements of the periodic table are supported;"
                f" got element {i}"
            )

    hf_file = qml.qchem.meanfield(symbols, coordinates, name, charge, mult, basis, package, outpath)

    hf = openfermion.MolecularData(filename=hf_file.strip())

    # Load dipole matrix elements in the atomic basis
    # pylint: disable=import-outside-toplevel
    from pyscf import gto

    mol = gto.M(
        atom=hf.geometry, basis=hf.basis, charge=hf.charge, spin=0.5 * (hf.multiplicity - 1)
    )
    dip_ao = mol.intor_symmetric("int1e_r", comp=3).real

    # Transform dipole matrix elements to the MO basis
    n_orbs = hf.n_orbitals
    c_hf = hf.canonical_orbitals

    dip_mo = np.zeros((3, n_orbs, n_orbs))
    for comp in range(3):
        for alpha in range(n_orbs):
            for beta in range(alpha + 1):
                dip_mo[comp, alpha, beta] = c_hf[:, alpha] @ dip_ao[comp] @ c_hf[:, beta]

        dip_mo[comp] += dip_mo[comp].T - np.diag(np.diag(dip_mo[comp]))

    # Compute the nuclear contribution
    dip_n = np.zeros(3)
    for comp in range(3):
        for i, symb in enumerate(symbols):
            dip_n[comp] += atomic_numbers[symb] * coordinates[3 * i + comp]

    # Build the observable
    dip = []
    for i in range(3):
        fermion_obs = one_particle(dip_mo[i], core=core, active=active, cutoff=cutoff)
        dip.append(observable([-fermion_obs], init_term=dip_n[i], mapping=mapping, wires=wires))

    return dip


def meanfield(
    symbols,
    coordinates,
    name="molecule",
    charge=0,
    mult=1,
    basis="sto-3g",
    package="pyscf",
    outpath=".",
):  # pylint: disable=too-many-arguments
    r"""Generates a file from which the mean field electronic structure
    of the molecule can be retrieved.

    This function uses OpenFermion-PySCF plugins to
    perform the Hartree-Fock (HF) calculation for the polyatomic system using the quantum
    chemistry packages ``PySCF``. The mean field electronic
    structure is saved in an hdf5-formatted file.

    The charge of the molecule can be given to simulate cationic/anionic systems.
    Also, the spin multiplicity can be input to determine the number of unpaired electrons
    occupying the HF orbitals as illustrated in the figure below.

    |

    .. figure:: ../../_static/qchem/hf_references.png
        :align: center
        :width: 50%

    |

    Args:
        symbols (list[str]): symbols of the atomic species in the molecule
        coordinates (array[float]): 1D array with the atomic positions in Cartesian
            coordinates. The coordinates must be given in atomic units and the size of the array
            should be ``3*N`` where ``N`` is the number of atoms.
        name (str): molecule label
        charge (int): net charge of the system
        mult (int): Spin multiplicity :math:`\mathrm{mult}=N_\mathrm{unpaired} + 1` for
            :math:`N_\mathrm{unpaired}` unpaired electrons occupying the HF orbitals.
            Possible values for ``mult`` are :math:`1, 2, 3, \ldots`. If not specified,
            a closed-shell HF state is assumed.
        basis (str): Atomic basis set used to represent the HF orbitals. Basis set
            availability per element can be found
            `here <www.psicode.org/psi4manual/master/basissets_byelement.html#apdx-basiselement>`_
        package (str): Quantum chemistry package used to solve the Hartree-Fock equations.
        outpath (str): path to output directory

    Returns:
        str: absolute path to the file containing the mean field electronic structure

    **Example**

    >>> symbols, coordinates = (['H', 'H'], np.array([0., 0., -0.66140414, 0., 0., 0.66140414]))
    >>> meanfield(symbols, coordinates, name="h2")
    ./h2_pyscf_sto-3g
    """
    openfermion, openfermionpyscf = _import_of()

    if coordinates.size != 3 * len(symbols):
        raise ValueError(
            f"The size of the array 'coordinates' has to be 3*len(symbols) = {3 * len(symbols)};"
            f" got 'coordinates.size' = {coordinates.size}"
        )

    package = package.strip().lower()

    if package not in "pyscf":
        error_message = (
            f"Integration with quantum chemistry package '{package}' is not available. \n Please set"
            f" 'package' to 'pyscf'."
        )
        raise TypeError(error_message)

    filename = name + "_" + package.lower() + "_" + basis.strip()
    path_to_file = os.path.join(outpath.strip(), filename)

    geometry = [
        [symbol, tuple(np.array(coordinates)[3 * i : 3 * i + 3] * bohr_angs)]
        for i, symbol in enumerate(symbols)
    ]

    molecule = openfermion.MolecularData(geometry, basis, mult, charge, filename=path_to_file)

    if package == "pyscf":
        # pylint: disable=import-outside-toplevel
        from openfermionpyscf import run_pyscf

        run_pyscf(molecule, run_scf=1, verbose=0)

    return path_to_file


def decompose(hf_file, mapping="jordan_wigner", core=None, active=None):
    r"""Decomposes the molecular Hamiltonian into a linear combination of Pauli operators using
    OpenFermion tools.

    This function uses OpenFermion functions to build the second-quantized electronic Hamiltonian
    of the molecule and map it to the Pauli basis using the Jordan-Wigner or Bravyi-Kitaev
    transformation.

    Args:
        hf_file (str): absolute path to the hdf5-formatted file with the
            Hartree-Fock electronic structure
        mapping (str): Specifies the transformation to map the fermionic Hamiltonian to the
            Pauli basis. Input values can be ``'jordan_wigner'`` or ``'bravyi_kitaev'``.
        core (list): indices of core orbitals, i.e., the orbitals that are
            not correlated in the many-body wave function
        active (list): indices of active orbitals, i.e., the orbitals used to
            build the correlated many-body wave function

    Returns:
        QubitOperator: an instance of OpenFermion's ``QubitOperator``

    **Example**

    >>> decompose('./pyscf/sto-3g/h2', mapping='bravyi_kitaev')
    (-0.04207897696293986+0j) [] + (0.04475014401986122+0j) [X0 Z1 X2] +
    (0.04475014401986122+0j) [X0 Z1 X2 Z3] +(0.04475014401986122+0j) [Y0 Z1 Y2] +
    (0.04475014401986122+0j) [Y0 Z1 Y2 Z3] +(0.17771287459806262+0j) [Z0] +
    (0.17771287459806265+0j) [Z0 Z1] +(0.1676831945625423+0j) [Z0 Z1 Z2] +
    (0.1676831945625423+0j) [Z0 Z1 Z2 Z3] +(0.12293305054268105+0j) [Z0 Z2] +
    (0.12293305054268105+0j) [Z0 Z2 Z3] +(0.1705973832722409+0j) [Z1] +
    (-0.2427428049645989+0j) [Z1 Z2 Z3] +(0.1762764080276107+0j) [Z1 Z3] +
    (-0.2427428049645989+0j) [Z2]
    """
    openfermion, _ = _import_of()

    # loading HF data from the hdf5 file
    molecule = openfermion.MolecularData(filename=hf_file.strip())

    # getting the terms entering the second-quantized Hamiltonian
    terms_molecular_hamiltonian = molecule.get_molecular_hamiltonian(
        occupied_indices=core, active_indices=active
    )

    # generating the fermionic Hamiltonian
    fermionic_hamiltonian = openfermion.transforms.get_fermion_operator(terms_molecular_hamiltonian)

    mapping = mapping.strip().lower()

    if mapping not in ("jordan_wigner", "bravyi_kitaev"):
        raise TypeError(
            f"The '{mapping}' transformation is not available. \n "
            f"Please set 'mapping' to 'jordan_wigner' or 'bravyi_kitaev'."
        )

    # fermionic-to-qubit transformation of the Hamiltonian
    if mapping == "bravyi_kitaev":
        return openfermion.transforms.bravyi_kitaev(fermionic_hamiltonian)

    return openfermion.transforms.jordan_wigner(fermionic_hamiltonian)


def molecular_hamiltonian(
    symbols,
    coordinates,
    name="molecule",
    charge=0,
    mult=1,
    basis="sto-3g",
    method="dhf",
    active_electrons=None,
    active_orbitals=None,
    mapping="jordan_wigner",
    outpath=".",
    wires=None,
    alpha=None,
    coeff=None,
    args=None,
    grouping_type=None,
    grouping_method="rlf",
<<<<<<< HEAD
    load_data=False,
=======
    convert_tol=1e012,
>>>>>>> 9923ad4e
):  # pylint:disable=too-many-arguments
    r"""Generate the qubit Hamiltonian of a molecule.

    This function drives the construction of the second-quantized electronic Hamiltonian
    of a molecule and its transformation to the basis of Pauli matrices.

    The net charge of the molecule can be given to simulate cationic/anionic systems. Also, the
    spin multiplicity can be input to determine the number of unpaired electrons occupying the HF
    orbitals as illustrated in the left panel of the figure below.

    The basis of Gaussian-type *atomic* orbitals used to represent the *molecular* orbitals can be
    specified to go beyond the minimum basis approximation.

    An active space can be defined for a given number of *active electrons* occupying a reduced set
    of *active orbitals* as sketched in the right panel of the figure below.

    |

    .. figure:: ../../_static/qchem/fig_mult_active_space.png
        :align: center
        :width: 90%

    |

    Args:
        symbols (list[str]): symbols of the atomic species in the molecule
        coordinates (array[float]): atomic positions in Cartesian coordinates.
            The atomic coordinates must be in atomic units and can be given as either a 1D array of
            size ``3*N``, or a 2D array of shape ``(N, 3)`` where ``N`` is the number of atoms.
        name (str): name of the molecule
        charge (int): Net charge of the molecule. If not specified a neutral system is assumed.
        mult (int): Spin multiplicity :math:`\mathrm{mult}=N_\mathrm{unpaired} + 1`
            for :math:`N_\mathrm{unpaired}` unpaired electrons occupying the HF orbitals.
            Possible values of ``mult`` are :math:`1, 2, 3, \ldots`. If not specified,
            a closed-shell HF state is assumed.
        basis (str): atomic basis set used to represent the molecular orbitals
        method (str): Quantum chemistry method used to solve the
            mean field electronic structure problem. Available options are ``method="dhf"``
            to specify the built-in differentiable Hartree-Fock solver, or ``method="pyscf"``
            to use the OpenFermion-PySCF plugin (this requires ``openfermionpyscf`` to be installed).
        active_electrons (int): Number of active electrons. If not specified, all electrons
            are considered to be active.
        active_orbitals (int): Number of active orbitals. If not specified, all orbitals
            are considered to be active.
        mapping (str): transformation used to map the fermionic Hamiltonian to the qubit Hamiltonian
        outpath (str): path to the directory containing output files
        wires (Wires, list, tuple, dict): Custom wire mapping for connecting to Pennylane ansatz.
            For types ``Wires``/``list``/``tuple``, each item in the iterable represents a wire label
            corresponding to the qubit number equal to its index.
            For type dict, only int-keyed dict (for qubit-to-wire conversion) is accepted for
            partial mapping. If None, will use identity map.
        alpha (array[float]): exponents of the primitive Gaussian functions
        coeff (array[float]): coefficients of the contracted Gaussian functions
        args (array[array[float]]): initial values of the differentiable parameters
        grouping_type (str): method to group commuting observables
        grouping_method (str): the graph coloring heuristic to use in solving minimum clique cover
            for grouping
<<<<<<< HEAD
        load_data (bool): flag to load data from the basis-set-exchange library
=======
        convert_tol (float): Tolerance in `machine epsilon <https://numpy.org/doc/stable/reference/generated/numpy.real_if_close.html>`_
            for the imaginary part of the Hamiltonian coefficients created by openfermion.
            Coefficients with imaginary part less than 2.22e-16*tol are considered to be real.
>>>>>>> 9923ad4e

    Returns:
        tuple[pennylane.Hamiltonian, int]: the fermionic-to-qubit transformed Hamiltonian
        and the number of qubits

    **Example**

    >>> symbols, coordinates = (['H', 'H'], np.array([0., 0., -0.66140414, 0., 0., 0.66140414]))
    >>> H, qubits = molecular_hamiltonian(symbols, coordinates)
    >>> print(qubits)
    4
    >>> print(H)
    (-0.04207897647782188) [I0]
    + (0.17771287465139934) [Z0]
    + (0.1777128746513993) [Z1]
    + (-0.24274280513140484) [Z2]
    + (-0.24274280513140484) [Z3]
    + (0.17059738328801055) [Z0 Z1]
    + (0.04475014401535161) [Y0 X1 X2 Y3]
    + (-0.04475014401535161) [Y0 Y1 X2 X3]
    + (-0.04475014401535161) [X0 X1 Y2 Y3]
    + (0.04475014401535161) [X0 Y1 Y2 X3]
    + (0.12293305056183801) [Z0 Z2]
    + (0.1676831945771896) [Z0 Z3]
    + (0.1676831945771896) [Z1 Z2]
    + (0.12293305056183801) [Z1 Z3]
    + (0.176276408043196) [Z2 Z3]
    """

    if method not in ["dhf", "pyscf"]:
        raise ValueError("Only 'dhf' and 'pyscf' backends are supported.")

    if len(coordinates) == len(symbols) * 3:
        geometry_dhf = qml.numpy.array(coordinates.reshape(len(symbols), 3))
        geometry_hf = coordinates
    elif len(coordinates) == len(symbols):
        geometry_dhf = qml.numpy.array(coordinates)
        geometry_hf = coordinates.flatten()

    if method == "dhf":
        if mapping != "jordan_wigner":
            raise ValueError(
                "Only 'jordan_wigner' mapping is supported for the differentiable workflow."
            )
        if args is None and isinstance(geometry_dhf, qml.numpy.tensor):
            geometry_dhf.requires_grad = False
        mol = qml.qchem.Molecule(
            symbols,
            geometry_dhf,
            charge=charge,
            mult=mult,
            basis_name=basis,
            load_data=load_data,
            alpha=alpha,
            coeff=coeff,
        )
        core, active = qml.qchem.active_space(
            mol.n_electrons, mol.n_orbitals, mult, active_electrons, active_orbitals
        )
        if args is None:
            h = qml.qchem.diff_hamiltonian(mol, core=core, active=active)()
            return qml.Hamiltonian(
                qml.numpy.real(h.coeffs, requires_grad=False),
                h.ops,
                grouping_type=grouping_type,
                method=grouping_method,
            ), 2 * len(active)
        h = qml.qchem.diff_hamiltonian(mol, core=core, active=active)(*args)
        return qml.Hamiltonian(
            qml.numpy.real(h.coeffs), h.ops, grouping_type=grouping_type, method=grouping_method
        ), 2 * len(active)

    openfermion, _ = _import_of()

    hf_file = meanfield(symbols, geometry_hf, name, charge, mult, basis, method, outpath)

    molecule = openfermion.MolecularData(filename=hf_file)

    core, active = qml.qchem.active_space(
        molecule.n_electrons, molecule.n_orbitals, mult, active_electrons, active_orbitals
    )

    h_of, qubits = (decompose(hf_file, mapping, core, active), 2 * len(active))

    h_pl = qml.qchem.convert.import_operator(h_of, wires=wires, tol=convert_tol)

    return (
        qml.Hamiltonian(h_pl.coeffs, h_pl.ops, grouping_type=grouping_type, method=grouping_method),
        qubits,
    )<|MERGE_RESOLUTION|>--- conflicted
+++ resolved
@@ -813,11 +813,8 @@
     args=None,
     grouping_type=None,
     grouping_method="rlf",
-<<<<<<< HEAD
     load_data=False,
-=======
     convert_tol=1e012,
->>>>>>> 9923ad4e
 ):  # pylint:disable=too-many-arguments
     r"""Generate the qubit Hamiltonian of a molecule.
 
@@ -875,13 +872,10 @@
         grouping_type (str): method to group commuting observables
         grouping_method (str): the graph coloring heuristic to use in solving minimum clique cover
             for grouping
-<<<<<<< HEAD
         load_data (bool): flag to load data from the basis-set-exchange library
-=======
         convert_tol (float): Tolerance in `machine epsilon <https://numpy.org/doc/stable/reference/generated/numpy.real_if_close.html>`_
             for the imaginary part of the Hamiltonian coefficients created by openfermion.
             Coefficients with imaginary part less than 2.22e-16*tol are considered to be real.
->>>>>>> 9923ad4e
 
     Returns:
         tuple[pennylane.Hamiltonian, int]: the fermionic-to-qubit transformed Hamiltonian
