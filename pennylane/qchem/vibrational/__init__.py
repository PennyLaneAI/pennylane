--- conflicted
+++ resolved
@@ -2,9 +2,6 @@
 This submodule provides the functionality to calculate vibrational Hamiltonians.
 """
 
-<<<<<<< HEAD
 from .pes_generator import vibrational_pes
-=======
 from .localize_modes import localize_normal_modes
->>>>>>> 9f2fa6ba
 from .vibrational_class import optimize_geometry