--- conflicted
+++ resolved
@@ -27,8 +27,6 @@
 
 BOHR_TO_ANG = 0.5291772106  # Factor to convert Bohr to Angstrom
 
-
-<<<<<<< HEAD
 @dataclass
 class VibrationalPES:
     r"""Data class to save potential energy surface information computed along vibrational normal modes.
@@ -72,10 +70,7 @@
         self.dipole_level = dipole_level
 
 
-def harmonic_analysis(scf_result, method="rhf"):
-=======
 def _harmonic_analysis(scf_result, method="rhf"):
->>>>>>> 5880dc39
     r"""Performs harmonic analysis by evaluating the Hessian using PySCF routines.
 
     Args:
