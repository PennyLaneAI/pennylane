--- conflicted
+++ resolved
@@ -24,7 +24,6 @@
 from ..openfermion_pyscf import _import_pyscf
 
 # pylint: disable=import-outside-toplevel, unused-variable, too-many-instance-attributes, too-many-arguments
-<<<<<<< HEAD
 
 BOHR_TO_ANG = 0.5291772106  # Factor to convert bohr to angstrom
 
@@ -46,8 +45,6 @@
             value is 2.
 
     """
-=======
->>>>>>> 27024b05
 
     def __init__(
         self,
@@ -311,8 +308,4 @@
     if method == "rhf":
         return _get_rhf_dipole(scf_result)
 
-<<<<<<< HEAD
-    return _get_uhf_dipole(scf_result)
-=======
-    return _get_uhf_dipole(scf_result)
->>>>>>> 27024b05
+    return _get_uhf_dipole(scf_result)