--- conflicted
+++ resolved
@@ -123,8 +123,6 @@
     )
 
     scf_result = single_point(mol_eq, method)
-<<<<<<< HEAD
-
     return mol_eq, scf_result
 
 
@@ -192,7 +190,4 @@
     if method == "rhf":
         return _get_rhf_dipole(hf)
 
-    return _get_uhf_dipole(hf)
-=======
-    return mol_eq, scf_result
->>>>>>> f30f5970
+    return _get_uhf_dipole(hf)