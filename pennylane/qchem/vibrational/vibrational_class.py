--- conflicted
+++ resolved
@@ -46,7 +46,6 @@
 
     """
 
-<<<<<<< HEAD
     def __init__(
         self,
         freqs,
@@ -70,10 +69,6 @@
         self.dipole_threemode = dipole_data[2] if dipole_level >= 3 else None
         self.localized = localized
         self.dipole_level = dipole_level
-=======
-
-BOHR_TO_ANG = 0.5291772106  # factor to convert bohr to angstrom
->>>>>>> 23c3c037
 
 
 def _harmonic_analysis(scf_result, method="rhf"):
