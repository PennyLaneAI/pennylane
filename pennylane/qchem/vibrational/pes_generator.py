--- conflicted
+++ resolved
@@ -22,18 +22,14 @@
 import pennylane as qml
 from pennylane.data.base._lazy_modules import h5py
 
-<<<<<<< HEAD
 from .localize_modes import localize_normal_modes
 from .vibrational_class import (
     VibrationalPES,
     _single_point,
-    get_dipole,
-    harmonic_analysis,
+    _get_dipole,
+    _harmonic_analysis,
     optimize_geometry,
 )
-=======
-from .vibrational_class import _get_dipole, _single_point
->>>>>>> 5880dc39
 
 # pylint: disable=too-many-arguments, too-many-function-args, c-extension-no-member
 # pylint: disable= import-outside-toplevel, too-many-positional-arguments, dangerous-default-value
@@ -41,13 +37,7 @@
 # constants
 HBAR = 6.022 * 1.055e12  # (amu)*(angstrom^2/s)
 C_LIGHT = 3 * 10**8  # m/s
-<<<<<<< HEAD
-AU_TO_CM = 219475  # factor to convert hartree to cm^-1
 BOHR_TO_ANG = 0.5291772106  # factor to convert bohr to angstrom
-=======
-BOHR_TO_ANG = 0.5291772106  # Factor to convert Bohr to Angstrom
->>>>>>> 5880dc39
-
 
 def _import_mpi4py():
     """Import mpi4py."""
