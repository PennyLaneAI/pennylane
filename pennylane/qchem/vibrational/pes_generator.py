--- conflicted
+++ resolved
@@ -22,7 +22,6 @@
 import pennylane as qml
 from pennylane.data.base._lazy_modules import h5py
 
-<<<<<<< HEAD
 from .localize_modes import localize_normal_modes
 from .vibrational_class import (
     VibrationalPES,
@@ -31,9 +30,7 @@
     harmonic_analysis,
     optimize_geometry,
 )
-=======
-from .vibrational_class import _single_point, get_dipole
->>>>>>> 2466f89c
+
 
 # pylint: disable=too-many-arguments, too-many-function-args, c-extension-no-member
 # pylint: disable= import-outside-toplevel, too-many-positional-arguments, dangerous-default-value
