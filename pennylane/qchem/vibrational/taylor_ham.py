# Copyright 2018-2024 Xanadu Quantum Technologies Inc.

# Licensed under the Apache License, Version 2.0 (the "License");
# you may not use this file except in compliance with the License.
# You may obtain a copy of the License at

#     http://www.apache.org/licenses/LICENSE-2.0

# Unless required by applicable law or agreed to in writing, software
# distributed under the License is distributed on an "AS IS" BASIS,
# WITHOUT WARRANTIES OR CONDITIONS OF ANY KIND, either express or implied.
# See the License for the specific language governing permissions and
# limitations under the License.
"""The functions related to the construction of the Taylor form Hamiltonian."""
import itertools

import numpy as np

from pennylane.bose import BoseSentence, BoseWord, unary_mapping, binary_mapping

# pylint: disable=import-outside-toplevel


def _import_sklearn():
    """Import sklearn."""
    try:
        import sklearn
    except ImportError as Error:
        raise ImportError(
            "This feature requires sklearn. It can be installed with: pip install scikit-learn."
        ) from Error

    return sklearn


def _remove_harmonic(freqs, onemode_pes):
    """Removes the harmonic part from the PES.

    Args:
        freqs (list(float)): the harmonic frequencies in atomic units
        onemode_pes (TensorLike[float]): one mode PES

    Returns:
        tuple: A tuple containing the following:
            - TensorLike[float] : anharmonic part of the PES
            - TensorLike[float] : harmonic part of the PES
    """
    nmodes, quad_order = np.shape(onemode_pes)
    grid, _ = np.polynomial.hermite.hermgauss(quad_order)
    harmonic_pes = np.zeros((nmodes, quad_order))
    anh_pes = np.zeros((nmodes, quad_order))

    for ii in range(nmodes):
        ho_const = freqs[ii] / 2
        harmonic_pes[ii, :] = ho_const * (grid**2)
        anh_pes[ii, :] = onemode_pes[ii, :] - harmonic_pes[ii, :]

    return anh_pes, harmonic_pes


def _fit_onebody(onemode_op, max_deg, min_deg=3):
    r"""Fits the one-mode operator to get one-body coefficients.

    Args:
        onemode_op (TensorLike[float]): one-mode operator
        max_deg (int): maximum degree of Taylor form polynomial
        min_deg (int): minimum degree of Taylor form polynomial

    Returns:
        tuple (TensorLike[float], TensorLike[float]):
            - the one-body coefficients
            - the predicted one-body PES using fitted coefficients
    """
    _import_sklearn()

    from sklearn.linear_model import LinearRegression
    from sklearn.preprocessing import PolynomialFeatures

    if max_deg < min_deg:
        raise ValueError(
            f"Taylor expansion degree is {max_deg}<{min_deg}, please set max_deg greater than min_deg."
        )

    nmodes, quad_order = np.shape(onemode_op)
    grid, _ = np.polynomial.hermite.hermgauss(quad_order)
    coeffs = np.zeros((nmodes, max_deg - min_deg + 1))

    predicted_1D = np.zeros_like(onemode_op)

    for i1 in range(nmodes):
        poly1D = PolynomialFeatures(degree=(min_deg, max_deg), include_bias=False)
        poly1D_features = poly1D.fit_transform(grid.reshape(-1, 1))
        poly1D_reg_model = LinearRegression()
        poly1D_reg_model.fit(poly1D_features, onemode_op[i1, :])
        coeffs[i1, :] = poly1D_reg_model.coef_
        predicted_1D[i1, :] = poly1D_reg_model.predict(poly1D_features)

    return coeffs, predicted_1D


def _twobody_degs(max_deg, min_deg=3):
    """Finds the degree of fit for two-body coefficients.

    Args:
        max_deg (int): maximum degree of Taylor form polynomial
        min_deg (int): minimum degree of Taylor form polynomial

    Returns:
        list(tuple): A list of tuples `(q1deg, q2deg)` where the sum of the two values is
            guaranteed to be between the maximum total degree and minimum degree.
    """
    fit_degs = []
    for feat_deg in range(min_deg, max_deg + 1):
        max_deg = feat_deg - 1
        for deg_dist in range(1, max_deg + 1):
            q1deg = max_deg - deg_dist + 1
            q2deg = deg_dist
            fit_degs.append((q1deg, q2deg))

    return fit_degs


def _fit_twobody(twomode_op, max_deg, min_deg=3):
    r"""Fits the two-mode operator to get two-body coefficients.

    Args:
        twomode_op (TensorLike[float]): two-mode operator
        max_deg (int): maximum degree of Taylor form polynomial
        min_deg (int): minimum degree of Taylor form polynomial

    Returns:
        tuple (TensorLike[float], TensorLike[float]):
            - the two-body coefficients
            - the predicted two-body PES using fitted coefficients
    """
    _import_sklearn()
    from sklearn.linear_model import LinearRegression

    nmodes, _, quad_order, _ = np.shape(twomode_op)
    gauss_grid, _ = np.polynomial.hermite.hermgauss(quad_order)

    if max_deg < min_deg:
        raise ValueError(
            f"Taylor expansion degree is {max_deg}<{min_deg}, please set max_deg greater than min_deg."
        )

    fit_degs = _twobody_degs(max_deg, min_deg)
    num_coeffs = len(fit_degs)
    coeffs = np.zeros((nmodes, nmodes, num_coeffs))

    predicted_2D = np.zeros_like(twomode_op)

    grid_2D = np.array(np.meshgrid(gauss_grid, gauss_grid))
    q1, q2 = (grid.flatten() for grid in grid_2D)
    idx_2D = np.array(np.meshgrid(range(quad_order), range(quad_order)))
    idx1, idx2 = (idx.flatten() for idx in idx_2D)
    num_2D = len(q1)

    features = np.zeros((num_2D, num_coeffs))
    for deg_idx, (q1deg, q2deg) in enumerate(fit_degs):
        features[:, deg_idx] = (q1**q1deg) * (q2**q2deg)

    for i1 in range(nmodes):
        for i2 in range(i1):
            Y = twomode_op[i1, i2, idx1, idx2]
            poly2D_reg_model = LinearRegression()
            poly2D_reg_model.fit(features, Y)
            coeffs[i1, i2, :] = poly2D_reg_model.coef_
            predicted = poly2D_reg_model.predict(features)
            for idx in range(num_2D):
                predicted_2D[i1, i2, idx1[idx], idx2[idx]] = predicted[idx]

    return coeffs, predicted_2D


def _generate_bin_occupations(max_occ, nbins):
    """
    Generate all valid combinations of bin occupations for a given number of bins
    and a total maximum occupancy.

    Args:
        max_occ(int): the maximum total number of items to be distributed across bins
        nbins(int): the number of bins to distribute the items into

    Returns
        list(tuple): A list of tuples, where each tuple represents a valid combination of item counts for the bins.
    """
    combinations = list(itertools.product(range(max_occ + 1), repeat=nbins))

    valid_combinations = [combo for combo in combinations if sum(combo) == max_occ]

    return valid_combinations


def _threebody_degs(max_deg, min_deg=3):
    """Finds the degree of fit for three-body coefficients.

    Args:
        max_deg (int): maximum degree of Taylor form polynomial
        min_deg (int): minimum degree of Taylor form polynomial

    Returns:
        list(tuple): A list of tuples `(q1deg, q2deg, q3deg)` where the sum of the three values is
            guaranteed to be between the maximum total degree and minimum degree.
    """
    fit_degs = []
    for feat_deg in range(min_deg, max_deg + 1):
        max_deg = feat_deg - 3
        if max_deg < 0:
            continue
        possible_occupations = _generate_bin_occupations(max_deg, 3)
        for occ in possible_occupations:
            q1deg = 1 + occ[0]
            q2deg = 1 + occ[1]
            q3deg = 1 + occ[2]
            fit_degs.append((q1deg, q2deg, q3deg))

    return fit_degs


def _fit_threebody(threemode_op, max_deg, min_deg=3):
    r"""Fits the three-mode operator to get three-body coefficients.

    Args:
        threemode_op (TensorLike[float]): threemode operator
        max_deg (int): maximum degree of Taylor form polynomial
        min_deg (int): minimum degree of Taylor form polynomial

    Returns:
        tuple (TensorLike[float], TensorLike[float]):
            - the three-body coefficients
            - the predicted three-body PES using fitted coefficients
    """
    _import_sklearn()
    from sklearn.linear_model import LinearRegression

    nmodes, _, _, quad_order, _, _ = np.shape(threemode_op)
    gauss_grid, _ = np.polynomial.hermite.hermgauss(quad_order)

    if max_deg < min_deg:
        raise ValueError(
            f"Taylor expansion degree is {max_deg}<{min_deg}, please set max_deg greater than min_deg."
        )

    predicted_3D = np.zeros_like(threemode_op)
    fit_degs = _threebody_degs(max_deg)
    num_coeffs = len(fit_degs)
    coeffs = np.zeros((nmodes, nmodes, nmodes, num_coeffs))

    grid_3D = np.array(np.meshgrid(gauss_grid, gauss_grid, gauss_grid))
    q1, q2, q3 = (grid.flatten() for grid in grid_3D)
    idx_3D = np.array(np.meshgrid(range(quad_order), range(quad_order), range(quad_order)))
    idx1, idx2, idx3 = (idx.flatten() for idx in idx_3D)
    num_3D = len(q1)

    features = np.zeros((num_3D, num_coeffs))
    for deg_idx, Qs in enumerate(fit_degs):
        q1deg, q2deg, q3deg = Qs
        features[:, deg_idx] = q1 ** (q1deg) * q2 ** (q2deg) * q3 ** (q3deg)

    for i1 in range(nmodes):
        for i2 in range(i1):
            for i3 in range(i2):
                Y = threemode_op[i1, i2, i3, idx1, idx2, idx3]

                poly3D_reg_model = LinearRegression()
                poly3D_reg_model.fit(features, Y)
                coeffs[i1, i2, i3, :] = poly3D_reg_model.coef_
                predicted = poly3D_reg_model.predict(features)
                for idx in range(num_3D):
                    predicted_3D[i1, i2, i3, idx1[idx], idx2[idx], idx3[idx]] = predicted[idx]

    return coeffs, predicted_3D


<<<<<<< HEAD
def taylor_coeffs(pes_object, max_deg=4, min_deg=3):
    r"""Compute fitted coefficients for Taylor Hamiltonian. See the details in `Eq. 4 and Eq. 5
    <https://arxiv.org/pdf/1703.09313>`_ for more information about the coefficients.
=======
def taylor_coeffs(pes, max_deg=4, min_deg=3):
    r"""Compute fitted coefficients for Taylor vibrational Hamiltonian.
>>>>>>> ff56425f

    The coefficients are defined following Eq. 5 of `arXiv:1703.09313
    <https://arxiv.org/abs/1703.09313>`_ as :

    .. math::

        \Phi_{ijk} = \frac{k_{ijk}}{\sqrt{\omega_i \omega_j \omega_k}}
        \quad \text{and} \quad
        \Phi_{ijkl} = \frac{k_{ijkl}}{\sqrt{\omega_i \omega_j \omega_k \omega_l}}

    where :math:`\Phi_{ijk}` and :math:`\Phi_{ijkl}` are the third and fourth-order reduced force
    constants, respectively, defined in terms of the third and fourth-order partial derivatives
    of the potential energy surface data.

    Args:
        pes (VibrationalPES): object containing the vibrational potential energy surface data
        max_deg (int): maximum degree of taylor form polynomial
        min_deg (int): minimum degree of taylor form polynomial

    Returns:
        tuple(TensorLike[float]): the coefficients of the one-body, two-body and three-body terms

    **Example**

    >>> pes_onemode = np.array([[0.309, 0.115, 0.038, 0.008, 0.000, 0.006, 0.020, 0.041, 0.070]])
    >>> pes_twomode = np.zeros((1, 1, 9, 9))
    >>> dipole_onemode = np.zeros((1, 9, 3))
    >>> gauss_weights=np.array([3.96e-05, 4.94e-03, 8.85e-02,
                        4.33e-01, 7.20e-01, 4.33e-01,
                        8.85e-02, 4.94e-03, 3.96e-05])
    >>> grid = np.array([-3.19, -2.27, -1.47, -0.72,  0.0,  0.72,  1.47,  2.27,  3.19])
    >>> pes_object = qml.qchem.VibrationalPES(
            freqs=np.array([0.025]),
            grid=grid,
            uloc=np.array([[1.0]]),
            gauss_weights=gauss_weights,
            pes_data=[pes_onemode, pes_twomode],
            dipole_data=[dipole_onemode],
            localized=True,
            dipole_level=1,
        )
    >>> qml.qchem.taylor_coeffs(pes_object, 4, 2)
    [array([[-0.00088528, -0.00361425,  0.00068143]]), array([[[0., 0., 0., 0., 0., 0.]]])]
    """

    anh_pes, harmonic_pes = _remove_harmonic(pes.freqs, pes.pes_onemode)
    coeff_1D, predicted_1D = _fit_onebody(anh_pes, max_deg, min_deg=min_deg)
    predicted_1D += harmonic_pes
    coeff_arr = [coeff_1D]
    predicted_arr = [predicted_1D]

    if pes.pes_twomode is not None:
        coeff_2D, predicted_2D = _fit_twobody(pes.pes_twomode, max_deg, min_deg=min_deg)
        coeff_arr.append(coeff_2D)
        predicted_arr.append(predicted_2D)

    if pes.pes_threemode is not None:
        coeff_3D, predicted_3D = _fit_threebody(pes.pes_threemode, max_deg, min_deg=min_deg)
        coeff_arr.append(coeff_3D)
        predicted_arr.append(predicted_3D)

    return coeff_arr


def taylor_dipole_coeffs(pes, max_deg=4, min_deg=1):
    r"""Compute fitted coefficients for the Taylor dipole operator.

    Args:
        pes (VibrationalPES): object containing the vibrational potential energy surface data
        max_deg (int): maximum degree of Taylor form polynomial
        min_deg (int): minimum degree of Taylor form polynomial

    Returns:
        tuple: a tuple containing:
            - list(floats): coefficients for x-displacements
            - list(floats): coefficients for y-displacements
            - list(floats): coefficients for z-displacements

    **Example**

    >>> pes_onemode = np.array([[0.309, 0.115, 0.038, 0.008, 0.000, 0.006, 0.020, 0.041, 0.070]])
    >>> pes_twomode = np.zeros((1, 1, 9, 9))
    >>> dipole_onemode = np.zeros((1, 9, 3))
    >>> gauss_weights=np.array([3.96e-05, 4.94e-03, 8.85e-02,
                        4.33e-01, 7.20e-01, 4.33e-01,
                        8.85e-02, 4.94e-03, 3.96e-05])
    >>> grid = np.array([-3.19, -2.27, -1.47, -0.72,  0.0,  0.72,  1.47,  2.27,  3.19])
    >>> pes_object = qml.qchem.VibrationalPES(
            freqs=np.array([0.025]),
            grid=grid,
            uloc=np.array([[1.0]]),
            gauss_weights=gauss_weights,
            pes_data=[pes_onemode, pes_twomode],
            dipole_data=[dipole_onemode],
            localized=True,
            dipole_level=1,
        )
    >>> qml.qchem.taylor_dipole_coeffs(pes_object, 4, 2)
    ([array([[0., 0., 0.]])], [array([[0., 0., 0.]])], [array([[0., 0., 0.]])])
    """
    coeffs_x_1D, predicted_x_1D = _fit_onebody(
        pes.dipole_onemode[:, :, 0], max_deg, min_deg=min_deg
    )
    coeffs_x_arr = [coeffs_x_1D]
    predicted_x_arr = [predicted_x_1D]

    coeffs_y_1D, predicted_y_1D = _fit_onebody(
        pes.dipole_onemode[:, :, 1], max_deg, min_deg=min_deg
    )
    coeffs_y_arr = [coeffs_y_1D]
    predicted_y_arr = [predicted_y_1D]

    coeffs_z_1D, predicted_z_1D = _fit_onebody(
        pes.dipole_onemode[:, :, 2], max_deg, min_deg=min_deg
    )
    coeffs_z_arr = [coeffs_z_1D]
    predicted_z_arr = [predicted_z_1D]

    if pes.dipole_twomode is not None:
        coeffs_x_2D, predicted_x_2D = _fit_twobody(
            pes.dipole_twomode[:, :, :, :, 0], max_deg, min_deg=min_deg
        )
        coeffs_x_arr.append(coeffs_x_2D)
        predicted_x_arr.append(predicted_x_2D)

        coeffs_y_2D, predicted_y_2D = _fit_twobody(
            pes.dipole_twomode[:, :, :, :, 1], max_deg, min_deg=min_deg
        )
        coeffs_y_arr.append(coeffs_y_2D)
        predicted_y_arr.append(predicted_y_2D)

        coeffs_z_2D, predicted_z_2D = _fit_twobody(
            pes.dipole_twomode[:, :, :, :, 2], max_deg, min_deg=min_deg
        )
        coeffs_z_arr.append(coeffs_z_2D)
        predicted_z_arr.append(predicted_z_2D)

    if pes.dipole_threemode is not None:
        coeffs_x_3D, predicted_x_3D = _fit_threebody(
            pes.dipole_threemode[:, :, :, :, :, :, 0], max_deg, min_deg=min_deg
        )
        coeffs_x_arr.append(coeffs_x_3D)
        predicted_x_arr.append(predicted_x_3D)

        coeffs_y_3D, predicted_y_3D = _fit_threebody(
            pes.dipole_threemode[:, :, :, :, :, :, 1], max_deg, min_deg=min_deg
        )
        coeffs_y_arr.append(coeffs_y_3D)
        predicted_y_arr.append(predicted_y_3D)

        coeffs_z_3D, predicted_z_3D = _fit_threebody(
            pes.dipole_threemode[:, :, :, :, :, :, 2], max_deg, min_deg=min_deg
        )
        coeffs_z_arr.append(coeffs_z_3D)
        predicted_z_arr.append(predicted_z_3D)

    return coeffs_x_arr, coeffs_y_arr, coeffs_z_arr


def _position_to_boson(index, op):
    """Convert position operator `p` or `q` into respective bosonic operator. The conversion is
    described in `Eq. 6 and 7 <https://arxiv.org/pdf/1703.09313>`_.

    Args:
        index (int): the index of the operator
        op (str): the position operator, either ``"p"`` or ``"q"``

    Returns:
        BoseSentence: bosonic form of the given position operator
    """
    factor = 1j / np.sqrt(2) if op == "p" else 1 / np.sqrt(2)
    bop = factor * BoseWord({(0, index): "-"})
    bdag = factor * BoseWord({(0, index): "+"})
    return bdag - bop if op == "p" else bdag + bop


def _taylor_anharmonic(taylor_coeffs_array, start_deg=2):
    """Build anharmonic term of Taylor form bosonic observable from provided coefficients described
    in `Eq. 10 <https://arxiv.org/pdf/1703.09313>`_.

    Args:
        taylor_coeffs_array (list(float)): the coeffs of the Taylor expansion
        start_deg (int): the starting degree

    Returns:
        BoseSentence: anharmonic part of the Taylor hamiltonian for given coeffs
    """
    num_coups = len(taylor_coeffs_array)

    taylor_1D = taylor_coeffs_array[0]
    num_modes, num_1D_coeffs = np.shape(taylor_1D)

    taylor_deg = num_1D_coeffs + start_deg - 1

    ordered_dict = BoseSentence({})

    # One-mode expansion
    for mode in range(num_modes):
        bosonized_qm = _position_to_boson(mode, "q")
        for deg_i in range(start_deg, taylor_deg + 1):
            coeff = taylor_1D[mode, deg_i - start_deg]
            qpow = bosonized_qm**deg_i
            ordered_dict += (coeff * qpow).normal_order()
    # Two-mode expansion
    if num_coups > 1:
        taylor_2D = taylor_coeffs_array[1]
        degs_2d = _twobody_degs(taylor_deg, min_deg=start_deg)
        for m1 in range(num_modes):
            bosonized_qm1 = _position_to_boson(m1, "q")
            for m2 in range(m1):
                bosonized_qm2 = _position_to_boson(m2, "q")
                for deg_idx, Qs in enumerate(degs_2d):
                    q1deg, q2deg = Qs[:2]
                    coeff = taylor_2D[m1, m2, deg_idx]
                    bosonized_qm1_pow = bosonized_qm1**q1deg
                    bosonized_qm2_pow = bosonized_qm2**q2deg
                    ordered_dict += (coeff * bosonized_qm1_pow * bosonized_qm2_pow).normal_order()

    # Three-mode expansion
    if num_coups > 2:
        degs_3d = _threebody_degs(taylor_deg, min_deg=start_deg)
        taylor_3D = taylor_coeffs_array[2]
        for m1 in range(num_modes):
            bosonized_qm1 = _position_to_boson(m1, "q")
            for m2 in range(m1):
                bosonized_qm2 = _position_to_boson(m2, "q")
                for m3 in range(m2):
                    bosonized_qm3 = _position_to_boson(m3, "q")
                    for deg_idx, Qs in enumerate(degs_3d):
                        q1deg, q2deg, q3deg = Qs[:3]
                        coeff = taylor_3D[m1, m2, m3, deg_idx]
                        bosonized_qm1_pow = bosonized_qm1**q1deg
                        bosonized_qm2_pow = bosonized_qm2**q2deg
                        bosonized_qm3_pow = bosonized_qm3**q3deg
                        ordered_dict += (
                            coeff * bosonized_qm1_pow * bosonized_qm2_pow * bosonized_qm3_pow
                        ).normal_order()

    return BoseSentence(ordered_dict).normal_order()


def _taylor_kinetic(taylor_coeffs_array, freqs, is_local=True, uloc=None):
    """Build kinetic term of Taylor form bosonic observable from provided coefficients

    Args:
        taylor_coeffs_array (list(float)): the coeffs of the Taylor expansion
        freqs (list(float)): the harmonic frequencies in atomic units
        is_local (bool): Flag whether the vibrational modes are localized. Default is ``True``.
        uloc (list(list(float))): localization matrix indicating the relationship between original
            and localized modes

    Returns:
        BoseSentence: kinetic term of the Taylor hamiltonian for given coeffs
    """
    taylor_1D = taylor_coeffs_array[0]
    num_modes, _ = np.shape(taylor_1D)

    if is_local:
        alphas_arr = np.einsum("ij,ik,j,k->jk", uloc, uloc, np.sqrt(freqs), np.sqrt(freqs))
    else:
        alphas_arr = np.zeros((num_modes, num_modes))
        for m in range(num_modes):
            alphas_arr[m, m] = freqs[m]

    kin_ham = BoseSentence({})
    for m1 in range(num_modes):
        pm1 = _position_to_boson(m1, "p")
        for m2 in range(num_modes):
            pm2 = _position_to_boson(m2, "p")
            kin_ham += (0.5 * alphas_arr[m1, m2]) * (pm1 * pm2).normal_order()

    return kin_ham.normal_order()


def _taylor_harmonic(taylor_coeffs_array, freqs):
    """Build harmonic term of Taylor form bosonic observable from provided coefficients, see first
    term of `Eq. 4 and Eq. 7 <https://arxiv.org/pdf/1703.09313>`_.

    Args:
        taylor_coeffs_array (list(float)): the coeffs of the Taylor expansion
        freqs (list(float)): the harmonic frequencies in atomic units

    Returns:
        BoseSentence: harmonic term of the Taylor hamiltonian for given coeffs
    """
    taylor_1D = taylor_coeffs_array[0]
    num_modes, _ = np.shape(taylor_1D)
    harm_pot = BoseSentence({})
    for mode in range(num_modes):
        bosonized_qm2 = (
            _position_to_boson(mode, "q") * _position_to_boson(mode, "q")
        ).normal_order()
        harm_pot += bosonized_qm2 * freqs[mode] * 0.5

    return harm_pot.normal_order()


def taylor_bosonic(coeffs, freqs, is_local=True, uloc=None):
    """Return Taylor bosonic vibrational Hamiltonian.

     The construction of the Hamiltonian is based on Eqs. 4-7 of `arXiv:1703.09313 <https://arxiv.org/abs/1703.09313>`_.

    Args:
        coeffs (list(float)): the coefficients of the Hamiltonian
        freqs (list(float)): the harmonic frequencies in atomic units
        is_local (bool): Flag whether the vibrational modes are localized. Default is ``True``.
        uloc (list(list(float))): localization matrix indicating the relationship between original
            and localized modes

    Returns:
        BoseSentence: Taylor bosonic hamiltonian

    **Example**

    >>> one_mode, two_mode = [np.array([[-0.00088528, -0.00361425,  0.00068143]]), np.array([[[0., 0., 0., 0., 0., 0.]]])]
    >>> freqs=np.array([0.025])
    >>> uloc=np.array([[1.0]])
    >>> qml.qchem.taylor_bosonic(coeffs=[one_mode, two_mode], freqs=freqs, uloc=uloc)
        BoseSentence(
            {
                BoseWord({(0, 0): "+", (1, 0): "+", (2, 0): "+"}): -0.0012778303419517393,
                BoseWord({(0, 0): "+", (1, 0): "+", (2, 0): "-"}): -0.0038334910258552178,
                BoseWord({(0, 0): "+"}): -0.0038334910258552178,
                BoseWord({(0, 0): "+", (1, 0): "-", (2, 0): "-"}): -0.0038334910258552178,
                BoseWord({(0, 0): "-"}): -0.0038334910258552178,
                BoseWord({(0, 0): "-", (1, 0): "-", (2, 0): "-"}): -0.0012778303419517393,
                BoseWord({(0, 0): "+", (1, 0): "+"}): (0.0005795050000000001 + 0j),
                BoseWord({(0, 0): "+", (1, 0): "-"}): (0.026159009999999996 + 0j),
                BoseWord({}): (0.012568432499999997 + 0j),
                BoseWord({(0, 0): "-", (1, 0): "-"}): (0.0005795050000000001 + 0j),
                BoseWord(
                    {(0, 0): "+", (1, 0): "+", (2, 0): "+", (3, 0): "+"}
                ): 0.00017035749999999995,
                BoseWord(
                    {(0, 0): "+", (1, 0): "+", (2, 0): "+", (3, 0): "-"}
                ): 0.0006814299999999998,
                BoseWord(
                    {(0, 0): "+", (1, 0): "+", (2, 0): "-", (3, 0): "-"}
                ): 0.0010221449999999997,
                BoseWord(
                    {(0, 0): "+", (1, 0): "-", (2, 0): "-", (3, 0): "-"}
                ): 0.0006814299999999998,
                BoseWord(
                    {(0, 0): "-", (1, 0): "-", (2, 0): "-", (3, 0): "-"}
                ): 0.00017035749999999995,
            }
        )
    """
    if is_local:
        start_deg = 2
    else:
        start_deg = 3

    harm_pot = _taylor_harmonic(coeffs, freqs)
    ham = _taylor_anharmonic(coeffs, start_deg) + harm_pot
    kin_ham = _taylor_kinetic(coeffs, freqs, is_local, uloc)
    ham += kin_ham
    return ham.normal_order()


def taylor_hamiltonian(
    pes, max_deg=4, min_deg=3, mapping="binary", n_states=2, ps=False, wire_map=None, tol=None
):
    """Return Taylor vibrational Hamiltonian.

    Args:
        pes (VibrationalPES): object containing the vibrational potential energy surface data
        max_deg (int): maximum degree of Taylor form polynomial
        min_deg (int): minimum degree of Taylor form polynomial
        mapping (str): Mapping used to map to qubit basis. Input values can be ``"binary"`` or ``"unary"``.
            Default is `"binary"`.
        n_states(int): maximum number of allowed bosonic states
        ps (bool): Flag to return the result as a PauliSentence instead of an
            operator. Defaults to ``False``.
        wire_map (dict): A dictionary defining how to map the states of
            the Bose operator to qubit wires. If ``None``, integers used to
            label the bosonic states will be used as wire labels. Defaults to ``None``.
        tol (float): tolerance for discarding the imaginary part of the coefficients

    Returns:
        BoseSentence: the bosonic form of the Taylor Hamiltonian

    **Example**

    >>> pes_onemode = np.array([[0.309, 0.115, 0.038, 0.008, 0.000, 0.006, 0.020, 0.041, 0.070]])
    >>> pes_twomode = np.zeros((1, 1, 9, 9))
    >>> dipole_onemode = np.zeros((1, 9, 3))
    >>> gauss_weights=np.array([3.96e-05, 4.94e-03, 8.85e-02,
                        4.33e-01, 7.20e-01, 4.33e-01,
                        8.85e-02, 4.94e-03, 3.96e-05])
    >>> grid = np.array([-3.19, -2.27, -1.47, -0.72,  0.0,  0.72,  1.47,  2.27,  3.19])
    >>> pes_object = qml.qchem.VibrationalPES(
            freqs=np.array([0.025]),
            grid=grid,
            uloc=np.array([[1.0]]),
            gauss_weights=gauss_weights,
            pes_data=[pes_onemode, pes_twomode],
            dipole_data=[dipole_onemode],
            localized=True,
            dipole_level=1,
        )
    >>> qml.qchem.taylor_hamiltonian(pes_object, 4, 2)
    (
        -0.003833496032473659 * X(0)
        + (0.0256479442871582+0j) * I(0)
        + (-0.013079509779221888+0j) * Z(0)
    )
    """
    mapping.lower().strip()
    coeffs_arr = taylor_coeffs(pes, max_deg, min_deg)
    bose_op = taylor_bosonic(coeffs_arr, pes.freqs, is_local=pes.localized, uloc=pes.uloc)

    if mapping not in ["binary", "unary"]:
        raise ValueError(
            f"Specified mapping {mapping}, is not found. Please use either 'binary' or 'unary' mapping."
        )

    if mapping == "binary":
        ham = binary_mapping(
            bose_operator=bose_op, n_states=n_states, ps=ps, wire_map=wire_map, tol=tol
        )
    elif mapping == "unary":
        ham = unary_mapping(
            bose_operator=bose_op, n_states=n_states, ps=ps, wire_map=wire_map, tol=tol
        )

    return ham<|MERGE_RESOLUTION|>--- conflicted
+++ resolved
@@ -273,14 +273,8 @@
     return coeffs, predicted_3D
 
 
-<<<<<<< HEAD
-def taylor_coeffs(pes_object, max_deg=4, min_deg=3):
-    r"""Compute fitted coefficients for Taylor Hamiltonian. See the details in `Eq. 4 and Eq. 5
-    <https://arxiv.org/pdf/1703.09313>`_ for more information about the coefficients.
-=======
 def taylor_coeffs(pes, max_deg=4, min_deg=3):
     r"""Compute fitted coefficients for Taylor vibrational Hamiltonian.
->>>>>>> ff56425f
 
     The coefficients are defined following Eq. 5 of `arXiv:1703.09313
     <https://arxiv.org/abs/1703.09313>`_ as :
