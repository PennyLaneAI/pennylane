--- conflicted
+++ resolved
@@ -14,10 +14,6 @@
 """
 This module contains the functions needed for two-electron tensor factorization.
 """
-<<<<<<< HEAD
-=======
-
->>>>>>> 00eb1e51
 from functools import partial
 
 import numpy as np
@@ -25,7 +21,6 @@
 
 import pennylane as qml
 
-<<<<<<< HEAD
 has_jax_optax = True
 try:  # pragma: no cover
     # pylint: disable=unused-import
@@ -49,12 +44,6 @@
     regularization=None,
     **compression_kwargs,
 ):
-=======
-# pylint: disable=too-many-arguments
-
-
-def factorize(two_electron, tol_factor=1.0e-5, tol_eigval=1.0e-5, cholesky=False):
->>>>>>> 00eb1e51
     r"""Return the double-factorized form of a two-electron integral tensor in spatial basis.
 
     The two-electron tensor :math:`V`, in the
