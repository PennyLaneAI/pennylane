--- conflicted
+++ resolved
@@ -21,7 +21,6 @@
 
 import pennylane as qml
 
-<<<<<<< HEAD
 has_jax_optax = True
 try:  # pragma: no cover
     # pylint: disable=unused-import
@@ -110,26 +109,6 @@
             ``cholesky=False`` and the core and leaf tensors corresponding to the first
             ``num_factors`` will be used if ``cholesky=True``.
         norm_prefactor (float): prefactor for scaling the regularization term. Default is ``1e-5``.
-=======
-
-def factorize(two_electron, tol_factor=1.0e-5, tol_eigval=1.0e-5, cholesky=False):
-    r"""Return the double-factorized form of a two-electron integral tensor in spatial basis.
-
-    The two-electron tensor :math:`V`, in
-    `chemist notation <http://vergil.chemistry.gatech.edu/notes/permsymm/permsymm.pdf>`_,
-    is first factorized in terms of symmetric matrices :math:`L^{(r)}` such that
-    :math:`V_{ijkl} = \sum_r^R L_{ij}^{(r)} L_{kl}^{(r) T}`. The rank :math:`R` is
-    determined by a threshold error. Then, each matrix :math:`L^{(r)}` is diagonalized
-    and its eigenvalues (and corresponding eigenvectors) are truncated at a threshold error.
-
-    Args:
-        two_electron (array[array[float]]): two-electron integral tensor in the molecular orbital
-            basis arranged in chemist notation
-        tol_factor (float): threshold error value for discarding the negligible factors
-        tol_eigval (float): threshold error value for discarding the negligible factor eigenvalues
-        cholesky (bool): use Cholesky decomposition for obtaining the symmetric matrices
-            :math:`L^{(r)}` instead of eigen decomposition. Default is ``False``.
->>>>>>> c198e2bf
 
     Returns:
         tuple(TensorLike, TensorLike, TensorLike): tuple containing symmetric matrices (factors)
@@ -230,19 +209,8 @@
         - Reshape the :math:`n \times n \times n \times n` two-electron tensor to a
           :math:`n^2 \times n^2` matrix where :math:`n` is the number of orbitals.
 
-<<<<<<< HEAD
-        - Decompose the resulting matrix either via Cholesky decomposition or
-          via eigenvalue decomposition.
-
-        - For the eigenvalue decomposition, keep the :math:`r` eigenvectors that
-          have corresponding eigenvalues larger than a threshold.
-
-        - While for the Cholesky decomposition, keep the first :math:`r` vectors
-          that result in an approximation error below the threshold.
-=======
         - Decompose the resulting matrix either via eigendecomposition or
           Cholesky decomposition.
->>>>>>> c198e2bf
 
         - For the eigendecomposition, keep the :math:`r` eigenvectors with
           corresponding eigenvalues larger than the threshold. Multiply these
@@ -253,24 +221,18 @@
           vectors that result in an residual error below the threshold and reshape
           them to :math:`r \times n \times n` matrices to obtain :math:`L^{(r)}`.
 
-<<<<<<< HEAD
-        - Diagonalize the :math:`n \times n` matrices and for each matrix keep the eigenvalues (and
-          their corresponding eigenvectors) that are larger than a threshold.
-
-        - Compute the orthonormal matrices :math:`U` and the symmetric matrices :math:`Z`
-          from the above eigenvectors and eigenvalues to get the core and leaf tensors.
-=======
         - Diagonalize the :math:`L^{(r)}` (:math:`n \times n`) matrices and for each
           matrix keep the eigenvalues (and their corresponding eigenvectors) that are
           larger than a threshold.
->>>>>>> c198e2bf
+
+        - Compute the orthonormal matrices :math:`U` and the symmetric matrices :math:`Z`
+          from the retained eigenvalues and eigenvectors to get the core and leaf tensors.
     """
     shape = qml.math.shape(two_electron)
 
     if len(shape) != 4 or len(set(shape)) != 1:
         raise ValueError("The two-electron repulsion tensor must have a (N x N x N x N) shape.")
 
-<<<<<<< HEAD
     two = qml.math.reshape(two_electron, (shape[0] * shape[1], -1))
     interface = qml.math.get_interface(two_electron)
 
@@ -383,22 +345,6 @@
 ):
     """Explicit double factorization using Cholesky decomposition of the two-electron
     integral tensor described in J. Chem. Phys. 118, 9481-9484 (2003).
-=======
-    two_body_tensor = qml.math.reshape(two_electron, (shape[0] * shape[1], -1))
-    interface = qml.math.get_interface(two_body_tensor)
-
-    if cholesky:
-        factors = _double_factorization_cholesky(two_body_tensor, tol_factor, shape, interface)
-    else:
-        factors = _double_factorization_eigen(two_body_tensor, tol_factor, shape, interface)
-
-    eigvals, eigvecs = qml.math.linalg.eigh(factors)
-    eigvals_m, eigvecs_m = [], []
-    for n, eigval in enumerate(eigvals):
-        idx = [i for i, v in enumerate(eigval) if abs(v) > tol_eigval]
-        eigvals_m.append(eigval[idx])
-        eigvecs_m.append(eigvecs[n][idx])
->>>>>>> c198e2bf
 
     Args:
         two (array[array[float]]): two-electron integral tensor in the molecular orbital
@@ -493,7 +439,6 @@
     Xs = 0.5 * (Xs - jnp.transpose(Xs, (0, 2, 1)))
     Us = jsp.linalg.expm(Xs)
 
-<<<<<<< HEAD
     Zs = jnp.concatenate((core_tensors, Zs), axis=0)
     Zs = 0.5 * (Zs + jnp.transpose(Zs, (0, 2, 1)))
 
@@ -507,80 +452,6 @@
 
 
 def basis_rotation(one_electron, two_electron, tol_factor=1.0e-5, **factorization_kwargs):
-=======
-def _double_factorization_eigen(two, tol_factor=1.0e-10, shape=None, interface=None):
-    """Explicit double factorization using generalized eigendecomposition of
-    the two-electron integral tensor described in PRX Quantum 2, 040352 (2021).
-
-    Args:
-        two (array[array[float]]): two-electron integral tensor in the molecular orbital
-            basis arranged in chemist notation
-        tol_factor (float): threshold error value for discarding the negligible factors
-        shape (tuple[int, int]): shape for the provided two_electron
-        interface (string): interface for two_electron tensor
-        num_factors (int): number of factors to be computed.
-
-    Returns:
-        tuple(array[array[float]], array[array[float]], array[array[float]]): tuple containing
-        symmetric matrices (factors) approximating the two-electron integral tensor, truncated
-        eigenvalues of the generated factors, and truncated eigenvectors of the generated factors
-    """
-    eigvals_r, eigvecs_r = qml.math.linalg.eigh(two)
-    eigvals_r = qml.math.array([val for val in eigvals_r if abs(val) > tol_factor])
-
-    eigvecs_r = eigvecs_r[:, -len(eigvals_r) :]
-    if eigvals_r.size == 0:
-        raise ValueError(
-            "All factors are discarded. Consider decreasing the first threshold error."
-        )
-    vectors = eigvecs_r @ qml.math.diag(qml.math.sqrt(eigvals_r))
-
-    n, r = shape[0], len(eigvals_r)
-    factors = qml.math.array([vectors.reshape(n, n, r)[:, :, k] for k in range(r)], like=interface)
-    return factors
-
-
-def _double_factorization_cholesky(two, tol_factor=1.0e-10, shape=None, interface=None):
-    """Explicit double factorization using Cholesky decomposition of the two-electron
-    integral tensor described in J. Chem. Phys. 118, 9481-9484 (2003).
-
-    Args:
-        two (array[array[float]]): two-electron integral tensor in the molecular orbital
-            basis arranged in chemist notation
-        tol_factor (float): threshold error value for discarding the negligible factors
-        shape (tuple[int, int]): shape for the provided two_electron
-        interface (string): interface for two_electron tensor
-        num_factors (int): number of factors to be computed.
-
-    Returns:
-        tuple(array[array[float]], array[array[float]], array[array[float]]): tuple containing
-        symmetric matrices (factors) approximating the two-electron integral tensor, truncated
-        eigenvalues of the generated factors, and truncated eigenvectors of the generated factors
-    """
-    n2 = shape[0] * shape[1]
-    cholesky_vecs = qml.math.zeros((n2, n2 + 1), like=interface)
-    cholesky_diag = qml.math.array(qml.math.diagonal(two).real, like=interface)
-
-    for idx in range(n2 + 1):
-        if (max_err := qml.math.max(cholesky_diag)) < tol_factor:
-            cholesky_vecs = cholesky_vecs[:, :idx]
-            break
-
-        max_idx = qml.math.argmax(cholesky_diag)
-        cholesky_mat = cholesky_vecs[:, :idx]
-        cholesky_vec = (
-            two[:, max_idx] - cholesky_mat @ cholesky_mat[max_idx].conj()
-        ) / qml.math.sqrt(max_err)
-
-        cholesky_vecs[:, idx] = cholesky_vec
-        cholesky_diag -= qml.math.abs(cholesky_vec) ** 2
-
-    factors = cholesky_vecs.T.reshape(-1, shape[0], shape[0])
-    return factors
-
-
-def basis_rotation(one_electron, two_electron, tol_factor=1.0e-5):
->>>>>>> c198e2bf
     r"""Return the grouped coefficients and observables of a molecular Hamiltonian and the basis
     rotation unitaries obtained with the basis rotation grouping method.
 
