# Copyright 2018-2022 Xanadu Quantum Technologies Inc.

# Licensed under the Apache License, Version 2.0 (the "License");
# you may not use this file except in compliance with the License.
# You may obtain a copy of the License at

#     http://www.apache.org/licenses/LICENSE-2.0

# Unless required by applicable law or agreed to in writing, software
# distributed under the License is distributed on an "AS IS" BASIS,
# WITHOUT WARRANTIES OR CONDITIONS OF ANY KIND, either express or implied.
# See the License for the specific language governing permissions and
# limitations under the License.
"""
This module contains the functions needed for two-electron tensor factorization.
"""
import numpy as np

import pennylane as qml


def factorize(two_electron, tol_factor=1.0e-5, tol_eigval=1.0e-5, cholesky=False):
    r"""Return the double-factorized form of a two-electron integral tensor in spatial basis.

    The two-electron tensor :math:`V`, in
    `chemist notation <http://vergil.chemistry.gatech.edu/notes/permsymm/permsymm.pdf>`_,
    is first factorized in terms of symmetric matrices :math:`L^{(r)}` such that
    :math:`V_{ijkl} = \sum_r^R L_{ij}^{(r)} L_{kl}^{(r) T}`. The rank :math:`R` is
    determined by a threshold error. Then, each matrix :math:`L^{(r)}` is diagonalized
    and its eigenvalues (and corresponding eigenvectors) are truncated at a threshold error.

    Args:
        two_electron (array[array[float]]): two-electron integral tensor in the molecular orbital
            basis arranged in chemist notation
        tol_factor (float): threshold error value for discarding the negligible factors
        tol_eigval (float): threshold error value for discarding the negligible factor eigenvalues
        cholesky (bool): use Cholesky decomposition for obtaining the symmetric matrices
            :math:`L^{(r)}` instead of eigen decomposition. Default is ``False``.

    Returns:
        tuple(array[array[float]], list[array[float]], list[array[float]]): tuple containing
        symmetric matrices (factors) approximating the two-electron integral tensor, truncated
        eigenvalues of the generated factors, and truncated eigenvectors of the generated factors

    **Example**

    >>> symbols  = ['H', 'H']
    >>> geometry = np.array([[0.0, 0.0, 0.0],
    ...                      [1.398397361, 0.0, 0.0]], requires_grad=False)
    >>> mol = qml.qchem.Molecule(symbols, geometry)
    >>> core, one, two = qml.qchem.electron_integrals(mol)()
    >>> two = np.swapaxes(two, 1, 3) # convert to chemist notation
    >>> factors, eigvals, eigvecs = factorize(two, 1e-5, 1e-5)
    >>> print(factors)
    [[[ 1.06723440e-01  9.73575768e-15]
      [ 8.36288956e-15 -1.04898533e-01]]
     [[-2.20945401e-13 -4.25688222e-01]
      [-4.25688222e-01 -2.98228790e-13]]
     [[-8.14472856e-01  5.01669019e-13]
      [ 5.01689072e-13 -8.28642140e-01]]]

    .. details::
        :title: Theory

        The second quantized electronic Hamiltonian is constructed in terms of fermionic creation,
        :math:`a^{\dagger}` , and annihilation, :math:`a`, operators as
        [`arXiv:1902.02134 <https://arxiv.org/abs/1902.02134>`_]

        .. math::

            H = \sum_{\alpha \in \{\uparrow, \downarrow \} } \sum_{pq} h_{pq} a_{p,\alpha}^{\dagger}
            a_{q, \alpha} + \frac{1}{2} \sum_{\alpha, \beta \in \{\uparrow, \downarrow \} } \sum_{pqrs}
            h_{pqrs} a_{p, \alpha}^{\dagger} a_{q, \beta}^{\dagger} a_{r, \beta} a_{s, \alpha},

        where :math:`h_{pq}` and :math:`h_{pqrs}` are the one- and two-electron integrals computed
        as

        .. math::

            h_{pq} = \int \phi_p(r)^* \left ( -\frac{\nabla_r^2}{2} - \sum_i \frac{Z_i}{|r-R_i|} \right)
            \phi_q(r) dr,

        and

        .. math::

            h_{pqrs} = \int \frac{\phi_p(r_1)^* \phi_q(r_2)^* \phi_r(r_2) \phi_s(r_1)}{|r_1 - r_2|}
            dr_1 dr_2.

        The two-electron integrals can be rearranged in the so-called chemist notation which gives

        .. math::

            V_{pqrs} = \int \frac{\phi_p(r_1)^* \phi_q(r_1)^* \phi_r(r_2) \phi_s(r_2)}{|r_1 - r_2|}
            dr_1 dr_2,

        and the molecular Hamiltonian can be rewritten as

        .. math::

            H = \sum_{\alpha \in \{\uparrow, \downarrow \} } \sum_{pq} T_{pq} a_{p,\alpha}^{\dagger}
            a_{q, \alpha} + \frac{1}{2} \sum_{\alpha, \beta \in \{\uparrow, \downarrow \} } \sum_{pqrs}
            V_{pqrs} a_{p, \alpha}^{\dagger} a_{q, \alpha} a_{r, \beta}^{\dagger} a_{s, \beta},

        with

        .. math::

            T_{pq} = h_{pq} - \frac{1}{2} \sum_s h_{pssq}.


        This notation allows a low-rank factorization of the two-electron integral. The objective of
        the factorization is to find a set of symmetric matrices, :math:`L^{(r)}`, such that

        .. math::

               V_{ijkl} = \sum_r^R L_{ij}^{(r)} L_{kl}^{(r) T},

        with the rank :math:`R \leq n^2` where :math:`n` is the number of molecular orbitals. The
        matrices :math:`L^{(r)}` are diagonalized and for each matrix the eigenvalues that are
        smaller than a given threshold (and their corresponding eigenvectors) are discarded.

        The factorization algorithm has the following steps
        [`arXiv:1902.02134 <https://arxiv.org/abs/1902.02134>`_]:

        - Reshape the :math:`n \times n \times n \times n` two-electron tensor to a
          :math:`n^2 \times n^2` matrix where :math:`n` is the number of orbitals.

        - Decompose the resulting matrix either via eigendecomposition or
          Cholesky decomposition.

<<<<<<< HEAD
        - For the eigendecomposition, keep the :math:`r` eigenvectors with
          corresponding eigenvalues larger than the threshold. Multiply these
          eigenvectors by the square root of the eigenvalues and reshape them
          to :math:`r \times n \times n` matrices to obtain :math:`L^{(r)}`.
=======
        - For the eigen decomposition, keep the :math:`r` eigenvectors that
          have corresponding eigenvalues larger than the threshold.
>>>>>>> b1023cda

        - While for the Cholesky decomposition, keep the first :math:`r` Cholesky
          vectors that result in an residual error below the threshold and reshape
          them to :math:`r \times n \times n` matrices to obtain :math:`L^{(r)}`.

        - Diagonalize the :math:`L^{(r)}` (:math:`n \times n`) matrices and for each
          matrix keep the eigenvalues (and their corresponding eigenvectors) that are
          larger than a threshold.
    """
    shape = qml.math.shape(two_electron)

    if len(shape) != 4 or len(set(shape)) != 1:
        raise ValueError("The two-electron repulsion tensor must have a (N x N x N x N) shape.")

    two_body_tensor = qml.math.reshape(two_electron, (shape[0] * shape[1], -1))
    interface = qml.math.get_interface(two_body_tensor)

    if cholesky:
        factors = _double_factorization_cholesky(two_body_tensor, tol_factor, shape, interface)
    else:
        factors = _double_factorization_eigen(two_body_tensor, tol_factor, shape, interface)

    eigvals, eigvecs = qml.math.linalg.eigh(factors)
    eigvals_m, eigvecs_m = [], []
    for n, eigval in enumerate(eigvals):
        idx = [i for i, v in enumerate(eigval) if abs(v) > tol_eigval]
        eigvals_m.append(eigval[idx])
        eigvecs_m.append(eigvecs[n][idx])

    if np.sum([len(v) for v in eigvecs_m]) == 0:
        raise ValueError(
            "All eigenvectors are discarded. Consider decreasing the second threshold error."
        )

    return factors, eigvals_m, eigvecs_m


def _double_factorization_eigen(two, tol_factor=1.0e-10, shape=None, interface=None):
    """Explicit double factorization using generalized eigendecomposition of
    the two-electron integral tensor described in PRX Quantum 2, 040352 (2021).

    Args:
        two (array[array[float]]): two-electron integral tensor in the molecular orbital
            basis arranged in chemist notation
        tol_factor (float): threshold error value for discarding the negligible factors
        shape (tuple[int, int]): shape for the provided two_electron
        interface (string): interface for two_electron tensor
        num_factors (int): number of factors to be computed.

    Returns:
        tuple(array[array[float]], array[array[float]], array[array[float]]): tuple containing
        symmetric matrices (factors) approximating the two-electron integral tensor, truncated
        eigenvalues of the generated factors, and truncated eigenvectors of the generated factors
    """
    eigvals_r, eigvecs_r = qml.math.linalg.eigh(two)
    eigvals_r = qml.math.array([val for val in eigvals_r if abs(val) > tol_factor])

    eigvecs_r = eigvecs_r[:, -len(eigvals_r) :]
    if eigvals_r.size == 0:
        raise ValueError(
            "All factors are discarded. Consider decreasing the first threshold error."
        )
    vectors = eigvecs_r @ qml.math.diag(qml.math.sqrt(eigvals_r))

    n, r = shape[0], len(eigvals_r)
    factors = qml.math.array([vectors.reshape(n, n, r)[:, :, k] for k in range(r)], like=interface)
    return factors


def _double_factorization_cholesky(two, tol_factor=1.0e-10, shape=None, interface=None):
    """Explicit double factorization using Cholesky decomposition of the two-electron
    integral tensor described in J. Chem. Phys. 118, 9481-9484 (2003).

    Args:
        two (array[array[float]]): two-electron integral tensor in the molecular orbital
            basis arranged in chemist notation
        tol_factor (float): threshold error value for discarding the negligible factors
        shape (tuple[int, int]): shape for the provided two_electron
        interface (string): interface for two_electron tensor
        num_factors (int): number of factors to be computed.

    Returns:
        tuple(array[array[float]], array[array[float]], array[array[float]]): tuple containing
        symmetric matrices (factors) approximating the two-electron integral tensor, truncated
        eigenvalues of the generated factors, and truncated eigenvectors of the generated factors
    """
    n2 = shape[0] * shape[1]
    cholesky_vecs = qml.math.zeros((n2, n2 + 1), like=interface)
    cholesky_diag = qml.math.array(qml.math.diagonal(two).real, like=interface)

    for idx in range(n2 + 1):
        if (max_err := qml.math.max(cholesky_diag)) < tol_factor:
            cholesky_vecs = cholesky_vecs[:, :idx]
            break

        max_idx = qml.math.argmax(cholesky_diag)
        cholesky_mat = cholesky_vecs[:, :idx]
        cholesky_vec = (
            two[:, max_idx] - cholesky_mat @ cholesky_mat[max_idx].conj()
        ) / qml.math.sqrt(max_err)

        cholesky_vecs[:, idx] = cholesky_vec
        cholesky_diag -= qml.math.abs(cholesky_vec) ** 2

    factors = cholesky_vecs.T.reshape(-1, shape[0], shape[0])
    return factors


def basis_rotation(one_electron, two_electron, tol_factor=1.0e-5):
    r"""Return the grouped coefficients and observables of a molecular Hamiltonian and the basis
    rotation unitaries obtained with the basis rotation grouping method.

    Args:
        one_electron (array[float]): one-electron integral matrix in the molecular orbital basis
        two_electron (array[array[float]]): two-electron integral tensor in the molecular orbital
            basis arranged in chemist notation
        tol_factor (float): threshold error value for discarding the negligible factors

    Returns:
        tuple(list[array[float]], list[list[Observable]], list[array[float]]): tuple containing
        grouped coefficients, grouped observables and basis rotation transformation matrices

    **Example**

    >>> symbols  = ['H', 'H']
    >>> geometry = np.array([[0.0, 0.0, 0.0],
    ...                      [1.398397361, 0.0, 0.0]], requires_grad=False)
    >>> mol = qml.qchem.Molecule(symbols, geometry)
    >>> core, one, two = qml.qchem.electron_integrals(mol)()
    >>> coeffs, ops, unitaries = basis_rotation(one, two, tol_factor=1.0e-5)
    >>> print(coeffs)
    [array([ 0.84064649, -2.59579282,  0.84064649,  0.45724992,  0.45724992]),
     array([ 9.57150297e-05,  5.60006390e-03,  9.57150297e-05,  2.75092558e-03,
            -9.73801723e-05, -2.79878310e-03, -9.73801723e-05, -2.79878310e-03,
            -2.79878310e-03, -2.79878310e-03,  2.84747318e-03]),
     array([ 0.04530262, -0.04530262, -0.04530262, -0.04530262, -0.04530262,
            0.09060523,  0.04530262]),
     array([-0.66913628,  1.6874169 , -0.66913628,  0.16584151, -0.68077716,
            0.16872663, -0.68077716,  0.16872663,  0.16872663,  0.16872663,
            0.17166195])]

    .. details::
        :title: Theory

        A second-quantized molecular Hamiltonian can be constructed in the
        `chemist notation <http://vergil.chemistry.gatech.edu/notes/permsymm/permsymm.pdf>`_ format
        following Eq. (1) of
        [`PRX Quantum 2, 030305, 2021 <https://journals.aps.org/prxquantum/abstract/10.1103/PRXQuantum.2.030305>`_]
        as

        .. math::

            H = \sum_{\alpha \in \{\uparrow, \downarrow \} } \sum_{pq} T_{pq} a_{p,\alpha}^{\dagger}
            a_{q, \alpha} + \frac{1}{2} \sum_{\alpha, \beta \in \{\uparrow, \downarrow \} } \sum_{pqrs}
            V_{pqrs} a_{p, \alpha}^{\dagger} a_{q, \alpha} a_{r, \beta}^{\dagger} a_{s, \beta},

        where :math:`V_{pqrs}` denotes a two-electron integral in the chemist notation and
        :math:`T_{pq}` is obtained from the one- and two-electron integrals, :math:`h_{pq}` and
        :math:`h_{pqrs}`, as

        .. math::

            T_{pq} = h_{pq} - \frac{1}{2} \sum_s h_{pssq}.

        The tensor :math:`V` can be converted to a matrix which is indexed by the indices :math:`pq`
        and :math:`rs` and eigendecomposed up to a rank :math:`R` to give

        .. math::

            V_{pqrs} = \sum_r^R L_{pq}^{(r)} L_{rs}^{(r) T},

        where :math:`L` denotes the matrix of eigenvectors of the matrix :math:`V`. The molecular
        Hamiltonian can then be rewritten following Eq. (7) of
        [`Phys. Rev. Research 3, 033055, 2021 <https://journals.aps.org/prresearch/abstract/10.1103/PhysRevResearch.3.033055>`_]
        as

        .. math::

            H = \sum_{\alpha \in \{\uparrow, \downarrow \} } \sum_{pq} T_{pq} a_{p,\alpha}^{\dagger}
            a_{q, \alpha} + \frac{1}{2} \sum_r^R \left ( \sum_{\alpha \in \{\uparrow, \downarrow \} } \sum_{pq}
            L_{pq}^{(r)} a_{p, \alpha}^{\dagger} a_{q, \alpha} \right )^2.

        The orbital basis can be rotated such that each :math:`T` and :math:`L^{(r)}` matrix is
        diagonal. The Hamiltonian can then be written following Eq. (2) of
        [`npj Quantum Information, 7, 23 (2021) <https://www.nature.com/articles/s41534-020-00341-7>`_]
        as

        .. math::

            H = U_0 \left ( \sum_p d_p n_p \right ) U_0^{\dagger} + \sum_r^R U_r \left ( \sum_{pq}
            d_{pq}^{(r)} n_p n_q \right ) U_r^{\dagger},

        where the coefficients :math:`d` are obtained by diagonalizing the :math:`T` and
        :math:`L^{(r)}` matrices. The number operators :math:`n_p = a_p^{\dagger} a_p` can be
        converted to qubit operators using

        .. math::

            n_p = \frac{1-Z_p}{2},

        where :math:`Z_p` is the Pauli :math:`Z` operator applied to qubit :math:`p`. This gives
        the qubit Hamiltonian

        .. math::

           H = U_0 \left ( \sum_p O_p^{(0)} \right ) U_0^{\dagger} + \sum_r^R U_r \left ( \sum_{q} O_q^{(r)} \right ) U_r^{\dagger},

        where :math:`O = \sum_i c_i P_i` is a linear combination of Pauli words :math:`P_i` that are
        a tensor product of Pauli :math:`Z` and Identity operators. This allows all the Pauli words
        in each of the :math:`O` terms to be measured simultaneously. This function returns the
        coefficients and the Pauli words grouped for each of the :math:`O` terms as well as the
        basis rotation transformation matrices that are constructed from the eigenvectors of the
        :math:`T` and :math:`L^{(r)}` matrices. Each column of the transformation matrix is an
        eigenvector of the corresponding :math:`T` or :math:`L^{(r)}` matrix.
    """

    num_orbitals = one_electron.shape[0] * 2
    one_body_tensor, chemist_two_body_tensor = _chemist_transform(one_electron, two_electron)
    chemist_one_body_tensor = np.kron(one_body_tensor, np.eye(2))  # account for spin
    t_eigvals, t_eigvecs = np.linalg.eigh(chemist_one_body_tensor)

    factors, _, _ = factorize(chemist_two_body_tensor, tol_factor=tol_factor)
    factors = [np.kron(factor, np.eye(2)) for factor in factors]  # account for spin

    v_coeffs, v_unitaries = np.linalg.eigh(factors)
    indices = [np.argsort(v_coeff)[::-1] for v_coeff in v_coeffs]
    v_coeffs = [v_coeff[indices[idx]] for idx, v_coeff in enumerate(v_coeffs)]
    v_unitaries = [v_unitary[:, indices[idx]] for idx, v_unitary in enumerate(v_unitaries)]

    ops_t = 0.0
    for p in range(num_orbitals):
        ops_t += 0.5 * t_eigvals[p] * (qml.Identity(p) - qml.Z(p))

    ops_l = []
    for idx in range(len(factors)):
        ops_l_ = 0.0
        for p in range(num_orbitals):
            for q in range(num_orbitals):
                ops_l_ += (
                    v_coeffs[idx][p]
                    * v_coeffs[idx][q]
                    * 0.25
                    * (
                        qml.Identity(p)
                        - qml.Z(p)
                        - qml.Z(q)
                        + (qml.Identity(p) if p == q else (qml.Z(p) @ qml.Z(q)))
                    )
                )
        ops_l.append(ops_l_)

    ops = [ops_t] + ops_l

    c_group, o_group = [], []
    for op in ops:
        c_g, o_g = op.simplify().terms()
        c_group.append(c_g)
        o_group.append(o_g)

    u_transform = list([t_eigvecs] + list(v_unitaries))  # Inverse of diagonalizing unitaries

    return c_group, o_group, u_transform


def _chemist_transform(one_body_tensor=None, two_body_tensor=None, spatial_basis=True):
    r"""Transforms one- and two-body terms in physicists' notation to `chemists' notation <http://vergil.chemistry.gatech.edu/notes/permsymm/permsymm.pdf>`_\ .

    This converts the input two-body tensor :math:`h_{pqrs}` that constructs :math:`\sum_{pqrs} h_{pqrs} a^\dagger_p a^\dagger_q a_r a_s`
    to a transformed two-body tensor :math:`V_{pqrs}` that follows the chemists' convention to construct :math:`\sum_{pqrs} V_{pqrs} a^\dagger_p a_q a^\dagger_r a_s`
    in the spatial basis. During the tranformation, some extra one-body terms come out. These are returned as a one-body tensor :math:`T_{pq}` in the
    chemists' notation either as is or after summation with the input one-body tensor :math:`h_{pq}`, if provided.

    Args:
        one_body_tensor (array[float]): a one-electron integral tensor giving the :math:`h_{pq}`.
        two_body_tensor (array[float]): a two-electron integral tensor giving the :math:`h_{pqrs}`.
        spatial_basis (bool): True if the integral tensor are passed in spatial-orbital basis. False if they are in spin basis.

    Returns:
        tuple(array[float], array[float]) or tuple(array[float],): transformed one-body tensor :math:`T_{pq}` and two-body tensor :math:`V_{pqrs}` for the provided terms.

    **Example**

    >>> symbols  = ['H', 'H']
    >>> geometry = np.array([[0.0, 0.0, 0.0],
    ...                      [1.398397361, 0.0, 0.0]], requires_grad=False)
    >>> mol = qml.qchem.Molecule(symbols, geometry)
    >>> core, one, two = qml.qchem.electron_integrals(mol)()
    >>> qml.qchem.factorization._chemist_transform(two_body_tensor=two, spatial_basis=True)
    (tensor([[-0.427983, -0.      ],
             [-0.      , -0.439431]], requires_grad=True),
    tensor([[[[0.337378, 0.      ],
             [0.       , 0.331856]],
             [[0.      , 0.090605],
             [0.090605 , 0.      ]]],
            [[[0.      , 0.090605],
             [0.090605 , 0.      ]],
             [[0.331856, 0.      ],
             [0.       , 0.348826]]]], requires_grad=True))

    .. details::
        :title: Theory

        The two-electron integral in physicists' notation is defined as:

        .. math::

            \langle pq \vert rs \rangle = h_{pqrs} = \int \frac{\chi^*_{p}(x_1) \chi^*_{q}(x_2) \chi_{r}(x_1) \chi_{s}(x_2)}{|r_1 - r_2|} dx_1 dx_2,

        while in chemists' notation it is written as:

        .. math::

            [pq \vert rs] = V_{pqrs} = \int \frac{\chi^*_{p}(x_1) \chi_{q}(x_1) \chi^*_{r}(x_2) \chi_{s}(x_2)}{|r_1 - r_2|} dx_1 dx_2.

        In the spin basis, this index reordering :math:`pqrs \rightarrow psrq` leads to formation of one-body terms :math:`h_{prrs}` that come out during
        the coversion:

        .. math::

            h_{prrs} = \int \frac{\chi^*_{p}(x_1) \chi^*_{r}(x_2) \chi_{r}(x_1) \chi_{s}(x_2)}{|x_1 - x_2|} dx_1 dx_2,

        where both :math:`\chi_{r}(x_1)` and :math:`\chi_{r}(x_2)` will have same spin functions, i.e.,
        :math:`\chi_{r}(x_i) = \phi(r_i)\alpha(\omega)` or :math:`\chi_{r}(x_i) = \phi(r_i)\beta(\omega)`\ . These are added to the one-electron
        integral tensor :math:`h_{pq}` to compute :math:`T_{pq}`\ .

    """

    chemist_two_body_coeffs, chemist_one_body_coeffs = None, None

    if one_body_tensor is not None:
        chemist_one_body_coeffs = one_body_tensor.copy()

    if two_body_tensor is not None:
        chemist_two_body_coeffs = np.swapaxes(two_body_tensor, 1, 3)
        # pylint:disable=invalid-unary-operand-type
        one_body_coeffs = -np.einsum("prrs", chemist_two_body_coeffs)

        if chemist_one_body_coeffs is None:
            chemist_one_body_coeffs = np.zeros_like(one_body_coeffs)

        if spatial_basis:
            chemist_two_body_coeffs = 0.5 * chemist_two_body_coeffs
            one_body_coeffs = 0.5 * one_body_coeffs

        chemist_one_body_coeffs += one_body_coeffs

    return (x for x in [chemist_one_body_coeffs, chemist_two_body_coeffs] if x is not None)<|MERGE_RESOLUTION|>--- conflicted
+++ resolved
@@ -129,15 +129,10 @@
         - Decompose the resulting matrix either via eigendecomposition or
           Cholesky decomposition.
 
-<<<<<<< HEAD
         - For the eigendecomposition, keep the :math:`r` eigenvectors with
           corresponding eigenvalues larger than the threshold. Multiply these
           eigenvectors by the square root of the eigenvalues and reshape them
           to :math:`r \times n \times n` matrices to obtain :math:`L^{(r)}`.
-=======
-        - For the eigen decomposition, keep the :math:`r` eigenvectors that
-          have corresponding eigenvalues larger than the threshold.
->>>>>>> b1023cda
 
         - While for the Cholesky decomposition, keep the first :math:`r` Cholesky
           vectors that result in an residual error below the threshold and reshape
