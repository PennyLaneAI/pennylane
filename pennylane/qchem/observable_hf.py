# Copyright 2018-2022 Xanadu Quantum Technologies Inc.

# Licensed under the Apache License, Version 2.0 (the "License");
# you may not use this file except in compliance with the License.
# You may obtain a copy of the License at

#     http://www.apache.org/licenses/LICENSE-2.0

# Unless required by applicable law or agreed to in writing, software
# distributed under the License is distributed on an "AS IS" BASIS,
# WITHOUT WARRANTIES OR CONDITIONS OF ANY KIND, either express or implied.
# See the License for the specific language governing permissions and
# limitations under the License.
"""
This module contains the functions needed for creating fermionic and qubit observables.
"""
# pylint: disable= too-many-branches,
import pennylane as qml
from pennylane import numpy as np
from pennylane.pauli.utils import _get_pauli_map, _pauli_mult, simplify
from pennylane.operation import Tensor, active_new_opmath


def fermionic_observable(constant, one=None, two=None, cutoff=1.0e-12):
    r"""Create a fermionic observable from molecular orbital integrals.

    Args:
        constant (array[float]): the contribution of the core orbitals and nuclei
        one (array[float]): the one-particle molecular orbital integrals
        two (array[float]): the two-particle molecular orbital integrals
        cutoff (float): cutoff value for discarding the negligible integrals

    Returns:
        tuple(array[float], list[int]): fermionic coefficients and operators

    **Example**

    >>> constant = np.array([1.0])
    >>> integral = np.array([[0.5, -0.8270995], [-0.8270995, 0.5]])
    >>> coeffs, ops = fermionic_observable(constant, integral)
    >>> ops
    [[], [0, 0], [0, 2], [1, 1], [1, 3], [2, 0], [2, 2], [3, 1], [3, 3]]
    """
    coeffs = qml.math.array([])

    if not qml.math.allclose(constant, 0.0):
        coeffs = qml.math.concatenate((coeffs, constant))
        operators = [[]]
    else:
        operators = []

    if one is not None:
        indices_one = qml.math.argwhere(abs(one) >= cutoff)
        # up-up + down-down terms
        operators_one = (indices_one * 2).tolist() + (indices_one * 2 + 1).tolist()
        coeffs_one = qml.math.tile(one[abs(one) >= cutoff], 2)
        coeffs = qml.math.convert_like(coeffs, one)
        coeffs = qml.math.concatenate((coeffs, coeffs_one))
        operators = operators + operators_one

    if two is not None:
        indices_two = np.array(qml.math.argwhere(abs(two) >= cutoff))
        n = len(indices_two)
        operators_two = (
            [(indices_two[i] * 2).tolist() for i in range(n)]  # up-up-up-up
            + [(indices_two[i] * 2 + [0, 1, 1, 0]).tolist() for i in range(n)]  # up-down-down-up
            + [(indices_two[i] * 2 + [1, 0, 0, 1]).tolist() for i in range(n)]  # down-up-up-down
            + [(indices_two[i] * 2 + 1).tolist() for i in range(n)]  # down-down-down-down
        )
        coeffs_two = qml.math.tile(two[abs(two) >= cutoff], 4) / 2

        coeffs = qml.math.concatenate((coeffs, coeffs_two))
        operators = operators + operators_two

    indices_sort = [operators.index(i) for i in sorted(operators)]
    if indices_sort:
        indices_sort = qml.math.array(indices_sort)

    return coeffs[indices_sort], sorted(operators)


def qubit_observable(o_ferm, cutoff=1.0e-12):
    r"""Convert a fermionic observable to a PennyLane qubit observable.

    The fermionic operator is a tuple containing the fermionic coefficients and operators. For
    instance, the one-body fermionic operator :math:`a_2^\dagger a_0` is specified as [2, 0] and the
    two-body operator :math:`a_4^\dagger a_3^\dagger a_2 a_1` is specified as [4, 3, 2, 1].

    Args:
        o_ferm tuple(array[float], list[int]): fermionic operator
        cutoff (float): cutoff value for discarding the negligible terms

    Returns:
        Union[~.Hamiltonian, ~.Operator]: Simplified PennyLane Hamiltonian

    **Example**

    >>> coeffs = np.array([1.0, 1.0])
    >>> ops = [[0, 0], [0, 0]]
    >>> f = (coeffs, ops)
    >>> print(qubit_observable(f))
    ((-1+0j)) [Z0]
    + ((1+0j)) [I0]

    If the new op-math is active, an arithmetic operator is returned instead.

    >>> qml.operation.enable_new_opmath()
    >>> coeffs = np.array([1.0, 1.0])
    >>> ops = [[0, 0], [0, 0]]
    >>> f = (coeffs, ops)
    >>> print(qubit_observable(f))
<<<<<<< HEAD
    ((0.5+0j)*(Identity(wires=[0]))) + ((-0.5+0j)*(PauliZ(wires=[0]))) + ((0.5+0j)*(Identity(wires=[0]))) + ((-0.5+0j)*(PauliZ(wires=[0])))
=======
    Identity(wires=[0]) + ((-1+0j)*(PauliZ(wires=[0])))
>>>>>>> 64aa437a
    """
    ops = []
    coeffs = qml.math.array([])

    for n, t in enumerate(o_ferm[1]):
        if len(t) == 0:
            ops = ops + [qml.Identity(0)]
            coeffs = qml.math.array([0.0])
            coeffs = coeffs + o_ferm[0][n]
        else:
            op = jordan_wigner(t)
            if op != 0:
                ops = ops + op[1]
                coeffs = qml.math.concatenate([coeffs, qml.math.array(op[0]) * o_ferm[0][n]])

    if active_new_opmath():
        ps = qml.dot(coeffs, ops, pauli=True)
        ps.simplify(tol=cutoff)

        if len(ps) == 0:
            return qml.s_prod(
                0, qml.Identity(ops[0].wires[0])
            )  # use any op and any wire to represent the null op
<<<<<<< HEAD
=======
        if (len(ps) == 1) and ((identity := qml.pauli.PauliWord({})) in ps):
            return qml.s_prod(
                ps[identity], qml.Identity(ops[0].wires[0])
            )  # use any op and any wire to represent the null op
>>>>>>> 64aa437a
        return ps.operation()

    return simplify(qml.Hamiltonian(coeffs, ops), cutoff=cutoff)


def jordan_wigner(op, notation="physicist"):
    r"""Convert a fermionic operator to a qubit operator using the Jordan-Wigner mapping.

    For instance, the one-body fermionic operator :math:`a_2^\dagger a_0` should be constructed as
    [2, 0]. The two-body operator :math:`a_4^\dagger a_3^\dagger a_2 a_1` should be constructed
    as [4, 3, 2, 1] with ``notation='physicist'``. If ``notation`` is set to ``'chemist'``, the
    two-body operator [4, 3, 2, 1] is constructed as :math:`a_4^\dagger a_3 a_2^\dagger a_1`.

    Args:
        op (list[int]): the fermionic operator
        notation (str): notation specifying the order of the two-body fermionic operators

    Returns:
        tuple(list[complex], list[Operation]): list of coefficients and qubit operators

    **Example**

    >>> f  = [0, 0]
    >>> q = jordan_wigner(f)
    >>> q # corresponds to :math:`\frac{1}{2}(I_0 - Z_0)`
    ([(0.5+0j), (-0.5+0j)], [Identity(wires=[0]), PauliZ(wires=[0])])
    """
    if len(op) == 1:
        op = [(op[0], 1)]

    if len(op) == 2:
        op = [(op[0], 1), (op[1], 0)]

    if len(op) == 4:
        if notation == "physicist":
            if op[0] == op[1] or op[2] == op[3]:
                return [0], [qml.Identity(wires=[min(op)])]
            op = [(op[0], 1), (op[1], 1), (op[2], 0), (op[3], 0)]
        elif notation == "chemist":
            if (op[0] == op[2] or op[1] == op[3]) and op[1] != op[2]:
                return [0], [qml.Identity(wires=[min(op)])]
            op = [(op[0], 1), (op[1], 0), (op[2], 1), (op[3], 0)]
        else:
            raise ValueError(
                f"Currently, the only supported notations for the two-body terms are 'physicist'"
                f" and 'chemist', got notation = '{notation}'."
            )

    q = [[(0, "I"), 1.0]]
    for l in op:
        z = [(index, "Z") for index in range(l[0])]
        x = z + [(l[0], "X"), 0.5]
        if l[1]:
            y = z + [(l[0], "Y"), -0.5j]
        else:
            y = z + [(l[0], "Y"), 0.5j]

        m = []
        for t1 in q:
            for t2 in [x, y]:
                q1, c1 = _pauli_mult(t1[:-1], t2[:-1])
                m.append(q1 + [c1 * t1[-1] * t2[-1]])
        q = m

    c = [p[-1] for p in q]
    o = [p[:-1] for p in q]

    for item in o:
        k = [i for i, x in enumerate(o) if x == item]
        if len(k) >= 2:
            for j in k[::-1][:-1]:
                del o[j]
                c[k[0]] = c[k[0]] + c[j]
                del c[j]

    # Pauli gates objects pregenerated for speed
    pauli_map = _get_pauli_map(np.max(op))
    for i, term in enumerate(o):
        if len(term) == 0:
            o[i] = qml.Identity(0)
        else:
            k = [pauli_map[t[0]][t[1]] for t in term]
            o[i] = Tensor(*k)

    return c, o<|MERGE_RESOLUTION|>--- conflicted
+++ resolved
@@ -109,11 +109,7 @@
     >>> ops = [[0, 0], [0, 0]]
     >>> f = (coeffs, ops)
     >>> print(qubit_observable(f))
-<<<<<<< HEAD
-    ((0.5+0j)*(Identity(wires=[0]))) + ((-0.5+0j)*(PauliZ(wires=[0]))) + ((0.5+0j)*(Identity(wires=[0]))) + ((-0.5+0j)*(PauliZ(wires=[0])))
-=======
     Identity(wires=[0]) + ((-1+0j)*(PauliZ(wires=[0])))
->>>>>>> 64aa437a
     """
     ops = []
     coeffs = qml.math.array([])
@@ -137,13 +133,10 @@
             return qml.s_prod(
                 0, qml.Identity(ops[0].wires[0])
             )  # use any op and any wire to represent the null op
-<<<<<<< HEAD
-=======
         if (len(ps) == 1) and ((identity := qml.pauli.PauliWord({})) in ps):
             return qml.s_prod(
                 ps[identity], qml.Identity(ops[0].wires[0])
             )  # use any op and any wire to represent the null op
->>>>>>> 64aa437a
         return ps.operation()
 
     return simplify(qml.Hamiltonian(coeffs, ops), cutoff=cutoff)
