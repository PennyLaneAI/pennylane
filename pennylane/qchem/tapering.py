--- conflicted
+++ resolved
@@ -762,20 +762,6 @@
         gen_tapered = qml.Hamiltonian([], [])
     qml.simplify(gen_tapered)
 
-<<<<<<< HEAD
-    params = operation.parameters[0] if len(operation.parameters) else 1.0
-    if qml.QueuingManager.recording():
-        qml.QueuingManager.update_info(operation, owner=gen_tapered)
-        for coeff, op in zip(*gen_tapered.terms()):
-            qml.PauliRot(-2 * params * coeff, qml.pauli.pauli_word_to_string(op), op.wires)
-    else:
-        ops_tapered = []
-        for coeff, op in zip(*gen_tapered.terms()):
-            ops_tapered.append(
-                qml.PauliRot(-2 * params * coeff, qml.pauli.pauli_word_to_string(op), op.wires)
-            )
-        return ops_tapered
-=======
     def _tapered_op(params):
         r"""Applies the tapered operation for the specified parameter value whenever
         queing context is active, otherwise returns it as a list."""
@@ -797,5 +783,4 @@
     if operation.parameters and isinstance(operation.parameters[0], (float, complex)):
         params = functools.reduce(lambda i, j: i * j, operation.parameters)
 
-    return _tapered_op(params=params)
->>>>>>> af7c1c16
+    return _tapered_op(params=params)