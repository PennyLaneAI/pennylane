# Copyright 2018-2020 Xanadu Quantum Technologies Inc.

# Licensed under the Apache License, Version 2.0 (the "License");
# you may not use this file except in compliance with the License.
# You may obtain a copy of the License at

#     http://www.apache.org/licenses/LICENSE-2.0

# Unless required by applicable law or agreed to in writing, software
# distributed under the License is distributed on an "AS IS" BASIS,
# WITHOUT WARRANTIES OR CONDITIONS OF ANY KIND, either express or implied.
# See the License for the specific language governing permissions and
# limitations under the License.
"""
This submodule provides the functionality to perform quantum chemistry calculations.
"""
from .basis_data import load_basisset
from .basis_set import BasisFunction, atom_basis_data, mol_basis_data
from .convert import import_operator, import_state
from .convert_openfermion import from_openfermion, to_openfermion
from .dipole import dipole_integrals, dipole_moment, fermionic_dipole, molecular_dipole
from .factorization import basis_rotation, factorize, symmetry_shift
from .givens_decomposition import givens_decomposition
from .hamiltonian import (
    electron_integrals,
    fermionic_hamiltonian,
    diff_hamiltonian,
    molecular_hamiltonian,
)
from .hartree_fock import scf, nuclear_energy, hf_energy
from .integrals import (
    attraction_integral,
    contracted_norm,
    electron_repulsion,
    expansion,
    gaussian_kinetic,
    gaussian_moment,
    gaussian_overlap,
    hermite_moment,
    kinetic_integral,
    moment_integral,
    nuclear_attraction,
    overlap_integral,
    primitive_norm,
    repulsion_integral,
)
from .matrices import (
    attraction_matrix,
    core_matrix,
    kinetic_matrix,
    mol_density_matrix,
    moment_matrix,
    overlap_matrix,
    repulsion_tensor,
)
from .molecule import Molecule
from .number import particle_number
from .observable_hf import fermionic_observable, qubit_observable
from .openfermion_pyscf import (
    decompose,
    dipole_of,
    meanfield,
    observable,
    one_particle,
    two_particle,
)
from .spin import spin2, spinz
from .structure import (
    active_space,
    excitations,
    excitations_to_wires,
    hf_state,
    mol_data,
    read_structure,
)
from .tapering import (
    clifford,
    optimal_sector,
    paulix_ops,
    symmetry_generators,
    taper,
    taper_hf,
    taper_operation,
)
<<<<<<< HEAD
from .vibrational import (
    get_dipole,
    harmonic_analysis,
    optimize_geometry,
    pes_onemode,
    pes_threemode,
    pes_twomode,
)

=======
from .vibrational import optimize_geometry

>>>>>>> 84c19e1f
<|MERGE_RESOLUTION|>--- conflicted
+++ resolved
@@ -1,98 +1,85 @@
-# Copyright 2018-2020 Xanadu Quantum Technologies Inc.
-
-# Licensed under the Apache License, Version 2.0 (the "License");
-# you may not use this file except in compliance with the License.
-# You may obtain a copy of the License at
-
-#     http://www.apache.org/licenses/LICENSE-2.0
-
-# Unless required by applicable law or agreed to in writing, software
-# distributed under the License is distributed on an "AS IS" BASIS,
-# WITHOUT WARRANTIES OR CONDITIONS OF ANY KIND, either express or implied.
-# See the License for the specific language governing permissions and
-# limitations under the License.
-"""
-This submodule provides the functionality to perform quantum chemistry calculations.
-"""
-from .basis_data import load_basisset
-from .basis_set import BasisFunction, atom_basis_data, mol_basis_data
-from .convert import import_operator, import_state
-from .convert_openfermion import from_openfermion, to_openfermion
-from .dipole import dipole_integrals, dipole_moment, fermionic_dipole, molecular_dipole
-from .factorization import basis_rotation, factorize, symmetry_shift
-from .givens_decomposition import givens_decomposition
-from .hamiltonian import (
-    electron_integrals,
-    fermionic_hamiltonian,
-    diff_hamiltonian,
-    molecular_hamiltonian,
-)
-from .hartree_fock import scf, nuclear_energy, hf_energy
-from .integrals import (
-    attraction_integral,
-    contracted_norm,
-    electron_repulsion,
-    expansion,
-    gaussian_kinetic,
-    gaussian_moment,
-    gaussian_overlap,
-    hermite_moment,
-    kinetic_integral,
-    moment_integral,
-    nuclear_attraction,
-    overlap_integral,
-    primitive_norm,
-    repulsion_integral,
-)
-from .matrices import (
-    attraction_matrix,
-    core_matrix,
-    kinetic_matrix,
-    mol_density_matrix,
-    moment_matrix,
-    overlap_matrix,
-    repulsion_tensor,
-)
-from .molecule import Molecule
-from .number import particle_number
-from .observable_hf import fermionic_observable, qubit_observable
-from .openfermion_pyscf import (
-    decompose,
-    dipole_of,
-    meanfield,
-    observable,
-    one_particle,
-    two_particle,
-)
-from .spin import spin2, spinz
-from .structure import (
-    active_space,
-    excitations,
-    excitations_to_wires,
-    hf_state,
-    mol_data,
-    read_structure,
-)
-from .tapering import (
-    clifford,
-    optimal_sector,
-    paulix_ops,
-    symmetry_generators,
-    taper,
-    taper_hf,
-    taper_operation,
-)
-<<<<<<< HEAD
-from .vibrational import (
-    get_dipole,
-    harmonic_analysis,
-    optimize_geometry,
-    pes_onemode,
-    pes_threemode,
-    pes_twomode,
-)
-
-=======
-from .vibrational import optimize_geometry
-
->>>>>>> 84c19e1f
+# Copyright 2018-2020 Xanadu Quantum Technologies Inc.
+
+# Licensed under the Apache License, Version 2.0 (the "License");
+# you may not use this file except in compliance with the License.
+# You may obtain a copy of the License at
+
+#     http://www.apache.org/licenses/LICENSE-2.0
+
+# Unless required by applicable law or agreed to in writing, software
+# distributed under the License is distributed on an "AS IS" BASIS,
+# WITHOUT WARRANTIES OR CONDITIONS OF ANY KIND, either express or implied.
+# See the License for the specific language governing permissions and
+# limitations under the License.
+"""
+This submodule provides the functionality to perform quantum chemistry calculations.
+"""
+from .basis_data import load_basisset
+from .basis_set import BasisFunction, atom_basis_data, mol_basis_data
+from .convert import import_operator, import_state
+from .convert_openfermion import from_openfermion, to_openfermion
+from .dipole import dipole_integrals, dipole_moment, fermionic_dipole, molecular_dipole
+from .factorization import basis_rotation, factorize, symmetry_shift
+from .givens_decomposition import givens_decomposition
+from .hamiltonian import (
+    electron_integrals,
+    fermionic_hamiltonian,
+    diff_hamiltonian,
+    molecular_hamiltonian,
+)
+from .hartree_fock import scf, nuclear_energy, hf_energy
+from .integrals import (
+    attraction_integral,
+    contracted_norm,
+    electron_repulsion,
+    expansion,
+    gaussian_kinetic,
+    gaussian_moment,
+    gaussian_overlap,
+    hermite_moment,
+    kinetic_integral,
+    moment_integral,
+    nuclear_attraction,
+    overlap_integral,
+    primitive_norm,
+    repulsion_integral,
+)
+from .matrices import (
+    attraction_matrix,
+    core_matrix,
+    kinetic_matrix,
+    mol_density_matrix,
+    moment_matrix,
+    overlap_matrix,
+    repulsion_tensor,
+)
+from .molecule import Molecule
+from .number import particle_number
+from .observable_hf import fermionic_observable, qubit_observable
+from .openfermion_pyscf import (
+    decompose,
+    dipole_of,
+    meanfield,
+    observable,
+    one_particle,
+    two_particle,
+)
+from .spin import spin2, spinz
+from .structure import (
+    active_space,
+    excitations,
+    excitations_to_wires,
+    hf_state,
+    mol_data,
+    read_structure,
+)
+from .tapering import (
+    clifford,
+    optimal_sector,
+    paulix_ops,
+    symmetry_generators,
+    taper,
+    taper_hf,
+    taper_operation,
+)
+from .vibrational import optimize_geometry