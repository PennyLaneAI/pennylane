# Copyright 2022 Xanadu Quantum Technologies Inc.

# Licensed under the Apache License, Version 2.0 (the "License");
# you may not use this file except in compliance with the License.
# You may obtain a copy of the License at

#     http://www.apache.org/licenses/LICENSE-2.0

# Unless required by applicable law or agreed to in writing, software
# distributed under the License is distributed on an "AS IS" BASIS,
# WITHOUT WARRANTIES OR CONDITIONS OF ANY KIND, either express or implied.
# See the License for the specific language governing permissions and
# limitations under the License.
"""
Class and functions for activating, deactivating and checking the new return types system
"""
# pylint: disable=global-statement
__activated = False


def enable_return():
    """Function that turns on the experimental return type system that prefers the use of sequences over arrays.

    The new system guarantees that a sequence (e.g., list or tuple) is returned based on the ``return`` statement of the
    quantum function. This system avoids the creation of ragged arrays, where multiple measurements are stacked
    together.

    **Example**

    The following example shows that for multiple measurements the current PennyLane system is creating a ragged tensor.

    .. code-block:: python

        dev = qml.device("default.qubit", wires=2)

        def circuit(x):
              qml.Hadamard(wires=[0])
              qml.CRX(x, wires=[0, 1])
              return qml.probs(wires=[0]), qml.vn_entropy(wires=[0]), qml.probs(wires=1), qml.expval(qml.PauliZ(wires=1))

        qnode = qml.QNode(circuit, dev)

    >>> qnode(0.5)
    tensor([0.5       , 0.5       , 0.08014815, 0.96939564, 0.03060436,
        0.93879128], requires_grad=True)

    when you activate the new return type the result is simply a tuple containing each measurement.

    .. code-block:: python

        qml.enable_return()

        dev = qml.device("default.qubit", wires=2)

        def circuit(x):
              qml.Hadamard(wires=[0])
              qml.CRX(x, wires=[0, 1])
              return qml.probs(wires=[0]), qml.vn_entropy(wires=[0]), qml.probs(wires=1), qml.expval(qml.PauliZ(wires=1))

        qnode = qml.QNode(circuit, dev)

    >>> qnode(0.5)
    (tensor([0.5, 0.5], requires_grad=True), tensor(0.08014815, requires_grad=True), tensor([0.96939564, 0.03060436], requires_grad=True), tensor(0.93879128, requires_grad=True))

    .. note::

        This is an experimental feature and may not support every feature in PennyLane. The list of supported features
        from PennyLane include:

        * :func:`~.pennylane.execute`
        * Gradient transforms

          #. :func:`~.pennylane.gradients.param_shift`;
          #. :func:`~.pennylane.gradients.finite_diff`;
          #. :class:`~.pennylane.gradients.hessian_transform`;
          #. :func:`~.pennylane.gradients.param_shift_hessian`.

        * Interfaces

          #. Autograd;
          #. TensorFlow;
          #. JAX (without jitting);

        * PennyLane optimizers
        * :meth:`~.pennylane.tape.QuantumTape.shape`

    Note that this is an experimental feature and may not support every feature in PennyLane. See the ``Usage Details``
    section for more details.

    .. details::
        :title: Usage Details

        **Gotcha: Autograd and TensorFlow can only compute gradients of tensor-valued functions**

        Autograd and TensorFlow only allow differentiating functions that have array or tensor outputs. QNodes that
        have multiple measurements may output other sequences with the new return types may cause errors with Autograd
        or TensorFlow.

        This issue can be overcome by stacking the QNode results before computing derivatives:

        .. code-block:: python

            qml.enable_return()

            a = np.array(0.1, requires_grad=True)
            b = np.array(0.2, requires_grad=True)

            dev = qml.device("lightning.qubit", wires=2)

            @qml.qnode(dev, diff_method="parameter-shift")
            def circuit(a, b):
                qml.RY(a, wires=0)
                qml.RX(b, wires=1)
                qml.CNOT(wires=[0, 1])
                return qml.expval(qml.PauliZ(0)), qml.expval(qml.PauliY(1))

            def cost(x, y):
                return qml.numpy.hstack(circuit(x, y))

        >>> qml.jacobian(cost)(a, b)
        (array([-0.09983342,  0.01983384]), array([-5.54649074e-19, -9.75170327e-01]))

        If no stacking is performed, Autograd raises the following error:

        .. code-block:: python

            TypeError: 'ArrayVSpace' object cannot be interpreted as an integer

        The solution with TensorFlow is similar with the difference that stacking happens within the
        ``tf.GradientTape()`` context:

        .. code-block:: python

            a = tf.Variable(0.1, dtype=tf.float64)
            b = tf.Variable(0.2, dtype=tf.float64)

            dev = qml.device("default.qubit", wires=2)

            @qml.qnode(dev, diff_method="parameter-shift", interface="tf")
            def circuit(a, b):
                qml.RY(a, wires=0)
                qml.RX(b, wires=1)
                qml.CNOT(wires=[0, 1])
                return qml.expval(qml.PauliZ(0)), qml.expval(qml.PauliY(1))

            with tf.GradientTape() as tape:
                res = circuit(a, b)
                res = tf.stack(res)

            assert circuit.qtape.trainable_params == [0, 1]

            tape.jacobian(res, [a, b])

        If the measurements do not have the same shape then you need to use TF hstack:

        .. code-block:: python

            a = tf.Variable(0.1, dtype=tf.float64)
            b = tf.Variable(0.2, dtype=tf.float64)

            dev = qml.device("default.qubit", wires=2)

            @qml.qnode(dev, diff_method="parameter-shift", interface="tf")
            def circuit(a, b):
                qml.RY(a, wires=0)
                qml.RX(b, wires=1)
                qml.CNOT(wires=[0, 1])
                return qml.expval(qml.PauliZ(0)), qml.probs(wires=[0, 1])

            with tf.GradientTape() as tape:
                res = circuit(a, b)
                res = tf.experimental.numpy.hstack(res)

            assert circuit.qtape.trainable_params == [0, 1]

            tape.jacobian(res, [a, b])

        If no stacking is performed, TensorFlow raises the following error:

        .. code-block:: python

            AttributeError: 'tuple' object has no attribute 'shape'

<<<<<<< HEAD
        **JAX interface upgrades: higher-order derivatives and mixing measurements**

        Higher-order derivatives can now be computed with the JAX interface:

        .. code-block:: python

            import jax

            qml.enable_return()

            dev = qml.device("lightning.qubit", wires=2)

            par_0 = jax.numpy.array(0.1)
            par_1 = jax.numpy.array(0.2)

            @qml.qnode(dev, interface="jax", diff_method="parameter-shift", max_diff=2)
            def circuit(x, y):
                qml.RX(x, wires=[0])
                qml.RY(y, wires=[1])
                qml.CNOT(wires=[0, 1])
                return qml.expval(qml.PauliZ(0) @ qml.PauliX(1))

        >>> jax.hessian(circuit, argnums=[0, 1])(par_0, par_1)
        ((Array(-0.19767681, dtype=float32, weak_type=True),
          Array(-0.09784342, dtype=float32, weak_type=True)),
         (Array(-0.09784339, dtype=float32, weak_type=True),
          Array(-0.19767687, dtype=float32, weak_type=True)))

        The new return types system also unlocks the use of ``probs`` mixed with different measurements with JAX:

        .. code-block:: python

            import jax

            qml.enable_return()

            dev = qml.device("default.qubit", wires=2)
            qml.enable_return()

            @qml.qnode(dev, interface="jax")
            def circuit(a):
              qml.RX(a[0], wires=0)
              qml.CNOT(wires=(0, 1))
              qml.RY(a[1], wires=1)
              qml.RZ(a[2], wires=1)
              return qml.expval(qml.PauliZ(wires=0)), qml.probs(wires=[0, 1])

            x = jax.numpy.array([0.1, 0.2, 0.3])

        >>> jax.jacobian(circuit)(x)
        (Array([-9.9833414e-02, -7.4505806e-09,  6.9285655e-10], dtype=float32),
         Array([[-4.9419206e-02, -9.9086545e-02,  3.4938008e-09],
                      [-4.9750542e-04,  9.9086538e-02,  1.2768372e-10],
                      [ 4.9750548e-04,  2.4812977e-04,  4.8371929e-13],
                      [ 4.9419202e-02, -2.4812980e-04,  2.6696912e-11]],            dtype=float32))

        where before the following error was raised:

        .. code-block:: python

            ValueError: All input arrays must have the same shape.

        The new return types system also unlocks the use of shot vectors with all the previous features. For example you
        can take the second derivative and multiple measurement with with JAX:

        .. code-block:: python

            import jax

            qml.enable_return()

            dev = qml.device("default.qubit", wires=2, shots=(1, 10000))

            params = jax.numpy.array([0.1, 0.2])

            @qml.qnode(dev, interface="jax", diff_method="parameter-shift", max_diff=2)
            def circuit(x):
                qml.RX(x[0], wires=[0])
                qml.RY(x[1], wires=[1])
                qml.CNOT(wires=[0, 1])
                return qml.var(qml.PauliZ(0) @ qml.PauliX(1)), qml.probs(wires=[0])

        >>> jax.hessian(circuit)(params)
        ((Array([[ 0.,  0.],
                        [ 2., -3.]], dtype=float32),
          Array([[[-0.5,  0. ],
                       [ 0. ,  0. ]],
                      [[ 0.5,  0. ],
                       [ 0. ,  0. ]]], dtype=float32)),
         (Array([[ 0.07677898,  0.0563341 ],
                       [ 0.07238522, -1.830669  ]], dtype=float32),
          Array([[[-4.9707499e-01,  2.9999996e-04],
                        [-6.2500127e-04,  1.2500001e-04]],
                       [[ 4.9707499e-01, -2.9999996e-04],
                        [ 6.2500127e-04, -1.2500001e-04]]], dtype=float32)))

=======
>>>>>>> 7ac2c10c
    .. details::
        :title: Autograd Usage Details

        Autograd only allows differentiating functions that have array or tensor outputs. QNodes that have
        multiple measurements may output tuples and cause errors with Autograd. Similarly, the outputs of
        ``qml.grad`` or ``qml.jacobian`` may be tuples if there are multiple trainable arguments and
        cause errors with higher-order derivatives.

        These issues can be overcome by stacking the QNode results or gradients before computing derivatives.

        **Examples for shot vectors**

        Example for first-order derivatives with a single return:

        .. code-block:: python

            def func(a, b):
                qml.RY(a, wires=0)
                qml.RX(b, wires=1)
                qml.CNOT(wires=[0, 1])

            dev = qml.device("default.qubit", wires=2, shots=[100, 200, 300])

            @qml.qnode(dev, diff_method="parameter-shift")
            def circuit(a, b):
                func(a, b)
                return qml.expval(qml.PauliZ(0))

            def cost(a, b):
                res = circuit(a, b)
                return qml.math.stack(res)

        >>> a = np.array(0.4, requires_grad=True)
        >>> b = np.array(0.6, requires_grad=True)
        >>> cost(a, b)
        [0.94       0.93       0.89333333]
        >>> qml.jacobian(cost)(a, b)
        (array([-0.44, -0.38, -0.38]), array([-0.01      , -0.01      , -0.00666667]))

        Example for first-order derivatives with multiple returns:

        .. code-block:: python

            @qml.qnode(dev, diff_method="parameter-shift")
            def circuit(a, b):
                func(a, b)
                return qml.expval(qml.PauliZ(0)), qml.probs([0, 1])

            def cost(a, b):
                res = circuit(a, b)
                return qml.math.stack([qml.math.hstack(r) for r in res])

        >>> cost(a, b)
        [[0.92       0.91       0.05       0.03       0.01      ]
         [0.95       0.9        0.075      0.         0.025     ]
         [0.95333333 0.89666667 0.08       0.         0.02333333]]
        >>> qml.jacobian(cost)(a, b)
        (array([[-0.41  , -0.16  , -0.045 ,  0.01  ,  0.195 ],
                [-0.325 , -0.1325, -0.03  ,  0.01  ,  0.1525],
                [-0.39  , -0.175 , -0.02  ,  0.02  ,  0.175 ]]),
         array([[-0.01      , -0.26      ,  0.255     ,  0.02      , -0.015     ],
                [ 0.01      , -0.2525    ,  0.2575    ,  0.0075    , -0.0125    ],
                [-0.02      , -0.26666667,  0.25666667,  0.01666667, -0.00666667]]))

        Example for second-order derivatives with a single return:

        .. code-block:: python

            @qml.qnode(dev, diff_method="parameter-shift", max_diff=2)
            def circuit(a, b):
                func(a, b)
                return qml.expval(qml.PauliZ(0) @ qml.PauliZ(1))

            def cost(a, b):
                def cost2(a, b):
                    res = circuit(a, b)
                    return qml.math.stack(res)

                return qml.math.stack(qml.jacobian(cost2)(a, b))

        >>> cost(a, b)
        [[ 0.05       -0.01        0.00666667]
         [-0.51       -0.48       -0.62      ]]
        >>> qml.jacobian(cost)(a, b)
        (array([[-0.03      , -0.02      , -0.00333333],
                [ 0.01      ,  0.025     , -0.02      ]]),
         array([[ 0.005     ,  0.03      , -0.02166667],
                [-0.85      , -0.83      , -0.81333333]]))

        Example for second-order derivatives with multiple returns:

        .. code-block:: python

            @qml.qnode(dev, diff_method="parameter-shift", max_diff=2)
            def circuit(a, b):
                func(a, b)
                return qml.expval(qml.PauliZ(0) @ qml.PauliZ(1)), qml.probs([0, 1])

            def cost(a, b):
                def cost2(a, b):
                    res = circuit(a, b)
                    return qml.math.stack([qml.math.hstack(r) for r in res])

                return qml.math.stack(qml.jacobian(cost2)(a, b))

        >>> cost(a, b)
        [[[-0.05       -0.2         0.          0.025       0.175     ]
          [ 0.02       -0.17       -0.0275      0.0175      0.18      ]
          [-0.00666667 -0.19166667 -0.01333333  0.01666667  0.18833333]]
         [[-0.52       -0.25        0.265      -0.005      -0.01      ]
          [-0.54       -0.25        0.2625      0.0075     -0.02      ]
          [-0.57666667 -0.275       0.28166667  0.00666667 -0.01333333]]]
        >>> qml.jacobian(cost)(a, b)
        (array([[[ 0.02      , -0.38      , -0.055     ,  0.045     ,  0.39      ],
                 [ 0.03      , -0.4275    , -0.04      ,  0.025     ,  0.4425    ],
                 [-0.00666667, -0.42333333, -0.025     ,  0.02833333,  0.42      ]],
                [[ 0.        ,  0.0625    , -0.065     ,  0.065     , -0.0625    ],
                 [ 0.015     ,  0.06875   , -0.05      ,  0.0425    , -0.06125   ],
                 [-0.03      ,  0.03833333, -0.04583333,  0.06083333, -0.05333333]]]),
         array([[[-0.06      ,  0.0325    , -0.0525    ,  0.0825    , -0.0625    ],
                 [ 0.02      ,  0.03      , -0.035     ,  0.025     , -0.02      ],
                 [ 0.00833333,  0.06166667, -0.05666667,  0.0525    , -0.0575    ]],
                [[-0.85      , -0.415     ,  0.425     ,  0.        , -0.01      ],
                 [-0.78      , -0.3775    ,  0.375     ,  0.015     , -0.0125    ],
                 [-0.80666667, -0.38      ,  0.38666667,  0.01666667, -0.02333333]]]))

    .. details::
        :title: TensorFlow Usage Details

        TensorFlow only allows differentiating functions that have array or tensor outputs. QNodes that have
        multiple measurements may output tuples and cause errors with TensorFlow. Similarly, the outputs of
        ``tape.gradient`` or ``tape.jacobian`` may be tuples if there are multiple trainable arguments and
        cause errors with higher-order derivatives.

        These issues can be overcome by stacking the QNode results or gradients before computing derivatives.

        **Examples for shot vectors**

        Example for first-order derivatives with a single return:

        .. code-block:: python

            def func(a, b):
                qml.RY(a, wires=0)
                qml.RX(b, wires=1)
                qml.CNOT(wires=[0, 1])

            dev = qml.device("default.qubit", wires=2, shots=[100, 200, 300])

            @qml.qnode(dev, diff_method="parameter-shift", interface="tf")
            def circuit(a, b):
                func(a, b)
                return qml.expval(qml.PauliZ(0))

        >>> a = tf.Variable(0.4, dtype=tf.float64, trainable=True)
        >>> b = tf.Variable(0.6, dtype=tf.float64, trainable=True)
        >>> with tf.GradientTape() as tape:
        ...     res = circuit(a, b)
        ...     res = tf.stack(res)
        ...
        >>> res
        tf.Tensor([0.92 0.92 0.94], shape=(3,), dtype=float64)
        >>> tape.jacobian(res, (a, b))
        (<tf.Tensor: shape=(3,), dtype=float64, numpy=array([-0.31      , -0.385     , -0.32666667])>,
         <tf.Tensor: shape=(3,), dtype=float64, numpy=array([-0.02      ,  0.02      , -0.00333333])>)

        Example for first-order derivatives with multiple returns:

        .. code-block:: python

            @qml.qnode(dev, diff_method="parameter-shift", interface="tf")
            def circuit(a, b):
                func(a, b)
                return qml.expval(qml.PauliZ(0)), qml.probs([0, 1])

        >>> with tf.GradientTape() as tape:
        ...     res = circuit(a, b)
        ...     res = tf.stack([tf.experimental.numpy.hstack(r) for r in res])
        ...
        >>> res
        tf.Tensor(
        [[0.96       0.93       0.05       0.         0.02      ]
         [0.9        0.87       0.08       0.01       0.04      ]
         [0.96       0.86666667 0.11333333 0.         0.02      ]], shape=(3, 5), dtype=float64)
        >>> tape.jacobian(res, (a, b))
        (<tf.Tensor: shape=(3, 5), dtype=float64, numpy=
         array([[-0.3       , -0.145     , -0.005     ,  0.03      ,  0.12      ],
                [-0.395     , -0.19      , -0.0075    ,  0.01      ,  0.1875    ],
                [-0.39333333, -0.17833333, -0.01833333,  0.00666667,  0.19      ]])>,
         <tf.Tensor: shape=(3, 5), dtype=float64, numpy=
         array([[-0.03      , -0.21      ,  0.195     ,  0.025     , -0.01      ],
                [ 0.005     , -0.285     ,  0.2875    ,  0.0075    , -0.01      ],
                [-0.01333333, -0.27      ,  0.26333333,  0.015     , -0.00833333]])>)

        Example for second-order derivatives with a single return:

        .. code-block:: python

            @qml.qnode(dev, diff_method="parameter-shift", max_diff=2, interface="tf")
            def circuit(a, b):
                func(a, b)
                return qml.expval(qml.PauliZ(0) @ qml.PauliZ(1))

        >>> with tf.GradientTape() as tape1:
        ...     with tf.GradientTape(persistent=True) as tape2:
        ...         res = circuit(a, b)
        ...         res = tf.stack(res)
        ...
        ...    jac = tape2.jacobian(res, (a, b), experimental_use_pfor=False)
        ...    jac = tf.stack(jac)
        ...
        >>> jac
        tf.Tensor(
        [[-0.02       -0.005       0.00333333]
         [-0.47       -0.64       -0.58      ]], shape=(2, 3), dtype=float64)
        >>> tape1.jacobian(jac, (a, b))
        (<tf.Tensor: shape=(2, 3), dtype=float64, numpy=
         array([[ 0.00000000e+00,  2.50000000e-02, -1.66666667e-02],
                [-1.50000000e-02, -4.00000000e-02,  2.77555756e-17]])>,
         <tf.Tensor: shape=(2, 3), dtype=float64, numpy=
         array([[-0.015, -0.04 ,  0.   ],
                [-0.84 , -0.825, -0.84 ]])>)

        Example for second-order derivatives with multiple returns:

        .. code-block:: python

            @qml.qnode(dev, diff_method="parameter-shift", max_diff=2, interface="tf")
            def circuit(a, b):
                func(a, b)
                return qml.expval(qml.PauliZ(0) @ qml.PauliZ(1)), qml.probs([0, 1])

        >>> with tf.GradientTape() as tape1:
        ...     with tf.GradientTape(persistent=True) as tape2:
        ...         res = circuit(a, b)
        ...         res = tf.stack([tf.experimental.numpy.hstack(r) for r in res])
        ...
        ...     jac = tape2.jacobian(res, (a, b), experimental_use_pfor=False)
        ...     jac = tf.stack(jac)
        ...
        >>> jac
        tf.Tensor(
        [[[ 0.01       -0.13       -0.03        0.025       0.135     ]
          [-0.045      -0.195      -0.0075      0.03        0.1725    ]
          [-0.00666667 -0.17       -0.01833333  0.02166667  0.16666667]]
         [[-0.61       -0.29        0.315      -0.01       -0.015     ]
          [-0.55       -0.255       0.265       0.01       -0.02      ]
          [-0.65       -0.305       0.31166667  0.01333333 -0.02      ]]], shape=(2, 3, 5), dtype=float64)
        >>> tape1.jacobian(jac, (a, b))
        (<tf.Tensor: shape=(2, 3, 5), dtype=float64, numpy=
         array([[[ 0.07      , -0.415     , -0.055     ,  0.02      ,  0.45      ],
                 [ 0.05      , -0.4       , -0.06      ,  0.035     ,  0.425     ],
                 [ 0.01666667, -0.42166667, -0.04      ,  0.03166667,  0.43      ]],
                [[-0.03      ,  0.0375    , -0.075     ,  0.09      , -0.0525    ],
                 [-0.005     ,  0.0375    , -0.06625   ,  0.06875   , -0.04      ],
                 [-0.04      ,  0.0375    , -0.05166667,  0.07166667, -0.0575    ]]])>,
         <tf.Tensor: shape=(2, 3, 5), dtype=float64, numpy=
         array([[[-0.03      ,  0.0375    , -0.075     ,  0.09      , -0.0525    ],
                 [-0.005     ,  0.0375    , -0.06625   ,  0.06875   , -0.04      ],
                 [-0.04      ,  0.0375    , -0.05166667,  0.07166667, -0.0575    ]],
                [[-0.81      , -0.39      ,  0.385     ,  0.02      , -0.015     ],
                 [-0.77      , -0.375     ,  0.355     ,  0.03      , -0.01      ],
                 [-0.82666667, -0.40166667,  0.4       ,  0.01333333, -0.01166667]]])>)

    .. details::
        :title: PyTorch Usage Details

        PyTorch supports differentiation of Torch tensors or tuple of Torch tensors. It makes it easy to get the
        Jacobian of functions returning any mix of measurements.

        .. code-block:: python

            def func(a, b):
                qml.RY(a, wires=0)
                qml.RX(b, wires=1)
                qml.CNOT(wires=[0, 1])

            dev = qml.device("default.qubit", wires=2)

            @qml.qnode(dev, diff_method="parameter-shift", interface="torch")
            def circuit(a, b):
                func(a, b)
                return qml.expval(qml.PauliZ(0)), qml.probs([0, 1])

        >>> a = torch.tensor(0.1, requires_grad=True)
        >>> b = torch.tensor(0.2, requires_grad=True)
        >>> torch.autograd.functional.jacobian(circuit, (a, b))
        ((tensor(-0.0998), tensor(0.)), (tensor([-0.0494, -0.0005,  0.0005,  0.0494]), tensor([-0.0991,  0.0991,  0.0002, -0.0002])))

        An issue arises when one requires higher order differentation with multiple measurements, the Jacobian returns
        a tuple of tuple which is not consider as differentiable by PyTorch. This issue can be overcome by stacking
        the original results:

        .. code-block:: python

            @qml.qnode(dev, diff_method="parameter-shift", interface="torch", max_diff=2)
            def circuit(a, b):
                func(a, b)
                return qml.expval(qml.PauliZ(0)), qml.probs([0, 1])

            a = torch.tensor(0.1, requires_grad=True)
            b = torch.tensor(0.2, requires_grad=True)

            def circuit_stack(a, b):
                return torch.hstack(circuit(a, b))

        >>> jac_fn = lambda a, b: torch.autograd.functional.jacobian(circuit_stack, (a, b), create_graph=True)
        >>> torch.autograd.functional.jacobian(jac_fn, (a, b))
        ((tensor([-0.9950, -0.4925, -0.0050,  0.0050,  0.4925]), tensor([ 0.0000,  0.0050, -0.0050,  0.0050, -0.0050])),
        (tensor([ 0.0000,  0.0050, -0.0050,  0.0050, -0.0050]), tensor([ 0.0000, -0.4888,  0.4888,  0.0012, -0.0012])))

    .. details::
        :title: JAX Usage Details

        Higher-order derivatives can now be computed with the JAX interface:

        .. code-block:: python

            import jax

            qml.enable_return()

            dev = qml.device("lightning.qubit", wires=2)

            par_0 = jax.numpy.array(0.1)
            par_1 = jax.numpy.array(0.2)

            @qml.qnode(dev, interface="jax", diff_method="parameter-shift", max_diff=2)
            def circuit(x, y):
                qml.RX(x, wires=[0])
                qml.RY(y, wires=[1])
                qml.CNOT(wires=[0, 1])
                return qml.expval(qml.PauliZ(0) @ qml.PauliX(1))

        >>> jax.hessian(circuit, argnums=[0, 1])(par_0, par_1)
        ((Array(-0.19767681, dtype=float32, weak_type=True),
          Array(-0.09784342, dtype=float32, weak_type=True)),
         (Array(-0.09784339, dtype=float32, weak_type=True),
          Array(-0.19767687, dtype=float32, weak_type=True)))

        The new return types system also unlocks the use of ``probs`` mixed with different measurements with JAX:

        .. code-block:: python

            import jax

            qml.enable_return()

            dev = qml.device("default.qubit", wires=2)
            qml.enable_return()

            @qml.qnode(dev, interface="jax")
            def circuit(a):
              qml.RX(a[0], wires=0)
              qml.CNOT(wires=(0, 1))
              qml.RY(a[1], wires=1)
              qml.RZ(a[2], wires=1)
              return qml.expval(qml.PauliZ(wires=0)), qml.probs(wires=[0, 1])

            x = jax.numpy.array([0.1, 0.2, 0.3])

        >>> jax.jacobian(circuit)(x)
        (Array([-9.9833414e-02, -7.4505806e-09,  6.9285655e-10], dtype=float32),
         Array([[-4.9419206e-02, -9.9086545e-02,  3.4938008e-09],
                [-4.9750542e-04,  9.9086538e-02,  1.2768372e-10],
                [ 4.9750548e-04,  2.4812977e-04,  4.8371929e-13],
                [ 4.9419202e-02, -2.4812980e-04,  2.6696912e-11]],            dtype=float32))

        where before the following error was raised:

        .. code-block:: python

            ValueError: All input arrays must have the same shape.

        The new return types system also unlocks the use of shot vectors with all the previous features. For example you
        can take the second derivative and multiple measurement with with JAX:

        .. code-block:: python

            import jax

            qml.enable_return()

            dev = qml.device("default.qubit", wires=2, shots=(1, 10000))

            params = jax.numpy.array([0.1, 0.2])

            @qml.qnode(dev, interface="jax", diff_method="parameter-shift", max_diff=2)
            def circuit(x):
                qml.RX(x[0], wires=[0])
                qml.RY(x[1], wires=[1])
                qml.CNOT(wires=[0, 1])
                return qml.var(qml.PauliZ(0) @ qml.PauliX(1)), qml.probs(wires=[0])

        >>> jax.hessian(circuit)(params)
        ((Array([[ 0.,  0.],
                [ 2., -3.]], dtype=float32),
          Array([[[-0.5,  0. ],
                   [ 0. ,  0. ]],
                  [[ 0.5,  0. ],
                   [ 0. ,  0. ]]], dtype=float32)),
         (Array([[ 0.07677898,  0.0563341 ],
                   [ 0.07238522, -1.830669  ]], dtype=float32),
          Array([[[-4.9707499e-01,  2.9999996e-04],
                    [-6.2500127e-04,  1.2500001e-04]],
                   [[ 4.9707499e-01, -2.9999996e-04],
                    [ 6.2500127e-04, -1.2500001e-04]]], dtype=float32)))

        Note that failing to set the ``max-diff`` with jitting will raise a somewhat unrelated error:

        .. code-block:: python

            import jax
            import pennylane as qml

            jax.config.update("jax_enable_x64", True)
            qml.enable_return()

            dev = qml.device("default.qubit", wires=2, shots=10000)

            params = jax.numpy.array([0.1, 0.2])

            @jax.jit
            @qml.qnode(dev, interface="jax", diff_method="parameter-shift") # Note: max_diff=2 should be passed here
            def circuit(x):
                qml.RX(x[0], wires=[0])
                qml.RY(x[1], wires=[1])
                qml.CNOT(wires=[0, 1])
                return qml.var(qml.PauliZ(0) @ qml.PauliX(1)), qml.probs(wires=[0])

        .. code-block:: python

            >>> jax.hessian(circuit)(params)
            ~/anaconda3/lib/python3.8/site-packages/jax/_src/callback.py in pure_callback_jvp_rule(***failed resolving arguments***)
                 53 def pure_callback_jvp_rule(*args, **kwargs):
                 54   del args, kwargs
            ---> 55   raise ValueError(
                 56       "Pure callbacks do not support JVP. "
                 57       "Please use `jax.custom_jvp` to use callbacks while taking gradients.")
            ValueError: Pure callbacks do not support JVP. Please use `jax.custom_jvp` to use callbacks while taking gradients.

        Correctly specifying ``max_diff=2`` as a QNode argument helps compute the Hessian:

        .. code-block:: python

            >>> jax.hessian(circuit)(params)
            (Array([[ 0.06617428,  0.07165382],
                    [ 0.07165382, -1.8348092 ]], dtype=float64),
             Array([[[-4.974e-01, -2.025e-03],
                     [-2.025e-03,  1.000e-04]],
                    [[ 4.974e-01,  2.025e-03],
                     [ 2.025e-03, -1.000e-04]]], dtype=float64))
    """

    global __activated
    __activated = True


def disable_return():
    """Function that turns off the new return type system.

    **Example**

    .. code-block:: python

        dev = qml.device("default.qubit", wires=2)

        def circuit(x):
              qml.Hadamard(wires=[0])
              qml.CRX(x, wires=[0, 1])
              return qml.probs(wires=[0]), qml.vn_entropy(wires=[0]), qml.probs(wires=1), qml.expval(qml.PauliZ(wires=1))

        qnode = qml.QNode(circuit, dev)


    >>> qml.enable_return()
    >>> res = qnode(0.5)
    >>> res
    (tensor([0.5, 0.5], requires_grad=True), tensor(0.08014815, requires_grad=True), tensor([0.96939564, 0.03060436], requires_grad=True), tensor(0.93879128, requires_grad=True))
    >>> qml.disable_return()
    >>> res = qnode(0.5)
    >>> res
    tensor([0.5       , 0.5       , 0.08014815, 0.96939564, 0.03060436, 0.93879128], requires_grad=True)

    """
    global __activated
    __activated = False  # pragma: no cover


def active_return():
    """Function that checks if the new return types system is activated.

    Returns:
        bool: Returns ``True`` if the new return types system is activated.

    **Example**

    By default, the new return types system is turned off:

    >>> active_return()
    False

    It can be activated:

    >>> enable_return()
    >>> active_return()
    True

    And it can also be deactivated:

    >>> enable_return()
    >>> active_return()
    True
    >>> disable_return()
    >>> active_return()
    False
    """
    return __activated<|MERGE_RESOLUTION|>--- conflicted
+++ resolved
@@ -181,7 +181,6 @@
 
             AttributeError: 'tuple' object has no attribute 'shape'
 
-<<<<<<< HEAD
         **JAX interface upgrades: higher-order derivatives and mixing measurements**
 
         Higher-order derivatives can now be computed with the JAX interface:
@@ -278,8 +277,51 @@
                        [[ 4.9707499e-01, -2.9999996e-04],
                         [ 6.2500127e-04, -1.2500001e-04]]], dtype=float32)))
 
-=======
->>>>>>> 7ac2c10c
+        Note that failing to set the ``max-diff`` with jitting will raise a somewhat unrelated error:
+
+        .. code-block:: python
+
+            import jax
+            import pennylane as qml
+
+            jax.config.update("jax_enable_x64", True)
+            qml.enable_return()
+
+            dev = qml.device("default.qubit", wires=2, shots=10000)
+
+            params = jax.numpy.array([0.1, 0.2])
+
+            @jax.jit
+            @qml.qnode(dev, interface="jax", diff_method="parameter-shift") # Note: max_diff=2 should be passed here
+            def circuit(x):
+                qml.RX(x[0], wires=[0])
+                qml.RY(x[1], wires=[1])
+                qml.CNOT(wires=[0, 1])
+                return qml.var(qml.PauliZ(0) @ qml.PauliX(1)), qml.probs(wires=[0])
+
+        .. code-block:: python
+
+            >>> jax.hessian(circuit)(params)
+            ~/anaconda3/lib/python3.8/site-packages/jax/_src/callback.py in pure_callback_jvp_rule(***failed resolving arguments***)
+                 53 def pure_callback_jvp_rule(*args, **kwargs):
+                 54   del args, kwargs
+            ---> 55   raise ValueError(
+                 56       "Pure callbacks do not support JVP. "
+                 57       "Please use `jax.custom_jvp` to use callbacks while taking gradients.")
+            ValueError: Pure callbacks do not support JVP. Please use `jax.custom_jvp` to use callbacks while taking gradients.
+
+        Correctly specifying ``max_diff=2`` as a QNode argument helps compute the Hessian:
+
+        .. code-block:: python
+
+            >>> jax.hessian(circuit)(params)
+            (Array([[ 0.06617428,  0.07165382],
+                    [ 0.07165382, -1.8348092 ]], dtype=float64),
+             Array([[[-4.974e-01, -2.025e-03],
+                     [-2.025e-03,  1.000e-04]],
+                    [[ 4.974e-01,  2.025e-03],
+                     [ 2.025e-03, -1.000e-04]]], dtype=float64))
+
     .. details::
         :title: Autograd Usage Details
 
@@ -590,148 +632,6 @@
         >>> torch.autograd.functional.jacobian(jac_fn, (a, b))
         ((tensor([-0.9950, -0.4925, -0.0050,  0.0050,  0.4925]), tensor([ 0.0000,  0.0050, -0.0050,  0.0050, -0.0050])),
         (tensor([ 0.0000,  0.0050, -0.0050,  0.0050, -0.0050]), tensor([ 0.0000, -0.4888,  0.4888,  0.0012, -0.0012])))
-
-    .. details::
-        :title: JAX Usage Details
-
-        Higher-order derivatives can now be computed with the JAX interface:
-
-        .. code-block:: python
-
-            import jax
-
-            qml.enable_return()
-
-            dev = qml.device("lightning.qubit", wires=2)
-
-            par_0 = jax.numpy.array(0.1)
-            par_1 = jax.numpy.array(0.2)
-
-            @qml.qnode(dev, interface="jax", diff_method="parameter-shift", max_diff=2)
-            def circuit(x, y):
-                qml.RX(x, wires=[0])
-                qml.RY(y, wires=[1])
-                qml.CNOT(wires=[0, 1])
-                return qml.expval(qml.PauliZ(0) @ qml.PauliX(1))
-
-        >>> jax.hessian(circuit, argnums=[0, 1])(par_0, par_1)
-        ((Array(-0.19767681, dtype=float32, weak_type=True),
-          Array(-0.09784342, dtype=float32, weak_type=True)),
-         (Array(-0.09784339, dtype=float32, weak_type=True),
-          Array(-0.19767687, dtype=float32, weak_type=True)))
-
-        The new return types system also unlocks the use of ``probs`` mixed with different measurements with JAX:
-
-        .. code-block:: python
-
-            import jax
-
-            qml.enable_return()
-
-            dev = qml.device("default.qubit", wires=2)
-            qml.enable_return()
-
-            @qml.qnode(dev, interface="jax")
-            def circuit(a):
-              qml.RX(a[0], wires=0)
-              qml.CNOT(wires=(0, 1))
-              qml.RY(a[1], wires=1)
-              qml.RZ(a[2], wires=1)
-              return qml.expval(qml.PauliZ(wires=0)), qml.probs(wires=[0, 1])
-
-            x = jax.numpy.array([0.1, 0.2, 0.3])
-
-        >>> jax.jacobian(circuit)(x)
-        (Array([-9.9833414e-02, -7.4505806e-09,  6.9285655e-10], dtype=float32),
-         Array([[-4.9419206e-02, -9.9086545e-02,  3.4938008e-09],
-                [-4.9750542e-04,  9.9086538e-02,  1.2768372e-10],
-                [ 4.9750548e-04,  2.4812977e-04,  4.8371929e-13],
-                [ 4.9419202e-02, -2.4812980e-04,  2.6696912e-11]],            dtype=float32))
-
-        where before the following error was raised:
-
-        .. code-block:: python
-
-            ValueError: All input arrays must have the same shape.
-
-        The new return types system also unlocks the use of shot vectors with all the previous features. For example you
-        can take the second derivative and multiple measurement with with JAX:
-
-        .. code-block:: python
-
-            import jax
-
-            qml.enable_return()
-
-            dev = qml.device("default.qubit", wires=2, shots=(1, 10000))
-
-            params = jax.numpy.array([0.1, 0.2])
-
-            @qml.qnode(dev, interface="jax", diff_method="parameter-shift", max_diff=2)
-            def circuit(x):
-                qml.RX(x[0], wires=[0])
-                qml.RY(x[1], wires=[1])
-                qml.CNOT(wires=[0, 1])
-                return qml.var(qml.PauliZ(0) @ qml.PauliX(1)), qml.probs(wires=[0])
-
-        >>> jax.hessian(circuit)(params)
-        ((Array([[ 0.,  0.],
-                [ 2., -3.]], dtype=float32),
-          Array([[[-0.5,  0. ],
-                   [ 0. ,  0. ]],
-                  [[ 0.5,  0. ],
-                   [ 0. ,  0. ]]], dtype=float32)),
-         (Array([[ 0.07677898,  0.0563341 ],
-                   [ 0.07238522, -1.830669  ]], dtype=float32),
-          Array([[[-4.9707499e-01,  2.9999996e-04],
-                    [-6.2500127e-04,  1.2500001e-04]],
-                   [[ 4.9707499e-01, -2.9999996e-04],
-                    [ 6.2500127e-04, -1.2500001e-04]]], dtype=float32)))
-
-        Note that failing to set the ``max-diff`` with jitting will raise a somewhat unrelated error:
-
-        .. code-block:: python
-
-            import jax
-            import pennylane as qml
-
-            jax.config.update("jax_enable_x64", True)
-            qml.enable_return()
-
-            dev = qml.device("default.qubit", wires=2, shots=10000)
-
-            params = jax.numpy.array([0.1, 0.2])
-
-            @jax.jit
-            @qml.qnode(dev, interface="jax", diff_method="parameter-shift") # Note: max_diff=2 should be passed here
-            def circuit(x):
-                qml.RX(x[0], wires=[0])
-                qml.RY(x[1], wires=[1])
-                qml.CNOT(wires=[0, 1])
-                return qml.var(qml.PauliZ(0) @ qml.PauliX(1)), qml.probs(wires=[0])
-
-        .. code-block:: python
-
-            >>> jax.hessian(circuit)(params)
-            ~/anaconda3/lib/python3.8/site-packages/jax/_src/callback.py in pure_callback_jvp_rule(***failed resolving arguments***)
-                 53 def pure_callback_jvp_rule(*args, **kwargs):
-                 54   del args, kwargs
-            ---> 55   raise ValueError(
-                 56       "Pure callbacks do not support JVP. "
-                 57       "Please use `jax.custom_jvp` to use callbacks while taking gradients.")
-            ValueError: Pure callbacks do not support JVP. Please use `jax.custom_jvp` to use callbacks while taking gradients.
-
-        Correctly specifying ``max_diff=2`` as a QNode argument helps compute the Hessian:
-
-        .. code-block:: python
-
-            >>> jax.hessian(circuit)(params)
-            (Array([[ 0.06617428,  0.07165382],
-                    [ 0.07165382, -1.8348092 ]], dtype=float64),
-             Array([[[-4.974e-01, -2.025e-03],
-                     [-2.025e-03,  1.000e-04]],
-                    [[ 4.974e-01,  2.025e-03],
-                     [ 2.025e-03, -1.000e-04]]], dtype=float64))
     """
 
     global __activated
