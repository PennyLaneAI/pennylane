# Copyright 2018-2020 Xanadu Quantum Technologies Inc.

# Licensed under the Apache License, Version 2.0 (the "License");
# you may not use this file except in compliance with the License.
# You may obtain a copy of the License at

#     http://www.apache.org/licenses/LICENSE-2.0

# Unless required by applicable law or agreed to in writing, software
# distributed under the License is distributed on an "AS IS" BASIS,
# WITHOUT WARRANTIES OR CONDITIONS OF ANY KIND, either express or implied.
# See the License for the specific language governing permissions and
# limitations under the License.
"""
This subpackage contains various quantum tapes, which track, queue,
validate, execute, and differentiate quantum circuits.
"""
import contextlib
import inspect
from unittest import mock
import warnings

<<<<<<< HEAD
=======
import pennylane as qml

>>>>>>> 758c9ad8
from . import measure
from .circuit_graph import TapeCircuitGraph
from .queuing import AnnotatedQueue, Queue, QueuingContext
from .measure import MeasurementProcess, state
from .qnode import QNode, qnode
from .tapes import (
    QuantumTape,
    JacobianTape,
    QubitParamShiftTape,
    CVParamShiftTape,
    ReversibleTape,
)


_mock_stack = []


def enable_tape():
    """Enable tape mode.

    Tape mode is an experimental new mode of PennyLane. QNodes created in tape mode have support for
    in-QNode classical processing, differentiable quantum decompositions, returning the quantum
    state, less restrictive QNode signatures, and various other improvements.

    For more details on tape mode, see :mod:`pennylane.tape`.

    **Example**

    Simply call this function at the beginning of your script or session.

    >>> qml.enable_tape()

    All subsequent QNodes will be created using tape mode, and can take
    advantage of the various tape mode features:

    >>> dev = qml.device("default.qubit", wires=1)
    >>> @qml.qnode(dev)
    ... def circuit(x, y):
    ...     qml.RX(np.sin(x) * y, wires=0)
    ...     return qml.expval(qml.PauliZ(0))
    >>> print(circuit(0.5, 0.1))
    0.9988509758748578
    >>> qml.grad(circuit)(0.5, 0.1)
    (array(-0.00420574), array(-0.02297608)))
    >>> type(circuit)
    pennylane.tape.qnode.QNode

    Tape mode can be disabled by calling :func:`~.disable_tape`.
    """
    if _mock_stack:
        return

    mocks = [
        mock.patch("pennylane.qnode", qnode),
        mock.patch("pennylane.QNode", QNode),
        mock.patch("pennylane.expval", measure.expval),
        mock.patch("pennylane.var", measure.var),
        mock.patch("pennylane.probs", measure.probs),
        mock.patch("pennylane.sample", measure.sample),
    ]

    with contextlib.ExitStack() as stack:
        for m in mocks:
            stack.enter_context(m)

        _mock_stack.append(stack.pop_all())


def disable_tape():
    """Disable tape mode.

    This function may be called at any time after :func:`~.enable_tape` has been executed
    in order to disable tape mode.

    Tape mode is an experimental new mode of PennyLane. QNodes created in tape mode have support for
    in-QNode classical processing, differentiable quantum decompositions, returning the quantum
    state, less restrictive QNode signatures, and various other improvements.

    For more details on tape mode, see :mod:`~.tape`.
    """
    if not _mock_stack:
        warnings.warn("Tape mode is not currently enabled.", UserWarning)
    else:
        _mock_stack.pop().close()


def tape_mode_active():
    """Returns whether tape mode is enabled."""
<<<<<<< HEAD
    return bool(_mock_stack)

=======
    return inspect.isclass(qml.QNode) and issubclass(qml.QNode, qml.tape.QNode)

>>>>>>> 758c9ad8
<|MERGE_RESOLUTION|>--- conflicted
+++ resolved
@@ -1,122 +1,113 @@
-# Copyright 2018-2020 Xanadu Quantum Technologies Inc.
-
-# Licensed under the Apache License, Version 2.0 (the "License");
-# you may not use this file except in compliance with the License.
-# You may obtain a copy of the License at
-
-#     http://www.apache.org/licenses/LICENSE-2.0
-
-# Unless required by applicable law or agreed to in writing, software
-# distributed under the License is distributed on an "AS IS" BASIS,
-# WITHOUT WARRANTIES OR CONDITIONS OF ANY KIND, either express or implied.
-# See the License for the specific language governing permissions and
-# limitations under the License.
-"""
-This subpackage contains various quantum tapes, which track, queue,
-validate, execute, and differentiate quantum circuits.
-"""
-import contextlib
-import inspect
-from unittest import mock
-import warnings
-
-<<<<<<< HEAD
-=======
-import pennylane as qml
-
->>>>>>> 758c9ad8
-from . import measure
-from .circuit_graph import TapeCircuitGraph
-from .queuing import AnnotatedQueue, Queue, QueuingContext
-from .measure import MeasurementProcess, state
-from .qnode import QNode, qnode
-from .tapes import (
-    QuantumTape,
-    JacobianTape,
-    QubitParamShiftTape,
-    CVParamShiftTape,
-    ReversibleTape,
-)
-
-
-_mock_stack = []
-
-
-def enable_tape():
-    """Enable tape mode.
-
-    Tape mode is an experimental new mode of PennyLane. QNodes created in tape mode have support for
-    in-QNode classical processing, differentiable quantum decompositions, returning the quantum
-    state, less restrictive QNode signatures, and various other improvements.
-
-    For more details on tape mode, see :mod:`pennylane.tape`.
-
-    **Example**
-
-    Simply call this function at the beginning of your script or session.
-
-    >>> qml.enable_tape()
-
-    All subsequent QNodes will be created using tape mode, and can take
-    advantage of the various tape mode features:
-
-    >>> dev = qml.device("default.qubit", wires=1)
-    >>> @qml.qnode(dev)
-    ... def circuit(x, y):
-    ...     qml.RX(np.sin(x) * y, wires=0)
-    ...     return qml.expval(qml.PauliZ(0))
-    >>> print(circuit(0.5, 0.1))
-    0.9988509758748578
-    >>> qml.grad(circuit)(0.5, 0.1)
-    (array(-0.00420574), array(-0.02297608)))
-    >>> type(circuit)
-    pennylane.tape.qnode.QNode
-
-    Tape mode can be disabled by calling :func:`~.disable_tape`.
-    """
-    if _mock_stack:
-        return
-
-    mocks = [
-        mock.patch("pennylane.qnode", qnode),
-        mock.patch("pennylane.QNode", QNode),
-        mock.patch("pennylane.expval", measure.expval),
-        mock.patch("pennylane.var", measure.var),
-        mock.patch("pennylane.probs", measure.probs),
-        mock.patch("pennylane.sample", measure.sample),
-    ]
-
-    with contextlib.ExitStack() as stack:
-        for m in mocks:
-            stack.enter_context(m)
-
-        _mock_stack.append(stack.pop_all())
-
-
-def disable_tape():
-    """Disable tape mode.
-
-    This function may be called at any time after :func:`~.enable_tape` has been executed
-    in order to disable tape mode.
-
-    Tape mode is an experimental new mode of PennyLane. QNodes created in tape mode have support for
-    in-QNode classical processing, differentiable quantum decompositions, returning the quantum
-    state, less restrictive QNode signatures, and various other improvements.
-
-    For more details on tape mode, see :mod:`~.tape`.
-    """
-    if not _mock_stack:
-        warnings.warn("Tape mode is not currently enabled.", UserWarning)
-    else:
-        _mock_stack.pop().close()
-
-
-def tape_mode_active():
-    """Returns whether tape mode is enabled."""
-<<<<<<< HEAD
-    return bool(_mock_stack)
-
-=======
-    return inspect.isclass(qml.QNode) and issubclass(qml.QNode, qml.tape.QNode)
-
->>>>>>> 758c9ad8
+# Copyright 2018-2020 Xanadu Quantum Technologies Inc.
+
+# Licensed under the Apache License, Version 2.0 (the "License");
+# you may not use this file except in compliance with the License.
+# You may obtain a copy of the License at
+
+#     http://www.apache.org/licenses/LICENSE-2.0
+
+# Unless required by applicable law or agreed to in writing, software
+# distributed under the License is distributed on an "AS IS" BASIS,
+# WITHOUT WARRANTIES OR CONDITIONS OF ANY KIND, either express or implied.
+# See the License for the specific language governing permissions and
+# limitations under the License.
+"""
+This subpackage contains various quantum tapes, which track, queue,
+validate, execute, and differentiate quantum circuits.
+"""
+import contextlib
+import inspect
+from unittest import mock
+import warnings
+
+import pennylane as qml
+
+from . import measure
+from .circuit_graph import TapeCircuitGraph
+from .queuing import AnnotatedQueue, Queue, QueuingContext
+from .measure import MeasurementProcess, state
+from .qnode import QNode, qnode
+from .tapes import (
+    QuantumTape,
+    JacobianTape,
+    QubitParamShiftTape,
+    CVParamShiftTape,
+    ReversibleTape,
+)
+
+
+_mock_stack = []
+
+
+def enable_tape():
+    """Enable tape mode.
+
+    Tape mode is an experimental new mode of PennyLane. QNodes created in tape mode have support for
+    in-QNode classical processing, differentiable quantum decompositions, returning the quantum
+    state, less restrictive QNode signatures, and various other improvements.
+
+    For more details on tape mode, see :mod:`pennylane.tape`.
+
+    **Example**
+
+    Simply call this function at the beginning of your script or session.
+
+    >>> qml.enable_tape()
+
+    All subsequent QNodes will be created using tape mode, and can take
+    advantage of the various tape mode features:
+
+    >>> dev = qml.device("default.qubit", wires=1)
+    >>> @qml.qnode(dev)
+    ... def circuit(x, y):
+    ...     qml.RX(np.sin(x) * y, wires=0)
+    ...     return qml.expval(qml.PauliZ(0))
+    >>> print(circuit(0.5, 0.1))
+    0.9988509758748578
+    >>> qml.grad(circuit)(0.5, 0.1)
+    (array(-0.00420574), array(-0.02297608)))
+    >>> type(circuit)
+    pennylane.tape.qnode.QNode
+
+    Tape mode can be disabled by calling :func:`~.disable_tape`.
+    """
+    if _mock_stack:
+        return
+
+    mocks = [
+        mock.patch("pennylane.qnode", qnode),
+        mock.patch("pennylane.QNode", QNode),
+        mock.patch("pennylane.expval", measure.expval),
+        mock.patch("pennylane.var", measure.var),
+        mock.patch("pennylane.probs", measure.probs),
+        mock.patch("pennylane.sample", measure.sample),
+    ]
+
+    with contextlib.ExitStack() as stack:
+        for m in mocks:
+            stack.enter_context(m)
+
+        _mock_stack.append(stack.pop_all())
+
+
+def disable_tape():
+    """Disable tape mode.
+
+    This function may be called at any time after :func:`~.enable_tape` has been executed
+    in order to disable tape mode.
+
+    Tape mode is an experimental new mode of PennyLane. QNodes created in tape mode have support for
+    in-QNode classical processing, differentiable quantum decompositions, returning the quantum
+    state, less restrictive QNode signatures, and various other improvements.
+
+    For more details on tape mode, see :mod:`~.tape`.
+    """
+    if not _mock_stack:
+        warnings.warn("Tape mode is not currently enabled.", UserWarning)
+    else:
+        _mock_stack.pop().close()
+
+
+def tape_mode_active():
+    """Returns whether tape mode is enabled."""
+    return inspect.isclass(qml.QNode) and issubclass(qml.QNode, qml.tape.QNode)