# Copyright 2024 Xanadu Quantum Technologies Inc.

# Licensed under the Apache License, Version 2.0 (the "License");
# you may not use this file except in compliance with the License.
# You may obtain a copy of the License at

#     http://www.apache.org/licenses/LICENSE-2.0

# Unless required by applicable law or agreed to in writing, software
# distributed under the License is distributed on an "AS IS" BASIS,
# WITHOUT WARRANTIES OR CONDITIONS OF ANY KIND, either express or implied.
# See the License for the specific language governing permissions and
# limitations under the License.
"""
Defines a function for converting plxpr to a tape.
"""
from copy import copy

import pennylane as qml
from pennylane.capture.base_interpreter import FlattenedInterpreter
from pennylane.capture.primitives import (
    adjoint_transform_prim,
    cond_prim,
    ctrl_transform_prim,
    grad_prim,
    jacobian_prim,
    measure_prim,
    qnode_prim,
)
from pennylane.measurements import MeasurementValue, get_mcm_predicates

from .qscript import QuantumScript


class CollectOpsandMeas(FlattenedInterpreter):
    """Collect the dropped operations and measurements in a plxpr. Used by ``convert_to_tape``.

    .. code-block:: python

        @qml.for_loop(3)
        def loop(i):
            qml.X(i)

        def f(x):
            loop()
            qml.adjoint(qml.S)(0)
            m0 = qml.measure(0)
            qml.RX(2*x, 0)
            return qml.probs(wires=0), qml.expval(qml.Z(1))

    >>> from pennylane.tape.plxpr_conversion import CollectOpsandMeas
    >>> from jax import make_jaxpr
    >>> qml.capture.enable()
    >>> plxpr = make_jaxpr(f)(0.5)
    >>> collector = CollectOpsandMeas()
    >>> collector.eval(plxpr.jaxpr, plxpr.consts, 1.2)
    [probs(wires=[0]), expval(Z(1))]
    >>> collector.state
    {'ops': [X(0),
    X(1),
    X(2),
    Adjoint(S(0)),
    measure(wires=[0]),
    RX(Array(2.4, dtype=float32, weak_type=True), wires=[0])],
    'measurements': [probs(wires=[0]), expval(Z(1))]}

    After execution, the collected operations and measurements are available in the ``state``
    property.

    Note that if the same instance is used again, the new operations will be appended to the
    same state.

    >>> collector = CollectOpsandMeas()
    >>> collector(qml.T)(0)
    >>> collector.state['ops']
    [T(0)]
    >>> collector(qml.S)(0)
    >>> collector.state['ops']
    [T(0), S(0)]

    """

    def __init__(self, state=None):
        self.state = state
        super().__init__()

    def setup(self):
        if self.state is None:
            self.state = {"ops": [], "measurements": []}

    def interpret_operation(self, op: "pennylane.operation.Operator"):
        self.state["ops"].append(op)

    def interpret_measurement(self, measurement):
        self.state["measurements"].append(measurement)
        return measurement


@CollectOpsandMeas.register_primitive(adjoint_transform_prim)
<<<<<<< HEAD
def _(self, *invals, jaxpr, lazy, **kwargs):
    """Handle an adjoint transform primitive by collecting the operations in the jaxpr, and
    then applying their adjoint in reverse order."""
    n_consts = kwargs.get("n_consts", 0)
=======
def _(self, *invals, jaxpr, lazy, n_consts):
    """Handle an adjoint transform primitive by collecting the operations in the jaxpr, and
    then applying their adjoint in reverse order."""
>>>>>>> 3d80d526
    consts = invals[:n_consts]
    args = invals[n_consts:]
    child = CollectOpsandMeas()
    child.eval(jaxpr, consts, *args)
    assert child.state

    for op in reversed(child.state["ops"]):
        self.state["ops"].append(qml.adjoint(op, lazy=lazy))

    return []


@CollectOpsandMeas.register_primitive(ctrl_transform_prim)
def _(self, *invals, n_control, jaxpr, n_consts, **params):
    """Handle a control transform primitive by collecting the operations in the jaxpr,
    and then applying their controlled versions.
    """
<<<<<<< HEAD
    n_consts = params.get("n_consts", 0)
=======
>>>>>>> 3d80d526
    consts = invals[:n_consts]
    args = invals[n_consts:-n_control]
    control = invals[-n_control:]

    child = CollectOpsandMeas()
    child.eval(jaxpr, consts, *args)
    assert child.state

    for op in child.state["ops"]:
        self.state["ops"].append(qml.ctrl(op, control=control, **params))

    return []


@CollectOpsandMeas.register_primitive(cond_prim)
def _(self, *all_args, jaxpr_branches, consts_slices, args_slice):
    n_branches = len(jaxpr_branches)
    conditions = all_args[:n_branches]
    args = all_args[args_slice]

    # Find predicates that use mid-circuit measurements. We don't check the last
    # condition as that is always `True`.
    mcm_conditions = tuple(pred for pred in conditions[:-1] if isinstance(pred, MeasurementValue))
    if mcm_conditions:
        if len(mcm_conditions) != len(conditions) - 1:
            raise ValueError(
                "Cannot use qml.cond with a combination of mid-circuit measurements "
                "and other classical conditions as predicates."
            )
        conditions = get_mcm_predicates(mcm_conditions)

    for pred, jaxpr, const_slice in zip(conditions, jaxpr_branches, consts_slices):
        consts = all_args[const_slice]
        if jaxpr is None:
            continue
        if isinstance(pred, qml.measurements.MeasurementValue):
            if jaxpr.outvars:
                outvals = [v.aval for v in jaxpr.outvars]
                raise ValueError(
                    (
                        "Conditional branches of mid circuit measurements are not allowed to"
                        f" return anything with plxpr_to_tape and CollectOpsandMeas. Branch returns {outvals}"
                    )
                )
            child = CollectOpsandMeas()
            child.eval(jaxpr, consts, *args)
            assert child.state
            self.state["ops"].extend(qml.ops.Conditional(pred, op) for op in child.state["ops"])
        elif pred:
            return copy(self).eval(jaxpr, consts, *args)
    return ()


@CollectOpsandMeas.register_primitive(measure_prim)
def _(self, wires, reset, postselect):
    m0 = qml.measure(wires, reset=reset, postselect=postselect)
    self.state["ops"].extend(m0.measurements)
    return m0


@CollectOpsandMeas.register_primitive(grad_prim)
def _(self, *invals, jaxpr, n_consts, **params):
    raise NotImplementedError("CollectOpsandMeas cannot handle the grad primitive")


# pylint: disable=unused-argument
@CollectOpsandMeas.register_primitive(jacobian_prim)
def _(self, *invals, jaxpr, n_consts, **params):
    raise NotImplementedError("CollectOpsandMeas cannot handle the jacobian primitive")


@CollectOpsandMeas.register_primitive(qnode_prim)
def _(
<<<<<<< HEAD
    self, *invals, shots_len, qnode, device, execution_config, qfunc_jaxpr, n_consts
):  # pylint: disable=too-many-arguments
    invals = invals[shots_len:]
=======
    self, *invals, shots, qnode, device, execution_config, qfunc_jaxpr, n_consts
):  # pylint: disable=too-many-arguments
>>>>>>> 3d80d526
    consts = invals[:n_consts]
    args = invals[n_consts:]

    child = CollectOpsandMeas()
    out = child.eval(qfunc_jaxpr, consts, *args)
    assert child.state
    self.state["ops"].extend(child.state["ops"])
    self.state["measurements"].extend(child.state["measurements"])
    return out


def plxpr_to_tape(plxpr: "jax.extend.core.Jaxpr", consts, *args, shots=None) -> QuantumScript:
    """Convert a plxpr into a tape.

    Args:
        plxpr (jax.extend.core.Jaxpr): a pennylane variant jaxpr
        consts (list): the consts for the jaxpr
        *args : the arguments to execute the plxpr with

    Keyword Args:
        shots (None, int, Sequence[int], Shots): the shots for the tape.

    Returns:
        QuantumScript: a single quantum script containing the quantum operations and measurements

    .. code-block:: python

        @qml.for_loop(3)
        def loop(i):
            qml.X(i)

        def f(x):
            loop()
            qml.adjoint(qml.S)(0)
            m0 = qml.measure(0)
            qml.RX(2*x, 0)
            return qml.probs(wires=0), qml.expval(qml.Z(1))

        qml.capture.enable()

        plxpr = jax.make_jaxpr(f)(0.5)
        tape = qml.tape.plxpr_to_tape(plxpr.jaxpr, plxpr.consts, 1.2)
        print(qml.drawer.tape_text(tape, decimals=2))

    .. code-block::

        0: ──X──S†──┤↗├──RX(2.40)─┤  Probs
        1: ──X────────────────────┤  <Z>
        2: ──X────────────────────┤

    """

    collector = CollectOpsandMeas()
    collector.eval(plxpr, consts, *args)
    assert collector.state
    return QuantumScript(collector.state["ops"], collector.state["measurements"], shots=shots)<|MERGE_RESOLUTION|>--- conflicted
+++ resolved
@@ -97,16 +97,9 @@
 
 
 @CollectOpsandMeas.register_primitive(adjoint_transform_prim)
-<<<<<<< HEAD
-def _(self, *invals, jaxpr, lazy, **kwargs):
-    """Handle an adjoint transform primitive by collecting the operations in the jaxpr, and
-    then applying their adjoint in reverse order."""
-    n_consts = kwargs.get("n_consts", 0)
-=======
 def _(self, *invals, jaxpr, lazy, n_consts):
     """Handle an adjoint transform primitive by collecting the operations in the jaxpr, and
     then applying their adjoint in reverse order."""
->>>>>>> 3d80d526
     consts = invals[:n_consts]
     args = invals[n_consts:]
     child = CollectOpsandMeas()
@@ -124,10 +117,6 @@
     """Handle a control transform primitive by collecting the operations in the jaxpr,
     and then applying their controlled versions.
     """
-<<<<<<< HEAD
-    n_consts = params.get("n_consts", 0)
-=======
->>>>>>> 3d80d526
     consts = invals[:n_consts]
     args = invals[n_consts:-n_control]
     control = invals[-n_control:]
@@ -201,15 +190,10 @@
 
 @CollectOpsandMeas.register_primitive(qnode_prim)
 def _(
-<<<<<<< HEAD
     self, *invals, shots_len, qnode, device, execution_config, qfunc_jaxpr, n_consts
 ):  # pylint: disable=too-many-arguments
     invals = invals[shots_len:]
-=======
-    self, *invals, shots, qnode, device, execution_config, qfunc_jaxpr, n_consts
-):  # pylint: disable=too-many-arguments
->>>>>>> 3d80d526
-    consts = invals[:n_consts]
+    consts = invals[shots_len:n_consts]
     args = invals[n_consts:]
 
     child = CollectOpsandMeas()
