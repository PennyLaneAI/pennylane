# Copyright 2018-2020 Xanadu Quantum Technologies Inc.

# Licensed under the Apache License, Version 2.0 (the "License");
# you may not use this file except in compliance with the License.
# You may obtain a copy of the License at

#     http://www.apache.org/licenses/LICENSE-2.0

# Unless required by applicable law or agreed to in writing, software
# distributed under the License is distributed on an "AS IS" BASIS,
# WITHOUT WARRANTIES OR CONDITIONS OF ANY KIND, either express or implied.
# See the License for the specific language governing permissions and
# limitations under the License.
"""
This module contains the QNode class and qnode decorator.
"""
from collections.abc import Sequence
from functools import lru_cache, update_wrapper, wraps

import numpy as np

import pennylane as qml
from pennylane import Device

from pennylane.operation import State

from pennylane.tape.interfaces.autograd import AutogradInterface, np as anp
from pennylane.tape.tapes import JacobianTape, QubitParamShiftTape, CVParamShiftTape, ReversibleTape


class QNode:
    """Represents a quantum node in the hybrid computational graph.

    A *quantum node* contains a :ref:`quantum function <intro_vcirc_qfunc>`
    (corresponding to a :ref:`variational circuit <glossary_variational_circuit>`)
    and the computational device it is executed on.

    The QNode calls the quantum function to construct a :class:`~.JacobianTape` instance representing
    the quantum circuit.

    .. note::

        The quantum tape is an *experimental* feature. QNodes that use the quantum
        tape have access to advanced features, such as in-QNode classical processing,
        but do not yet have feature parity with the standard PennyLane QNode.

        This quantum tape-comaptible QNode can either be created directly,

        >>> import pennylane as qml
        >>> qml.tape.QNode(qfunc, dev)

        or enabled globally via :func:`~.enable_tape` without changing your PennyLane code:

        >>> qml.enable_tape()

        For more details, see :mod:`pennylane.tape`.

    Args:
        func (callable): a quantum function
        device (~.Device): a PennyLane-compatible device
        interface (str): The interface that will be used for classical backpropagation.
            This affects the types of objects that can be passed to/returned from the QNode:

            * ``interface='autograd'``: Allows autograd to backpropagate
              through the QNode. The QNode accepts default Python types
              (floats, ints, lists) as well as NumPy array arguments,
              and returns NumPy arrays.

            * ``interface='torch'``: Allows PyTorch to backpropogate
              through the QNode. The QNode accepts and returns Torch tensors.

            * ``interface='tf'``: Allows TensorFlow in eager mode to backpropogate
              through the QNode. The QNode accepts and returns
              TensorFlow ``tf.Variable`` and ``tf.tensor`` objects.

            * ``None``: The QNode accepts default Python types
              (floats, ints, lists) as well as NumPy array arguments,
              and returns NumPy arrays. It does not connect to any
              machine learning library automatically for backpropagation.

        diff_method (str, None): the method of differentiation to use in the created QNode

            * ``"best"``: Best available method. Uses classical backpropagation or the
              device directly to compute the gradient if supported, otherwise will use
              the analytic parameter-shift rule where possible with finite-difference as a fallback.

            * ``"device"``: Queries the device directly for the gradient.
              Only allowed on devices that provide their own gradient computation.

            * ``"backprop"``: Use classical backpropagation. Only allowed on simulator
              devices that are classically end-to-end differentiable, for example
              :class:`default.tensor.tf <~.DefaultTensorTF>`. Note that the returned
              QNode can only be used with the machine-learning framework supported
              by the device.

            * ``"reversible"``: Uses a reversible method for computing the gradient.
              This method is similar to ``"backprop"``, but trades off increased
              runtime with significantly lower memory usage. Compared to the
              parameter-shift rule, the reversible method can be faster or slower,
              depending on the density and location of parametrized gates in a circuit.
              Only allowed on (simulator) devices with the "reversible" capability,
              for example :class:`default.qubit <~.DefaultQubit>`.

            * ``"parameter-shift"``: Use the analytic parameter-shift
              rule for all supported quantum operation arguments, with finite-difference
              as a fallback.

            * ``"finite-diff"``: Uses numerical finite-differences for all quantum operation
              arguments.

    Keyword Args:
        h=1e-7 (float): step size for the finite difference method
        order=1 (int): The order of the finite difference method to use. ``1`` corresponds
            to forward finite differences, ``2`` to centered finite differences.
        shift=pi/2 (float): the size of the shift for two-term parameter-shift gradient computations

    **Example**

    >>> qml.enable_tape()
    >>> def circuit(x):
    ...     qml.RX(x, wires=0)
    ...     return expval(qml.PauliZ(0))
    >>> dev = qml.device("default.qubit", wires=1)
    >>> qnode = qml.QNode(circuit, dev)
    """

    # pylint:disable=too-many-instance-attributes,too-many-arguments

    def __init__(self, func, device, interface="autograd", diff_method="best", **diff_options):

        if interface is not None and interface not in self.INTERFACE_MAP:
            raise qml.QuantumFunctionError(
                f"Unknown interface {interface}. Interface must be "
                f"one of {list(self.INTERFACE_MAP.keys())}."
            )

        if not isinstance(device, Device):
            raise qml.QuantumFunctionError(
                "Invalid device. Device must be a valid PennyLane device."
            )

        self.func = func
        self._original_device = device
        self.qtape = None
        self.qfunc_output = None
        # store the user-specified differentiation method
        self.diff_method = diff_method

        self._tape, self.interface, diff_method, self.device = self.get_tape(
            device, interface, diff_method
        )
        # The arguments to be passed to JacobianTape.jacobian
        self.diff_options = diff_options or {}
        # Store the differentiation method to be passed to JacobianTape.jacobian().
        # Note that the tape accepts a different set of allowed methods than the QNode:
        #     best, analytic, numeric, device
        self.diff_options["method"] = diff_method

        self.dtype = np.float64
        self.max_expansion = 2

    @staticmethod
    def get_tape(device, interface, diff_method="best"):
        """Determine the best JacobianTape, differentiation method, interface, and device
        for a requested device, interface, and diff method.

        Args:
            device (.Device): PennyLane device
            interface (str): name of the requested interface
            diff_method (str): The requested method of differentiation. One of
                ``"best"``, ``"backprop"``, ``"reversible"``, ``"device"``,
                ``"parameter-shift"``, or ``"finite-diff"``.

        Returns:
            tuple[.JacobianTape, str, str, .Device]: Tuple containing the compatible
            JacobianTape, the interface to apply, the method argument
            to pass to the ``JacobianTape.jacobian`` method, and the device to use.
        """

        if diff_method == "best":
            return QNode.get_best_method(device, interface)

        if diff_method == "backprop":
            return QNode._validate_backprop_method(device, interface)

        if diff_method == "reversible":
            return QNode._validate_reversible_method(device, interface)

        if diff_method == "device":
            return QNode._validate_device_method(device, interface)

        if diff_method == "parameter-shift":
            return QNode._get_parameter_shift_tape(device), interface, "analytic", device

        if diff_method == "finite-diff":
            return JacobianTape, interface, "numeric", device

        raise qml.QuantumFunctionError(
            f"Differentiation method {diff_method} not recognized. Allowed "
            "options are ('best', 'parameter-shift', 'backprop', 'finite-diff', 'device', 'reversible')."
        )

    @staticmethod
    def get_best_method(device, interface):
        """Returns the 'best' JacobianTape and differentiation method
        for a particular device and interface combination.

        This method attempts to determine support for differentiation
        methods using the following order:

        * ``"backprop"``
        * ``"device"``
        * ``"parameter-shift"``
        * ``"finite-diff"``

        The first differentiation method that is supported (going from
        top to bottom) will be returned.

        Args:
            device (.Device): PennyLane device
            interface (str): name of the requested interface

        Returns:
            tuple[.JacobianTape, str, str, .Device]: Tuple containing the compatible
            JacobianTape, the interface to apply, the method argument
            to pass to the ``JacobianTape.jacobian`` method, and the device to use.
        """
        try:
            return QNode._validate_device_method(device, interface)
        except qml.QuantumFunctionError:
            try:
                return QNode._validate_backprop_method(device, interface)
            except qml.QuantumFunctionError:
                try:
                    return QNode._get_parameter_shift_tape(device), interface, "best", device
                except qml.QuantumFunctionError:
                    return JacobianTape, interface, "numeric", device

    @staticmethod
    def _validate_backprop_method(device, interface):
        """Validates whether a particular device and JacobianTape interface
        supports the ``"backprop"`` differentiation method.

        Args:
            device (.Device): PennyLane device
            interface (str): name of the requested interface

        Returns:
            tuple[.JacobianTape, str, str, .Device]: Tuple containing the compatible
            JacobianTape, the interface to apply, the method argument
            to pass to the ``JacobianTape.jacobian`` method, and the device to use.

        Raises:
            qml.QuantumFunctionError: if the device does not support backpropagation, or the
            interface provided is not compatible with the device
        """
        # determine if the device supports backpropagation
        backprop_interface = device.capabilities().get("passthru_interface", None)

        # determine if the device has any child devices that support backpropagation
        backprop_devices = device.capabilities().get("passthru_devices", None)

        if getattr(device, "cache", 0):
            raise qml.QuantumFunctionError(
                "Device caching is incompatible with the backprop diff_method"
            )

        if backprop_interface is not None:
            # device supports backpropagation natively

            if interface == backprop_interface:
                return JacobianTape, interface, "backprop", device

            raise qml.QuantumFunctionError(
                f"Device {device.short_name} only supports diff_method='backprop' when using the "
                f"{backprop_interface} interface."
            )

        if getattr(device, "analytic", False) and backprop_devices is not None:
            # device is analytic and has child devices that support backpropagation natively

            if interface in backprop_devices:
                # TODO: need a better way of passing existing device init options
                # to a new device?
                device = qml.device(backprop_devices[interface], wires=device.wires, analytic=True)
                return JacobianTape, interface, "backprop", device

            raise qml.QuantumFunctionError(
                f"Device {device.short_name} only supports diff_method='backprop' when using the "
                f"{list(backprop_devices.keys())} interfaces."
            )

        raise qml.QuantumFunctionError(
            f"The {device.short_name} device does not support native computations with "
            "autodifferentiation frameworks."
        )

    @staticmethod
    def _validate_reversible_method(device, interface):
        """Validates whether a particular device and JacobianTape interface
        supports the ``"reversible"`` differentiation method.

        Args:
            device (.Device): PennyLane device
            interface (str): name of the requested interface

        Returns:
            tuple[.JacobianTape, str, str, .Device]: Tuple containing the compatible
            JacobianTape, the interface to apply, the method argument
            to pass to the ``JacobianTape.jacobian`` method, and the device to use.

        Raises:
            qml.QuantumFunctionError: if the device does not support reversible backprop
        """
        # TODO: update when all capabilities keys changed to "supports_reversible_diff"
        supports_reverse = device.capabilities().get("supports_reversible_diff", False)
        supports_reverse = supports_reverse or device.capabilities().get("reversible_diff", False)

        if not supports_reverse:
            raise ValueError(
                f"The {device.short_name} device does not support reversible differentiation."
            )

        return ReversibleTape, interface, "analytic", device

    @staticmethod
    def _validate_device_method(device, interface):
        """Validates whether a particular device and JacobianTape interface
        supports the ``"device"`` differentiation method.

        Args:
            device (.Device): PennyLane device
            interface (str): name of the requested interface

        Returns:
            tuple[.JacobianTape, str, str, .Device]: Tuple containing the compatible
            JacobianTape, the interface to apply, the method argument
            to pass to the ``JacobianTape.jacobian`` method, and the device to use.

        Raises:
            qml.QuantumFunctionError: if the device does not provide a native method for computing
            the Jacobian
        """
        # determine if the device provides its own jacobian method
        provides_jacobian = device.capabilities().get("provides_jacobian", False)

        if not provides_jacobian:
            raise qml.QuantumFunctionError(
                f"The {device.short_name} device does not provide a native "
                "method for computing the jacobian."
            )

        return JacobianTape, interface, "device", device

    @staticmethod
    def _get_parameter_shift_tape(device):
        """Validates whether a particular device
        supports the parameter-shift differentiation method, and returns
        the correct tape.

        Args:
            device (.Device): PennyLane device

        Returns:
            .JacobianTape: the compatible JacobianTape

        Raises:
            qml.QuantumFunctionError: if the device model does not have a corresponding
            parameter-shift rule
        """
        # determine if the device provides its own jacobian method
        model = device.capabilities().get("model", None)

        if model == "qubit":
            return QubitParamShiftTape

        if model == "cv":
            return CVParamShiftTape

        raise qml.QuantumFunctionError(
            f"Device {device.short_name} uses an unknown model ('{model}') "
            "that does not support the parameter-shift rule."
        )

    def construct(self, args, kwargs):
        """Call the quantum function with a tape context, ensuring the operations get queued."""

        if self.interface == "autograd":
            # HOTFIX: to maintain compatibility with core, here we treat
            # all inputs that do not explicitly specify `requires_grad=False`
            # as trainable. This should be removed at some point, forcing users
            # to specify `requires_grad=True` for trainable parameters.
            args = [
                anp.array(a, requires_grad=True) if not hasattr(a, "requires_grad") else a
                for a in args
            ]

        self.qtape = self._tape()

        with self.qtape:
            self.qfunc_output = self.func(*args, **kwargs)

        if not isinstance(self.qfunc_output, Sequence):
            measurement_processes = (self.qfunc_output,)
        else:
            measurement_processes = self.qfunc_output

        if not all(isinstance(m, qml.tape.MeasurementProcess) for m in measurement_processes):
            raise qml.QuantumFunctionError(
                "A quantum function must return either a single measurement, "
                "or a nonempty sequence of measurements."
            )

        state_returns = any([m.return_type is State for m in measurement_processes])

        # apply the interface (if any)
        if self.diff_options["method"] != "backprop" and self.interface is not None:
            # pylint: disable=protected-access
            if state_returns and self.interface in ["torch", "tf"]:
                # The state is complex and we need to indicate this in the to_torch or to_tf
                # functions
                self.INTERFACE_MAP[self.interface](self, dtype=np.complex128)
            else:
                self.INTERFACE_MAP[self.interface](self)

        if not all(ret == m for ret, m in zip(measurement_processes, self.qtape.measurements)):
            raise qml.QuantumFunctionError(
                "All measurements must be returned in the order they are measured."
            )

        # provide the jacobian options
        self.qtape.jacobian_options = self.diff_options

        # pylint: disable=protected-access
        obs_on_same_wire = len(self.qtape._obs_sharing_wires) > 0
        ops_not_supported = any(
            not self.device.supports_operation(op.name) for op in self.qtape.operations
        )

        # expand out the tape, if any operations are not supported on the device or multiple
        # observables are measured on the same wire
        if ops_not_supported or obs_on_same_wire:
            self.qtape = self.qtape.expand(
                depth=self.max_expansion,
                stop_at=lambda obj: self.device.supports_operation(obj.name),
            )

    def __call__(self, *args, **kwargs):
        # construct the tape
        self.construct(args, kwargs)

        # execute the tape
        res = self.qtape.execute(device=self.device)

        if isinstance(self.qfunc_output, Sequence):
            return res

        # HOTFIX: Output is a single measurement function. To maintain compatibility
        # with core, we squeeze all outputs.

        # Get the namespace associated with the return type
        res_type_namespace = res.__class__.__module__.split(".")[0]

        if res_type_namespace in ("pennylane", "autograd"):
            # For PennyLane and autograd we must branch, since
            # 'squeeze' does not exist in the top-level of the namespace
            return anp.squeeze(res)
        # Same for JAX
        if res_type_namespace == "jax":
            return __import__(res_type_namespace).numpy.squeeze(res)
        return __import__(res_type_namespace).squeeze(res)

    def metric_tensor(self, *args, diag_approx=False, only_construct=False, **kwargs):
        """Evaluate the value of the metric tensor.

        Args:
            args (tuple[Any]): positional arguments
            kwargs (dict[str, Any]): auxiliary arguments
            diag_approx (bool): iff True, use the diagonal approximation
            only_construct (bool): Iff True, construct the circuits used for computing
                the metric tensor but do not execute them, and return the tapes.

        Returns:
            array[float]: metric tensor
        """
        return metric_tensor(self, diag_approx=diag_approx, only_construct=only_construct)(
            *args, **kwargs
        )

<<<<<<< HEAD
    def draw(self, charset="unicode", wire_order=None, **kwargs):
=======
        if only_construct:
            return metric_tensor_tapes

        res = [t.execute(device=self.device) for t in metric_tensor_tapes]
        return processing_fn(res)

    def draw(self, charset="unicode", wire_order=None, **kwargs):  # pylint: disable=unused-argument
>>>>>>> 83f90fbd
        """Draw the quantum tape as a circuit diagram.

        Args:
            charset (str, optional): The charset that should be used. Currently, "unicode" and
                "ascii" are supported.
            wire_order (Sequence[Any]): The order (from top to bottom) to print the wires of the circuit.
                If not provided, this defaults to the wire order of the device.

        Raises:
            ValueError: if the given charset is not supported
            .QuantumFunctionError: drawing is impossible because the underlying
                quantum tape has not yet been constructed

        Returns:
            str: the circuit representation of the tape

        **Example**

        Consider the following circuit as an example:

        .. code-block:: python3

            @qml.qnode(dev)
            def circuit(a, w):
                qml.Hadamard(0)
                qml.CRX(a, wires=[0, 1])
                qml.Rot(*w, wires=[1])
                qml.CRX(-a, wires=[0, 1])
                return qml.expval(qml.PauliZ(0) @ qml.PauliZ(1))

        We can draw the QNode after execution:

        >>> result = circuit(2.3, [1.2, 3.2, 0.7])
        >>> print(circuit.draw())
        0: ──H──╭C────────────────────────────╭C─────────╭┤ ⟨Z ⊗ Z⟩
        1: ─────╰RX(2.3)──Rot(1.2, 3.2, 0.7)──╰RX(-2.3)──╰┤ ⟨Z ⊗ Z⟩
        >>> print(circuit.draw(charset="ascii"))
        0: --H--+C----------------------------+C---------+| <Z @ Z>
        1: -----+RX(2.3)--Rot(1.2, 3.2, 0.7)--+RX(-2.3)--+| <Z @ Z>

        Circuit drawing works with devices with custom wire labels:

        .. code-block:: python3

            dev = qml.device('default.qubit', wires=["a", -1, "q2"])

            @qml.qnode(dev)
            def circuit():
                qml.Hadamard(wires=-1)
                qml.CNOT(wires=["a", "q2"])
                qml.RX(0.2, wires="a")
                return qml.expval(qml.PauliX(wires="q2"))

        When printed, the wire order matches the order defined on the device:

        >>> print(circuit.draw())
          a: ─────╭C──RX(0.2)──┤
         -1: ──H──│────────────┤
         q2: ─────╰X───────────┤ ⟨X⟩

        We can use the ``wire_order`` argument to change the wire order:

        >>> print(circuit.draw(wire_order=["q2", "a", -1]))
         q2: ──╭X───────────┤ ⟨X⟩
          a: ──╰C──RX(0.2)──┤
         -1: ───H───────────┤
        """
        # TODO: remove 'kwargs' when tape mode is default.
        # Currently it only exists to match the signature of non-tape mode draw.
        if self.qtape is None:
            raise qml.QuantumFunctionError(
                "The QNode can only be drawn after its quantum tape has been constructed."
            )

        wire_order = wire_order or self.device.wires
        wire_order = qml.wires.Wires(wire_order)

        if not self.device.wires.contains_wires(wire_order):
            raise ValueError(
                f"Provided wire order {wire_order.labels} contains wires not contained on the device: {self.device.wires}."
            )

        return self.qtape.draw(charset=charset, wire_order=wire_order)

    def to_tf(self, dtype=None):
        """Apply the TensorFlow interface to the internal quantum tape.

        Args:
            dtype (tf.dtype): The dtype that the TensorFlow QNode should
                output. If not provided, the default is ``tf.float64``.

        Raises:
            .QuantumFunctionError: if TensorFlow >= 2.1 is not installed
        """
        # pylint: disable=import-outside-toplevel
        try:
            import tensorflow as tf
            from pennylane.tape.interfaces.tf import TFInterface

            if self.interface != "tf" and self.interface is not None:
                # Since the interface is changing, need to re-validate the tape class.
                self._tape, interface, diff_method, self.device = self.get_tape(
                    self._original_device, "tf", self.diff_method
                )

                self.interface = interface
                self.diff_options["method"] = diff_method
            else:
                self.interface = "tf"

            if not isinstance(self.dtype, tf.DType):
                self.dtype = None

            self.dtype = dtype or self.dtype or TFInterface.dtype

            if self.qtape is not None:
                TFInterface.apply(self.qtape, dtype=tf.as_dtype(self.dtype))

        except ImportError as e:
            raise qml.QuantumFunctionError(
                "TensorFlow not found. Please install the latest "
                "version of TensorFlow to enable the 'tf' interface."
            ) from e

    def to_torch(self, dtype=None):
        """Apply the Torch interface to the internal quantum tape.

        Args:
            dtype (tf.dtype): The dtype that the Torch QNode should
                output. If not provided, the default is ``torch.float64``.

        Raises:
            .QuantumFunctionError: if PyTorch >= 1.3 is not installed
        """
        # pylint: disable=import-outside-toplevel
        try:
            import torch
            from pennylane.tape.interfaces.torch import TorchInterface

            if self.interface != "torch" and self.interface is not None:
                # Since the interface is changing, need to re-validate the tape class.
                self._tape, interface, diff_method, self.device = self.get_tape(
                    self._original_device, "torch", self.diff_method
                )

                self.interface = interface
                self.diff_options["method"] = diff_method
            else:
                self.interface = "torch"

            if not isinstance(self.dtype, torch.dtype):
                self.dtype = None

            self.dtype = dtype or self.dtype or TorchInterface.dtype

            if self.dtype is np.complex128:
                self.dtype = torch.complex128

            if self.qtape is not None:
                TorchInterface.apply(self.qtape, dtype=self.dtype)

        except ImportError as e:
            raise qml.QuantumFunctionError(
                "PyTorch not found. Please install the latest "
                "version of PyTorch to enable the 'torch' interface."
            ) from e

    def to_autograd(self):
        """Apply the Autograd interface to the internal quantum tape."""
        self.dtype = AutogradInterface.dtype

        if self.interface != "autograd" and self.interface is not None:
            # Since the interface is changing, need to re-validate the tape class.
            self._tape, interface, diff_method, self.device = self.get_tape(
                self._original_device, "autograd", self.diff_method
            )

            self.interface = interface
            self.diff_options["method"] = diff_method
        else:
            self.interface = "autograd"

        if self.qtape is not None:
            AutogradInterface.apply(self.qtape)

    def to_jax(self):
        """Validation checks when a user expects to use the JAX interface."""
        if self.diff_method != "backprop":
            raise qml.QuantumFunctionError(
                "The JAX interface can only be used with "
                "diff_method='backprop' on supported devices"
            )
        self.interface = "jax"

    INTERFACE_MAP = {"autograd": to_autograd, "torch": to_torch, "tf": to_tf, "jax": to_jax}


def qnode(device, interface="autograd", diff_method="best", **diff_options):
    """Decorator for creating QNodes.

    This decorator is used to indicate to PennyLane that the decorated function contains a
    :ref:`quantum variational circuit <glossary_variational_circuit>` that should be bound to a
    compatible device.

    The QNode calls the quantum function to construct a :class:`~.JacobianTape` instance representing
    the quantum circuit.

    .. note::

        The quantum tape is an *experimental* feature. QNodes that use the quantum
        tape have access to advanced features, such as in-QNode classical processing,
        but do not yet have feature parity with the standard PennyLane QNode.

        This quantum tape-comaptible QNode can either be created directly,

        >>> import pennylane as qml
        >>> @qml.tape.qnode(dev)

        or enabled globally via :func:`~.enable_tape` without changing your PennyLane code:

        >>> qml.enable_tape()

        For more details, see :mod:`pennylane.tape`.

    Args:
        func (callable): a quantum function
        device (~.Device): a PennyLane-compatible device
        interface (str): The interface that will be used for classical backpropagation.
            This affects the types of objects that can be passed to/returned from the QNode:

            * ``interface='autograd'``: Allows autograd to backpropogate
              through the QNode. The QNode accepts default Python types
              (floats, ints, lists) as well as NumPy array arguments,
              and returns NumPy arrays.

            * ``interface='torch'``: Allows PyTorch to backpropogate
              through the QNode. The QNode accepts and returns Torch tensors.

            * ``interface='tf'``: Allows TensorFlow in eager mode to backpropogate
              through the QNode. The QNode accepts and returns
              TensorFlow ``tf.Variable`` and ``tf.tensor`` objects.

            * ``None``: The QNode accepts default Python types
              (floats, ints, lists) as well as NumPy array arguments,
              and returns NumPy arrays. It does not connect to any
              machine learning library automatically for backpropagation.

        diff_method (str, None): the method of differentiation to use in the created QNode.

            * ``"best"``: Best available method. Uses classical backpropagation or the
              device directly to compute the gradient if supported, otherwise will use
              the analytic parameter-shift rule where possible with finite-difference as a fallback.

            * ``"backprop"``: Use classical backpropagation. Only allowed on simulator
              devices that are classically end-to-end differentiable, for example
              :class:`default.tensor.tf <~.DefaultTensorTF>`. Note that the returned
              QNode can only be used with the machine-learning framework supported
              by the device; a separate ``interface`` argument should not be passed.

            * ``"reversible"``: Uses a reversible method for computing the gradient.
              This method is similar to ``"backprop"``, but trades off increased
              runtime with significantly lower memory usage. Compared to the
              parameter-shift rule, the reversible method can be faster or slower,
              depending on the density and location of parametrized gates in a circuit.
              Only allowed on (simulator) devices with the "reversible" capability,
              for example :class:`default.qubit <~.DefaultQubit>`.

            * ``"device"``: Queries the device directly for the gradient.
              Only allowed on devices that provide their own gradient rules.

            * ``"parameter-shift"``: Use the analytic parameter-shift
              rule for all supported quantum operation arguments, with finite-difference
              as a fallback.

            * ``"finite-diff"``: Uses numerical finite-differences for all quantum
              operation arguments.

    Keyword Args:
        h=1e-7 (float): Step size for the finite difference method.
        order=1 (int): The order of the finite difference method to use. ``1`` corresponds
            to forward finite differences, ``2`` to centered finite differences.

    **Example**

    >>> qml.enable_tape()
    >>> dev = qml.device("default.qubit", wires=1)
    >>> @qml.qnode(dev)
    >>> def circuit(x):
    >>>     qml.RX(x, wires=0)
    >>>     return expval(qml.PauliZ(0))
    """

    @lru_cache()
    def qfunc_decorator(func):
        """The actual decorator"""
        qn = QNode(
            func,
            device,
            interface=interface,
            diff_method=diff_method,
            **diff_options,
        )
        return update_wrapper(qn, func)

    return qfunc_decorator


<<<<<<< HEAD
def _get_classical_jacobian(qnode):
    """Helper function to extract the Jacobian
    matrix of the classical part of a QNode"""

    def classical_preprocessing(*args, **kwargs):
        """Returns the trainable gate parameters for
        a given QNode input"""
        qnode.construct(args, kwargs)
        return qml.math.stack(qnode.qtape.get_parameters())

    if qnode.interface == "autograd":
        return qml.jacobian(classical_preprocessing)

    if qnode.interface == "torch":
        import torch

        def _jacobian(*args, **kwargs):
            return torch.autograd.functional.jacobian(classical_preprocessing, args)

        return _jacobian

    if qnode.interface == "jax":
        import jax

        return jax.jacobian(classical_preprocessing)

    if qnode.interface == "tf":
        import tensorflow as tf

        def _jacobian(*args, **kwargs):
            with tf.GradientTape() as tape:
                tape.watch(args)
                gate_params = classical_preprocessing(*args, **kwargs)

            return tape.jacobian(gate_params, args)

        return _jacobian


def metric_tensor(qnode, diag_approx=False, only_construct=False):
    """Returns a function that evaluates the value of the metric tensor
=======
def metric_tensor(_qnode, diag_approx=False):
    """metric_tensor(qnode, diag_approx=False)
    Returns a function that evaluates the value of the metric tensor
>>>>>>> 83f90fbd
    of a given QNode.

    .. note::

        Currently, only the :class:`~.RX`, :class:`~.RY`, :class:`~.RZ`, and
        :class:`~.PhaseShift` parametrized gates are supported.
        All other parametrized gates will be decomposed if possible.

    Args:
        qnode (~.QNode): QNode to compute the metric tensor of
        kwargs (dict[str, Any]): auxiliary arguments
        diag_approx (bool): iff True, use the diagonal approximation
        only_construct (bool): Iff True, construct the circuits used for computing
            the metric tensor but do not execute them, and return the tapes.

    Returns:
        func: Function which accepts the same arguments as the QNode. When called, this
        function will return the metric tensor.

    **Example**

    Consider the following QNode:

    .. code-block:: python

        dev = qml.device("default.qubit", wires=3)

        @qml.qnode(dev, interface="autograd")
        def circuit(weights):
            # layer 1
            qml.RX(weights[0, 0], wires=0)
            qml.RX(weights[0, 1], wires=1)

            qml.CNOT(wires=[0, 1])
            qml.CNOT(wires=[1, 2])

            # layer 2
            qml.RZ(weights[1, 0], wires=0)
            qml.RZ(weights[1, 1], wires=2)

            qml.CNOT(wires=[0, 1])
            qml.CNOT(wires=[1, 2])
            return qml.expval(qml.PauliZ(0) @ qml.PauliZ(1)), qml.expval(qml.PauliY(2))

    We can use the ``metric_tensor`` function to generate a new function, that returns the
    metric tensor of this QNode:

    >>> met_fn = qml.metric_tensor(circuit)
    >>> weights = np.array([[0.1, 0.2, 0.3], [0.4, 0.5, 0.6]], requires_grad=True)
    >>> met_fn(weights)
    tensor([[0.25  , 0.    , 0.    , 0.    ],
            [0.    , 0.25  , 0.    , 0.    ],
            [0.    , 0.    , 0.0025, 0.0024],
            [0.    , 0.    , 0.0024, 0.0123]], requires_grad=True)

    The returned metric tensor is also fully differentiable, in all interfaces.
    For example, differentiating the ``(3, 2)`` element:

    >>> grad_fn = qml.grad(lambda x: met_fn(x)[3, 2])
    >>> grad_fn(weights)
    array([[ 0.04867729, -0.00049502,  0.        ],
           [ 0.        ,  0.        ,  0.        ]])
    """

    def _metric_tensor_fn(*args, **kwargs):
<<<<<<< HEAD
        try:
            jac = qml.math.stack(_get_classical_jacobian(qnode)(*args, **kwargs))
            jac = qml.math.reshape(jac, [qnode.qtape.num_params, -1])
            perm = np.argsort(np.argsort(np.nonzero(qml.math.toarray(jac))[1]))
        except:
            perm = None

        qnode.construct(args, kwargs)

=======
        _qnode.construct(args, kwargs)
>>>>>>> 83f90fbd
        metric_tensor_tapes, processing_fn = qml.tape.transforms.metric_tensor(
            _qnode.qtape, diag_approx=diag_approx
        )

<<<<<<< HEAD
        if only_construct:
            return metric_tensor_tapes

        res = [t.execute(device=qnode.device) for t in metric_tensor_tapes]
        metric_tensor = processing_fn(res)

        if perm is None:
            return metric_tensor

        # permute rows ad columns
        metric_tensor = qml.math.gather(metric_tensor, perm)
        metric_tensor = qml.math.gather(qml.math.T(metric_tensor), perm)
        return metric_tensor
=======
        res = [t.execute(device=_qnode.device) for t in metric_tensor_tapes]
        return processing_fn(res)
>>>>>>> 83f90fbd

    return _metric_tensor_fn


def draw(_qnode, charset="unicode", wire_order=None):
    """draw(qnode, charset="unicode"):
    Create a function that draws the given _qnode.

    Args:
        qnode (.QNode): the input QNode that is to be drawn.
        charset (str, optional): The charset that should be used. Currently, "unicode" and
            "ascii" are supported.
        wire_order (Sequence[Any]): the order (from top to bottom) to print the wires of the circuit

    Returns:
        A function that has the same arguement signature as ``qnode``. When called,
        the function will draw the QNode.

    **Example**

    Given the following definition of a QNode,

    .. code-block:: python3

        qml.enable_tape()

        @qml.qnode(dev)
        def circuit(a, w):
            qml.Hadamard(0)
            qml.CRX(a, wires=[0, 1])
            qml.Rot(*w, wires=[1])
            qml.CRX(-a, wires=[0, 1])
            return qml.expval(qml.PauliZ(0) @ qml.PauliZ(1))

    We can draw the it like such:

    >>> drawer = qml.draw(circuit)
    >>> drawer(a=2.3, w=[1.2, 3.2, 0.7])
    0: ──H──╭C────────────────────────────╭C─────────╭┤ ⟨Z ⊗ Z⟩
    1: ─────╰RX(2.3)──Rot(1.2, 3.2, 0.7)──╰RX(-2.3)──╰┤ ⟨Z ⊗ Z⟩

    Circuit drawing works with devices with custom wire labels:

    .. code-block:: python3

        dev = qml.device('default.qubit', wires=["a", -1, "q2"])

        @qml.qnode(dev)
        def circuit():
            qml.Hadamard(wires=-1)
            qml.CNOT(wires=["a", "q2"])
            qml.RX(0.2, wires="a")
            return qml.expval(qml.PauliX(wires="q2"))

    When printed, the wire order matches the order defined on the device:

    >>> drawer = qml.draw(circuit)
    >>> drawer()
      a: ─────╭C──RX(0.2)──┤
     -1: ──H──│────────────┤
     q2: ─────╰X───────────┤ ⟨X⟩

    We can use the ``wire_order`` argument to change the wire order:

    >>> drawer = qml.draw(circuit, wire_order=["q2", "a", -1])
    >>> drawer()
     q2: ──╭X───────────┤ ⟨X⟩
      a: ──╰C──RX(0.2)──┤
     -1: ───H───────────┤
    """
    if not hasattr(_qnode, "qtape"):
        raise ValueError(
            "qml.draw only works when tape mode is enabled. "
            "You can enable tape mode with qml.enable_tape()."
        )

    @wraps(_qnode)
    def wrapper(*args, **kwargs):
        _qnode.construct(args, kwargs)
        return _qnode.qtape.draw(charset, wire_order=wire_order)

    return wrapper
<|MERGE_RESOLUTION|>--- conflicted
+++ resolved
@@ -1,1036 +1,1010 @@
-# Copyright 2018-2020 Xanadu Quantum Technologies Inc.
-
-# Licensed under the Apache License, Version 2.0 (the "License");
-# you may not use this file except in compliance with the License.
-# You may obtain a copy of the License at
-
-#     http://www.apache.org/licenses/LICENSE-2.0
-
-# Unless required by applicable law or agreed to in writing, software
-# distributed under the License is distributed on an "AS IS" BASIS,
-# WITHOUT WARRANTIES OR CONDITIONS OF ANY KIND, either express or implied.
-# See the License for the specific language governing permissions and
-# limitations under the License.
-"""
-This module contains the QNode class and qnode decorator.
-"""
-from collections.abc import Sequence
-from functools import lru_cache, update_wrapper, wraps
-
-import numpy as np
-
-import pennylane as qml
-from pennylane import Device
-
-from pennylane.operation import State
-
-from pennylane.tape.interfaces.autograd import AutogradInterface, np as anp
-from pennylane.tape.tapes import JacobianTape, QubitParamShiftTape, CVParamShiftTape, ReversibleTape
-
-
-class QNode:
-    """Represents a quantum node in the hybrid computational graph.
-
-    A *quantum node* contains a :ref:`quantum function <intro_vcirc_qfunc>`
-    (corresponding to a :ref:`variational circuit <glossary_variational_circuit>`)
-    and the computational device it is executed on.
-
-    The QNode calls the quantum function to construct a :class:`~.JacobianTape` instance representing
-    the quantum circuit.
-
-    .. note::
-
-        The quantum tape is an *experimental* feature. QNodes that use the quantum
-        tape have access to advanced features, such as in-QNode classical processing,
-        but do not yet have feature parity with the standard PennyLane QNode.
-
-        This quantum tape-comaptible QNode can either be created directly,
-
-        >>> import pennylane as qml
-        >>> qml.tape.QNode(qfunc, dev)
-
-        or enabled globally via :func:`~.enable_tape` without changing your PennyLane code:
-
-        >>> qml.enable_tape()
-
-        For more details, see :mod:`pennylane.tape`.
-
-    Args:
-        func (callable): a quantum function
-        device (~.Device): a PennyLane-compatible device
-        interface (str): The interface that will be used for classical backpropagation.
-            This affects the types of objects that can be passed to/returned from the QNode:
-
-            * ``interface='autograd'``: Allows autograd to backpropagate
-              through the QNode. The QNode accepts default Python types
-              (floats, ints, lists) as well as NumPy array arguments,
-              and returns NumPy arrays.
-
-            * ``interface='torch'``: Allows PyTorch to backpropogate
-              through the QNode. The QNode accepts and returns Torch tensors.
-
-            * ``interface='tf'``: Allows TensorFlow in eager mode to backpropogate
-              through the QNode. The QNode accepts and returns
-              TensorFlow ``tf.Variable`` and ``tf.tensor`` objects.
-
-            * ``None``: The QNode accepts default Python types
-              (floats, ints, lists) as well as NumPy array arguments,
-              and returns NumPy arrays. It does not connect to any
-              machine learning library automatically for backpropagation.
-
-        diff_method (str, None): the method of differentiation to use in the created QNode
-
-            * ``"best"``: Best available method. Uses classical backpropagation or the
-              device directly to compute the gradient if supported, otherwise will use
-              the analytic parameter-shift rule where possible with finite-difference as a fallback.
-
-            * ``"device"``: Queries the device directly for the gradient.
-              Only allowed on devices that provide their own gradient computation.
-
-            * ``"backprop"``: Use classical backpropagation. Only allowed on simulator
-              devices that are classically end-to-end differentiable, for example
-              :class:`default.tensor.tf <~.DefaultTensorTF>`. Note that the returned
-              QNode can only be used with the machine-learning framework supported
-              by the device.
-
-            * ``"reversible"``: Uses a reversible method for computing the gradient.
-              This method is similar to ``"backprop"``, but trades off increased
-              runtime with significantly lower memory usage. Compared to the
-              parameter-shift rule, the reversible method can be faster or slower,
-              depending on the density and location of parametrized gates in a circuit.
-              Only allowed on (simulator) devices with the "reversible" capability,
-              for example :class:`default.qubit <~.DefaultQubit>`.
-
-            * ``"parameter-shift"``: Use the analytic parameter-shift
-              rule for all supported quantum operation arguments, with finite-difference
-              as a fallback.
-
-            * ``"finite-diff"``: Uses numerical finite-differences for all quantum operation
-              arguments.
-
-    Keyword Args:
-        h=1e-7 (float): step size for the finite difference method
-        order=1 (int): The order of the finite difference method to use. ``1`` corresponds
-            to forward finite differences, ``2`` to centered finite differences.
-        shift=pi/2 (float): the size of the shift for two-term parameter-shift gradient computations
-
-    **Example**
-
-    >>> qml.enable_tape()
-    >>> def circuit(x):
-    ...     qml.RX(x, wires=0)
-    ...     return expval(qml.PauliZ(0))
-    >>> dev = qml.device("default.qubit", wires=1)
-    >>> qnode = qml.QNode(circuit, dev)
-    """
-
-    # pylint:disable=too-many-instance-attributes,too-many-arguments
-
-    def __init__(self, func, device, interface="autograd", diff_method="best", **diff_options):
-
-        if interface is not None and interface not in self.INTERFACE_MAP:
-            raise qml.QuantumFunctionError(
-                f"Unknown interface {interface}. Interface must be "
-                f"one of {list(self.INTERFACE_MAP.keys())}."
-            )
-
-        if not isinstance(device, Device):
-            raise qml.QuantumFunctionError(
-                "Invalid device. Device must be a valid PennyLane device."
-            )
-
-        self.func = func
-        self._original_device = device
-        self.qtape = None
-        self.qfunc_output = None
-        # store the user-specified differentiation method
-        self.diff_method = diff_method
-
-        self._tape, self.interface, diff_method, self.device = self.get_tape(
-            device, interface, diff_method
-        )
-        # The arguments to be passed to JacobianTape.jacobian
-        self.diff_options = diff_options or {}
-        # Store the differentiation method to be passed to JacobianTape.jacobian().
-        # Note that the tape accepts a different set of allowed methods than the QNode:
-        #     best, analytic, numeric, device
-        self.diff_options["method"] = diff_method
-
-        self.dtype = np.float64
-        self.max_expansion = 2
-
-    @staticmethod
-    def get_tape(device, interface, diff_method="best"):
-        """Determine the best JacobianTape, differentiation method, interface, and device
-        for a requested device, interface, and diff method.
-
-        Args:
-            device (.Device): PennyLane device
-            interface (str): name of the requested interface
-            diff_method (str): The requested method of differentiation. One of
-                ``"best"``, ``"backprop"``, ``"reversible"``, ``"device"``,
-                ``"parameter-shift"``, or ``"finite-diff"``.
-
-        Returns:
-            tuple[.JacobianTape, str, str, .Device]: Tuple containing the compatible
-            JacobianTape, the interface to apply, the method argument
-            to pass to the ``JacobianTape.jacobian`` method, and the device to use.
-        """
-
-        if diff_method == "best":
-            return QNode.get_best_method(device, interface)
-
-        if diff_method == "backprop":
-            return QNode._validate_backprop_method(device, interface)
-
-        if diff_method == "reversible":
-            return QNode._validate_reversible_method(device, interface)
-
-        if diff_method == "device":
-            return QNode._validate_device_method(device, interface)
-
-        if diff_method == "parameter-shift":
-            return QNode._get_parameter_shift_tape(device), interface, "analytic", device
-
-        if diff_method == "finite-diff":
-            return JacobianTape, interface, "numeric", device
-
-        raise qml.QuantumFunctionError(
-            f"Differentiation method {diff_method} not recognized. Allowed "
-            "options are ('best', 'parameter-shift', 'backprop', 'finite-diff', 'device', 'reversible')."
-        )
-
-    @staticmethod
-    def get_best_method(device, interface):
-        """Returns the 'best' JacobianTape and differentiation method
-        for a particular device and interface combination.
-
-        This method attempts to determine support for differentiation
-        methods using the following order:
-
-        * ``"backprop"``
-        * ``"device"``
-        * ``"parameter-shift"``
-        * ``"finite-diff"``
-
-        The first differentiation method that is supported (going from
-        top to bottom) will be returned.
-
-        Args:
-            device (.Device): PennyLane device
-            interface (str): name of the requested interface
-
-        Returns:
-            tuple[.JacobianTape, str, str, .Device]: Tuple containing the compatible
-            JacobianTape, the interface to apply, the method argument
-            to pass to the ``JacobianTape.jacobian`` method, and the device to use.
-        """
-        try:
-            return QNode._validate_device_method(device, interface)
-        except qml.QuantumFunctionError:
-            try:
-                return QNode._validate_backprop_method(device, interface)
-            except qml.QuantumFunctionError:
-                try:
-                    return QNode._get_parameter_shift_tape(device), interface, "best", device
-                except qml.QuantumFunctionError:
-                    return JacobianTape, interface, "numeric", device
-
-    @staticmethod
-    def _validate_backprop_method(device, interface):
-        """Validates whether a particular device and JacobianTape interface
-        supports the ``"backprop"`` differentiation method.
-
-        Args:
-            device (.Device): PennyLane device
-            interface (str): name of the requested interface
-
-        Returns:
-            tuple[.JacobianTape, str, str, .Device]: Tuple containing the compatible
-            JacobianTape, the interface to apply, the method argument
-            to pass to the ``JacobianTape.jacobian`` method, and the device to use.
-
-        Raises:
-            qml.QuantumFunctionError: if the device does not support backpropagation, or the
-            interface provided is not compatible with the device
-        """
-        # determine if the device supports backpropagation
-        backprop_interface = device.capabilities().get("passthru_interface", None)
-
-        # determine if the device has any child devices that support backpropagation
-        backprop_devices = device.capabilities().get("passthru_devices", None)
-
-        if getattr(device, "cache", 0):
-            raise qml.QuantumFunctionError(
-                "Device caching is incompatible with the backprop diff_method"
-            )
-
-        if backprop_interface is not None:
-            # device supports backpropagation natively
-
-            if interface == backprop_interface:
-                return JacobianTape, interface, "backprop", device
-
-            raise qml.QuantumFunctionError(
-                f"Device {device.short_name} only supports diff_method='backprop' when using the "
-                f"{backprop_interface} interface."
-            )
-
-        if getattr(device, "analytic", False) and backprop_devices is not None:
-            # device is analytic and has child devices that support backpropagation natively
-
-            if interface in backprop_devices:
-                # TODO: need a better way of passing existing device init options
-                # to a new device?
-                device = qml.device(backprop_devices[interface], wires=device.wires, analytic=True)
-                return JacobianTape, interface, "backprop", device
-
-            raise qml.QuantumFunctionError(
-                f"Device {device.short_name} only supports diff_method='backprop' when using the "
-                f"{list(backprop_devices.keys())} interfaces."
-            )
-
-        raise qml.QuantumFunctionError(
-            f"The {device.short_name} device does not support native computations with "
-            "autodifferentiation frameworks."
-        )
-
-    @staticmethod
-    def _validate_reversible_method(device, interface):
-        """Validates whether a particular device and JacobianTape interface
-        supports the ``"reversible"`` differentiation method.
-
-        Args:
-            device (.Device): PennyLane device
-            interface (str): name of the requested interface
-
-        Returns:
-            tuple[.JacobianTape, str, str, .Device]: Tuple containing the compatible
-            JacobianTape, the interface to apply, the method argument
-            to pass to the ``JacobianTape.jacobian`` method, and the device to use.
-
-        Raises:
-            qml.QuantumFunctionError: if the device does not support reversible backprop
-        """
-        # TODO: update when all capabilities keys changed to "supports_reversible_diff"
-        supports_reverse = device.capabilities().get("supports_reversible_diff", False)
-        supports_reverse = supports_reverse or device.capabilities().get("reversible_diff", False)
-
-        if not supports_reverse:
-            raise ValueError(
-                f"The {device.short_name} device does not support reversible differentiation."
-            )
-
-        return ReversibleTape, interface, "analytic", device
-
-    @staticmethod
-    def _validate_device_method(device, interface):
-        """Validates whether a particular device and JacobianTape interface
-        supports the ``"device"`` differentiation method.
-
-        Args:
-            device (.Device): PennyLane device
-            interface (str): name of the requested interface
-
-        Returns:
-            tuple[.JacobianTape, str, str, .Device]: Tuple containing the compatible
-            JacobianTape, the interface to apply, the method argument
-            to pass to the ``JacobianTape.jacobian`` method, and the device to use.
-
-        Raises:
-            qml.QuantumFunctionError: if the device does not provide a native method for computing
-            the Jacobian
-        """
-        # determine if the device provides its own jacobian method
-        provides_jacobian = device.capabilities().get("provides_jacobian", False)
-
-        if not provides_jacobian:
-            raise qml.QuantumFunctionError(
-                f"The {device.short_name} device does not provide a native "
-                "method for computing the jacobian."
-            )
-
-        return JacobianTape, interface, "device", device
-
-    @staticmethod
-    def _get_parameter_shift_tape(device):
-        """Validates whether a particular device
-        supports the parameter-shift differentiation method, and returns
-        the correct tape.
-
-        Args:
-            device (.Device): PennyLane device
-
-        Returns:
-            .JacobianTape: the compatible JacobianTape
-
-        Raises:
-            qml.QuantumFunctionError: if the device model does not have a corresponding
-            parameter-shift rule
-        """
-        # determine if the device provides its own jacobian method
-        model = device.capabilities().get("model", None)
-
-        if model == "qubit":
-            return QubitParamShiftTape
-
-        if model == "cv":
-            return CVParamShiftTape
-
-        raise qml.QuantumFunctionError(
-            f"Device {device.short_name} uses an unknown model ('{model}') "
-            "that does not support the parameter-shift rule."
-        )
-
-    def construct(self, args, kwargs):
-        """Call the quantum function with a tape context, ensuring the operations get queued."""
-
-        if self.interface == "autograd":
-            # HOTFIX: to maintain compatibility with core, here we treat
-            # all inputs that do not explicitly specify `requires_grad=False`
-            # as trainable. This should be removed at some point, forcing users
-            # to specify `requires_grad=True` for trainable parameters.
-            args = [
-                anp.array(a, requires_grad=True) if not hasattr(a, "requires_grad") else a
-                for a in args
-            ]
-
-        self.qtape = self._tape()
-
-        with self.qtape:
-            self.qfunc_output = self.func(*args, **kwargs)
-
-        if not isinstance(self.qfunc_output, Sequence):
-            measurement_processes = (self.qfunc_output,)
-        else:
-            measurement_processes = self.qfunc_output
-
-        if not all(isinstance(m, qml.tape.MeasurementProcess) for m in measurement_processes):
-            raise qml.QuantumFunctionError(
-                "A quantum function must return either a single measurement, "
-                "or a nonempty sequence of measurements."
-            )
-
-        state_returns = any([m.return_type is State for m in measurement_processes])
-
-        # apply the interface (if any)
-        if self.diff_options["method"] != "backprop" and self.interface is not None:
-            # pylint: disable=protected-access
-            if state_returns and self.interface in ["torch", "tf"]:
-                # The state is complex and we need to indicate this in the to_torch or to_tf
-                # functions
-                self.INTERFACE_MAP[self.interface](self, dtype=np.complex128)
-            else:
-                self.INTERFACE_MAP[self.interface](self)
-
-        if not all(ret == m for ret, m in zip(measurement_processes, self.qtape.measurements)):
-            raise qml.QuantumFunctionError(
-                "All measurements must be returned in the order they are measured."
-            )
-
-        # provide the jacobian options
-        self.qtape.jacobian_options = self.diff_options
-
-        # pylint: disable=protected-access
-        obs_on_same_wire = len(self.qtape._obs_sharing_wires) > 0
-        ops_not_supported = any(
-            not self.device.supports_operation(op.name) for op in self.qtape.operations
-        )
-
-        # expand out the tape, if any operations are not supported on the device or multiple
-        # observables are measured on the same wire
-        if ops_not_supported or obs_on_same_wire:
-            self.qtape = self.qtape.expand(
-                depth=self.max_expansion,
-                stop_at=lambda obj: self.device.supports_operation(obj.name),
-            )
-
-    def __call__(self, *args, **kwargs):
-        # construct the tape
-        self.construct(args, kwargs)
-
-        # execute the tape
-        res = self.qtape.execute(device=self.device)
-
-        if isinstance(self.qfunc_output, Sequence):
-            return res
-
-        # HOTFIX: Output is a single measurement function. To maintain compatibility
-        # with core, we squeeze all outputs.
-
-        # Get the namespace associated with the return type
-        res_type_namespace = res.__class__.__module__.split(".")[0]
-
-        if res_type_namespace in ("pennylane", "autograd"):
-            # For PennyLane and autograd we must branch, since
-            # 'squeeze' does not exist in the top-level of the namespace
-            return anp.squeeze(res)
-        # Same for JAX
-        if res_type_namespace == "jax":
-            return __import__(res_type_namespace).numpy.squeeze(res)
-        return __import__(res_type_namespace).squeeze(res)
-
-    def metric_tensor(self, *args, diag_approx=False, only_construct=False, **kwargs):
-        """Evaluate the value of the metric tensor.
-
-        Args:
-            args (tuple[Any]): positional arguments
-            kwargs (dict[str, Any]): auxiliary arguments
-            diag_approx (bool): iff True, use the diagonal approximation
-            only_construct (bool): Iff True, construct the circuits used for computing
-                the metric tensor but do not execute them, and return the tapes.
-
-        Returns:
-            array[float]: metric tensor
-        """
-        return metric_tensor(self, diag_approx=diag_approx, only_construct=only_construct)(
-            *args, **kwargs
-        )
-
-<<<<<<< HEAD
-    def draw(self, charset="unicode", wire_order=None, **kwargs):
-=======
-        if only_construct:
-            return metric_tensor_tapes
-
-        res = [t.execute(device=self.device) for t in metric_tensor_tapes]
-        return processing_fn(res)
-
-    def draw(self, charset="unicode", wire_order=None, **kwargs):  # pylint: disable=unused-argument
->>>>>>> 83f90fbd
-        """Draw the quantum tape as a circuit diagram.
-
-        Args:
-            charset (str, optional): The charset that should be used. Currently, "unicode" and
-                "ascii" are supported.
-            wire_order (Sequence[Any]): The order (from top to bottom) to print the wires of the circuit.
-                If not provided, this defaults to the wire order of the device.
-
-        Raises:
-            ValueError: if the given charset is not supported
-            .QuantumFunctionError: drawing is impossible because the underlying
-                quantum tape has not yet been constructed
-
-        Returns:
-            str: the circuit representation of the tape
-
-        **Example**
-
-        Consider the following circuit as an example:
-
-        .. code-block:: python3
-
-            @qml.qnode(dev)
-            def circuit(a, w):
-                qml.Hadamard(0)
-                qml.CRX(a, wires=[0, 1])
-                qml.Rot(*w, wires=[1])
-                qml.CRX(-a, wires=[0, 1])
-                return qml.expval(qml.PauliZ(0) @ qml.PauliZ(1))
-
-        We can draw the QNode after execution:
-
-        >>> result = circuit(2.3, [1.2, 3.2, 0.7])
-        >>> print(circuit.draw())
-        0: ──H──╭C────────────────────────────╭C─────────╭┤ ⟨Z ⊗ Z⟩
-        1: ─────╰RX(2.3)──Rot(1.2, 3.2, 0.7)──╰RX(-2.3)──╰┤ ⟨Z ⊗ Z⟩
-        >>> print(circuit.draw(charset="ascii"))
-        0: --H--+C----------------------------+C---------+| <Z @ Z>
-        1: -----+RX(2.3)--Rot(1.2, 3.2, 0.7)--+RX(-2.3)--+| <Z @ Z>
-
-        Circuit drawing works with devices with custom wire labels:
-
-        .. code-block:: python3
-
-            dev = qml.device('default.qubit', wires=["a", -1, "q2"])
-
-            @qml.qnode(dev)
-            def circuit():
-                qml.Hadamard(wires=-1)
-                qml.CNOT(wires=["a", "q2"])
-                qml.RX(0.2, wires="a")
-                return qml.expval(qml.PauliX(wires="q2"))
-
-        When printed, the wire order matches the order defined on the device:
-
-        >>> print(circuit.draw())
-          a: ─────╭C──RX(0.2)──┤
-         -1: ──H──│────────────┤
-         q2: ─────╰X───────────┤ ⟨X⟩
-
-        We can use the ``wire_order`` argument to change the wire order:
-
-        >>> print(circuit.draw(wire_order=["q2", "a", -1]))
-         q2: ──╭X───────────┤ ⟨X⟩
-          a: ──╰C──RX(0.2)──┤
-         -1: ───H───────────┤
-        """
-        # TODO: remove 'kwargs' when tape mode is default.
-        # Currently it only exists to match the signature of non-tape mode draw.
-        if self.qtape is None:
-            raise qml.QuantumFunctionError(
-                "The QNode can only be drawn after its quantum tape has been constructed."
-            )
-
-        wire_order = wire_order or self.device.wires
-        wire_order = qml.wires.Wires(wire_order)
-
-        if not self.device.wires.contains_wires(wire_order):
-            raise ValueError(
-                f"Provided wire order {wire_order.labels} contains wires not contained on the device: {self.device.wires}."
-            )
-
-        return self.qtape.draw(charset=charset, wire_order=wire_order)
-
-    def to_tf(self, dtype=None):
-        """Apply the TensorFlow interface to the internal quantum tape.
-
-        Args:
-            dtype (tf.dtype): The dtype that the TensorFlow QNode should
-                output. If not provided, the default is ``tf.float64``.
-
-        Raises:
-            .QuantumFunctionError: if TensorFlow >= 2.1 is not installed
-        """
-        # pylint: disable=import-outside-toplevel
-        try:
-            import tensorflow as tf
-            from pennylane.tape.interfaces.tf import TFInterface
-
-            if self.interface != "tf" and self.interface is not None:
-                # Since the interface is changing, need to re-validate the tape class.
-                self._tape, interface, diff_method, self.device = self.get_tape(
-                    self._original_device, "tf", self.diff_method
-                )
-
-                self.interface = interface
-                self.diff_options["method"] = diff_method
-            else:
-                self.interface = "tf"
-
-            if not isinstance(self.dtype, tf.DType):
-                self.dtype = None
-
-            self.dtype = dtype or self.dtype or TFInterface.dtype
-
-            if self.qtape is not None:
-                TFInterface.apply(self.qtape, dtype=tf.as_dtype(self.dtype))
-
-        except ImportError as e:
-            raise qml.QuantumFunctionError(
-                "TensorFlow not found. Please install the latest "
-                "version of TensorFlow to enable the 'tf' interface."
-            ) from e
-
-    def to_torch(self, dtype=None):
-        """Apply the Torch interface to the internal quantum tape.
-
-        Args:
-            dtype (tf.dtype): The dtype that the Torch QNode should
-                output. If not provided, the default is ``torch.float64``.
-
-        Raises:
-            .QuantumFunctionError: if PyTorch >= 1.3 is not installed
-        """
-        # pylint: disable=import-outside-toplevel
-        try:
-            import torch
-            from pennylane.tape.interfaces.torch import TorchInterface
-
-            if self.interface != "torch" and self.interface is not None:
-                # Since the interface is changing, need to re-validate the tape class.
-                self._tape, interface, diff_method, self.device = self.get_tape(
-                    self._original_device, "torch", self.diff_method
-                )
-
-                self.interface = interface
-                self.diff_options["method"] = diff_method
-            else:
-                self.interface = "torch"
-
-            if not isinstance(self.dtype, torch.dtype):
-                self.dtype = None
-
-            self.dtype = dtype or self.dtype or TorchInterface.dtype
-
-            if self.dtype is np.complex128:
-                self.dtype = torch.complex128
-
-            if self.qtape is not None:
-                TorchInterface.apply(self.qtape, dtype=self.dtype)
-
-        except ImportError as e:
-            raise qml.QuantumFunctionError(
-                "PyTorch not found. Please install the latest "
-                "version of PyTorch to enable the 'torch' interface."
-            ) from e
-
-    def to_autograd(self):
-        """Apply the Autograd interface to the internal quantum tape."""
-        self.dtype = AutogradInterface.dtype
-
-        if self.interface != "autograd" and self.interface is not None:
-            # Since the interface is changing, need to re-validate the tape class.
-            self._tape, interface, diff_method, self.device = self.get_tape(
-                self._original_device, "autograd", self.diff_method
-            )
-
-            self.interface = interface
-            self.diff_options["method"] = diff_method
-        else:
-            self.interface = "autograd"
-
-        if self.qtape is not None:
-            AutogradInterface.apply(self.qtape)
-
-    def to_jax(self):
-        """Validation checks when a user expects to use the JAX interface."""
-        if self.diff_method != "backprop":
-            raise qml.QuantumFunctionError(
-                "The JAX interface can only be used with "
-                "diff_method='backprop' on supported devices"
-            )
-        self.interface = "jax"
-
-    INTERFACE_MAP = {"autograd": to_autograd, "torch": to_torch, "tf": to_tf, "jax": to_jax}
-
-
-def qnode(device, interface="autograd", diff_method="best", **diff_options):
-    """Decorator for creating QNodes.
-
-    This decorator is used to indicate to PennyLane that the decorated function contains a
-    :ref:`quantum variational circuit <glossary_variational_circuit>` that should be bound to a
-    compatible device.
-
-    The QNode calls the quantum function to construct a :class:`~.JacobianTape` instance representing
-    the quantum circuit.
-
-    .. note::
-
-        The quantum tape is an *experimental* feature. QNodes that use the quantum
-        tape have access to advanced features, such as in-QNode classical processing,
-        but do not yet have feature parity with the standard PennyLane QNode.
-
-        This quantum tape-comaptible QNode can either be created directly,
-
-        >>> import pennylane as qml
-        >>> @qml.tape.qnode(dev)
-
-        or enabled globally via :func:`~.enable_tape` without changing your PennyLane code:
-
-        >>> qml.enable_tape()
-
-        For more details, see :mod:`pennylane.tape`.
-
-    Args:
-        func (callable): a quantum function
-        device (~.Device): a PennyLane-compatible device
-        interface (str): The interface that will be used for classical backpropagation.
-            This affects the types of objects that can be passed to/returned from the QNode:
-
-            * ``interface='autograd'``: Allows autograd to backpropogate
-              through the QNode. The QNode accepts default Python types
-              (floats, ints, lists) as well as NumPy array arguments,
-              and returns NumPy arrays.
-
-            * ``interface='torch'``: Allows PyTorch to backpropogate
-              through the QNode. The QNode accepts and returns Torch tensors.
-
-            * ``interface='tf'``: Allows TensorFlow in eager mode to backpropogate
-              through the QNode. The QNode accepts and returns
-              TensorFlow ``tf.Variable`` and ``tf.tensor`` objects.
-
-            * ``None``: The QNode accepts default Python types
-              (floats, ints, lists) as well as NumPy array arguments,
-              and returns NumPy arrays. It does not connect to any
-              machine learning library automatically for backpropagation.
-
-        diff_method (str, None): the method of differentiation to use in the created QNode.
-
-            * ``"best"``: Best available method. Uses classical backpropagation or the
-              device directly to compute the gradient if supported, otherwise will use
-              the analytic parameter-shift rule where possible with finite-difference as a fallback.
-
-            * ``"backprop"``: Use classical backpropagation. Only allowed on simulator
-              devices that are classically end-to-end differentiable, for example
-              :class:`default.tensor.tf <~.DefaultTensorTF>`. Note that the returned
-              QNode can only be used with the machine-learning framework supported
-              by the device; a separate ``interface`` argument should not be passed.
-
-            * ``"reversible"``: Uses a reversible method for computing the gradient.
-              This method is similar to ``"backprop"``, but trades off increased
-              runtime with significantly lower memory usage. Compared to the
-              parameter-shift rule, the reversible method can be faster or slower,
-              depending on the density and location of parametrized gates in a circuit.
-              Only allowed on (simulator) devices with the "reversible" capability,
-              for example :class:`default.qubit <~.DefaultQubit>`.
-
-            * ``"device"``: Queries the device directly for the gradient.
-              Only allowed on devices that provide their own gradient rules.
-
-            * ``"parameter-shift"``: Use the analytic parameter-shift
-              rule for all supported quantum operation arguments, with finite-difference
-              as a fallback.
-
-            * ``"finite-diff"``: Uses numerical finite-differences for all quantum
-              operation arguments.
-
-    Keyword Args:
-        h=1e-7 (float): Step size for the finite difference method.
-        order=1 (int): The order of the finite difference method to use. ``1`` corresponds
-            to forward finite differences, ``2`` to centered finite differences.
-
-    **Example**
-
-    >>> qml.enable_tape()
-    >>> dev = qml.device("default.qubit", wires=1)
-    >>> @qml.qnode(dev)
-    >>> def circuit(x):
-    >>>     qml.RX(x, wires=0)
-    >>>     return expval(qml.PauliZ(0))
-    """
-
-    @lru_cache()
-    def qfunc_decorator(func):
-        """The actual decorator"""
-        qn = QNode(
-            func,
-            device,
-            interface=interface,
-            diff_method=diff_method,
-            **diff_options,
-        )
-        return update_wrapper(qn, func)
-
-    return qfunc_decorator
-
-
-<<<<<<< HEAD
-def _get_classical_jacobian(qnode):
-    """Helper function to extract the Jacobian
-    matrix of the classical part of a QNode"""
-
-    def classical_preprocessing(*args, **kwargs):
-        """Returns the trainable gate parameters for
-        a given QNode input"""
-        qnode.construct(args, kwargs)
-        return qml.math.stack(qnode.qtape.get_parameters())
-
-    if qnode.interface == "autograd":
-        return qml.jacobian(classical_preprocessing)
-
-    if qnode.interface == "torch":
-        import torch
-
-        def _jacobian(*args, **kwargs):
-            return torch.autograd.functional.jacobian(classical_preprocessing, args)
-
-        return _jacobian
-
-    if qnode.interface == "jax":
-        import jax
-
-        return jax.jacobian(classical_preprocessing)
-
-    if qnode.interface == "tf":
-        import tensorflow as tf
-
-        def _jacobian(*args, **kwargs):
-            with tf.GradientTape() as tape:
-                tape.watch(args)
-                gate_params = classical_preprocessing(*args, **kwargs)
-
-            return tape.jacobian(gate_params, args)
-
-        return _jacobian
-
-
-def metric_tensor(qnode, diag_approx=False, only_construct=False):
-    """Returns a function that evaluates the value of the metric tensor
-=======
-def metric_tensor(_qnode, diag_approx=False):
-    """metric_tensor(qnode, diag_approx=False)
-    Returns a function that evaluates the value of the metric tensor
->>>>>>> 83f90fbd
-    of a given QNode.
-
-    .. note::
-
-        Currently, only the :class:`~.RX`, :class:`~.RY`, :class:`~.RZ`, and
-        :class:`~.PhaseShift` parametrized gates are supported.
-        All other parametrized gates will be decomposed if possible.
-
-    Args:
-        qnode (~.QNode): QNode to compute the metric tensor of
-        kwargs (dict[str, Any]): auxiliary arguments
-        diag_approx (bool): iff True, use the diagonal approximation
-        only_construct (bool): Iff True, construct the circuits used for computing
-            the metric tensor but do not execute them, and return the tapes.
-
-    Returns:
-        func: Function which accepts the same arguments as the QNode. When called, this
-        function will return the metric tensor.
-
-    **Example**
-
-    Consider the following QNode:
-
-    .. code-block:: python
-
-        dev = qml.device("default.qubit", wires=3)
-
-        @qml.qnode(dev, interface="autograd")
-        def circuit(weights):
-            # layer 1
-            qml.RX(weights[0, 0], wires=0)
-            qml.RX(weights[0, 1], wires=1)
-
-            qml.CNOT(wires=[0, 1])
-            qml.CNOT(wires=[1, 2])
-
-            # layer 2
-            qml.RZ(weights[1, 0], wires=0)
-            qml.RZ(weights[1, 1], wires=2)
-
-            qml.CNOT(wires=[0, 1])
-            qml.CNOT(wires=[1, 2])
-            return qml.expval(qml.PauliZ(0) @ qml.PauliZ(1)), qml.expval(qml.PauliY(2))
-
-    We can use the ``metric_tensor`` function to generate a new function, that returns the
-    metric tensor of this QNode:
-
-    >>> met_fn = qml.metric_tensor(circuit)
-    >>> weights = np.array([[0.1, 0.2, 0.3], [0.4, 0.5, 0.6]], requires_grad=True)
-    >>> met_fn(weights)
-    tensor([[0.25  , 0.    , 0.    , 0.    ],
-            [0.    , 0.25  , 0.    , 0.    ],
-            [0.    , 0.    , 0.0025, 0.0024],
-            [0.    , 0.    , 0.0024, 0.0123]], requires_grad=True)
-
-    The returned metric tensor is also fully differentiable, in all interfaces.
-    For example, differentiating the ``(3, 2)`` element:
-
-    >>> grad_fn = qml.grad(lambda x: met_fn(x)[3, 2])
-    >>> grad_fn(weights)
-    array([[ 0.04867729, -0.00049502,  0.        ],
-           [ 0.        ,  0.        ,  0.        ]])
-    """
-
-    def _metric_tensor_fn(*args, **kwargs):
-<<<<<<< HEAD
-        try:
-            jac = qml.math.stack(_get_classical_jacobian(qnode)(*args, **kwargs))
-            jac = qml.math.reshape(jac, [qnode.qtape.num_params, -1])
-            perm = np.argsort(np.argsort(np.nonzero(qml.math.toarray(jac))[1]))
-        except:
-            perm = None
-
-        qnode.construct(args, kwargs)
-
-=======
-        _qnode.construct(args, kwargs)
->>>>>>> 83f90fbd
-        metric_tensor_tapes, processing_fn = qml.tape.transforms.metric_tensor(
-            _qnode.qtape, diag_approx=diag_approx
-        )
-
-<<<<<<< HEAD
-        if only_construct:
-            return metric_tensor_tapes
-
-        res = [t.execute(device=qnode.device) for t in metric_tensor_tapes]
-        metric_tensor = processing_fn(res)
-
-        if perm is None:
-            return metric_tensor
-
-        # permute rows ad columns
-        metric_tensor = qml.math.gather(metric_tensor, perm)
-        metric_tensor = qml.math.gather(qml.math.T(metric_tensor), perm)
-        return metric_tensor
-=======
-        res = [t.execute(device=_qnode.device) for t in metric_tensor_tapes]
-        return processing_fn(res)
->>>>>>> 83f90fbd
-
-    return _metric_tensor_fn
-
-
-def draw(_qnode, charset="unicode", wire_order=None):
-    """draw(qnode, charset="unicode"):
-    Create a function that draws the given _qnode.
-
-    Args:
-        qnode (.QNode): the input QNode that is to be drawn.
-        charset (str, optional): The charset that should be used. Currently, "unicode" and
-            "ascii" are supported.
-        wire_order (Sequence[Any]): the order (from top to bottom) to print the wires of the circuit
-
-    Returns:
-        A function that has the same arguement signature as ``qnode``. When called,
-        the function will draw the QNode.
-
-    **Example**
-
-    Given the following definition of a QNode,
-
-    .. code-block:: python3
-
-        qml.enable_tape()
-
-        @qml.qnode(dev)
-        def circuit(a, w):
-            qml.Hadamard(0)
-            qml.CRX(a, wires=[0, 1])
-            qml.Rot(*w, wires=[1])
-            qml.CRX(-a, wires=[0, 1])
-            return qml.expval(qml.PauliZ(0) @ qml.PauliZ(1))
-
-    We can draw the it like such:
-
-    >>> drawer = qml.draw(circuit)
-    >>> drawer(a=2.3, w=[1.2, 3.2, 0.7])
-    0: ──H──╭C────────────────────────────╭C─────────╭┤ ⟨Z ⊗ Z⟩
-    1: ─────╰RX(2.3)──Rot(1.2, 3.2, 0.7)──╰RX(-2.3)──╰┤ ⟨Z ⊗ Z⟩
-
-    Circuit drawing works with devices with custom wire labels:
-
-    .. code-block:: python3
-
-        dev = qml.device('default.qubit', wires=["a", -1, "q2"])
-
-        @qml.qnode(dev)
-        def circuit():
-            qml.Hadamard(wires=-1)
-            qml.CNOT(wires=["a", "q2"])
-            qml.RX(0.2, wires="a")
-            return qml.expval(qml.PauliX(wires="q2"))
-
-    When printed, the wire order matches the order defined on the device:
-
-    >>> drawer = qml.draw(circuit)
-    >>> drawer()
-      a: ─────╭C──RX(0.2)──┤
-     -1: ──H──│────────────┤
-     q2: ─────╰X───────────┤ ⟨X⟩
-
-    We can use the ``wire_order`` argument to change the wire order:
-
-    >>> drawer = qml.draw(circuit, wire_order=["q2", "a", -1])
-    >>> drawer()
-     q2: ──╭X───────────┤ ⟨X⟩
-      a: ──╰C──RX(0.2)──┤
-     -1: ───H───────────┤
-    """
-    if not hasattr(_qnode, "qtape"):
-        raise ValueError(
-            "qml.draw only works when tape mode is enabled. "
-            "You can enable tape mode with qml.enable_tape()."
-        )
-
-    @wraps(_qnode)
-    def wrapper(*args, **kwargs):
-        _qnode.construct(args, kwargs)
-        return _qnode.qtape.draw(charset, wire_order=wire_order)
-
-    return wrapper
+# Copyright 2018-2020 Xanadu Quantum Technologies Inc.
+
+# Licensed under the Apache License, Version 2.0 (the "License");
+# you may not use this file except in compliance with the License.
+# You may obtain a copy of the License at
+
+#     http://www.apache.org/licenses/LICENSE-2.0
+
+# Unless required by applicable law or agreed to in writing, software
+# distributed under the License is distributed on an "AS IS" BASIS,
+# WITHOUT WARRANTIES OR CONDITIONS OF ANY KIND, either express or implied.
+# See the License for the specific language governing permissions and
+# limitations under the License.
+"""
+This module contains the QNode class and qnode decorator.
+"""
+from collections.abc import Sequence
+from functools import lru_cache, update_wrapper, wraps
+
+import numpy as np
+
+import pennylane as qml
+from pennylane import Device
+
+from pennylane.operation import State
+
+from pennylane.tape.interfaces.autograd import AutogradInterface, np as anp
+from pennylane.tape.tapes import JacobianTape, QubitParamShiftTape, CVParamShiftTape, ReversibleTape
+
+
+class QNode:
+    """Represents a quantum node in the hybrid computational graph.
+
+    A *quantum node* contains a :ref:`quantum function <intro_vcirc_qfunc>`
+    (corresponding to a :ref:`variational circuit <glossary_variational_circuit>`)
+    and the computational device it is executed on.
+
+    The QNode calls the quantum function to construct a :class:`~.JacobianTape` instance representing
+    the quantum circuit.
+
+    .. note::
+
+        The quantum tape is an *experimental* feature. QNodes that use the quantum
+        tape have access to advanced features, such as in-QNode classical processing,
+        but do not yet have feature parity with the standard PennyLane QNode.
+
+        This quantum tape-comaptible QNode can either be created directly,
+
+        >>> import pennylane as qml
+        >>> qml.tape.QNode(qfunc, dev)
+
+        or enabled globally via :func:`~.enable_tape` without changing your PennyLane code:
+
+        >>> qml.enable_tape()
+
+        For more details, see :mod:`pennylane.tape`.
+
+    Args:
+        func (callable): a quantum function
+        device (~.Device): a PennyLane-compatible device
+        interface (str): The interface that will be used for classical backpropagation.
+            This affects the types of objects that can be passed to/returned from the QNode:
+
+            * ``interface='autograd'``: Allows autograd to backpropagate
+              through the QNode. The QNode accepts default Python types
+              (floats, ints, lists) as well as NumPy array arguments,
+              and returns NumPy arrays.
+
+            * ``interface='torch'``: Allows PyTorch to backpropogate
+              through the QNode. The QNode accepts and returns Torch tensors.
+
+            * ``interface='tf'``: Allows TensorFlow in eager mode to backpropogate
+              through the QNode. The QNode accepts and returns
+              TensorFlow ``tf.Variable`` and ``tf.tensor`` objects.
+
+            * ``None``: The QNode accepts default Python types
+              (floats, ints, lists) as well as NumPy array arguments,
+              and returns NumPy arrays. It does not connect to any
+              machine learning library automatically for backpropagation.
+
+        diff_method (str, None): the method of differentiation to use in the created QNode
+
+            * ``"best"``: Best available method. Uses classical backpropagation or the
+              device directly to compute the gradient if supported, otherwise will use
+              the analytic parameter-shift rule where possible with finite-difference as a fallback.
+
+            * ``"device"``: Queries the device directly for the gradient.
+              Only allowed on devices that provide their own gradient computation.
+
+            * ``"backprop"``: Use classical backpropagation. Only allowed on simulator
+              devices that are classically end-to-end differentiable, for example
+              :class:`default.tensor.tf <~.DefaultTensorTF>`. Note that the returned
+              QNode can only be used with the machine-learning framework supported
+              by the device.
+
+            * ``"reversible"``: Uses a reversible method for computing the gradient.
+              This method is similar to ``"backprop"``, but trades off increased
+              runtime with significantly lower memory usage. Compared to the
+              parameter-shift rule, the reversible method can be faster or slower,
+              depending on the density and location of parametrized gates in a circuit.
+              Only allowed on (simulator) devices with the "reversible" capability,
+              for example :class:`default.qubit <~.DefaultQubit>`.
+
+            * ``"parameter-shift"``: Use the analytic parameter-shift
+              rule for all supported quantum operation arguments, with finite-difference
+              as a fallback.
+
+            * ``"finite-diff"``: Uses numerical finite-differences for all quantum operation
+              arguments.
+
+    Keyword Args:
+        h=1e-7 (float): step size for the finite difference method
+        order=1 (int): The order of the finite difference method to use. ``1`` corresponds
+            to forward finite differences, ``2`` to centered finite differences.
+        shift=pi/2 (float): the size of the shift for two-term parameter-shift gradient computations
+
+    **Example**
+
+    >>> qml.enable_tape()
+    >>> def circuit(x):
+    ...     qml.RX(x, wires=0)
+    ...     return expval(qml.PauliZ(0))
+    >>> dev = qml.device("default.qubit", wires=1)
+    >>> qnode = qml.QNode(circuit, dev)
+    """
+
+    # pylint:disable=too-many-instance-attributes,too-many-arguments
+
+    def __init__(self, func, device, interface="autograd", diff_method="best", **diff_options):
+
+        if interface is not None and interface not in self.INTERFACE_MAP:
+            raise qml.QuantumFunctionError(
+                f"Unknown interface {interface}. Interface must be "
+                f"one of {list(self.INTERFACE_MAP.keys())}."
+            )
+
+        if not isinstance(device, Device):
+            raise qml.QuantumFunctionError(
+                "Invalid device. Device must be a valid PennyLane device."
+            )
+
+        self.func = func
+        self._original_device = device
+        self.qtape = None
+        self.qfunc_output = None
+        # store the user-specified differentiation method
+        self.diff_method = diff_method
+
+        self._tape, self.interface, diff_method, self.device = self.get_tape(
+            device, interface, diff_method
+        )
+        # The arguments to be passed to JacobianTape.jacobian
+        self.diff_options = diff_options or {}
+        # Store the differentiation method to be passed to JacobianTape.jacobian().
+        # Note that the tape accepts a different set of allowed methods than the QNode:
+        #     best, analytic, numeric, device
+        self.diff_options["method"] = diff_method
+
+        self.dtype = np.float64
+        self.max_expansion = 2
+
+    @staticmethod
+    def get_tape(device, interface, diff_method="best"):
+        """Determine the best JacobianTape, differentiation method, interface, and device
+        for a requested device, interface, and diff method.
+
+        Args:
+            device (.Device): PennyLane device
+            interface (str): name of the requested interface
+            diff_method (str): The requested method of differentiation. One of
+                ``"best"``, ``"backprop"``, ``"reversible"``, ``"device"``,
+                ``"parameter-shift"``, or ``"finite-diff"``.
+
+        Returns:
+            tuple[.JacobianTape, str, str, .Device]: Tuple containing the compatible
+            JacobianTape, the interface to apply, the method argument
+            to pass to the ``JacobianTape.jacobian`` method, and the device to use.
+        """
+
+        if diff_method == "best":
+            return QNode.get_best_method(device, interface)
+
+        if diff_method == "backprop":
+            return QNode._validate_backprop_method(device, interface)
+
+        if diff_method == "reversible":
+            return QNode._validate_reversible_method(device, interface)
+
+        if diff_method == "device":
+            return QNode._validate_device_method(device, interface)
+
+        if diff_method == "parameter-shift":
+            return QNode._get_parameter_shift_tape(device), interface, "analytic", device
+
+        if diff_method == "finite-diff":
+            return JacobianTape, interface, "numeric", device
+
+        raise qml.QuantumFunctionError(
+            f"Differentiation method {diff_method} not recognized. Allowed "
+            "options are ('best', 'parameter-shift', 'backprop', 'finite-diff', 'device', 'reversible')."
+        )
+
+    @staticmethod
+    def get_best_method(device, interface):
+        """Returns the 'best' JacobianTape and differentiation method
+        for a particular device and interface combination.
+
+        This method attempts to determine support for differentiation
+        methods using the following order:
+
+        * ``"backprop"``
+        * ``"device"``
+        * ``"parameter-shift"``
+        * ``"finite-diff"``
+
+        The first differentiation method that is supported (going from
+        top to bottom) will be returned.
+
+        Args:
+            device (.Device): PennyLane device
+            interface (str): name of the requested interface
+
+        Returns:
+            tuple[.JacobianTape, str, str, .Device]: Tuple containing the compatible
+            JacobianTape, the interface to apply, the method argument
+            to pass to the ``JacobianTape.jacobian`` method, and the device to use.
+        """
+        try:
+            return QNode._validate_device_method(device, interface)
+        except qml.QuantumFunctionError:
+            try:
+                return QNode._validate_backprop_method(device, interface)
+            except qml.QuantumFunctionError:
+                try:
+                    return QNode._get_parameter_shift_tape(device), interface, "best", device
+                except qml.QuantumFunctionError:
+                    return JacobianTape, interface, "numeric", device
+
+    @staticmethod
+    def _validate_backprop_method(device, interface):
+        """Validates whether a particular device and JacobianTape interface
+        supports the ``"backprop"`` differentiation method.
+
+        Args:
+            device (.Device): PennyLane device
+            interface (str): name of the requested interface
+
+        Returns:
+            tuple[.JacobianTape, str, str, .Device]: Tuple containing the compatible
+            JacobianTape, the interface to apply, the method argument
+            to pass to the ``JacobianTape.jacobian`` method, and the device to use.
+
+        Raises:
+            qml.QuantumFunctionError: if the device does not support backpropagation, or the
+            interface provided is not compatible with the device
+        """
+        # determine if the device supports backpropagation
+        backprop_interface = device.capabilities().get("passthru_interface", None)
+
+        # determine if the device has any child devices that support backpropagation
+        backprop_devices = device.capabilities().get("passthru_devices", None)
+
+        if getattr(device, "cache", 0):
+            raise qml.QuantumFunctionError(
+                "Device caching is incompatible with the backprop diff_method"
+            )
+
+        if backprop_interface is not None:
+            # device supports backpropagation natively
+
+            if interface == backprop_interface:
+                return JacobianTape, interface, "backprop", device
+
+            raise qml.QuantumFunctionError(
+                f"Device {device.short_name} only supports diff_method='backprop' when using the "
+                f"{backprop_interface} interface."
+            )
+
+        if getattr(device, "analytic", False) and backprop_devices is not None:
+            # device is analytic and has child devices that support backpropagation natively
+
+            if interface in backprop_devices:
+                # TODO: need a better way of passing existing device init options
+                # to a new device?
+                device = qml.device(backprop_devices[interface], wires=device.wires, analytic=True)
+                return JacobianTape, interface, "backprop", device
+
+            raise qml.QuantumFunctionError(
+                f"Device {device.short_name} only supports diff_method='backprop' when using the "
+                f"{list(backprop_devices.keys())} interfaces."
+            )
+
+        raise qml.QuantumFunctionError(
+            f"The {device.short_name} device does not support native computations with "
+            "autodifferentiation frameworks."
+        )
+
+    @staticmethod
+    def _validate_reversible_method(device, interface):
+        """Validates whether a particular device and JacobianTape interface
+        supports the ``"reversible"`` differentiation method.
+
+        Args:
+            device (.Device): PennyLane device
+            interface (str): name of the requested interface
+
+        Returns:
+            tuple[.JacobianTape, str, str, .Device]: Tuple containing the compatible
+            JacobianTape, the interface to apply, the method argument
+            to pass to the ``JacobianTape.jacobian`` method, and the device to use.
+
+        Raises:
+            qml.QuantumFunctionError: if the device does not support reversible backprop
+        """
+        # TODO: update when all capabilities keys changed to "supports_reversible_diff"
+        supports_reverse = device.capabilities().get("supports_reversible_diff", False)
+        supports_reverse = supports_reverse or device.capabilities().get("reversible_diff", False)
+
+        if not supports_reverse:
+            raise ValueError(
+                f"The {device.short_name} device does not support reversible differentiation."
+            )
+
+        return ReversibleTape, interface, "analytic", device
+
+    @staticmethod
+    def _validate_device_method(device, interface):
+        """Validates whether a particular device and JacobianTape interface
+        supports the ``"device"`` differentiation method.
+
+        Args:
+            device (.Device): PennyLane device
+            interface (str): name of the requested interface
+
+        Returns:
+            tuple[.JacobianTape, str, str, .Device]: Tuple containing the compatible
+            JacobianTape, the interface to apply, the method argument
+            to pass to the ``JacobianTape.jacobian`` method, and the device to use.
+
+        Raises:
+            qml.QuantumFunctionError: if the device does not provide a native method for computing
+            the Jacobian
+        """
+        # determine if the device provides its own jacobian method
+        provides_jacobian = device.capabilities().get("provides_jacobian", False)
+
+        if not provides_jacobian:
+            raise qml.QuantumFunctionError(
+                f"The {device.short_name} device does not provide a native "
+                "method for computing the jacobian."
+            )
+
+        return JacobianTape, interface, "device", device
+
+    @staticmethod
+    def _get_parameter_shift_tape(device):
+        """Validates whether a particular device
+        supports the parameter-shift differentiation method, and returns
+        the correct tape.
+
+        Args:
+            device (.Device): PennyLane device
+
+        Returns:
+            .JacobianTape: the compatible JacobianTape
+
+        Raises:
+            qml.QuantumFunctionError: if the device model does not have a corresponding
+            parameter-shift rule
+        """
+        # determine if the device provides its own jacobian method
+        model = device.capabilities().get("model", None)
+
+        if model == "qubit":
+            return QubitParamShiftTape
+
+        if model == "cv":
+            return CVParamShiftTape
+
+        raise qml.QuantumFunctionError(
+            f"Device {device.short_name} uses an unknown model ('{model}') "
+            "that does not support the parameter-shift rule."
+        )
+
+    def construct(self, args, kwargs):
+        """Call the quantum function with a tape context, ensuring the operations get queued."""
+
+        if self.interface == "autograd":
+            # HOTFIX: to maintain compatibility with core, here we treat
+            # all inputs that do not explicitly specify `requires_grad=False`
+            # as trainable. This should be removed at some point, forcing users
+            # to specify `requires_grad=True` for trainable parameters.
+            args = [
+                anp.array(a, requires_grad=True) if not hasattr(a, "requires_grad") else a
+                for a in args
+            ]
+
+        self.qtape = self._tape()
+
+        with self.qtape:
+            self.qfunc_output = self.func(*args, **kwargs)
+
+        if not isinstance(self.qfunc_output, Sequence):
+            measurement_processes = (self.qfunc_output,)
+        else:
+            measurement_processes = self.qfunc_output
+
+        if not all(isinstance(m, qml.tape.MeasurementProcess) for m in measurement_processes):
+            raise qml.QuantumFunctionError(
+                "A quantum function must return either a single measurement, "
+                "or a nonempty sequence of measurements."
+            )
+
+        state_returns = any([m.return_type is State for m in measurement_processes])
+
+        # apply the interface (if any)
+        if self.diff_options["method"] != "backprop" and self.interface is not None:
+            # pylint: disable=protected-access
+            if state_returns and self.interface in ["torch", "tf"]:
+                # The state is complex and we need to indicate this in the to_torch or to_tf
+                # functions
+                self.INTERFACE_MAP[self.interface](self, dtype=np.complex128)
+            else:
+                self.INTERFACE_MAP[self.interface](self)
+
+        if not all(ret == m for ret, m in zip(measurement_processes, self.qtape.measurements)):
+            raise qml.QuantumFunctionError(
+                "All measurements must be returned in the order they are measured."
+            )
+
+        # provide the jacobian options
+        self.qtape.jacobian_options = self.diff_options
+
+        # pylint: disable=protected-access
+        obs_on_same_wire = len(self.qtape._obs_sharing_wires) > 0
+        ops_not_supported = any(
+            not self.device.supports_operation(op.name) for op in self.qtape.operations
+        )
+
+        # expand out the tape, if any operations are not supported on the device or multiple
+        # observables are measured on the same wire
+        if ops_not_supported or obs_on_same_wire:
+            self.qtape = self.qtape.expand(
+                depth=self.max_expansion,
+                stop_at=lambda obj: self.device.supports_operation(obj.name),
+            )
+
+    def __call__(self, *args, **kwargs):
+        # construct the tape
+        self.construct(args, kwargs)
+
+        # execute the tape
+        res = self.qtape.execute(device=self.device)
+
+        if isinstance(self.qfunc_output, Sequence):
+            return res
+
+        # HOTFIX: Output is a single measurement function. To maintain compatibility
+        # with core, we squeeze all outputs.
+
+        # Get the namespace associated with the return type
+        res_type_namespace = res.__class__.__module__.split(".")[0]
+
+        if res_type_namespace in ("pennylane", "autograd"):
+            # For PennyLane and autograd we must branch, since
+            # 'squeeze' does not exist in the top-level of the namespace
+            return anp.squeeze(res)
+        # Same for JAX
+        if res_type_namespace == "jax":
+            return __import__(res_type_namespace).numpy.squeeze(res)
+        return __import__(res_type_namespace).squeeze(res)
+
+    def metric_tensor(self, *args, diag_approx=False, only_construct=False, **kwargs):
+        """Evaluate the value of the metric tensor.
+
+        Args:
+            args (tuple[Any]): positional arguments
+            kwargs (dict[str, Any]): auxiliary arguments
+            diag_approx (bool): iff True, use the diagonal approximation
+            only_construct (bool): Iff True, construct the circuits used for computing
+                the metric tensor but do not execute them, and return the tapes.
+
+        Returns:
+            array[float]: metric tensor
+        """
+        return metric_tensor(self, diag_approx=diag_approx, only_construct=only_construct)(
+            *args, **kwargs
+        )
+
+    def draw(self, charset="unicode", wire_order=None, **kwargs):  # pylint: disable=unused-argument
+        """Draw the quantum tape as a circuit diagram.
+
+        Args:
+            charset (str, optional): The charset that should be used. Currently, "unicode" and
+                "ascii" are supported.
+            wire_order (Sequence[Any]): The order (from top to bottom) to print the wires of the circuit.
+                If not provided, this defaults to the wire order of the device.
+
+        Raises:
+            ValueError: if the given charset is not supported
+            .QuantumFunctionError: drawing is impossible because the underlying
+                quantum tape has not yet been constructed
+
+        Returns:
+            str: the circuit representation of the tape
+
+        **Example**
+
+        Consider the following circuit as an example:
+
+        .. code-block:: python3
+
+            @qml.qnode(dev)
+            def circuit(a, w):
+                qml.Hadamard(0)
+                qml.CRX(a, wires=[0, 1])
+                qml.Rot(*w, wires=[1])
+                qml.CRX(-a, wires=[0, 1])
+                return qml.expval(qml.PauliZ(0) @ qml.PauliZ(1))
+
+        We can draw the QNode after execution:
+
+        >>> result = circuit(2.3, [1.2, 3.2, 0.7])
+        >>> print(circuit.draw())
+        0: ──H──╭C────────────────────────────╭C─────────╭┤ ⟨Z ⊗ Z⟩
+        1: ─────╰RX(2.3)──Rot(1.2, 3.2, 0.7)──╰RX(-2.3)──╰┤ ⟨Z ⊗ Z⟩
+        >>> print(circuit.draw(charset="ascii"))
+        0: --H--+C----------------------------+C---------+| <Z @ Z>
+        1: -----+RX(2.3)--Rot(1.2, 3.2, 0.7)--+RX(-2.3)--+| <Z @ Z>
+
+        Circuit drawing works with devices with custom wire labels:
+
+        .. code-block:: python3
+
+            dev = qml.device('default.qubit', wires=["a", -1, "q2"])
+
+            @qml.qnode(dev)
+            def circuit():
+                qml.Hadamard(wires=-1)
+                qml.CNOT(wires=["a", "q2"])
+                qml.RX(0.2, wires="a")
+                return qml.expval(qml.PauliX(wires="q2"))
+
+        When printed, the wire order matches the order defined on the device:
+
+        >>> print(circuit.draw())
+          a: ─────╭C──RX(0.2)──┤
+         -1: ──H──│────────────┤
+         q2: ─────╰X───────────┤ ⟨X⟩
+
+        We can use the ``wire_order`` argument to change the wire order:
+
+        >>> print(circuit.draw(wire_order=["q2", "a", -1]))
+         q2: ──╭X───────────┤ ⟨X⟩
+          a: ──╰C──RX(0.2)──┤
+         -1: ───H───────────┤
+        """
+        # TODO: remove 'kwargs' when tape mode is default.
+        # Currently it only exists to match the signature of non-tape mode draw.
+        if self.qtape is None:
+            raise qml.QuantumFunctionError(
+                "The QNode can only be drawn after its quantum tape has been constructed."
+            )
+
+        wire_order = wire_order or self.device.wires
+        wire_order = qml.wires.Wires(wire_order)
+
+        if not self.device.wires.contains_wires(wire_order):
+            raise ValueError(
+                f"Provided wire order {wire_order.labels} contains wires not contained on the device: {self.device.wires}."
+            )
+
+        return self.qtape.draw(charset=charset, wire_order=wire_order)
+
+    def to_tf(self, dtype=None):
+        """Apply the TensorFlow interface to the internal quantum tape.
+
+        Args:
+            dtype (tf.dtype): The dtype that the TensorFlow QNode should
+                output. If not provided, the default is ``tf.float64``.
+
+        Raises:
+            .QuantumFunctionError: if TensorFlow >= 2.1 is not installed
+        """
+        # pylint: disable=import-outside-toplevel
+        try:
+            import tensorflow as tf
+            from pennylane.tape.interfaces.tf import TFInterface
+
+            if self.interface != "tf" and self.interface is not None:
+                # Since the interface is changing, need to re-validate the tape class.
+                self._tape, interface, diff_method, self.device = self.get_tape(
+                    self._original_device, "tf", self.diff_method
+                )
+
+                self.interface = interface
+                self.diff_options["method"] = diff_method
+            else:
+                self.interface = "tf"
+
+            if not isinstance(self.dtype, tf.DType):
+                self.dtype = None
+
+            self.dtype = dtype or self.dtype or TFInterface.dtype
+
+            if self.qtape is not None:
+                TFInterface.apply(self.qtape, dtype=tf.as_dtype(self.dtype))
+
+        except ImportError as e:
+            raise qml.QuantumFunctionError(
+                "TensorFlow not found. Please install the latest "
+                "version of TensorFlow to enable the 'tf' interface."
+            ) from e
+
+    def to_torch(self, dtype=None):
+        """Apply the Torch interface to the internal quantum tape.
+
+        Args:
+            dtype (tf.dtype): The dtype that the Torch QNode should
+                output. If not provided, the default is ``torch.float64``.
+
+        Raises:
+            .QuantumFunctionError: if PyTorch >= 1.3 is not installed
+        """
+        # pylint: disable=import-outside-toplevel
+        try:
+            import torch
+            from pennylane.tape.interfaces.torch import TorchInterface
+
+            if self.interface != "torch" and self.interface is not None:
+                # Since the interface is changing, need to re-validate the tape class.
+                self._tape, interface, diff_method, self.device = self.get_tape(
+                    self._original_device, "torch", self.diff_method
+                )
+
+                self.interface = interface
+                self.diff_options["method"] = diff_method
+            else:
+                self.interface = "torch"
+
+            if not isinstance(self.dtype, torch.dtype):
+                self.dtype = None
+
+            self.dtype = dtype or self.dtype or TorchInterface.dtype
+
+            if self.dtype is np.complex128:
+                self.dtype = torch.complex128
+
+            if self.qtape is not None:
+                TorchInterface.apply(self.qtape, dtype=self.dtype)
+
+        except ImportError as e:
+            raise qml.QuantumFunctionError(
+                "PyTorch not found. Please install the latest "
+                "version of PyTorch to enable the 'torch' interface."
+            ) from e
+
+    def to_autograd(self):
+        """Apply the Autograd interface to the internal quantum tape."""
+        self.dtype = AutogradInterface.dtype
+
+        if self.interface != "autograd" and self.interface is not None:
+            # Since the interface is changing, need to re-validate the tape class.
+            self._tape, interface, diff_method, self.device = self.get_tape(
+                self._original_device, "autograd", self.diff_method
+            )
+
+            self.interface = interface
+            self.diff_options["method"] = diff_method
+        else:
+            self.interface = "autograd"
+
+        if self.qtape is not None:
+            AutogradInterface.apply(self.qtape)
+
+    def to_jax(self):
+        """Validation checks when a user expects to use the JAX interface."""
+        if self.diff_method != "backprop":
+            raise qml.QuantumFunctionError(
+                "The JAX interface can only be used with "
+                "diff_method='backprop' on supported devices"
+            )
+        self.interface = "jax"
+
+    INTERFACE_MAP = {"autograd": to_autograd, "torch": to_torch, "tf": to_tf, "jax": to_jax}
+
+
+def qnode(device, interface="autograd", diff_method="best", **diff_options):
+    """Decorator for creating QNodes.
+
+    This decorator is used to indicate to PennyLane that the decorated function contains a
+    :ref:`quantum variational circuit <glossary_variational_circuit>` that should be bound to a
+    compatible device.
+
+    The QNode calls the quantum function to construct a :class:`~.JacobianTape` instance representing
+    the quantum circuit.
+
+    .. note::
+
+        The quantum tape is an *experimental* feature. QNodes that use the quantum
+        tape have access to advanced features, such as in-QNode classical processing,
+        but do not yet have feature parity with the standard PennyLane QNode.
+
+        This quantum tape-comaptible QNode can either be created directly,
+
+        >>> import pennylane as qml
+        >>> @qml.tape.qnode(dev)
+
+        or enabled globally via :func:`~.enable_tape` without changing your PennyLane code:
+
+        >>> qml.enable_tape()
+
+        For more details, see :mod:`pennylane.tape`.
+
+    Args:
+        func (callable): a quantum function
+        device (~.Device): a PennyLane-compatible device
+        interface (str): The interface that will be used for classical backpropagation.
+            This affects the types of objects that can be passed to/returned from the QNode:
+
+            * ``interface='autograd'``: Allows autograd to backpropogate
+              through the QNode. The QNode accepts default Python types
+              (floats, ints, lists) as well as NumPy array arguments,
+              and returns NumPy arrays.
+
+            * ``interface='torch'``: Allows PyTorch to backpropogate
+              through the QNode. The QNode accepts and returns Torch tensors.
+
+            * ``interface='tf'``: Allows TensorFlow in eager mode to backpropogate
+              through the QNode. The QNode accepts and returns
+              TensorFlow ``tf.Variable`` and ``tf.tensor`` objects.
+
+            * ``None``: The QNode accepts default Python types
+              (floats, ints, lists) as well as NumPy array arguments,
+              and returns NumPy arrays. It does not connect to any
+              machine learning library automatically for backpropagation.
+
+        diff_method (str, None): the method of differentiation to use in the created QNode.
+
+            * ``"best"``: Best available method. Uses classical backpropagation or the
+              device directly to compute the gradient if supported, otherwise will use
+              the analytic parameter-shift rule where possible with finite-difference as a fallback.
+
+            * ``"backprop"``: Use classical backpropagation. Only allowed on simulator
+              devices that are classically end-to-end differentiable, for example
+              :class:`default.tensor.tf <~.DefaultTensorTF>`. Note that the returned
+              QNode can only be used with the machine-learning framework supported
+              by the device; a separate ``interface`` argument should not be passed.
+
+            * ``"reversible"``: Uses a reversible method for computing the gradient.
+              This method is similar to ``"backprop"``, but trades off increased
+              runtime with significantly lower memory usage. Compared to the
+              parameter-shift rule, the reversible method can be faster or slower,
+              depending on the density and location of parametrized gates in a circuit.
+              Only allowed on (simulator) devices with the "reversible" capability,
+              for example :class:`default.qubit <~.DefaultQubit>`.
+
+            * ``"device"``: Queries the device directly for the gradient.
+              Only allowed on devices that provide their own gradient rules.
+
+            * ``"parameter-shift"``: Use the analytic parameter-shift
+              rule for all supported quantum operation arguments, with finite-difference
+              as a fallback.
+
+            * ``"finite-diff"``: Uses numerical finite-differences for all quantum
+              operation arguments.
+
+    Keyword Args:
+        h=1e-7 (float): Step size for the finite difference method.
+        order=1 (int): The order of the finite difference method to use. ``1`` corresponds
+            to forward finite differences, ``2`` to centered finite differences.
+
+    **Example**
+
+    >>> qml.enable_tape()
+    >>> dev = qml.device("default.qubit", wires=1)
+    >>> @qml.qnode(dev)
+    >>> def circuit(x):
+    >>>     qml.RX(x, wires=0)
+    >>>     return expval(qml.PauliZ(0))
+    """
+
+    @lru_cache()
+    def qfunc_decorator(func):
+        """The actual decorator"""
+        qn = QNode(
+            func,
+            device,
+            interface=interface,
+            diff_method=diff_method,
+            **diff_options,
+        )
+        return update_wrapper(qn, func)
+
+    return qfunc_decorator
+
+
+def _get_classical_jacobian(qnode):
+    """Helper function to extract the Jacobian
+    matrix of the classical part of a QNode"""
+
+    def classical_preprocessing(*args, **kwargs):
+        """Returns the trainable gate parameters for
+        a given QNode input"""
+        qnode.construct(args, kwargs)
+        return qml.math.stack(qnode.qtape.get_parameters())
+
+    if qnode.interface == "autograd":
+        return qml.jacobian(classical_preprocessing)
+
+    if qnode.interface == "torch":
+        import torch
+
+        def _jacobian(*args, **kwargs):
+            return torch.autograd.functional.jacobian(classical_preprocessing, args)
+
+        return _jacobian
+
+    if qnode.interface == "jax":
+        import jax
+
+        return jax.jacobian(classical_preprocessing)
+
+    if qnode.interface == "tf":
+        import tensorflow as tf
+
+        def _jacobian(*args, **kwargs):
+            with tf.GradientTape() as tape:
+                tape.watch(args)
+                gate_params = classical_preprocessing(*args, **kwargs)
+
+            return tape.jacobian(gate_params, args)
+
+        return _jacobian
+
+def metric_tensor(_qnode, diag_approx=False, only_construct=False):
+    """metric_tensor(qnode, diag_approx=False)
+    Returns a function that evaluates the value of the metric tensor
+    of a given QNode.
+
+    .. note::
+
+        Currently, only the :class:`~.RX`, :class:`~.RY`, :class:`~.RZ`, and
+        :class:`~.PhaseShift` parametrized gates are supported.
+        All other parametrized gates will be decomposed if possible.
+
+    Args:
+        qnode (.QNode): QNode to compute the metric tensor of
+        kwargs (dict[str, Any]): auxiliary arguments
+        diag_approx (bool): iff True, use the diagonal approximation
+        only_construct (bool): Iff True, construct the circuits used for computing
+            the metric tensor but do not execute them, and return the tapes.
+
+    Returns:
+        func: Function which accepts the same arguments as the QNode. When called, this
+        function will return the metric tensor.
+
+    **Example**
+
+    Consider the following QNode:
+
+    .. code-block:: python
+
+        dev = qml.device("default.qubit", wires=3)
+
+        @qml.qnode(dev, interface="autograd")
+        def circuit(weights):
+            # layer 1
+            qml.RX(weights[0, 0], wires=0)
+            qml.RX(weights[0, 1], wires=1)
+
+            qml.CNOT(wires=[0, 1])
+            qml.CNOT(wires=[1, 2])
+
+            # layer 2
+            qml.RZ(weights[1, 0], wires=0)
+            qml.RZ(weights[1, 1], wires=2)
+
+            qml.CNOT(wires=[0, 1])
+            qml.CNOT(wires=[1, 2])
+            return qml.expval(qml.PauliZ(0) @ qml.PauliZ(1)), qml.expval(qml.PauliY(2))
+
+    We can use the ``metric_tensor`` function to generate a new function, that returns the
+    metric tensor of this QNode:
+
+    >>> met_fn = qml.metric_tensor(circuit)
+    >>> weights = np.array([[0.1, 0.2, 0.3], [0.4, 0.5, 0.6]], requires_grad=True)
+    >>> met_fn(weights)
+    tensor([[0.25  , 0.    , 0.    , 0.    ],
+            [0.    , 0.25  , 0.    , 0.    ],
+            [0.    , 0.    , 0.0025, 0.0024],
+            [0.    , 0.    , 0.0024, 0.0123]], requires_grad=True)
+
+    The returned metric tensor is also fully differentiable, in all interfaces.
+    For example, differentiating the ``(3, 2)`` element:
+
+    >>> grad_fn = qml.grad(lambda x: met_fn(x)[3, 2])
+    >>> grad_fn(weights)
+    array([[ 0.04867729, -0.00049502,  0.        ],
+           [ 0.        ,  0.        ,  0.        ]])
+    """
+
+    def _metric_tensor_fn(*args, **kwargs):
+        try:
+            jac = qml.math.stack(_get_classical_jacobian(qnode)(*args, **kwargs))
+            jac = qml.math.reshape(jac, [qnode.qtape.num_params, -1])
+            perm = np.argsort(np.argsort(np.nonzero(qml.math.toarray(jac))[1]))
+        except:
+            perm = None
+
+        _qnode.construct(args, kwargs)
+        metric_tensor_tapes, processing_fn = qml.tape.transforms.metric_tensor(
+            _qnode.qtape, diag_approx=diag_approx
+        )
+
+        if only_construct:
+            return metric_tensor_tapes
+
+        res = [t.execute(device=_qnode.device) for t in metric_tensor_tapes]
+        metric_tensor = processing_fn(res)
+
+        if perm is None:
+            return metric_tensor
+
+        # permute rows ad columns
+        metric_tensor = qml.math.gather(metric_tensor, perm)
+        metric_tensor = qml.math.gather(qml.math.T(metric_tensor), perm)
+        return metric_tensor
+
+    return _metric_tensor_fn
+
+
+def draw(_qnode, charset="unicode", wire_order=None):
+    """draw(qnode, charset="unicode"):
+    Create a function that draws the given _qnode.
+
+    Args:
+        qnode (.QNode): the input QNode that is to be drawn.
+        charset (str, optional): The charset that should be used. Currently, "unicode" and
+            "ascii" are supported.
+        wire_order (Sequence[Any]): the order (from top to bottom) to print the wires of the circuit
+
+    Returns:
+        A function that has the same arguement signature as ``qnode``. When called,
+        the function will draw the QNode.
+
+    **Example**
+
+    Given the following definition of a QNode,
+
+    .. code-block:: python3
+
+        qml.enable_tape()
+
+        @qml.qnode(dev)
+        def circuit(a, w):
+            qml.Hadamard(0)
+            qml.CRX(a, wires=[0, 1])
+            qml.Rot(*w, wires=[1])
+            qml.CRX(-a, wires=[0, 1])
+            return qml.expval(qml.PauliZ(0) @ qml.PauliZ(1))
+
+    We can draw the it like such:
+
+    >>> drawer = qml.draw(circuit)
+    >>> drawer(a=2.3, w=[1.2, 3.2, 0.7])
+    0: ──H──╭C────────────────────────────╭C─────────╭┤ ⟨Z ⊗ Z⟩
+    1: ─────╰RX(2.3)──Rot(1.2, 3.2, 0.7)──╰RX(-2.3)──╰┤ ⟨Z ⊗ Z⟩
+
+    Circuit drawing works with devices with custom wire labels:
+
+    .. code-block:: python3
+
+        dev = qml.device('default.qubit', wires=["a", -1, "q2"])
+
+        @qml.qnode(dev)
+        def circuit():
+            qml.Hadamard(wires=-1)
+            qml.CNOT(wires=["a", "q2"])
+            qml.RX(0.2, wires="a")
+            return qml.expval(qml.PauliX(wires="q2"))
+
+    When printed, the wire order matches the order defined on the device:
+
+    >>> drawer = qml.draw(circuit)
+    >>> drawer()
+      a: ─────╭C──RX(0.2)──┤
+     -1: ──H──│────────────┤
+     q2: ─────╰X───────────┤ ⟨X⟩
+
+    We can use the ``wire_order`` argument to change the wire order:
+
+    >>> drawer = qml.draw(circuit, wire_order=["q2", "a", -1])
+    >>> drawer()
+     q2: ──╭X───────────┤ ⟨X⟩
+      a: ──╰C──RX(0.2)──┤
+     -1: ───H───────────┤
+    """
+    if not hasattr(_qnode, "qtape"):
+        raise ValueError(
+            "qml.draw only works when tape mode is enabled. "
+            "You can enable tape mode with qml.enable_tape()."
+        )
+
+    @wraps(_qnode)
+    def wrapper(*args, **kwargs):
+        _qnode.construct(args, kwargs)
+        return _qnode.qtape.draw(charset, wire_order=wire_order)
+
+    return wrapper