--- conflicted
+++ resolved
@@ -124,13 +124,9 @@
     if qscript._obs_sharing_wires:
         with QueuingManager.stop_recording():  # stop recording operations to active context when computing qwc groupings
             try:
-<<<<<<< HEAD
-                rotations, diag_obs = qml.pauli.diagonalize_qwc_pauli_words(tape._obs_sharing_wires)
-=======
-                rotations, diag_obs = qml.grouping.diagonalize_qwc_pauli_words(
+                rotations, diag_obs = qml.pauli.diagonalize_qwc_pauli_words(
                     qscript._obs_sharing_wires
                 )
->>>>>>> ce990e4a
             except (TypeError, ValueError) as e:
                 if any(
                     m.return_type in (Probability, Sample, Counts, AllCounts)
