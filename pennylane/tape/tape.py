# Copyright 2018-2022 Xanadu Quantum Technologies Inc.

# Licensed under the Apache License, Version 2.0 (the "License");
# you may not use this file except in compliance with the License.
# You may obtain a copy of the License at

#     http://www.apache.org/licenses/LICENSE-2.0

# Unless required by applicable law or agreed to in writing, software
# distributed under the License is distributed on an "AS IS" BASIS,
# WITHOUT WARRANTIES OR CONDITIONS OF ANY KIND, either express or implied.
# See the License for the specific language governing permissions and
# limitations under the License.
"""
This module contains the base quantum tape.
"""
import contextlib
import copy

# pylint: disable=too-many-instance-attributes,protected-access,too-many-branches,too-many-public-methods
from collections import Counter, defaultdict, deque
from threading import RLock
from typing import List

import pennylane as qml
<<<<<<< HEAD
from pennylane.measurements import Sample, Shadow, ShadowExpval
=======
from pennylane.measurements import Counts, Sample, Shadow
>>>>>>> a088647f
from pennylane.operation import DecompositionUndefinedError, Operation
from pennylane.queuing import AnnotatedQueue, QueuingContext, QueuingError

from .unwrap import UnwrapTape

OPENQASM_GATES = {
    "CNOT": "cx",
    "CZ": "cz",
    "U3": "u3",
    "U2": "u2",
    "U1": "u1",
    "Identity": "id",
    "PauliX": "x",
    "PauliY": "y",
    "PauliZ": "z",
    "Hadamard": "h",
    "S": "s",
    "S.inv": "sdg",
    "T": "t",
    "T.inv": "tdg",
    "RX": "rx",
    "RY": "ry",
    "RZ": "rz",
    "CRX": "crx",
    "CRY": "cry",
    "CRZ": "crz",
    "SWAP": "swap",
    "Toffoli": "ccx",
    "CSWAP": "cswap",
    "PhaseShift": "u1",
}
"""
dict[str, str]: Maps PennyLane gate names to equivalent QASM gate names.

Note that QASM has two native gates:

- ``U`` (equivalent to :class:`~.U3`)
- ``CX`` (equivalent to :class:`~.CNOT`)

All other gates are defined in the file stdgates.inc:
https://github.com/Qiskit/openqasm/blob/master/examples/stdgates.inc
"""


class TapeError(ValueError):
    """An error raised with a quantum tape."""


def get_active_tape():
    """Returns the currently recording tape.
    If no tape is currently recording, ``None`` is returned.

    **Example**

    >>> with qml.tape.QuantumTape():
    ...     qml.RX(0.2, wires="a")
    ...     tape = qml.tape.get_active_tape()
    ...     qml.RY(0.1, wires="b")
    >>> print(tape)
    <QuantumTape: wires=['a', 'b'], params=2>
    >>> print(qml.tape.get_active_tape())
    None
    """
    return QueuingContext.active_context()


def expand_tape(tape, depth=1, stop_at=None, expand_measurements=False):
    """Expand all objects in a tape to a specific depth.

    Args:
        depth (int): the depth the tape should be expanded
        stop_at (Callable): A function which accepts a queue object,
            and returns ``True`` if this object should *not* be expanded.
            If not provided, all objects that support expansion will be expanded.
        expand_measurements (bool): If ``True``, measurements will be expanded
            to basis rotations and computational basis measurements.

    **Example**

    Consider the following nested tape:

    .. code-block:: python

        with QuantumTape() as tape:
            qml.BasisState(np.array([1, 1]), wires=[0, 'a'])

            with QuantumTape() as tape2:
                qml.Rot(0.543, 0.1, 0.4, wires=0)

            qml.CNOT(wires=[0, 'a'])
            qml.RY(0.2, wires='a')
            qml.probs(wires=0), qml.probs(wires='a')

    The nested structure is preserved:

    >>> tape.operations
    [BasisState(array([1, 1]), wires=[0, 'a']),
     <QuantumTape: wires=[0], params=3>,
     CNOT(wires=[0, 'a']),
     RY(0.2, wires=['a'])]

    Calling ``expand_tape`` will return a tape with all nested tapes
    expanded, resulting in a single tape of quantum operations:

    >>> new_tape = qml.tape.tape.expand_tape(tape)
    >>> new_tape.operations
    [BasisStatePreparation([1, 1], wires=[0, 'a']),
    Rot(0.543, 0.1, 0.4, wires=[0]),
    CNOT(wires=[0, 'a']),
    RY(0.2, wires=['a'])]
    """
    if depth == 0:
        return tape

    if stop_at is None:
        # by default expand all objects
        def stop_at(obj):  # pylint: disable=unused-argument
            return False

    new_tape = QuantumTape()

    # Check for observables acting on the same wire. If present, observables must be
    # qubit-wise commuting Pauli words. In this case, the tape is expanded with joint
    # rotations and the observables updated to the computational basis. Note that this
    # expansion acts on the original tape in place.
    if tape._obs_sharing_wires:
        with qml.tape.stop_recording():  # stop recording operations to active context when computing qwc groupings
            try:
                rotations, diag_obs = qml.grouping.diagonalize_qwc_pauli_words(
                    tape._obs_sharing_wires
                )
            except (TypeError, ValueError) as e:
                raise qml.QuantumFunctionError(
                    "Only observables that are qubit-wise commuting "
                    "Pauli words can be returned on the same wire"
                ) from e

            tape._ops.extend(rotations)

            for o, i in zip(diag_obs, tape._obs_sharing_wires_id):
                new_m = qml.measurements.MeasurementProcess(tape.measurements[i].return_type, obs=o)
                tape._measurements[i] = new_m

    for queue in ("_prep", "_ops", "_measurements"):
        for obj in getattr(tape, queue):
            stop = stop_at(obj)

            if not expand_measurements:
                # Measurements should not be expanded; treat measurements
                # as a stopping condition
                stop = stop or isinstance(obj, qml.measurements.MeasurementProcess)

            if stop:
                # do not expand out the object; append it to the
                # new tape, and continue to the next object in the queue
                getattr(new_tape, queue).append(obj)
                continue

            if isinstance(obj, (qml.operation.Operator, qml.measurements.MeasurementProcess)):
                # Object is an operation; query it for its expansion
                try:
                    obj = obj.expand()
                except DecompositionUndefinedError:
                    # Object does not define an expansion; treat this as
                    # a stopping condition.
                    getattr(new_tape, queue).append(obj)
                    continue

            # recursively expand out the newly created tape
            expanded_tape = expand_tape(obj, stop_at=stop_at, depth=depth - 1)

            new_tape._prep += expanded_tape._prep
            new_tape._ops += expanded_tape._ops
            new_tape._measurements += expanded_tape._measurements

    # Update circuit info
    new_tape._update_circuit_info()
    new_tape._batch_size = tape.batch_size
    new_tape._output_dim = tape.output_dim
    new_tape._qfunc_output = tape._qfunc_output
    return new_tape


# pylint: disable=too-many-public-methods
class QuantumTape(AnnotatedQueue):
    """A quantum tape recorder, that records, validates and executes variational quantum programs.

    Args:
        name (str): a name given to the quantum tape
        do_queue (bool): Whether to queue this tape in a parent tape context.

    **Example**

    .. code-block:: python

        import pennylane.tape

        with qml.tape.QuantumTape() as tape:
            qml.RX(0.432, wires=0)
            qml.RY(0.543, wires=0)
            qml.CNOT(wires=[0, 'a'])
            qml.RX(0.133, wires='a')
            qml.expval(qml.PauliZ(wires=[0]))

    Once constructed, the tape may act as a quantum circuit and information
    about the quantum circuit can be queried:

    >>> list(tape)
    [RX(0.432, wires=[0]), RY(0.543, wires=[0]), CNOT(wires=[0, 'a']), RX(0.133, wires=['a']), expval(PauliZ(wires=[0]))]
    >>> tape.operations
    [RX(0.432, wires=[0]), RY(0.543, wires=[0]), CNOT(wires=[0, 'a']), RX(0.133, wires=['a'])]
    >>> tape.observables
    [expval(PauliZ(wires=[0]))]
    >>> tape.get_parameters()
    [0.432, 0.543, 0.133]
    >>> tape.wires
    <Wires = [0, 'a']>
    >>> tape.num_params
    3

    Iterating over the quantum circuit can be done by iterating over the tape
    object:

    >>> for op in tape:
    ...     print(op)
    RX(0.432, wires=[0])
    RY(0.543, wires=[0])
    CNOT(wires=[0, 'a'])
    RX(0.133, wires=['a'])
    expval(PauliZ(wires=[0]))

    Tapes can also as sequences and support indexing and the ``len`` function:

    >>> tape[0]
    RX(0.432, wires=[0])
    >>> len(tape)
    5

    The :class:`~.CircuitGraph` can also be accessed:

    >>> tape.graph
    <pennylane.circuit_graph.CircuitGraph object at 0x7fcc0433a690>

    Once constructed, the quantum tape can be executed directly on a supported
    device via the :func:`~.pennylane.execute` function:

    >>> dev = qml.device("default.qubit", wires=[0, 'a'])
    >>> qml.execute([tape], dev, gradient_fn=None)
    [array([0.77750694])]

    The trainable parameters of the tape can be explicitly set, and the values of
    the parameters modified in-place:

    >>> tape.trainable_params = [0] # set only the first parameter as trainable
    >>> tape.set_parameters([0.56])
    >>> tape.get_parameters()
    [0.56]
    >>> tape.get_parameters(trainable_only=False)
    [0.56, 0.543, 0.133]


    When using a tape with ``do_queue=False``, that tape will not be queued in a parent tape context.

    .. code-block:: python

        with qml.tape.QuantumTape() as tape1:
            with qml.tape.QuantumTape(do_queue=False) as tape2:
                qml.RX(0.123, wires=0)

    Here, tape2 records the RX gate, but tape1 doesn't record tape2.

    >>> tape1.operations
    []
    >>> tape2.operations
    [RX(0.123, wires=[0])]

    This is useful for when you want to transform a tape first before applying it.
    """

    _lock = RLock()
    """threading.RLock: Used to synchronize appending to/popping from global QueueingContext."""

    def __init__(self, name=None, do_queue=True):
        super().__init__()
        self.name = name
        self.do_queue = do_queue
        self._prep = []
        """list[.Operation]: Tape state preparations."""

        self._ops = []
        """list[.Operation]: quantum operations recorded by the tape."""

        self._measurements = []
        """list[.MeasurementProcess]: measurement processes recorded by the tape."""

        self._par_info = {}
        """dict[int, dict[str, Operation or int]]: Parameter information. Keys are
        parameter indices (in the order they appear on the tape), and values are a
        dictionary containing the corresponding operation and operation parameter index."""

        self._trainable_params = []
        self._graph = None
        self._specs = None
        self._depth = None
        self._output_dim = 0
        self._batch_size = 0
        self._qfunc_output = None

        self.wires = qml.wires.Wires([])
        self.num_wires = 0

        self.is_sampled = False
        self.all_sampled = False
        self.inverse = False

        self._obs_sharing_wires = []
        """list[.Observable]: subset of the observables that share wires with another observable,
        i.e., that do not have their own unique set of wires."""
        self._obs_sharing_wires_id = []

    def __repr__(self):
        return f"<{self.__class__.__name__}: wires={self.wires.tolist()}, params={self.num_params}>"

    def __enter__(self):
        QuantumTape._lock.acquire()
        try:
            if self.do_queue:
                QueuingContext.append(self)
            return super().__enter__()
        except Exception as _:
            QuantumTape._lock.release()
            raise

    def __exit__(self, exception_type, exception_value, traceback):
        try:
            super().__exit__(exception_type, exception_value, traceback)
            self._process_queue()
        finally:
            QuantumTape._lock.release()

    @property
    def circuit(self):
        """Returns the quantum circuit recorded by the tape.

        The circuit is created with the assumptions that:

        * The ``operations`` attribute contains quantum operations and
          mid-circuit measurements and
        * The ``measurements`` attribute contains terminal measurements.

        Note that the resulting list could contain MeasurementProcess objects
        that some devices may not support.

        Returns:

            list[.Operator, .MeasurementProcess]: the quantum circuit
            containing quantum operations and measurements as recorded by the
            tape.
        """
        return self.operations + self.measurements

    def __iter__(self):
        """list[.Operator, .MeasurementProcess]: Return an iterator to the
        underlying quantum circuit object."""
        return iter(self.circuit)

    def __getitem__(self, idx):
        """list[.Operator]: Return the indexed operator from underlying quantum
        circuit object."""
        return self.circuit[idx]

    def __len__(self):
        """int: Return the number of operations and measurements in the
        underlying quantum circuit object."""
        return len(self.circuit)

    @property
    def interface(self):
        """str, None: automatic differentiation interface used by the quantum tape (if any)"""
        return None

    @contextlib.contextmanager
    def stop_recording(self):
        """Context manager to temporarily stop recording operations
        onto the tape. This is useful is scratch space is needed.

        **Example**

        >>> with qml.tape.QuantumTape() as tape:
        ...     qml.RX(0, wires=0)
        ...     with tape.stop_recording():
        ...         qml.RY(1.0, wires=1)
        ...     qml.RZ(2, wires=1)
        >>> tape.operations
        [RX(0, wires=[0]), RZ(2, wires=[1])]
        """
        if QueuingContext.active_context() is not self:
            raise QueuingError(
                "Cannot stop recording requested tape as it is not currently recording."
            )

        active_contexts = QueuingContext._active_contexts
        QueuingContext._active_contexts = deque()
        yield
        QueuingContext._active_contexts = active_contexts

    # ========================================================
    # construction methods
    # ========================================================

    # This is a temporary attribute to fix the operator queuing behaviour.
    # Tapes may be nested and therefore processed into the `_ops` list.
    _queue_category = "_ops"

    def _process_queue(self):
        """Process the annotated queue, creating a list of quantum
        operations and measurement processes.

        This method sets the following attributes:

        * ``_ops``
        * ``_measurements``
        * ``_par_info``
        * ``_output_dim``
        * ``_trainable_params``
        * ``is_sampled``
        """
        self._prep = []
        self._ops = []
        self._measurements = []
        list_order = {"_prep": 0, "_ops": 1, "_measurements": 2}
        current_list = "_prep"

        for obj, info in self._queue.items():

            if "owner" not in info and getattr(obj, "_queue_category", None) is not None:
                if list_order[obj._queue_category] > list_order[current_list]:
                    current_list = obj._queue_category
                elif list_order[obj._queue_category] < list_order[current_list]:
                    raise ValueError(
                        f"{obj._queue_category[1:]} operation {obj} must occur prior "
                        f"to {current_list[1:]}. Please place earlier in the queue."
                    )
                getattr(self, obj._queue_category).append(obj)

        self._update()

    def _update_circuit_info(self):
        """Update circuit metadata"""
        self.wires = qml.wires.Wires.all_wires(
            [op.wires for op in self.operations + self.observables]
        )
        self.num_wires = len(self.wires)

<<<<<<< HEAD
        self.is_sampled = any(
            m.return_type in [Sample, Shadow, ShadowExpval] for m in self.measurements
        )
        self.all_sampled = all(
            m.return_type in [Sample, Shadow, ShadowExpval] for m in self.measurements
        )
=======
        self.is_sampled = any(m.return_type in (Sample, Counts, Shadow) for m in self.measurements)
        self.all_sampled = all(m.return_type in (Sample, Counts, Shadow) for m in self.measurements)
>>>>>>> a088647f

    def _update_batch_size(self):
        """Infer the batch_size from the batch sizes of the tape operations and
        check the latter for consistency."""
        candidate = None
        for op in self.operations:
            op_batch_size = getattr(op, "batch_size", None)
            if op_batch_size is None:
                continue
            if candidate and op_batch_size != candidate:
                raise ValueError(
                    "The batch sizes of the tape operations do not match, they include "
                    f"{candidate} and {op_batch_size}."
                )
            candidate = candidate or op_batch_size

        self._batch_size = candidate

    def _update_output_dim(self):
        self._output_dim = 0
        for m in self.measurements:
            # attempt to infer the output dimension
            if m.return_type is qml.measurements.Probability:
                # TODO: what if we had a CV device here? Having the base as
                # 2 would have to be swapped to the cutoff value
                self._output_dim += 2 ** len(m.wires)
            elif m.return_type is not qml.measurements.State:
                self._output_dim += 1
        if self.batch_size:
            self._output_dim *= self.batch_size

    def _update_observables(self):
        """Update information about observables, including the wires that are acted upon and
        identifying any observables that share wires"""
        obs_wires = [wire for m in self.measurements for wire in m.wires if m.obs is not None]
        self._obs_sharing_wires = []
        self._obs_sharing_wires_id = []

        if len(obs_wires) != len(set(obs_wires)):
            c = Counter(obs_wires)
            repeated_wires = {w for w in obs_wires if c[w] > 1}

            for i, m in enumerate(self.measurements):
                if m.obs is not None and len(set(m.wires) & repeated_wires) > 0:
                    self._obs_sharing_wires.append(m.obs)
                    self._obs_sharing_wires_id.append(i)

    def _update_par_info(self):
        """Update the parameter information dictionary"""
        param_count = 0

        for obj in self.operations + self.observables:

            for p in range(len(obj.data)):
                info = self._par_info.get(param_count, {})
                info.update({"op": obj, "p_idx": p})

                self._par_info[param_count] = info
                param_count += 1

    def _update_trainable_params(self):
        """Set the trainable parameters

        self._par_info.keys() is assumed to be sorted
        As its order is maintained, this assumes that self._par_info
        is created in a sorted manner, as in _update_par_info
        """
        self._trainable_params = list(self._par_info)

    def _update(self):
        """Update all internal tape metadata regarding processed operations and observables"""
        self._graph = None
        self._specs = None
        self._depth = None
        self._update_circuit_info()
        self._update_par_info()
        self._update_trainable_params()
        self._update_observables()
        self._update_batch_size()
        self._update_output_dim()

    def expand(self, depth=1, stop_at=None, expand_measurements=False):
        """Expand all operations in the processed queue to a specific depth.

        Args:
            depth (int): the depth the tape should be expanded
            stop_at (Callable): A function which accepts a queue object,
                and returns ``True`` if this object should *not* be expanded.
                If not provided, all objects that support expansion will be expanded.
            expand_measurements (bool): If ``True``, measurements will be expanded
                to basis rotations and computational basis measurements.

        **Example**

        Consider the following nested tape:

        .. code-block:: python

            with QuantumTape() as tape:
                qml.BasisState(np.array([1, 1]), wires=[0, 'a'])

                with QuantumTape() as tape2:
                    qml.Rot(0.543, 0.1, 0.4, wires=0)

                qml.CNOT(wires=[0, 'a'])
                qml.RY(0.2, wires='a')
                qml.probs(wires=0), qml.probs(wires='a')

        The nested structure is preserved:

        >>> tape.operations
        [BasisState(array([1, 1]), wires=[0, 'a']),
         <QuantumTape: wires=[0], params=3>,
         CNOT(wires=[0, 'a']),
         RY(0.2, wires=['a'])]

        Calling ``.expand`` will return a tape with all nested tapes
        expanded, resulting in a single tape of quantum operations:

        >>> new_tape = tape.expand(depth=2)
        >>> new_tape.operations
        [PauliX(wires=[0]),
        PauliX(wires=['a']),
        RZ(0.543, wires=[0]),
        RY(0.1, wires=[0]),
        RZ(0.4, wires=[0]),
        CNOT(wires=[0, 'a']),
        RY(0.2, wires=['a'])]
        """
        new_tape = expand_tape(
            self, depth=depth, stop_at=stop_at, expand_measurements=expand_measurements
        )
        new_tape._update()
        return new_tape

    def inv(self):
        """Inverts the processed operations.

        Inversion is performed in-place.

        .. note::

            This method only inverts the quantum operations/unitary recorded
            by the quantum tape; state preparations and measurements are left unchanged.

        **Example**

        .. code-block:: python

            with QuantumTape() as tape:
                qml.BasisState(np.array([1, 1]), wires=[0, 'a'])
                qml.RX(0.432, wires=0)
                qml.Rot(0.543, 0.1, 0.4, wires=0).inv()
                qml.CNOT(wires=[0, 'a'])
                qml.probs(wires=0), qml.probs(wires='a')

        This tape has the following properties:

        >>> tape.operations
        [BasisState(array([1, 1]), wires=[0, 'a']),
         RX(0.432, wires=[0]),
         Rot.inv(0.543, 0.1, 0.4, wires=[0]),
         CNOT(wires=[0, 'a'])]
        >>> tape.get_parameters()
        [array([1, 1]), 0.432, 0.543, 0.1, 0.4]

        Here, let's set some trainable parameters:

        >>> tape.trainable_params = [1, 2]
        >>> tape.get_parameters()
        [0.432, 0.543]

        Inverting the tape:

        >>> tape.inv()
        >>> tape.operations
        [BasisState(array([1, 1]), wires=[0, 'a']),
         CNOT.inv(wires=[0, 'a']),
         Rot(0.543, 0.1, 0.4, wires=[0]),
         RX.inv(0.432, wires=[0])]

        Tape inversion also modifies the order of tape parameters:

        >>> tape.get_parameters(trainable_only=False)
        [array([1, 1]), 0.543, 0.1, 0.4, 0.432]
        >>> tape.get_parameters(trainable_only=True)
        [0.543, 0.432]
        >>> tape.trainable_params
        [1, 4]
        """
        # we must remap the old parameter
        # indices to the new ones after the operation order is reversed.
        parameter_indices = []
        param_count = 0

        for queue in [self._prep, self._ops, self.observables]:
            # iterate through all queues

            obj_params = []

            for obj in queue:
                # index the number of parameters on each operation
                num_obj_params = len(obj.data)
                obj_params.append(list(range(param_count, param_count + num_obj_params)))

                # keep track of the total number of parameters encountered so far
                param_count += num_obj_params

            if queue == self._ops:
                # reverse the list representing operator parameters
                obj_params = obj_params[::-1]

            parameter_indices.extend(obj_params)

        # flatten the list of parameter indices after the reversal
        parameter_indices = [item for sublist in parameter_indices for item in sublist]
        parameter_mapping = dict(zip(parameter_indices, range(len(parameter_indices))))

        # map the params
        self.trainable_params = [parameter_mapping[i] for i in self.trainable_params]
        self._par_info = {parameter_mapping[k]: v for k, v in self._par_info.items()}

        for idx, op in enumerate(self._ops):
            try:
                self._ops[idx] = op.adjoint()
            except qml.operation.AdjointUndefinedError:
                op.inverse = not op.inverse

        self._ops = list(reversed(self._ops))

    def adjoint(self):
        """Create a tape that is the adjoint of this one.

        Adjointed tapes are the conjugated and transposed version of the
        original tapes. Adjointed ops are equivalent to the inverted operation for unitary
        gates.

        Returns:
            ~.QuantumTape: the adjointed tape
        """
        with qml.tape.stop_recording():
            new_tape = self.copy(copy_operations=True)
            new_tape.inv()

        # the current implementation of the adjoint
        # transform requires that the returned inverted object
        # is automatically queued.
        with QuantumTape._lock:
            QueuingContext.append(new_tape)

        return new_tape

    # ========================================================
    # Parameter handling
    # ========================================================

    @property
    def trainable_params(self):
        """Store or return a list containing the indices of parameters that support
        differentiability. The indices provided match the order of appearence in the
        quantum circuit.

        Setting this property can help reduce the number of quantum evaluations needed
        to compute the Jacobian; parameters not marked as trainable will be
        automatically excluded from the Jacobian computation.

        The number of trainable parameters determines the number of parameters passed to
        :meth:`~.set_parameters`, and changes the default output size of method :meth:`~.get_parameters()`.

        .. note::

            For devices that support native backpropagation (such as
            ``default.qubit.tf`` and ``default.qubit.autograd``), this
            property contains no relevant information when using
            backpropagation to compute gradients.

        **Example**

        .. code-block:: python

            with QuantumTape() as tape:
                qml.RX(0.432, wires=0)
                qml.RY(0.543, wires=0)
                qml.CNOT(wires=[0, 'a'])
                qml.RX(0.133, wires='a')
                qml.expval(qml.PauliZ(wires=[0]))

        >>> tape.trainable_params
        [0, 1, 2]
        >>> tape.trainable_params = [0] # set only the first parameter as trainable
        >>> tape.get_parameters()
        [0.432]
        """
        return self._trainable_params

    @trainable_params.setter
    def trainable_params(self, param_indices):
        """Store the indices of parameters that support differentiability.

        Args:
            param_indices (list[int]): parameter indices
        """
        if any(not isinstance(i, int) or i < 0 for i in param_indices):
            raise ValueError("Argument indices must be non-negative integers.")

        if any(i > len(self._par_info) for i in param_indices):
            raise ValueError(f"Tape has at most {self.num_params} parameters.")

        self._trainable_params = sorted(set(param_indices))

    def get_operation(self, idx):
        """Returns the trainable operation, and the corresponding operation argument
        index, for a specified trainable parameter index.

        Args:
            idx (int): the trainable parameter index

        Returns:
            tuple[.Operation, int]: tuple containing the corresponding
            operation, and an integer representing the argument index,
            for the provided trainable parameter.
        """
        # get the index of the parameter in the tape
        t_idx = self.trainable_params[idx]

        # get the info for the parameter
        info = self._par_info[t_idx]

        # get the corresponding operation
        op = info["op"]

        # get the corresponding operation parameter index
        # (that is, index of the parameter within the operation)
        p_idx = info["p_idx"]
        return op, p_idx

    def get_parameters(
        self, trainable_only=True, operations_only=False, **kwargs
    ):  # pylint:disable=unused-argument
        """Return the parameters incident on the tape operations.

        The returned parameters are provided in order of appearance
        on the tape.

        Args:
            trainable_only (bool): if True, returns only trainable parameters
            operations_only (bool): if True, returns only the parameters of the
                operations excluding parameters to observables of measurements

        **Example**

        .. code-block:: python

            with QuantumTape() as tape:
                qml.RX(0.432, wires=0)
                qml.RY(0.543, wires=0)
                qml.CNOT(wires=[0, 'a'])
                qml.RX(0.133, wires='a')
                qml.expval(qml.PauliZ(wires=[0]))

        By default, all parameters are trainable and will be returned:

        >>> tape.get_parameters()
        [0.432, 0.543, 0.133]

        Setting the trainable parameter indices will result in only the specified
        parameters being returned:

        >>> tape.trainable_params = [1] # set the second parameter as trainable
        >>> tape.get_parameters()
        [0.543]

        The ``trainable_only`` argument can be set to ``False`` to instead return
        all parameters:

        >>> tape.get_parameters(trainable_only=False)
        [0.432, 0.543, 0.133]
        """
        params = []
        iterator = self.trainable_params if trainable_only else self._par_info

        for p_idx in iterator:
            op = self._par_info[p_idx]["op"]
            if operations_only and hasattr(op, "return_type"):
                continue

            op_idx = self._par_info[p_idx]["p_idx"]
            params.append(op.data[op_idx])
        return params

    def set_parameters(self, params, trainable_only=True):
        """Set the parameters incident on the tape operations.

        Args:
            params (list[float]): A list of real numbers representing the
                parameters of the quantum operations. The parameters should be
                provided in order of appearance in the quantum tape.
            trainable_only (bool): if True, set only trainable parameters

        **Example**

        .. code-block:: python

            with QuantumTape() as tape:
                qml.RX(0.432, wires=0)
                qml.RY(0.543, wires=0)
                qml.CNOT(wires=[0, 'a'])
                qml.RX(0.133, wires='a')
                qml.expval(qml.PauliZ(wires=[0]))

        By default, all parameters are trainable and can be modified:

        >>> tape.set_parameters([0.1, 0.2, 0.3])
        >>> tape.get_parameters()
        [0.1, 0.2, 0.3]

        Setting the trainable parameter indices will result in only the specified
        parameters being modifiable. Note that this only modifies the number of
        parameters that must be passed.

        >>> tape.trainable_params = [0, 2] # set the first and third parameter as trainable
        >>> tape.set_parameters([-0.1, 0.5])
        >>> tape.get_parameters(trainable_only=False)
        [-0.1, 0.2, 0.5]

        The ``trainable_only`` argument can be set to ``False`` to instead set
        all parameters:

        >>> tape.set_parameters([4, 1, 6], trainable_only=False)
        >>> tape.get_parameters(trainable_only=False)
        [4, 1, 6]
        """
        if trainable_only:
            iterator = zip(self.trainable_params, params)
            required_length = self.num_params
        else:
            iterator = enumerate(params)
            required_length = len(self._par_info)

        if len(params) != required_length:
            raise ValueError("Number of provided parameters does not match.")

        for idx, p in iterator:
            op = self._par_info[idx]["op"]
            op.data[self._par_info[idx]["p_idx"]] = p
            op._check_batching(op.data)
        self._update_batch_size()
        self._update_output_dim()

    @staticmethod
    def _single_measurement_shape(measurement_process, device):
        """Auxiliary function of shape that determines the output
        shape of a tape with a single measurement.

        Args:
            measurement_process (MeasurementProcess): the measurement process
                associated with the single measurement
            device (~.Device): a PennyLane device

        Returns:
            tuple: output shape
        """
        return measurement_process.shape(device)

    @staticmethod
    def _multi_homogenous_measurement_shape(mps, device):
        """Auxiliary function of shape that determines the output
        shape of a tape with multiple homogenous measurements.

        .. note::

            Assuming multiple probability measurements where not all
            probability measurements have the same number of wires specified,
            the output shape of the tape is a sum of the output shapes produced
            by each probability measurement.

            Consider the `qml.probs(wires=[0]), qml.probs(wires=[1,2])`
            multiple probability measurement with an analytic device as an
            example.

            The output shape will be a one element tuple `(6,)`, where the
            element `6` is equal to `2 ** 1 + 2 ** 2 = 6`. The base of each
            term is determined by the number of basis states and the exponent
            of each term comes from the length of the wires specified for the
            probability measurements: `1 == len([0]) and 2 == len([1, 2])`.
        """
        shape = tuple()

        # We know that there's one type of return_type, gather it from the
        # first one
        ret_type = mps[0].return_type
        if ret_type == qml.measurements.State:
            raise TapeError(
                "Getting the output shape of a tape with multiple state measurements is not supported."
            )

        shot_vector = device._shot_vector
        if shot_vector is None:
            if ret_type in (qml.measurements.Expectation, qml.measurements.Variance):

                shape = (len(mps),)

            elif ret_type == qml.measurements.Probability:

                wires_num_set = {len(meas.wires) for meas in mps}
                same_num_wires = len(wires_num_set) == 1
                if same_num_wires:
                    # All probability measurements have the same number of
                    # wires, gather the length from the first one

                    len_wires = len(mps[0].wires)
                    dim = mps[0]._get_num_basis_states(len_wires, device)
                    shape = (len(mps), dim)

                else:
                    # There are a varying number of wires that the probability
                    # measurement processes act on
                    shape = (sum(2 ** len(m.wires) for m in mps),)

            elif ret_type == qml.measurements.Sample:

                shape = (len(mps), device.shots)

            # No other measurement type to check

        else:
            shape = QuantumTape._shape_shot_vector_multi_homogenous(mps, device)

        return shape

    @staticmethod
    def _shape_shot_vector_multi_homogenous(mps, device):
        """Auxiliary function for determining the output shape of the tape for
        multiple homogenous measurements for a device with a shot vector.

        Note: it is assumed that getting the output shape of a tape with
        multiple state measurements is not supported.
        """
        shape = tuple()

        ret_type = mps[0].return_type
        shot_vector = device._shot_vector

        # Shot vector was defined
        if ret_type in (qml.measurements.Expectation, qml.measurements.Variance):
            num = sum(shottup.copies for shottup in shot_vector)
            shape = (num, len(mps))

        elif ret_type == qml.measurements.Probability:

            wires_num_set = {len(meas.wires) for meas in mps}
            same_num_wires = len(wires_num_set) == 1
            if same_num_wires:
                # All probability measurements have the same number of
                # wires, gather the length from the first one

                len_wires = len(mps[0].wires)
                dim = mps[0]._get_num_basis_states(len_wires, device)
                shot_copies_sum = sum(s.copies for s in shot_vector)
                shape = (shot_copies_sum, len(mps), dim)

            else:
                # There is a varying number of wires that the probability
                # measurement processes act on
                # TODO: revisit when issues with this case are resolved
                raise TapeError(
                    "Getting the output shape of a tape with multiple probability measurements "
                    "along with a device that defines a shot vector is not supported."
                )

        elif ret_type == qml.measurements.Sample:
            shape = []
            for shot_val in device.shot_vector:
                shots = shot_val.shots
                if shots != 1:
                    shape.extend((shots, len(mps)) for _ in range(shot_val.copies))
                else:
                    shape.extend((len(mps),) for _ in range(shot_val.copies))
        return shape

    def shape(self, device):
        """Produces the output shape of the tape by inspecting its measurements
        and the device used for execution.

        .. note::

            The computed shape is not stored because the output shape may be
            dependent on the device used for execution.

        Args:
            device (.Device): the device that will be used for the tape execution

        Raises:
            TapeError: raised for unsupported cases for
                example when the tape contains heterogeneous measurements

        Returns:
            Union[tuple[int], list[tuple[int]]]: the output shape(s) of the
            tape result

        **Example:**

        .. code-block:: python

            dev = qml.device("default.qubit", wires=2)
            a = np.array([0.1, 0.2, 0.3])

            def func(a):
                qml.RY(a[0], wires=0)
                qml.RX(a[1], wires=0)
                qml.RY(a[2], wires=0)

            with qml.tape.QuantumTape() as tape:
                func(a)
                qml.state()

        .. code-block:: pycon

            >>> tape.shape(dev)
            (1, 4)
        """
        output_shape = tuple()

        if len(self._measurements) == 1:
            output_shape = self._single_measurement_shape(self._measurements[0], device)
        else:
            num_measurements = len({meas.return_type for meas in self._measurements})
            if num_measurements == 1:
                output_shape = self._multi_homogenous_measurement_shape(self._measurements, device)
            else:
                raise TapeError(
                    "Getting the output shape of a tape that contains multiple types of measurements is unsupported."
                )
        return output_shape

    @property
    def numeric_type(self):
        """Returns the expected numeric type of the tape result by inspecting
        its measurements.

        Raises:
            TapeError: raised for unsupported cases for
                example when the tape contains heterogeneous measurements

        Returns:
            type: the numeric type corresponding to the result type of the
            tape

        **Example:**

        .. code-block:: python

            dev = qml.device("default.qubit", wires=2)
            a = np.array([0.1, 0.2, 0.3])

            def func(a):
                qml.RY(a[0], wires=0)
                qml.RX(a[1], wires=0)
                qml.RY(a[2], wires=0)

            with qml.tape.QuantumTape() as tape:
                func(a)
                qml.state()

        .. code-block:: pycon

            >>> tape.numeric_type
            complex
        """
        measurement_types = {meas.return_type for meas in self._measurements}
        if len(measurement_types) > 1:
            raise TapeError(
                "Getting the numeric type of a tape that contains multiple types of measurements is unsupported."
            )

        if list(measurement_types)[0] == qml.measurements.Sample:
            for observable in self._measurements:
                # Note: if one of the sample measurements contains outputs that
                # are real, then the entire result will be real
                if observable.numeric_type is float:
                    return observable.numeric_type

            return int

        return self._measurements[0].numeric_type

    def unwrap(self):
        """A context manager that unwraps a tape with tensor-like parameters
        to NumPy arrays.

        Args:
            tape (.QuantumTape): the quantum tape to unwrap

        Returns:

            .QuantumTape: the unwrapped quantum tape

        **Example**

        >>> with tf.GradientTape():
        ...     with qml.tape.QuantumTape() as tape:
        ...         qml.RX(tf.Variable(0.1), wires=0)
        ...         qml.RY(tf.constant(0.2), wires=0)
        ...         qml.RZ(tf.Variable(0.3), wires=0)
        ...     with tape.unwrap():
        ...         print("Trainable params:", tape.trainable_params)
        ...         print("Unwrapped params:", tape.get_parameters())
        Trainable params: [0, 2]
        Unwrapped params: [0.1, 0.3]
        >>> print("Original parameters:", tape.get_parameters())
        Original parameters: [<tf.Variable 'Variable:0' shape=() dtype=float32, numpy=0.1>,
          <tf.Variable 'Variable:0' shape=() dtype=float32, numpy=0.3>]
        """
        return UnwrapTape(self)

    # ========================================================
    # Tape properties
    # ========================================================

    @property
    def operations(self) -> List[Operation]:
        """Returns the operations on the quantum tape.

        Returns:
            list[.Operation]: recorded quantum operations

        **Example**

        .. code-block:: python

            with QuantumTape() as tape:
                qml.RX(0.432, wires=0)
                qml.RY(0.543, wires=0)
                qml.CNOT(wires=[0, 'a'])
                qml.RX(0.133, wires='a')
                qml.expval(qml.PauliZ(wires=[0]))

        >>> tape.operations
        [RX(0.432, wires=[0]), RY(0.543, wires=[0]), CNOT(wires=[0, 'a']), RX(0.133, wires=['a'])]
        """
        return self._prep + self._ops

    @property
    def observables(self):
        """Returns the observables on the quantum tape.

        Returns:
            list[.Observable]: list of recorded quantum operations

        **Example**

        .. code-block:: python

            with QuantumTape() as tape:
                qml.RX(0.432, wires=0)
                qml.RY(0.543, wires=0)
                qml.CNOT(wires=[0, 'a'])
                qml.RX(0.133, wires='a')
                qml.expval(qml.PauliZ(wires=[0]))

        >>> tape.observables
        [expval(PauliZ(wires=[0]))]
        """
        # TODO: modify this property once devices
        # have been refactored to accept and understand recieving
        # measurement processes rather than specific observables.
        obs = []

        for m in self._measurements:
            if m.obs is not None:
                m.obs.return_type = m.return_type
                obs.append(m.obs)
            else:
                obs.append(m)

        return obs

    @property
    def measurements(self):
        """Returns the measurements on the quantum tape.

        Returns:
            list[.MeasurementProcess]: list of recorded measurement processess

        **Example**

        .. code-block:: python

            with QuantumTape() as tape:
                qml.RX(0.432, wires=0)
                qml.RY(0.543, wires=0)
                qml.CNOT(wires=[0, 'a'])
                qml.RX(0.133, wires='a')
                qml.expval(qml.PauliZ(wires=[0]))

        >>> tape.measurements
        [expval(PauliZ(wires=[0]))]
        """
        return self._measurements

    @property
    def num_params(self):
        """Returns the number of trainable parameters on the quantum tape."""
        return len(self.trainable_params)

    @property
    def batch_size(self):
        r"""The batch size of the quantum tape inferred from the batch sizes
        of the used operations for parameter broadcasting.

        .. seealso:: :attr:`~.Operator.batch_size` for details.

        Returns:
            int or None: The batch size of the quantum tape if present, else ``None``.
        """
        return self._batch_size

    @property
    def output_dim(self):
        """The (inferred) output dimension of the quantum tape."""
        return self._output_dim

    @property
    def diagonalizing_gates(self):
        """Returns the gates that diagonalize the measured wires such that they
        are in the eigenbasis of the circuit observables.

        Returns:
            List[~.Operation]: the operations that diagonalize the observables
        """
        rotation_gates = []

        for observable in self.observables:
            # some observables do not have diagonalizing gates,
            # in which case we just don't append any
            with contextlib.suppress(qml.operation.DiagGatesUndefinedError):
                rotation_gates.extend(observable.diagonalizing_gates())
        return rotation_gates

    @property
    def graph(self):
        """Returns a directed acyclic graph representation of the recorded
        quantum circuit:

        >>> tape.graph
        <pennylane.circuit_graph.CircuitGraph object at 0x7fcc0433a690>

        Note that the circuit graph is only constructed once, on first call to this property,
        and cached for future use.

        Returns:
            .CircuitGraph: the circuit graph object
        """
        if self._graph is None:
            self._graph = qml.CircuitGraph(
                self.operations, self.observables, self.wires, self._par_info, self.trainable_params
            )

        return self._graph

    @property
    def specs(self):
        """Resource information about a quantum circuit.

        Returns:
            dict[str, Union[defaultdict,int]]: dictionaries that contain tape specifications

        **Example**

        .. code-block:: python3

            with qml.tape.QuantumTape() as tape:
                qml.Hadamard(wires=0)
                qml.RZ(0.26, wires=1)
                qml.CNOT(wires=[1, 0])
                qml.Rot(1.8, -2.7, 0.2, wires=0)
                qml.Hadamard(wires=1)
                qml.CNOT(wires=[0, 1])
                qml.expval(qml.PauliZ(0) @ qml.PauliZ(1))

        Asking for the specs produces a dictionary as shown below:

        >>> tape.specs['gate_sizes']
        defaultdict(int, {1: 4, 2: 2})
        >>> tape.specs['gate_types']
        defaultdict(int, {'Hadamard': 2, 'RZ': 1, 'CNOT': 2, 'Rot': 1})

        As ``defaultdict`` objects, any key not present in the dictionary returns 0.

        >>> tape.specs['gate_types']['RX']
        0

        """
        if self._specs is None:
            self._specs = {"gate_sizes": defaultdict(int), "gate_types": defaultdict(int)}

            for op in self.operations:
                # don't use op.num_wires to allow for flexible gate classes like QubitUnitary
                self._specs["gate_sizes"][len(op.wires)] += 1
                self._specs["gate_types"][op.name] += 1

            self._specs["num_operations"] = len(self.operations)
            self._specs["num_observables"] = len(self.observables)
            self._specs["num_diagonalizing_gates"] = len(self.diagonalizing_gates)
            self._specs["num_used_wires"] = self.num_wires
            self._specs["depth"] = self.graph.get_depth()
            self._specs["num_trainable_params"] = self.num_params

        return self._specs

    # pylint: disable=too-many-arguments
    def draw(
        self,
        wire_order=None,
        show_all_wires=False,
        decimals=None,
        max_length=100,
        show_matrices=False,
    ):
        """Draw the quantum tape as a circuit diagram. See :func:`~.drawer.tape_text` for more information.

        Args:
            wire_order (Sequence[Any]): the order (from top to bottom) to print the wires of the circuit
            show_all_wires (bool): If True, all wires, including empty wires, are printed.
            decimals (int): How many decimal points to include when formatting operation parameters.
                Default ``None`` will omit parameters from operation labels.
            max_length (Int) : Maximum length of a individual line.  After this length, the diagram will
                begin anew beneath the previous lines.
            show_matrices=False (bool): show matrix valued parameters below all circuit diagrams

        Returns:
            str: the circuit representation of the tape
        """
        return qml.drawer.tape_text(
            self,
            wire_order=wire_order,
            show_all_wires=show_all_wires,
            decimals=decimals,
            max_length=max_length,
            show_matrices=show_matrices,
        )

    def to_openqasm(self, wires=None, rotations=True, measure_all=True, precision=None):
        """Serialize the circuit as an OpenQASM 2.0 program.

        Measurements are assumed to be performed on all qubits in the computational basis. An
        optional ``rotations`` argument can be provided so that output of the OpenQASM circuit is
        diagonal in the eigenbasis of the tape's observables. The measurement outputs can be
        restricted to only those specified in the tape by setting ``measure_all=False``.

        .. note::

            The serialized OpenQASM program assumes that gate definitions
            in ``qelib1.inc`` are available.

        Args:
            wires (Wires or None): the wires to use when serializing the circuit
            rotations (bool): in addition to serializing user-specified
                operations, also include the gates that diagonalize the
                measured wires such that they are in the eigenbasis of the circuit observables.
            measure_all (bool): whether to perform a computational basis measurement on all qubits
                or just those specified in the tape
            precision (int): decimal digits to display for parameters

        Returns:
            str: OpenQASM serialization of the circuit
        """
        # We import decompose_queue here to avoid a circular import
        wires = wires or self.wires

        # add the QASM headers
        qasm_str = "OPENQASM 2.0;\n"
        qasm_str += 'include "qelib1.inc";\n'

        if self.num_wires == 0:
            # empty circuit
            return qasm_str

        # create the quantum and classical registers
        qasm_str += f"qreg q[{len(wires)}];\n"
        qasm_str += f"creg c[{len(wires)}];\n"

        # get the user applied circuit operations
        operations = self.operations

        if rotations:
            # if requested, append diagonalizing gates corresponding
            # to circuit observables
            operations += self.diagonalizing_gates

        with QuantumTape() as tape:
            for op in operations:
                op.queue()

        # decompose the queue
        # pylint: disable=no-member
        operations = tape.expand(depth=2, stop_at=lambda obj: obj.name in OPENQASM_GATES).operations

        # create the QASM code representing the operations
        for op in operations:
            try:
                gate = OPENQASM_GATES[op.name]
            except KeyError as e:
                raise ValueError(f"Operation {op.name} not supported by the QASM serializer") from e

            wire_labels = ",".join([f"q[{wires.index(w)}]" for w in op.wires.tolist()])
            params = ""

            if op.num_params > 0:
                # If the operation takes parameters, construct a string
                # with parameter values.
                if precision is not None:
                    params = "(" + ",".join([f"{p:.{precision}}" for p in op.parameters]) + ")"
                else:
                    # use default precision
                    params = "(" + ",".join([str(p) for p in op.parameters]) + ")"

            qasm_str += f"{gate}{params} {wire_labels};\n"

        # apply computational basis measurements to each quantum register
        # NOTE: This is not strictly necessary, we could inspect self.observables,
        # and then only measure wires which are requested by the user. However,
        # some devices which consume QASM require all registers be measured, so
        # measure all wires by default to be safe.
        if measure_all:
            for wire in range(len(wires)):
                qasm_str += f"measure q[{wire}] -> c[{wire}];\n"
        else:
            measured_wires = qml.wires.Wires.all_wires([m.wires for m in self.measurements])

            for w in measured_wires:
                wire_indx = self.wires.index(w)
                qasm_str += f"measure q[{wire_indx}] -> c[{wire_indx}];\n"

        return qasm_str

    @property
    def data(self):
        """Alias to :meth:`~.get_parameters` and :meth:`~.set_parameters`
        for backwards compatibilities with operations."""
        return self.get_parameters(trainable_only=False)

    @data.setter
    def data(self, params):
        self.set_parameters(params, trainable_only=False)

    def copy(self, copy_operations=False):
        """Returns a shallow copy of the quantum tape.

        Args:
            copy_operations (bool): If True, the tape operations are also shallow copied.
                Otherwise, if False, the copied tape operations will simply be references
                to the original tape operations; changing the parameters of one tape will likewise
                change the parameters of all copies.

        Returns:
            .QuantumTape: a shallow copy of the tape
        """
        tape = QuantumTape()

        if copy_operations:
            # Perform a shallow copy of all operations in the state prep, operation, and measurement
            # queues. The operations will continue to share data with the original tape operations
            # unless modified.
            tape._prep = [copy.copy(op) for op in self._prep]
            tape._ops = [copy.copy(op) for op in self._ops]
            tape._measurements = [copy.copy(op) for op in self._measurements]
        else:
            # Perform a shallow copy of the state prep, operation, and measurement queues. The
            # operations within the queues will be references to the original tape operations;
            # changing the original operations will always alter the operations on the copied tape.
            tape._prep = self._prep.copy()
            tape._ops = self._ops.copy()
            tape._measurements = self._measurements.copy()

        tape._update()
        tape.trainable_params = self.trainable_params.copy()
        tape._output_dim = self.output_dim

        return tape

    def __copy__(self):
        return self.copy(copy_operations=True)

    @property
    def hash(self):
        """int: returns an integer hash uniquely representing the quantum tape"""
        fingerprint = []
        fingerprint.extend(op.hash for op in self.operations)
        fingerprint.extend(m.hash for m in self.measurements)
        fingerprint.extend(self.trainable_params)
        return hash(tuple(fingerprint))<|MERGE_RESOLUTION|>--- conflicted
+++ resolved
@@ -23,11 +23,7 @@
 from typing import List
 
 import pennylane as qml
-<<<<<<< HEAD
-from pennylane.measurements import Sample, Shadow, ShadowExpval
-=======
-from pennylane.measurements import Counts, Sample, Shadow
->>>>>>> a088647f
+from pennylane.measurements import Counts, Sample, Shadow, ShadowExpval
 from pennylane.operation import DecompositionUndefinedError, Operation
 from pennylane.queuing import AnnotatedQueue, QueuingContext, QueuingError
 
@@ -482,17 +478,12 @@
         )
         self.num_wires = len(self.wires)
 
-<<<<<<< HEAD
         self.is_sampled = any(
-            m.return_type in [Sample, Shadow, ShadowExpval] for m in self.measurements
+            m.return_type in [Sample, Counts, Shadow, ShadowExpval] for m in self.measurements
         )
         self.all_sampled = all(
-            m.return_type in [Sample, Shadow, ShadowExpval] for m in self.measurements
+            m.return_type in [Sample, Counts, Shadow, ShadowExpval] for m in self.measurements
         )
-=======
-        self.is_sampled = any(m.return_type in (Sample, Counts, Shadow) for m in self.measurements)
-        self.all_sampled = all(m.return_type in (Sample, Counts, Shadow) for m in self.measurements)
->>>>>>> a088647f
 
     def _update_batch_size(self):
         """Infer the batch_size from the batch sizes of the tape operations and
