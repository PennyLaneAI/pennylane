--- conflicted
+++ resolved
@@ -243,15 +243,10 @@
     Keyword Args:
         shots (None, int, Sequence[int], ~.Shots): Number and/or batches of shots for execution.
             Note that this property is still experimental and under development.
-<<<<<<< HEAD
-        name (str): a name given to the quantum tape
+        name (str): Deprecated way to give a name to the quantum tape. Avoid using.
         do_queue=True (bool): Whether or not to queue.
             This arguement is deprecated, instead of setting it to ``False``
             use :meth:`~.QueuingManager.stop_recording`.
-=======
-        name (str): Deprecated way to give a name to the quantum tape. Avoid using.
-        do_queue=True (bool): Whether or not to queue. Defaults to ``True`` for ``QuantumTape``.
->>>>>>> f3337dee
         _update=True (bool): Whether or not to set various properties on initialization. Setting
             ``_update=False`` reduces computations if the tape is only an intermediary step.
 
