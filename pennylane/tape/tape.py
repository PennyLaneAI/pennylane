--- conflicted
+++ resolved
@@ -23,11 +23,7 @@
 from typing import List
 
 import pennylane as qml
-<<<<<<< HEAD
-from pennylane.measurements import Sample, Shadow
-=======
-from pennylane.measurements import Counts, Sample
->>>>>>> b904c966
+from pennylane.measurements import Counts, Sample, Shadow
 from pennylane.operation import DecompositionUndefinedError, Operation
 from pennylane.queuing import AnnotatedQueue, QueuingContext, QueuingError
 
@@ -482,13 +478,8 @@
         )
         self.num_wires = len(self.wires)
 
-<<<<<<< HEAD
-        self.is_sampled = any(m.return_type in [Sample, Shadow] for m in self.measurements)
-        self.all_sampled = all(m.return_type in [Sample, Shadow] for m in self.measurements)
-=======
-        self.is_sampled = any(m.return_type in (Sample, Counts) for m in self.measurements)
-        self.all_sampled = all(m.return_type in (Sample, Counts) for m in self.measurements)
->>>>>>> b904c966
+        self.is_sampled = any(m.return_type in (Sample, Counts, Shadow) for m in self.measurements)
+        self.all_sampled = all(m.return_type in (Sample, Counts, Shadow) for m in self.measurements)
 
     def _update_batch_size(self):
         """Infer the batch_size from the batch sizes of the tape operations and
