--- conflicted
+++ resolved
@@ -23,13 +23,8 @@
 from typing import List
 
 import pennylane as qml
-<<<<<<< HEAD
 from pennylane.measurements import Counts, Sample, Shadow, ShadowExpval, AllCounts
-from pennylane.operation import DecompositionUndefinedError, Operation
-=======
-from pennylane.measurements import Counts, Sample, Shadow, ShadowExpval
 from pennylane.operation import DecompositionUndefinedError, Operator
->>>>>>> 3306eddb
 from pennylane.queuing import AnnotatedQueue, QueuingContext, QueuingError
 
 from .unwrap import UnwrapTape
@@ -506,20 +501,11 @@
         self.wires = qml.wires.Wires.all_wires(dict.fromkeys(op.wires for op in self))
         self.num_wires = len(self.wires)
 
-<<<<<<< HEAD
-        self.is_sampled = any(
+        is_sample_type = [
             m.return_type in (Sample, Counts, AllCounts, Shadow, ShadowExpval) for m in self.measurements
-        )
-        self.all_sampled = all(
-            m.return_type in (Sample, Counts, AllCounts, Shadow, ShadowExpval) for m in self.measurements
-        )
-=======
-        is_sample_type = [
-            m.return_type in (Sample, Counts, Shadow, ShadowExpval) for m in self.measurements
         ]
         self.is_sampled = any(is_sample_type)
         self.all_sampled = all(is_sample_type)
->>>>>>> 3306eddb
 
     def _update_par_info(self):
         """Update the parameter information dictionary.
