--- conflicted
+++ resolved
@@ -242,13 +242,6 @@
     Keyword Args:
         shots (None, int, Sequence[int], ~.Shots): Number and/or batches of shots for execution.
             Note that this property is still experimental and under development.
-<<<<<<< HEAD
-        name (str): Deprecated way to give a name to the quantum tape. Avoid using.
-=======
-        do_queue (bool): Whether or not to queue.
-            This argument is deprecated, instead of setting it to ``False``
-            use :meth:`~.queuing.QueuingManager.stop_recording`.
->>>>>>> 7bc6255e
         _update=True (bool): Whether or not to set various properties on initialization. Setting
             ``_update=False`` reduces computations if the tape is only an intermediary step.
 
@@ -375,11 +368,6 @@
         measurements=None,
         prep=None,
         shots=None,
-<<<<<<< HEAD
-        name=None,
-=======
-        do_queue=None,
->>>>>>> 7bc6255e
         _update=True,
     ):  # pylint: disable=too-many-arguments
         AnnotatedQueue.__init__(self)
