--- conflicted
+++ resolved
@@ -26,11 +26,7 @@
 import pennylane as qml
 from pennylane.measurements import Counts, Sample, Shadow, ShadowExpval, AllCounts, Probability
 from pennylane.operation import DecompositionUndefinedError, Operator
-<<<<<<< HEAD
-from pennylane.queuing import AnnotatedQueue, QueuingContext
-=======
-from pennylane.queuing import AnnotatedQueue, QueuingManager, QueuingError
->>>>>>> cf0bf738
+from pennylane.queuing import AnnotatedQueue, QueuingManager
 
 from .unwrap import UnwrapTape
 
@@ -92,16 +88,12 @@
     >>> print(qml.tape.get_active_tape())
     None
     """
-<<<<<<< HEAD
     message = (
         "qml.tape.get_active_tape is now deprecated."
-        " Please use qml.QueuingContext.active_context"
+        " Please use qml.QueuingManager.active_context"
     )
     warn(message, UserWarning)
-    return QueuingContext.active_context()
-=======
     return QueuingManager.active_context()
->>>>>>> cf0bf738
 
 
 def expand_tape(tape, depth=1, stop_at=None, expand_measurements=False):
@@ -470,24 +462,12 @@
         >>> tape.operations
         [RX(0, wires=[0]), RZ(2, wires=[1])]
         """
-<<<<<<< HEAD
         warn(
-            "QuantumTape.stop_recording has moved to qml.QueuingContext.stop_recording.",
+            "QuantumTape.stop_recording has moved to qml.QueuingManager.stop_recording.",
             UserWarning,
         )
-        with QueuingContext.stop_recording():
+        with QueuingManager.stop_recording():
             yield
-=======
-        if QueuingManager.active_context() is not self:
-            raise QueuingError(
-                "Cannot stop recording requested tape as it is not currently recording."
-            )
-
-        active_contexts = QueuingManager._active_contexts
-        QueuingManager._active_contexts = []
-        yield
-        QueuingManager._active_contexts = active_contexts
->>>>>>> cf0bf738
 
     # ========================================================
     # construction methods
