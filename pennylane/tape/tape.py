# Copyright 2018-2022 Xanadu Quantum Technologies Inc.

# Licensed under the Apache License, Version 2.0 (the "License");
# you may not use this file except in compliance with the License.
# You may obtain a copy of the License at

#     http://www.apache.org/licenses/LICENSE-2.0

# Unless required by applicable law or agreed to in writing, software
# distributed under the License is distributed on an "AS IS" BASIS,
# WITHOUT WARRANTIES OR CONDITIONS OF ANY KIND, either express or implied.
# See the License for the specific language governing permissions and
# limitations under the License.
"""
This module contains the base quantum tape.
"""
# pylint: disable=too-many-instance-attributes,protected-access,too-many-branches,too-many-public-methods, too-many-arguments
import copy
from threading import RLock

import pennylane as qml
from pennylane.measurements import CountsMP, ProbabilityMP, SampleMP
from pennylane.operation import DecompositionUndefinedError, Operator, StatePrepBase
from pennylane.queuing import AnnotatedQueue, QueuingManager, process_queue
from pennylane.pytrees import register_pytree

from .qscript import QuantumScript


class TapeError(ValueError):
    """An error raised with a quantum tape."""


def _err_msg_for_some_meas_not_qwc(measurements):
    """Error message for the case when some operators measured on the same wire are not qubit-wise commuting."""
    return (
        "Only observables that are qubit-wise commuting "
        "Pauli words can be returned on the same wire, "
        f"some of the following measurements do not commute:\n{measurements}"
    )


def _validate_computational_basis_sampling(measurements):
    """Auxiliary function for validating computational basis state sampling with other measurements considering the
    qubit-wise commutativity relation."""
    non_comp_basis_sampling_obs = []
    comp_basis_sampling_obs = []
    for o in measurements:
        if o.samples_computational_basis:
            comp_basis_sampling_obs.append(o)
        else:
            non_comp_basis_sampling_obs.append(o)

    if non_comp_basis_sampling_obs:
        all_wires = []
        empty_wires = qml.wires.Wires([])
        for idx, cb_obs in enumerate(comp_basis_sampling_obs):
            if cb_obs.wires == empty_wires:
                all_wires = qml.wires.Wires.all_wires([m.wires for m in measurements])
                break

            all_wires.append(cb_obs.wires)
            if idx == len(comp_basis_sampling_obs) - 1:
                all_wires = qml.wires.Wires.all_wires(all_wires)

        with QueuingManager.stop_recording():  # stop recording operations - the constructed operator is just aux
            pauliz_for_cb_obs = (
                qml.PauliZ(all_wires)
                if len(all_wires) == 1
                else qml.operation.Tensor(*[qml.PauliZ(w) for w in all_wires])
            )

        for obs in non_comp_basis_sampling_obs:
            # Cover e.g., qml.probs(wires=wires) case by checking obs attr
            if obs.obs is not None and not qml.pauli.utils.are_pauli_words_qwc(
                [obs.obs, pauliz_for_cb_obs]
            ):
                raise qml.QuantumFunctionError(_err_msg_for_some_meas_not_qwc(measurements))


def rotations_and_diagonal_measurements(tape):
    """Compute the rotations for overlapping observables, and return them along with the diagonalized observables."""
    if not tape._obs_sharing_wires:
        return [], tape.measurements

    with QueuingManager.stop_recording():  # stop recording operations to active context when computing qwc groupings
        try:
            rotations, diag_obs = qml.pauli.diagonalize_qwc_pauli_words(tape._obs_sharing_wires)
        except (TypeError, ValueError) as e:
            if any(isinstance(m, (ProbabilityMP, SampleMP, CountsMP)) for m in tape.measurements):
                raise qml.QuantumFunctionError(
                    "Only observables that are qubit-wise commuting "
                    "Pauli words can be returned on the same wire.\n"
                    "Try removing all probability, sample and counts measurements "
                    "this will allow for splitting of execution and separate measurements "
                    "for each non-commuting observable."
                ) from e

            raise qml.QuantumFunctionError(_err_msg_for_some_meas_not_qwc(tape.measurements)) from e

        measurements = copy.copy(tape.measurements)

        for o, i in zip(diag_obs, tape._obs_sharing_wires_id):
            new_m = tape.measurements[i].__class__(obs=o)
            measurements[i] = new_m

    return rotations, measurements


# TODO: move this function to its own file and rename
def expand_tape(tape, depth=1, stop_at=None, expand_measurements=False):
    """Expand all objects in a tape to a specific depth.

    Args:
        tape (QuantumTape): The tape to expand
        depth (int): the depth the tape should be expanded
        stop_at (Callable): A function which accepts a queue object,
            and returns ``True`` if this object should *not* be expanded.
            If not provided, all objects that support expansion will be expanded.
        expand_measurements (bool): If ``True``, measurements will be expanded
            to basis rotations and computational basis measurements.

    Returns:
        QuantumTape: The expanded version of ``tape``.

    Raises:
        QuantumFunctionError: if some observables in the tape are not qubit-wise commuting

    **Example**

    Consider the following nested tape:

    .. code-block:: python

        with QuantumTape() as tape:
            qml.BasisState(np.array([1, 1]), wires=[0, 'a'])

            with QuantumTape() as tape2:
                qml.Rot(0.543, 0.1, 0.4, wires=0)

            qml.CNOT(wires=[0, 'a'])
            qml.RY(0.2, wires='a')
            qml.probs(wires=0), qml.probs(wires='a')

    The nested structure is preserved:

    >>> tape.operations
    [BasisState(array([1, 1]), wires=[0, 'a']),
     <QuantumTape: wires=[0], params=3>,
     CNOT(wires=[0, 'a']),
     RY(0.2, wires=['a'])]

    Calling ``expand_tape`` will return a tape with all nested tapes
    expanded, resulting in a single tape of quantum operations:

    >>> new_tape = qml.tape.tape.expand_tape(tape)
    >>> new_tape.operations
    [BasisStatePreparation([1, 1], wires=[0, 'a']),
    Rot(0.543, 0.1, 0.4, wires=[0]),
    CNOT(wires=[0, 'a']),
    RY(0.2, wires=['a'])]
    """
    if depth == 0:
        return tape

    if stop_at is None:
        # by default expand all objects
        def stop_at(obj):  # pylint: disable=unused-argument
            return False

    new_ops = []
    new_measurements = []

    # Check for observables acting on the same wire. If present, observables must be
    # qubit-wise commuting Pauli words. In this case, the tape is expanded with joint
    # rotations and the observables updated to the computational basis. Note that this
    # expansion acts on the original tape in place.
    if tape.samples_computational_basis and len(tape.measurements) > 1:
        _validate_computational_basis_sampling(tape.measurements)

    diagonalizing_gates, diagonal_measurements = rotations_and_diagonal_measurements(tape)
    for queue, new_queue in [
        (tape.operations + diagonalizing_gates, new_ops),
        (diagonal_measurements, new_measurements),
    ]:
        for obj in queue:
            stop = stop_at(obj)

            if not expand_measurements:
                # Measurements should not be expanded; treat measurements
                # as a stopping condition
                stop = stop or isinstance(obj, qml.measurements.MeasurementProcess)

            if stop:
                # do not expand out the object; append it to the
                # new tape, and continue to the next object in the queue
                new_queue.append(obj)
                continue

            if isinstance(obj, Operator):
                if obj.has_decomposition:
                    with QueuingManager.stop_recording():
                        obj = QuantumScript(obj.decomposition(), _update=False)
                else:
                    new_queue.append(obj)
                    continue
            elif isinstance(obj, qml.measurements.MeasurementProcess):
                # Object is an operation; query it for its expansion
                try:
                    obj = obj.expand()
                except DecompositionUndefinedError:
                    # Object does not define an expansion; treat this as
                    # a stopping condition.
                    new_queue.append(obj)
                    continue

            # recursively expand out the newly created tape
            expanded_tape = expand_tape(obj, stop_at=stop_at, depth=depth - 1)

            new_ops.extend(expanded_tape.operations)
            new_measurements.extend(expanded_tape.measurements)

    # preserves inheritance structure
    # if tape is a QuantumTape, returned object will be a quantum tape
    new_tape = tape.__class__(new_ops, new_measurements, shots=tape.shots, _update=False)

    # Update circuit info
    new_tape.wires = copy.copy(tape.wires)
    new_tape.num_wires = tape.num_wires
    new_tape._batch_size = tape.batch_size
    new_tape._output_dim = tape.output_dim
    return new_tape


def expand_tape_state_prep(tape, skip_first=True):
    """Expand all instances of StatePrepBase operations in the tape.

    Args:
        tape (QuantumScript): The tape to expand.
        skip_first (bool): If ``True``, will not expand a ``StatePrepBase`` operation if
            it is the first operation in the tape.

    Returns:
        QuantumTape: The expanded version of ``tape``.

    **Example**

    If a ``StatePrepBase`` occurs as the first operation of a tape, the operation will not be expanded:

    >>> ops = [qml.StatePrep([0, 1], wires=0), qml.PauliZ(1), qml.StatePrep([1, 0], wires=0)]
    >>> tape = qml.tape.QuantumScript(ops, [])
    >>> new_tape = qml.tape.tape.expand_tape_state_prep(tape)
    >>> new_tape.operations
    [StatePrep(array([0, 1]), wires=[0]), PauliZ(wires=[1]), MottonenStatePreparation(array([1, 0]), wires=[0])]

    To force expansion, the keyword argument ``skip_first`` can be set to ``False``:

    >>> new_tape = qml.tape.tape.expand_tape_state_prep(tape, skip_first=False)
    [MottonenStatePreparation(array([0, 1]), wires=[0]), PauliZ(wires=[1]), MottonenStatePreparation(array([1, 0]), wires=[0])]
    """
    first_op = tape.operations[0]
    new_ops = (
        [first_op]
        if not isinstance(first_op, StatePrepBase) or skip_first
        else first_op.decomposition()
    )

    for op in tape.operations[1:]:
        if isinstance(op, StatePrepBase):
            new_ops.extend(op.decomposition())
        else:
            new_ops.append(op)

    # preserves inheritance structure
    # if tape is a QuantumTape, returned object will be a quantum tape
    new_tape = tape.__class__(new_ops, tape.measurements, shots=tape.shots, _update=False)

    # Update circuit info
    new_tape.wires = copy.copy(tape.wires)
    new_tape.num_wires = tape.num_wires
    new_tape._batch_size = tape.batch_size
    new_tape._output_dim = tape.output_dim
    return new_tape


# pylint: disable=too-many-public-methods
class QuantumTape(QuantumScript, AnnotatedQueue):
    """A quantum tape recorder, that records and stores variational quantum programs.

    Args:
        ops (Iterable[Operator]): An iterable of the operations to be performed
        measurements (Iterable[MeasurementProcess]): All the measurements to be performed
        prep (Iterable[Operator]): Arguments to specify state preparations to
            perform at the start of the circuit. These should go at the beginning of ``ops``
            instead.

    Keyword Args:
        shots (None, int, Sequence[int], ~.Shots): Number and/or batches of shots for execution.
            Note that this property is still experimental and under development.
        trainable_params (None, Sequence[int]): the indices for which parameters are trainable
        _update=True (bool): Whether or not to set various properties on initialization. Setting
            ``_update=False`` reduces computations if the tape is only an intermediary step.


    **Example**

    Tapes can be constructed by directly providing operations and measurements:

    >>> ops = [qml.BasisState([1,0], wires=0), qml.S(0), qml.T(1)]
    >>> measurements = [qml.state()]
    >>> tape = qml.tape.QuantumTape(ops, measurements)
    >>> tape.circuit
    [BasisState([1, 0], wires=[0]), S(wires=[0]), T(wires=[1]), state(wires=[])]

    They can also be populated into a recording tape via queuing.

    .. code-block:: python

        with qml.tape.QuantumTape() as tape:
            qml.RX(0.432, wires=0)
            qml.RY(0.543, wires=0)
            qml.CNOT(wires=[0, 'a'])
            qml.RX(0.133, wires='a')
            qml.expval(qml.PauliZ(wires=[0]))

    A ``QuantumTape`` can also be constructed directly from an :class:`~.AnnotatedQueue`:

    .. code-block:: python

        with qml.queuing.AnnotatedQueue() as q:
            qml.RX(0.432, wires=0)
            qml.RY(0.543, wires=0)
            qml.CNOT(wires=[0, 'a'])
            qml.RX(0.133, wires='a')
            qml.expval(qml.PauliZ(wires=[0]))

        tape = qml.tape.QuantumTape.from_queue(q)

    Once constructed, the tape may act as a quantum circuit and information
    about the quantum circuit can be queried:

    >>> list(tape)
    [RX(0.432, wires=[0]), RY(0.543, wires=[0]), CNOT(wires=[0, 'a']), RX(0.133, wires=['a']), expval(PauliZ(wires=[0]))]
    >>> tape.operations
    [RX(0.432, wires=[0]), RY(0.543, wires=[0]), CNOT(wires=[0, 'a']), RX(0.133, wires=['a'])]
    >>> tape.observables
    [expval(PauliZ(wires=[0]))]
    >>> tape.get_parameters()
    [0.432, 0.543, 0.133]
    >>> tape.wires
    <Wires = [0, 'a']>
    >>> tape.num_params
    3

    The existing circuit is overriden upon exiting a recording context.

    Iterating over the quantum circuit can be done by iterating over the tape
    object:

    >>> for op in tape:
    ...     print(op)
    RX(0.432, wires=[0])
    RY(0.543, wires=[0])
    CNOT(wires=[0, 'a'])
    RX(0.133, wires=['a'])
    expval(PauliZ(wires=[0]))

    Tapes can also as sequences and support indexing and the ``len`` function:

    >>> tape[0]
    RX(0.432, wires=[0])
    >>> len(tape)
    5

    The :class:`~.CircuitGraph` can also be accessed:

    >>> tape.graph
    <pennylane.circuit_graph.CircuitGraph object at 0x7fcc0433a690>

    Once constructed, the quantum tape can be executed directly on a supported
    device via the :func:`~.pennylane.execute` function:

    >>> dev = qml.device("default.qubit", wires=[0, 'a'])
    >>> qml.execute([tape], dev, gradient_fn=None)
    [array([0.77750694])]

    A new tape can be created by passing new parameters along with the indices
    to be updated to :meth:`~pennylane.tape.QuantumScript.bind_new_parameters`:

    >>> new_tape = tape.bind_new_parameters(params=[0.56], indices=[0])
    >>> tape.get_parameters()
    [0.432, 0.543, 0.133]
    >>> new_tape.get_parameters()
    [0.56, 0.543, 0.133]


    To prevent the tape from being queued use :meth:`~.queuing.QueuingManager.stop_recording`.

    .. code-block:: python

        with qml.tape.QuantumTape() as tape1:
            with qml.QueuingManager.stop_recording():
                with qml.tape.QuantumTape() as tape2:
                    qml.RX(0.123, wires=0)

    Here, tape2 records the RX gate, but tape1 doesn't record tape2.

    >>> tape1.operations
    []
    >>> tape2.operations
    [RX(0.123, wires=[0])]

    This is useful for when you want to transform a tape first before applying it.
    """

    _lock = RLock()
    """threading.RLock: Used to synchronize appending to/popping from global QueueingContext."""

    def __init__(
        self,
        ops=None,
        measurements=None,
        shots=None,
        trainable_params=None,
        _update=True,
    ):  # pylint: disable=too-many-arguments
        AnnotatedQueue.__init__(self)
<<<<<<< HEAD
        QuantumScript.__init__(self, ops, measurements, prep, shots, trainable_params=trainable_params, _update=_update)
=======
        QuantumScript.__init__(self, ops, measurements, shots, _update=_update)
>>>>>>> 2bdcf453

    def __enter__(self):
        QuantumTape._lock.acquire()
        QueuingManager.append(self)
        QueuingManager.add_active_queue(self)
        return self

    def __exit__(self, exception_type, exception_value, traceback):
        QueuingManager.remove_active_queue()
        QuantumTape._lock.release()
        self._process_queue()
        self._trainable_params = "unset"

    def adjoint(self):
        adjoint_tape = super().adjoint()
        QueuingManager.append(adjoint_tape)
        return adjoint_tape

    # ========================================================
    # construction methods
    # ========================================================

    # This is a temporary attribute to fix the operator queuing behaviour.
    # Tapes may be nested and therefore processed into the `_ops` list.
    _queue_category = "_ops"

    def _process_queue(self):
        """Process the annotated queue, creating a list of quantum
        operations and measurement processes.

        Sets:
            _ops (list[~.Operation]): Main tape operations
            _measurements (list[~.MeasurementProcess]): Tape measurements

        Also calls `_update()` which sets many attributes.
        """
        self._ops, self._measurements = process_queue(self)
        self._update()

    def __getitem__(self, key):
        """
        Overrides the default because QuantumTape is both a QuantumScript and an AnnotatedQueue.
        If key is an int, the caller is likely indexing the backing QuantumScript. Otherwise, the
        caller is likely indexing the backing AnnotatedQueue.
        """
        if isinstance(key, int):
            return QuantumScript.__getitem__(self, key)
        return AnnotatedQueue.__getitem__(self, key)

    def __setitem__(self, key, val):
        AnnotatedQueue.__setitem__(self, key, val)

    def __hash__(self):
        return QuantumScript.__hash__(self)


register_pytree(QuantumTape, QuantumTape._flatten, QuantumTape._unflatten)<|MERGE_RESOLUTION|>--- conflicted
+++ resolved
@@ -425,11 +425,7 @@
         _update=True,
     ):  # pylint: disable=too-many-arguments
         AnnotatedQueue.__init__(self)
-<<<<<<< HEAD
-        QuantumScript.__init__(self, ops, measurements, prep, shots, trainable_params=trainable_params, _update=_update)
-=======
-        QuantumScript.__init__(self, ops, measurements, shots, _update=_update)
->>>>>>> 2bdcf453
+        QuantumScript.__init__(self, ops, measurements, shots, trainable_params=trainable_params, _update=_update)
 
     def __enter__(self):
         QuantumTape._lock.acquire()
