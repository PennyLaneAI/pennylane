--- conflicted
+++ resolved
@@ -85,7 +85,7 @@
 """
 
 
-class UnsupportedTapeOperationError(ValueError):
+class TapeError(ValueError):
     """An error raised when an unsupported operation is attempted with a
     quantum tape."""
 
@@ -441,7 +441,6 @@
                     # tape is correct
                     self._ops.append(obj)
 
-<<<<<<< HEAD
                 # attempt to infer the output dimension
                 if obj.return_type is qml.operation.Probability:
                     # TODO: what if we had a CV device here? Having the base as
@@ -449,8 +448,6 @@
                     self._output_dim += 2 ** len(obj.wires)
                 elif obj.return_type is qml.operation.State:
                     continue  # the output_dim is worked out automatically
-=======
->>>>>>> 5b98dba0
                 else:
 
                     # measurement process
@@ -972,7 +969,7 @@
                 else:
                     # TODO: revisit when qml.sample without an observable fully
                     # supports shot vectors
-                    raise UnsupportedTapeOperationError(
+                    raise TapeError(
                         "Getting the output shape of a tape returning samples along with "
                         "a device with a shot vector is not supported."
                     )
@@ -1007,7 +1004,7 @@
         # first one
         ret_type = mps[0].return_type
         if ret_type == qml.operation.State:
-            raise UnsupportedTapeOperationError(
+            raise TapeError(
                 "Getting the output shape of a tape with multiple state measurements is not supported."
             )
 
@@ -1062,7 +1059,7 @@
                     # There are a varying number of wires that the probability
                     # measurement processes act on
                     # TODO: revisit when issues with this case are resolved
-                    raise UnsupportedTapeOperationError(
+                    raise TapeError(
                         "Getting the output shape of a tape with multiple probability measurements "
                         "along with a device that defines a shot vector is not supported."
                     )
@@ -1090,7 +1087,7 @@
             device (~.Device): the device that will be used for the tape execution
 
         Raises:
-            UnsupportedTapeOperationError: raised for unsupported cases for
+            TapeError: raised for unsupported cases for
                 example when the tape contains heterogeneous measurements
 
         Returns:
@@ -1106,7 +1103,7 @@
             if num_measurements == 1:
                 output_shape = self._multi_homogenous_measurement_shape(self._measurements, device)
             else:
-                raise UnsupportedTapeOperationError(
+                raise TapeError(
                     "Getting the output shape of a tape that contains multiple types of measurements is unsupported."
                 )
         return output_shape
@@ -1119,7 +1116,7 @@
         results before executing the tape.
 
         Raises:
-            UnsupportedTapeOperationError: raised for unsupported cases for
+            TapeError: raised for unsupported cases for
                 example when the tape contains heterogeneous measurements
 
         Returns:
