--- conflicted
+++ resolved
@@ -1,4 +1,3 @@
-<<<<<<< HEAD
 # Copyright 2018-2021 Xanadu Quantum Technologies Inc.
 
 # Licensed under the Apache License, Version 2.0 (the "License");
@@ -40,7 +39,7 @@
 
 
     Alternatively, the :attr:`~.OperationRecorder.queue` attribute can be used
-    to directly access the applied :class:`~.Operation` and :class:`~.Observable`
+    to directly access the applied :class:`~.Operation` and :class:`~.Operator`
     objects.
     """
 
@@ -105,113 +104,4 @@
         return AnnotatedQueue.__getitem__(self, key)
 
     def __setitem__(self, key, val):
-        AnnotatedQueue.__setitem__(self, key, val)
-=======
-# Copyright 2018-2021 Xanadu Quantum Technologies Inc.
-
-# Licensed under the Apache License, Version 2.0 (the "License");
-# you may not use this file except in compliance with the License.
-# You may obtain a copy of the License at
-
-#     http://www.apache.org/licenses/LICENSE-2.0
-
-# Unless required by applicable law or agreed to in writing, software
-# distributed under the License is distributed on an "AS IS" BASIS,
-# WITHOUT WARRANTIES OR CONDITIONS OF ANY KIND, either express or implied.
-# See the License for the specific language governing permissions and
-# limitations under the License.
-"""
-This module contains the :class:`OperationRecorder`.
-"""
-# pylint: disable=too-many-arguments
-from pennylane.queuing import AnnotatedQueue, QueuingManager, process_queue
-
-from .tape import QuantumScript
-
-
-class OperationRecorder(QuantumScript, AnnotatedQueue):
-    """A template and quantum function inspector,
-    allowing easy introspection of operators that have been
-    applied without requiring a QNode.
-
-    **Example**:
-
-    The OperationRecorder is a context manager. Executing templates
-    or quantum functions stores applied operators in the
-    recorder, which can then be printed.
-
-    >>> shape = qml.templates.StronglyEntanglingLayers.shape(n_layers=1, n_wires=2)
-    >>> weights = np.random.random(shape)
-    >>>
-    >>> with OperationRecorder() as rec:
-    >>>    qml.templates.StronglyEntanglingLayers(weights, wires=[0, 1])
-
-
-    Alternatively, the :attr:`~.OperationRecorder.queue` attribute can be used
-    to directly access the applied :class:`~.Operation` and :class:`~.Operator`
-    objects.
-    """
-
-    def __init__(
-        self,
-        ops=None,
-        measurements=None,
-        shots=None,
-    ):  # pylint: disable=unused-argument, too-many-arguments
-        AnnotatedQueue.__init__(self)
-        QuantumScript.__init__(self, ops, measurements, shots)
-        self.ops = None
-        self.obs = None
-
-    def __enter__(self):
-        return AnnotatedQueue.__enter__(self)
-
-    def __exit__(self, exception_type, exception_value, traceback):
-        AnnotatedQueue.__exit__(self, exception_type, exception_value, traceback)
-        # After other optimizations in #2963, #2986 and follow-up work, we should check whether
-        # calling `_process_queue` only if there is no `exception_type` saves time. This would
-        # be done via the following:
-        # if exception_type is None:
-        #    self._process_queue()
-        self._ops, self._measurements = process_queue(self)
-        self._update()
-
-        for obj, info in self.items():
-            QueuingManager.append(obj, **info)
-
-        new_tape = self.expand(depth=5, stop_at=lambda obj: not isinstance(obj, QuantumScript))
-        self.ops = new_tape.operations
-        self.obs = new_tape.observables
-
-    def __str__(self):
-        return "\n".join(
-            [
-                "Operations",
-                "==========",
-                *[repr(op) for op in self.ops],
-                "",
-                "Observables",
-                "===========",
-                *[repr(op) for op in self.obs],
-                "",
-            ]
-        )
-
-    @property
-    def queue(self):
-        return self.ops + self.obs
-
-    def __getitem__(self, key):
-        """
-        Overrides the default because OperationRecorder is both a QuantumScript and an AnnotatedQueue.
-
-        If key is an int, the caller is likely indexing the backing QuantumScript. Otherwise, the
-        caller is likely indexing the backing AnnotatedQueue.
-        """
-        if isinstance(key, int):
-            return QuantumScript.__getitem__(self, key)
-        return AnnotatedQueue.__getitem__(self, key)
-
-    def __setitem__(self, key, val):
-        AnnotatedQueue.__setitem__(self, key, val)
->>>>>>> 1bfe8e4e
+        AnnotatedQueue.__setitem__(self, key, val)