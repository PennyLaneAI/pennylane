# Copyright 2018-2020 Xanadu Quantum Technologies Inc.

# Licensed under the Apache License, Version 2.0 (the "License");
# you may not use this file except in compliance with the License.
# You may obtain a copy of the License at

#     http://www.apache.org/licenses/LICENSE-2.0

# Unless required by applicable law or agreed to in writing, software
# distributed under the License is distributed on an "AS IS" BASIS,
# WITHOUT WARRANTIES OR CONDITIONS OF ANY KIND, either express or implied.
# See the License for the specific language governing permissions and
# limitations under the License.
"""
This module contains the ``JacobianTape``, which adds differentiation methods
to the ``QuantumTape`` class.
"""
# pylint: disable=too-many-branches

import numpy as np

import pennylane as qml

from pennylane.operation import State
from pennylane.tape.tapes.tape import QuantumTape

STATE_PREP_OPS = (
    qml.BasisState,
    qml.QubitStateVector,
    qml.CatState,
    qml.CoherentState,
    qml.FockDensityMatrix,
    qml.DisplacedSqueezedState,
    qml.FockState,
    qml.FockStateVector,
    qml.ThermalState,
    qml.GaussianState,
)


# pylint: disable=too-many-public-methods
class JacobianTape(QuantumTape):
    """A quantum tape recorder, that records, validates, executes,
    and differentiates variational quantum programs.

    .. note::

        As the quantum tape is a *beta* feature. See :mod:`pennylane.tape`
        for more details.

    Args:
        name (str): a name given to the quantum tape
        caching (int): Number of device executions to store in a cache to speed up subsequent
            executions. A value of ``0`` indicates that no caching will take place. Once filled,
            older elements of the cache are removed and replaced with the most recent device
            executions to keep the cache up to date.

    **Example**

    In addition to the functionality of the ``QuantumTape`` class,
    the ``JacobianTape`` has the ability to compute Jacobians of a quantum
    circuit. Consider the following

    .. code-block:: python

        import pennylane.tape

        with qml.tape.QuantumTape() as tape:
            qml.RX(0.432, wires=0)
            qml.RY(0.543, wires=0)
            qml.CNOT(wires=[0, 'a'])
            qml.RX(0.133, wires='a')
            expval(qml.PauliZ(wires=[0]))

    The Jacobian is computed using finite difference:

    >>> tape.jacobian(dev)
    [[-0.35846484 -0.46923704  0.        ]]
    >>> tape.jacobian(dev, params=[0.1, 0.1, 0.1])
    [[-0.09933471 -0.09933471  0.        ]]

    Trainable parameters are taken into account when calculating the Jacobian,
    avoiding unnecessary calculations:

    >>> tape.trainable_params = {0} # set only the first parameter as free
    >>> tape.set_parameters(0.56)
    >>> tape.jacobian(dev)
    [[-0.45478169]]
    """

    def __init__(self, name=None, caching=0):
        super().__init__(name=name, caching=caching)
        self.jacobian_options = {}

    def _grad_method(self, idx, use_graph=True, default_method="F"):
        """Determine the correct partial derivative computation method for each gate parameter.

        Parameter gradient methods include:

        * ``None``: the parameter does not support differentiation.

        * ``"0"``: the variational circuit output does not depend on this
          parameter (the partial derivative is zero).

        * ``"F"``: the parameter has a non-zero derivative that should be computed
          using finite-differences.

        * ``"A"``: the parameter has a non-zero derivative that should be computed
          using an analytic method.

        .. note::

            The base ``JacobianTape`` class only supports numerical differentiation, so
            this method will always return either ``"F"`` or ``None``. If an inheriting
            tape supports analytic differentiation for certain operations, make sure
            that this method is overwritten appropriately to return ``"A"`` where
            required.

        Args:
            idx (int): parameter index
            use_graph: whether to use a directed-acyclic graph to determine
                if the parameter has a gradient of 0
            default_method (str): the default differentiation value to return
                for parameters that where the grad method is not ``"0"`` or ``None``

        Returns:
            str: partial derivative method to be used
        """
        op = self._par_info[idx]["op"]

        if op.grad_method is None:
            return None

        if (self._graph is not None) or use_graph:
            # an empty list to store the 'best' partial derivative method
            # for each observable
            best = []

            # loop over all observables
            for ob in self.observables:
                # check if op is an ancestor of ob
                has_path = self.graph.has_path(op, ob)

                # Use finite differences if there is a path, else the gradient is zero
                best.append(default_method if has_path else "0")

            if all(k == "0" for k in best):
                return "0"

        return default_method

    def _update_gradient_info(self):
        """Update the parameter information dictionary with gradient information
        of each parameter"""

        for i, info in self._par_info.items():

            if i not in self.trainable_params:
                info["grad_method"] = None
            else:
                info["grad_method"] = self._grad_method(i, use_graph=True)

    def _grad_method_validation(self, method):
        """Validates if the gradient method requested is supported by the trainable
        parameters, and returns the allowed parameter gradient methods.

        This method will generate parameter gradient information if it has not already
        been generated, and then proceed to validate the gradient method. In particular:

        * An exception will be raised if there exist non-differentiable trainable
          parameters on the tape.

        * An exception will be raised if the Jacobian method is ``"analytic"`` but there
          exist some trainable parameters on the tape that only support numeric differentiation.

        If all validations pass, this method will return a tuple containing the allowed parameter
        gradient methods for each trainable parameter.

        Args:
            method (str): the overall Jacobian differentiation method

        Returns:
            tuple[str, None]: the allowed parameter gradient methods for each trainable parameter
        """

        if "grad_method" not in self._par_info[0]:
            self._update_gradient_info()

        allowed_param_methods = {
            idx: info["grad_method"]
            for idx, info in self._par_info.items()
            if idx in self.trainable_params
        }

        # check and raise an error if any parameters are non-differentiable
        nondiff_params = {idx for idx, g in allowed_param_methods.items() if g is None}

        if nondiff_params:
            raise ValueError(f"Cannot differentiate with respect to parameter(s) {nondiff_params}")

        numeric_params = {idx for idx, g in allowed_param_methods.items() if g == "F"}

        # If explicitly using analytic mode, ensure that all parameters
        # support analytic differentiation.
        if method == "analytic" and numeric_params:
            raise ValueError(
                f"The analytic gradient method cannot be used with the argument(s) {numeric_params}."
            )

        return tuple(allowed_param_methods.values())

    def numeric_diff(self, idx, params=None, **options):
        """Generate the tapes and postprocessing methods required to compute the gradient of the parameter at
        position 'idx' using numeric differentiation.

        Args:
            idx (int): trainable parameter index to differentiate with respect to
            params (list[Any]): The quantum tape operation parameters. If not provided,
               the current tape parameter values are used (via :meth:`~.get_parameters`).

        Keyword Args:
            h=1e-7 (float): finite difference method step size
            order=1 (int): The order of the finite difference method to use. ``1`` corresponds
                to forward finite differences, ``2`` to centered finite differences.

        Returns:
            list[QuantumTape], function
        """

        if params is None:
            params = np.array(self.get_parameters())

        order = options.get("order", 1)
        h = options.get("h", 1e-7)

        shift = np.zeros_like(params, dtype=np.float64)
        shift[idx] = h

        import copy

        if order == 1:
            # forward finite-difference.

<<<<<<< HEAD
            original = self.copy(deep=True)
            shifted = self.copy(deep=True)
=======
            # Todo: check that a tape is the original tape for which a result is already
            # stored has to be done in the execution

            original = copy.deepcopy(self)
            original.__class__ = QuantumTape
            original.set_parameters(params)

            shifted = copy.deepcopy(self)
            shifted.__class__ = QuantumTape
>>>>>>> 59fd4cf7
            shifted.set_parameters(params + shift)

            tapes = [shifted, original]

        elif order == 2:
            # central finite difference

<<<<<<< HEAD
            shifted_forward = self.copy(deep=True)
            shifted_forward.set_parameters(params + shift / 2)

            shifted_backward = self.copy(deep=True)
            shifted_forward.set_parameters(params - shift / 2)
=======
            shifted_forward = copy.deepcopy(self)
            shifted_forward.__class__ = QuantumTape
            shifted_forward.set_parameters(params + shift / 2)

            shifted_backward = copy.deepcopy(self)
            shifted_backward.__class__ = QuantumTape
            shifted_backward.set_parameters(params - shift / 2)
>>>>>>> 59fd4cf7

            tapes = [shifted_forward, shifted_backward]

        else:
            raise ValueError("Order must be 1 or 2.")

        def processing_fn(results):
            """Function taking a list of executed tapes to the gradient of the parameter at index idx."""
            return (results[0] - results[1]) / h

        return tapes, processing_fn

    def numeric_pd(self, idx, device, params=None, **options):
        """Evaluate the gradient of the tape with respect to
        a single trainable tape parameter using numerical finite-differences.

        Args:
            idx (int): trainable parameter index to differentiate with respect to
            device (.Device, .QubitDevice): a PennyLane device
                that can execute quantum operations and return measurement statistics
            params (list[Any]): The quantum tape operation parameters. If not provided,
                the current tape parameter values are used (via :meth:`~.get_parameters`).

        Keyword Args:
            h=1e-7 (float): finite difference method step size
            order=1 (int): The order of the finite difference method to use. ``1`` corresponds
                to forward finite differences, ``2`` to centered finite differences.

        Returns:
            array[float]: 1-dimensional array of length determined by the tape output
            measurement statistics
        """

        tapes, processing_fn = self.numeric_diff(idx, params=params, **options)

<<<<<<< HEAD
        # execute tapes
        # Todo: if tape is the original tape, take stored y0 result
=======
>>>>>>> 59fd4cf7
        results = [tape.execute(device) for tape in tapes]

        return processing_fn(results)

    def device_pd(self, device, params=None, **options):
        """Evaluate the gradient of the tape with respect to
        all trainable tape parameters by querying the provided device.

        Args:
            device (.Device, .QubitDevice): a PennyLane device
                that can execute quantum operations and return measurement statistics
            params (list[Any]): The quantum tape operation parameters. If not provided,
                the current tape parameter values are used (via :meth:`~.get_parameters`).
        """
        # pylint:disable=unused-argument
        if params is None:
            params = np.array(self.get_parameters())

        saved_parameters = self.get_parameters()

        # temporarily mutate the in-place parameters
        self.set_parameters(params)

        # TODO: modify devices that have device Jacobian methods to
        # accept the quantum tape as an argument
        jac = device.jacobian(self)

        # restore original parameters
        self.set_parameters(saved_parameters)
        return jac

    def analytic_pd(self, idx, device, params=None, **options):
        """Evaluate the gradient of the tape with respect to
        a single trainable tape parameter using an analytic method.

        Args:
            idx (int): trainable parameter index to differentiate with respect to
            device (.Device, .QubitDevice): a PennyLane device
                that can execute quantum operations and return measurement statistics
            params (list[Any]): The quantum tape operation parameters. If not provided,
                the current tape parameter values are used (via :meth:`~.get_parameters`).

        Returns:
            array[float]: 1-dimensional array of length determined by the tape output
                measurement statistics
        """
        raise NotImplementedError

    def jacobian(self, device, params=None, **options):
        r"""Compute the Jacobian of the parametrized quantum circuit recorded by the quantum tape.

        The quantum tape can be interpreted as a simple :math:`\mathbb{R}^m \to \mathbb{R}^n` function,
        mapping :math:`m` (trainable) gate parameters to :math:`n` measurement statistics,
        such as expectation values or probabilities.

        By default, the Jacobian will be computed with respect to all parameters on the quantum tape.
        This can be modified by setting the :attr:`~.trainable_params` attribute of the tape.

        The Jacobian can be computed using several methods:

        * Finite differences (``'numeric'``). The first-order method evaluates the circuit at
          :math:`n+1` points of the parameter space, the second-order method at :math:`2n` points,
          where ``n = tape.num_params``.

        * Analytic method (``'analytic'``). Analytic, if implemented by the inheriting quantum tape.

        * Best known method for each parameter (``'best'``): uses the analytic method if
          possible, otherwise finite difference.

        * Device method (``'device'``): Delegates the computation of the Jacobian to the
          device executing the circuit. Only supported by devices that provide their
          own method for computing derivatives; support can be checked by
          querying the device capabilities: ``dev.capabilities()['provides_jacobian']`` must
          return ``True``. Examples of supported devices include the experimental
          :class:`"default.tensor.tf" <~.DefaultTensorTF>` device.

        .. note::

            The finite difference method is sensitive to statistical noise in the circuit output,
            since it compares the output at two points infinitesimally close to each other. Hence
            the ``'F'`` method works best with exact expectation values when using simulator
            devices.

        Args:
            device (.Device, .QubitDevice): a PennyLane device
                that can execute quantum operations and return measurement statistics
            params (list[Any]): The quantum tape operation parameters. If not provided,
                the current tape parameter values are used (via :meth:`~.get_parameters`).

        Keyword Args:
            method="best" (str): The differentiation method. Must be one of ``"numeric"``,
                ``"analytic"``, ``"best"``, or ``"device"``.
            h=1e-7 (float): finite difference method step size
            order=1 (int): The order of the finite difference method to use. ``1`` corresponds
                to forward finite differences, ``2`` to centered finite differences.

        Returns:
            array[float]: 2-dimensional array of shape ``(tape.num_params, tape.output_dim)``

        **Example**

        .. code-block:: python

            with JacobianTape() as tape:
                qml.RX(0.432, wires=0)
                qml.RY(0.543, wires=0)
                qml.CNOT(wires=[0, 'a'])
                qml.RX(0.133, wires='a')
                probs(wires=[0, 'a'])

        If parameters are not provided, the existing tape parameters are used:

        >>> dev = qml.device("default.qubit", wires=[0, 'a'])
        >>> tape.jacobian(dev)
        array([[-0.178441  , -0.23358253, -0.05892804],
               [-0.00079144, -0.00103601,  0.05892804],
               [ 0.00079144,  0.00103601,  0.00737611],
               [ 0.178441  ,  0.23358253, -0.00737611]])

        Parameters can be optionally passed during execution:

        >>> tape.jacobian(dev, params=[1.0, 0.0, 1.0])
        array([[-3.24029934e-01, -9.99200722e-09, -3.24029934e-01],
               [-9.67055711e-02, -2.77555756e-09,  3.24029935e-01],
               [ 9.67055709e-02,  3.05311332e-09,  9.67055709e-02],
               [ 3.24029935e-01,  1.08246745e-08, -9.67055711e-02]])

        Parameters provided for execution are temporary, and do not affect
        the tapes' parameters in-place:

        >>> tape.get_parameters()
        [0.432, 0.543, 0.133]

        Explicitly setting the trainable parameters can significantly reduce
        computational resources, as non-trainable parameters are ignored
        during the computation:

        >>> tape.trainable_params = {0} # set only the first parameter as trainable
        >>> tape.jacobian(dev)
        array([[-0.178441  ],
               [-0.00079144],
               [ 0.00079144],
               [ 0.178441  ]])

        If a tape has no trainable parameters, the Jacobian will be empty:

        >>> tape.trainable_params = {}
        >>> tape.jacobian(dev)
        array([], shape=(4, 0), dtype=float64)
        """
        if any([m.return_type is State for m in self.measurements]):
            raise ValueError("The jacobian method does not support circuits that return the state")

        method = options.get("method", "best")

        if method not in ("best", "numeric", "analytic", "device"):
            raise ValueError(f"Unknown gradient method '{method}'")

        if params is None:
            params = self.get_parameters()

        params = np.array(params)

        if method == "device":
            # Using device mode; simply query the device for the Jacobian
            return self.device_pd(device, params=params, **options)

        # perform gradient method validation
        allowed_param_methods = self._grad_method_validation(method)

        if not params.size or all(g == "0" for g in allowed_param_methods):
            # Either all parameters have grad method 0, or there are no trainable
            # parameters. Simply return an empty Jacobian.
            return np.zeros((self.output_dim, len(params)), dtype=float)

        if method == "numeric" or "F" in allowed_param_methods:
            # there exist parameters that will be differentiated numerically

            if options.get("order", 1) == 1:
                # First order (forward) finite-difference will be performed.
                # Compute the value of the tape at the current parameters here. This ensures
                # this computation is only performed once, for all parameters.
                options["y0"] = np.asarray(self.execute_device(params, device))

        jac = None
        p_ind = range(len(params))

        # loop through each parameter and compute the gradient
        for idx, (l, param_method) in enumerate(zip(p_ind, allowed_param_methods)):

            if param_method == "0":
                # Independent parameter. Skip, as this parameter has a gradient of 0.
                continue

            if (method == "best" and param_method[0] == "F") or (method == "numeric"):
                # finite difference method
                g = self.numeric_pd(l, device, params=params, **options)

            elif (method == "best" and param_method[0] == "A") or (method == "analytic"):
                # analytic method
                g = self.analytic_pd(l, device, params=params, **options)

            if g.dtype is np.dtype("object"):
                # object arrays cannot be flattened; must hstack them
                g = np.hstack(g)

            if jac is None:
                # The Jacobian matrix has not yet been created, as we needed at least
                # one device execution to occur so that we could ensure that the output
                # dimension is known.
                jac = np.zeros((self.output_dim, len(params)), dtype=float)

            jac[:, idx] = g.flatten()

        return jac<|MERGE_RESOLUTION|>--- conflicted
+++ resolved
@@ -241,20 +241,12 @@
         if order == 1:
             # forward finite-difference.
 
-<<<<<<< HEAD
-            original = self.copy(deep=True)
-            shifted = self.copy(deep=True)
-=======
-            # Todo: check that a tape is the original tape for which a result is already
-            # stored has to be done in the execution
-
             original = copy.deepcopy(self)
             original.__class__ = QuantumTape
             original.set_parameters(params)
 
             shifted = copy.deepcopy(self)
             shifted.__class__ = QuantumTape
->>>>>>> 59fd4cf7
             shifted.set_parameters(params + shift)
 
             tapes = [shifted, original]
@@ -262,13 +254,6 @@
         elif order == 2:
             # central finite difference
 
-<<<<<<< HEAD
-            shifted_forward = self.copy(deep=True)
-            shifted_forward.set_parameters(params + shift / 2)
-
-            shifted_backward = self.copy(deep=True)
-            shifted_forward.set_parameters(params - shift / 2)
-=======
             shifted_forward = copy.deepcopy(self)
             shifted_forward.__class__ = QuantumTape
             shifted_forward.set_parameters(params + shift / 2)
@@ -276,7 +261,6 @@
             shifted_backward = copy.deepcopy(self)
             shifted_backward.__class__ = QuantumTape
             shifted_backward.set_parameters(params - shift / 2)
->>>>>>> 59fd4cf7
 
             tapes = [shifted_forward, shifted_backward]
 
@@ -312,11 +296,8 @@
 
         tapes, processing_fn = self.numeric_diff(idx, params=params, **options)
 
-<<<<<<< HEAD
         # execute tapes
         # Todo: if tape is the original tape, take stored y0 result
-=======
->>>>>>> 59fd4cf7
         results = [tape.execute(device) for tape in tapes]
 
         return processing_fn(results)
