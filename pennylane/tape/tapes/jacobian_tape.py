# Copyright 2018-2020 Xanadu Quantum Technologies Inc.

# Licensed under the Apache License, Version 2.0 (the "License");
# you may not use this file except in compliance with the License.
# You may obtain a copy of the License at

#     http://www.apache.org/licenses/LICENSE-2.0

# Unless required by applicable law or agreed to in writing, software
# distributed under the License is distributed on an "AS IS" BASIS,
# WITHOUT WARRANTIES OR CONDITIONS OF ANY KIND, either express or implied.
# See the License for the specific language governing permissions and
# limitations under the License.
"""
This module contains the ``JacobianTape``, which adds differentiation methods
to the ``QuantumTape`` class.
"""
# pylint: disable=too-many-branches

import numpy as np

import pennylane as qml

from pennylane.operation import State
from pennylane.tape.tapes.tape import QuantumTape

STATE_PREP_OPS = (
    qml.BasisState,
    qml.QubitStateVector,
    qml.CatState,
    qml.CoherentState,
    qml.FockDensityMatrix,
    qml.DisplacedSqueezedState,
    qml.FockState,
    qml.FockStateVector,
    qml.ThermalState,
    qml.GaussianState,
)


# pylint: disable=too-many-public-methods
class JacobianTape(QuantumTape):
    """A quantum tape recorder, that records, validates, executes,
    and differentiates variational quantum programs.

    .. note::

        As the quantum tape is a *beta* feature. See :mod:`pennylane.tape`
        for more details.

    Args:
        name (str): a name given to the quantum tape
        caching (int): Number of device executions to store in a cache to speed up subsequent
            executions. A value of ``0`` indicates that no caching will take place. Once filled,
            older elements of the cache are removed and replaced with the most recent device
            executions to keep the cache up to date.

    **Example**

    In addition to the functionality of the ``QuantumTape`` class,
    the ``JacobianTape`` has the ability to compute Jacobians of a quantum
    circuit. Consider the following

    .. code-block:: python

        import pennylane.tape

        with qml.tape.QuantumTape() as tape:
            qml.RX(0.432, wires=0)
            qml.RY(0.543, wires=0)
            qml.CNOT(wires=[0, 'a'])
            qml.RX(0.133, wires='a')
            expval(qml.PauliZ(wires=[0]))

    The Jacobian is computed using finite difference:

    >>> tape.jacobian(dev)
    [[-0.35846484 -0.46923704  0.        ]]
    >>> tape.jacobian(dev, params=[0.1, 0.1, 0.1])
    [[-0.09933471 -0.09933471  0.        ]]

    Trainable parameters are taken into account when calculating the Jacobian,
    avoiding unnecessary calculations:

    >>> tape.trainable_params = {0} # set only the first parameter as free
    >>> tape.set_parameters(0.56)
    >>> tape.jacobian(dev)
    [[-0.45478169]]
    """

    def __init__(self, name=None, caching=0):
        super().__init__(name=name, caching=caching)
        self.jacobian_options = {}

    def _grad_method(self, idx, use_graph=True, default_method="F"):
        """Determine the correct partial derivative computation method for each gate parameter.

        Parameter gradient methods include:

        * ``None``: the parameter does not support differentiation.

        * ``"0"``: the variational circuit output does not depend on this
          parameter (the partial derivative is zero).

        * ``"F"``: the parameter has a non-zero derivative that should be computed
          using finite-differences.

        * ``"A"``: the parameter has a non-zero derivative that should be computed
          using an analytic method.

        .. note::

            The base ``JacobianTape`` class only supports numerical differentiation, so
            this method will always return either ``"F"`` or ``None``. If an inheriting
            tape supports analytic differentiation for certain operations, make sure
            that this method is overwritten appropriately to return ``"A"`` where
            required.

        Args:
            idx (int): parameter index
            use_graph: whether to use a directed-acyclic graph to determine
                if the parameter has a gradient of 0
            default_method (str): the default differentiation value to return
                for parameters that where the grad method is not ``"0"`` or ``None``

        Returns:
            str: partial derivative method to be used
        """
        op = self._par_info[idx]["op"]

        if op.grad_method is None:
            return None

        if (self._graph is not None) or use_graph:
            # an empty list to store the 'best' partial derivative method
            # for each observable
            best = []

            # loop over all observables
            for ob in self.observables:
                # check if op is an ancestor of ob
                has_path = self.graph.has_path(op, ob)

                # Use finite differences if there is a path, else the gradient is zero
                best.append(default_method if has_path else "0")

            if all(k == "0" for k in best):
                return "0"

        return default_method

    def _update_gradient_info(self):
        """Update the parameter information dictionary with gradient information
        of each parameter"""

        for i, info in self._par_info.items():

            if i not in self.trainable_params:
                info["grad_method"] = None
            else:
                info["grad_method"] = self._grad_method(i, use_graph=True)

    def _grad_method_validation(self, method):
        """Validates if the gradient method requested is supported by the trainable
        parameters, and returns the allowed parameter gradient methods.

        This method will generate parameter gradient information if it has not already
        been generated, and then proceed to validate the gradient method. In particular:

        * An exception will be raised if there exist non-differentiable trainable
          parameters on the tape.

        * An exception will be raised if the Jacobian method is ``"analytic"`` but there
          exist some trainable parameters on the tape that only support numeric differentiation.

        If all validations pass, this method will return a tuple containing the allowed parameter
        gradient methods for each trainable parameter.

        Args:
            method (str): the overall Jacobian differentiation method

        Returns:
            tuple[str, None]: the allowed parameter gradient methods for each trainable parameter
        """

        if "grad_method" not in self._par_info[0]:
            self._update_gradient_info()

        allowed_param_methods = {
            idx: info["grad_method"]
            for idx, info in self._par_info.items()
            if idx in self.trainable_params
        }

        # check and raise an error if any parameters are non-differentiable
        nondiff_params = {idx for idx, g in allowed_param_methods.items() if g is None}

        if nondiff_params:
            raise ValueError(f"Cannot differentiate with respect to parameter(s) {nondiff_params}")

        numeric_params = {idx for idx, g in allowed_param_methods.items() if g == "F"}

        # If explicitly using analytic mode, ensure that all parameters
        # support analytic differentiation.
        if method == "analytic" and numeric_params:
            raise ValueError(
                f"The analytic gradient method cannot be used with the argument(s) {numeric_params}."
            )

        return tuple(allowed_param_methods.values())

    def numeric_diff(self, idx, params=None, **options):
        """Generate the tapes and postprocessing methods required to compute the gradient of the parameter at
        position 'idx' using numeric differentiation.

        Args:
            idx (int): trainable parameter index to differentiate with respect to
            params (list[Any]): The quantum tape operation parameters. If not provided,
               the current tape parameter values are used (via :meth:`~.get_parameters`).

        Keyword Args:
            h=1e-7 (float): finite difference method step size
            order=1 (int): The order of the finite difference method to use. ``1`` corresponds
                to forward finite differences, ``2`` to centered finite differences.

        Returns:
            list[QuantumTape], function
        """

        if params is None:
            params = np.array(self.get_parameters())

        order = options.get("order", 1)
        h = options.get("h", 1e-7)

        shift = np.zeros_like(params, dtype=np.float64)
        shift[idx] = h

        if order == 1:
            # forward finite-difference.

            original = self.copy(deep=True, tape_cls=QuantumTape)
            original.set_parameters(params)

            shifted = self.copy(deep=True, tape_cls=QuantumTape)
            shifted.set_parameters(params + shift)

            tapes = [shifted, original]

        elif order == 2:
            # central finite difference

            shifted_forward = self.copy(deep=True, tape_cls=QuantumTape)
            shifted_forward.set_parameters(params + shift / 2)

            shifted_backward = self.copy(deep=True, tape_cls=QuantumTape)
            shifted_backward.set_parameters(params - shift / 2)

            tapes = [shifted_forward, shifted_backward]

        else:
            raise ValueError("Order must be 1 or 2.")

        def processing_fn(results):
            """Function taking a list of executed tapes to the gradient of the parameter at index idx."""
            res0 = np.array(results[0])
            res1 = np.array(results[1])
            return (res0 - res1) / h

        return tapes, processing_fn

    def numeric_pd(self, idx, device, params=None, **options):
        """Evaluate the gradient of the tape with respect to
        a single trainable tape parameter using numerical finite-differences.

        Args:
            idx (int): trainable parameter index to differentiate with respect to
            device (.Device, .QubitDevice): a PennyLane device
                that can execute quantum operations and return measurement statistics
            params (list[Any]): The quantum tape operation parameters. If not provided,
                the current tape parameter values are used (via :meth:`~.get_parameters`).

        Keyword Args:
            h=1e-7 (float): finite difference method step size
            order=1 (int): The order of the finite difference method to use. ``1`` corresponds
                to forward finite differences, ``2`` to centered finite differences.

        Returns:
            array[float]: 1-dimensional array of length determined by the tape output
            measurement statistics
        """

        tapes, processing_fn = self.numeric_diff(idx, params=params, **options)

<<<<<<< HEAD
        # execute tapes
        # Todo: if tape is the original tape, take stored y0 result
=======
>>>>>>> e905622a
        results = [tape.execute(device) for tape in tapes]
        self._output_dim = tapes[0]._output_dim

        return processing_fn(results)

    def device_pd(self, device, params=None, **options):
        """Evaluate the gradient of the tape with respect to
        all trainable tape parameters by querying the provided device.

        Args:
            device (.Device, .QubitDevice): a PennyLane device
                that can execute quantum operations and return measurement statistics
            params (list[Any]): The quantum tape operation parameters. If not provided,
                the current tape parameter values are used (via :meth:`~.get_parameters`).
        """
        # pylint:disable=unused-argument
        if params is None:
            params = np.array(self.get_parameters())

        saved_parameters = self.get_parameters()

        # temporarily mutate the in-place parameters
        self.set_parameters(params)

        # TODO: modify devices that have device Jacobian methods to
        # accept the quantum tape as an argument
        jac = device.jacobian(self)

        # restore original parameters
        self.set_parameters(saved_parameters)
        return jac

    def analytic_pd(self, idx, device, params=None, **options):
        """Evaluate the gradient of the tape with respect to
        a single trainable tape parameter using an analytic method.

        Args:
            idx (int): trainable parameter index to differentiate with respect to
            device (.Device, .QubitDevice): a PennyLane device
                that can execute quantum operations and return measurement statistics
            params (list[Any]): The quantum tape operation parameters. If not provided,
                the current tape parameter values are used (via :meth:`~.get_parameters`).

        Returns:
            array[float]: 1-dimensional array of length determined by the tape output
                measurement statistics
        """
        raise NotImplementedError

    def jacobian(self, device, params=None, **options):
        r"""Compute the Jacobian of the parametrized quantum circuit recorded by the quantum tape.

        The quantum tape can be interpreted as a simple :math:`\mathbb{R}^m \to \mathbb{R}^n` function,
        mapping :math:`m` (trainable) gate parameters to :math:`n` measurement statistics,
        such as expectation values or probabilities.

        By default, the Jacobian will be computed with respect to all parameters on the quantum tape.
        This can be modified by setting the :attr:`~.trainable_params` attribute of the tape.

        The Jacobian can be computed using several methods:

        * Finite differences (``'numeric'``). The first-order method evaluates the circuit at
          :math:`n+1` points of the parameter space, the second-order method at :math:`2n` points,
          where ``n = tape.num_params``.

        * Analytic method (``'analytic'``). Analytic, if implemented by the inheriting quantum tape.

        * Best known method for each parameter (``'best'``): uses the analytic method if
          possible, otherwise finite difference.

        * Device method (``'device'``): Delegates the computation of the Jacobian to the
          device executing the circuit. Only supported by devices that provide their
          own method for computing derivatives; support can be checked by
          querying the device capabilities: ``dev.capabilities()['provides_jacobian']`` must
          return ``True``. Examples of supported devices include the experimental
          :class:`"default.tensor.tf" <~.DefaultTensorTF>` device.

        .. note::

            The finite difference method is sensitive to statistical noise in the circuit output,
            since it compares the output at two points infinitesimally close to each other. Hence
            the ``'F'`` method works best with exact expectation values when using simulator
            devices.

        Args:
            device (.Device, .QubitDevice): a PennyLane device
                that can execute quantum operations and return measurement statistics
            params (list[Any]): The quantum tape operation parameters. If not provided,
                the current tape parameter values are used (via :meth:`~.get_parameters`).

        Keyword Args:
            method="best" (str): The differentiation method. Must be one of ``"numeric"``,
                ``"analytic"``, ``"best"``, or ``"device"``.
            h=1e-7 (float): finite difference method step size
            order=1 (int): The order of the finite difference method to use. ``1`` corresponds
                to forward finite differences, ``2`` to centered finite differences.

        Returns:
            array[float]: 2-dimensional array of shape ``(tape.num_params, tape.output_dim)``

        **Example**

        .. code-block:: python

            with JacobianTape() as tape:
                qml.RX(0.432, wires=0)
                qml.RY(0.543, wires=0)
                qml.CNOT(wires=[0, 'a'])
                qml.RX(0.133, wires='a')
                probs(wires=[0, 'a'])

        If parameters are not provided, the existing tape parameters are used:

        >>> dev = qml.device("default.qubit", wires=[0, 'a'])
        >>> tape.jacobian(dev)
        array([[-0.178441  , -0.23358253, -0.05892804],
               [-0.00079144, -0.00103601,  0.05892804],
               [ 0.00079144,  0.00103601,  0.00737611],
               [ 0.178441  ,  0.23358253, -0.00737611]])

        Parameters can be optionally passed during execution:

        >>> tape.jacobian(dev, params=[1.0, 0.0, 1.0])
        array([[-3.24029934e-01, -9.99200722e-09, -3.24029934e-01],
               [-9.67055711e-02, -2.77555756e-09,  3.24029935e-01],
               [ 9.67055709e-02,  3.05311332e-09,  9.67055709e-02],
               [ 3.24029935e-01,  1.08246745e-08, -9.67055711e-02]])

        Parameters provided for execution are temporary, and do not affect
        the tapes' parameters in-place:

        >>> tape.get_parameters()
        [0.432, 0.543, 0.133]

        Explicitly setting the trainable parameters can significantly reduce
        computational resources, as non-trainable parameters are ignored
        during the computation:

        >>> tape.trainable_params = {0} # set only the first parameter as trainable
        >>> tape.jacobian(dev)
        array([[-0.178441  ],
               [-0.00079144],
               [ 0.00079144],
               [ 0.178441  ]])

        If a tape has no trainable parameters, the Jacobian will be empty:

        >>> tape.trainable_params = {}
        >>> tape.jacobian(dev)
        array([], shape=(4, 0), dtype=float64)
        """
        if any([m.return_type is State for m in self.measurements]):
            raise ValueError("The jacobian method does not support circuits that return the state")

        method = options.get("method", "best")

        if method not in ("best", "numeric", "analytic", "device"):
            raise ValueError(f"Unknown gradient method '{method}'")

        if params is None:
            params = self.get_parameters()

        params = np.array(params)

        if method == "device":
            # Using device mode; simply query the device for the Jacobian
            return self.device_pd(device, params=params, **options)

        # perform gradient method validation
        allowed_param_methods = self._grad_method_validation(method)

        if not params.size or all(g == "0" for g in allowed_param_methods):
            # Either all parameters have grad method 0, or there are no trainable
            # parameters. Simply return an empty Jacobian.
            return np.zeros((self.output_dim, len(params)), dtype=float)

        if method == "numeric" or "F" in allowed_param_methods:
            # there exist parameters that will be differentiated numerically

            if options.get("order", 1) == 1:
                # First order (forward) finite-difference will be performed.
                # Compute the value of the tape at the current parameters here. This ensures
                # this computation is only performed once, for all parameters.
                options["y0"] = np.asarray(self.execute_device(params, device))

        jac = None
        p_ind = range(len(params))

        # loop through each parameter and compute the gradient
        for idx, (l, param_method) in enumerate(zip(p_ind, allowed_param_methods)):

            if param_method == "0":
                # Independent parameter. Skip, as this parameter has a gradient of 0.
                continue

            if (method == "best" and param_method[0] == "F") or (method == "numeric"):
                # finite difference method
                g = self.numeric_pd(l, device, params=params, **options)

            elif (method == "best" and param_method[0] == "A") or (method == "analytic"):
                # analytic method
                g = self.analytic_pd(l, device, params=params, **options)

            if g.dtype is np.dtype("object"):
                # object arrays cannot be flattened; must hstack them
                g = np.hstack(g)

            if jac is None:
                # The Jacobian matrix has not yet been created, as we needed at least
                # one device execution to occur so that we could ensure that the output
                # dimension is known.
                jac = np.zeros((self.output_dim, len(params)), dtype=float)

            jac[:, idx] = g.flatten()

        return jac<|MERGE_RESOLUTION|>--- conflicted
+++ resolved
@@ -292,11 +292,8 @@
 
         tapes, processing_fn = self.numeric_diff(idx, params=params, **options)
 
-<<<<<<< HEAD
         # execute tapes
         # Todo: if tape is the original tape, take stored y0 result
-=======
->>>>>>> e905622a
         results = [tape.execute(device) for tape in tapes]
         self._output_dim = tapes[0]._output_dim
 
