# Copyright 2018-2020 Xanadu Quantum Technologies Inc.

# Licensed under the Apache License, Version 2.0 (the "License");
# you may not use this file except in compliance with the License.
# You may obtain a copy of the License at

#     http://www.apache.org/licenses/LICENSE-2.0

# Unless required by applicable law or agreed to in writing, software
# distributed under the License is distributed on an "AS IS" BASIS,
# WITHOUT WARRANTIES OR CONDITIONS OF ANY KIND, either express or implied.
# See the License for the specific language governing permissions and
# limitations under the License.
"""
This module contains the ``JacobianTape``, which adds differentiation methods
to the ``QuantumTape`` class.
"""
# pylint: disable=too-many-branches

import numpy as np

import pennylane as qml

from pennylane.operation import State
from pennylane.tape.tapes.tape import QuantumTape

STATE_PREP_OPS = (
    qml.BasisState,
    qml.QubitStateVector,
    qml.CatState,
    qml.CoherentState,
    qml.FockDensityMatrix,
    qml.DisplacedSqueezedState,
    qml.FockState,
    qml.FockStateVector,
    qml.ThermalState,
    qml.GaussianState,
)


# pylint: disable=too-many-public-methods
class JacobianTape(QuantumTape):
    """A quantum tape recorder, that records, validates, executes,
    and differentiates variational quantum programs.

    .. note::

        As the quantum tape is a *beta* feature. See :mod:`pennylane.tape`
        for more details.

    Args:
        name (str): a name given to the quantum tape
        caching (int): Number of device executions to store in a cache to speed up subsequent
            executions. A value of ``0`` indicates that no caching will take place. Once filled,
            older elements of the cache are removed and replaced with the most recent device
            executions to keep the cache up to date.

    **Example**

    In addition to the functionality of the ``QuantumTape`` class,
    the ``JacobianTape`` has the ability to compute Jacobians of a quantum
    circuit. Consider the following

    .. code-block:: python

        import pennylane.tape

        with qml.tape.QuantumTape() as tape:
            qml.RX(0.432, wires=0)
            qml.RY(0.543, wires=0)
            qml.CNOT(wires=[0, 'a'])
            qml.RX(0.133, wires='a')
            expval(qml.PauliZ(wires=[0]))

    The Jacobian is computed using finite difference:

    >>> tape.jacobian(dev)
    [[-0.35846484 -0.46923704  0.        ]]
    >>> tape.jacobian(dev, params=[0.1, 0.1, 0.1])
    [[-0.09933471 -0.09933471  0.        ]]

    Trainable parameters are taken into account when calculating the Jacobian,
    avoiding unnecessary calculations:

    >>> tape.trainable_params = {0} # set only the first parameter as free
    >>> tape.set_parameters(0.56)
    >>> tape.jacobian(dev)
    [[-0.45478169]]
    """

    def __init__(self, name=None, caching=0):
        super().__init__(name=name, caching=caching)
        self.jacobian_options = {}

    def _grad_method(self, idx, use_graph=True, default_method="F"):
        """Determine the correct partial derivative computation method for each gate parameter.

        Parameter gradient methods include:

        * ``None``: the parameter does not support differentiation.

        * ``"0"``: the variational circuit output does not depend on this
          parameter (the partial derivative is zero).

        * ``"F"``: the parameter has a non-zero derivative that should be computed
          using finite-differences.

        * ``"A"``: the parameter has a non-zero derivative that should be computed
          using an analytic method.

        .. note::

            The base ``JacobianTape`` class only supports numerical differentiation, so
            this method will always return either ``"F"`` or ``None``. If an inheriting
            tape supports analytic differentiation for certain operations, make sure
            that this method is overwritten appropriately to return ``"A"`` where
            required.

        Args:
            idx (int): parameter index
            use_graph: whether to use a directed-acyclic graph to determine
                if the parameter has a gradient of 0
            default_method (str): the default differentiation value to return
                for parameters that where the grad method is not ``"0"`` or ``None``

        Returns:
            str: partial derivative method to be used
        """
        op = self._par_info[idx]["op"]

        if op.grad_method is None:
            return None

        if (self._graph is not None) or use_graph:
            # an empty list to store the 'best' partial derivative method
            # for each observable
            best = []

            # loop over all observables
            for ob in self.observables:
                # check if op is an ancestor of ob
                has_path = self.graph.has_path(op, ob)

                # Use finite differences if there is a path, else the gradient is zero
                best.append(default_method if has_path else "0")

            if all(k == "0" for k in best):
                return "0"

        return default_method

    def _update_gradient_info(self):
        """Update the parameter information dictionary with gradient information
        of each parameter"""

        for i, info in self._par_info.items():

            if i not in self.trainable_params:
                info["grad_method"] = None
            else:
                info["grad_method"] = self._grad_method(i, use_graph=True)

    def _grad_method_validation(self, method):
        """Validates if the gradient method requested is supported by the trainable
        parameters, and returns the allowed parameter gradient methods.

        This method will generate parameter gradient information if it has not already
        been generated, and then proceed to validate the gradient method. In particular:

        * An exception will be raised if there exist non-differentiable trainable
          parameters on the tape.

        * An exception will be raised if the Jacobian method is ``"analytic"`` but there
          exist some trainable parameters on the tape that only support numeric differentiation.

        If all validations pass, this method will return a tuple containing the allowed parameter
        gradient methods for each trainable parameter.

        Args:
            method (str): the overall Jacobian differentiation method

        Returns:
            tuple[str, None]: the allowed parameter gradient methods for each trainable parameter
        """

        if "grad_method" not in self._par_info[0]:
            self._update_gradient_info()

        diff_methods = {
            idx: info["grad_method"]
            for idx, info in self._par_info.items()
            if idx in self.trainable_params
        }

        # check and raise an error if any parameters are non-differentiable
        nondiff_params = {idx for idx, g in diff_methods.items() if g is None}

        if nondiff_params:
            raise ValueError(f"Cannot differentiate with respect to parameter(s) {nondiff_params}")

        numeric_params = {idx for idx, g in diff_methods.items() if g == "F"}

        # If explicitly using analytic mode, ensure that all parameters
        # support analytic differentiation.
        if method == "analytic" and numeric_params:
            raise ValueError(
                f"The analytic gradient method cannot be used with the argument(s) {numeric_params}."
            )

        return tuple(diff_methods.values())

    def numeric_pd(self, idx, params=None, **options):
        """Generate the tapes and postprocessing methods required to compute the gradient of the parameter at
        position 'idx' using numeric differentiation.

        Args:
            idx (int): trainable parameter index to differentiate with respect to
            params (list[Any]): The quantum tape operation parameters. If not provided,
               the current tape parameter values are used (via :meth:`~.get_parameters`).

        Keyword Args:
            h=1e-7 (float): finite difference method step size
            order=1 (int): The order of the finite difference method to use. ``1`` corresponds
                to forward finite differences, ``2`` to centered finite differences.

        Returns:
            list[QuantumTape], function
        """

        if params is None:
            params = np.array(self.get_parameters())

        order = options.get("order", 1)
        h = options.get("h", 1e-7)

        shift = np.zeros_like(params, dtype=np.float64)
        shift[idx] = h

        if order == 1:
            # forward finite-difference.

            tapes = []

            # get the stored result of the original circuit
            y0 = options.get("y0", None)

            shifted = self.copy(deep=True, tape_cls=QuantumTape)
            shifted.set_parameters(params + shift)

            tapes.append(shifted)

            if y0 is None:
                tapes.append(self)

            def processing_fn(results):
                """Function taking a list of executed tapes to the gradient of the parameter at index idx."""
                shifted = np.array(results[0])
                unshifted = y0

                if unshifted is None:
                    unshifted = np.array(results[1])

                return (shifted - unshifted) / h

            return tapes, processing_fn

        if order == 2:
            # central finite difference

            shifted_forward = self.copy(deep=True, tape_cls=QuantumTape)
            shifted_forward.set_parameters(params + shift / 2)

            shifted_backward = self.copy(deep=True, tape_cls=QuantumTape)
            shifted_backward.set_parameters(params - shift / 2)

            tapes = [shifted_forward, shifted_backward]

            def second_order_processing_fn(results):
                """Function taking a list of executed tapes to the gradient of the parameter at index idx."""
                res0 = np.array(results[0])
                res1 = np.array(results[1])
                return (res0 - res1) / h

            return tapes, second_order_processing_fn

        raise ValueError("Order must be 1 or 2.")

    def device_pd(self, device, params=None, **options):
        """Evaluate the gradient of the tape with respect to
        all trainable tape parameters by querying the provided device.

        Args:
            device (.Device, .QubitDevice): a PennyLane device
                that can execute quantum operations and return measurement statistics
            params (list[Any]): The quantum tape operation parameters. If not provided,
                the current tape parameter values are used (via :meth:`~.get_parameters`).
        """
        # pylint:disable=unused-argument
        if params is None:
            params = np.array(self.get_parameters())

        saved_parameters = self.get_parameters()

        # temporarily mutate the in-place parameters
        self.set_parameters(params)

        # TODO: modify devices that have device Jacobian methods to
        # accept the quantum tape as an argument
        jac = device.jacobian(self)

        # restore original parameters
        self.set_parameters(saved_parameters)
        return jac

    def analytic_pd(self, idx, params=None, **options):
        """Evaluate the gradient of the tape with respect to
        a single trainable tape parameter using an analytic method.

        Args:
            idx (int): trainable parameter index to differentiate with respect to
            params (list[Any]): The quantum tape operation parameters. If not provided,
                the current tape parameter values are used (via :meth:`~.get_parameters`).

        Returns:
            array[float]: 1-dimensional array of length determined by the tape output
                measurement statistics
        """
        raise NotImplementedError

    def jacobian(self, device, params=None, **options):
        r"""Compute the Jacobian of the parametrized quantum circuit recorded by the quantum tape.

        The quantum tape can be interpreted as a simple :math:`\mathbb{R}^m \to \mathbb{R}^n` function,
        mapping :math:`m` (trainable) gate parameters to :math:`n` measurement statistics,
        such as expectation values or probabilities.

        By default, the Jacobian will be computed with respect to all parameters on the quantum tape.
        This can be modified by setting the :attr:`~.trainable_params` attribute of the tape.

        The Jacobian can be computed using several methods:

        * Finite differences (``'numeric'``). The first-order method evaluates the circuit at
          :math:`n+1` points of the parameter space, the second-order method at :math:`2n` points,
          where ``n = tape.num_params``.

        * Analytic method (``'analytic'``). Analytic, if implemented by the inheriting quantum tape.

        * Best known method for each parameter (``'best'``): uses the analytic method if
          possible, otherwise finite difference.

        * Device method (``'device'``): Delegates the computation of the Jacobian to the
          device executing the circuit. Only supported by devices that provide their
          own method for computing derivatives; support can be checked by
          querying the device capabilities: ``dev.capabilities()['provides_jacobian']`` must
          return ``True``. Examples of supported devices include the experimental
          :class:`"default.tensor.tf" <~.DefaultTensorTF>` device.

        .. note::

            The finite difference method is sensitive to statistical noise in the circuit output,
            since it compares the output at two points infinitesimally close to each other. Hence
            the ``'F'`` method works best with exact expectation values when using simulator
            devices.

        Args:
            device (.Device, .QubitDevice): a PennyLane device
                that can execute quantum operations and return measurement statistics
            params (list[Any]): The quantum tape operation parameters. If not provided,
                the current tape parameter values are used (via :meth:`~.get_parameters`).

        Keyword Args:
            method="best" (str): The differentiation method. Must be one of ``"numeric"``,
                ``"analytic"``, ``"best"``, or ``"device"``.
            h=1e-7 (float): finite difference method step size
            order=1 (int): The order of the finite difference method to use. ``1`` corresponds
                to forward finite differences, ``2`` to centered finite differences.

        Returns:
            array[float]: 2-dimensional array of shape ``(tape.num_params, tape.output_dim)``

        **Example**

        .. code-block:: python

            with JacobianTape() as tape:
                qml.RX(0.432, wires=0)
                qml.RY(0.543, wires=0)
                qml.CNOT(wires=[0, 'a'])
                qml.RX(0.133, wires='a')
                probs(wires=[0, 'a'])

        If parameters are not provided, the existing tape parameters are used:

        >>> dev = qml.device("default.qubit", wires=[0, 'a'])
        >>> tape.jacobian(dev)
        array([[-0.178441  , -0.23358253, -0.05892804],
               [-0.00079144, -0.00103601,  0.05892804],
               [ 0.00079144,  0.00103601,  0.00737611],
               [ 0.178441  ,  0.23358253, -0.00737611]])

        Parameters can be optionally passed during execution:

        >>> tape.jacobian(dev, params=[1.0, 0.0, 1.0])
        array([[-3.24029934e-01, -9.99200722e-09, -3.24029934e-01],
               [-9.67055711e-02, -2.77555756e-09,  3.24029935e-01],
               [ 9.67055709e-02,  3.05311332e-09,  9.67055709e-02],
               [ 3.24029935e-01,  1.08246745e-08, -9.67055711e-02]])

        Parameters provided for execution are temporary, and do not affect
        the tapes' parameters in-place:

        >>> tape.get_parameters()
        [0.432, 0.543, 0.133]

        Explicitly setting the trainable parameters can significantly reduce
        computational resources, as non-trainable parameters are ignored
        during the computation:

        >>> tape.trainable_params = {0} # set only the first parameter as trainable
        >>> tape.jacobian(dev)
        array([[-0.178441  ],
               [-0.00079144],
               [ 0.00079144],
               [ 0.178441  ]])

        If a tape has no trainable parameters, the Jacobian will be empty:

        >>> tape.trainable_params = {}
        >>> tape.jacobian(dev)
        array([], shape=(4, 0), dtype=float64)
        """
        if any([m.return_type is State for m in self.measurements]):
            raise ValueError("The jacobian method does not support circuits that return the state")

        method = options.get("method", "best")

        if method not in ("best", "numeric", "analytic", "device"):
            raise ValueError(f"Unknown gradient method '{method}'")

        if params is None:
            params = self.get_parameters()

        params = np.array(params)

        if method == "device":
            # Using device mode; simply query the device for the Jacobian
            return self.device_pd(device, params=params, **options)

        # perform gradient method validation
        diff_methods = self._grad_method_validation(method)

        if not params.size or all(g == "0" for g in diff_methods):
            # Either all parameters have grad method 0, or there are no trainable
            # parameters. Simply return an empty Jacobian.
            return np.zeros((self.output_dim, len(params)), dtype=float)

        if method == "numeric" or "F" in diff_methods:
            # there exist parameters that will be differentiated numerically

            if options.get("order", 1) == 1:
                # First order (forward) finite-difference will be performed.
                # Compute the value of the tape at the current parameters here. This ensures
                # this computation is only performed once, for all parameters.
                options["y0"] = np.asarray(self.execute_device(params, device))

        options["device"] = device

        # collect all circuits (tapes) and postprocessing functions required
        # to compute the jacobian
        all_tapes = []
        reshape_info = []
        processing_fns = []
        for trainable_idx, param_method in enumerate(diff_methods):

            if (method == "best" and param_method[0] == "F") or (method == "numeric"):
                # finite difference method
                tapes, processing_fn = self.numeric_pd(trainable_idx, params=params, **options)

            elif (method == "best" and param_method[0] == "A") or (method == "analytic"):
                # some analytic methods need the device wires
                options["dev_wires"] = device.wires

                # analytic method
                tapes, processing_fn = self.analytic_pd(trainable_idx, params=params, **options)

            # we create a flat list here to feed at once to the device
            all_tapes.extend(tapes)
            # to extract the correct result for this parameter later, remember the number of tapes
            reshape_info.append(len(tapes))
            processing_fns.append(processing_fn)

        # execute all tapes
<<<<<<< HEAD
        results = [tape.execute(device) for tape in all_tapes]  # soon to be: device.batch_execute(all_tapes)
=======
        results = [
            tape.execute(device) for tape in all_tapes
        ]  # soon to be: device.batch_execute(all_tapes)
>>>>>>> ac8f7972

        if method == "numeric":
            output_dim = all_tapes[0]._output_dim

            if self.output_dim != output_dim:
                self._output_dim = output_dim

        # post-process the results with the appropriate function to fill jacobian columns with gradients
        jac = np.zeros((self.output_dim, len(params)), dtype=float)

        start = 0
        for i, (processing_fn, res_len) in enumerate(zip(processing_fns, reshape_info)):

            # extract the correct results from the flat list
<<<<<<< HEAD
            res = results[start: start + res_len]
=======
            res = results[start : start + res_len]
>>>>>>> ac8f7972
            start += res_len

            # postprocess results to compute the gradient
            g = processing_fn(res)

            if g.dtype is np.dtype("object"):
                # object arrays cannot be flattened; must hstack them
                g = np.hstack(g)

            jac[:, i] = g.flatten()

        return jac<|MERGE_RESOLUTION|>--- conflicted
+++ resolved
@@ -490,13 +490,9 @@
             processing_fns.append(processing_fn)
 
         # execute all tapes
-<<<<<<< HEAD
-        results = [tape.execute(device) for tape in all_tapes]  # soon to be: device.batch_execute(all_tapes)
-=======
         results = [
             tape.execute(device) for tape in all_tapes
         ]  # soon to be: device.batch_execute(all_tapes)
->>>>>>> ac8f7972
 
         if method == "numeric":
             output_dim = all_tapes[0]._output_dim
@@ -511,11 +507,7 @@
         for i, (processing_fn, res_len) in enumerate(zip(processing_fns, reshape_info)):
 
             # extract the correct results from the flat list
-<<<<<<< HEAD
-            res = results[start: start + res_len]
-=======
             res = results[start : start + res_len]
->>>>>>> ac8f7972
             start += res_len
 
             # postprocess results to compute the gradient
