--- conflicted
+++ resolved
@@ -391,11 +391,7 @@
             h=1e-7 (float): finite difference method step size
             order=1 (int): The order of the finite difference method to use. ``1`` corresponds
                 to forward finite differences, ``2`` to centered finite differences.
-<<<<<<< HEAD
-            shift=pi/2 (float): the size of the shift for two-term parameter shift rules
-=======
         shift=pi/2 (float): the size of the shift for two-term parameter-shift gradient computations
->>>>>>> 3d155c5b
 
         Returns:
             array[float]: 2-dimensional array of shape ``(tape.num_params, tape.output_dim)``
