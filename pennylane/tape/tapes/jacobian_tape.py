# Copyright 2018-2020 Xanadu Quantum Technologies Inc.

# Licensed under the Apache License, Version 2.0 (the "License");
# you may not use this file except in compliance with the License.
# You may obtain a copy of the License at

#     http://www.apache.org/licenses/LICENSE-2.0

# Unless required by applicable law or agreed to in writing, software
# distributed under the License is distributed on an "AS IS" BASIS,
# WITHOUT WARRANTIES OR CONDITIONS OF ANY KIND, either express or implied.
# See the License for the specific language governing permissions and
# limitations under the License.
"""
This module contains the ``JacobianTape``, which adds differentiation methods
to the ``QuantumTape`` class.
"""
# pylint: disable=too-many-branches

import numpy as np

import pennylane as qml

from pennylane.operation import State
from pennylane.tape.tapes.tape import QuantumTape

STATE_PREP_OPS = (
    qml.BasisState,
    qml.QubitStateVector,
    qml.CatState,
    qml.CoherentState,
    qml.FockDensityMatrix,
    qml.DisplacedSqueezedState,
    qml.FockState,
    qml.FockStateVector,
    qml.ThermalState,
    qml.GaussianState,
)


# pylint: disable=too-many-public-methods
class JacobianTape(QuantumTape):
    """A quantum tape recorder, that records, validates, executes,
    and differentiates variational quantum programs.

    .. note::

        As the quantum tape is a *beta* feature. See :mod:`pennylane.tape`
        for more details.

    Args:
        name (str): a name given to the quantum tape
        caching (int): Number of device executions to store in a cache to speed up subsequent
            executions. A value of ``0`` indicates that no caching will take place. Once filled,
            older elements of the cache are removed and replaced with the most recent device
            executions to keep the cache up to date.

    **Example**

    In addition to the functionality of the ``QuantumTape`` class,
    the ``JacobianTape`` has the ability to compute Jacobians of a quantum
    circuit. Consider the following

    .. code-block:: python

        import pennylane.tape

        with qml.tape.QuantumTape() as tape:
            qml.RX(0.432, wires=0)
            qml.RY(0.543, wires=0)
            qml.CNOT(wires=[0, 'a'])
            qml.RX(0.133, wires='a')
            expval(qml.PauliZ(wires=[0]))

    The Jacobian is computed using finite difference:

    >>> tape.jacobian(dev)
    [[-0.35846484 -0.46923704  0.        ]]
    >>> tape.jacobian(dev, params=[0.1, 0.1, 0.1])
    [[-0.09933471 -0.09933471  0.        ]]

    Trainable parameters are taken into account when calculating the Jacobian,
    avoiding unnecessary calculations:

    >>> tape.trainable_params = {0} # set only the first parameter as free
    >>> tape.set_parameters(0.56)
    >>> tape.jacobian(dev)
    [[-0.45478169]]
    """

    def __init__(self, name=None, caching=0):
        super().__init__(name=name, caching=caching)
        self.jacobian_options = {}

    def _grad_method(self, idx, use_graph=True, default_method="F"):
        """Determine the correct partial derivative computation method for each gate parameter.

        Parameter gradient methods include:

        * ``None``: the parameter does not support differentiation.

        * ``"0"``: the variational circuit output does not depend on this
          parameter (the partial derivative is zero).

        * ``"F"``: the parameter has a non-zero derivative that should be computed
          using finite-differences.

        * ``"A"``: the parameter has a non-zero derivative that should be computed
          using an analytic method.

        .. note::

            The base ``JacobianTape`` class only supports numerical differentiation, so
            this method will always return either ``"F"`` or ``None``. If an inheriting
            tape supports analytic differentiation for certain operations, make sure
            that this method is overwritten appropriately to return ``"A"`` where
            required.

        Args:
            idx (int): parameter index
            use_graph: whether to use a directed-acyclic graph to determine
                if the parameter has a gradient of 0
            default_method (str): the default differentiation value to return
                for parameters that where the grad method is not ``"0"`` or ``None``

        Returns:
            str: partial derivative method to be used
        """
        op = self._par_info[idx]["op"]

        if op.grad_method is None:
            return None

        if (self._graph is not None) or use_graph:
            # an empty list to store the 'best' partial derivative method
            # for each observable
            best = []

            # loop over all observables
            for ob in self.observables:
                # check if op is an ancestor of ob
                has_path = self.graph.has_path(op, ob)

                # Use finite differences if there is a path, else the gradient is zero
                best.append(default_method if has_path else "0")

            if all(k == "0" for k in best):
                return "0"

        return default_method

    def _update_gradient_info(self):
        """Update the parameter information dictionary with gradient information
        of each parameter"""

        for i, info in self._par_info.items():

            if i not in self.trainable_params:
                info["grad_method"] = None
            else:
                info["grad_method"] = self._grad_method(i, use_graph=True)

    def _grad_method_validation(self, method):
        """Validates if the gradient method requested is supported by the trainable
        parameters, and returns the allowed parameter gradient methods.

        This method will generate parameter gradient information if it has not already
        been generated, and then proceed to validate the gradient method. In particular:

        * An exception will be raised if there exist non-differentiable trainable
          parameters on the tape.

        * An exception will be raised if the Jacobian method is ``"analytic"`` but there
          exist some trainable parameters on the tape that only support numeric differentiation.

        If all validations pass, this method will return a tuple containing the allowed parameter
        gradient methods for each trainable parameter.

        Args:
            method (str): the overall Jacobian differentiation method

        Returns:
            tuple[str, None]: the allowed parameter gradient methods for each trainable parameter
        """

        if "grad_method" not in self._par_info[0]:
            self._update_gradient_info()

        diff_methods = {
            idx: info["grad_method"]
            for idx, info in self._par_info.items()
            if idx in self.trainable_params
        }

        # check and raise an error if any parameters are non-differentiable
        nondiff_params = {idx for idx, g in diff_methods.items() if g is None}

        if nondiff_params:
            raise ValueError(f"Cannot differentiate with respect to parameter(s) {nondiff_params}")

        numeric_params = {idx for idx, g in diff_methods.items() if g == "F"}

        # If explicitly using analytic mode, ensure that all parameters
        # support analytic differentiation.
        if method == "analytic" and numeric_params:
            raise ValueError(
                f"The analytic gradient method cannot be used with the argument(s) {numeric_params}."
            )

        return tuple(diff_methods.values())

    def numeric_pd(self, idx, params=None, **options):
        """Generate the tapes and postprocessing methods required to compute the gradient of a parameter using the
        second order CV parameter-shift method.

        Args:
            idx (int): trainable parameter index to differentiate with respect to
            params (list[Any]): The quantum tape operation parameters. If not provided,
               the current tape parameter values are used (via :meth:`~.get_parameters`).

        Keyword Args:
            h=1e-7 (float): finite difference method step size
            order=1 (int): The order of the finite difference method to use. ``1`` corresponds
                to forward finite differences, ``2`` to centered finite differences.

        Returns:
            tuple[list[QuantumTape], function]: A tuple containing the list of generated tapes,
            in addition to a post-processing function to be applied to the evaluated
            tapes.
        """

        if params is None:
            params = np.array(self.get_parameters())

        order = options.get("order", 1)
        h = options.get("h", 1e-7)

        shift = np.zeros_like(params, dtype=np.float64)
        shift[idx] = h

        if order == 1:
            # forward finite-difference.

            tapes = []

            # get the stored result of the original circuit
            y0 = options.get("y0", None)

            shifted = self.copy(deep=True, tape_cls=QuantumTape)
            shifted.set_parameters(params + shift)

            tapes.append(shifted)

            if y0 is None:
                tapes.append(self)

            def processing_fn(results):
                """Computes the gradient of the parameter at index idx via first-order
                forward finite differences.

                Args:
                    results (list[real]): evaluated quantum tapes

                Returns:
                    array[float]: 1-dimensional array of length determined by the tape output
                    measurement statistics
                """
                shifted = np.array(results[0])
                unshifted = y0

                if unshifted is None:
                    unshifted = np.array(results[1])

                return (shifted - unshifted) / h

            return tapes, processing_fn

        if order == 2:
            # central finite difference

            shifted_forward = self.copy(deep=True, tape_cls=QuantumTape)
            shifted_forward.set_parameters(params + shift / 2)

            shifted_backward = self.copy(deep=True, tape_cls=QuantumTape)
            shifted_backward.set_parameters(params - shift / 2)

            tapes = [shifted_forward, shifted_backward]

            def second_order_processing_fn(results):
                """Computes the gradient of the parameter at index idx via second-order
                centered finite differences.

                Args:
                    results (list[real]): evaluated quantum tapes

                Returns:
                    array[float]: 1-dimensional array of length determined by the tape output
                    measurement statistics
                """
                res0 = np.array(results[0])
                res1 = np.array(results[1])
                return (res0 - res1) / h

            return tapes, second_order_processing_fn

        raise ValueError("Order must be 1 or 2.")

    def device_pd(self, device, params=None, **options):
        """Evaluate the gradient of the tape with respect to
        all trainable tape parameters by querying the provided device.

        Args:
            device (.Device, .QubitDevice): a PennyLane device
                that can execute quantum operations and return measurement statistics
            params (list[Any]): The quantum tape operation parameters. If not provided,
                the current tape parameter values are used (via :meth:`~.get_parameters`).
        """
        # pylint:disable=unused-argument
        if params is None:
            params = np.array(self.get_parameters())

        saved_parameters = self.get_parameters()

        # temporarily mutate the in-place parameters
        self.set_parameters(params)

        # TODO: modify devices that have device Jacobian methods to
        # accept the quantum tape as an argument
        jac = device.jacobian(self)

        # restore original parameters
        self.set_parameters(saved_parameters)
        return jac

    def analytic_pd(self, idx, params=None, **options):
        """Generate the quantum tapes and classical post-processing function required to compute the
        gradient of the tape with respect to a single trainable tape parameter using an analytic
        method.

        Args:
            idx (int): trainable parameter index to differentiate with respect to
            params (list[Any]): The quantum tape operation parameters. If not provided,
                the current tape parameter values are used (via :meth:`~.get_parameters`).

        Returns:
            tuple[list[QuantumTape], function]: A tuple containing the list of generated tapes,
            in addition to a post-processing function to be applied to the evaluated
            tapes.
        """
        raise NotImplementedError

    def jacobian(self, device, params=None, **options):
        r"""Compute the Jacobian of the parametrized quantum circuit recorded by the quantum tape.

        The quantum tape can be interpreted as a simple :math:`\mathbb{R}^m \to \mathbb{R}^n` function,
        mapping :math:`m` (trainable) gate parameters to :math:`n` measurement statistics,
        such as expectation values or probabilities.

        By default, the Jacobian will be computed with respect to all parameters on the quantum tape.
        This can be modified by setting the :attr:`~.trainable_params` attribute of the tape.

        The Jacobian can be computed using several methods:

        * Finite differences (``'numeric'``). The first-order method evaluates the circuit at
          :math:`n+1` points of the parameter space, the second-order method at :math:`2n` points,
          where ``n = tape.num_params``.

        * Analytic method (``'analytic'``). Analytic, if implemented by the inheriting quantum tape.

        * Best known method for each parameter (``'best'``): uses the analytic method if
          possible, otherwise finite difference.

        * Device method (``'device'``): Delegates the computation of the Jacobian to the
          device executing the circuit. Only supported by devices that provide their
          own method for computing derivatives; support can be checked by
          querying the device capabilities: ``dev.capabilities()['provides_jacobian']`` must
          return ``True``. Examples of supported devices include the experimental
          :class:`"default.tensor.tf" <~.DefaultTensorTF>` device.

        .. note::

            The finite difference method is sensitive to statistical noise in the circuit output,
            since it compares the output at two points infinitesimally close to each other. Hence
            the ``'F'`` method works best with exact expectation values when using simulator
            devices.

        Args:
            device (.Device, .QubitDevice): a PennyLane device
                that can execute quantum operations and return measurement statistics
            params (list[Any]): The quantum tape operation parameters. If not provided,
                the current tape parameter values are used (via :meth:`~.get_parameters`).

        Keyword Args:
            method="best" (str): The differentiation method. Must be one of ``"numeric"``,
                ``"analytic"``, ``"best"``, or ``"device"``.
            h=1e-7 (float): finite difference method step size
            order=1 (int): The order of the finite difference method to use. ``1`` corresponds
                to forward finite differences, ``2`` to centered finite differences.

        Returns:
            array[float]: 2-dimensional array of shape ``(tape.num_params, tape.output_dim)``

        **Example**

        .. code-block:: python

            with JacobianTape() as tape:
                qml.RX(0.432, wires=0)
                qml.RY(0.543, wires=0)
                qml.CNOT(wires=[0, 'a'])
                qml.RX(0.133, wires='a')
                probs(wires=[0, 'a'])

        If parameters are not provided, the existing tape parameters are used:

        >>> dev = qml.device("default.qubit", wires=[0, 'a'])
        >>> tape.jacobian(dev)
        array([[-0.178441  , -0.23358253, -0.05892804],
               [-0.00079144, -0.00103601,  0.05892804],
               [ 0.00079144,  0.00103601,  0.00737611],
               [ 0.178441  ,  0.23358253, -0.00737611]])

        Parameters can be optionally passed during execution:

        >>> tape.jacobian(dev, params=[1.0, 0.0, 1.0])
        array([[-3.24029934e-01, -9.99200722e-09, -3.24029934e-01],
               [-9.67055711e-02, -2.77555756e-09,  3.24029935e-01],
               [ 9.67055709e-02,  3.05311332e-09,  9.67055709e-02],
               [ 3.24029935e-01,  1.08246745e-08, -9.67055711e-02]])

        Parameters provided for execution are temporary, and do not affect
        the tapes' parameters in-place:

        >>> tape.get_parameters()
        [0.432, 0.543, 0.133]

        Explicitly setting the trainable parameters can significantly reduce
        computational resources, as non-trainable parameters are ignored
        during the computation:

        >>> tape.trainable_params = {0} # set only the first parameter as trainable
        >>> tape.jacobian(dev)
        array([[-0.178441  ],
               [-0.00079144],
               [ 0.00079144],
               [ 0.178441  ]])

        If a tape has no trainable parameters, the Jacobian will be empty:

        >>> tape.trainable_params = {}
        >>> tape.jacobian(dev)
        array([], shape=(4, 0), dtype=float64)
        """
        if any([m.return_type is State for m in self.measurements]):
            raise ValueError("The jacobian method does not support circuits that return the state")

        method = options.get("method", "best")

        if method not in ("best", "numeric", "analytic", "device"):
            raise ValueError(f"Unknown gradient method '{method}'")

        if params is None:
            params = self.get_parameters()

        params = np.array(params)

        if method == "device":
            # Using device mode; simply query the device for the Jacobian
            return self.device_pd(device, params=params, **options)

        # perform gradient method validation
        diff_methods = self._grad_method_validation(method)

        if not params.size or all(g == "0" for g in diff_methods):
            # Either all parameters have grad method 0, or there are no trainable
            # parameters. Simply return an empty Jacobian.
            return np.zeros((self.output_dim, len(params)), dtype=float)

        if method == "numeric" or "F" in diff_methods:
            # there exist parameters that will be differentiated numerically

            if options.get("order", 1) == 1:
                # First order (forward) finite-difference will be performed.
                # Compute the value of the tape at the current parameters here. This ensures
                # this computation is only performed once, for all parameters.
                options["y0"] = np.asarray(self.execute_device(params, device))

        # some gradient methods need the device or the device wires
        options["device"] = device
        options["dev_wires"] = device.wires

        # collect all circuits (tapes) and postprocessing functions required
        # to compute the jacobian

        all_tapes = []
        reshape_info = []
        processing_fns = []

        for trainable_idx, param_method in enumerate(diff_methods):

            if (method == "best" and param_method[0] == "F") or (method == "numeric"):
                # numeric method
                tapes, processing_fn = self.numeric_pd(trainable_idx, params=params, **options)

            elif (method == "best" and param_method[0] == "A") or (method == "analytic"):
                # analytic method
                tapes, processing_fn = self.analytic_pd(trainable_idx, params=params, **options)

            processing_fns.append(processing_fn)

            # we create a flat list here to feed at once to the device
            all_tapes.extend(tapes)

            # to extract the correct result for this parameter later, remember the number of tapes
            reshape_info.append(len(tapes))

<<<<<<< HEAD
        # execute all tapes at once
        results = device.batch_execute(all_tapes)
=======
        # Execute all tapes. This will soon be replaced with batch execution.
        results = [tape.execute(device) for tape in all_tapes]
>>>>>>> c838fb42

        # post-process the results with the appropriate function to fill jacobian columns with gradients
        jac = None
        start = 0

        for i, (processing_fn, res_len) in enumerate(zip(processing_fns, reshape_info)):

            # extract the correct results from the flat list
            res = results[start : start + res_len]
            start += res_len

            # postprocess results to compute the gradient
            g = processing_fn(res)

            if g.dtype is np.dtype("object"):
                # object arrays cannot be flattened; must hstack them
                g = np.hstack(g)

            g = g.flatten()

            if jac is None:
                # update the tape's output dimension
                self._output_dim = len(g)
                # create the Jacobian matrix
                jac = np.zeros((len(g), len(params)), dtype=float)

            jac[:, i] = g

        return jac<|MERGE_RESOLUTION|>--- conflicted
+++ resolved
@@ -514,13 +514,8 @@
             # to extract the correct result for this parameter later, remember the number of tapes
             reshape_info.append(len(tapes))
 
-<<<<<<< HEAD
         # execute all tapes at once
         results = device.batch_execute(all_tapes)
-=======
-        # Execute all tapes. This will soon be replaced with batch execution.
-        results = [tape.execute(device) for tape in all_tapes]
->>>>>>> c838fb42
 
         # post-process the results with the appropriate function to fill jacobian columns with gradients
         jac = None
