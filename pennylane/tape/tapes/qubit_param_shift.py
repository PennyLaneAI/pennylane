# Copyright 2018-2020 Xanadu Quantum Technologies Inc.

# Licensed under the Apache License, Version 2.0 (the "License");
# you may not use this file except in compliance with the License.
# You may obtain a copy of the License at

#     http://www.apache.org/licenses/LICENSE-2.0

# Unless required by applicable law or agreed to in writing, software
# distributed under the License is distributed on an "AS IS" BASIS,
# WITHOUT WARRANTIES OR CONDITIONS OF ANY KIND, either express or implied.
# See the License for the specific language governing permissions and
# limitations under the License.
"""
Qubit parameter shift quantum tape.

Provides analytic differentiation for all one-parameter gates where the generator
only has two unique eigenvalues; this includes one-parameter single-qubit gates,
and any gate with an involutory generator.
"""
# pylint: disable=attribute-defined-outside-init,protected-access
import numpy as np

import pennylane as qml
from pennylane.tape.measure import MeasurementProcess
from pennylane.tape.tapes import QuantumTape

from .jacobian_tape import JacobianTape


class QubitParamShiftTape(JacobianTape):
    r"""Quantum tape for qubit parameter-shift analytic differentiation method.

    This class extends the :class:`~.jacobian` method of the quantum tape
    to support analytic gradients of qubit operations using the parameter-shift rule.
    This gradient method returns *exact* gradients, and can be computed directly
    on quantum hardware. Simply pass ``method=analytic`` when computing the Jacobian:

    >>> tape.jacobian(dev, method="analytic")

    For more details on the quantum tape, please see :class:`~.JacobianTape`.

    **Gradients of expectation values**

    For a variational evolution :math:`U(mathbf{p})\vert 0\rangle` with :math:`N` parameters :math:`mathbf{p}`,

    consider the expectation value of an observable :math:`O`:

    .. math::

        f(mathbf{p})  = \langle hat{O} \rangle(mathbf{p}) = \langle 0 \vert
        U(mathbf{p})^\dagger hat{O} U(mathbf{p}) \vert 0\rangle.


    The gradient of this expectation value can be calculated using :math:`2N` expectation
    values using the parameter-shift rule:

    .. math::

        \frac{\partial f}{\partial mathbf{p}} = \frac{1}{2\sin s} \left[ f(mathbf{p} + s) -
        f(mathbf{p} -s) \right].

    **Gradients of variances**

    We can extend this to the variance,
    :math:`g(mathbf{p})=\langle hat{O}^2 \rangle (mathbf{p}) - [\langle hat{O} \rangle(mathbf{p})]^2`,
    by noting that:

    .. math::

        \frac{\partial g}{\partial mathbf{p}}= \frac{\partial}{\partial mathbf{p}} \langle hat{O}^2 \rangle (mathbf{p})
        - 2 f(mathbf{p}) \frac{\partial f}{\partial mathbf{p}}.

    This results in :math:`4N + 1` evaluations.

    In the case where :math:`O` is involutory (:math:`hat{O}^2 = I`), the first term in the above
    expression vanishes, and we are simply left with

    .. math:: \frac{\partial g}{\partial mathbf{p}} = - 2 f(mathbf{p}) \frac{\partial f}{\partial mathbf{p}},

    allowing us to compute the gradient using :math:`2N + 1` evaluations.
    """

    def _update_circuit_info(self):
        super()._update_circuit_info()

        # set parameter_shift as the analytic_pd method
        self.analytic_pd = self.parameter_shift

        # check if the quantum tape contains any variance measurements
        self.var_mask = [m.return_type is qml.operation.Variance for m in self.measurements]

        # Make a copy of the original measurements; we will be mutating them
        # during the parameter shift method.
        self._original_measurements = self._measurements.copy()

        if any(self.var_mask):
            # The tape contains variances.
            # Set parameter_shift_var as the analytic_pd method
            self.analytic_pd = self.parameter_shift_var

            # Finally, store the locations of any variance measurements in the
            # measurement queue.
            self.var_idx = np.where(self.var_mask)[0]

    def _grad_method(self, idx, use_graph=True, default_method="A"):
        op = self._par_info[idx]["op"]

        if op.grad_method == "F":
            return "F"

        return super()._grad_method(idx, use_graph=use_graph, default_method=default_method)

    def jacobian(self, device, params=None, **options):
        # The parameter_shift_var method needs to evaluate the circuit
        # at the unshifted parameter values; the result is stored in the
        # self._evA_result attribute. As a result, we want the tape that computes
        # the evA tape to only be generated *once*. We keep track of its generation
        # via the self._append_evA_tape attribute.
        self._append_evA_tape = True
        self._evA_result = None
        return super().jacobian(device, params, **options)

    def parameter_shift(self, idx, params, **options):
        """Generate the tapes and postprocessing methods required to compute the gradient of a
        parameter using the parameter-shift method.

        Args:
            idx (int): trainable parameter index to differentiate with respect to
            params (list[Any]): the quantum tape operation parameters

        Returns:
            tuple[list[QuantumTape], function]: A tuple containing the list of generated tapes,
            in addition to a post-processing function to be applied to the evaluated
            tapes.
        """
        t_idx = list(self.trainable_params)[idx]
        op = self._par_info[t_idx]["op"]
        p_idx = self._par_info[t_idx]["p_idx"]

        s = (
            np.pi / 2
            if op.grad_recipe is None or op.grad_recipe[p_idx] is None
            else op.grad_recipe[p_idx]
        )
        s = options.get("shift", s)

        shift = np.zeros_like(params)
        shift[idx] = s

        shifted_forward = self.copy(copy_operations=True, tape_cls=QuantumTape)
        shifted_forward.set_parameters(params + shift)

        shifted_backward = self.copy(copy_operations=True, tape_cls=QuantumTape)
        shifted_backward.set_parameters(params - shift)

        tapes = [shifted_forward, shifted_backward]

        def processing_fn(results):
            """Computes the gradient of the parameter at index idx via the
            parameter-shift method.

            Args:
                results (list[real]): evaluated quantum tapes

            Returns:
                array[float]: 1-dimensional array of length determined by the tape output
                measurement statistics
            """
            res_forward = np.array(results[0])
            res_backward = np.array(results[1])
            return (res_forward - res_backward) / (2 * np.sin(s))

        return tapes, processing_fn

    def parameter_shift_var(self, idx, params, **options):
<<<<<<< HEAD
        r"""Partial derivative using the parameter-shift rule of a tape consisting of a mixture
        of expectation values and variances of observables.
=======
        """Generate the tapes and postprocessing methods required to compute the gradient of a
        parameter and its variance using the parameter-shift method.
>>>>>>> 11315a44

        Args:
            idx (int): trainable parameter index to differentiate with respect to
            params (list[Any]): the quantum tape operation parameters

        Returns:
            tuple[list[QuantumTape], function]: A tuple containing the list of generated tapes,
            in addition to a post-processing function to be applied to the evaluated
            tapes.
        """
        tapes = []

        # Get <A>, the expectation value of the tape with unshifted parameters.
        evA_tape = self.copy()

        # Convert all variance measurements on the tape into expectation values
        for i in self.var_idx:
            obs = evA_tape._measurements[i].obs
            evA_tape._measurements[i] = MeasurementProcess(qml.operation.Expectation, obs=obs)

        # evaluate the analytic derivative of <A>
        pdA_tapes, pdA_fn = evA_tape.parameter_shift(idx, params, **options)
        tapes.extend(pdA_tapes)

        # For involutory observables (A^2 = I) we have d<A^2>/dp = 0.
        # Currently, the only observable we have in PL that may be non-involutory is qml.Hermitian
        involutory = [i for i in self.var_idx if self.observables[i].name != "Hermitian"]

        # If there are non-involutory observables A present, we must compute d<A^2>/dp.
        non_involutory = set(self.var_idx) - set(involutory)

        if non_involutory:
            pdA2_tape = self.copy()

            for i in non_involutory:
                # We need to calculate d<A^2>/dp; to do so, we replace the
                # involutory observables A in the queue with A^2.
                obs = pdA2_tape._measurements[i].obs
                A = obs.matrix

                obs = qml.Hermitian(A @ A, wires=obs.wires, do_queue=False)
                pdA2_tape._measurements[i] = MeasurementProcess(qml.operation.Expectation, obs=obs)

            # Non-involutory observables are present; the partial derivative of <A^2>
            # may be non-zero. Here, we calculate the analytic derivatives of the <A^2>
            # observables.
            pdA2_tapes, pdA2_fn = pdA2_tape.parameter_shift(idx, params, **options)
            tapes.extend(pdA2_tapes)

        # Make sure that the expectation value of the tape with unshifted parameters
        # is only calculated once, if `self._append_evA_tape` is True.
        if self._append_evA_tape:
            tapes.append(evA_tape)

            # Now that the <A> tape has been appended, we want to avoid
            # appending it for subsequent parameters, as the result can simply
            # be re-used.
            self._append_evA_tape = False

        def processing_fn(results):
            """Computes the gradient of the parameter at index ``idx`` via the
            parameter-shift method for a circuit containing a mixture
            of expectation values and variances.

            Args:
                results (list[real]): evaluated quantum tapes

            Returns:
                array[float]: 1-dimensional array of length determined by the tape output
                measurement statistics
            """
            pdA = pdA_fn(results[0:2])
            pdA2 = 0

            if non_involutory:
                pdA2 = pdA2_fn(results[2:4])

                if involutory:
                    pdA2[np.array(involutory)] = 0

            # Check if the expectation value of the tape with unshifted parameters
            # has already been calculated.
            if self._evA_result is None:
                # The expectation value hasn't been previously calculated;
                # it will be the last element of the `results` argument.
                self._evA_result = np.array(results[-1])

            # return d(var(A))/dp = d<A^2>/dp -2 * <A> * d<A>/dp for the variances,
            # d<A>/dp for plain expectations
            return np.where(self.var_mask, pdA2 - 2 * self._evA_result * pdA, pdA)

        return tapes, processing_fn
<|MERGE_RESOLUTION|>--- conflicted
+++ resolved
@@ -1,275 +1,270 @@
-# Copyright 2018-2020 Xanadu Quantum Technologies Inc.
-
-# Licensed under the Apache License, Version 2.0 (the "License");
-# you may not use this file except in compliance with the License.
-# You may obtain a copy of the License at
-
-#     http://www.apache.org/licenses/LICENSE-2.0
-
-# Unless required by applicable law or agreed to in writing, software
-# distributed under the License is distributed on an "AS IS" BASIS,
-# WITHOUT WARRANTIES OR CONDITIONS OF ANY KIND, either express or implied.
-# See the License for the specific language governing permissions and
-# limitations under the License.
-"""
-Qubit parameter shift quantum tape.
-
-Provides analytic differentiation for all one-parameter gates where the generator
-only has two unique eigenvalues; this includes one-parameter single-qubit gates,
-and any gate with an involutory generator.
-"""
-# pylint: disable=attribute-defined-outside-init,protected-access
-import numpy as np
-
-import pennylane as qml
-from pennylane.tape.measure import MeasurementProcess
-from pennylane.tape.tapes import QuantumTape
-
-from .jacobian_tape import JacobianTape
-
-
-class QubitParamShiftTape(JacobianTape):
-    r"""Quantum tape for qubit parameter-shift analytic differentiation method.
-
-    This class extends the :class:`~.jacobian` method of the quantum tape
-    to support analytic gradients of qubit operations using the parameter-shift rule.
-    This gradient method returns *exact* gradients, and can be computed directly
-    on quantum hardware. Simply pass ``method=analytic`` when computing the Jacobian:
-
-    >>> tape.jacobian(dev, method="analytic")
-
-    For more details on the quantum tape, please see :class:`~.JacobianTape`.
-
-    **Gradients of expectation values**
-
-    For a variational evolution :math:`U(mathbf{p})\vert 0\rangle` with :math:`N` parameters :math:`mathbf{p}`,
-
-    consider the expectation value of an observable :math:`O`:
-
-    .. math::
-
-        f(mathbf{p})  = \langle hat{O} \rangle(mathbf{p}) = \langle 0 \vert
-        U(mathbf{p})^\dagger hat{O} U(mathbf{p}) \vert 0\rangle.
-
-
-    The gradient of this expectation value can be calculated using :math:`2N` expectation
-    values using the parameter-shift rule:
-
-    .. math::
-
-        \frac{\partial f}{\partial mathbf{p}} = \frac{1}{2\sin s} \left[ f(mathbf{p} + s) -
-        f(mathbf{p} -s) \right].
-
-    **Gradients of variances**
-
-    We can extend this to the variance,
-    :math:`g(mathbf{p})=\langle hat{O}^2 \rangle (mathbf{p}) - [\langle hat{O} \rangle(mathbf{p})]^2`,
-    by noting that:
-
-    .. math::
-
-        \frac{\partial g}{\partial mathbf{p}}= \frac{\partial}{\partial mathbf{p}} \langle hat{O}^2 \rangle (mathbf{p})
-        - 2 f(mathbf{p}) \frac{\partial f}{\partial mathbf{p}}.
-
-    This results in :math:`4N + 1` evaluations.
-
-    In the case where :math:`O` is involutory (:math:`hat{O}^2 = I`), the first term in the above
-    expression vanishes, and we are simply left with
-
-    .. math:: \frac{\partial g}{\partial mathbf{p}} = - 2 f(mathbf{p}) \frac{\partial f}{\partial mathbf{p}},
-
-    allowing us to compute the gradient using :math:`2N + 1` evaluations.
-    """
-
-    def _update_circuit_info(self):
-        super()._update_circuit_info()
-
-        # set parameter_shift as the analytic_pd method
-        self.analytic_pd = self.parameter_shift
-
-        # check if the quantum tape contains any variance measurements
-        self.var_mask = [m.return_type is qml.operation.Variance for m in self.measurements]
-
-        # Make a copy of the original measurements; we will be mutating them
-        # during the parameter shift method.
-        self._original_measurements = self._measurements.copy()
-
-        if any(self.var_mask):
-            # The tape contains variances.
-            # Set parameter_shift_var as the analytic_pd method
-            self.analytic_pd = self.parameter_shift_var
-
-            # Finally, store the locations of any variance measurements in the
-            # measurement queue.
-            self.var_idx = np.where(self.var_mask)[0]
-
-    def _grad_method(self, idx, use_graph=True, default_method="A"):
-        op = self._par_info[idx]["op"]
-
-        if op.grad_method == "F":
-            return "F"
-
-        return super()._grad_method(idx, use_graph=use_graph, default_method=default_method)
-
-    def jacobian(self, device, params=None, **options):
-        # The parameter_shift_var method needs to evaluate the circuit
-        # at the unshifted parameter values; the result is stored in the
-        # self._evA_result attribute. As a result, we want the tape that computes
-        # the evA tape to only be generated *once*. We keep track of its generation
-        # via the self._append_evA_tape attribute.
-        self._append_evA_tape = True
-        self._evA_result = None
-        return super().jacobian(device, params, **options)
-
-    def parameter_shift(self, idx, params, **options):
-        """Generate the tapes and postprocessing methods required to compute the gradient of a
-        parameter using the parameter-shift method.
-
-        Args:
-            idx (int): trainable parameter index to differentiate with respect to
-            params (list[Any]): the quantum tape operation parameters
-
-        Returns:
-            tuple[list[QuantumTape], function]: A tuple containing the list of generated tapes,
-            in addition to a post-processing function to be applied to the evaluated
-            tapes.
-        """
-        t_idx = list(self.trainable_params)[idx]
-        op = self._par_info[t_idx]["op"]
-        p_idx = self._par_info[t_idx]["p_idx"]
-
-        s = (
-            np.pi / 2
-            if op.grad_recipe is None or op.grad_recipe[p_idx] is None
-            else op.grad_recipe[p_idx]
-        )
-        s = options.get("shift", s)
-
-        shift = np.zeros_like(params)
-        shift[idx] = s
-
-        shifted_forward = self.copy(copy_operations=True, tape_cls=QuantumTape)
-        shifted_forward.set_parameters(params + shift)
-
-        shifted_backward = self.copy(copy_operations=True, tape_cls=QuantumTape)
-        shifted_backward.set_parameters(params - shift)
-
-        tapes = [shifted_forward, shifted_backward]
-
-        def processing_fn(results):
-            """Computes the gradient of the parameter at index idx via the
-            parameter-shift method.
-
-            Args:
-                results (list[real]): evaluated quantum tapes
-
-            Returns:
-                array[float]: 1-dimensional array of length determined by the tape output
-                measurement statistics
-            """
-            res_forward = np.array(results[0])
-            res_backward = np.array(results[1])
-            return (res_forward - res_backward) / (2 * np.sin(s))
-
-        return tapes, processing_fn
-
-    def parameter_shift_var(self, idx, params, **options):
-<<<<<<< HEAD
-        r"""Partial derivative using the parameter-shift rule of a tape consisting of a mixture
-        of expectation values and variances of observables.
-=======
-        """Generate the tapes and postprocessing methods required to compute the gradient of a
-        parameter and its variance using the parameter-shift method.
->>>>>>> 11315a44
-
-        Args:
-            idx (int): trainable parameter index to differentiate with respect to
-            params (list[Any]): the quantum tape operation parameters
-
-        Returns:
-            tuple[list[QuantumTape], function]: A tuple containing the list of generated tapes,
-            in addition to a post-processing function to be applied to the evaluated
-            tapes.
-        """
-        tapes = []
-
-        # Get <A>, the expectation value of the tape with unshifted parameters.
-        evA_tape = self.copy()
-
-        # Convert all variance measurements on the tape into expectation values
-        for i in self.var_idx:
-            obs = evA_tape._measurements[i].obs
-            evA_tape._measurements[i] = MeasurementProcess(qml.operation.Expectation, obs=obs)
-
-        # evaluate the analytic derivative of <A>
-        pdA_tapes, pdA_fn = evA_tape.parameter_shift(idx, params, **options)
-        tapes.extend(pdA_tapes)
-
-        # For involutory observables (A^2 = I) we have d<A^2>/dp = 0.
-        # Currently, the only observable we have in PL that may be non-involutory is qml.Hermitian
-        involutory = [i for i in self.var_idx if self.observables[i].name != "Hermitian"]
-
-        # If there are non-involutory observables A present, we must compute d<A^2>/dp.
-        non_involutory = set(self.var_idx) - set(involutory)
-
-        if non_involutory:
-            pdA2_tape = self.copy()
-
-            for i in non_involutory:
-                # We need to calculate d<A^2>/dp; to do so, we replace the
-                # involutory observables A in the queue with A^2.
-                obs = pdA2_tape._measurements[i].obs
-                A = obs.matrix
-
-                obs = qml.Hermitian(A @ A, wires=obs.wires, do_queue=False)
-                pdA2_tape._measurements[i] = MeasurementProcess(qml.operation.Expectation, obs=obs)
-
-            # Non-involutory observables are present; the partial derivative of <A^2>
-            # may be non-zero. Here, we calculate the analytic derivatives of the <A^2>
-            # observables.
-            pdA2_tapes, pdA2_fn = pdA2_tape.parameter_shift(idx, params, **options)
-            tapes.extend(pdA2_tapes)
-
-        # Make sure that the expectation value of the tape with unshifted parameters
-        # is only calculated once, if `self._append_evA_tape` is True.
-        if self._append_evA_tape:
-            tapes.append(evA_tape)
-
-            # Now that the <A> tape has been appended, we want to avoid
-            # appending it for subsequent parameters, as the result can simply
-            # be re-used.
-            self._append_evA_tape = False
-
-        def processing_fn(results):
-            """Computes the gradient of the parameter at index ``idx`` via the
-            parameter-shift method for a circuit containing a mixture
-            of expectation values and variances.
-
-            Args:
-                results (list[real]): evaluated quantum tapes
-
-            Returns:
-                array[float]: 1-dimensional array of length determined by the tape output
-                measurement statistics
-            """
-            pdA = pdA_fn(results[0:2])
-            pdA2 = 0
-
-            if non_involutory:
-                pdA2 = pdA2_fn(results[2:4])
-
-                if involutory:
-                    pdA2[np.array(involutory)] = 0
-
-            # Check if the expectation value of the tape with unshifted parameters
-            # has already been calculated.
-            if self._evA_result is None:
-                # The expectation value hasn't been previously calculated;
-                # it will be the last element of the `results` argument.
-                self._evA_result = np.array(results[-1])
-
-            # return d(var(A))/dp = d<A^2>/dp -2 * <A> * d<A>/dp for the variances,
-            # d<A>/dp for plain expectations
-            return np.where(self.var_mask, pdA2 - 2 * self._evA_result * pdA, pdA)
-
-        return tapes, processing_fn
+# Copyright 2018-2020 Xanadu Quantum Technologies Inc.
+
+# Licensed under the Apache License, Version 2.0 (the "License");
+# you may not use this file except in compliance with the License.
+# You may obtain a copy of the License at
+
+#     http://www.apache.org/licenses/LICENSE-2.0
+
+# Unless required by applicable law or agreed to in writing, software
+# distributed under the License is distributed on an "AS IS" BASIS,
+# WITHOUT WARRANTIES OR CONDITIONS OF ANY KIND, either express or implied.
+# See the License for the specific language governing permissions and
+# limitations under the License.
+"""
+Qubit parameter shift quantum tape.
+
+Provides analytic differentiation for all one-parameter gates where the generator
+only has two unique eigenvalues; this includes one-parameter single-qubit gates,
+and any gate with an involutory generator.
+"""
+# pylint: disable=attribute-defined-outside-init,protected-access
+import numpy as np
+
+import pennylane as qml
+from pennylane.tape.measure import MeasurementProcess
+from pennylane.tape.tapes import QuantumTape
+
+from .jacobian_tape import JacobianTape
+
+
+class QubitParamShiftTape(JacobianTape):
+    r"""Quantum tape for qubit parameter-shift analytic differentiation method.
+
+    This class extends the :class:`~.jacobian` method of the quantum tape
+    to support analytic gradients of qubit operations using the parameter-shift rule.
+    This gradient method returns *exact* gradients, and can be computed directly
+    on quantum hardware. Simply pass ``method=analytic`` when computing the Jacobian:
+
+    >>> tape.jacobian(dev, method="analytic")
+
+    For more details on the quantum tape, please see :class:`~.JacobianTape`.
+
+    **Gradients of expectation values**
+
+    For a variational evolution :math:`U(mathbf{p})\vert 0\rangle` with :math:`N` parameters :math:`mathbf{p}`,
+
+    consider the expectation value of an observable :math:`O`:
+
+    .. math::
+
+        f(mathbf{p})  = \langle hat{O} \rangle(mathbf{p}) = \langle 0 \vert
+        U(mathbf{p})^\dagger hat{O} U(mathbf{p}) \vert 0\rangle.
+
+
+    The gradient of this expectation value can be calculated using :math:`2N` expectation
+    values using the parameter-shift rule:
+
+    .. math::
+
+        \frac{\partial f}{\partial mathbf{p}} = \frac{1}{2\sin s} \left[ f(mathbf{p} + s) -
+        f(mathbf{p} -s) \right].
+
+    **Gradients of variances**
+
+    We can extend this to the variance,
+    :math:`g(mathbf{p})=\langle hat{O}^2 \rangle (mathbf{p}) - [\langle hat{O} \rangle(mathbf{p})]^2`,
+    by noting that:
+
+    .. math::
+
+        \frac{\partial g}{\partial mathbf{p}}= \frac{\partial}{\partial mathbf{p}} \langle hat{O}^2 \rangle (mathbf{p})
+        - 2 f(mathbf{p}) \frac{\partial f}{\partial mathbf{p}}.
+
+    This results in :math:`4N + 1` evaluations.
+
+    In the case where :math:`O` is involutory (:math:`hat{O}^2 = I`), the first term in the above
+    expression vanishes, and we are simply left with
+
+    .. math:: \frac{\partial g}{\partial mathbf{p}} = - 2 f(mathbf{p}) \frac{\partial f}{\partial mathbf{p}},
+
+    allowing us to compute the gradient using :math:`2N + 1` evaluations.
+    """
+
+    def _update_circuit_info(self):
+        super()._update_circuit_info()
+
+        # set parameter_shift as the analytic_pd method
+        self.analytic_pd = self.parameter_shift
+
+        # check if the quantum tape contains any variance measurements
+        self.var_mask = [m.return_type is qml.operation.Variance for m in self.measurements]
+
+        # Make a copy of the original measurements; we will be mutating them
+        # during the parameter shift method.
+        self._original_measurements = self._measurements.copy()
+
+        if any(self.var_mask):
+            # The tape contains variances.
+            # Set parameter_shift_var as the analytic_pd method
+            self.analytic_pd = self.parameter_shift_var
+
+            # Finally, store the locations of any variance measurements in the
+            # measurement queue.
+            self.var_idx = np.where(self.var_mask)[0]
+
+    def _grad_method(self, idx, use_graph=True, default_method="A"):
+        op = self._par_info[idx]["op"]
+
+        if op.grad_method == "F":
+            return "F"
+
+        return super()._grad_method(idx, use_graph=use_graph, default_method=default_method)
+
+    def jacobian(self, device, params=None, **options):
+        # The parameter_shift_var method needs to evaluate the circuit
+        # at the unshifted parameter values; the result is stored in the
+        # self._evA_result attribute. As a result, we want the tape that computes
+        # the evA tape to only be generated *once*. We keep track of its generation
+        # via the self._append_evA_tape attribute.
+        self._append_evA_tape = True
+        self._evA_result = None
+        return super().jacobian(device, params, **options)
+
+    def parameter_shift(self, idx, params, **options):
+        """Generate the tapes and postprocessing methods required to compute the gradient of a
+        parameter using the parameter-shift method.
+
+        Args:
+            idx (int): trainable parameter index to differentiate with respect to
+            params (list[Any]): the quantum tape operation parameters
+
+        Returns:
+            tuple[list[QuantumTape], function]: A tuple containing the list of generated tapes,
+            in addition to a post-processing function to be applied to the evaluated
+            tapes.
+        """
+        t_idx = list(self.trainable_params)[idx]
+        op = self._par_info[t_idx]["op"]
+        p_idx = self._par_info[t_idx]["p_idx"]
+
+        s = (
+            np.pi / 2
+            if op.grad_recipe is None or op.grad_recipe[p_idx] is None
+            else op.grad_recipe[p_idx]
+        )
+        s = options.get("shift", s)
+
+        shift = np.zeros_like(params)
+        shift[idx] = s
+
+        shifted_forward = self.copy(copy_operations=True, tape_cls=QuantumTape)
+        shifted_forward.set_parameters(params + shift)
+
+        shifted_backward = self.copy(copy_operations=True, tape_cls=QuantumTape)
+        shifted_backward.set_parameters(params - shift)
+
+        tapes = [shifted_forward, shifted_backward]
+
+        def processing_fn(results):
+            """Computes the gradient of the parameter at index idx via the
+            parameter-shift method.
+
+            Args:
+                results (list[real]): evaluated quantum tapes
+
+            Returns:
+                array[float]: 1-dimensional array of length determined by the tape output
+                measurement statistics
+            """
+            res_forward = np.array(results[0])
+            res_backward = np.array(results[1])
+            return (res_forward - res_backward) / (2 * np.sin(s))
+
+        return tapes, processing_fn
+
+    def parameter_shift_var(self, idx, params, **options):
+        """Generate the tapes and postprocessing methods required to compute the gradient of a
+        parameter and its variance using the parameter-shift method.
+
+        Args:
+            idx (int): trainable parameter index to differentiate with respect to
+            params (list[Any]): the quantum tape operation parameters
+
+        Returns:
+            tuple[list[QuantumTape], function]: A tuple containing the list of generated tapes,
+            in addition to a post-processing function to be applied to the evaluated
+            tapes.
+        """
+        tapes = []
+
+        # Get <A>, the expectation value of the tape with unshifted parameters.
+        evA_tape = self.copy()
+
+        # Convert all variance measurements on the tape into expectation values
+        for i in self.var_idx:
+            obs = evA_tape._measurements[i].obs
+            evA_tape._measurements[i] = MeasurementProcess(qml.operation.Expectation, obs=obs)
+
+        # evaluate the analytic derivative of <A>
+        pdA_tapes, pdA_fn = evA_tape.parameter_shift(idx, params, **options)
+        tapes.extend(pdA_tapes)
+
+        # For involutory observables (A^2 = I) we have d<A^2>/dp = 0.
+        # Currently, the only observable we have in PL that may be non-involutory is qml.Hermitian
+        involutory = [i for i in self.var_idx if self.observables[i].name != "Hermitian"]
+
+        # If there are non-involutory observables A present, we must compute d<A^2>/dp.
+        non_involutory = set(self.var_idx) - set(involutory)
+
+        if non_involutory:
+            pdA2_tape = self.copy()
+
+            for i in non_involutory:
+                # We need to calculate d<A^2>/dp; to do so, we replace the
+                # involutory observables A in the queue with A^2.
+                obs = pdA2_tape._measurements[i].obs
+                A = obs.matrix
+
+                obs = qml.Hermitian(A @ A, wires=obs.wires, do_queue=False)
+                pdA2_tape._measurements[i] = MeasurementProcess(qml.operation.Expectation, obs=obs)
+
+            # Non-involutory observables are present; the partial derivative of <A^2>
+            # may be non-zero. Here, we calculate the analytic derivatives of the <A^2>
+            # observables.
+            pdA2_tapes, pdA2_fn = pdA2_tape.parameter_shift(idx, params, **options)
+            tapes.extend(pdA2_tapes)
+
+        # Make sure that the expectation value of the tape with unshifted parameters
+        # is only calculated once, if `self._append_evA_tape` is True.
+        if self._append_evA_tape:
+            tapes.append(evA_tape)
+
+            # Now that the <A> tape has been appended, we want to avoid
+            # appending it for subsequent parameters, as the result can simply
+            # be re-used.
+            self._append_evA_tape = False
+
+        def processing_fn(results):
+            """Computes the gradient of the parameter at index ``idx`` via the
+            parameter-shift method for a circuit containing a mixture
+            of expectation values and variances.
+
+            Args:
+                results (list[real]): evaluated quantum tapes
+
+            Returns:
+                array[float]: 1-dimensional array of length determined by the tape output
+                measurement statistics
+            """
+            pdA = pdA_fn(results[0:2])
+            pdA2 = 0
+
+            if non_involutory:
+                pdA2 = pdA2_fn(results[2:4])
+
+                if involutory:
+                    pdA2[np.array(involutory)] = 0
+
+            # Check if the expectation value of the tape with unshifted parameters
+            # has already been calculated.
+            if self._evA_result is None:
+                # The expectation value hasn't been previously calculated;
+                # it will be the last element of the `results` argument.
+                self._evA_result = np.array(results[-1])
+
+            # return d(var(A))/dp = d<A^2>/dp -2 * <A> * d<A>/dp for the variances,
+            # d<A>/dp for plain expectations
+            return np.where(self.var_mask, pdA2 - 2 * self._evA_result * pdA, pdA)
+
+        return tapes, processing_fn