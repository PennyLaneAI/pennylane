--- conflicted
+++ resolved
@@ -59,23 +59,10 @@
     Args:
         signal_operator (:class:`~.pennylane.estimator.resource_operator.ResourceOperator`): the
             signal operator which encodes a target Hamiltonian
-<<<<<<< HEAD
-<<<<<<< HEAD
-        poly_deg (int): the maximum positive degree :math:`d^{+}` of the polynomial transformation
-        neg_poly_deg (int): the maximum negative degree :math:`d^{-}` of the polynomial transformation, representing
-            powers of the inverse of the signal operator
-        rotation_precision (float | None): the precision with which the rotation gates are applied
-=======
-=======
->>>>>>> 3e13a9d6
         d_plus (int): the largest positive degree :math:`d^{+}` of the polynomial transformation
         d_minus (int): The largest (in absolute value) negative degree :math:`d^{-}` of the polynomial
             transformation, representing powers of the adjoint of the signal operator.
         rotation_precision (float | None): the precision with which the general rotation gates are applied
-<<<<<<< HEAD
->>>>>>> 169b4577b (addressed code review comments)
-=======
->>>>>>> 3e13a9d6
         wires (WiresLike | None): The wires the operation acts on. This includes both the wires of the
             signal operator and the control wire required for block-encoding.
 
@@ -84,18 +71,9 @@
         Processing (2024) <https://arxiv.org/pdf/2308.01501>`_.
 
     Raises:
-<<<<<<< HEAD
-<<<<<<< HEAD
-        ValueError: ``poly_deg`` must be a positive integer greater than zero
-        ValueError: ``neg_poly_deg`` must be a positive integer
-        ValueError: ``rotation_precision`` must be a positive real number greater than zero
-=======
-=======
->>>>>>> 3e13a9d6
         ValueError: if ``d_plus`` is not a positive integer greater than zero
         ValueError: if ``d_minus`` is not an integer greater than or equal to zero
         ValueError: if ``rotation_precision`` is not a positive real number greater than zero
->>>>>>> 169b4577b (addressed code review comments)
         ValueError: if the wires provided don't match the number of wires expected by the operator
 
     **Example**
@@ -169,23 +147,10 @@
         Returns:
             dict: A dictionary containing the resource parameters:
                 * cmpr_signal_op (:class:`~.pennylane.estimator.resource_operator.CompressedResourceOp`):
-<<<<<<< HEAD
-                  the compressed representation of signal operator which encodes the target Hamiltonian
-<<<<<<< HEAD
-                * poly_deg (int): the maximum positive degree :math:`d^{+}` of the polynomial transformation
-                * neg_poly_deg (int): the maximum negative degree :math:`d^{-}` of the polynomial
-                  transformation, representing powers of the inverse of the signal operator
-=======
-                * d_plus (int): the largest positive degree :math:`d^{+}` of the polynomial transformation
-                * d_minus (int): The largest (in absolute value) negative degree :math:`d^{-}` of the
-                  polynomial transformation, representing powers of the adjoint of the signal operator.
->>>>>>> 169b4577b (addressed code review comments)
-=======
                   the compressed representation of the signal operator which encodes the target Hamiltonian
                 * d_plus (int): the largest positive degree :math:`d^{+}` of the polynomial transformation
                 * d_minus (int): The largest (in absolute value) negative degree :math:`d^{-}` of the
                   polynomial transformation, representing powers of the adjoint of the signal operator.
->>>>>>> 3e13a9d6
                 * rotation_precision (float | None): the precision with which the general
                   rotation gates are applied
         """
@@ -210,23 +175,10 @@
 
         Args:
             cmpr_signal_op (:class:`~.pennylane.estimator.resource_operator.CompressedResourceOp`):
-<<<<<<< HEAD
-                the compressed representation of signal operator which encodes the target Hamiltonian
-<<<<<<< HEAD
-            poly_deg (int): the maximum positive degree :math:`d^{+}` of the polynomial transformation
-            neg_poly_deg (int): the maximum negative degree :math:`d^{-}` of the polynomial transformation,
-                representing powers of the inverse of the signal operator
-=======
-            d_plus (int): the largest positive degree :math:`d^{+}` of the polynomial transformation
-            d_minus (int): The largest (in absolute value) negative degree :math:`d^{-}` of the polynomial
-                transformation, representing powers of the adjoint of the signal operator.
->>>>>>> 169b4577b (addressed code review comments)
-=======
                 the compressed representation of the signal operator which encodes the target Hamiltonian
             d_plus (int): the largest positive degree :math:`d^{+}` of the polynomial transformation
             d_minus (int): The largest (in absolute value) negative degree :math:`d^{-}` of the polynomial
                 transformation, representing powers of the adjoint of the signal operator.
->>>>>>> 3e13a9d6
             rotation_precision (float | None): the precision with which the general rotation gates are applied
 
         Returns:
@@ -254,23 +206,10 @@
 
         Args:
             cmpr_signal_op (:class:`~.pennylane.estimator.resource_operator.CompressedResourceOp`):
-<<<<<<< HEAD
-                the compressed representation of signal operator which encodes the target Hamiltonian
-<<<<<<< HEAD
-            poly_deg (int): the maximum positive degree :math:`d^{+}` of the polynomial transformation
-            neg_poly_deg (int): the maximum negative degree :math:`d^{-}` of the polynomial transformation, representing
-                powers of the inverse of the signal operator
-=======
-            d_plus (int): the largest positive degree :math:`d^{+}` of the polynomial transformation
-            d_minus (int): The largest (in absolute value) negative degree :math:`d^{-}` of the polynomial
-                transformation, representing powers of the adjoint of the signal operator.
->>>>>>> 169b4577b (addressed code review comments)
-=======
                 the compressed representation of the signal operator which encodes the target Hamiltonian
             d_plus (int): the largest positive degree :math:`d^{+}` of the polynomial transformation
             d_minus (int): The largest (in absolute value) negative degree :math:`d^{-}` of the polynomial
                 transformation, representing powers of the adjoint of the signal operator.
->>>>>>> 3e13a9d6
             rotation_precision (float | None): the precision with which the general rotation gates are applied
 
         Resources:
