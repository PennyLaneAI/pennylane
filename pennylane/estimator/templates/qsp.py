# Copyright 2025 Xanadu Quantum Technologies Inc.

# Licensed under the Apache License, Version 2.0 (the "License");
# you may not use this file except in compliance with the License.
# You may obtain a copy of the License at

#     http://www.apache.org/licenses/LICENSE-2.0

# Unless required by applicable law or agreed to in writing, software
# distributed under the License is distributed on an "AS IS" BASIS,
# WITHOUT WARRANTIES OR CONDITIONS OF ANY KIND, either express or implied.
# See the License for the specific language governing permissions and
# limitations under the License.
"""
Contains templates for Quantum Signal Processing (QSP) based subroutines.
"""
import scipy.special as sps

import pennylane.numpy as qnp
from pennylane.estimator.ops.op_math.symbolic import Adjoint, Controlled
from pennylane.estimator.ops.qubit.parametric_ops_multi_qubit import PCPhase
from pennylane.estimator.ops.qubit.parametric_ops_single_qubit import RX, RZ, Rot
from pennylane.estimator.resource_operator import (
    CompressedResourceOp,
    GateCount,
    ResourceOperator,
    _dequeue,
)
from pennylane.wires import Wires, WiresLike

# pylint: disable=arguments-differ,super-init-not-called, signature-differs, too-many-arguments


class GQSP(ResourceOperator):
    r"""Resource class for the Generalized Quantum Signal Processing (GQSP) algorithm.

    The ``GQSP`` operator is defined based on Theorem 6 of `Generalized Quantum Signal Processing (2024)
    <https://arxiv.org/pdf/2308.01501>`_:

    .. math::

        GQSP = \left( \prod_{j=1}^{d^{-}} R(\theta_{j}, \phi_{j}, 0) \hat{A}^{\prime} \right)
        \left( \prod_{j=1}^{d^{+}} R(\theta_{j + d^{-}}, \phi_{j + d^{-}}, 0) \hat{A} \right) R(\theta_0, \phi_0, \lambda),

    where :math:`R` is the single-qubit rotation operator and :math:`\vec{\phi}`, :math:`\vec{\theta}` and :math:`\lambda`
    are the rotation angles that generate the polynomial transformation. The maximum positive and
    negative polynomial degrees are denoted by :math:`d^{+}` and :math:`d^{-}`, respectively.
    Additionally, :math:`\hat{A}` and :math:`\hat{A}^{\prime}` are given by:

    .. math::

        \begin{align}
            \hat{A} &= \ket{0}\bra{0}\otimes\hat{U} + \ket{1}\bra{1}\otimes\mathbf{I}, \\
            \hat{A}^{\prime} &= \ket{0}\bra{0}\otimes\mathbf{I} + \ket{1}\bra{1}\otimes\hat{U}^{\dagger}, \\ \\
        \end{align}

    where :math:`U` is a signal operator which encodes a target Hamiltonian.

    Args:
        signal_operator (:class:`~.pennylane.estimator.resource_operator.ResourceOperator`): the
            signal operator which encodes a target Hamiltonian
        d_plus (int): the largest positive degree :math:`d^{+}` of the polynomial transformation
        d_minus (int): The largest (in absolute value) negative degree :math:`d^{-}` of the polynomial
            transformation, representing powers of the adjoint of the signal operator.
        rotation_precision (float | None): the precision with which the general rotation gates are applied
        wires (WiresLike | None): The wires the operation acts on. This includes both the wires of the
            signal operator and the control wire required for block-encoding.

    Resources:
        The resources are obtained as described in Theorem 6 of `Generalized Quantum Signal
        Processing (2024) <https://arxiv.org/pdf/2308.01501>`_.

    Raises:
        ValueError: if ``d_plus`` is not a positive integer greater than zero
        ValueError: if ``d_minus`` is not an integer greater than or equal to zero
        ValueError: if ``rotation_precision`` is not a positive real number greater than zero
        ValueError: if the wires provided don't match the number of wires expected by the operator

    **Example**

    The resources for this operation are computed using:

    >>> import pennylane.estimator as qre
    >>> signal_op = qre.RX(0.1, wires=0)
    >>> d_plus = 5
    >>> d_minus = 3
    >>> gqsp = qre.GQSP(signal_op, d_plus, d_minus)
    >>> print(qre.estimate(gqsp))
    --- Resources: ---
     Total wires: 2
       algorithmic wires: 2
       allocated wires: 0
         zero state: 0
         any state: 0
     Total gates : 1.438E+3
       'T': 1.396E+3,
       'CNOT': 16,
       'X': 10,
       'Hadamard': 16

    """

    resource_keys = {"cmpr_signal_op", "d_plus", "d_minus", "rotation_precision"}

    def __init__(
        self,
        signal_operator: ResourceOperator,
        d_plus: int,
        d_minus: int = 0,
        rotation_precision: float | None = None,
        wires: WiresLike = None,
    ):
        _dequeue(signal_operator)  # remove operator
        self.queue()

        if (not isinstance(d_plus, int)) or d_plus <= 0:
            raise ValueError(f"'d_plus' must be a positive integer greater than zero, got {d_plus}")

        if (not isinstance(d_minus, int)) or d_minus < 0:
            raise ValueError(f"'d_minus' must be a non-negative integer, got {d_minus}")

        if rotation_precision is not None and rotation_precision <= 0:
            raise ValueError(
                f"Expected 'rotation_precision' to be a positive real number greater than zero, got {rotation_precision}"
            )

        self.d_plus = d_plus
        self.d_minus = d_minus
        self.rotation_precision = rotation_precision
        self.cmpr_signal_op = signal_operator.resource_rep_from_op()

        self.num_wires = signal_operator.num_wires + 1  # add control wire

        if wires:
            self.wires = Wires(wires)
            if base_wires := signal_operator.wires:
                self.wires = Wires.all_wires([self.wires, base_wires])
            if len(self.wires) != self.num_wires:
                raise ValueError(f"Expected {self.num_wires} wires, got {len(Wires(wires))}.")
        else:
            self.wires = None

    @property
    def resource_params(self):
        r"""Returns a dictionary containing the minimal information needed to compute the resources.

        Returns:
            dict: A dictionary containing the resource parameters:
                * cmpr_signal_op (:class:`~.pennylane.estimator.resource_operator.CompressedResourceOp`):
                  the compressed representation of signal operator which encodes the target Hamiltonian
                * d_plus (int): the largest positive degree :math:`d^{+}` of the polynomial transformation
                * d_minus (int): The largest (in absolute value) negative degree :math:`d^{-}` of the
                  polynomial transformation, representing powers of the adjoint of the signal operator.
                * rotation_precision (float | None): the precision with which the general
                  rotation gates are applied
        """

        return {
            "cmpr_signal_op": self.cmpr_signal_op,
            "d_plus": self.d_plus,
            "d_minus": self.d_minus,
            "rotation_precision": self.rotation_precision,
        }

    @classmethod
    def resource_rep(
        cls,
        cmpr_signal_op: CompressedResourceOp,
<<<<<<< HEAD
        poly_deg: int,
        neg_poly_deg: int = 0,
        rotation_precision: float | None = None,
=======
        d_plus: int,
        d_minus: int,
        rotation_precision: float | None,
>>>>>>> 169b4577
    ) -> CompressedResourceOp:
        r"""Returns a compressed representation containing only the parameters of
        the Operator that are needed to compute the resources.

        Args:
            cmpr_signal_op (:class:`~.pennylane.estimator.resource_operator.CompressedResourceOp`):
                the compressed representation of signal operator which encodes the target Hamiltonian
            d_plus (int): the largest positive degree :math:`d^{+}` of the polynomial transformation
            d_minus (int): The largest (in absolute value) negative degree :math:`d^{-}` of the polynomial
                transformation, representing powers of the adjoint of the signal operator.
            rotation_precision (float | None): the precision with which the general rotation gates are applied

        Returns:
            :class:`~.pennylane.estimator.resource_operator.CompressedResourceOp`: the operator in a compressed representation
        """
        if (not isinstance(poly_deg, int)) or poly_deg <= 0:
            raise ValueError(
                f"'poly_deg' must be a positive integer greater than zero, got {poly_deg}"
            )

        if (not isinstance(neg_poly_deg, int)) or neg_poly_deg < 0:
            raise ValueError(f"'neg_poly_deg' must be a positive integer, got {neg_poly_deg}")

        if rotation_precision is not None and rotation_precision <= 0:
            raise ValueError(
                f"Expected 'rotation_precision' to be a positive real number greater than zero, got {rotation_precision}"
            )

        num_wires = cmpr_signal_op.num_wires + 1  # add control wire
        params = {
            "cmpr_signal_op": cmpr_signal_op,
            "d_plus": d_plus,
            "d_minus": d_minus,
            "rotation_precision": rotation_precision,
        }
        return CompressedResourceOp(cls, num_wires, params)

    @classmethod
    def resource_decomp(
        cls,
        cmpr_signal_op: CompressedResourceOp,
<<<<<<< HEAD
        poly_deg: int,
        neg_poly_deg: int = 0,
        rotation_precision: float | None = None,
=======
        d_plus: int,
        d_minus: int,
        rotation_precision: float | None,
>>>>>>> 169b4577
    ) -> list[GateCount]:
        r"""Returns a list representing the resources of the operator. Each object in the list
        represents a gate and the number of times it occurs in the circuit.

        Args:
            cmpr_signal_op (:class:`~.pennylane.estimator.resource_operator.CompressedResourceOp`):
                the compressed representation of signal operator which encodes the target Hamiltonian
            d_plus (int): the largest positive degree :math:`d^{+}` of the polynomial transformation
            d_minus (int): The largest (in absolute value) negative degree :math:`d^{-}` of the polynomial
                transformation, representing powers of the adjoint of the signal operator.
            rotation_precision (float | None): the precision with which the general rotation gates are applied

        Resources:
            The resources are obtained as described in Theorem 6 of
            `Generalized Quantum Signal Processing (2024) <https://arxiv.org/pdf/2308.01501>`_.
            Specifically, the resources are given by ``d_plus`` instances of :math:`\hat{A}`,
            ``d_minus`` instances of :math:`\hat{A^{\prime}}`, and ``d_plus + d_minus + 1``
            instances of the general ``Rot`` gate.

        Returns:
            list[:class:`~.pennylane.estimator.resource_operator.GateCount`]: A list of ``GateCount`` objects, where each object
            represents a specific quantum gate and the number of times it appears
            in the decomposition.
        """
        rot = Rot.resource_rep(precision=rotation_precision)
        adj_cmpr_signal_op = Adjoint.resource_rep(cmpr_signal_op)

        ctrl_cmpr_signal_op = Controlled.resource_rep(
            base_cmpr_op=cmpr_signal_op,
            num_ctrl_wires=1,
            num_zero_ctrl=1,
        )

        ctrl_adj_cmpr_signal_op = Controlled.resource_rep(
            base_cmpr_op=adj_cmpr_signal_op,
            num_ctrl_wires=1,
            num_zero_ctrl=0,
        )

        if d_minus == 0:
            return [GateCount(rot, d_plus + 1), GateCount(ctrl_cmpr_signal_op, d_plus)]

        return [
            GateCount(rot, d_plus + d_minus + 1),
            GateCount(ctrl_cmpr_signal_op, d_plus),
            GateCount(ctrl_adj_cmpr_signal_op, d_minus),
        ]


class GQSPTimeEvolution(ResourceOperator):
    r"""Resource class for performing Hamiltonian simulation using GQSP.

    Args:
        walk_op (:class:`~.pennylane.estimator.resource_operator.ResourceOperator`): the quantum walk operator
        time (float): the simulation time
        one_norm (float): one norm of the Hamiltonian
        poly_approx_precision (float): the tolerance for error in the polynomial approximation
        wires (WiresLike | None): The wires the operation acts on. This includes both the wires of the
            signal operator and the control wire required for block-encoding.

    Resources:
        The resources are obtained as described in Theorem 7 and Corollary 8 of
        `Generalized Quantum Signal Processing (2024) <https://arxiv.org/pdf/2308.01501>`_.

    Raises:
        ValueError: if the ``wires`` provided don't match the number of wires expected by the operator
        ValueError: if the ``time`` provided is not a positive real number greater than zero
        ValueError: if the ``one_norm`` provided is not a positive real number greater than zero
        ValueError: if the ``poly_approx_precision`` provided is not a positive real number greater than zero

    **Example**

    The resources for this operation are computed using:

    >>> import pennylane.estimator as qre
    >>> walk_op = qre.RX(0.1, wires=0)
    >>> time = 1.0
    >>> one_norm = 1.0
    >>> approx_error = 0.01
    >>> hamsim = qre.GQSPTimeEvolution(walk_op, time, one_norm, approx_error)
    >>> print(qre.estimate(hamsim))
    --- Resources: ---
     Total wires: 2
       algorithmic wires: 2
       allocated wires: 0
         zero state: 0
         any state: 0
     Total gates : 1.110E+3
       'T': 1.080E+3,
       'CNOT': 12,
       'X': 6,
       'Hadamard': 12

    """

    resource_keys = {"walk_op", "time", "one_norm", "poly_approx_precision"}

    def __init__(
        self,
        walk_op: ResourceOperator,
        time: float,
        one_norm: float,
        poly_approx_precision: float,
        wires: WiresLike = None,
    ):
        _dequeue(walk_op)  # remove operator
        self.queue()

        if (not isinstance(time, (int, float))) or time <= 0:
            raise (
                ValueError(
                    f"Expected 'time' to be a positive real number greater than zero, got {time}"
                )
            )

        if (not isinstance(one_norm, (int, float))) or one_norm <= 0:
            raise (
                ValueError(
                    f"Expected 'one_norm' to be a positive real number greater than zero, got {one_norm}"
                )
            )

        if (not isinstance(poly_approx_precision, (int, float))) or poly_approx_precision <= 0:
            raise (
                ValueError(
                    f"Expected 'poly_approx_precision' to be a positive real number greater than zero, got {poly_approx_precision}"
                )
            )

        self.walk_op = walk_op.resource_rep_from_op()
        self.time = time
        self.one_norm = one_norm
        self.poly_approx_precision = poly_approx_precision
        self.num_wires = walk_op.num_wires + 1  # control wire

        if wires:
            self.wires = Wires(wires)
            if walk_op_wires := walk_op.wires:
                self.wires = Wires.all_wires([self.wires, walk_op_wires])
            if len(self.wires) != self.num_wires:
                raise ValueError(f"Expected {self.num_wires} wires, got {len(Wires(wires))}.")
        else:
            self.wires = None

    @property
    def resource_params(self):
        r"""Returns a dictionary containing the minimal information needed to compute the resources.

        Returns:
            dict: A dictionary containing the resource parameters:
                * walk_op (:class:`~.pennylane.estimator.resource_operator.CompressedResourceOp`):
                  the quantum walk operator
                * time (float): the simulation time
                * one_norm (float): one norm of the Hamiltonian
                * poly_approx_precision (float): the tolerance for error in the polynomial
                  approximation
        """

        return {
            "walk_op": self.walk_op,
            "time": self.time,
            "one_norm": self.one_norm,
            "poly_approx_precision": self.poly_approx_precision,
        }

    @classmethod
    def resource_rep(
        cls,
        walk_op: CompressedResourceOp,
        time: float,
        one_norm: float,
        poly_approx_precision: float,
    ) -> CompressedResourceOp:
        r"""Returns a compressed representation containing only the parameters of
        the Operator that are needed to compute the resources.

        Args:
            walk_op (:class:`~.pennylane.estimator.resource_operator.CompressedResourceOp`): the
                quantum walk operator
            time (float): the simulation time
            one_norm (float): one norm of the Hamiltonian
            poly_approx_precision (float): the tolerance for error in the polynomial approximation

        Returns:
            :class:`~.pennylane.estimator.resource_operator.CompressedResourceOp`: the operator in a compressed representation
        """

        if (not isinstance(time, (int, float))) or time <= 0:
            raise (
                ValueError(
                    f"Expected 'time' to be a positive real number greater than zero, got {time}"
                )
            )

        if (not isinstance(one_norm, (int, float))) or one_norm <= 0:
            raise (
                ValueError(
                    f"Expected 'one_norm' to be a positive real number greater than zero, got {one_norm}"
                )
            )

        if (not isinstance(poly_approx_precision, (int, float))) or poly_approx_precision <= 0:
            raise (
                ValueError(
                    f"Expected 'poly_approx_precision' to be a positive real number greater than zero, got {poly_approx_precision}"
                )
            )

        num_wires = walk_op.num_wires + 1
        params = {
            "walk_op": walk_op,
            "time": time,
            "one_norm": one_norm,
            "poly_approx_precision": poly_approx_precision,
        }
        return CompressedResourceOp(cls, num_wires, params)

    @classmethod
    def resource_decomp(
        cls,
        walk_op: CompressedResourceOp,
        time: float,
        one_norm: float,
        poly_approx_precision: float,
    ) -> list[GateCount]:
        r"""Returns a list representing the resources of the operator. Each object in the list
        represents a gate and the number of times it occurs in the circuit.

        Args:
            walk_op (:class:`~.pennylane.estimator.resource_operator.CompressedResourceOp`): the
                quantum walk operator
            time (float): the simulation time
            one_norm (float): one norm of the Hamiltonian
            poly_approx_precision (float): the tolerance for error in the polynomial approximation

        Resources:
            The resources are obtained as described in Theorem 7 and Corollary 8 of
            `Generalized Quantum Signal Processing (2024) <https://arxiv.org/pdf/2308.01501>`_.

        Returns:
            list[:class:`~.pennylane.estimator.resource_operator.GateCount`]: A list of ``GateCount`` objects, where each object
            represents a specific quantum gate and the number of times it appears
            in the decomposition.
        """
        poly_deg = cls.poly_approx(time, one_norm, poly_approx_precision)
        gqsp = GQSP.resource_rep(
            walk_op,
            d_plus=poly_deg,
            d_minus=poly_deg,
            rotation_precision=None,
        )
        return [GateCount(gqsp)]

    @staticmethod
    def poly_approx(time: float, one_norm: float, epsilon: float) -> int:
        r"""Obtain the maximum degree of the polynomial approximation required
        to approximate :math:`e^{(iHt \cos{\theta})}` within error epsilon.

        Args:
            time (float): the simulation time
            one_norm (float): one norm of the Hamiltonian
            epsilon (float): the tolerance for error in the polynomial approximation

        Returns:
            int: the minimum degree of the polynomial approximation
        """
        N_0 = int(qnp.ceil(qnp.abs(time * one_norm)))  # initial guess for the degree
        error = qnp.abs(sps.jv(N_0 + 1, time * one_norm))  # initial error

        N = N_0
        while error > (epsilon / 2):
            N += 1
            error = qnp.abs(sps.jv(N + 1, time * one_norm))

        return N


class QSVT(ResourceOperator):
    r"""Resource class for Quantum Singular Value Transformation (QSVT).

    This operation uses a :class:`~.estimator.resource_operator.ResourceOperator` :math:`U` that
    block encodes a matrix :math:`A` in its top-left block. This circuit applies a
    polynomial transformation (:math:`Poly^{SV}`) of degree :math:`d` to the singular values of the
    block encoded matrix:

    .. math::

        \begin{align}
             U_{QSVT}(A, \vec{\phi}) &=
             \begin{bmatrix}
                Poly^{SV}(A) & \cdot \\
                \cdot & \cdot
            \end{bmatrix}.
        \end{align}

    When the degree of the polynomial is odd, the QSVT circuit is defined as:

    .. math::

        U_{QSVT} = \tilde{\Pi}_{\phi_1}U\left[\prod^{(d-1)/2}_{k=1}\Pi_{\phi_{2k}}U^\dagger
        \tilde{\Pi}_{\phi_{2k+1}}U\right],


    and when the degree is even,

    .. math::

        U_{QSVT} = \left[\prod^{d/2}_{k=1}\Pi_{\phi_{2k-1}}U^\dagger\tilde{\Pi}_{\phi_{2k}}U\right],

    where :math:`\Pi_{\phi}` and :math:`\tilde{\Pi}_{\phi}` are projector-controlled phase shifts.

    .. seealso::

        :func:`~.qsvt` and :class:`~.QSVT`.

    Args:
        block_encoding (:class:`~.estimator.resource_operator.ResourceOperator`): the block encoding operator
        encoding_dims (int | tuple(int)): The dimensions of the encoded matrix.
            If an integer is provided, a square matrix is assumed.
        poly_deg (int): the degree of the polynomial transformation being applied
        wires (WiresLike | None): the wires the operation acts on

    Resources:
        The resources are obtained as described in Theorem 4 of `A Grand Unification of Quantum Algorithms
        (2021) <https://arxiv.org/pdf/2105.02859>`_.

    **Example**

    The resources for this operation are computed using:

    >>> import pennylane.estimator as qre
    >>> block_encoding = qre.RX(0.1, wires=0)
    >>> encoding_dims = (2, 2)
    >>> poly_deg = 3
    >>> qsvt = qre.QSVT(block_encoding, encoding_dims, poly_deg)
    >>> print(qre.estimate(qsvt))
    --- Resources: ---
     Total wires: 1
       algorithmic wires: 1
       allocated wires: 0
         zero state: 0
         any state: 0
     Total gates : 39
       'T': 39
    """

    resource_keys = {"block_encoding", "encoding_dims", "poly_deg"}

    def __init__(
        self,
        block_encoding: ResourceOperator,
        encoding_dims: int | tuple[int],
        poly_deg: int,
        wires: WiresLike = None,
    ):
        _dequeue(block_encoding)  # remove operator
        if not isinstance(encoding_dims, (int, tuple)):
            raise ValueError(
                f"Expected `encoding_dims` to be an int or tuple of int. Got {encoding_dims}"
            )

        if isinstance(encoding_dims, int):
            encoding_dims = (encoding_dims, encoding_dims)

        if len(encoding_dims) == 1:
            dim = encoding_dims[0]
            encoding_dims = (dim, dim)
        elif len(encoding_dims) > 2:
            raise ValueError(
                "Expected `encoding_dims` to be a tuple of two integers, representing the dimensions"
                f" (row, col) of the subspace where the matrix is encoded. Got {encoding_dims}"
            )

        self.block_encoding = block_encoding.resource_rep_from_op()
        self.encoding_dims = encoding_dims
        self.poly_deg = poly_deg

        self.num_wires = block_encoding.num_wires

        if wires is None and block_encoding.wires is not None:
            wires = block_encoding.wires

        if len(wires) != self.num_wires:
            raise ValueError(f"Expected {self.num_wires} wires, got {len(wires)}.")
        super().__init__(wires=wires)

    @property
    def resource_params(self):
        r"""Returns a dictionary containing the minimal information needed to compute the resources.

        Returns:
            dict: A dictionary containing the resource parameters:
                * block_encoding (:class:`~.pennylane.estimator.resource_operator.CompressedResourceOp`):
                  the block encoding operator
                * encoding_dims (int | tuple(int)): The dimensions of the encoded operator's sub-matrix.
                  If an integer is provided, a square sub-matrix is assumed; otherwise, specify (rows, columns).
                * poly_deg (int): the degree of the polynomial transformation being applied
        """
        return {
            "block_encoding": self.block_encoding,
            "encoding_dims": self.encoding_dims,
            "poly_deg": self.poly_deg,
        }

    @classmethod
    def resource_rep(
        cls,
        block_encoding: CompressedResourceOp,
        encoding_dims: int,
        poly_deg: int,
    ):
        r"""Returns a compressed representation containing only the parameters of
        the Operator that are needed to compute the resources.

        Args:
            block_encoding (:class:`~.pennylane.estimator.resource_operator.CompressedResourceOp`):
                the block encoding operator
            encoding_dims (int | tuple(int)): The dimensions of the encoded operator's sub-matrix.
                If an integer is provided, a square sub-matrix is assumed; otherwise, specify (rows, columns).
            poly_deg (int): the degree of the polynomial transformation being applied

        Returns:
            :class:`~.pennylane.estimator.resource_operator.CompressedResourceOp`: the operator in a compressed representation
        """
        if not isinstance(encoding_dims, (int, tuple)):
            raise ValueError(
                f"Expected `encoding_dims` to be an int or tuple of int. Got {encoding_dims}"
            )

        if isinstance(encoding_dims, int):
            encoding_dims = (encoding_dims, encoding_dims)

        if len(encoding_dims) == 1:
            dim = encoding_dims[0]
            encoding_dims = (dim, dim)
        elif len(encoding_dims) > 2:
            raise ValueError(
                "Expected `encoding_dims` to be a tuple of two integers, representing the dimensions"
                f" (row, col) of the subspace where the matrix is encoded. Got {encoding_dims}"
            )

        num_wires = block_encoding.num_wires
        params = {
            "block_encoding": block_encoding,
            "encoding_dims": encoding_dims,
            "poly_deg": poly_deg,
        }
        return CompressedResourceOp(cls, num_wires, params)

    @classmethod
    def resource_decomp(
        cls,
        block_encoding: CompressedResourceOp,
        encoding_dims: int,
        poly_deg: int,
    ):
        r"""Returns a list representing the resources of the operator. Each object in the list
        represents a gate and the number of times it occurs in the circuit.

        Args:
            block_encoding (:class:`~.pennylane.estimator.resource_operator.CompressedResourceOp`):
                the block encoding operator
            encoding_dims (int | tuple(int)): The dimensions of the encoded operator's sub-matrix.
                If an integer is provided, a square sub-matrix is assumed; otherwise, specify (rows, columns).
            poly_deg (int): the degree of the polynomial transformation being applied

        Resources:
            The resources are obtained as described in Theorem 4 of `A Grand Unification of Quantum Algorithms
            (2021) <https://arxiv.org/pdf/2105.02859>`_.

        Returns:
            list[:class:`~.pennylane.estimator.resource_operator.GateCount`]: A list of ``GateCount`` objects, where each object
            represents a specific quantum gate and the number of times it appears
            in the decomposition.
        """
        num_rows, num_cols = encoding_dims
        num_wires = block_encoding.num_wires

        pi = PCPhase.resource_rep(num_wires=num_wires, dim=num_cols)
        pi_tilde = PCPhase.resource_rep(num_wires=num_wires, dim=num_rows)
        block_encoding_adj = Adjoint.resource_rep(block_encoding)

        if poly_deg % 2 == 0:  # even degree
            be_counts = poly_deg // 2
            be_adj_counts = poly_deg // 2
            pi_counts = poly_deg // 2
            pi_tilde_counts = poly_deg // 2

        else:  # odd degree
            be_counts = ((poly_deg - 1) // 2) + 1
            be_adj_counts = (poly_deg - 1) // 2
            pi_counts = (poly_deg - 1) // 2
            pi_tilde_counts = ((poly_deg - 1) // 2) + 1

        return [
            GateCount(block_encoding, be_counts),
            GateCount(block_encoding_adj, be_adj_counts),
            GateCount(pi, pi_counts),
            GateCount(pi_tilde, pi_tilde_counts),
        ]


class QSP(ResourceOperator):
    r"""Implements the `Quantum Signal Processing <https://arxiv.org/pdf/2105.02859>`_
    (QSP) circuit.

    This template estimates the resources for a QSP circuit of degree :math:`d` (``poly_deg``).
    The circuit uses a single-qubit :class:`~.estimator.resource_operator.ResourceOperator`
    :math:`W(a)` that block encodes a scalar value :math:`a` in its top-left entry.

    The circuit is given as follows in the Z-convention (``convention="Z"``):

    .. math::

        \hat{U}_{QSP} = e^{i\phi_{0}\hat{Z}}\prod^{d}_{k=1}\hat{W}(a)e^{i\phi_{k}\hat{Z}} .

    The circuit can also be expressed in the X-convention (``convention="X"``):

    .. math::

        \hat{U}_{QSP} = e^{i\phi_{0}\hat{X}}\prod^{d}_{k=1}\hat{W}(a)e^{i\phi_{k}\hat{X}} .

    .. seealso::

        :func:`~.qsvt` and :class:`~.QSVT`.

    Args:
        block_encoding (:class:`~.estimator.resource_operator.ResourceOperator`): the block encoding operator
        poly_deg (int): the degree of the polynomial transformation being applied
        convention (str): the basis used for the rotation operators, valid conventions are ``"X"`` or ``"Z"``
        rotation_precision (float | None): The error threshold for the approximate Clifford + T
            decomposition of the single qubit rotation gates used to implement this operation.
        wires (WiresLike, None): the wires the operation acts on

    Raises:
        ValueError: If the block encoding operator acts on more than one qubit.
        ValueError: If the convention is not ``"X"`` or ``"Z"``.

    Resources:
        The resources are obtained as described in Theorem 1 of `A Grand Unification of Quantum Algorithms
        (2021) <https://arxiv.org/pdf/2105.02859>`_.

    **Example**

    The resources for this operation are computed using:

    >>> import pennylane.estimator as qre
    >>> block_encoding = qre.RX(0.1, wires=0)
    >>> poly_deg = 3
    >>> qsp = qre.QSP(block_encoding, poly_deg, convention="Z", rotation_precision=1e-5)
    >>> print(qre.estimate(qsp))
    --- Resources: ---
     Total wires: 1
       algorithmic wires: 1
       allocated wires: 0
         zero state: 0
         any state: 0
     Total gates : 151
       'T': 151
    """

    resource_keys = {"block_encoding", "poly_deg", "convention", "rotation_precision"}

    def __init__(
        self,
        block_encoding: ResourceOperator,
        poly_deg: int,
        convention: str = "Z",
        rotation_precision: float | None = None,
        wires: WiresLike = None,
    ):
        _dequeue(block_encoding)  # remove operator
        if block_encoding.num_wires > 1:
            raise ValueError("The block encoding operator should act on a single qubit!")

        if not (convention in {"Z", "X"}):
            raise ValueError(f"The valid conventions are 'Z' or 'X'. Got {convention}")

        self.block_encoding = block_encoding.resource_rep_from_op()
        self.convention = convention
        self.poly_deg = poly_deg
        self.rotation_precision = rotation_precision

        self.num_wires = 1
        if wires is not None and len(wires) != self.num_wires:
            raise ValueError(f"Expected {self.num_wires} wires, got {len(wires)}.")

        super().__init__(wires=wires)

    @property
    def resource_params(self):
        r"""Returns a dictionary containing the minimal information needed to compute the resources.

        Returns:
            dict: A dictionary containing the resource parameters:
                * block_encoding (:class:`~.pennylane.estimator.resource_operator.CompressedResourceOp`):
                  the block encoding operator
                * poly_deg (int): the degree of the polynomial transformation being applied
                * convention (str): the basis used for the rotation operators, valid conventions are ``"X"`` or ``"Z"``
                * rotation_precision (float | None): The error threshold for the approximate Clifford + T
                  decomposition of the single qubit rotation gates used to implement this operation.
        """
        return {
            "block_encoding": self.block_encoding,
            "poly_deg": self.poly_deg,
            "convention": self.convention,
            "rotation_precision": self.rotation_precision,
        }

    @classmethod
    def resource_rep(
        cls,
        block_encoding: CompressedResourceOp,
        poly_deg: int,
        convention: str = "Z",
        rotation_precision: float | None = None,
    ):
        r"""Returns a compressed representation containing only the parameters of
        the Operator that are needed to compute the resources.

        Args:
            block_encoding (:class:`~.pennylane.estimator.resource_operator.CompressedResourceOp`):
                the block encoding operator
            poly_deg (int): the degree of the polynomial transformation being applied
            convention (str):the basis used for the rotation operators, valid conventions are ``"X"`` or ``"Z"``
            rotation_precision (float | None): The error threshold for the approximate Clifford + T
                decomposition of the single qubit rotation gates used to implement this operation.

        Returns:
            :class:`~.pennylane.estimator.resource_operator.CompressedResourceOp`: the operator in a compressed representation
        """
        if block_encoding.num_wires > 1:
            raise ValueError("The block encoding operator should act on a single qubit!")

        if not (convention in {"Z", "X"}):
            raise ValueError(f"The valid conventions are 'Z' or 'X'. Got {convention}")

        params = {
            "block_encoding": block_encoding,
            "poly_deg": poly_deg,
            "convention": convention,
            "rotation_precision": rotation_precision,
        }
        return CompressedResourceOp(cls, num_wires=1, params=params)

    @classmethod
    def resource_decomp(
        cls,
        block_encoding: CompressedResourceOp,
        poly_deg: int,
        convention: str = "Z",
        rotation_precision: float | None = None,
    ):
        r"""Returns a list representing the resources of the operator. Each object in the list
        represents a gate and the number of times it occurs in the circuit.

        Args:
            block_encoding (:class:`~.pennylane.estimator.resource_operator.CompressedResourceOp`):
                the block encoding operator
            poly_deg (int): the degree of the polynomial transformation being applied
            convention (str): the basis used for the rotation operators, valid conventions are ``"X"`` or ``"Z"``
            rotation_precision (float): The error threshold for the approximate Clifford + T
                decomposition of the single qubit rotation gates used to implement this operation.

        Resources:
            The resources are obtained as described in Theorem 1 of `A Grand Unification of Quantum Algorithms
            (2021) <https://arxiv.org/pdf/2105.02859>`_.

        Raises:
            ValueError: If the convention is not ``"X"`` or ``"Z"``.

        Returns:
            list[:class:`~.pennylane.estimator.resource_operator.GateCount`]: A list of ``GateCount`` objects, where each object
            represents a specific quantum gate and the number of times it appears
            in the decomposition.
        """
        if convention == "Z":
            rot_op = RZ.resource_rep(rotation_precision)
        elif convention == "X":
            rot_op = RX.resource_rep(rotation_precision)
        else:
            raise ValueError(f"The valid conventions are 'Z' or 'X'. Got {convention}")

        return [
            GateCount(block_encoding, poly_deg),
            GateCount(rot_op, poly_deg + 1),
        ]<|MERGE_RESOLUTION|>--- conflicted
+++ resolved
@@ -166,15 +166,9 @@
     def resource_rep(
         cls,
         cmpr_signal_op: CompressedResourceOp,
-<<<<<<< HEAD
-        poly_deg: int,
-        neg_poly_deg: int = 0,
+        d_plus: int,
+        d_minus: int = 0,
         rotation_precision: float | None = None,
-=======
-        d_plus: int,
-        d_minus: int,
-        rotation_precision: float | None,
->>>>>>> 169b4577
     ) -> CompressedResourceOp:
         r"""Returns a compressed representation containing only the parameters of
         the Operator that are needed to compute the resources.
@@ -216,15 +210,9 @@
     def resource_decomp(
         cls,
         cmpr_signal_op: CompressedResourceOp,
-<<<<<<< HEAD
-        poly_deg: int,
-        neg_poly_deg: int = 0,
+        d_plus: int,
+        d_minus: int = 0,
         rotation_precision: float | None = None,
-=======
-        d_plus: int,
-        d_minus: int,
-        rotation_precision: float | None,
->>>>>>> 169b4577
     ) -> list[GateCount]:
         r"""Returns a list representing the resources of the operator. Each object in the list
         represents a gate and the number of times it occurs in the circuit.
