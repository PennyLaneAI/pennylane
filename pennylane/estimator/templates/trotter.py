# Copyright 2025 Xanadu Quantum Technologies Inc.

# Licensed under the Apache License, Version 2.0 (the "License");
# you may not use this file except in compliance with the License.
# You may obtain a copy of the License at

#     http://www.apache.org/licenses/LICENSE-2.0

# Unless required by applicable law or agreed to in writing, software
# distributed under the License is distributed on an "AS IS" BASIS,
# WITHOUT WARRANTIES OR CONDITIONS OF ANY KIND, either express or implied.
# See the License for the specific language governing permissions and
# limitations under the License.
"""
Contains templates for Suzuki-Trotter approximation based subroutines.
"""

import numpy as np

from pennylane.estimator.compact_hamiltonian import (
    CDFHamiltonian,
    PauliHamiltonian,
    THCHamiltonian,
    VibrationalHamiltonian,
    VibronicHamiltonian,
)
from pennylane.estimator.ops.op_math.symbolic import Controlled, Prod
from pennylane.estimator.ops.qubit.non_parametric_ops import Hadamard, T, X
from pennylane.estimator.ops.qubit.parametric_ops_multi_qubit import MultiRZ, PauliRot
from pennylane.estimator.ops.qubit.parametric_ops_single_qubit import RZ
from pennylane.estimator.resource_operator import (
    CompressedResourceOp,
    GateCount,
    ResourceOperator,
    _dequeue,
    resource_rep,
)
from pennylane.estimator.wires_manager import Allocate, Deallocate
from pennylane.wires import Wires, WiresLike

from .subroutines import (
    BasisRotation,
    OutMultiplier,
    OutOfPlaceSquare,
    PhaseGradient,
    Select,
    SemiAdder,
)

# pylint: disable=arguments-differ, too-many-arguments, super-init-not-called


class TrotterProduct(ResourceOperator):
    r"""An operation representing the Suzuki-Trotter product approximation for the complex matrix
    exponential of a Hamiltonian operator.

    The Suzuki-Trotter product formula provides a method to approximate the matrix exponential of
    Hamiltonian expressed as a linear combination of terms which in general do not commute.
    Consider the Hamiltonian :math:`H = \Sigma^{N}_{j=0} O_{j}`: the product formula is constructed using
    symmetrized products of the terms in the Hamiltonian. The symmetrized products of order
    :math:`m \in [1, 2, 4, ..., 2k]` with :math:`k \in \mathbb{N}` are given by:

    .. math::

        \begin{align}
            S_{1}(t) &= \Pi_{j=0}^{N} \ e^{i t O_{j}} \\
            S_{2}(t) &= \Pi_{j=0}^{N} \ e^{i \frac{t}{2} O_{j}} \cdot \Pi_{j=N}^{0} \ e^{i \frac{t}{2} O_{j}} \\
            &\vdots \\
            S_{m}(t) &= S_{m-2}(p_{m}t)^{2} \cdot S_{m-2}((1-4p_{m})t) \cdot S_{m-2}(p_{m}t)^{2},
        \end{align}

    where the coefficient is :math:`p_{m} = 1 / (4 - \sqrt[m - 1]{4})`. The :math:`m^{\text{th}}` order,
    :math:`n`-step Suzuki-Trotter approximation is then defined as:

    .. math:: e^{iHt} \approx \left [S_{m}(t / n)  \right ]^{n}.

    For more details, see `J. Math. Phys. 32, 400 (1991) <https://pubs.aip.org/aip/jmp/article-abstract/32/2/400/229229>`_.

    Args:
        first_order_expansion (list[~pennylane.estimator.ResourceOperator]): A list of operators
            constituting the first order expansion of the Hamiltonian to be approximately exponentiated.
        num_steps (int): number of Trotter steps to perform
        order (int): order of the Suzuki-Trotter approximation; must be ``1`` or an even number
        wires (list[int] | None): The wires on which the operator acts. If provided, these wire
            labels will be used instead of the wires provided by the ResourceOperators in the
            :code:`first_order_expansion`.

    Resources:
        The resources are defined according to the recursive formula presented above.
        The number of times an operator :math:`e^{itO_{j}}` is applied depends on the
        number of Trotter steps (`n`) and the order of the approximation (`m`) and is given by:

        .. math:: C_{O_j} = 2 * n \cdot 5^{\frac{m}{2} - 1}

        Furthermore, because of the symmetric form of the recursive formula, the first and last terms are grouped.
        This reduces the counts for those terms to:

        .. math::

            \begin{align}
                C_{O_{0}} &= n \cdot 5^{\frac{m}{2} - 1} + 1,  \\
                C_{O_{N}} &= n \cdot 5^{\frac{m}{2} - 1}.
            \end{align}

    .. seealso:: The corresponding PennyLane operation :class:`~.TrotterProduct`

    .. seealso::
        :class:`~.estimator.templates.TrotterCDF`,
        :class:`~.estimator.templates.TrotterTHC`,
        :class:`~.estimator.templates.TrotterVibrational`,
        :class:`~.estimator.templates.TrotterVibronic`

    **Example**

    The resources for this operation are computed using:

    >>> import pennylane.estimator as qre
    >>> num_steps, order = (1, 2)
    >>> first_order_expansion = [qre.RX(), qre.RY()] # H = X + Y
    >>> gate_set = {"RX", "RY"}
    >>> res = qre.estimate(qre.TrotterProduct(first_order_expansion, num_steps, order), gate_set=gate_set)
    >>> print(res)
    --- Resources: ---
     Total wires: 1
        algorithmic wires: 1
        allocated wires: 0
             zero state: 0
             any state: 0
     Total gates : 3
      'RX': 2,
      'RY': 1
    """

    resource_keys = {"first_order_expansion", "num_steps", "order", "num_wires"}

    def __init__(
        self,
        first_order_expansion: list,
        num_steps: int,
        order: int,
        wires: WiresLike | None = None,
    ):

        _dequeue(op_to_remove=first_order_expansion)
        self.queue()

        try:
            cmpr_ops = tuple(op.resource_rep_from_op() for op in first_order_expansion)
        except AttributeError as error:
            raise ValueError(
                "All components of first_order_expansion must be instances of `ResourceOperator` in order to obtain resources."
            ) from error

        self.first_order_expansion = cmpr_ops
        self.num_steps = num_steps
        self.order = order

        if wires is not None:  # User defined wires take precedent
            self.wires = Wires(wires)
            self.num_wires = len(self.wires)

        else:  # Otherwise determine the wires from the ops in the first order expansion
            ops_wires = Wires.all_wires(
                [op.wires for op in first_order_expansion if op.wires is not None]
            )
            fewest_unique_wires = max(op.num_wires for op in cmpr_ops)

            if len(ops_wires) < fewest_unique_wires:  # If the expansion didn't provide enough wire
                self.wires = None  # labels we assume they all act on the same set
                self.num_wires = fewest_unique_wires

            else:  # If there are more wire labels, use that as the operator wires
                self.wires = ops_wires
                self.num_wires = len(self.wires)

    @property
    def resource_params(self) -> dict:
        r"""Returns a dictionary containing the minimal information needed to compute the resources.

        Returns:
            dict: A dictionary containing the resource parameters:
                * first_order_expansion (list[:class:`~.pennylane.estimator.resource_operator.CompressedResourceOp`]): A list of operators,
                  in the compressed representation, constituting the first order expansion of the Hamiltonian to be approximately exponentiated.
                * num_steps (int): number of Trotter steps to perform
                * order (int): order of the Suzuki-Trotter approximation, must be 1 or even
                * num_wires (int): number of wires the operator acts on
        """
        return {
            "first_order_expansion": self.first_order_expansion,
            "num_steps": self.num_steps,
            "order": self.order,
            "num_wires": self.num_wires,
        }

    @classmethod
    def resource_rep(
        cls,
        first_order_expansion: list,
        num_steps: int,
        order: int,
        num_wires: int,
    ) -> CompressedResourceOp:
        """Returns a compressed representation containing only the parameters of
        the Operator that are needed to compute a resource estimation.

        Args:
            first_order_expansion (list[:class:`~.pennylane.estimator.resource_operator.CompressedResourceOp`]): A list of operators,
                in the compressed representation, constituting
                the first order expansion of the Hamiltonian to be approximately exponentiated.
            num_steps (int): number of Trotter steps to perform
            order (int): order of the Suzuki-Trotter approximation, must be 1 or even
            num_wires (int): number of wires the operator acts on

        Returns:
            :class:`~.pennylane.estimator.resource_operator.CompressedResourceOp`: the operator in a compressed representation
        """
        params = {
            "first_order_expansion": first_order_expansion,
            "num_steps": num_steps,
            "order": order,
            "num_wires": num_wires,
        }
        return CompressedResourceOp(cls, num_wires, params)

    @classmethod
    def resource_decomp(
        cls,
        first_order_expansion: list,
        num_steps: int,
        order: int,
        num_wires: int,  # pylint: disable=unused-argument
    ) -> list[GateCount]:
        r"""Returns a list representing the resources of the operator. Each object represents a
        quantum gate and the number of times it occurs in the decomposition.

        Args:
            first_order_expansion (list[:class:`~.pennylane.estimator.resource_operator.CompressedResourceOp`]): A list of operators,
                in the compressed representation, constituting
                the first order expansion of the Hamiltonian to be approximately exponentiated.
            num_steps (int): number of Trotter steps to perform
            order (int): order of the Suzuki-Trotter approximation, must be 1 or even

        Returns:
            list[:class:`~.pennylane.estimator.resource_operator.GateCount`]: A list of GateCount objects, where each object
            represents a specific quantum gate and the number of times it appears
            in the decomposition.
        """
        k = order // 2
        gate_list = []

        if order == 1:
            for op in first_order_expansion:
                gate_list.append(GateCount(op, num_steps))
            return gate_list

        # For first and last fragment
        first_frag = first_order_expansion[0]
        last_frag = first_order_expansion[-1]
        gate_list.append(GateCount(first_frag, num_steps * (5 ** (k - 1)) + 1))
        gate_list.append(GateCount(last_frag, num_steps * (5 ** (k - 1))))

        # For rest of the fragments
        for op in first_order_expansion[1:-1]:
            gate_list.append(GateCount(op, 2 * num_steps * (5 ** (k - 1))))

        return gate_list


class TrotterCDF(ResourceOperator):
    r"""An operation representing the Suzuki-Trotter product approximation for the complex matrix
    exponential of a compressed double-factorized (CDF) Hamiltonian.

    The Suzuki-Trotter product formula provides a method to approximate the matrix exponential of
    Hamiltonian expressed as a linear combination of terms which in general do not commute.
    Consider the Hamiltonian :math:`H = \Sigma^{N}_{j=0} O_{j}`: the product formula is constructed using
    symmetrized products of the terms in the Hamiltonian. The symmetrized products of order
    :math:`m \in [1, 2, 4, ..., 2k]` with :math:`k \in \mathbb{N}` are given by:

    .. math::

        \begin{align}
            S_{1}(t) &= \Pi_{j=0}^{N} \ e^{i t O_{j}} \\
            S_{2}(t) &= \Pi_{j=0}^{N} \ e^{i \frac{t}{2} O_{j}} \cdot \Pi_{j=N}^{0} \ e^{i \frac{t}{2} O_{j}} \\
            &\vdots \\
            S_{m}(t) &= S_{m-2}(p_{m}t)^{2} \cdot S_{m-2}((1-4p_{m})t) \cdot S_{m-2}(p_{m}t)^{2},
        \end{align}

    where the coefficient is :math:`p_{m} = 1 / (4 - \sqrt[m - 1]{4})`. The :math:`m^{\text{th}}`
    order, :math:`n`-step Suzuki-Trotter approximation is then defined as:

    .. math::

        e^{iHt} \approx \left [S_{m}(t / n)  \right ]^{n}.

    For more details see `J. Math. Phys. 32, 400 (1991) <https://pubs.aip.org/aip/jmp/article-abstract/32/2/400/229229>`_.

    Args:
        cdf_ham (:class:`~.pennylane.estimator.compact_hamiltonian.CDFHamiltonian`):
            a compressed double factorized Hamiltonian to be approximately exponentiated
        num_steps (int): number of Trotter steps to perform
        order (int): order of the approximation, must be ``1`` or an even number
        wires (list[int] | None): the wires on which the operator acts

    Resources:
        The resources are defined according to the recursive formula presented above.
        The number of times an operator :math:`e^{itO_{j}}` is applied depends on the
        number of Trotter steps (`n`) and the order of the approximation (`m`) and is given by:

        .. math::

            C_{O_j} = 2 * n \cdot 5^{\frac{m}{2} - 1}.

        Furthermore, because of the symmetric form of the recursive formula, the first and last terms get grouped.
        This reduces the counts for those terms to:

        .. math::

            \begin{align}
                C_{O_{0}} &= n \cdot 5^{\frac{m}{2} - 1} + 1,  \\
                C_{O_{N}} &= n \cdot 5^{\frac{m}{2} - 1}.
            \end{align}

        The resources for a single step expansion of compressed double factorized Hamiltonian are
        calculated based on `arXiv:2506.15784 <https://arxiv.org/abs/2506.15784>`_.

    .. seealso::
        :class:`~.estimator.compact_hamiltonian.CDFHamiltonian`

    .. seealso:: :class:`~.TrotterProduct`

    **Example**

    The resources for this operation are computed using:

    >>> import pennylane.estimator as qre
    >>> num_steps, order = (1, 2)
    >>> cdf_ham = qre.CDFHamiltonian(num_orbitals = 4, num_fragments = 4)
    >>> res = qre.estimate(qre.TrotterCDF(cdf_ham, num_steps, order))
    >>> print(res)
    --- Resources: ---
     Total wires: 8
        algorithmic wires: 8
        allocated wires: 0
             zero state: 0
             any state: 0
     Total gates : 2.238E+4
      'T': 2.075E+4,
      'CNOT': 448,
      'Z': 336,
      'S': 504,
      'Hadamard': 336
    """

    resource_keys = {"cdf_ham", "num_steps", "order"}

    def __init__(
        self,
        cdf_ham: CDFHamiltonian,
        num_steps: int,
        order: int,
        wires: WiresLike | None = None,
    ):

        if not isinstance(cdf_ham, CDFHamiltonian):
            raise TypeError(
                f"Unsupported Hamiltonian representation for TrotterCDF."
                f"This method works with cdf Hamiltonian, {type(cdf_ham)} provided"
            )
        self.num_steps = num_steps
        self.order = order
        self.cdf_ham = cdf_ham

        self.num_wires = 2 * cdf_ham.num_orbitals

        if wires is not None and len(Wires(wires)) != self.num_wires:
            raise ValueError(f"Expected {self.num_wires} wires, got {len(Wires(wires))}")

        super().__init__(wires=wires)

    @property
    def resource_params(self) -> dict:
        r"""Returns a dictionary containing the minimal information needed to compute the resources.

        Returns:
            dict: A dictionary containing the resource parameters:
                * cdf_ham (:class:`~.pennylane.estimator.templates.compact_hamiltonian.CDFHamiltonian`): a compressed double factorized
                  Hamiltonian to be approximately exponentiated
                * num_steps (int): number of Trotter steps to perform
                * order (int): order of the approximation, must be 1 or even.
        """
        return {
            "cdf_ham": self.cdf_ham,
            "num_steps": self.num_steps,
            "order": self.order,
        }

    @classmethod
    def resource_rep(
        cls, cdf_ham: CDFHamiltonian, num_steps: int, order: int
    ) -> CompressedResourceOp:
        """Returns a compressed representation containing only the parameters of
        the Operator that are needed to compute a resource estimation.

        Args:
            cdf_ham (:class:`~.pennylane.estimator.templates.compact_hamiltonian.CDFHamiltonian`):
                a compressed double factorized Hamiltonian to be approximately exponentiated
            num_steps (int): number of Trotter steps to perform
            order (int): order of the approximation, must be 1 or even.

        Returns:
            :class:`~.pennylane.estimator.resource_operator.CompressedResourceOp`: the operator in a compressed representation
        """
        params = {
            "cdf_ham": cdf_ham,
            "num_steps": num_steps,
            "order": order,
        }
        num_wires = 2 * cdf_ham.num_orbitals
        return CompressedResourceOp(cls, num_wires, params)

    @classmethod
    def resource_decomp(
        cls, cdf_ham: CDFHamiltonian, num_steps: int, order: int
    ) -> list[GateCount]:
        r"""Returns a list representing the resources of the operator. Each object represents a
        quantum gate and the number of times it occurs in the decomposition.

        Args:
            cdf_ham (:class:`~.pennylane.estimator.templates.compact_hamiltonian.CDFHamiltonian`): a compressed double factorized
                Hamiltonian to be approximately exponentiated
            num_steps (int): number of Trotter steps to perform
            order (int): order of the approximation, must be 1 or even.

        Resources:
            The resources are defined according to the recursive formula presented above.
            The number of times an operator, :math:`e^{itO_{j}}`, is applied depends on the
            number of Trotter steps (`n`) and the order of the approximation (`m`) and is given by:

            .. math::

                C_{O_j} = 2 * n \cdot 5^{\frac{m}{2} - 1}.

            Furthermore, because of the symmetric form of the recursive formula, the first and last terms get grouped.
            This reduces the counts for those terms to:

            .. math::

                \begin{align}
                    C_{O_{0}} &= n \cdot 5^{\frac{m}{2} - 1} + 1,  \\
                    C_{O_{N}} &= n \cdot 5^{\frac{m}{2} - 1}.
                \end{align}

            The resources for a single step expansion of compressed double factorized Hamiltonian are
            calculated based on `arXiv:2506.15784 <https://arxiv.org/abs/2506.15784>`_.


        Returns:
            list[:class:`~.pennylane.estimator.resource_operator.GateCount`]: A list of GateCount objects, where each object
            represents a specific quantum gate and the number of times it appears
            in the decomposition.
        """
        k = order // 2
        gate_list = []
        num_orb = cdf_ham.num_orbitals
        num_frags = cdf_ham.num_fragments

        op_onebody = resource_rep(
            Prod,
            {"cmpr_factors_and_counts": ((RZ.resource_rep(), 2 * num_orb),)},
        )

        op_twobody = resource_rep(
            Prod,
            {
                "cmpr_factors_and_counts": (
                    (MultiRZ.resource_rep(num_wires=2), (2 * num_orb - 1) * num_orb),
                )
            },
        )

        basis_rot = resource_rep(BasisRotation, {"dim": num_orb})

        if order == 1:
            gate_list.append(GateCount(basis_rot, 2 * num_frags * num_steps))

            gate_list.append(GateCount(op_onebody, num_steps))
            gate_list.append(GateCount(op_twobody, (num_frags - 1) * num_steps))
            return gate_list

        # For first and last fragment
        gate_list.append(GateCount(basis_rot, 4 * num_steps * (5 ** (k - 1)) + 2))
        gate_list.append(GateCount(op_onebody, num_steps * (5 ** (k - 1)) + 1))
        gate_list.append(GateCount(op_twobody, num_steps * (5 ** (k - 1))))

        # For rest of the fragments
        gate_list.append(GateCount(basis_rot, 4 * num_steps * (num_frags - 2) * (5 ** (k - 1))))
        gate_list.append(GateCount(op_twobody, 2 * num_steps * (num_frags - 2) * (5 ** (k - 1))))

        return gate_list

    @classmethod
    def controlled_resource_decomp(
        cls, num_ctrl_wires: int, num_zero_ctrl: int, target_resource_params: dict | None = None
    ):
        r"""Returns the controlled resource decomposition.

        Args:
            num_ctrl_wires (int): the number of qubits the operation is controlled on
            num_zero_ctrl (int): the number of control qubits, that are controlled when in the :math:`|0\rangle` state
            target_resource_params (dict): dictionary containing the size of the larger of the two registers being added together

        Returns:
            list[:class:`~.pennylane.estimator.resource_operator.GateCount`]: A list of GateCount objects, where each object
            represents a specific quantum gate and the number of times it appears
            in the decomposition.

        Resources:
            The original resources are controlled only on the Z rotation gates.
        """
        cdf_ham = target_resource_params["cdf_ham"]
        num_steps = target_resource_params["num_steps"]
        order = target_resource_params["order"]

        k = order // 2
        gate_list = []
        num_orb = cdf_ham.num_orbitals
        num_frags = cdf_ham.num_fragments

        op_onebody = resource_rep(
            Prod,
            {
                "cmpr_factors_and_counts": [
                    (
                        resource_rep(
                            Controlled,
                            {
                                "base_cmpr_op": RZ.resource_rep(),
                                "num_ctrl_wires": num_ctrl_wires,
                                "num_zero_ctrl": num_zero_ctrl,
                            },
                        ),
                        (2 * num_orb),
                    )
                ]
            },
        )

        op_twobody = resource_rep(
            Prod,
            {
                "cmpr_factors_and_counts": [
                    (
                        resource_rep(
                            Controlled,
                            {
                                "base_cmpr_op": MultiRZ.resource_rep(num_wires=2),
                                "num_ctrl_wires": num_ctrl_wires,
                                "num_zero_ctrl": num_zero_ctrl,
                            },
                        ),
                        (2 * num_orb - 1) * num_orb,
                    )
                ]
            },
        )

        basis_rot = resource_rep(BasisRotation, {"dim": num_orb})

        if order == 1:
            gate_list.append(GateCount(basis_rot, 2 * num_frags * num_steps))

            gate_list.append(GateCount(op_onebody, num_steps))
            gate_list.append(GateCount(op_twobody, (num_frags - 1) * num_steps))
            return gate_list

        # For first and last fragment
        gate_list.append(GateCount(basis_rot, 4 * num_steps * (5 ** (k - 1)) + 2))
        gate_list.append(GateCount(op_onebody, num_steps * (5 ** (k - 1)) + 1))
        gate_list.append(GateCount(op_twobody, num_steps * (5 ** (k - 1))))

        # For rest of the fragments
        gate_list.append(GateCount(basis_rot, 4 * num_steps * (num_frags - 2) * (5 ** (k - 1))))
        gate_list.append(GateCount(op_twobody, 2 * num_steps * (num_frags - 2) * (5 ** (k - 1))))

        return gate_list


class TrotterTHC(ResourceOperator):
    r"""An operation representing the Suzuki-Trotter product approximation for the complex matrix
    exponential of a tensor hypercontracted (THC) Hamiltonian.

    The Suzuki-Trotter product formula provides a method to approximate the matrix exponential of
    Hamiltonian expressed as a linear combination of terms which in general do not commute.
    Consider the Hamiltonian :math:`H = \Sigma^{N}_{j=0} O_{j}`: the product formula is constructed using
    symmetrized products of the terms in the Hamiltonian. The symmetrized products of order
    :math:`m \in [1, 2, 4, ..., 2k]` with :math:`k \in \mathbb{N}` are given by:

    .. math::

        \begin{align}
            S_{1}(t) &= \Pi_{j=0}^{N} \ e^{i t O_{j}} \\
            S_{2}(t) &= \Pi_{j=0}^{N} \ e^{i \frac{t}{2} O_{j}} \cdot \Pi_{j=N}^{0} \ e^{i \frac{t}{2} O_{j}} \\
            &\vdots \\
            S_{m}(t) &= S_{m-2}(p_{m}t)^{2} \cdot S_{m-2}((1-4p_{m})t) \cdot S_{m-2}(p_{m}t)^{2},
        \end{align}

    where the coefficient is :math:`p_{m} = 1 / (4 - \sqrt[m - 1]{4})`. The :math:`m^{\text{th}}`
    order, :math:`n`-step Suzuki-Trotter approximation is then defined as:

    .. math::

        e^{iHt} \approx \left [S_{m}(t / n)  \right ]^{n}.

    For more details see `J. Math. Phys. 32, 400 (1991) <https://pubs.aip.org/aip/jmp/article-abstract/32/2/400/229229>`_.

    Args:
        thc_ham (:class:`~.pennylane.estimator.compact_hamiltonian.THCHamiltonian`): a tensor hypercontracted
            Hamiltonian to be approximately exponentiated
        num_steps (int): number of Trotter steps to perform
        order (int): order of the approximation, must be ``1`` or an even number
        wires (list[int] | None): the wires on which the operator acts

    Resources:
        The resources are defined according to the recursive formula presented above.
        The number of times an operator :math:`e^{itO_{j}}` is applied depends on the
        number of Trotter steps (`n`) and the order of the approximation (`m`) and is given by:

        .. math::

            C_{O_j} = 2 * n \cdot 5^{\frac{m}{2} - 1}.

        Furthermore, because of the symmetric form of the recursive formula, the first and last
        terms get grouped. This reduces the counts for those terms to:

        .. math::

            \begin{align}
                C_{O_{0}} &= n \cdot 5^{\frac{m}{2} - 1} + 1,  \\
                C_{O_{N}} &= n \cdot 5^{\frac{m}{2} - 1}.
            \end{align}

        The resources for a single step expansion of tensor hypercontracted Hamiltonian are
        calculated based on `arXiv:2407.04432 <https://arxiv.org/abs/2407.04432>`_.

    .. seealso::
        :class:`~.estimator.compact_hamiltonian.THCHamiltonian`

    .. seealso:: :class:`~.TrotterProduct`

    **Example**

    The resources for this operation are computed using:

    >>> import pennylane.estimator as qre
    >>> num_steps, order = (1, 2)
    >>> thc_ham = qre.THCHamiltonian(num_orbitals=4, tensor_rank=4)
    >>> res = qre.estimate(qre.TrotterTHC(thc_ham, num_steps, order))
    >>> print(res)
    --- Resources: ---
     Total wires: 8
        algorithmic wires: 8
        allocated wires: 0
             zero state: 0
             any state: 0
     Total gates : 8.520E+3
      'T': 7.888E+3,
      'CNOT': 128,
      'Z': 144,
      'S': 216,
      'Hadamard': 144
    """

    resource_keys = {"thc_ham", "num_steps", "order"}

    def __init__(
        self,
        thc_ham: THCHamiltonian,
        num_steps: int,
        order: int,
        wires: WiresLike | None = None,
    ):

        if not isinstance(thc_ham, THCHamiltonian):
            raise TypeError(
                f"Unsupported Hamiltonian representation for TrotterTHC."
                f"This method works with thc Hamiltonian, {type(thc_ham)} provided"
            )
        self.num_steps = num_steps
        self.order = order
        self.thc_ham = thc_ham

        self.num_wires = thc_ham.tensor_rank * 2

        if wires is not None and len(Wires(wires)) != self.num_wires:
            raise ValueError(f"Expected {self.num_wires} wires, got {len(Wires(wires))}")

        super().__init__(wires=wires)

    @property
    def resource_params(self) -> dict:
        r"""Returns a dictionary containing the minimal information needed to compute the resources.

        Returns:
            dict: A dictionary containing the resource parameters:
                * thc_ham (:class:`~.pennylane.estimator.templates.compact_hamiltonian.THCHamiltonian`): a tensor hypercontracted
                  Hamiltonian to be approximately exponentiated
                * num_steps (int): number of Trotter steps to perform
                * order (int): order of the approximation, must be 1 or even
        """
        return {
            "thc_ham": self.thc_ham,
            "num_steps": self.num_steps,
            "order": self.order,
        }

    @classmethod
    def resource_rep(
        cls, thc_ham: THCHamiltonian, num_steps: int, order: int
    ) -> CompressedResourceOp:
        """Returns a compressed representation containing only the parameters of
        the Operator that are needed to compute the resources.

        Args:
            thc_ham (:class:`~.pennylane.estimator.templates.compact_hamiltonian.THCHamiltonian`): a tensor hypercontracted
                Hamiltonian to be approximately exponentiated
            num_steps (int): number of Trotter steps to perform
            order (int): order of the approximation, must be 1 or even

        Returns:
            :class:`~.pennylane.estimator.resource_operator.CompressedResourceOp`: the operator in a compressed representation
        """
        params = {
            "thc_ham": thc_ham,
            "num_steps": num_steps,
            "order": order,
        }
        num_wires = thc_ham.tensor_rank * 2
        return CompressedResourceOp(cls, num_wires, params)

    @classmethod
    def resource_decomp(
        cls, thc_ham: THCHamiltonian, num_steps: int, order: int
    ) -> list[GateCount]:
        r"""Returns a list representing the resources of the operator. Each object represents a
        quantum gate and the number of times it occurs in the decomposition.

        Args:
            thc_ham (:class:`~.pennylane.estimator.templates.compact_hamiltonian.THCHamiltonian`): a tensor hypercontracted
                Hamiltonian to be approximately exponentiated
            num_steps (int): number of Trotter steps to perform
            order (int): order of the approximation, must be 1 or even

        Resources:
            The resources are defined according to the recursive formula presented above.
            The number of times an operator, :math:`e^{itO_{j}}`, is applied depends on the
            number of Trotter steps (`n`) and the order of the approximation (`m`) and is given by:

            .. math::

                C_{O_j} = 2 * n \cdot 5^{\frac{m}{2} - 1}.

            Furthermore, because of the symmetric form of the recursive formula, the first and last
            terms get grouped. This reduces the counts for those terms to:

            .. math::

                \begin{align}
                    C_{O_{0}} &= n \cdot 5^{\frac{m}{2} - 1} + 1,  \\
                    C_{O_{N}} &= n \cdot 5^{\frac{m}{2} - 1}.
                \end{align}

            The resources for a single step expansion of tensor hypercontracted Hamiltonian are
            calculated based on `arXiv:2407.04432 <https://arxiv.org/abs/2407.04432>`_.


        Returns:
            list[:class:`~.pennylane.estimator.resource_operator.GateCount`]: A list of GateCount objects, where each object
            represents a specific quantum gate and the number of times it appears
            in the decomposition.
        """
        k = order // 2
        gate_list = []
        num_orb = thc_ham.num_orbitals
        tensor_rank = thc_ham.tensor_rank

        op_onebody = resource_rep(
            Prod,
            {"cmpr_factors_and_counts": ((RZ.resource_rep(), 2 * num_orb),)},
        )

        op_twobody = resource_rep(
            Prod,
            {
                "cmpr_factors_and_counts": (
                    (
                        MultiRZ.resource_rep(num_wires=2),
                        (2 * tensor_rank - 1) * tensor_rank,
                    ),
                )
            },
        )

        basis_rot_onebody = resource_rep(BasisRotation, {"dim": num_orb})
        basis_rot_twobody = resource_rep(BasisRotation, {"dim": tensor_rank})

        if order == 1:
            gate_list.append(GateCount(basis_rot_onebody, 2 * num_steps))
            gate_list.append(GateCount(basis_rot_twobody, 2 * num_steps))
            gate_list.append(GateCount(op_onebody, num_steps))
            gate_list.append(GateCount(op_twobody, num_steps))
            return gate_list

        # For one-body tensor
        gate_list.append(GateCount(basis_rot_onebody, 2 * num_steps * (5 ** (k - 1)) + 2))
        gate_list.append(GateCount(op_onebody, num_steps * (5 ** (k - 1)) + 1))

        # For two-body tensor
        gate_list.append(GateCount(basis_rot_twobody, 2 * num_steps * (5 ** (k - 1))))
        gate_list.append(GateCount(op_twobody, num_steps * (5 ** (k - 1))))

        return gate_list

    @classmethod
    def controlled_resource_decomp(
        cls, num_ctrl_wires: int, num_zero_ctrl: int, target_resource_params: dict | None = None
    ):
        r"""Returns the controlled resource decomposition.

        Args:
            num_ctrl_wires (int): the number of qubits the operation is controlled on
            num_zero_ctrl (int): the number of control qubits, that are controlled when in the :math:`|0\rangle` state
            target_resource_params (dict): dictionary containing the size of the larger of the two registers being added together

        Returns:
            list[:class:`~.pennylane.estimator.resource_operator.GateCount`]: A list of GateCount objects, where each object
            represents a specific quantum gate and the number of times it appears
            in the decomposition.

        Resources:
            The original resources are controlled only on the Z rotation gates
        """
        thc_ham = target_resource_params["thc_ham"]
        num_steps = target_resource_params["num_steps"]
        order = target_resource_params["order"]

        k = order // 2
        gate_list = []
        num_orb = thc_ham.num_orbitals
        tensor_rank = thc_ham.tensor_rank

        op_onebody = resource_rep(
            Prod,
            {
                "cmpr_factors_and_counts": [
                    (
                        resource_rep(
                            Controlled,
                            {
                                "base_cmpr_op": RZ.resource_rep(),
                                "num_ctrl_wires": num_ctrl_wires,
                                "num_zero_ctrl": num_zero_ctrl,
                            },
                        ),
                        (2 * num_orb),
                    )
                ]
            },
        )

        op_twobody = resource_rep(
            Prod,
            {
                "cmpr_factors_and_counts": [
                    (
                        resource_rep(
                            Controlled,
                            {
                                "base_cmpr_op": MultiRZ.resource_rep(num_wires=2),
                                "num_ctrl_wires": num_ctrl_wires,
                                "num_zero_ctrl": num_zero_ctrl,
                            },
                        ),
                        (2 * tensor_rank - 1) * tensor_rank,
                    )
                ]
            },
        )

        basis_rot_onebody = resource_rep(BasisRotation, {"dim": num_orb})
        basis_rot_twobody = resource_rep(BasisRotation, {"dim": tensor_rank})

        if order == 1:
            gate_list.append(GateCount(basis_rot_onebody, 2 * num_steps))
            gate_list.append(GateCount(basis_rot_twobody, 2 * num_steps))
            gate_list.append(GateCount(op_onebody, num_steps))
            gate_list.append(GateCount(op_twobody, num_steps))
            return gate_list

        # For one-body tensor
        gate_list.append(GateCount(basis_rot_onebody, 2 * num_steps * (5 ** (k - 1)) + 2))
        gate_list.append(GateCount(op_onebody, num_steps * (5 ** (k - 1)) + 1))

        # For two-body tensor
        gate_list.append(GateCount(basis_rot_twobody, 2 * num_steps * (5 ** (k - 1))))
        gate_list.append(GateCount(op_twobody, num_steps * (5 ** (k - 1))))

        return gate_list


class TrotterVibrational(ResourceOperator):
    r"""An operation representing the Suzuki-Trotter product approximation for the complex matrix
    exponential of a vibrational Hamiltonian.

    The Suzuki-Trotter product formula provides a method to approximate the matrix exponential of
    Hamiltonian expressed as a linear combination of terms which in general do not commute.
    Consider the Hamiltonian :math:`H = \Sigma^{N}_{j=0} O_{j}`: the product formula is constructed using
    symmetrized products of the terms in the Hamiltonian. The symmetrized products of order
    :math:`m \in [1, 2, 4, ..., 2k]` with :math:`k \in \mathbb{N}` are given by:

    .. math::

        \begin{align}
            S_{1}(t) &= \Pi_{j=0}^{N} \ e^{i t O_{j}} \\
            S_{2}(t) &= \Pi_{j=0}^{N} \ e^{i \frac{t}{2} O_{j}} \cdot \Pi_{j=N}^{0} \ e^{i \frac{t}{2} O_{j}} \\
            &\vdots \\
            S_{m}(t) &= S_{m-2}(p_{m}t)^{2} \cdot S_{m-2}((1-4p_{m})t) \cdot S_{m-2}(p_{m}t)^{2},
        \end{align}

    where the coefficient is :math:`p_{m} = 1 / (4 - \sqrt[m - 1]{4})`. The :math:`m^\text{th}`
    order, :math:`n`-step Suzuki-Trotter approximation is then defined as:

    .. math::

        e^{iHt} \approx \left [S_{m}(t / n)  \right ]^{n}.

    For more details see `J. Math. Phys. 32, 400 (1991) <https://pubs.aip.org/aip/jmp/article-abstract/32/2/400/229229>`_.

    Args:
        vibration_ham (:class:`~.pennylane.estimator.compact_hamiltonian.VibrationalHamiltonian`): a real space vibrational
            Hamiltonian to be approximately exponentiated
        num_steps (int): number of Trotter steps to perform
        order (int): order of the approximation, must be ``1`` or an even number
        phase_grad_precision (float | None): precision for the phase gradient calculation
        coeff_precision (float | None): precision for the loading of coefficients
        wires (list[int] | None): the wires on which the operator acts

    Resources:
        The resources are defined according to the recursive formula presented above.
        The number of times an operator :math:`e^{itO_{j}}` is applied depends on the
        number of Trotter steps (`n`) and the order of the approximation (`m`) and is given by:

        .. math::

            C_{O_j} = 2 * n \cdot 5^{\frac{m}{2} - 1}.

        Furthermore, because of the symmetric form of the recursive formula, the first and last terms get grouped.
        This reduces the counts for those terms to:

        .. math::

            \begin{align}
                C_{O_{0}} &= n \cdot 5^{\frac{m}{2} - 1} + 1,  \\
                C_{O_{N}} &= n \cdot 5^{\frac{m}{2} - 1}.
            \end{align}

        The resources for a single step expansion of vibrational Hamiltonian are calculated based on
        `arXiv:2504.10602 <https://arxiv.org/pdf/2504.10602>`_.

    .. seealso::
        :class:`~.estimator.compact_hamiltonian.VibrationalHamiltonian`

    .. seealso:: :class:`~.TrotterProduct`

    **Example**

    The resources for this operation are computed using:

    >>> import pennylane.estimator as qre
    >>> num_steps, order = (10, 2)
    >>> vibration_ham = qre.VibrationalHamiltonian(num_modes=2, grid_size=4, taylor_degree=2)
    >>> res = qre.estimate(qre.TrotterVibrational(vibration_ham, num_steps, order))
    >>> print(res)
    --- Resources: ---
     Total wires: 83
        algorithmic wires: 8
        allocated wires: 75
             zero state: 75
             any state: 0
     Total gates : 1.239E+5
      'Toffoli': 2.248E+4,
      'T': 749,
      'CNOT': 3.520E+4,
      'X': 1.216E+3,
      'Z': 1,
      'S': 1,
      'Hadamard': 6.422E+4
    """

    resource_keys = {
        "vibration_ham",
        "num_steps",
        "order",
        "phase_grad_precision",
        "coeff_precision",
    }

    def __init__(
        self,
        vibration_ham: VibrationalHamiltonian,
        num_steps: int,
        order: int,
        phase_grad_precision: float | None = None,
        coeff_precision: float | None = None,
        wires: WiresLike | None = None,
    ):

        if not isinstance(vibration_ham, VibrationalHamiltonian):
            raise TypeError(
                f"Unsupported Hamiltonian representation for TrotterVibrational."
                f"This method works with vibrational Hamiltonian, {type(vibration_ham)} provided"
            )

        self.num_steps = num_steps
        self.order = order
        self.vibration_ham = vibration_ham
        self.phase_grad_precision = phase_grad_precision
        self.coeff_precision = coeff_precision

        self.num_wires = vibration_ham.num_modes * vibration_ham.grid_size

        if wires is not None and len(Wires(wires)) != self.num_wires:
            raise ValueError(f"Expected {self.num_wires} wires, got {len(Wires(wires))}")

        super().__init__(wires=wires)

    @property
    def resource_params(self) -> dict:
        r"""Returns a dictionary containing the minimal information needed to compute the resources.

        Returns:
            dict: A dictionary containing the resource parameters:
                * vibration_ham (:class:`~.pennylane.estimator.templates.compact_hamiltonian.VibrationalHamiltonian`): a real space vibrational
                  Hamiltonian to be approximately exponentiated.
                * num_steps (int): number of Trotter steps to perform
                * order (int): order of the approximation, must be 1 or even
                * phase_grad_precision (float): precision for the phase gradient calculation,
                * coeff_precision (float): precision for the loading of coefficients,
        """
        return {
            "vibration_ham": self.vibration_ham,
            "num_steps": self.num_steps,
            "order": self.order,
            "phase_grad_precision": self.phase_grad_precision,
            "coeff_precision": self.coeff_precision,
        }

    @classmethod
    def resource_rep(
        cls,
        vibration_ham: VibrationalHamiltonian,
        num_steps: int,
        order: int,
        phase_grad_precision: float | None = None,
        coeff_precision: float | None = None,
    ) -> CompressedResourceOp:
        """Returns a compressed representation containing only the parameters of
        the Operator that are needed to compute the resources.

        Args:
            vibration_ham (:class:`~.pennylane.estimator.templates.compact_hamiltonian.VibrationalHamiltonian`): a real space vibrational
                Hamiltonian to be approximately exponentiated.
            num_steps (int): number of Trotter steps to perform
            order (int): order of the approximation, must be 1 or even
            phase_grad_precision (float | None): precision for the phase gradient calculation
            coeff_precision (float | None): precision for the loading of coefficients

        Returns:
            :class:`~.pennylane.estimator.resource_operator.CompressedResourceOp`: the operator in a compressed representation
        """
        params = {
            "vibration_ham": vibration_ham,
            "num_steps": num_steps,
            "order": order,
            "phase_grad_precision": phase_grad_precision,
            "coeff_precision": coeff_precision,
        }
        num_wires = vibration_ham.num_modes * vibration_ham.grid_size
        return CompressedResourceOp(cls, num_wires, params)

    @staticmethod
    def _cached_terms(grid_size, taylor_degree, coeff_precision, cached_tree, path, index):
        r"""Recursive function to compute the resources for the trotterization of vibrational Hamiltonian
        while caching the coefficients."""

        cur_path, len_path = tuple(path), len(path)
        coeff_wires = int(abs(np.floor(np.log2(coeff_precision))))
        gate_cache = []

        x = X.resource_rep()
        if 1 < len_path <= taylor_degree and cur_path not in cached_tree[len_path]:

            if len(cached_tree[len_path]):
                prev_state = cached_tree[len_path][-1]

                if len_path == 2 and prev_state[0] == prev_state[1]:
                    out_square = OutOfPlaceSquare.resource_rep(register_size=grid_size)
                    gate_cache.append(GateCount(out_square, 1))
                elif len_path == 4 and len(set(prev_state)) == 1:
                    out_square = OutOfPlaceSquare.resource_rep(register_size=grid_size * 2)
                    gate_cache.append(GateCount(out_square, 1))
                else:
                    multiplier = OutMultiplier.resource_rep(grid_size, grid_size * (len_path - 1))
                    gate_cache.append(GateCount(multiplier, 1))

            # Add the Square / Multiplier for current state
            if len_path == 2 and cur_path[-1] == cur_path[-2]:
                out_square = OutOfPlaceSquare.resource_rep(register_size=grid_size)
                gate_cache.append(GateCount(out_square, 1))
            elif len_path == 4 and len(set(cur_path)) == 1:
                out_square = OutOfPlaceSquare.resource_rep(register_size=grid_size * 2)
                gate_cache.append(GateCount(out_square, 1))
            else:
                multiplier = OutMultiplier.resource_rep(grid_size, grid_size * (len_path - 1))
                gate_cache.append(GateCount(multiplier, 1))

            # Add the coefficient Initializer for current state
            # assuming that half the bits in the coefficient are 1
            gate_cache.append(GateCount(x, int(coeff_wires / 2)))

            # Add the Multiplier for current coefficient
            multiplier = OutMultiplier.resource_rep(grid_size * len_path, coeff_wires)
            gate_cache.append(GateCount(multiplier, 1))

            # Add the Adder for Resource state
            adder = SemiAdder.resource_rep(max_register_size=2 * max(coeff_wires, 2 * grid_size))
            gate_cache.append(GateCount(adder, 1))

            # Adjoint the Multiplier for current coefficient
            multiplier = OutMultiplier.resource_rep(grid_size * len_path, coeff_wires)
            gate_cache.append(GateCount(multiplier, 1))

            # Adjoint the coefficient Initializer for current state
            # assuming that half the bits in the coefficient are 1
            gate_cache.append(GateCount(x, coeff_wires / 2))

            cached_tree[len_path].append(cur_path)

        if len_path < taylor_degree and index + 1:
            gate_cache_curr, cached_tree = TrotterVibrational._cached_terms(
                grid_size, taylor_degree, coeff_precision, cached_tree, path + [index], index
            )  # Depth first search traversal with current element
            gate_cache += gate_cache_curr
            gate_cache_next, cached_tree = TrotterVibrational._cached_terms(
                grid_size, taylor_degree, coeff_precision, cached_tree, path, index - 1
            )  # Depth first search traversal with next element
            gate_cache += gate_cache_next

        return gate_cache, cached_tree

    @staticmethod
    def _rep_circuit(vibration_ham: VibrationalHamiltonian, coeff_precision, num_rep):
        r"""Returns the expansion of the circuit with given number of repetitions."""

        num_modes = vibration_ham.num_modes
        grid_size = vibration_ham.grid_size
        taylor_degree = vibration_ham.taylor_degree

        gate_lst = []
        # Shifted QFT for kinetic part

        t = T.resource_rep()
        gate_lst.append(GateCount(t, num_rep * (num_modes * int(np.ceil(np.log2(num_modes) - 1)))))

        kinetic_deg = 2
        cached_tree = {index: [] for index in range(1, kinetic_deg + 1)}
        gate_cache, cached_tree = TrotterVibrational._cached_terms(
            grid_size, kinetic_deg, coeff_precision, cached_tree, path=[], index=num_modes - 1
        )
        gate_lst += gate_cache * num_rep

        cached_tree = {index: [] for index in range(1, taylor_degree + 1)}
        gate_cache, cached_tree = TrotterVibrational._cached_terms(
            grid_size, taylor_degree, coeff_precision, cached_tree, path=[], index=num_modes - 1
        )
        gate_lst += gate_cache * num_rep

        # Adjoints for the last Squares / Multipliers
        for idx in range(2, taylor_degree):
            last_state = cached_tree[idx][-1]
            if idx == 2 and last_state[-1] == last_state[-2]:
                gate_lst.append(
                    GateCount(OutOfPlaceSquare.resource_rep(register_size=grid_size), num_rep)
                )
            elif idx == 4 and len(set(last_state)) == 1:
                gate_lst.append(
                    GateCount(
                        OutOfPlaceSquare.resource_rep(register_size=grid_size * 2),
                        num_rep,
                    )
                )
            else:
                gate_lst.append(
                    GateCount(
                        OutMultiplier.resource_rep(grid_size, grid_size * (idx - 1)),
                        num_rep,
                    )
                )

        # Shifted QFT Adjoint
        gate_lst.append(GateCount(t, num_rep * (num_modes * int(np.ceil(np.log2(num_modes) - 1)))))

        return gate_lst

    @classmethod
    def resource_decomp(
        cls,
        vibration_ham: VibrationalHamiltonian,
        num_steps: int,
        order: int,
        phase_grad_precision: float | None = None,
        coeff_precision: float | None = None,
    ) -> list[GateCount]:
        r"""Returns a list representing the resources of the operator. Each object represents a quantum gate
        and the number of times it occurs in the decomposition.

        Args:
            vibration_ham (:class:`~.pennylane.estimator.templates.compact_hamiltonian.VibrationalHamiltonian`): a real space vibrational
                Hamiltonian to be approximately exponentiated.
            num_steps (int): number of Trotter steps to perform
            order (int): order of the approximation, must be 1 or even
            phase_grad_precision (float | None): precision for the phase gradient calculation
            coeff_precision (float | None): precision for the loading of coefficients

        Resources:
            The resources are defined according to the recursive formula presented above.
            The number of times an operator, :math:`e^{itO_{j}}`, is applied depends on the
            number of Trotter steps (`n`) and the order of the approximation (`m`) and is given by:

            .. math::

                C_{O_j} = 2 * n \cdot 5^{\frac{m}{2} - 1}.

            Furthermore, because of the symmetric form of the recursive formula, the first and last terms get grouped.
            This reduces the counts for those terms to:

            .. math::

                \begin{align}
                    C_{O_{0}} &= n \cdot 5^{\frac{m}{2} - 1} + 1,  \\
                    C_{O_{N}} &= n \cdot 5^{\frac{m}{2} - 1}.
                \end{align}

            The resources for a single step expansion of vibrational Hamiltonian are calculated based on
            `arXiv:2504.10602 <https://arxiv.org/pdf/2504.10602>`_.

        Returns:
            list[:class:`~.pennylane.estimator.resource_operator.GateCount`]: A list of GateCount objects, where each object
            represents a specific quantum gate and the number of times it appears
            in the decomposition.
        """

        k = order // 2
        gate_list = []
        num_modes = vibration_ham.num_modes
        grid_size = vibration_ham.grid_size
        taylor_degree = vibration_ham.taylor_degree

        phase_grad_wires = int(abs(np.floor(np.log2(phase_grad_precision))))
        coeff_wires = int(abs(np.floor(np.log2(coeff_precision))))

        x = X.resource_rep()

        phase_grad = PhaseGradient.resource_rep(phase_grad_wires)

        # Allocate the phase gradient registers
        gate_list.append(Allocate(phase_grad_wires * (taylor_degree - 1)))
        # Resource Registers
        gate_list.append(GateCount(phase_grad, taylor_degree - 1))

        # Allocate auxiliary registers for the coefficients
        gate_list.append(Allocate(4 * grid_size + 2 * coeff_wires))

        # Basis state prep per mode, implemented only for the first step
        gate_list.append(GateCount(x, num_modes * grid_size))

        if order == 1:
            gate_list += TrotterVibrational._rep_circuit(vibration_ham, coeff_precision, num_steps)
        else:
            gate_list += TrotterVibrational._rep_circuit(
                vibration_ham, coeff_precision, 2 * num_steps * (5 ** (k - 1))
            )

        # Adjoint of Basis state prep, implemented only for the last step
        gate_list.append(GateCount(x, num_modes * grid_size))

        # Free auxiliary registers for the coefficients
        gate_list.append(Deallocate(4 * grid_size + 2 * coeff_wires))

        # Deallocate the phase gradient registers
        gate_list.append(Deallocate(phase_grad_wires * (taylor_degree - 1)))

        return gate_list


class TrotterVibronic(ResourceOperator):
    r"""An operation representing the Suzuki-Trotter product approximation for the complex matrix
    exponential of a real-space vibronic Hamiltonian.

    The Suzuki-Trotter product formula provides a method to approximate the matrix exponential of
    Hamiltonian expressed as a linear combination of terms which in general do not commute.
    Consider the Hamiltonian :math:`H = \Sigma^{N}_{j=0} O_{j}`: the product formula is constructed using
    symmetrized products of the terms in the Hamiltonian. The symmetrized products of order
    :math:`m \in [1, 2, 4, ..., 2k]` with :math:`k \in \mathbb{N}` are given by:

    .. math::

        \begin{align}
            S_{1}(t) &= \Pi_{j=0}^{N} \ e^{i t O_{j}} \\
            S_{2}(t) &= \Pi_{j=0}^{N} \ e^{i \frac{t}{2} O_{j}} \cdot \Pi_{j=N}^{0} \ e^{i \frac{t}{2} O_{j}} \\
            &\vdots \\
            S_{m}(t) &= S_{m-2}(p_{m}t)^{2} \cdot S_{m-2}((1-4p_{m})t) \cdot S_{m-2}(p_{m}t)^{2},
        \end{align}

    where the coefficient is :math:`p_{m} = 1 / (4 - \sqrt[m - 1]{4})`. The :math:`m^{\text{th}}`
    order, :math:`n`-step Suzuki-Trotter approximation is then defined as:

    .. math::

        e^{iHt} \approx \left [S_{m}(t / n)  \right ]^{n}.

    For more details see `J. Math. Phys. 32, 400 (1991) <https://pubs.aip.org/aip/jmp/article-abstract/32/2/400/229229>`_.

    Args:
        vibronic_ham (:class:`~.pennylane.estimator.compact_hamiltonian.VibronicHamiltonian`): a real-space vibronic
            Hamiltonian to be approximately exponentiated
        num_steps (int): number of Trotter steps to perform
        order (int): order of the approximation, must be ``1`` or an even number
        phase_grad_precision (float | None): precision for the phase gradient calculation
        coeff_precision (float | None): precision for the loading of coefficients
        wires (list[int] | None): the wires on which the operator acts.

    Resources:
        The resources are defined according to the recursive formula presented above.
        The number of times an operator :math:`e^{itO_{j}}` is applied depends on the
        number of Trotter steps (`n`) and the order of the approximation (`m`) and is given by:

        .. math::

            C_{O_j} = 2 * n \cdot 5^{\frac{m}{2} - 1}.

        Furthermore, because of the symmetric form of the recursive formula, the first and last terms get grouped.
        This reduces the counts for those terms to:

        .. math::

            \begin{align}
                C_{O_{0}} &= n \cdot 5^{\frac{m}{2} - 1} + 1,  \\
                C_{O_{N}} &= n \cdot 5^{\frac{m}{2} - 1}.
            \end{align}

        The resources for a single step expansion of real-space vibronic Hamiltonian are calculated
        based on `arXiv:2411.13669 <https://arxiv.org/abs/2411.13669>`_.

    .. seealso::
        :class:`~.estimator.compact_hamiltonian.VibronicHamiltonian`

    .. seealso:: :class:`~.TrotterProduct`

    **Example**

    The resources for this operation are computed using:

    >>> import pennylane.estimator as qre
    >>> num_steps, order = (10, 2)
    >>> vibronic_ham = qre.VibronicHamiltonian(num_modes=2, num_states=4, grid_size=4, taylor_degree=2)
    >>> res = qre.estimate(qre.TrotterVibronic(vibronic_ham, num_steps, order))
    >>> print(res)
    --- Resources: ---
     Total wires: 85
        algorithmic wires: 10
        allocated wires: 75
             zero state: 75
             any state: 0
     Total gates : 1.332E+5
      'Toffoli': 2.320E+4,
      'T': 749,
      'CNOT': 4.144E+4,
      'X': 1.456E+3,
      'Z': 1,
      'S': 1,
      'Hadamard': 6.638E+4
    """

    resource_keys = {
        "vibronic_ham",
        "num_steps",
        "order",
        "phase_grad_precision",
        "coeff_precision",
    }

    def __init__(
        self,
        vibronic_ham: VibronicHamiltonian,
        num_steps: int,
        order: int,
        phase_grad_precision: float | None = None,
        coeff_precision: float | None = None,
        wires: WiresLike | None = None,
    ):

        if not isinstance(vibronic_ham, VibronicHamiltonian):
            raise TypeError(
                f"Unsupported Hamiltonian representation for TrotterVibronic."
                f"This method works with vibronic Hamiltonian, {type(vibronic_ham)} provided"
            )

        self.num_steps = num_steps
        self.order = order
        self.vibronic_ham = vibronic_ham
        self.phase_grad_precision = phase_grad_precision
        self.coeff_precision = coeff_precision

        self.num_wires = (
            int(np.ceil(np.log2(vibronic_ham.num_states)))
            + vibronic_ham.num_modes * vibronic_ham.grid_size
        )

        if wires is not None and len(Wires(wires)) != self.num_wires:
            raise ValueError(f"Expected {self.num_wires} wires, got {len(Wires(wires))}")

        super().__init__(wires=wires)

    @property
    def resource_params(self) -> dict:
        r"""Returns a dictionary containing the minimal information needed to compute the resources.

        Returns:
            dict: A dictionary containing the resource parameters:
                * vibronic_ham (:class:`~.pennylane.estimator.templates.compact_hamiltonian.VibronicHamiltonian`): a real-space vibronic
                  Hamiltonian to be approximately exponentiated
                * num_steps (int): number of Trotter steps to perform
                * order (int): order of the approximation, must be 1 or even
                * phase_grad_precision (float): precision for the phase gradient calculation
                * coeff_precision (float): precision for the loading of coefficients
        """
        return {
            "vibronic_ham": self.vibronic_ham,
            "num_steps": self.num_steps,
            "order": self.order,
            "phase_grad_precision": self.phase_grad_precision,
            "coeff_precision": self.coeff_precision,
        }

    @classmethod
    def resource_rep(
        cls,
        vibronic_ham: VibronicHamiltonian,
        num_steps: int,
        order: int,
        phase_grad_precision: float | None = None,
        coeff_precision: float | None = None,
    ) -> CompressedResourceOp:
        """Returns a compressed representation containing only the parameters of
        the Operator that are needed to compute a resource estimation.

        Args:
            vibronic_ham (:class:`~.pennylane.estimator.templates.compact_hamiltonian.VibronicHamiltonian`): a real space vibronic
                Hamiltonian to be approximately exponentiated
            num_steps (int): number of Trotter steps to perform
            order (int): order of the approximation, must be 1 or even
            phase_grad_precision (float | None): precision for the phase gradient calculation
            coeff_precision (float | None): precision for the loading of coefficients
        Returns:
            :class:`~.pennylane.estimator.resource_operator.CompressedResourceOp`: the operator in a compressed representation
        """
        params = {
            "vibronic_ham": vibronic_ham,
            "num_steps": num_steps,
            "order": order,
            "phase_grad_precision": phase_grad_precision,
            "coeff_precision": coeff_precision,
        }
        num_wires = (
            int(np.ceil(np.log2(vibronic_ham.num_states)))
            + vibronic_ham.num_modes * vibronic_ham.grid_size
        )
        return CompressedResourceOp(cls, num_wires, params)

    @staticmethod
    def _cached_terms(
        num_states, grid_size, taylor_degree, coeff_precision, cached_tree, path, index
    ):
        r"""Recursive function to compute the resources for the trotterization of vibronic Hamiltonian
        while caching the coefficients."""

        cur_path, len_path = tuple(path), len(path)
        coeff_wires = int(abs(int(np.floor(np.log2(coeff_precision)))))
        gate_cache = []

        if 1 < len_path <= taylor_degree and cur_path not in cached_tree[len_path]:

            if len(cached_tree[len_path]):
                prev_state = cached_tree[len_path][-1]

                if len_path == 2 and prev_state[0] == prev_state[1]:
                    out_square = OutOfPlaceSquare.resource_rep(register_size=grid_size)
                    gate_cache.append(GateCount(out_square, 1))
                elif len_path == 4 and len(set(prev_state)) == 1:
                    out_square = OutOfPlaceSquare.resource_rep(register_size=grid_size * 2)
                    gate_cache.append(GateCount(out_square, 1))
                else:
                    multiplier = OutMultiplier.resource_rep(grid_size, grid_size * (len_path - 1))
                    gate_cache.append(GateCount(multiplier, 1))

            # Add the Square / Multiplier for current state
            if len_path == 2 and cur_path[-1] == cur_path[-2]:
                out_square = OutOfPlaceSquare.resource_rep(register_size=grid_size)
                gate_cache.append(GateCount(out_square, 1))
            elif len_path == 4 and len(set(cur_path)) == 1:
                out_square = OutOfPlaceSquare.resource_rep(register_size=grid_size * 2)
                gate_cache.append(GateCount(out_square, 1))
            else:
                multiplier = OutMultiplier.resource_rep(grid_size, grid_size * (len_path - 1))
                gate_cache.append(GateCount(multiplier, 1))

            # Add the coefficient Initializer for current state
            # assuming that half the bits in the coefficient are 1
            coeff_unitaries = (
                resource_rep(
                    Prod,
                    {"cmpr_factors_and_counts": ((X.resource_rep(), int(coeff_wires / 2)),)},
                ),
            ) * num_states

            select_op = resource_rep(Select, {"cmpr_ops": coeff_unitaries})
            gate_cache.append(GateCount(select_op, 1))

            # Add the Multiplier for current coefficient
            multiplier = OutMultiplier.resource_rep(grid_size * len_path, coeff_wires)
            gate_cache.append(GateCount(multiplier, 1))

            # Add the Adder for Resource state
            adder = SemiAdder.resource_rep(max_register_size=2 * max(coeff_wires, 2 * grid_size))
            gate_cache.append(GateCount(adder, 1))

            # Adjoint the Multiplier for current coefficient
            multiplier = OutMultiplier.resource_rep(grid_size * len_path, coeff_wires)
            gate_cache.append(GateCount(multiplier, 1))

            # Adjoint the coefficient Initializer for current state
            # assuming that half the bits in the coefficient are 1
            gate_cache.append(GateCount(select_op, 1))

            cached_tree[len_path].append(cur_path)

        if len_path < taylor_degree and index + 1:
            gate_cache_curr, cached_tree = TrotterVibronic._cached_terms(
                num_states,
                grid_size,
                taylor_degree,
                coeff_precision,
                cached_tree,
                path + [index],
                index,
            )  # DFS with current element
            gate_cache += gate_cache_curr
            gate_cache_next, cached_tree = TrotterVibronic._cached_terms(
                num_states, grid_size, taylor_degree, coeff_precision, cached_tree, path, index - 1
            )  # DFS with next element
            gate_cache += gate_cache_next

        return gate_cache, cached_tree

    @staticmethod
    def _rep_circuit(vibronic_ham: VibronicHamiltonian, coeff_precision, num_rep):
        r"""Returns the expansion of the circuit with given number of repetitions."""

        num_modes = vibronic_ham.num_modes
        num_states = vibronic_ham.num_states
        grid_size = vibronic_ham.grid_size
        taylor_degree = vibronic_ham.taylor_degree

        gate_lst = []
        # Shifted QFT for kinetic part
        t = T.resource_rep()
        gate_lst.append(GateCount(t, num_rep * (num_modes * int(np.ceil(np.log2(num_modes) - 1)))))

        kinetic_deg = 2
        cached_tree = {index: [] for index in range(1, kinetic_deg + 1)}
        gate_cache, cached_tree = TrotterVibronic._cached_terms(
            num_states,
            grid_size,
            kinetic_deg,
            coeff_precision,
            cached_tree,
            path=[],
            index=num_modes - 1,
        )
        gate_lst += gate_cache * num_rep

        cached_tree = {index: [] for index in range(1, taylor_degree + 1)}
        gate_cache, cached_tree = TrotterVibronic._cached_terms(
            num_states,
            grid_size,
            taylor_degree,
            coeff_precision,
            cached_tree,
            path=[],
            index=num_modes - 1,
        )
        gate_lst += gate_cache * num_rep

        # Adjoints for the last Squares / Multipliers
        for idx in range(2, taylor_degree):
            last_state = cached_tree[idx][-1]
            if idx == 2 and last_state[-1] == last_state[-2]:
                gate_lst.append(
                    GateCount(OutOfPlaceSquare.resource_rep(register_size=grid_size), num_rep)
                )
            elif idx == 4 and len(set(last_state)) == 1:
                gate_lst.append(
                    GateCount(
                        OutOfPlaceSquare.resource_rep(register_size=grid_size * 2),
                        num_rep,
                    )
                )
            else:
                gate_lst.append(
                    GateCount(
                        OutMultiplier.resource_rep(grid_size, grid_size * (idx - 1)),
                        num_rep,
                    )
                )

        # Shifted QFT Adjoint
        gate_lst.append(GateCount(t, num_rep * (num_modes * int(np.ceil(np.log2(num_modes) - 1)))))

        return gate_lst

    @classmethod
    def resource_decomp(
        cls,
        vibronic_ham: VibronicHamiltonian,
        num_steps: int,
        order: int,
        phase_grad_precision: float | None,
        coeff_precision: float | None,
    ) -> list[GateCount]:
        r"""Returns a list representing the resources of the operator. Each object represents a quantum gate
        and the number of times it occurs in the decomposition.

        Args:
            vibronic_ham (:class:`~.pennylane.estimator.templates.compact_hamiltonian.VibronicHamiltonian`): a real space vibronic
                Hamiltonian to be approximately exponentiated
            num_steps (int): number of Trotter steps to perform
            order (int): order of the approximation, must be 1 or even
            phase_grad_precision (float | None): precision for the phase gradient calculation
            coeff_precision (float | None): precision for the loading of coefficients

        Resources:
            The resources are defined according to the recursive formula presented above.
            The number of times an operator, :math:`e^{itO_{j}}`, is applied depends on the
            number of Trotter steps (`n`) and the order of the approximation (`m`) and is given by:

            .. math::

                C_{O_j} = 2 * n \cdot 5^{\frac{m}{2} - 1}.

            Furthermore, because of the symmetric form of the recursive formula, the first and last terms get grouped.
            This reduces the counts for those terms to:

            .. math::

                \begin{align}
                    C_{O_{0}} &= n \cdot 5^{\frac{m}{2} - 1} + 1,  \\
                    C_{O_{N}} &= n \cdot 5^{\frac{m}{2} - 1}.
                \end{align}

            The resources for a single step expansion of real-space vibronic Hamiltonian are calculated
            based on `arXiv:2411.13669 <https://arxiv.org/abs/2411.13669>`_.

        Returns:
            list[:class:`~.pennylane.estimator.resource_operator.GateCount`]: A list of GateCount objects, where each object
            represents a specific quantum gate and the number of times it appears
            in the decomposition.
        """

        k = order // 2
        gate_list = []
        num_modes = vibronic_ham.num_modes
        num_states = vibronic_ham.num_states
        grid_size = vibronic_ham.grid_size
        taylor_degree = vibronic_ham.taylor_degree

        phase_grad_wires = int(abs(np.floor(np.log2(phase_grad_precision))))
        coeff_wires = int(abs(np.floor(np.log2(coeff_precision))))

        x = X.resource_rep()

        phase_grad = PhaseGradient.resource_rep(phase_grad_wires)

        # Allocate the phase gradient registers
        gate_list.append(Allocate(phase_grad_wires * (taylor_degree - 1)))
        # Resource Registers
        gate_list.append(GateCount(phase_grad, taylor_degree - 1))

        # Allocate auxiliary registers for the coefficients
        gate_list.append(Allocate(4 * grid_size + 2 * coeff_wires))

        # Basis state prep per mode, implemented only for the first step
        gate_list.append(GateCount(x, num_modes * grid_size))

        # electronic state
        gate_list.append(GateCount(resource_rep(Hadamard), int(np.ceil(np.log2(num_states)))))

        if order == 1:
            gate_list += TrotterVibronic._rep_circuit(vibronic_ham, coeff_precision, num_steps)
        else:
            gate_list += TrotterVibronic._rep_circuit(
                vibronic_ham, coeff_precision, 2 * num_steps * (5 ** (k - 1))
            )

        # Adjoint for electronic state
        gate_list.append(GateCount(resource_rep(Hadamard), int(np.ceil(np.log2(num_states)))))

        # Adjoint of Basis state prep, implemented only for the first step
        gate_list.append(GateCount(x, num_modes * grid_size))

        # Free auxiliary registers for the coefficients
        gate_list.append(Deallocate(4 * grid_size + 2 * coeff_wires))

        # Deallocate the phase gradient registers
        gate_list.append(Deallocate(phase_grad_wires * (taylor_degree - 1)))

        return gate_list


class TrotterPauli(ResourceOperator):
    r"""An operation representing the Suzuki-Trotter product approximation for the complex matrix
    exponential of a Hamiltonian represented as a linear combination of tensor products Pauli operators.

    The Suzuki-Trotter product formula provides a method to approximate the matrix exponential of
    Hamiltonian expressed as a linear combination of terms which in general do not commute.
    Consider the Hamiltonian :math:`H = \Sigma^{N}_{j=0} O_{j}`: the product formula is constructed using
    symmetrized products of the terms in the Hamiltonian. The symmetrized products of order
    :math:`m \in [1, 2, 4, ..., 2k]` with :math:`k \in \mathbb{N}` are given by:

    .. math::

        \begin{align}
            S_{1}(t) &= \Pi_{j=0}^{N} \ e^{i t O_{j}} \\
            S_{2}(t) &= \Pi_{j=0}^{N} \ e^{i \frac{t}{2} O_{j}} \cdot \Pi_{j=N}^{0} \ e^{i \frac{t}{2} O_{j}} \\
            &\vdots \\
            S_{m}(t) &= S_{m-2}(p_{m}t)^{2} \cdot S_{m-2}((1-4p_{m})t) \cdot S_{m-2}(p_{m}t)^{2},
        \end{align}

    where the coefficient is :math:`p_{m} = 1 / (4 - \sqrt[m - 1]{4})`. The :math:`m^{\text{th}}`
    order, :math:`n`-step Suzuki-Trotter approximation is then defined as:

    .. math::

        e^{iHt} \approx \left [S_{m}(t / n)  \right ]^{n}.

    For more details see `J. Math. Phys. 32, 400 (1991) <https://pubs.aip.org/aip/jmp/article-abstract/32/2/400/229229>`_.

    Args:
        pauli_ham (:class:`~.pennylane.estimator.compact_hamiltonian.PauliHamiltonian`):
            the hamiltonian to be approximately exponentiated
        num_steps (int): number of Trotter steps to perform
        order (int): order of the approximation, must be ``1`` or an even number
        wires (list[int] | None): the wires on which the operator acts

    Resources:
        The resources are defined according to the recursive formula presented above.
        The number of times an operator :math:`e^{itO_{j}}` is applied depends on the
        number of Trotter steps (`n`) and the order of the approximation (`m`) and is given by:

        .. math::

            C_{O_j} = 2 * n \cdot 5^{\frac{m}{2} - 1}.

        Furthermore, because of the symmetric form of the recursive formula, the first and last terms get grouped.
        This reduces the counts for those terms to:

        .. math::

            \begin{align}
                C_{O_{0}} &= n \cdot 5^{\frac{m}{2} - 1} + 1,  \\
                C_{O_{N}} &= n \cdot 5^{\frac{m}{2} - 1}.
            \end{align}

        [TODO Update this!!!]
        The resources for a single step expansion of compressed double factorized Hamiltonian are
        calculated based on `arXiv:2506.15784 <https://arxiv.org/abs/2506.15784>`_.

    .. seealso::
        :class:`~.estimator.compact_hamiltonian.PauliHamiltonian`

    .. seealso:: :class:`~.TrotterProduct`

    **Example**

    The resources for this operation are computed using:

    [TODO Update this!!!]
    >>> import pennylane.estimator as qre
    >>> num_steps, order = (1, 2)
    >>> cdf_ham = qre.CDFHamiltonian(num_orbitals = 4, num_fragments = 4)
    >>> res = qre.estimate(qre.TrotterCDF(cdf_ham, num_steps, order))
    >>> print(res)
    --- Resources: ---
     Total wires: 8
        algorithmic wires: 8
        allocated wires: 0
             zero state: 0
             any state: 0
     Total gates : 2.238E+4
      'T': 2.075E+4,
      'CNOT': 448,
      'Z': 336,
      'S': 504,
      'Hadamard': 336
    """

    resource_keys = {"pauli_ham", "num_steps", "order"}

    def __init__(
        self,
        pauli_ham: PauliHamiltonian,
        num_steps: int,
        order: int,
        wires: WiresLike | None = None,
    ):

        if not isinstance(pauli_ham, PauliHamiltonian):
            raise TypeError(
                f"Unsupported Hamiltonian representation for TrotterPauli."
                f"This method works with Pauli Hamiltonian, {type(pauli_ham)} provided"
            )
        self.num_steps = num_steps
        self.order = order
        self.pauli_ham = pauli_ham

        self.num_wires = pauli_ham.num_qubits

        if wires is not None and len(Wires(wires)) != self.num_wires:
            raise ValueError(f"Expected {self.num_wires} wires, got {len(Wires(wires))}")

        super().__init__(wires=wires)

    @property
    def resource_params(self) -> dict:
        r"""Returns a dictionary containing the minimal information needed to compute the resources.

        Returns:
            dict: A dictionary containing the resource parameters:
                * pauli_ham (:class:`~.pennylane.estimator.templates.compact_hamiltonian.PauliHamiltonian`):
                  The hamiltonian to be approximately exponentiated
                * num_steps (int): number of Trotter steps to perform
                * order (int): order of the approximation, must be 1 or even.
        """
        return {
            "pauli_ham": self.pauli_ham,
            "num_steps": self.num_steps,
            "order": self.order,
<<<<<<< HEAD
=======
            "pauli_rot_precision": self.pauli_rot_precision,
>>>>>>> 8ac39095
        }

    @classmethod
    def resource_rep(
<<<<<<< HEAD
        cls, pauli_ham: PauliHamiltonian, num_steps: int, order: int,
=======
        cls,
        pauli_ham: PauliHamiltonian,
        num_steps: int,
        order: int,
        pauli_rot_precision: float,
>>>>>>> 8ac39095
    ) -> CompressedResourceOp:
        """Returns a compressed representation containing only the parameters of
        the Operator that are needed to compute a resource estimation.

        Args:
            pauli_ham (:class:`~.pennylane.estimator.templates.compact_hamiltonian.PauliHamiltonian`):
                The hamiltonian to be approximately exponentiated
            num_steps (int): number of Trotter steps to perform
            order (int): order of the approximation, must be 1 or even.

        Returns:
            :class:`~.pennylane.estimator.resource_operator.CompressedResourceOp`: the operator in a compressed representation
        """
        params = {
            "pauli_ham": pauli_ham,
            "num_steps": num_steps,
            "order": order,
        }
        num_wires = pauli_ham.num_qubits
        return CompressedResourceOp(cls, num_wires, params)

    @classmethod
    def resource_decomp(
<<<<<<< HEAD
        cls, pauli_ham: PauliHamiltonian, num_steps: int, order: int,
=======
        cls,
        pauli_ham: PauliHamiltonian,
        num_steps: int,
        order: int,
        pauli_rot_precision: float,
>>>>>>> 8ac39095
    ) -> list[GateCount]:
        r"""Returns a list representing the resources of the operator. Each object represents a
        quantum gate and the number of times it occurs in the decomposition.

        Args:
            pauli_ham (:class:`~.pennylane.estimator.templates.compact_hamiltonian.PauliHamiltonian`):
                The hamiltonian to be approximately exponentiated
            num_steps (int): number of Trotter steps to perform
            order (int): order of the approximation, must be 1 or even.

        Resources:
            The resources are defined according to the recursive formula presented above.
            The number of times an operator, :math:`e^{itO_{j}}`, is applied depends on the
            number of Trotter steps (`n`) and the order of the approximation (`m`) and is given by:

            .. math::

                C_{O_j} = 2 * n \cdot 5^{\frac{m}{2} - 1}.

            Furthermore, because of the symmetric form of the recursive formula, the first and last terms get grouped.
            This reduces the counts for those terms to:

            .. math::

                \begin{align}
                    C_{O_{0}} &= n \cdot 5^{\frac{m}{2} - 1} + 1,  \\
                    C_{O_{N}} &= n \cdot 5^{\frac{m}{2} - 1}.
                \end{align}

            [TODO Update this!!!]
            The resources for a single step expansion of compressed double factorized Hamiltonian are
            calculated based on `arXiv:2506.15784 <https://arxiv.org/abs/2506.15784>`_.


        Returns:
            list[:class:`~.pennylane.estimator.resource_operator.GateCount`]: A list of GateCount objects, where each object
            represents a specific quantum gate and the number of times it appears
            in the decomposition.
        """
        k = order // 2
        if (groups := pauli_ham.commuting_groups) is not None:
            num_groups = len(groups)
<<<<<<< HEAD
            cost_groups = [
                cls.cost_pauli_group(group) for group in groups
            ]
=======
            cost_groups = [cls.cost_pauli_group(group, pauli_rot_precision) for group in groups]
>>>>>>> 8ac39095

            gate_count_lst = []
            if order == 1:
                for group_cost_lst in cost_groups:
                    gate_count_lst.extend([num_steps * gate_count for gate_count in group_cost_lst])

                return group_cost_lst

            for index, group_cost_lst in enumerate(cost_groups):
                if index == 0:
                    fragment_repetition = num_steps * (5 ** (k - 1)) + 1
                elif index == num_groups - 1:
                    fragment_repetition = num_steps * (5 ** (k - 1))
                else:
                    fragment_repetition = 2 * num_steps * (5 ** (k - 1))

                gate_count_lst.extend(
                    [fragment_repetition * gate_count for gate_count in group_cost_lst]
                )

            return gate_count_lst

        pauli_dist = pauli_ham.pauli_dist or (
            {
                "X" * pauli_ham.max_factors: pauli_ham.num_pauli_words // 3,
                "Y" * pauli_ham.max_factors: pauli_ham.num_pauli_words // 3,
                "Z" * pauli_ham.max_factors: (pauli_ham.num_pauli_words // 3)
                + (pauli_ham.num_pauli_words % 3),
            }
        )

<<<<<<< HEAD
        cost_fragments = cls.cost_pauli_group(pauli_dist)
        fragment_repetition = num_steps if order == 1 else 2 * num_steps * (5**(k-1))
=======
        cost_fragments = cls.cost_pauli_group(pauli_dist, precision=pauli_rot_precision)
        fragment_repetition = num_steps if order == 1 else 2 * num_steps * (5 ** (k - 1))
>>>>>>> 8ac39095
        return [fragment_repetition * gate_count for gate_count in cost_fragments]

    @staticmethod
    def cost_pauli_group(pauli_dist: dict):
        gate_count_lst = []
        for pauli_word, count in pauli_dist.items():
            gate_count_lst.append(GateCount(PauliRot.resource_rep(pauli_word), count))

        return gate_count_lst<|MERGE_RESOLUTION|>--- conflicted
+++ resolved
@@ -1864,23 +1864,11 @@
             "pauli_ham": self.pauli_ham,
             "num_steps": self.num_steps,
             "order": self.order,
-<<<<<<< HEAD
-=======
-            "pauli_rot_precision": self.pauli_rot_precision,
->>>>>>> 8ac39095
         }
 
     @classmethod
     def resource_rep(
-<<<<<<< HEAD
         cls, pauli_ham: PauliHamiltonian, num_steps: int, order: int,
-=======
-        cls,
-        pauli_ham: PauliHamiltonian,
-        num_steps: int,
-        order: int,
-        pauli_rot_precision: float,
->>>>>>> 8ac39095
     ) -> CompressedResourceOp:
         """Returns a compressed representation containing only the parameters of
         the Operator that are needed to compute a resource estimation.
@@ -1904,15 +1892,7 @@
 
     @classmethod
     def resource_decomp(
-<<<<<<< HEAD
         cls, pauli_ham: PauliHamiltonian, num_steps: int, order: int,
-=======
-        cls,
-        pauli_ham: PauliHamiltonian,
-        num_steps: int,
-        order: int,
-        pauli_rot_precision: float,
->>>>>>> 8ac39095
     ) -> list[GateCount]:
         r"""Returns a list representing the resources of the operator. Each object represents a
         quantum gate and the number of times it occurs in the decomposition.
@@ -1955,13 +1935,9 @@
         k = order // 2
         if (groups := pauli_ham.commuting_groups) is not None:
             num_groups = len(groups)
-<<<<<<< HEAD
             cost_groups = [
                 cls.cost_pauli_group(group) for group in groups
             ]
-=======
-            cost_groups = [cls.cost_pauli_group(group, pauli_rot_precision) for group in groups]
->>>>>>> 8ac39095
 
             gate_count_lst = []
             if order == 1:
@@ -1993,13 +1969,8 @@
             }
         )
 
-<<<<<<< HEAD
         cost_fragments = cls.cost_pauli_group(pauli_dist)
         fragment_repetition = num_steps if order == 1 else 2 * num_steps * (5**(k-1))
-=======
-        cost_fragments = cls.cost_pauli_group(pauli_dist, precision=pauli_rot_precision)
-        fragment_repetition = num_steps if order == 1 else 2 * num_steps * (5 ** (k - 1))
->>>>>>> 8ac39095
         return [fragment_repetition * gate_count for gate_count in cost_fragments]
 
     @staticmethod
