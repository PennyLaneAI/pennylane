# Copyright 2025 Xanadu Quantum Technologies Inc.

# Licensed under the Apache License, Version 2.0 (the "License");
# you may not use this file except in compliance with the License.
# You may obtain a copy of the License at

#     http://www.apache.org/licenses/LICENSE-2.0

# Unless required by applicable law or agreed to in writing, software
# distributed under the License is distributed on an "AS IS" BASIS,
# WITHOUT WARRANTIES OR CONDITIONS OF ANY KIND, either express or implied.
# See the License for the specific language governing permissions and
# limitations under the License.
"""
Contains templates for Suzuki-Trotter approximation based subroutines.
"""

import numpy as np

from pennylane.estimator.compact_hamiltonian import (
    CDFHamiltonian,
    PauliHamiltonian,
    THCHamiltonian,
    VibrationalHamiltonian,
    VibronicHamiltonian,
)
from pennylane.estimator.ops.op_math.symbolic import Controlled, Prod
from pennylane.estimator.ops.qubit.non_parametric_ops import Hadamard, T, X
from pennylane.estimator.ops.qubit.parametric_ops_multi_qubit import MultiRZ, PauliRot
from pennylane.estimator.ops.qubit.parametric_ops_single_qubit import RZ
from pennylane.estimator.resource_operator import (
    CompressedResourceOp,
    GateCount,
    ResourceOperator,
    _dequeue,
    resource_rep,
)
from pennylane.estimator.wires_manager import Allocate, Deallocate
from pennylane.wires import Wires, WiresLike

from .subroutines import (
    BasisRotation,
    OutMultiplier,
    OutOfPlaceSquare,
    PhaseGradient,
    Select,
    SemiAdder,
)

# pylint: disable=arguments-differ, too-many-arguments, super-init-not-called


class TrotterProduct(ResourceOperator):
    r"""An operation representing the Suzuki-Trotter product approximation for the complex matrix
    exponential of a Hamiltonian operator.

    The Suzuki-Trotter product formula provides a method to approximate the matrix exponential of
    Hamiltonian expressed as a linear combination of terms which in general do not commute.
    Consider the Hamiltonian :math:`H = \Sigma^{N}_{j=0} O_{j}`: the product formula is constructed using
    symmetrized products of the terms in the Hamiltonian. The symmetrized products of order
    :math:`m \in [1, 2, 4, ..., 2k]` with :math:`k \in \mathbb{N}` are given by:

    .. math::

        \begin{align}
            S_{1}(t) &= \Pi_{j=0}^{N} \ e^{i t O_{j}} \\
            S_{2}(t) &= \Pi_{j=0}^{N} \ e^{i \frac{t}{2} O_{j}} \cdot \Pi_{j=N}^{0} \ e^{i \frac{t}{2} O_{j}} \\
            &\vdots \\
            S_{m}(t) &= S_{m-2}(p_{m}t)^{2} \cdot S_{m-2}((1-4p_{m})t) \cdot S_{m-2}(p_{m}t)^{2},
        \end{align}

    where the coefficient is :math:`p_{m} = 1 / (4 - \sqrt[m - 1]{4})`. The :math:`m^{\text{th}}` order,
    :math:`n`-step Suzuki-Trotter approximation is then defined as:

    .. math:: e^{iHt} \approx \left [S_{m}(t / n)  \right ]^{n}.

    For more details, see `J. Math. Phys. 32, 400 (1991) <https://pubs.aip.org/aip/jmp/article-abstract/32/2/400/229229>`_.

    Args:
        first_order_expansion (list[~pennylane.estimator.ResourceOperator]): A list of operators
            constituting the first order expansion of the Hamiltonian to be approximately exponentiated.
        num_steps (int): number of Trotter steps to perform
        order (int): order of the Suzuki-Trotter approximation; must be ``1`` or an even number
        wires (list[int] | None): The wires on which the operator acts. If provided, these wire
            labels will be used instead of the wires provided by the ResourceOperators in the
            :code:`first_order_expansion`.

    Resources:
        The resources are defined according to the recursive formula presented above.
        The number of times an operator :math:`e^{itO_{j}}` is applied depends on the
        number of Trotter steps (`n`) and the order of the approximation (`m`) and is given by:

        .. math:: C_{O_j} = 2 * n \cdot 5^{\frac{m}{2} - 1}

        Furthermore, because of the symmetric form of the recursive formula, the first and last terms are grouped.
        This reduces the counts for those terms to:

        .. math::

            \begin{align}
                C_{O_{0}} &= n \cdot 5^{\frac{m}{2} - 1} + 1,  \\
                C_{O_{N}} &= n \cdot 5^{\frac{m}{2} - 1}.
            \end{align}

    .. seealso:: The corresponding PennyLane operation :class:`~.TrotterProduct`

    .. seealso::
        :class:`~.estimator.templates.TrotterCDF`,
        :class:`~.estimator.templates.TrotterTHC`,
        :class:`~.estimator.templates.TrotterVibrational`,
        :class:`~.estimator.templates.TrotterVibronic`

    **Example**

    The resources for this operation are computed using:

    >>> import pennylane.estimator as qre
    >>> num_steps, order = (1, 2)
    >>> first_order_expansion = [qre.RX(), qre.RY()] # H = X + Y
    >>> gate_set = {"RX", "RY"}
    >>> res = qre.estimate(qre.TrotterProduct(first_order_expansion, num_steps, order), gate_set=gate_set)
    >>> print(res)
    --- Resources: ---
     Total wires: 1
        algorithmic wires: 1
        allocated wires: 0
             zero state: 0
             any state: 0
     Total gates : 3
      'RX': 2,
      'RY': 1
    """

    resource_keys = {"first_order_expansion", "num_steps", "order", "num_wires"}

    def __init__(
        self,
        first_order_expansion: list,
        num_steps: int,
        order: int,
        wires: WiresLike | None = None,
    ):

        _dequeue(op_to_remove=first_order_expansion)
        self.queue()

        try:
            cmpr_ops = tuple(op.resource_rep_from_op() for op in first_order_expansion)
        except AttributeError as error:
            raise ValueError(
                "All components of first_order_expansion must be instances of `ResourceOperator` in order to obtain resources."
            ) from error

        self.first_order_expansion = cmpr_ops
        self.num_steps = num_steps
        self.order = order

        if wires is not None:  # User defined wires take precedent
            self.wires = Wires(wires)
            self.num_wires = len(self.wires)

        else:  # Otherwise determine the wires from the ops in the first order expansion
            ops_wires = Wires.all_wires(
                [op.wires for op in first_order_expansion if op.wires is not None]
            )
            fewest_unique_wires = max(op.num_wires for op in cmpr_ops)

            if len(ops_wires) < fewest_unique_wires:  # If the expansion didn't provide enough wire
                self.wires = None  # labels we assume they all act on the same set
                self.num_wires = fewest_unique_wires

            else:  # If there are more wire labels, use that as the operator wires
                self.wires = ops_wires
                self.num_wires = len(self.wires)

    @property
    def resource_params(self) -> dict:
        r"""Returns a dictionary containing the minimal information needed to compute the resources.

        Returns:
            dict: A dictionary containing the resource parameters:
                * first_order_expansion (list[:class:`~.pennylane.estimator.resource_operator.CompressedResourceOp`]): A list of operators,
                  in the compressed representation, constituting the first order expansion of the Hamiltonian to be approximately exponentiated.
                * num_steps (int): number of Trotter steps to perform
                * order (int): order of the Suzuki-Trotter approximation, must be 1 or even
                * num_wires (int): number of wires the operator acts on
        """
        return {
            "first_order_expansion": self.first_order_expansion,
            "num_steps": self.num_steps,
            "order": self.order,
            "num_wires": self.num_wires,
        }

    @classmethod
    def resource_rep(
        cls,
        first_order_expansion: list,
        num_steps: int,
        order: int,
        num_wires: int,
    ) -> CompressedResourceOp:
        """Returns a compressed representation containing only the parameters of
        the Operator that are needed to compute a resource estimation.

        Args:
            first_order_expansion (list[:class:`~.pennylane.estimator.resource_operator.CompressedResourceOp`]): A list of operators,
                in the compressed representation, constituting
                the first order expansion of the Hamiltonian to be approximately exponentiated.
            num_steps (int): number of Trotter steps to perform
            order (int): order of the Suzuki-Trotter approximation, must be 1 or even
            num_wires (int): number of wires the operator acts on

        Returns:
            :class:`~.pennylane.estimator.resource_operator.CompressedResourceOp`: the operator in a compressed representation
        """
        params = {
            "first_order_expansion": first_order_expansion,
            "num_steps": num_steps,
            "order": order,
            "num_wires": num_wires,
        }
        return CompressedResourceOp(cls, num_wires, params)

    @classmethod
    def resource_decomp(
        cls,
        first_order_expansion: list,
        num_steps: int,
        order: int,
        num_wires: int,  # pylint: disable=unused-argument
    ) -> list[GateCount]:
        r"""Returns a list representing the resources of the operator. Each object represents a
        quantum gate and the number of times it occurs in the decomposition.

        Args:
            first_order_expansion (list[:class:`~.pennylane.estimator.resource_operator.CompressedResourceOp`]): A list of operators,
                in the compressed representation, constituting
                the first order expansion of the Hamiltonian to be approximately exponentiated.
            num_steps (int): number of Trotter steps to perform
            order (int): order of the Suzuki-Trotter approximation, must be 1 or even

        Returns:
            list[:class:`~.pennylane.estimator.resource_operator.GateCount`]: A list of GateCount objects, where each object
            represents a specific quantum gate and the number of times it appears
            in the decomposition.
        """
        k = order // 2
        gate_list = []

        if order == 1:
            for op in first_order_expansion:
                gate_list.append(GateCount(op, num_steps))
            return gate_list

        # For first and last fragment
        first_frag = first_order_expansion[0]
        last_frag = first_order_expansion[-1]
        gate_list.append(GateCount(first_frag, num_steps * (5 ** (k - 1)) + 1))
        gate_list.append(GateCount(last_frag, num_steps * (5 ** (k - 1))))

        # For rest of the fragments
        for op in first_order_expansion[1:-1]:
            gate_list.append(GateCount(op, 2 * num_steps * (5 ** (k - 1))))

        return gate_list


class TrotterCDF(ResourceOperator):
    r"""An operation representing the Suzuki-Trotter product approximation for the complex matrix
    exponential of a compressed double-factorized (CDF) Hamiltonian.

    The Suzuki-Trotter product formula provides a method to approximate the matrix exponential of
    Hamiltonian expressed as a linear combination of terms which in general do not commute.
    Consider the Hamiltonian :math:`H = \Sigma^{N}_{j=0} O_{j}`: the product formula is constructed using
    symmetrized products of the terms in the Hamiltonian. The symmetrized products of order
    :math:`m \in [1, 2, 4, ..., 2k]` with :math:`k \in \mathbb{N}` are given by:

    .. math::

        \begin{align}
            S_{1}(t) &= \Pi_{j=0}^{N} \ e^{i t O_{j}} \\
            S_{2}(t) &= \Pi_{j=0}^{N} \ e^{i \frac{t}{2} O_{j}} \cdot \Pi_{j=N}^{0} \ e^{i \frac{t}{2} O_{j}} \\
            &\vdots \\
            S_{m}(t) &= S_{m-2}(p_{m}t)^{2} \cdot S_{m-2}((1-4p_{m})t) \cdot S_{m-2}(p_{m}t)^{2},
        \end{align}

    where the coefficient is :math:`p_{m} = 1 / (4 - \sqrt[m - 1]{4})`. The :math:`m^{\text{th}}`
    order, :math:`n`-step Suzuki-Trotter approximation is then defined as:

    .. math::

        e^{iHt} \approx \left [S_{m}(t / n)  \right ]^{n}.

    For more details see `J. Math. Phys. 32, 400 (1991) <https://pubs.aip.org/aip/jmp/article-abstract/32/2/400/229229>`_.

    Args:
        cdf_ham (:class:`~.pennylane.estimator.compact_hamiltonian.CDFHamiltonian`):
            a compressed double factorized Hamiltonian to be approximately exponentiated
        num_steps (int): number of Trotter steps to perform
        order (int): order of the approximation, must be ``1`` or an even number
        wires (list[int] | None): the wires on which the operator acts

    Resources:
        The resources are defined according to the recursive formula presented above.
        The number of times an operator :math:`e^{itO_{j}}` is applied depends on the
        number of Trotter steps (`n`) and the order of the approximation (`m`) and is given by:

        .. math::

            C_{O_j} = 2 * n \cdot 5^{\frac{m}{2} - 1}.

        Furthermore, because of the symmetric form of the recursive formula, the first and last terms get grouped.
        This reduces the counts for those terms to:

        .. math::

            \begin{align}
                C_{O_{0}} &= n \cdot 5^{\frac{m}{2} - 1} + 1,  \\
                C_{O_{N}} &= n \cdot 5^{\frac{m}{2} - 1}.
            \end{align}

        The resources for a single step expansion of compressed double factorized Hamiltonian are
        calculated based on `arXiv:2506.15784 <https://arxiv.org/abs/2506.15784>`_.

    .. seealso::
        :class:`~.estimator.compact_hamiltonian.CDFHamiltonian`

    .. seealso:: :class:`~.TrotterProduct`

    **Example**

    The resources for this operation are computed using:

    >>> import pennylane.estimator as qre
    >>> num_steps, order = (1, 2)
    >>> cdf_ham = qre.CDFHamiltonian(num_orbitals = 4, num_fragments = 4)
    >>> res = qre.estimate(qre.TrotterCDF(cdf_ham, num_steps, order))
    >>> print(res)
    --- Resources: ---
     Total wires: 8
        algorithmic wires: 8
        allocated wires: 0
             zero state: 0
             any state: 0
     Total gates : 2.238E+4
      'T': 2.075E+4,
      'CNOT': 448,
      'Z': 336,
      'S': 504,
      'Hadamard': 336
    """

    resource_keys = {"cdf_ham", "num_steps", "order"}

    def __init__(
        self,
        cdf_ham: CDFHamiltonian,
        num_steps: int,
        order: int,
        wires: WiresLike | None = None,
    ):

        if not isinstance(cdf_ham, CDFHamiltonian):
            raise TypeError(
                f"Unsupported Hamiltonian representation for TrotterCDF."
                f"This method works with cdf Hamiltonian, {type(cdf_ham)} provided"
            )
        self.num_steps = num_steps
        self.order = order
        self.cdf_ham = cdf_ham

        self.num_wires = 2 * cdf_ham.num_orbitals

        if wires is not None and len(Wires(wires)) != self.num_wires:
            raise ValueError(f"Expected {self.num_wires} wires, got {len(Wires(wires))}")

        super().__init__(wires=wires)

    @property
    def resource_params(self) -> dict:
        r"""Returns a dictionary containing the minimal information needed to compute the resources.

        Returns:
            dict: A dictionary containing the resource parameters:
                * cdf_ham (:class:`~.pennylane.estimator.templates.compact_hamiltonian.CDFHamiltonian`): a compressed double factorized
                  Hamiltonian to be approximately exponentiated
                * num_steps (int): number of Trotter steps to perform
                * order (int): order of the approximation, must be 1 or even.
        """
        return {
            "cdf_ham": self.cdf_ham,
            "num_steps": self.num_steps,
            "order": self.order,
        }

    @classmethod
    def resource_rep(
        cls, cdf_ham: CDFHamiltonian, num_steps: int, order: int
    ) -> CompressedResourceOp:
        """Returns a compressed representation containing only the parameters of
        the Operator that are needed to compute a resource estimation.

        Args:
            cdf_ham (:class:`~.pennylane.estimator.templates.compact_hamiltonian.CDFHamiltonian`):
                a compressed double factorized Hamiltonian to be approximately exponentiated
            num_steps (int): number of Trotter steps to perform
            order (int): order of the approximation, must be 1 or even.

        Returns:
            :class:`~.pennylane.estimator.resource_operator.CompressedResourceOp`: the operator in a compressed representation
        """
        params = {
            "cdf_ham": cdf_ham,
            "num_steps": num_steps,
            "order": order,
        }
        num_wires = 2 * cdf_ham.num_orbitals
        return CompressedResourceOp(cls, num_wires, params)

    @classmethod
    def resource_decomp(
        cls, cdf_ham: CDFHamiltonian, num_steps: int, order: int
    ) -> list[GateCount]:
        r"""Returns a list representing the resources of the operator. Each object represents a
        quantum gate and the number of times it occurs in the decomposition.

        Args:
            cdf_ham (:class:`~.pennylane.estimator.templates.compact_hamiltonian.CDFHamiltonian`): a compressed double factorized
                Hamiltonian to be approximately exponentiated
            num_steps (int): number of Trotter steps to perform
            order (int): order of the approximation, must be 1 or even.

        Resources:
            The resources are defined according to the recursive formula presented above.
            The number of times an operator, :math:`e^{itO_{j}}`, is applied depends on the
            number of Trotter steps (`n`) and the order of the approximation (`m`) and is given by:

            .. math::

                C_{O_j} = 2 * n \cdot 5^{\frac{m}{2} - 1}.

            Furthermore, because of the symmetric form of the recursive formula, the first and last terms get grouped.
            This reduces the counts for those terms to:

            .. math::

                \begin{align}
                    C_{O_{0}} &= n \cdot 5^{\frac{m}{2} - 1} + 1,  \\
                    C_{O_{N}} &= n \cdot 5^{\frac{m}{2} - 1}.
                \end{align}

            The resources for a single step expansion of compressed double factorized Hamiltonian are
            calculated based on `arXiv:2506.15784 <https://arxiv.org/abs/2506.15784>`_.


        Returns:
            list[:class:`~.pennylane.estimator.resource_operator.GateCount`]: A list of GateCount objects, where each object
            represents a specific quantum gate and the number of times it appears
            in the decomposition.
        """
        k = order // 2
        gate_list = []
        num_orb = cdf_ham.num_orbitals
        num_frags = cdf_ham.num_fragments

        op_onebody = resource_rep(
            Prod,
            {"cmpr_factors_and_counts": ((RZ.resource_rep(), 2 * num_orb),)},
        )

        op_twobody = resource_rep(
            Prod,
            {
                "cmpr_factors_and_counts": (
                    (MultiRZ.resource_rep(num_wires=2), (2 * num_orb - 1) * num_orb),
                )
            },
        )

        basis_rot = resource_rep(BasisRotation, {"dim": num_orb})

        if order == 1:
            gate_list.append(GateCount(basis_rot, 2 * num_frags * num_steps))

            gate_list.append(GateCount(op_onebody, num_steps))
            gate_list.append(GateCount(op_twobody, (num_frags - 1) * num_steps))
            return gate_list

        # For first and last fragment
        gate_list.append(GateCount(basis_rot, 4 * num_steps * (5 ** (k - 1)) + 2))
        gate_list.append(GateCount(op_onebody, num_steps * (5 ** (k - 1)) + 1))
        gate_list.append(GateCount(op_twobody, num_steps * (5 ** (k - 1))))

        # For rest of the fragments
        gate_list.append(GateCount(basis_rot, 4 * num_steps * (num_frags - 2) * (5 ** (k - 1))))
        gate_list.append(GateCount(op_twobody, 2 * num_steps * (num_frags - 2) * (5 ** (k - 1))))

        return gate_list

    @classmethod
    def controlled_resource_decomp(
        cls, num_ctrl_wires: int, num_zero_ctrl: int, target_resource_params: dict | None = None
    ):
        r"""Returns the controlled resource decomposition.

        Args:
            num_ctrl_wires (int): the number of qubits the operation is controlled on
            num_zero_ctrl (int): the number of control qubits, that are controlled when in the :math:`|0\rangle` state
            target_resource_params (dict): dictionary containing the size of the larger of the two registers being added together

        Returns:
            list[:class:`~.pennylane.estimator.resource_operator.GateCount`]: A list of GateCount objects, where each object
            represents a specific quantum gate and the number of times it appears
            in the decomposition.

        Resources:
            The original resources are controlled only on the Z rotation gates.
        """
        cdf_ham = target_resource_params["cdf_ham"]
        num_steps = target_resource_params["num_steps"]
        order = target_resource_params["order"]

        k = order // 2
        gate_list = []
        num_orb = cdf_ham.num_orbitals
        num_frags = cdf_ham.num_fragments

        op_onebody = resource_rep(
            Prod,
            {
                "cmpr_factors_and_counts": [
                    (
                        resource_rep(
                            Controlled,
                            {
                                "base_cmpr_op": RZ.resource_rep(),
                                "num_ctrl_wires": num_ctrl_wires,
                                "num_zero_ctrl": num_zero_ctrl,
                            },
                        ),
                        (2 * num_orb),
                    )
                ]
            },
        )

        op_twobody = resource_rep(
            Prod,
            {
                "cmpr_factors_and_counts": [
                    (
                        resource_rep(
                            Controlled,
                            {
                                "base_cmpr_op": MultiRZ.resource_rep(num_wires=2),
                                "num_ctrl_wires": num_ctrl_wires,
                                "num_zero_ctrl": num_zero_ctrl,
                            },
                        ),
                        (2 * num_orb - 1) * num_orb,
                    )
                ]
            },
        )

        basis_rot = resource_rep(BasisRotation, {"dim": num_orb})

        if order == 1:
            gate_list.append(GateCount(basis_rot, 2 * num_frags * num_steps))

            gate_list.append(GateCount(op_onebody, num_steps))
            gate_list.append(GateCount(op_twobody, (num_frags - 1) * num_steps))
            return gate_list

        # For first and last fragment
        gate_list.append(GateCount(basis_rot, 4 * num_steps * (5 ** (k - 1)) + 2))
        gate_list.append(GateCount(op_onebody, num_steps * (5 ** (k - 1)) + 1))
        gate_list.append(GateCount(op_twobody, num_steps * (5 ** (k - 1))))

        # For rest of the fragments
        gate_list.append(GateCount(basis_rot, 4 * num_steps * (num_frags - 2) * (5 ** (k - 1))))
        gate_list.append(GateCount(op_twobody, 2 * num_steps * (num_frags - 2) * (5 ** (k - 1))))

        return gate_list


class TrotterTHC(ResourceOperator):
    r"""An operation representing the Suzuki-Trotter product approximation for the complex matrix
    exponential of a tensor hypercontracted (THC) Hamiltonian.

    The Suzuki-Trotter product formula provides a method to approximate the matrix exponential of
    Hamiltonian expressed as a linear combination of terms which in general do not commute.
    Consider the Hamiltonian :math:`H = \Sigma^{N}_{j=0} O_{j}`: the product formula is constructed using
    symmetrized products of the terms in the Hamiltonian. The symmetrized products of order
    :math:`m \in [1, 2, 4, ..., 2k]` with :math:`k \in \mathbb{N}` are given by:

    .. math::

        \begin{align}
            S_{1}(t) &= \Pi_{j=0}^{N} \ e^{i t O_{j}} \\
            S_{2}(t) &= \Pi_{j=0}^{N} \ e^{i \frac{t}{2} O_{j}} \cdot \Pi_{j=N}^{0} \ e^{i \frac{t}{2} O_{j}} \\
            &\vdots \\
            S_{m}(t) &= S_{m-2}(p_{m}t)^{2} \cdot S_{m-2}((1-4p_{m})t) \cdot S_{m-2}(p_{m}t)^{2},
        \end{align}

    where the coefficient is :math:`p_{m} = 1 / (4 - \sqrt[m - 1]{4})`. The :math:`m^{\text{th}}`
    order, :math:`n`-step Suzuki-Trotter approximation is then defined as:

    .. math::

        e^{iHt} \approx \left [S_{m}(t / n)  \right ]^{n}.

    For more details see `J. Math. Phys. 32, 400 (1991) <https://pubs.aip.org/aip/jmp/article-abstract/32/2/400/229229>`_.

    Args:
        thc_ham (:class:`~.pennylane.estimator.compact_hamiltonian.THCHamiltonian`): a tensor hypercontracted
            Hamiltonian to be approximately exponentiated
        num_steps (int): number of Trotter steps to perform
        order (int): order of the approximation, must be ``1`` or an even number
        wires (list[int] | None): the wires on which the operator acts

    Resources:
        The resources are defined according to the recursive formula presented above.
        The number of times an operator :math:`e^{itO_{j}}` is applied depends on the
        number of Trotter steps (`n`) and the order of the approximation (`m`) and is given by:

        .. math::

            C_{O_j} = 2 * n \cdot 5^{\frac{m}{2} - 1}.

        Furthermore, because of the symmetric form of the recursive formula, the first and last
        terms get grouped. This reduces the counts for those terms to:

        .. math::

            \begin{align}
                C_{O_{0}} &= n \cdot 5^{\frac{m}{2} - 1} + 1,  \\
                C_{O_{N}} &= n \cdot 5^{\frac{m}{2} - 1}.
            \end{align}

        The resources for a single step expansion of tensor hypercontracted Hamiltonian are
        calculated based on `arXiv:2407.04432 <https://arxiv.org/abs/2407.04432>`_.

    .. seealso::
        :class:`~.estimator.compact_hamiltonian.THCHamiltonian`

    .. seealso:: :class:`~.TrotterProduct`

    **Example**

    The resources for this operation are computed using:

    >>> import pennylane.estimator as qre
    >>> num_steps, order = (1, 2)
    >>> thc_ham = qre.THCHamiltonian(num_orbitals=4, tensor_rank=4)
    >>> res = qre.estimate(qre.TrotterTHC(thc_ham, num_steps, order))
    >>> print(res)
    --- Resources: ---
     Total wires: 8
        algorithmic wires: 8
        allocated wires: 0
             zero state: 0
             any state: 0
     Total gates : 8.520E+3
      'T': 7.888E+3,
      'CNOT': 128,
      'Z': 144,
      'S': 216,
      'Hadamard': 144
    """

    resource_keys = {"thc_ham", "num_steps", "order"}

    def __init__(
        self,
        thc_ham: THCHamiltonian,
        num_steps: int,
        order: int,
        wires: WiresLike | None = None,
    ):

        if not isinstance(thc_ham, THCHamiltonian):
            raise TypeError(
                f"Unsupported Hamiltonian representation for TrotterTHC."
                f"This method works with thc Hamiltonian, {type(thc_ham)} provided"
            )
        self.num_steps = num_steps
        self.order = order
        self.thc_ham = thc_ham

        self.num_wires = thc_ham.tensor_rank * 2

        if wires is not None and len(Wires(wires)) != self.num_wires:
            raise ValueError(f"Expected {self.num_wires} wires, got {len(Wires(wires))}")

        super().__init__(wires=wires)

    @property
    def resource_params(self) -> dict:
        r"""Returns a dictionary containing the minimal information needed to compute the resources.

        Returns:
            dict: A dictionary containing the resource parameters:
                * thc_ham (:class:`~.pennylane.estimator.templates.compact_hamiltonian.THCHamiltonian`): a tensor hypercontracted
                  Hamiltonian to be approximately exponentiated
                * num_steps (int): number of Trotter steps to perform
                * order (int): order of the approximation, must be 1 or even
        """
        return {
            "thc_ham": self.thc_ham,
            "num_steps": self.num_steps,
            "order": self.order,
        }

    @classmethod
    def resource_rep(
        cls, thc_ham: THCHamiltonian, num_steps: int, order: int
    ) -> CompressedResourceOp:
        """Returns a compressed representation containing only the parameters of
        the Operator that are needed to compute the resources.

        Args:
            thc_ham (:class:`~.pennylane.estimator.templates.compact_hamiltonian.THCHamiltonian`): a tensor hypercontracted
                Hamiltonian to be approximately exponentiated
            num_steps (int): number of Trotter steps to perform
            order (int): order of the approximation, must be 1 or even

        Returns:
            :class:`~.pennylane.estimator.resource_operator.CompressedResourceOp`: the operator in a compressed representation
        """
        params = {
            "thc_ham": thc_ham,
            "num_steps": num_steps,
            "order": order,
        }
        num_wires = thc_ham.tensor_rank * 2
        return CompressedResourceOp(cls, num_wires, params)

    @classmethod
    def resource_decomp(
        cls, thc_ham: THCHamiltonian, num_steps: int, order: int
    ) -> list[GateCount]:
        r"""Returns a list representing the resources of the operator. Each object represents a
        quantum gate and the number of times it occurs in the decomposition.

        Args:
            thc_ham (:class:`~.pennylane.estimator.templates.compact_hamiltonian.THCHamiltonian`): a tensor hypercontracted
                Hamiltonian to be approximately exponentiated
            num_steps (int): number of Trotter steps to perform
            order (int): order of the approximation, must be 1 or even

        Resources:
            The resources are defined according to the recursive formula presented above.
            The number of times an operator, :math:`e^{itO_{j}}`, is applied depends on the
            number of Trotter steps (`n`) and the order of the approximation (`m`) and is given by:

            .. math::

                C_{O_j} = 2 * n \cdot 5^{\frac{m}{2} - 1}.

            Furthermore, because of the symmetric form of the recursive formula, the first and last
            terms get grouped. This reduces the counts for those terms to:

            .. math::

                \begin{align}
                    C_{O_{0}} &= n \cdot 5^{\frac{m}{2} - 1} + 1,  \\
                    C_{O_{N}} &= n \cdot 5^{\frac{m}{2} - 1}.
                \end{align}

            The resources for a single step expansion of tensor hypercontracted Hamiltonian are
            calculated based on `arXiv:2407.04432 <https://arxiv.org/abs/2407.04432>`_.


        Returns:
            list[:class:`~.pennylane.estimator.resource_operator.GateCount`]: A list of GateCount objects, where each object
            represents a specific quantum gate and the number of times it appears
            in the decomposition.
        """
        k = order // 2
        gate_list = []
        num_orb = thc_ham.num_orbitals
        tensor_rank = thc_ham.tensor_rank

        op_onebody = resource_rep(
            Prod,
            {"cmpr_factors_and_counts": ((RZ.resource_rep(), 2 * num_orb),)},
        )

        op_twobody = resource_rep(
            Prod,
            {
                "cmpr_factors_and_counts": (
                    (
                        MultiRZ.resource_rep(num_wires=2),
                        (2 * tensor_rank - 1) * tensor_rank,
                    ),
                )
            },
        )

        basis_rot_onebody = resource_rep(BasisRotation, {"dim": num_orb})
        basis_rot_twobody = resource_rep(BasisRotation, {"dim": tensor_rank})

        if order == 1:
            gate_list.append(GateCount(basis_rot_onebody, 2 * num_steps))
            gate_list.append(GateCount(basis_rot_twobody, 2 * num_steps))
            gate_list.append(GateCount(op_onebody, num_steps))
            gate_list.append(GateCount(op_twobody, num_steps))
            return gate_list

        # For one-body tensor
        gate_list.append(GateCount(basis_rot_onebody, 2 * num_steps * (5 ** (k - 1)) + 2))
        gate_list.append(GateCount(op_onebody, num_steps * (5 ** (k - 1)) + 1))

        # For two-body tensor
        gate_list.append(GateCount(basis_rot_twobody, 2 * num_steps * (5 ** (k - 1))))
        gate_list.append(GateCount(op_twobody, num_steps * (5 ** (k - 1))))

        return gate_list

    @classmethod
    def controlled_resource_decomp(
        cls, num_ctrl_wires: int, num_zero_ctrl: int, target_resource_params: dict | None = None
    ):
        r"""Returns the controlled resource decomposition.

        Args:
            num_ctrl_wires (int): the number of qubits the operation is controlled on
            num_zero_ctrl (int): the number of control qubits, that are controlled when in the :math:`|0\rangle` state
            target_resource_params (dict): dictionary containing the size of the larger of the two registers being added together

        Returns:
            list[:class:`~.pennylane.estimator.resource_operator.GateCount`]: A list of GateCount objects, where each object
            represents a specific quantum gate and the number of times it appears
            in the decomposition.

        Resources:
            The original resources are controlled only on the Z rotation gates
        """
        thc_ham = target_resource_params["thc_ham"]
        num_steps = target_resource_params["num_steps"]
        order = target_resource_params["order"]

        k = order // 2
        gate_list = []
        num_orb = thc_ham.num_orbitals
        tensor_rank = thc_ham.tensor_rank

        op_onebody = resource_rep(
            Prod,
            {
                "cmpr_factors_and_counts": [
                    (
                        resource_rep(
                            Controlled,
                            {
                                "base_cmpr_op": RZ.resource_rep(),
                                "num_ctrl_wires": num_ctrl_wires,
                                "num_zero_ctrl": num_zero_ctrl,
                            },
                        ),
                        (2 * num_orb),
                    )
                ]
            },
        )

        op_twobody = resource_rep(
            Prod,
            {
                "cmpr_factors_and_counts": [
                    (
                        resource_rep(
                            Controlled,
                            {
                                "base_cmpr_op": MultiRZ.resource_rep(num_wires=2),
                                "num_ctrl_wires": num_ctrl_wires,
                                "num_zero_ctrl": num_zero_ctrl,
                            },
                        ),
                        (2 * tensor_rank - 1) * tensor_rank,
                    )
                ]
            },
        )

        basis_rot_onebody = resource_rep(BasisRotation, {"dim": num_orb})
        basis_rot_twobody = resource_rep(BasisRotation, {"dim": tensor_rank})

        if order == 1:
            gate_list.append(GateCount(basis_rot_onebody, 2 * num_steps))
            gate_list.append(GateCount(basis_rot_twobody, 2 * num_steps))
            gate_list.append(GateCount(op_onebody, num_steps))
            gate_list.append(GateCount(op_twobody, num_steps))
            return gate_list

        # For one-body tensor
        gate_list.append(GateCount(basis_rot_onebody, 2 * num_steps * (5 ** (k - 1)) + 2))
        gate_list.append(GateCount(op_onebody, num_steps * (5 ** (k - 1)) + 1))

        # For two-body tensor
        gate_list.append(GateCount(basis_rot_twobody, 2 * num_steps * (5 ** (k - 1))))
        gate_list.append(GateCount(op_twobody, num_steps * (5 ** (k - 1))))

        return gate_list


class TrotterVibrational(ResourceOperator):
    r"""An operation representing the Suzuki-Trotter product approximation for the complex matrix
    exponential of a vibrational Hamiltonian.

    The Suzuki-Trotter product formula provides a method to approximate the matrix exponential of
    Hamiltonian expressed as a linear combination of terms which in general do not commute.
    Consider the Hamiltonian :math:`H = \Sigma^{N}_{j=0} O_{j}`: the product formula is constructed using
    symmetrized products of the terms in the Hamiltonian. The symmetrized products of order
    :math:`m \in [1, 2, 4, ..., 2k]` with :math:`k \in \mathbb{N}` are given by:

    .. math::

        \begin{align}
            S_{1}(t) &= \Pi_{j=0}^{N} \ e^{i t O_{j}} \\
            S_{2}(t) &= \Pi_{j=0}^{N} \ e^{i \frac{t}{2} O_{j}} \cdot \Pi_{j=N}^{0} \ e^{i \frac{t}{2} O_{j}} \\
            &\vdots \\
            S_{m}(t) &= S_{m-2}(p_{m}t)^{2} \cdot S_{m-2}((1-4p_{m})t) \cdot S_{m-2}(p_{m}t)^{2},
        \end{align}

    where the coefficient is :math:`p_{m} = 1 / (4 - \sqrt[m - 1]{4})`. The :math:`m^\text{th}`
    order, :math:`n`-step Suzuki-Trotter approximation is then defined as:

    .. math::

        e^{iHt} \approx \left [S_{m}(t / n)  \right ]^{n}.

    For more details see `J. Math. Phys. 32, 400 (1991) <https://pubs.aip.org/aip/jmp/article-abstract/32/2/400/229229>`_.

    Args:
        vibration_ham (:class:`~.pennylane.estimator.compact_hamiltonian.VibrationalHamiltonian`): a real space vibrational
            Hamiltonian to be approximately exponentiated
        num_steps (int): number of Trotter steps to perform
        order (int): order of the approximation, must be ``1`` or an even number
        phase_grad_precision (float | None): precision for the phase gradient calculation
        coeff_precision (float | None): precision for the loading of coefficients
        wires (list[int] | None): the wires on which the operator acts

    Resources:
        The resources are defined according to the recursive formula presented above.
        The number of times an operator :math:`e^{itO_{j}}` is applied depends on the
        number of Trotter steps (`n`) and the order of the approximation (`m`) and is given by:

        .. math::

            C_{O_j} = 2 * n \cdot 5^{\frac{m}{2} - 1}.

        Furthermore, because of the symmetric form of the recursive formula, the first and last terms get grouped.
        This reduces the counts for those terms to:

        .. math::

            \begin{align}
                C_{O_{0}} &= n \cdot 5^{\frac{m}{2} - 1} + 1,  \\
                C_{O_{N}} &= n \cdot 5^{\frac{m}{2} - 1}.
            \end{align}

        The resources for a single step expansion of vibrational Hamiltonian are calculated based on
        `arXiv:2504.10602 <https://arxiv.org/pdf/2504.10602>`_.

    .. seealso::
        :class:`~.estimator.compact_hamiltonian.VibrationalHamiltonian`

    .. seealso:: :class:`~.TrotterProduct`

    **Example**

    The resources for this operation are computed using:

    >>> import pennylane.estimator as qre
    >>> num_steps, order = (10, 2)
    >>> vibration_ham = qre.VibrationalHamiltonian(num_modes=2, grid_size=4, taylor_degree=2)
    >>> res = qre.estimate(qre.TrotterVibrational(vibration_ham, num_steps, order))
    >>> print(res)
    --- Resources: ---
     Total wires: 83
        algorithmic wires: 8
        allocated wires: 75
             zero state: 75
             any state: 0
     Total gates : 1.239E+5
      'Toffoli': 2.248E+4,
      'T': 749,
      'CNOT': 3.520E+4,
      'X': 1.216E+3,
      'Z': 1,
      'S': 1,
      'Hadamard': 6.422E+4
    """

    resource_keys = {
        "vibration_ham",
        "num_steps",
        "order",
        "phase_grad_precision",
        "coeff_precision",
    }

    def __init__(
        self,
        vibration_ham: VibrationalHamiltonian,
        num_steps: int,
        order: int,
        phase_grad_precision: float | None = None,
        coeff_precision: float | None = None,
        wires: WiresLike | None = None,
    ):

        if not isinstance(vibration_ham, VibrationalHamiltonian):
            raise TypeError(
                f"Unsupported Hamiltonian representation for TrotterVibrational."
                f"This method works with vibrational Hamiltonian, {type(vibration_ham)} provided"
            )

        self.num_steps = num_steps
        self.order = order
        self.vibration_ham = vibration_ham
        self.phase_grad_precision = phase_grad_precision
        self.coeff_precision = coeff_precision

        self.num_wires = vibration_ham.num_modes * vibration_ham.grid_size

        if wires is not None and len(Wires(wires)) != self.num_wires:
            raise ValueError(f"Expected {self.num_wires} wires, got {len(Wires(wires))}")

        super().__init__(wires=wires)

    @property
    def resource_params(self) -> dict:
        r"""Returns a dictionary containing the minimal information needed to compute the resources.

        Returns:
            dict: A dictionary containing the resource parameters:
                * vibration_ham (:class:`~.pennylane.estimator.templates.compact_hamiltonian.VibrationalHamiltonian`): a real space vibrational
                  Hamiltonian to be approximately exponentiated.
                * num_steps (int): number of Trotter steps to perform
                * order (int): order of the approximation, must be 1 or even
                * phase_grad_precision (float): precision for the phase gradient calculation,
                * coeff_precision (float): precision for the loading of coefficients,
        """
        return {
            "vibration_ham": self.vibration_ham,
            "num_steps": self.num_steps,
            "order": self.order,
            "phase_grad_precision": self.phase_grad_precision,
            "coeff_precision": self.coeff_precision,
        }

    @classmethod
    def resource_rep(
        cls,
        vibration_ham: VibrationalHamiltonian,
        num_steps: int,
        order: int,
        phase_grad_precision: float | None = None,
        coeff_precision: float | None = None,
    ) -> CompressedResourceOp:
        """Returns a compressed representation containing only the parameters of
        the Operator that are needed to compute the resources.

        Args:
            vibration_ham (:class:`~.pennylane.estimator.templates.compact_hamiltonian.VibrationalHamiltonian`): a real space vibrational
                Hamiltonian to be approximately exponentiated.
            num_steps (int): number of Trotter steps to perform
            order (int): order of the approximation, must be 1 or even
            phase_grad_precision (float | None): precision for the phase gradient calculation
            coeff_precision (float | None): precision for the loading of coefficients

        Returns:
            :class:`~.pennylane.estimator.resource_operator.CompressedResourceOp`: the operator in a compressed representation
        """
        params = {
            "vibration_ham": vibration_ham,
            "num_steps": num_steps,
            "order": order,
            "phase_grad_precision": phase_grad_precision,
            "coeff_precision": coeff_precision,
        }
        num_wires = vibration_ham.num_modes * vibration_ham.grid_size
        return CompressedResourceOp(cls, num_wires, params)

    @staticmethod
    def _cached_terms(grid_size, taylor_degree, coeff_precision, cached_tree, path, index):
        r"""Recursive function to compute the resources for the trotterization of vibrational Hamiltonian
        while caching the coefficients."""

        cur_path, len_path = tuple(path), len(path)
        coeff_wires = int(abs(np.floor(np.log2(coeff_precision))))
        gate_cache = []

        x = X.resource_rep()
        if 1 < len_path <= taylor_degree and cur_path not in cached_tree[len_path]:

            if len(cached_tree[len_path]):
                prev_state = cached_tree[len_path][-1]

                if len_path == 2 and prev_state[0] == prev_state[1]:
                    out_square = OutOfPlaceSquare.resource_rep(register_size=grid_size)
                    gate_cache.append(GateCount(out_square, 1))
                elif len_path == 4 and len(set(prev_state)) == 1:
                    out_square = OutOfPlaceSquare.resource_rep(register_size=grid_size * 2)
                    gate_cache.append(GateCount(out_square, 1))
                else:
                    multiplier = OutMultiplier.resource_rep(grid_size, grid_size * (len_path - 1))
                    gate_cache.append(GateCount(multiplier, 1))

            # Add the Square / Multiplier for current state
            if len_path == 2 and cur_path[-1] == cur_path[-2]:
                out_square = OutOfPlaceSquare.resource_rep(register_size=grid_size)
                gate_cache.append(GateCount(out_square, 1))
            elif len_path == 4 and len(set(cur_path)) == 1:
                out_square = OutOfPlaceSquare.resource_rep(register_size=grid_size * 2)
                gate_cache.append(GateCount(out_square, 1))
            else:
                multiplier = OutMultiplier.resource_rep(grid_size, grid_size * (len_path - 1))
                gate_cache.append(GateCount(multiplier, 1))

            # Add the coefficient Initializer for current state
            # assuming that half the bits in the coefficient are 1
            gate_cache.append(GateCount(x, int(coeff_wires / 2)))

            # Add the Multiplier for current coefficient
            multiplier = OutMultiplier.resource_rep(grid_size * len_path, coeff_wires)
            gate_cache.append(GateCount(multiplier, 1))

            # Add the Adder for Resource state
            adder = SemiAdder.resource_rep(max_register_size=2 * max(coeff_wires, 2 * grid_size))
            gate_cache.append(GateCount(adder, 1))

            # Adjoint the Multiplier for current coefficient
            multiplier = OutMultiplier.resource_rep(grid_size * len_path, coeff_wires)
            gate_cache.append(GateCount(multiplier, 1))

            # Adjoint the coefficient Initializer for current state
            # assuming that half the bits in the coefficient are 1
            gate_cache.append(GateCount(x, coeff_wires / 2))

            cached_tree[len_path].append(cur_path)

        if len_path < taylor_degree and index + 1:
            gate_cache_curr, cached_tree = TrotterVibrational._cached_terms(
                grid_size, taylor_degree, coeff_precision, cached_tree, path + [index], index
            )  # Depth first search traversal with current element
            gate_cache += gate_cache_curr
            gate_cache_next, cached_tree = TrotterVibrational._cached_terms(
                grid_size, taylor_degree, coeff_precision, cached_tree, path, index - 1
            )  # Depth first search traversal with next element
            gate_cache += gate_cache_next

        return gate_cache, cached_tree

    @staticmethod
    def _rep_circuit(vibration_ham: VibrationalHamiltonian, coeff_precision, num_rep):
        r"""Returns the expansion of the circuit with given number of repetitions."""

        num_modes = vibration_ham.num_modes
        grid_size = vibration_ham.grid_size
        taylor_degree = vibration_ham.taylor_degree

        gate_lst = []
        # Shifted QFT for kinetic part

        t = T.resource_rep()
        gate_lst.append(GateCount(t, num_rep * (num_modes * int(np.ceil(np.log2(num_modes) - 1)))))

        kinetic_deg = 2
        cached_tree = {index: [] for index in range(1, kinetic_deg + 1)}
        gate_cache, cached_tree = TrotterVibrational._cached_terms(
            grid_size, kinetic_deg, coeff_precision, cached_tree, path=[], index=num_modes - 1
        )
        gate_lst += gate_cache * num_rep

        cached_tree = {index: [] for index in range(1, taylor_degree + 1)}
        gate_cache, cached_tree = TrotterVibrational._cached_terms(
            grid_size, taylor_degree, coeff_precision, cached_tree, path=[], index=num_modes - 1
        )
        gate_lst += gate_cache * num_rep

        # Adjoints for the last Squares / Multipliers
        for idx in range(2, taylor_degree):
            last_state = cached_tree[idx][-1]
            if idx == 2 and last_state[-1] == last_state[-2]:
                gate_lst.append(
                    GateCount(OutOfPlaceSquare.resource_rep(register_size=grid_size), num_rep)
                )
            elif idx == 4 and len(set(last_state)) == 1:
                gate_lst.append(
                    GateCount(
                        OutOfPlaceSquare.resource_rep(register_size=grid_size * 2),
                        num_rep,
                    )
                )
            else:
                gate_lst.append(
                    GateCount(
                        OutMultiplier.resource_rep(grid_size, grid_size * (idx - 1)),
                        num_rep,
                    )
                )

        # Shifted QFT Adjoint
        gate_lst.append(GateCount(t, num_rep * (num_modes * int(np.ceil(np.log2(num_modes) - 1)))))

        return gate_lst

    @classmethod
    def resource_decomp(
        cls,
        vibration_ham: VibrationalHamiltonian,
        num_steps: int,
        order: int,
        phase_grad_precision: float | None = None,
        coeff_precision: float | None = None,
    ) -> list[GateCount]:
        r"""Returns a list representing the resources of the operator. Each object represents a quantum gate
        and the number of times it occurs in the decomposition.

        Args:
            vibration_ham (:class:`~.pennylane.estimator.templates.compact_hamiltonian.VibrationalHamiltonian`): a real space vibrational
                Hamiltonian to be approximately exponentiated.
            num_steps (int): number of Trotter steps to perform
            order (int): order of the approximation, must be 1 or even
            phase_grad_precision (float | None): precision for the phase gradient calculation
            coeff_precision (float | None): precision for the loading of coefficients

        Resources:
            The resources are defined according to the recursive formula presented above.
            The number of times an operator, :math:`e^{itO_{j}}`, is applied depends on the
            number of Trotter steps (`n`) and the order of the approximation (`m`) and is given by:

            .. math::

                C_{O_j} = 2 * n \cdot 5^{\frac{m}{2} - 1}.

            Furthermore, because of the symmetric form of the recursive formula, the first and last terms get grouped.
            This reduces the counts for those terms to:

            .. math::

                \begin{align}
                    C_{O_{0}} &= n \cdot 5^{\frac{m}{2} - 1} + 1,  \\
                    C_{O_{N}} &= n \cdot 5^{\frac{m}{2} - 1}.
                \end{align}

            The resources for a single step expansion of vibrational Hamiltonian are calculated based on
            `arXiv:2504.10602 <https://arxiv.org/pdf/2504.10602>`_.

        Returns:
            list[:class:`~.pennylane.estimator.resource_operator.GateCount`]: A list of GateCount objects, where each object
            represents a specific quantum gate and the number of times it appears
            in the decomposition.
        """

        k = order // 2
        gate_list = []
        num_modes = vibration_ham.num_modes
        grid_size = vibration_ham.grid_size
        taylor_degree = vibration_ham.taylor_degree

        phase_grad_wires = int(abs(np.floor(np.log2(phase_grad_precision))))
        coeff_wires = int(abs(np.floor(np.log2(coeff_precision))))

        x = X.resource_rep()

        phase_grad = PhaseGradient.resource_rep(phase_grad_wires)

        # Allocate the phase gradient registers
        gate_list.append(Allocate(phase_grad_wires * (taylor_degree - 1)))
        # Resource Registers
        gate_list.append(GateCount(phase_grad, taylor_degree - 1))

        # Allocate auxiliary registers for the coefficients
        gate_list.append(Allocate(4 * grid_size + 2 * coeff_wires))

        # Basis state prep per mode, implemented only for the first step
        gate_list.append(GateCount(x, num_modes * grid_size))

        if order == 1:
            gate_list += TrotterVibrational._rep_circuit(vibration_ham, coeff_precision, num_steps)
        else:
            gate_list += TrotterVibrational._rep_circuit(
                vibration_ham, coeff_precision, 2 * num_steps * (5 ** (k - 1))
            )

        # Adjoint of Basis state prep, implemented only for the last step
        gate_list.append(GateCount(x, num_modes * grid_size))

        # Free auxiliary registers for the coefficients
        gate_list.append(Deallocate(4 * grid_size + 2 * coeff_wires))

        # Deallocate the phase gradient registers
        gate_list.append(Deallocate(phase_grad_wires * (taylor_degree - 1)))

        return gate_list


class TrotterVibronic(ResourceOperator):
    r"""An operation representing the Suzuki-Trotter product approximation for the complex matrix
    exponential of a real-space vibronic Hamiltonian.

    The Suzuki-Trotter product formula provides a method to approximate the matrix exponential of
    Hamiltonian expressed as a linear combination of terms which in general do not commute.
    Consider the Hamiltonian :math:`H = \Sigma^{N}_{j=0} O_{j}`: the product formula is constructed using
    symmetrized products of the terms in the Hamiltonian. The symmetrized products of order
    :math:`m \in [1, 2, 4, ..., 2k]` with :math:`k \in \mathbb{N}` are given by:

    .. math::

        \begin{align}
            S_{1}(t) &= \Pi_{j=0}^{N} \ e^{i t O_{j}} \\
            S_{2}(t) &= \Pi_{j=0}^{N} \ e^{i \frac{t}{2} O_{j}} \cdot \Pi_{j=N}^{0} \ e^{i \frac{t}{2} O_{j}} \\
            &\vdots \\
            S_{m}(t) &= S_{m-2}(p_{m}t)^{2} \cdot S_{m-2}((1-4p_{m})t) \cdot S_{m-2}(p_{m}t)^{2},
        \end{align}

    where the coefficient is :math:`p_{m} = 1 / (4 - \sqrt[m - 1]{4})`. The :math:`m^{\text{th}}`
    order, :math:`n`-step Suzuki-Trotter approximation is then defined as:

    .. math::

        e^{iHt} \approx \left [S_{m}(t / n)  \right ]^{n}.

    For more details see `J. Math. Phys. 32, 400 (1991) <https://pubs.aip.org/aip/jmp/article-abstract/32/2/400/229229>`_.

    Args:
        vibronic_ham (:class:`~.pennylane.estimator.compact_hamiltonian.VibronicHamiltonian`): a real-space vibronic
            Hamiltonian to be approximately exponentiated
        num_steps (int): number of Trotter steps to perform
        order (int): order of the approximation, must be ``1`` or an even number
        phase_grad_precision (float | None): precision for the phase gradient calculation
        coeff_precision (float | None): precision for the loading of coefficients
        wires (list[int] | None): the wires on which the operator acts.

    Resources:
        The resources are defined according to the recursive formula presented above.
        The number of times an operator :math:`e^{itO_{j}}` is applied depends on the
        number of Trotter steps (`n`) and the order of the approximation (`m`) and is given by:

        .. math::

            C_{O_j} = 2 * n \cdot 5^{\frac{m}{2} - 1}.

        Furthermore, because of the symmetric form of the recursive formula, the first and last terms get grouped.
        This reduces the counts for those terms to:

        .. math::

            \begin{align}
                C_{O_{0}} &= n \cdot 5^{\frac{m}{2} - 1} + 1,  \\
                C_{O_{N}} &= n \cdot 5^{\frac{m}{2} - 1}.
            \end{align}

        The resources for a single step expansion of real-space vibronic Hamiltonian are calculated
        based on `arXiv:2411.13669 <https://arxiv.org/abs/2411.13669>`_.

    .. seealso::
        :class:`~.estimator.compact_hamiltonian.VibronicHamiltonian`

    .. seealso:: :class:`~.TrotterProduct`

    **Example**

    The resources for this operation are computed using:

    >>> import pennylane.estimator as qre
    >>> num_steps, order = (10, 2)
    >>> vibronic_ham = qre.VibronicHamiltonian(num_modes=2, num_states=4, grid_size=4, taylor_degree=2)
    >>> res = qre.estimate(qre.TrotterVibronic(vibronic_ham, num_steps, order))
    >>> print(res)
    --- Resources: ---
     Total wires: 85
        algorithmic wires: 10
        allocated wires: 75
             zero state: 75
             any state: 0
     Total gates : 1.332E+5
      'Toffoli': 2.320E+4,
      'T': 749,
      'CNOT': 4.144E+4,
      'X': 1.456E+3,
      'Z': 1,
      'S': 1,
      'Hadamard': 6.638E+4
    """

    resource_keys = {
        "vibronic_ham",
        "num_steps",
        "order",
        "phase_grad_precision",
        "coeff_precision",
    }

    def __init__(
        self,
        vibronic_ham: VibronicHamiltonian,
        num_steps: int,
        order: int,
        phase_grad_precision: float | None = None,
        coeff_precision: float | None = None,
        wires: WiresLike | None = None,
    ):

        if not isinstance(vibronic_ham, VibronicHamiltonian):
            raise TypeError(
                f"Unsupported Hamiltonian representation for TrotterVibronic."
                f"This method works with vibronic Hamiltonian, {type(vibronic_ham)} provided"
            )

        self.num_steps = num_steps
        self.order = order
        self.vibronic_ham = vibronic_ham
        self.phase_grad_precision = phase_grad_precision
        self.coeff_precision = coeff_precision

        self.num_wires = (
            int(np.ceil(np.log2(vibronic_ham.num_states)))
            + vibronic_ham.num_modes * vibronic_ham.grid_size
        )

        if wires is not None and len(Wires(wires)) != self.num_wires:
            raise ValueError(f"Expected {self.num_wires} wires, got {len(Wires(wires))}")

        super().__init__(wires=wires)

    @property
    def resource_params(self) -> dict:
        r"""Returns a dictionary containing the minimal information needed to compute the resources.

        Returns:
            dict: A dictionary containing the resource parameters:
                * vibronic_ham (:class:`~.pennylane.estimator.templates.compact_hamiltonian.VibronicHamiltonian`): a real-space vibronic
                  Hamiltonian to be approximately exponentiated
                * num_steps (int): number of Trotter steps to perform
                * order (int): order of the approximation, must be 1 or even
                * phase_grad_precision (float): precision for the phase gradient calculation
                * coeff_precision (float): precision for the loading of coefficients
        """
        return {
            "vibronic_ham": self.vibronic_ham,
            "num_steps": self.num_steps,
            "order": self.order,
            "phase_grad_precision": self.phase_grad_precision,
            "coeff_precision": self.coeff_precision,
        }

    @classmethod
    def resource_rep(
        cls,
        vibronic_ham: VibronicHamiltonian,
        num_steps: int,
        order: int,
        phase_grad_precision: float | None = None,
        coeff_precision: float | None = None,
    ) -> CompressedResourceOp:
        """Returns a compressed representation containing only the parameters of
        the Operator that are needed to compute a resource estimation.

        Args:
            vibronic_ham (:class:`~.pennylane.estimator.templates.compact_hamiltonian.VibronicHamiltonian`): a real space vibronic
                Hamiltonian to be approximately exponentiated
            num_steps (int): number of Trotter steps to perform
            order (int): order of the approximation, must be 1 or even
            phase_grad_precision (float | None): precision for the phase gradient calculation
            coeff_precision (float | None): precision for the loading of coefficients
        Returns:
            :class:`~.pennylane.estimator.resource_operator.CompressedResourceOp`: the operator in a compressed representation
        """
        params = {
            "vibronic_ham": vibronic_ham,
            "num_steps": num_steps,
            "order": order,
            "phase_grad_precision": phase_grad_precision,
            "coeff_precision": coeff_precision,
        }
        num_wires = (
            int(np.ceil(np.log2(vibronic_ham.num_states)))
            + vibronic_ham.num_modes * vibronic_ham.grid_size
        )
        return CompressedResourceOp(cls, num_wires, params)

    @staticmethod
    def _cached_terms(
        num_states, grid_size, taylor_degree, coeff_precision, cached_tree, path, index
    ):
        r"""Recursive function to compute the resources for the trotterization of vibronic Hamiltonian
        while caching the coefficients."""

        cur_path, len_path = tuple(path), len(path)
        coeff_wires = int(abs(int(np.floor(np.log2(coeff_precision)))))
        gate_cache = []

        if 1 < len_path <= taylor_degree and cur_path not in cached_tree[len_path]:

            if len(cached_tree[len_path]):
                prev_state = cached_tree[len_path][-1]

                if len_path == 2 and prev_state[0] == prev_state[1]:
                    out_square = OutOfPlaceSquare.resource_rep(register_size=grid_size)
                    gate_cache.append(GateCount(out_square, 1))
                elif len_path == 4 and len(set(prev_state)) == 1:
                    out_square = OutOfPlaceSquare.resource_rep(register_size=grid_size * 2)
                    gate_cache.append(GateCount(out_square, 1))
                else:
                    multiplier = OutMultiplier.resource_rep(grid_size, grid_size * (len_path - 1))
                    gate_cache.append(GateCount(multiplier, 1))

            # Add the Square / Multiplier for current state
            if len_path == 2 and cur_path[-1] == cur_path[-2]:
                out_square = OutOfPlaceSquare.resource_rep(register_size=grid_size)
                gate_cache.append(GateCount(out_square, 1))
            elif len_path == 4 and len(set(cur_path)) == 1:
                out_square = OutOfPlaceSquare.resource_rep(register_size=grid_size * 2)
                gate_cache.append(GateCount(out_square, 1))
            else:
                multiplier = OutMultiplier.resource_rep(grid_size, grid_size * (len_path - 1))
                gate_cache.append(GateCount(multiplier, 1))

            # Add the coefficient Initializer for current state
            # assuming that half the bits in the coefficient are 1
            coeff_unitaries = (
                resource_rep(
                    Prod,
                    {"cmpr_factors_and_counts": ((X.resource_rep(), int(coeff_wires / 2)),)},
                ),
            ) * num_states

            select_op = resource_rep(Select, {"cmpr_ops": coeff_unitaries})
            gate_cache.append(GateCount(select_op, 1))

            # Add the Multiplier for current coefficient
            multiplier = OutMultiplier.resource_rep(grid_size * len_path, coeff_wires)
            gate_cache.append(GateCount(multiplier, 1))

            # Add the Adder for Resource state
            adder = SemiAdder.resource_rep(max_register_size=2 * max(coeff_wires, 2 * grid_size))
            gate_cache.append(GateCount(adder, 1))

            # Adjoint the Multiplier for current coefficient
            multiplier = OutMultiplier.resource_rep(grid_size * len_path, coeff_wires)
            gate_cache.append(GateCount(multiplier, 1))

            # Adjoint the coefficient Initializer for current state
            # assuming that half the bits in the coefficient are 1
            gate_cache.append(GateCount(select_op, 1))

            cached_tree[len_path].append(cur_path)

        if len_path < taylor_degree and index + 1:
            gate_cache_curr, cached_tree = TrotterVibronic._cached_terms(
                num_states,
                grid_size,
                taylor_degree,
                coeff_precision,
                cached_tree,
                path + [index],
                index,
            )  # DFS with current element
            gate_cache += gate_cache_curr
            gate_cache_next, cached_tree = TrotterVibronic._cached_terms(
                num_states, grid_size, taylor_degree, coeff_precision, cached_tree, path, index - 1
            )  # DFS with next element
            gate_cache += gate_cache_next

        return gate_cache, cached_tree

    @staticmethod
    def _rep_circuit(vibronic_ham: VibronicHamiltonian, coeff_precision, num_rep):
        r"""Returns the expansion of the circuit with given number of repetitions."""

        num_modes = vibronic_ham.num_modes
        num_states = vibronic_ham.num_states
        grid_size = vibronic_ham.grid_size
        taylor_degree = vibronic_ham.taylor_degree

        gate_lst = []
        # Shifted QFT for kinetic part
        t = T.resource_rep()
        gate_lst.append(GateCount(t, num_rep * (num_modes * int(np.ceil(np.log2(num_modes) - 1)))))

        kinetic_deg = 2
        cached_tree = {index: [] for index in range(1, kinetic_deg + 1)}
        gate_cache, cached_tree = TrotterVibronic._cached_terms(
            num_states,
            grid_size,
            kinetic_deg,
            coeff_precision,
            cached_tree,
            path=[],
            index=num_modes - 1,
        )
        gate_lst += gate_cache * num_rep

        cached_tree = {index: [] for index in range(1, taylor_degree + 1)}
        gate_cache, cached_tree = TrotterVibronic._cached_terms(
            num_states,
            grid_size,
            taylor_degree,
            coeff_precision,
            cached_tree,
            path=[],
            index=num_modes - 1,
        )
        gate_lst += gate_cache * num_rep

        # Adjoints for the last Squares / Multipliers
        for idx in range(2, taylor_degree):
            last_state = cached_tree[idx][-1]
            if idx == 2 and last_state[-1] == last_state[-2]:
                gate_lst.append(
                    GateCount(OutOfPlaceSquare.resource_rep(register_size=grid_size), num_rep)
                )
            elif idx == 4 and len(set(last_state)) == 1:
                gate_lst.append(
                    GateCount(
                        OutOfPlaceSquare.resource_rep(register_size=grid_size * 2),
                        num_rep,
                    )
                )
            else:
                gate_lst.append(
                    GateCount(
                        OutMultiplier.resource_rep(grid_size, grid_size * (idx - 1)),
                        num_rep,
                    )
                )

        # Shifted QFT Adjoint
        gate_lst.append(GateCount(t, num_rep * (num_modes * int(np.ceil(np.log2(num_modes) - 1)))))

        return gate_lst

    @classmethod
    def resource_decomp(
        cls,
        vibronic_ham: VibronicHamiltonian,
        num_steps: int,
        order: int,
        phase_grad_precision: float | None,
        coeff_precision: float | None,
    ) -> list[GateCount]:
        r"""Returns a list representing the resources of the operator. Each object represents a quantum gate
        and the number of times it occurs in the decomposition.

        Args:
            vibronic_ham (:class:`~.pennylane.estimator.templates.compact_hamiltonian.VibronicHamiltonian`): a real space vibronic
                Hamiltonian to be approximately exponentiated
            num_steps (int): number of Trotter steps to perform
            order (int): order of the approximation, must be 1 or even
            phase_grad_precision (float | None): precision for the phase gradient calculation
            coeff_precision (float | None): precision for the loading of coefficients

        Resources:
            The resources are defined according to the recursive formula presented above.
            The number of times an operator, :math:`e^{itO_{j}}`, is applied depends on the
            number of Trotter steps (`n`) and the order of the approximation (`m`) and is given by:

            .. math::

                C_{O_j} = 2 * n \cdot 5^{\frac{m}{2} - 1}.

            Furthermore, because of the symmetric form of the recursive formula, the first and last terms get grouped.
            This reduces the counts for those terms to:

            .. math::

                \begin{align}
                    C_{O_{0}} &= n \cdot 5^{\frac{m}{2} - 1} + 1,  \\
                    C_{O_{N}} &= n \cdot 5^{\frac{m}{2} - 1}.
                \end{align}

            The resources for a single step expansion of real-space vibronic Hamiltonian are calculated
            based on `arXiv:2411.13669 <https://arxiv.org/abs/2411.13669>`_.

        Returns:
            list[:class:`~.pennylane.estimator.resource_operator.GateCount`]: A list of GateCount objects, where each object
            represents a specific quantum gate and the number of times it appears
            in the decomposition.
        """

        k = order // 2
        gate_list = []
        num_modes = vibronic_ham.num_modes
        num_states = vibronic_ham.num_states
        grid_size = vibronic_ham.grid_size
        taylor_degree = vibronic_ham.taylor_degree

        phase_grad_wires = int(abs(np.floor(np.log2(phase_grad_precision))))
        coeff_wires = int(abs(np.floor(np.log2(coeff_precision))))

        x = X.resource_rep()

        phase_grad = PhaseGradient.resource_rep(phase_grad_wires)

        # Allocate the phase gradient registers
        gate_list.append(Allocate(phase_grad_wires * (taylor_degree - 1)))
        # Resource Registers
        gate_list.append(GateCount(phase_grad, taylor_degree - 1))

        # Allocate auxiliary registers for the coefficients
        gate_list.append(Allocate(4 * grid_size + 2 * coeff_wires))

        # Basis state prep per mode, implemented only for the first step
        gate_list.append(GateCount(x, num_modes * grid_size))

        # electronic state
        gate_list.append(GateCount(resource_rep(Hadamard), int(np.ceil(np.log2(num_states)))))

        if order == 1:
            gate_list += TrotterVibronic._rep_circuit(vibronic_ham, coeff_precision, num_steps)
        else:
            gate_list += TrotterVibronic._rep_circuit(
                vibronic_ham, coeff_precision, 2 * num_steps * (5 ** (k - 1))
            )

        # Adjoint for electronic state
        gate_list.append(GateCount(resource_rep(Hadamard), int(np.ceil(np.log2(num_states)))))

        # Adjoint of Basis state prep, implemented only for the first step
        gate_list.append(GateCount(x, num_modes * grid_size))

        # Free auxiliary registers for the coefficients
        gate_list.append(Deallocate(4 * grid_size + 2 * coeff_wires))

        # Deallocate the phase gradient registers
        gate_list.append(Deallocate(phase_grad_wires * (taylor_degree - 1)))

        return gate_list


class TrotterPauli(ResourceOperator):
    r"""An operation representing the Suzuki-Trotter product approximation for the complex matrix
    exponential of a Hamiltonian represented as a linear combination of tensor products of Pauli operators.

    The Suzuki-Trotter product formula provides a method to approximate the matrix exponential of
    Hamiltonian expressed as a linear combination of terms which in general do not commute.
    Consider the Hamiltonian :math:`H = \Sigma^{N}_{j=0} \alpha_{j} \cdot O_{j}`: the product formula is
    constructed using symmetrized products of the terms in the Hamiltonian. The symmetrized products 
    of order :math:`m \in [1, 2, 4, ..., 2k]` with :math:`k \in \mathbb{N}` are given by:

    .. math::

        \begin{align}
            S_{1}(t) &= \Pi_{j=0}^{N} \ e^{i t \alpha_{j} O_{j}} \\
            S_{2}(t) &= \Pi_{j=0}^{N} \ e^{i \frac{t}{2} \alpha_{j} O_{j}} \cdot \Pi_{j=N}^{0} \ e^{i \frac{t}{2} \alpha_{j} O_{j}} \\
            &\vdots \\
            S_{m}(t) &= S_{m-2}(p_{m}t)^{2} \cdot S_{m-2}((1-4p_{m})t) \cdot S_{m-2}(p_{m}t)^{2},
        \end{align}

    where the coefficient is :math:`p_{m} = 1 / (4 - \sqrt[m - 1]{4})`. The :math:`m^{\text{th}}`
    order, :math:`n`-step Suzuki-Trotter approximation is then defined as:

    .. math::

        e^{iHt} \approx \left [S_{m}(t / n)  \right ]^{n}.

    For more details see `J. Math. Phys. 32, 400 (1991) <https://pubs.aip.org/aip/jmp/article-abstract/32/2/400/229229>`_.

    Args:
        pauli_ham (:class:`~.pennylane.estimator.compact_hamiltonian.PauliHamiltonian`):
            the Hamiltonian to be approximately exponentiated
        num_steps (int): number of Trotter steps to perform
        order (int): order of the approximation, must be ``1`` or an even number
        wires (WiresLike | None): the wires on which the operator acts

    Resources:
        The resource cost for this subroutine depends on how the Pauli Hamiltonian is expressed.
        Given the Hamiltonian :math:`H = \Sigma^{N}_{j=0} \alpha_{j} O_{j}`, each :math:`O_{j}` can 
        either be a Pauli string (a tensor product of Pauli operators) :math:`O_{j} = \vec{P}_{j}` or 
        a linear combination of commuting Pauli strings :math:`O_{j} = \Sigma^{M}_{j=0} \beta_{j} \vec{P}_{j}`.

        In the first case, the exponential :math:`e^{i t \alpha_{j} O_{j}} = e^{i t \alpha_{j} \vec{P}_{j}}`
        is a single generalized Pauli rotation 
        (:class:`~.estimator.ops.qubit.parametric_ops_multi_qubit.PauliRot`). In the second
        case, the exponential can be expanded using the fact that all operators in the sum commute:

        .. math::

            \begin{align}
                e^{i t \alpha_{j} O_{j}} &= e^{i t \alpha_{j} (\Sigma^{M}_{k=0} \beta_{k} \vec{P}_{k})}  \\
                e^{i t \alpha_{j} O_{j}} &= \Pi_{k=0}^{M} e^{i t \alpha_{j} \beta_{k} \vec{P}_{k}}
            \end{align}
            
        Thus, the exponential can be expressed as a product of :math:`M` generalized Pauli rotations.
        Using this as the cost of each individual exponential, the cost of the entire Suzuki-Trotter
        product formula is derived below.

        The number of times an operator :math:`e^{itO_{j}}` is applied depends on the
        number of Trotter steps (`n`) and the order of the approximation (`m`) and is given by:

        .. math::

            C_{O_j} = 2 \cdot n \cdot 5^{\frac{m}{2} - 1}.

        Furthermore, because of the symmetric form of the recursive formula, the first and last terms get grouped.
        This reduces the counts for those terms to:

        .. math::

            \begin{align}
                C_{O_{0}} &= n \cdot 5^{\frac{m}{2} - 1} + 1,  \\
                C_{O_{N}} &= n \cdot 5^{\frac{m}{2} - 1}.
            \end{align}

    .. seealso:: :class:`~.estimator.compact_hamiltonian.PauliHamiltonian`, :class:`~.TrotterProduct`

    **Example**

    The resources for this operation are computed using the code below.

    >>> import pennylane.estimator as qre
    >>> pauli_ham = qre.PauliHamiltonian(num_qubits=5, num_pauli_words=25, max_weight=2)
    >>> num_steps, order = (10, 2)
    >>> res = qre.estimate(qre.TrotterPauli(pauli_ham, num_steps, order))
    >>> print(res)
    --- Resources: ---
     Total wires: 5
       algorithmic wires: 5
       allocated wires: 0
         zero state: 0
         any state: 0
<<<<<<< HEAD
     Total gates : 2.280E+4
       'T': 2.200E+4,
       'CNOT': 800
=======
     Total gates : 2.524E+4
       'T': 2.200E+4,
       'CNOT': 1.000E+3,
       'Z': 320,
       'S': 640,
       'Hadamard': 1.280E+3
>>>>>>> 34b76c3a
    
    .. details::
        :title: Usage Details

        Estimating resources for the Trotterization of a Pauli Hamiltonian depends on how
        the Pauli Hamiltonian was constructed. Specifically, how much information was provided
        by the user (see :class:`~.estimator.compact_hamiltonian.PauliHamiltonian` for more information).

        If the Hamiltonian is constructed with minimal information about the specific Pauli terms:

        >>> pauli_ham = qre.PauliHamiltonian(num_qubits=10, num_pauli_words=30, max_weight=4)
        >>> pauli_ham
        PauliHamiltonian(num_qubits=10, num_pauli_words=30, max_weight=4, one_norm=None)

        In this case, we assume an even distribution of X-like, Y-like and Z-like Pauli strings with 
        maximum weight.

        >>> num_steps, order = (1, 2)
        >>> res = qre.estimate(qre.TrotterPauli(pauli_ham, num_steps, order))
        >>> print(res)
        --- Resources: ---
         Total wires: 10
           algorithmic wires: 10
           allocated wires: 0
             zero state: 0
             any state: 0
         Total gates : 3.560E+3
           'T': 2.640E+3,
           'CNOT': 360,
           'Z': 80,
           'S': 160,
           'Hadamard': 320

        Alternatively, specifying the Pauli terms when constructing the Hamiltonian will lead
        to a more accurate description of the Hamiltonian and thus more accurate resource estimates.
    
        >>> pauli_terms = {"X":10, "XX":5, "XXXX":3, "YY": 5, "ZZ":5, "Z": 2}
        >>> pauli_ham = qre.PauliHamiltonian(num_qubits=10, pauli_dist=pauli_terms)
        >>> pauli_ham
        PauliHamiltonian(num_qubits=10, num_pauli_words=30, max_weight=4, one_norm=None)
        >>> pauli_ham.pauli_dist
        {'X': 10, 'XX': 5, 'XXXX': 3, 'YY': 5, 'ZZ': 5, 'Z': 2}

        Note that each of the 30 Pauli words is treated individually and no seperation into
        commuting groups of terms is assumed.

        >>> num_steps, order = (1, 2)
        >>> res = qre.estimate(qre.TrotterPauli(pauli_ham, num_steps, order))
        >>> print(res)
        --- Resources: ---
         Total wires: 10
           algorithmic wires: 10
           allocated wires: 0
             zero state: 0
             any state: 0
         Total gates : 2.924E+3
           'T': 2.640E+3,
           'CNOT': 96,
           'Z': 20,
           'S': 40,
           'Hadamard': 128
        
        Finally, the Hamiltonian can be constructed by providing the commuting groups of terms.
        Note, that the order in which the groups are listed matters, keeping the largest groups as
        the first and last elements of the list will lead to the most reduction in resources.

        >>> commuting_groups = (
        ...     {"X":10, "XX":5, "XXXX":3},
        ...     {"YY": 5, "ZZ":5},
        ...     {"Z": 2},
        ... )
        >>> pauli_ham = qre.PauliHamiltonian(num_qubits=10, commuting_groups=commuting_groups)
        >>> pauli_ham
        PauliHamiltonian(num_qubits=10, num_pauli_words=30, max_weight=4, one_norm=None)
        >>> pauli_ham.commuting_groups
        ({'X': 10, 'XX': 5, 'XXXX': 3}, {'YY': 5, 'ZZ': 5}, {'Z': 2})

        This often leads to fewer total resources when estimating costs in practice:
        
        >>> num_steps, order = num_steps, order = (1, 2)
        >>> res = qre.estimate(qre.TrotterPauli(pauli_ham, num_steps, order))
        >>> print(res)
        --- Resources: ---
         Total wires: 10
           algorithmic wires: 10
           allocated wires: 0
             zero state: 0
             any state: 0
         Total gates : 2.836E+3
           'T': 2.552E+3,
           'CNOT': 96,
           'Z': 20,
           'S': 40,
           'Hadamard': 128

    """

    resource_keys = {"pauli_ham", "num_steps", "order"}

    def __init__(
        self,
        pauli_ham: PauliHamiltonian,
        num_steps: int,
        order: int,
        wires: WiresLike | None = None,
    ):

        if not isinstance(pauli_ham, PauliHamiltonian):
            raise TypeError(
                "Unsupported Hamiltonian representation for TrotterPauli."
                f"This method works with PauliHamiltonian, {type(pauli_ham)} provided"
            )
        if (not isinstance(num_steps, int)) or num_steps < 1:
            raise ValueError(
                f"`num_steps` is expected to be a positive integer greater than one, got {num_steps}"
            )

        if not (isinstance(order, int) and order > 0 and (order == 1 or order % 2 == 0)):
            raise ValueError(
                f"`order` is expected to be a positive integer and either one or a multiple of two; got {order}"
            )

        self.num_steps = num_steps
        self.order = order
        self.pauli_ham = pauli_ham

        self.num_wires = pauli_ham.num_qubits

        if wires is not None and len(Wires(wires)) != self.num_wires:
            raise ValueError(f"Expected {self.num_wires} wires, got {len(Wires(wires))}")

        super().__init__(wires=wires)

    @property
    def resource_params(self) -> dict:
        r"""Returns a dictionary containing the minimal information needed to compute the resources.

        Returns:
            dict: A dictionary containing the resource parameters:
                * pauli_ham (:class:`~.pennylane.estimator.templates.compact_hamiltonian.PauliHamiltonian`):
                  The Hamiltonian to be approximately exponentiated
                * num_steps (int): number of Trotter steps to perform
                * order (int): order of the approximation, must be 1 or even.
        """
        return {
            "pauli_ham": self.pauli_ham,
            "num_steps": self.num_steps,
            "order": self.order,
        }

    @classmethod
    def resource_rep(
        cls,
        pauli_ham: PauliHamiltonian,
        num_steps: int,
        order: int,
    ) -> CompressedResourceOp:
        """Returns a compressed representation containing only the parameters of
        the Operator that are needed to compute the resources.

        Args:
            pauli_ham (:class:`~.pennylane.estimator.templates.compact_hamiltonian.PauliHamiltonian`):
                The Hamiltonian to be approximately exponentiated
            num_steps (int): number of Trotter steps to perform
            order (int): order of the approximation, must be 1 or even.

        Returns:
            :class:`~.pennylane.estimator.resource_operator.CompressedResourceOp`: the operator in a compressed representation
        """
        params = {
            "pauli_ham": pauli_ham,
            "num_steps": num_steps,
            "order": order,
        }
        num_wires = pauli_ham.num_qubits
        return CompressedResourceOp(cls, num_wires, params)

    @classmethod
    def resource_decomp(
        cls,
        pauli_ham: PauliHamiltonian,
        num_steps: int,
        order: int,
    ) -> list[GateCount]:
        r"""Returns a list representing the resources of the operator. Each object represents a
        quantum gate and the number of times it occurs in the decomposition.

        Args:
            pauli_ham (:class:`~.pennylane.estimator.templates.compact_hamiltonian.PauliHamiltonian`):
                The Hamiltonian to be approximately exponentiated
            num_steps (int): number of Trotter steps to perform
            order (int): order of the approximation, must be 1 or even.

        Resources:
            The resource cost for this subroutine depends on how the Pauli Hamiltonian is expressed.
            Given the Hamiltonian :math:`H = \Sigma^{N}_{j=0} \alpha_{j} O_{j}`, each :math:`O_{j}` can 
            either be a Pauli string (a tensor product of Pauli operators) :math:`O_{j} = \vec{P}_{j}` or 
            a linear combination of commuting Pauli strings :math:`O_{j} = \Sigma^{M}_{j=0} \beta_{j} \vec{P}_{j}`.

            In the first case, the exponential :math:`e^{i t \alpha_{j} O_{j}} = e^{i t \alpha_{j} \vec{P}_{j}}`
            is a single generalized Pauli rotation 
            (:class:`~.pennylane.estimator.ops.qubit.parametric_ops_multi_qubit.PauliRot`). In the second
            case, the exponential can be expanded using the fact that all operators in the sum commute:

            .. math::

                \begin{align}
                    e^{i t \alpha_{j} O_{j}} &= e^{i t \alpha_{j} (\Sigma^{M}_{k=0} \beta_{k} \vec{P}_{k})}  \\
                    e^{i t \alpha_{j} O_{j}} &= \Pi_{k=0}^{M} e^{i t \alpha_{j} \beta_{k} \vec{P}_{k}}
                \end{align}
                
            Thus, the exponential can be expressed as a product of :math:`M` generalized Pauli rotations.
            Using these as the cost of each individual exponential, the cost of the entire Suzuki-Trotter
            product formula is derived below.

            The number of times an operator :math:`e^{itO_{j}}` is applied depends on the
            number of Trotter steps (`n`) and the order of the approximation (`m`) and is given by:

            .. math::

                C_{O_j} = 2 * n \cdot 5^{\frac{m}{2} - 1}.

            Furthermore, because of the symmetric form of the recursive formula, the first and last terms get grouped.
            This reduces the counts for those terms to:

            .. math::

                \begin{align}
                    C_{O_{0}} &= n \cdot 5^{\frac{m}{2} - 1} + 1,  \\
                    C_{O_{N}} &= n \cdot 5^{\frac{m}{2} - 1}.
                \end{align}

        Returns:
            list[:class:`~.pennylane.estimator.resource_operator.GateCount`]: A list of ``GateCount`` objects, where each object
            represents a specific quantum gate and the number of times it appears
            in the decomposition.
        """
        k = order // 2
        if (groups := pauli_ham.commuting_groups) is not None:
            num_groups = len(groups)
            cost_groups = [cls.cost_pauli_group(group) for group in groups]
            gate_count_lst = []
            if order == 1:
                for group_cost_lst in cost_groups:
                    gate_count_lst.extend([num_steps * gate_count for gate_count in group_cost_lst])

                return gate_count_lst

            for index, group_cost_lst in enumerate(cost_groups):
                if index == 0:
                    fragment_repetition = num_steps * (5 ** (k - 1)) + 1
                elif index == num_groups - 1:
                    fragment_repetition = num_steps * (5 ** (k - 1))
                else:
                    fragment_repetition = 2 * num_steps * (5 ** (k - 1))

                gate_count_lst.extend(
                    [fragment_repetition * gate_count for gate_count in group_cost_lst]
                )

            return gate_count_lst

        pauli_dist = pauli_ham.pauli_dist or (
            {
                "X" * pauli_ham.max_weight: pauli_ham.num_pauli_words // 3,
                "Y" * pauli_ham.max_weight: pauli_ham.num_pauli_words // 3,
                "Z" * pauli_ham.max_weight: (pauli_ham.num_pauli_words // 3)
                + (pauli_ham.num_pauli_words % 3),
            }
        )

        cost_fragments = cls.cost_pauli_group(pauli_dist)
        fragment_repetition = num_steps if order == 1 else 2 * num_steps * (5 ** (k - 1))
        return [fragment_repetition * gate_count for gate_count in cost_fragments]

    @staticmethod
    def cost_pauli_group(pauli_dist: dict):
        """Given a dictionary of Pauli words and frequencies, return the cost of exponentiating
        the group of terms.

        Args:
            pauli_dist (dict): A dictionary which represents the types of Pauli words in the
                Hamiltonian and their relative frequencies.

        Returns:
            Iterable[~.pennylane.estimator.resource_operator.GateCount]: The cost of exponentiating
                a commuting group of Pauli words.

        """
        return [
            GateCount(PauliRot.resource_rep(pauli_word), count)
            for pauli_word, count in pauli_dist.items()
        ]<|MERGE_RESOLUTION|>--- conflicted
+++ resolved
@@ -1827,18 +1827,11 @@
        allocated wires: 0
          zero state: 0
          any state: 0
-<<<<<<< HEAD
-     Total gates : 2.280E+4
-       'T': 2.200E+4,
-       'CNOT': 800
-=======
-     Total gates : 2.524E+4
+     Total gates : 2.396E+4
        'T': 2.200E+4,
        'CNOT': 1.000E+3,
        'Z': 320,
-       'S': 640,
-       'Hadamard': 1.280E+3
->>>>>>> 34b76c3a
+       'S': 640
     
     .. details::
         :title: Usage Details
@@ -1894,13 +1887,13 @@
            allocated wires: 0
              zero state: 0
              any state: 0
-         Total gates : 2.924E+3
+         Total gates : 2.844E+3
            'T': 2.640E+3,
            'CNOT': 96,
            'Z': 20,
            'S': 40,
-           'Hadamard': 128
-        
+           'Hadamard': 48
+
         Finally, the Hamiltonian can be constructed by providing the commuting groups of terms.
         Note, that the order in which the groups are listed matters, keeping the largest groups as
         the first and last elements of the list will lead to the most reduction in resources.
@@ -1927,12 +1920,12 @@
            allocated wires: 0
              zero state: 0
              any state: 0
-         Total gates : 2.836E+3
+         Total gates : 2.756E+3
            'T': 2.552E+3,
            'CNOT': 96,
            'Z': 20,
            'S': 40,
-           'Hadamard': 128
+           'Hadamard': 48
 
     """
 
