--- conflicted
+++ resolved
@@ -1909,30 +1909,7 @@
         ValueError: if the number of wires provided does not match the wires expected by the operator
 
     Resources:
-<<<<<<< HEAD
-        The resource cost for this operation depends on how the Pauli Hamiltonian is expressed.
-        Given the Hamiltonian :math:`H = \Sigma^{N}_{j=0} \alpha_{j} O_{j}`, each :math:`O_{j}` can
-        either be a tensor product of Pauli operators, :math:`O_{j} = \vec{P}_{j}`, or
-        a linear combination of commuting Pauli strings :math:`O_{j} = \Sigma^{M}_{j=0} \beta_{j} \vec{P}_{j}`.
-        In the first case, the exponential :math:`e^{i t \alpha_{j} O_{j}} = e^{i t \alpha_{j} \vec{P}_{j}}`
-        is a single generalized Pauli rotation
-        (:class:`~.estimator.ops.qubit.parametric_ops_multi_qubit.PauliRot`). In the second
-        case, the exponential can be expanded using the fact that all operators in the sum commute:
-
-        .. math::
-
-            \begin{align}
-                e^{i t \alpha_{j} O_{j}} &= e^{i t \alpha_{j} (\Sigma^{M}_{k=0} \beta_{k} \vec{P}_{k})}  \\
-                e^{i t \alpha_{j} O_{j}} &= \Pi_{k=0}^{M} e^{i t \alpha_{j} \beta_{k} \vec{P}_{k}}
-            \end{align}
-
-        Thus, the exponential can be expressed as a product of :math:`M` generalized Pauli rotations.
-        Using this as the cost of each individual exponential, the cost of the entire Suzuki-Trotter
-        product formula is derived below.
-
-=======
         The resources are defined according to the recursive formula presented above.
->>>>>>> e13eda13
         The number of times an operator :math:`e^{itO_{j}}` is applied depends on the
         number of Trotter steps ``n`` and the order of the approximation ``m`` as:
 
@@ -1977,15 +1954,9 @@
 
         This example computes the resources for a Hamiltonian partitioned into commuting groups of
         Pauli terms. See :class:`~.estimator.compact_hamiltonian.PauliHamiltonian` for more
-<<<<<<< HEAD
-        information. Note that sorting the list to place the largest commuting groups at the
-        boundaries, either the beginning or the end of the list, optimizes resource reduction. This
-        efficiency is achieved by merging the final operation of step ``i`` with the initial
-=======
         information. Note that placing the largest commuting groups at the
         boundaries, either the beginning or the end of the list, optimizes resource reduction. This
         efficiency is achieved by merging the final operation of the Trotter step ``i`` with the initial
->>>>>>> e13eda13
         operation of step ``i+1`` which effectively minimizes gate overhead.
 
         >>> commuting_groups = (
@@ -2125,40 +2096,11 @@
             order (int): order of the approximation, must be 1 or even.
 
         Resources:
-<<<<<<< HEAD
-            The resource cost for this operation depends on how the Pauli Hamiltonian is expressed.
-            Given the Hamiltonian :math:`H = \Sigma^{N}_{j=0} \alpha_{j} O_{j}`, each :math:`O_{j}` can
-            either be a tensor product of Pauli operators, :math:`O_{j} = \vec{P}_{j}`, or
-            a linear combination of commuting Pauli strings :math:`O_{j} = \Sigma^{M}_{j=0} \beta_{j} \vec{P}_{j}`.
-            In the first case, the exponential :math:`e^{i t \alpha_{j} O_{j}} = e^{i t \alpha_{j} \vec{P}_{j}}`
-            is a single generalized Pauli rotation
-            (:class:`~.estimator.ops.qubit.parametric_ops_multi_qubit.PauliRot`). In the second
-            case, the exponential can be expanded using the fact that all operators in the sum commute:
-
-            .. math::
-
-                \begin{align}
-                    e^{i t \alpha_{j} O_{j}} &= e^{i t \alpha_{j} (\Sigma^{M}_{k=0} \beta_{k} \vec{P}_{k})}  \\
-                    e^{i t \alpha_{j} O_{j}} &= \Pi_{k=0}^{M} e^{i t \alpha_{j} \beta_{k} \vec{P}_{k}}
-                \end{align}
-
-            Thus, the exponential can be expressed as a product of :math:`M` generalized Pauli rotations.
-            Using this as the cost of each individual exponential, the cost of the entire Suzuki-Trotter
-            product formula is derived below.
-
-=======
             The resources are defined according to the recursive formula presented above.
->>>>>>> e13eda13
             The number of times an operator :math:`e^{itO_{j}}` is applied depends on the
             number of Trotter steps ``n`` and the order of the approximation ``m`` as:
 
-<<<<<<< HEAD
-            .. math::
-
-                C_{O_j} = 2 \cdot n \cdot 5^{\frac{m}{2} - 1}.
-=======
             .. math:: C_{O_j} = 2 \cdot n \cdot 5^{\frac{m}{2} - 1}
->>>>>>> e13eda13
 
             Furthermore, because of the symmetric form of the recursive formula, the first and last terms are grouped.
             This reduces the counts for those terms to:
